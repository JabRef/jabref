# Changelog

All notable changes to this project will be documented in this file.
The format is based on [Keep a Changelog](https://keepachangelog.com/en/1.0.0/).
We refer to [GitHub issues](https://github.com/JabRef/jabref/issues) by using `#NUM`.
In case, there is no issue present, the pull request implementing the feature is linked.

Note that this project **does not** adhere to [Semantic Versioning](https://semver.org/).

## [Unreleased]

### Added

- We added a new "Add JabRef suggested groups" option in the context menu of "All entries". [#12659](https://github.com/JabRef/jabref/issues/12659)
- We added an option to create entries directly from Bib(La)TeX sources to the 'Create New Entry' tool. [#8808](https://github.com/JabRef/jabref/issues/8808)
- We added the provision to choose different CSL bibliography body formats (e.g. First Line Indent, Hanging Indent, Bibliography 1, etc.) in the LibreOffice integration. [#13049](https://github.com/JabRef/jabref/issues/13049)
- We added "Bibliography Heading" to the available CSL bibliography header formats in the LibreOffice integration. [#13049](https://github.com/JabRef/jabref/issues/13049)

### Changed

- We merged the 'New Entry', 'Import by ID', and 'New Entry from Plain Text' tools into a single 'Create New Entry' tool. [#8808](https://github.com/JabRef/jabref/issues/8808)
- We renamed the "Body Text" CSL bibliography header format name to "Text body" as per internal LibreOffice conventions. [#13074](https://github.com/JabRef/jabref/pull/13074)
- We moved the "Modify bibliography title" option from the CSL styles tab of the Select Style dialog to the OpenOffice/LibreOffice side panel and renamed it to "Bibliography properties". [#13074](https://github.com/JabRef/jabref/pull/13074)

### Fixed

- We added a fallback for the "Convert to biblatex" cleanup when it failed to populate the `date` field if `year` contained a full date in ISO format (e.g., `2011-11-11`). [#11868](https://github.com/JabRef/jabref/issues/11868)
- We fixed an issue where directory check for relative path was not handled properly under library properties. [#13017](https://github.com/JabRef/jabref/issues/13017)
- We fixed an issue where the option for which method to use when parsing plaintext citations was unavailable in the 'Create New Entry' tool. [#8808](https://github.com/JabRef/jabref/issues/8808)
- We fixed an issue where the "Make/Sync bibliography" button in the OpenOffice/LibreOffice sidebar was not enabled when a jstyle was selected. [#13055](https://github.com/JabRef/jabref/pull/13055)
<<<<<<< HEAD
- We fixed an issue where CSL bibliography title properties would be saved even if the "Modify bibliography title" dialog was closed without pressing the "OK" button. [#13074](https://github.com/JabRef/jabref/pull/13074)
- We added "Hanging Indent" as the default selected bibliography body format for CSL styles that specify it (e.g. APA). [melting-pot#894](https://github.com/JabRef/jabref-issue-melting-pot/issues/894)
- We fixed an issue where bibliography entries generated from CSL styles had leading spaces. [#13074](https://github.com/JabRef/jabref/pull/13074)
=======
- We fixed an issue where the preview area in the "Select Style" dialog of the LibreOffice integration was too small to display full content. [#13051](https://github.com/JabRef/jabref/issues/13051)
>>>>>>> 6405a0d4

### Removed

- We removed support for MySQL/MariaDB and Oracle. [#12990](https://github.com/JabRef/jabref/pull/12990)
- We removed library migrations (users need to use JabRef 6.0-alpha.1 to perform migrations) [#12990](https://github.com/JabRef/jabref/pull/12990)

## [6.0-alpha2] – 2025-04-27

### Added

- We added a button in Privacy notice and Mr. DLib Privacy settings notice for hiding related tabs. [#11707](https://github.com/JabRef/jabref/issues/11707)
- We added buttons "Add example entry" and "Import existing PDFs" when a library is empty, making it easier for new users to get started. [#12662](https://github.com/JabRef/jabref/issues/12662)
- In the Open/LibreOffice integration, we added the provision to modify the bibliography title and its format for CSL styles, in the "Select style" dialog. [#12663](https://github.com/JabRef/jabref/issues/12663)
- We added a new Welcome tab which shows a welcome screen if no database is open. [#12272](https://github.com/JabRef/jabref/issues/12272)
- We added <kbd>F5</kbd> as a shortcut key for fetching data and <kbd>Alt+F</kbd> as a shortcut for looking up data using DOI. [#11802](https://github.com/JabRef/jabref/issues/11802)
- We added a feature to rename the subgroup, with the keybinding (<kbd>F2</kbd>) for quick access. [#11896](https://github.com/JabRef/jabref/issues/11896)
- We added a new functionality that displays a drop-down list of matching suggestions when typing a citation key pattern. [#12502](https://github.com/JabRef/jabref/issues/12502)
- We added a new CLI that supports txt, csv, and console-based output for consistency in BibTeX entries. [#11984](https://github.com/JabRef/jabref/issues/11984)
- We added a new dialog for bibliography consistency check. [#11950](https://github.com/JabRef/jabref/issues/11950)
- We added a feature for copying entries to libraries, available via the context menu, with an option to include cross-references. [#12374](https://github.com/JabRef/jabref/pull/12374)
- We added a new "Copy citation (text)" button in the context menu of the preview. [#12551](https://github.com/JabRef/jabref/issues/12551)
- We added a new "Export to clipboard" button in the context menu of the preview. [#12551](https://github.com/JabRef/jabref/issues/12551)
- We added an integrity check if a URL appears in a title. [#12354](https://github.com/JabRef/jabref/issues/12354)
- We added a feature for enabling drag-and-drop of files into groups  [#12540](https://github.com/JabRef/jabref/issues/12540)
- We added support for reordering keywords via drag and drop, automatic alphabetical ordering, and improved pasting and editing functionalities in the keyword editor. [#10984](https://github.com/JabRef/jabref/issues/10984)
- We added a new functionality where author names having multiple spaces in-between will be considered as separate user block as it does for " and ". [#12701](https://github.com/JabRef/jabref/issues/12701)
- We added a set of example questions to guide users in starting meaningful AI chat interactions. [#12702](https://github.com/JabRef/jabref/issues/12702)
- We added support for loading and displaying BibTeX .blg warnings in the Check integrity dialog, with custom path selection and metadata persistence. [#11998](https://github.com/JabRef/jabref/issues/11998)
- We added an option to choose whether to open the file explorer in the files directory or in the last opened directory when attaching files. [#12554](https://github.com/JabRef/jabref/issues/12554)
- We enhanced support for parsing XMP metadata from PDF files. [#12829](https://github.com/JabRef/jabref/issues/12829)
- We added a "Preview" header in the JStyles tab in the "Select style" dialog, to make it consistent with the CSL styles tab. [#12838](https://github.com/JabRef/jabref/pull/12838)
- We added automatic PubMed URL insertion when importing from PubMed if no URL is present. [#12832](https://github.com/JabRef/jabref/issues/12832/)
- We added a "LTWA" abbreviation feature in the "Quality > Abbreviate journal names > LTWA" menu [#12273](https://github.com/JabRef/jabref/issues/12273/)
- We added path validation to file directories in library properties dialog. [#11840](https://github.com/JabRef/jabref/issues/11840)
- We now support usage of custom CSL styles in the Open/LibreOffice integration. [#12337](https://github.com/JabRef/jabref/issues/12337)
- We added support for citation-only CSL styles which don't specify bibliography formatting. [#12996](https://github.com/JabRef/jabref/pull/12996)

### Changed

- We reordered the settings in the 'Entry editor' tab in preferences. [#11707](https://github.com/JabRef/jabref/issues/11707)
- Added "$" to the citation key generator preferences default list of characters to remove [#12536](https://github.com/JabRef/jabref/issues/12536)
- We changed the message displayed in the Integrity Check Progress dialog to "Waiting for the check to finish...". [#12694](https://github.com/JabRef/jabref/issues/12694)
- We moved the "Generate a new key for imported entries" option from the "Web search" tab to the "Citation key generator" tab in preferences. [#12436](https://github.com/JabRef/jabref/pull/12436)
- We improved the offline parsing of BibTeX data from PDF-documents. [#12278](https://github.com/JabRef/jabref/issues/12278)
- The tab bar is now hidden when only one library is open. [#9971](https://github.com/JabRef/jabref/issues/9971)
- We renamed "Rename file to a given name" to "Rename files to configured filename format pattern" in the entry editor. [#12587](https://github.com/JabRef/jabref/pull/12587)
- We renamed "Move DOIs from note and URL field to DOI field and remove http prefix" to "Move DOIs from 'note' field and 'URL' field to 'DOI' field and remove http prefix" in the Cleanup entries. [#12587](https://github.com/JabRef/jabref/pull/12587)
- We renamed "Move preprint information from 'URL' and 'journal' field to the 'eprint' field" to "Move preprint information from 'URL' field and 'journal' field to the 'eprint' field" in the Cleanup entries. [#12587](https://github.com/JabRef/jabref/pull/12587)
- We renamed "Move URL in note field to url field" to "Move URL in 'note' field to 'URL' field" in the Cleanup entries. [#12587](https://github.com/JabRef/jabref/pull/12587)
- We renamed "Rename PDFs to given filename format pattern" to "Rename files to configured filename format pattern" in the Cleanup entries. [#12587](https://github.com/JabRef/jabref/pull/12587)
- We renamed "Rename only PDFs having a relative path" to "Only rename files that have a relative path" in the Cleanup entries. [#12587](https://github.com/JabRef/jabref/pull/12587)
- We renamed "Filename format pattern: " to "Filename format pattern (from preferences)" in the Cleanup entries. [#12587](https://github.com/JabRef/jabref/pull/12587)
- When working with CSL styles in LibreOffice, citing with a new style now updates all other citations in the document to have the currently selected style. [#12472](https://github.com/JabRef/jabref/pull/12472)
- We improved the user comments field visibility so that it remains displayed if it contains text. Additionally, users can now easily toggle the field on or off via buttons unless disabled in preferences. [#11021](https://github.com/JabRef/jabref/issues/11021)
- The LibreOffice integration for CSL styles is now more performant. [#12472](https://github.com/JabRef/jabref/pull/12472)
- The "automatically sync bibliography when citing" feature of the LibreOffice integration is now disabled by default (can be enabled in settings). [#12472](https://github.com/JabRef/jabref/pull/12472)
- For the Citation key generator patterns, we reverted how `[authorsAlpha]` would behave to the original pattern and renamed the LNI-based pattern introduced in V6.0-alpha to `[authorsAlphaLNI]`. [#12499](https://github.com/JabRef/jabref/pull/12499)
- We keep the list of recent files if one files could not be found. [#12517](https://github.com/JabRef/jabref/pull/12517)
- During the import process, the labels indicating individual paragraphs within an abstract returned by PubMed/Medline XML are preserved. [#12527](https://github.com/JabRef/jabref/issues/12527)
- We changed the "Copy Preview" button to "Copy citation (html) in the context menu of the preview. [#12551](https://github.com/JabRef/jabref/issues/12551)
- Pressing Tab in empty text fields of the entry editor now moves the focus to the next field instead of inserting a tab character. [#11938](https://github.com/JabRef/jabref/issues/11938)
- The embedded PostgresSQL server for the search now supports Linux and macOS ARM based distributions natively [#12607](https://github.com/JabRef/jabref/pull/12607)
- We disabled the search and group fields in the sidebar when no library is opened. [#12657](https://github.com/JabRef/jabref/issues/12657)
- We removed the obsolete Twitter link and added Mastodon and LinkedIn links in Help -> JabRef resources. [#12660](https://github.com/JabRef/jabref/issues/12660)
- We improved the Check Integrity dialog entry interaction so that a single click focuses on the corresponding entry and a double-click both focuses on the entry and closes the dialog. [#12245](https://github.com/JabRef/jabref/issues/12245)
- We improved journal abbreviation lookup with fuzzy matching to handle minor input errors and variations. [#12467](https://github.com/JabRef/jabref/issues/12467)
- We changed the phrase "Cleanup entries" to "Clean up entries". [#12703](https://github.com/JabRef/jabref/issues/12703)
- A tooltip now appears after 300ms (instead of 2s). [#12649](https://github.com/JabRef/jabref/issues/12649)
- We improved search in preferences and keybindings. [#12647](https://github.com/JabRef/jabref/issues/12647)
- We improved the performance of the LibreOffice integration when inserting CSL citations/bibliography. [#12851](https://github.com/JabRef/jabref/pull/12851)
- 'Affected fields' and 'Do not wrap when saving' are now displayed as tags. [#12550](https://github.com/JabRef/jabref/issues/12550)
- We revamped the UI of the Select Style dialog (in the LibreOffice panel) for CSL styles. [#12951](https://github.com/JabRef/jabref/pull/12951)
- We reduced the delay in populating the list of CSL styles in the Select Style dialog of the LibreOffice panel. [#12951](https://github.com/JabRef/jabref/pull/12951)

### Fixed

- We fixed an issue where pasted entries would sometimes end up in the search bar instead of the main table [#12910](https://github.com/JabRef/jabref/issues/12910)
- We fixed an issue where warning signs were improperly positioned next to text fields containing capital letters. [#12884](https://github.com/JabRef/jabref/issues/12884)
- We fixed an issue where the drag'n'drop functionality in entryeditor did not work [#12561](https://github.com/JabRef/jabref/issues/12561)
- We fixed an issue where the F4 shortcut key did not work without opening the right-click context menu. [#6101](https://github.com/JabRef/jabref/pull/6101)
- We fixed an issue where the file renaming dialog was not resizable and its size was too small for long file names. [#12518](https://github.com/JabRef/jabref/pull/12518)
- We fixed an issue where the name of the untitled database was shown as a blank space in the right-click context menu's "Copy to" option. [#12459](https://github.com/JabRef/jabref/pull/12459)
- We fixed an issue where the F3 shortcut key did not work without opening the right-click context menu. [#12417](https://github.com/JabRef/jabref/pull/12417)
- We fixed an issue where a bib file with UFF-8 charset was wrongly loaded with a different charset [forum#5369](https://discourse.jabref.org/t/jabref-5-15-opens-bib-files-with-shift-jis-encoding-instead-of-utf-8/5369/)
- We fixed an issue where new entries were inserted in the middle of the table instead of at the end. [#12371](https://github.com/JabRef/jabref/pull/12371)
- We fixed an issue where removing the sort from the table did not restore the original order. [#12371](https://github.com/JabRef/jabref/pull/12371)
- We fixed an issue where citation keys containing superscript (`^`) and subscript (`_`) characters in text mode were incorrectly flagged by the integrity checker. [#12391](https://github.com/JabRef/jabref/pull/12391)
- We fixed an issue where JabRef icon merges with dark background [#7771](https://github.com/JabRef/jabref/issues/7771)
- We fixed an issue where an entry's group was no longer highlighted on selection [#12413](https://github.com/JabRef/jabref/issues/12413)
- We fixed an issue where BibTeX Strings were not included in the backup file [#12462](https://github.com/JabRef/jabref/issues/12462)
- We fixed an issue where mixing JStyle and CSL style citations in LibreOffice caused two separate bibliography sections to be generated. [#12262](https://github.com/JabRef/jabref/issues/12262)
- We fixed an issue in the LibreOffice integration where the formatting of text (e.g. superscript) was lost when using certain numeric CSL styles. [melting-pot#772](https://github.com/JabRef/jabref-issue-melting-pot/issues/772)
- We fixed an issue where CSL style citations with citation keys having special characters (such as hyphens, colons or slashes) would not be recognized as valid by JabRef. [forum#5431](https://discourse.jabref.org/t/error-when-connecting-to-libreoffice/5431)
- We fixed an issue where the `[authorsAlpha]` pattern in Citation key generator would not behave as per the user documentation. [#12312](https://github.com/JabRef/jabref/issues/12312)
- We fixed an issue where import at "Search for unlinked local files" would re-add already imported files. [#12274](https://github.com/JabRef/jabref/issues/12274)
- We fixed an issue where month values 21–24 (ISO 8601-2019 season codes) in Biblatex date fields were not recognized as seasons during parsing. [#12437](https://github.com/JabRef/jabref/issues/12437)
- We fixed an issue where migration of "Search groups" would fail with an exception when the search query is invalid. [#12555](https://github.com/JabRef/jabref/issues/12555)
- We fixed an issue where not all linked files from BibDesk in the field `bdsk-file-...` were parsed. [#12555](https://github.com/JabRef/jabref/issues/12555)
- We fixed an issue where it was possible to select "Search for unlinked local files" for a new (unsaved) library. [#12558](https://github.com/JabRef/jabref/issues/12558)
- We fixed an issue where user-defined keyword separator does not apply to Merge Groups. [#12535](https://github.com/JabRef/jabref/issues/12535)
- We fixed an issue where duplicate items cannot be removed correctly when merging groups or keywords. [#12585](https://github.com/JabRef/jabref/issues/12585)
- We fixed an issue where JabRef displayed an incorrect deletion notification when canceling entry deletion [#12645](https://github.com/JabRef/jabref/issues/12645)
- We fixed an issue where JabRef displayed an incorrect deletion notification when canceling entry deletion. [#12645](https://github.com/JabRef/jabref/issues/12645)
- We fixed an issue where JabRref wrote wrong field names into the PDF. [#12833](https://github.com/JabRef/jabref/pulls/12833)
- We fixed an issue where an exception would occur when running abbreviate journals for multiple entries. [#12634](https://github.com/JabRef/jabref/issues/12634)
- We fixed an issue Where JabRef displayed an inconsistent search results for date-related queries[#12296](https://github.com/JabRef/jabref/issues/12296)
- We fixed an issue where JabRef displayed dropdown triangle in wrong place in "Search for unlinked local files" dialog [#12713](https://github.com/JabRef/jabref/issues/12713)
- We fixed an issue where JabRef would not open if an invalid external journal abbreviation path was encountered. [#12776](https://github.com/JabRef/jabref/issues/12776)
- We fixed a bug where LaTeX commands were not removed from filenames generated using the `[bibtexkey] - [fulltitle]` pattern. [#12188](https://github.com/JabRef/jabref/issues/12188)
- We fixed an issue where JabRef interface would not properly refresh after a group removal. [#11487](https://github.com/JabRef/jabref/issues/11487)
- We fixed an issue where valid DOI could not be imported if it had special characters like `<` or `>`. [#12434](https://github.com/JabRef/jabref/issues/12434)
- We fixed an issue where JabRef displayed an "unknown format" message when importing a .bib file, preventing the associated groups from being imported as well. [#11025](https://github.com/JabRef/jabref/issues/11025)
- We fixed an issue where the tooltip only displayed the first linked file when hovering. [#12470](https://github.com/JabRef/jabref/issues/12470)
- We fixed an issue where JabRef would crash when trying to display an entry in the Citation Relations tab that had right to left text. [#12410](https://github.com/JabRef/jabref/issues/12410)
- We fixed an issue where some texts in the "Citation Information" tab and the "Preferences" dialog could not be translated. [#12883](https://github.com/JabRef/jabref/pull/12883)
- We fixed an issue where file names were missing the citation key according to the filename format pattern after import. [#12556](https://github.com/JabRef/jabref/issues/12556)
- We fixed an issue where downloading PDFs from URLs to empty entries resulted in meaningless filenames like "-.pdf". [#12917](https://github.com/JabRef/jabref/issues/12917)
- We fixed an issue where pasting a PDF URL into the main table caused an import error instead of creating a new entry. [#12911](https://github.com/JabRef/jabref/pull/12911)
- We fixed an issue where libraries would sometimes be hidden when closing tabs with the Welcome tab open. [#12894](https://github.com/JabRef/jabref/issues/12894)
- We fixed an issue with deleting entries in large libraries that caused it to take a long time. [#8976](https://github.com/JabRef/jabref/issues/8976)
- We fixed an issue where "Reveal in file explorer" option was disabled for newly saved libraries until reopening the file. [#12722](https://github.com/JabRef/jabref/issues/12722)

### Removed

- "Web of Science" [journal abbreviation list](https://docs.jabref.org/advanced/journalabbreviations) was removed. [abbrv.jabref.org#176](https://github.com/JabRef/abbrv.jabref.org/issues/176)

## [6.0-alpha] – 2024-12-23

### Added

- We added a Markdown export layout. [#12220](https://github.com/JabRef/jabref/pull/12220)
- We added a "view as BibTeX" option before importing an entry from the citation relation tab. [#11826](https://github.com/JabRef/jabref/issues/11826)
- We added support finding LaTeX-encoded special characters based on plain Unicode and vice versa. [#11542](https://github.com/JabRef/jabref/pull/11542)
- When a search hits a file, the file icon of that entry is changed accordingly. [#11542](https://github.com/JabRef/jabref/pull/11542)
- We added an AI-based chat for entries with linked PDF files. [#11430](https://github.com/JabRef/jabref/pull/11430)
- We added an AI-based summarization possibility for entries with linked PDF files. [#11430](https://github.com/JabRef/jabref/pull/11430)
- We added an AI section in JabRef's [preferences](https://docs.jabref.org/ai/preferences). [#11430](https://github.com/JabRef/jabref/pull/11430)
- We added AI providers: OpenAI, Mistral AI, Hugging Face and Google. [#11430](https://github.com/JabRef/jabref/pull/11430), [#11736](https://github.com/JabRef/jabref/pull/11736)
- We added AI providers: [Ollama](https://docs.jabref.org/ai/local-llm#step-by-step-guide-for-ollama) and GPT4All, which add the possibility to use local LLMs privately on your own device. [#11430](https://github.com/JabRef/jabref/pull/11430), [#11870](https://github.com/JabRef/jabref/issues/11870)
- We added support for selecting and using CSL Styles in JabRef's OpenOffice/LibreOffice integration for inserting bibliographic and in-text citations into a document. [#2146](https://github.com/JabRef/jabref/issues/2146), [#8893](https://github.com/JabRef/jabref/issues/8893)
- We added "Tools > New library based on references in PDF file" ... to create a new library based on the references section in a PDF file. [#11522](https://github.com/JabRef/jabref/pull/11522)
- When converting the references section of a paper (PDF file), more than the last page is treated. [#11522](https://github.com/JabRef/jabref/pull/11522)
- Added the functionality to invoke offline reference parsing explicitly. [#11565](https://github.com/JabRef/jabref/pull/11565)
- The dialog for [adding an entry using reference text](https://docs.jabref.org/collect/newentryfromplaintext) is now filled with the clipboard contents as default. [#11565](https://github.com/JabRef/jabref/pull/11565)
- Added minimal support for [biblatex data annotation](https://mirrors.ctan.org/macros/latex/contrib/biblatex/doc/biblatex.pdf#subsection.3.7) fields in `.layout` files. [#11505](https://github.com/JabRef/jabref/issues/11505)
- Added saving of selected options in the [Lookup -> Search for unlinked local files dialog](https://docs.jabref.org/collect/findunlinkedfiles#link-the-pdfs-to-your-bib-library). [#11439](https://github.com/JabRef/jabref/issues/11439)
- We enabled creating a new file link manually. [#11017](https://github.com/JabRef/jabref/issues/11017)
- We added a toggle button to invert the selected groups. [#9073](https://github.com/JabRef/jabref/issues/9073)
- We reintroduced the floating search in the main table. [#4237](https://github.com/JabRef/jabref/issues/4237)
- We improved [cleanup](https://docs.jabref.org/finding-sorting-and-cleaning-entries/cleanupentries) of `arXiv` IDs in distributed in the fields `note`, `version`, `institution`, and `eid` fields. [#11306](https://github.com/JabRef/jabref/issues/11306)
- We added a switch not to store the linked file URL, because it caused troubles at other apps. [#11735](https://github.com/JabRef/jabref/pull/11735)
- When starting a new SLR, the selected catalogs now persist within and across JabRef sessions. [koppor#614](https://github.com/koppor/jabref/issues/614)
- We added support for drag'n'drop on an entry in the maintable to an external application to get the entry preview dropped. [#11846](https://github.com/JabRef/jabref/pull/11846)
- We added the functionality to double click on a [LaTeX citation](https://docs.jabref.org/advanced/entryeditor/latex-citations) to jump to the respective line in the LaTeX editor. [#11996](https://github.com/JabRef/jabref/issues/11996)
- We added a different background color to the search bar to indicate when the search syntax is wrong. [#11658](https://github.com/JabRef/jabref/pull/11658)
- We added a setting which always adds the literal "Cited on pages" text before each JStyle citation. [#11691](https://github.com/jabref/jabref/issues/11691)
- We added a new plain citation parser that uses LLMs. [#11825](https://github.com/JabRef/jabref/issues/11825)
- We added support for `langid` field for biblatex libraries. [#10868](https://github.com/JabRef/jabref/issues/10868)
- We added support for modifier keys when dropping a file on an entry in the main table. [#12001](https://github.com/JabRef/jabref/pull/12001)
- We added an importer for SSRN URLs. [#12021](https://github.com/JabRef/jabref/pull/12021)
- We added a compare button to the duplicates in the citation relations tab to open the "Possible duplicate entries" window. [#11192](https://github.com/JabRef/jabref/issues/11192)
- We added automatic browser extension install on Windows for Chrome and Edge. [#6076](https://github.com/JabRef/jabref/issues/6076)
- We added support to automatically open a `.bib` file in the current/parent folder if no other library is opened. [koppor#377](https://github.com/koppor/jabref/issues/377)
- We added a search bar for filtering keyboard shortcuts. [#11686](https://github.com/JabRef/jabref/issues/11686)
- We added new modifiers `camel_case`, `camel_case_n`, `short_title`, and `very_short_title` for the [citation key generator](https://docs.jabref.org/setup/citationkeypatterns). [#11367](https://github.com/JabRef/jabref/issues/11367)
- By double clicking on a local citation in the Citation Relations Tab you can now jump the linked entry. [#11955](https://github.com/JabRef/jabref/pull/11955)
- We use the menu icon for background tasks as a progress indicator to visualise an import's progress when dragging and dropping several PDF files into the main table. [#12072](https://github.com/JabRef/jabref/pull/12072)
- The PDF content importer now supports importing title from upto the second page of the PDF. [#12139](https://github.com/JabRef/jabref/issues/12139)

### Changed

- A search in "any" fields ignores the [groups](https://docs.jabref.org/finding-sorting-and-cleaning-entries/groups). [#7996](https://github.com/JabRef/jabref/issues/7996)
- When a communication error with an [online service](https://docs.jabref.org/collect/import-using-online-bibliographic-database) occurs, JabRef displays the HTTP error. [#11223](https://github.com/JabRef/jabref/issues/11223)
- The Pubmed/Medline Plain importer now imports the PMID field as well [#11488](https://github.com/JabRef/jabref/issues/11488)
- The 'Check for updates' menu bar button is now always enabled. [#11485](https://github.com/JabRef/jabref/pull/11485)
- JabRef respects the [configuration for storing files relative to the .bib file](https://docs.jabref.org/finding-sorting-and-cleaning-entries/filelinks#directories-for-files) in more cases. [#11492](https://github.com/JabRef/jabref/pull/11492)
- JabRef does not show finished background tasks in the status bar popup. [#11821](https://github.com/JabRef/jabref/pull/11821)
- We enhanced the indexing speed. [#11502](https://github.com/JabRef/jabref/pull/11502)
- When dropping a file into the main table, after copy or move, the file is now put in the [configured directory and renamed according to the configured patterns](https://docs.jabref.org/finding-sorting-and-cleaning-entries/filelinks#filename-format-and-file-directory-pattern). [#12001](https://github.com/JabRef/jabref/pull/12001)
- ⚠️ Renamed command line parameters `embeddBibfileInPdf` to `embedBibFileInPdf`, `writeMetadatatoPdf` to `writeMetadataToPdf`, and `writeXMPtoPdf` to `writeXmpToPdf`. [#11575](https://github.com/JabRef/jabref/pull/11575)
- The browse button for a Custom theme now opens in the directory of the current used CSS file. [#11597](https://github.com/JabRef/jabref/pull/11597)
- The browse button for a Custom exporter now opens in the directory of the current used exporter file. [#11717](https://github.com/JabRef/jabref/pull/11717)
- ⚠️ We relaxed the escaping requirements for [bracketed patterns](https://docs.jabref.org/setup/citationkeypatterns), which are used for the [citaton key generator](https://docs.jabref.org/advanced/entryeditor#autogenerate-citation-key) and [filename and directory patterns](https://docs.jabref.org/finding-sorting-and-cleaning-entries/filelinks#auto-linking-files). One only needs to write `\"` if a quote sign should be escaped. All other escapings are not necessary (and working) any more. [#11967](https://github.com/JabRef/jabref/pull/11967)
- When importing BibTeX data starging from on a PDF, the XMP metadata takes precedence over Grobid data. [#11992](https://github.com/JabRef/jabref/pull/11992)
- JabRef now uses TLS 1.2 for all HTTPS connections. [#11852](https://github.com/JabRef/jabref/pull/11852)
- We improved the functionality of getting BibTeX data out of PDF files. [#11999](https://github.com/JabRef/jabref/issues/11999)
- We improved the display of long messages in the integrity check dialog. [#11619](https://github.com/JabRef/jabref/pull/11619)
- We improved the undo/redo buttons in the main toolbar and main menu to be disabled when there is nothing to undo/redo. [#8807](https://github.com/JabRef/jabref/issues/8807)
- We improved the DOI detection in PDF imports. [#11782](https://github.com/JabRef/jabref/pull/11782)
- We improved the performance when pasting and importing entries in an existing library. [#11843](https://github.com/JabRef/jabref/pull/11843)
- When fulltext search is selected but indexing is deactivated, a dialog is now shown asking if the user wants to enable indexing now [#9491](https://github.com/JabRef/jabref/issues/9491)
- We changed instances of 'Search Selected' to 'Search Pre-configured' in Web Search Preferences UI. [#11871](https://github.com/JabRef/jabref/pull/11871)
- We added a new CSS style class `main-table` for the main table. [#11881](https://github.com/JabRef/jabref/pull/11881)
- When renaming a file, the old extension is now used if there is none provided in the new name. [#11903](https://github.com/JabRef/jabref/issues/11903)
- When importing a file using "Find Unlinked Files", when one or more file directories are available, the file path will be relativized where possible [koppor#549](https://github.com/koppor/jabref/issues/549)
- We added minimum window sizing for windows dedicated to creating new entries [#11944](https://github.com/JabRef/jabref/issues/11944)
- We changed the name of the library-based file directory from 'General File Directory' to 'Library-specific File Directory' per issue. [#571](https://github.com/koppor/jabref/issues/571)
- We changed the defualt [unwanted charachters](https://docs.jabref.org/setup/citationkeypatterns#removing-unwanted-characters) in the citation key generator and allow a dash (`-`) and colon (`:`) being part of a citation key. [#12144](https://github.com/JabRef/jabref/pull/12144)
- The CitationKey column is now a default shown column for the entry table. [#10510](https://github.com/JabRef/jabref/issues/10510)
- We disabled the actions "Open Terminal here" and "Reveal in file explorer" for unsaved libraries. [#11920](https://github.com/JabRef/jabref/issues/11920)
- JabRef now opens the corresponding directory in the library properties when "Browse" is clicked. [#12223](https://github.com/JabRef/jabref/pull/12223)
- We changed the icon for macOS to be more consistent with Apple's Guidelines [#8443](https://github.com/JabRef/jabref/issues/8443)

### Fixed

- We fixed an issue where certain actions were not disabled when no libraries were open. [#11923](https://github.com/JabRef/jabref/issues/11923)
- We fixed an issue where the "Check for updates" preference was not saved. [#11485](https://github.com/JabRef/jabref/pull/11485)
- We fixed an issue where an exception was thrown after changing "show preview as a tab" in the preferences. [#11515](https://github.com/JabRef/jabref/pull/11515)
- We fixed an issue where JabRef put file paths as absolute path when an entry was created using drag and drop of a PDF file. [#11173](https://github.com/JabRef/jabref/issues/11173)
- We fixed an issue that online and offline mode for new library creation were handled incorrectly. [#11565](https://github.com/JabRef/jabref/pull/11565)
- We fixed an issue with colors in the search bar when dark theme is enabled. [#11569](https://github.com/JabRef/jabref/issues/11569)
- We fixed an issue with query transformers (JStor and others). [#11643](https://github.com/JabRef/jabref/pull/11643)
- We fixed an issue where a new unsaved library was not marked with an asterisk. [#11519](https://github.com/JabRef/jabref/pull/11519)
- We fixed an issue where JabRef starts without window decorations. [#11440](https://github.com/JabRef/jabref/pull/11440)
- We fixed an issue where the entry preview highlight was not working when searching before opening the entry editor. [#11659](https://github.com/JabRef/jabref/pull/11659)
- We fixed an issue where text in Dark mode inside "Citation information" was not readable. [#11512](https://github.com/JabRef/jabref/issues/11512)
- We fixed an issue where the selection of an entry in the table lost after searching for a group. [#3176](https://github.com/JabRef/jabref/issues/3176)
- We fixed the non-functionality of the option "Automatically sync bibliography when inserting citations" in the OpenOffice panel, when enabled in case of JStyles. [#11684](https://github.com/JabRef/jabref/issues/11684)
- We fixed an issue where the library was not marked changed after a migration. [#11542](https://github.com/JabRef/jabref/pull/11542)
- We fixed an issue where rebuilding the full-text search index was not working. [#11374](https://github.com/JabRef/jabref/issues/11374)
- We fixed an issue where the progress of indexing linked files showed an incorrect number of files. [#11378](https://github.com/JabRef/jabref/issues/11378)
- We fixed an issue where the full-text search results were incomplete. [#8626](https://github.com/JabRef/jabref/issues/8626)
- We fixed an issue where search result highlighting was incorrectly highlighting the boolean operators. [#11595](https://github.com/JabRef/jabref/issues/11595)
- We fixed an issue where search result highlighting was broken at complex searches. [#8067](https://github.com/JabRef/jabref/issues/8067)
- We fixed an exception when searching for unlinked files. [#11731](https://github.com/JabRef/jabref/issues/11731)
- We fixed an issue with the link to the full text at the BVB fetcher. [#11852](https://github.com/JabRef/jabref/pull/11852)
- We fixed an issue where two contradicting notifications were shown when cutting an entry in the main table. [#11724](https://github.com/JabRef/jabref/pull/11724)
- We fixed an issue where unescaped braces in the arXiv fetcher were not treated. [#11704](https://github.com/JabRef/jabref/issues/11704)
- We fixed an issue where HTML instead of the fulltext pdf was downloaded when importing arXiv entries. [#4913](https://github.com/JabRef/jabref/issues/4913)
- We fixed an issue where the keywords and crossref fields were not properly focused. [#11177](https://github.com/JabRef/jabref/issues/11177)
- We fixed handling of `\"` in [bracketed patterns](https://docs.jabref.org/setup/citationkeypatterns) containing a RegEx. [#11967](https://github.com/JabRef/jabref/pull/11967)
- We fixed an issue where the Undo/Redo buttons were active even when all libraries are closed. [#11837](https://github.com/JabRef/jabref/issues/11837)
- We fixed an issue where recently opened files were not displayed in the main menu properly. [#9042](https://github.com/JabRef/jabref/issues/9042)
- We fixed an issue where the DOI lookup would show an error when a DOI was found for an entry. [#11850](https://github.com/JabRef/jabref/issues/11850)
- We fixed an issue where <kbd>Tab</kbd> cannot be used to jump to next field in some single-line fields. [#11785](https://github.com/JabRef/jabref/issues/11785)
- We fixed an issue where the "Do not ask again" checkbox was not working, when asking for permission to use Grobid [koppor#556](https://github.com/koppor/jabref/issues/566).
- We fixed an issue where we display warning message for moving attached open files. [#10121](https://github.com/JabRef/jabref/issues/10121)
- We fixed an issue where it was not possible to select selecting content of other user's comments.[#11106](https://github.com/JabRef/jabref/issues/11106)
- We fixed an issue when handling URLs containing a pipe (`|`) character. [#11876](https://github.com/JabRef/jabref/issues/11876)
- We fixed an issue where web search preferences "Custom API key" table modifications not discarded. [#11925](https://github.com/JabRef/jabref/issues/11925)
- We fixed an issue when opening attached files in [extra file columns](https://docs.jabref.org/finding-sorting-and-cleaning-entries/filelinks#adding-additional-columns-to-entry-table-for-file-types). [#12005](https://github.com/JabRef/jabref/issues/12005)
- We fixed an issue where trying to open a library from a failed mounted directory on Mac would cause an error. [#10548](https://github.com/JabRef/jabref/issues/10548)
- We fixed an issue when the preview was out of sync. [#9172](https://github.com/JabRef/jabref/issues/9172)
- We fixed an issue where identifier paste couldn't work with Unicode REPLACEMENT CHARACTER. [#11986](https://github.com/JabRef/jabref/issues/11986)
- We fixed an issue when click on entry at "Check Integrity" wasn't properly focusing the entry and field. [#11997](https://github.com/JabRef/jabref/issues/11997)
- We fixed an issue with the ui not scaling when changing the font size [#11219](https://github.com/JabRef/jabref/issues/11219)
- We fixed an issue where a custom application for external file types would not be saved [#12311](https://github.com/JabRef/jabref/issues/12311)
- We fixed an issue where a file that no longer exists could not be deleted from an entry using keyboard shortcut [#9731](https://github.com/JabRef/jabref/issues/9731)

### Removed

- We removed the description of search strings. [#11542](https://github.com/JabRef/jabref/pull/11542)
- We removed support for importing using the SilverPlatterImporter (`Record INSPEC`). [#11576](https://github.com/JabRef/jabref/pull/11576)
- We removed support for automatically generating file links using the CLI (`--automaticallySetFileLinks`).

## [5.15] – 2024-07-10

### Added

- We made new groups automatically to focus upon creation. [#11449](https://github.com/JabRef/jabref/issues/11449)

### Fixed

- We fixed an issue where JabRef was no longer built for Intel based macs (x86) [#11468](https://github.com/JabRef/jabref/issues/11468)
- We fixed usage when using running on Snapcraft. [#11465](https://github.com/JabRef/jabref/issues/11465)
- We fixed detection for `soffice.exe` on Windows. [#11478](https://github.com/JabRef/jabref/pull/11478)
- We fixed an issue where saving preferences when importing preferences on first run in a snap did not work [forum#4399](https://discourse.jabref.org/t/how-to-report-problems-in-the-distributed-version-5-14-ensuring-that-one-can-no-longer-work-with-jabref/4399/5)

## [5.14] – 2024-07-08

### Added

- We added support for offline extracting references from PDFs following the IEEE format. [#11156](https://github.com/JabRef/jabref/pull/11156)
- We added a new keyboard shortcut  <kbd>ctrl</kbd> + <kbd>,</kbd> to open the preferences. [#11154](https://github.com/JabRef/jabref/pull/11154)
- We added value selection (such as for month) for content selectors in custom entry types. [#11109](https://github.com/JabRef/jabref/issues/11109)
- We added a duplicate checker for the Citation Relations tab. [#10414](https://github.com/JabRef/jabref/issues/10414)
- We added tooltip on main table cells that shows cell content or cell content and entry preview if set in preferences. [10925](https://github.com/JabRef/jabref/issues/10925)
- Added a formatter to remove word enclosing braces. [#11222](https://github.com/JabRef/jabref/issues/11222)
- We added the ability to add a keyword/crossref when typing the separator character (e.g., comma) in the keywords/crossref fields. [#11178](https://github.com/JabRef/jabref/issues/11178)
- We added an exporter and improved the importer for Endnote XML format. [#11137](https://github.com/JabRef/jabref/issues/11137)
- We added support for using BibTeX Style files (BST) in the Preview. [#11102](https://github.com/JabRef/jabref/issues/11102)
- We added support for automatically update LaTeX citations when a LaTeX file is created, removed, or modified. [#10585](https://github.com/JabRef/jabref/issues/10585)

### Changed

- We replaced the word "Key bindings" with "Keyboard shortcuts" in the Preferences tab. [#11153](https://github.com/JabRef/jabref/pull/11153)
- We slightly improved the duplicate check if ISBNs are present. [#8885](https://github.com/JabRef/jabref/issues/8885)
- JabRef no longer downloads HTML files of websites when a PDF was not found. [#10149](https://github.com/JabRef/jabref/issues/10149)
- We added the HTTP message (in addition to the response code) if an error is encountered. [#11341](https://github.com/JabRef/jabref/pull/11341)
- We made label wrap text to fit view size when reviewing external group changes. [#11220](https://github.com/JabRef/jabref/issues/11220)

### Fixed

- We fixed an issue where entry type with duplicate fields prevented opening existing libraries with custom entry types. [#11127](https://github.com/JabRef/jabref/issues/11127)
- We fixed an issue where Markdown rendering removed braces from the text. [#10928](https://github.com/JabRef/jabref/issues/10928)
- We fixed an issue when the file was flagged as changed on disk in the case of content selectors or groups. [#9064](https://github.com/JabRef/jabref/issues/9064)
- We fixed crash on opening the entry editor when auto-completion is enabled. [#11188](https://github.com/JabRef/jabref/issues/11188)
- We fixed the usage of the key binding for "Clear search" (default: <kbd>Escape</kbd>). [#10764](https://github.com/JabRef/jabref/issues/10764)
- We fixed an issue where library shown as unsaved and marked (*) after accepting changes made externally to the file. [#11027](https://github.com/JabRef/jabref/issues/11027)
- We fixed an issue where drag and dropping entries from one library to another was not always working. [#11254](https://github.com/JabRef/jabref/issues/11254)
- We fixed an issue where drag and dropping entries created a shallow copy. [#11160](https://github.com/JabRef/jabref/issues/11160)
- We fixed an issue where imports to a custom group would only work for the first entry [#11085](https://github.com/JabRef/jabref/issues/11085), [#11269](https://github.com/JabRef/jabref/issues/11269)
- We fixed an issue when cursor jumped to the beginning of the line. [#5904](https://github.com/JabRef/jabref/issues/5904)
- We fixed an issue where a new entry was not added to the selected group [#8933](https://github.com/JabRef/jabref/issues/8933)
- We fixed an issue where the horizontal position of the Entry Preview inside the entry editor was not remembered across restarts [#11281](https://github.com/JabRef/jabref/issues/11281)
- We fixed an issue where the search index was not updated after linking PDF files. [#11317](https://github.com/JabRef/jabref/pull/11317)
- We fixed rendering of (first) author with a single letter surname. [forum#4330](https://discourse.jabref.org/t/correct-rendering-of-first-author-with-a-single-letter-surname/4330)
- We fixed that the import of the related articles tab sometimes used the wrong library mode. [#11282](https://github.com/JabRef/jabref/pull/11282)
- We fixed an issue where the entry editor context menu was not shown correctly when JabRef is opened on a second, extended screen [#11323](https://github.com/JabRef/jabref/issues/11323), [#11174](https://github.com/JabRef/jabref/issues/11174)
- We fixed an issue where the value of "Override default font settings" was not applied on startup [#11344](https://github.com/JabRef/jabref/issues/11344)
- We fixed an issue when "Library changed on disk" appeared after a save by JabRef. [#4877](https://github.com/JabRef/jabref/issues/4877)
- We fixed an issue where the Pubmed/Medline Plain importer would not respect the user defined keyword separator [#11413](https://github.com/JabRef/jabref/issues/11413)
- We fixed an issue where the value of "Override default font settings" was not applied on startup [#11344](https://github.com/JabRef/jabref/issues/11344)
- We fixed an issue where DatabaseChangeDetailsView was not scrollable when reviewing external metadata changes [#11220](https://github.com/JabRef/jabref/issues/11220)
- We fixed undo/redo for text fields. [#11420](https://github.com/JabRef/jabref/issues/11420)
- We fixed an issue where clicking on a page number in the search results tab opens a wrong file in the document viewer. [#11432](https://github.com/JabRef/jabref/pull/11432)

### Removed

- We removed the misleading message "Doing a cleanup for X entries" when opening the Cleanup entries dialog [#11463](https://github.com/JabRef/jabref/pull/11463)

## [5.13] – 2024-04-01

### Added

- We converted the "Custom API key" list to a table to be more accessible. [#10926](https://github.com/JabRef/jabref/issues/10926)
- We added a "refresh" button for the LaTeX citations tab in the entry editor. [#10584](https://github.com/JabRef/jabref/issues/10584)
- We added the possibility to show the BibTeX source in the [web search](https://docs.jabref.org/collect/import-using-online-bibliographic-database) import screen. [#560](https://github.com/koppor/jabref/issues/560)
- We added a fetcher for [ISIDORE](https://isidore.science/), simply paste in the link into the text field or the last 6 digits in the link that identify that paper. [#10423](https://github.com/JabRef/jabref/issues/10423)
- When importing entries form the "Citation relations" tab, the field [cites](https://docs.jabref.org/advanced/entryeditor/entrylinks) is now filled according to the relationship between the entries. [#10752](https://github.com/JabRef/jabref/pull/10752)
- We added a new integrity check and clean up option for strings having Unicode characters not encoded in [Unicode "Normalization Form Canonical Composition" (NFC)](https://en.wikipedia.org/wiki/Unicode_equivalence#Normal_forms"). [#10506](https://github.com/JabRef/jabref/issues/10506)
- We added a new group icon column to the main table showing the icons of the entry's groups. [#10801](https://github.com/JabRef/jabref/pull/10801)
- When deleting an entry, the files linked to the entry are now optionally deleted as well. [#10509](https://github.com/JabRef/jabref/issues/10509)
- We added support to move the file to the system trash (instead of deleting it). [#10591](https://github.com/JabRef/jabref/pull/10591)
- We added ability to jump to an entry in the command line using `-j CITATIONKEY`. [koppor#540](https://github.com/koppor/jabref/issues/540)
- We added a new boolean to the style files for Openoffice/Libreoffice integration to switch between ZERO_WIDTH_SPACE (default) and no space. [#10843](https://github.com/JabRef/jabref/pull/10843)
- When pasting HTML into the abstract or a comment field, the hypertext is automatically converted to Markdown. [#10558](https://github.com/JabRef/jabref/issues/10558)
- We added the possibility to redownload files that had been present but are no longer in the specified location. [#10848](https://github.com/JabRef/jabref/issues/10848)
- We added the citation key pattern `[camelN]`. Equivalent to the first N words of the `[camel]` pattern.
- We added importing of static groups and linked files from BibDesk .bib files. [#10381](https://github.com/JabRef/jabref/issues/10381)
- We added ability to export in CFF (Citation File Format) [#10661](https://github.com/JabRef/jabref/issues/10661).
- We added ability to push entries to TeXworks. [#3197](https://github.com/JabRef/jabref/issues/3197)
- We added the ability to zoom in and out in the document viewer using <kbd>Ctrl</kbd> + <kbd>Scroll</kbd>. [#10964](https://github.com/JabRef/jabref/pull/10964)
- We added a Cleanup for removing non-existent files and grouped the related options [#10929](https://github.com/JabRef/jabref/issues/10929)
- We added the functionality to parse the bibliography of PDFs using the GROBID online service. [#10200](https://github.com/JabRef/jabref/issues/10200)
- We added a seperated search bar for the global search window. [#11032](https://github.com/JabRef/jabref/pull/11032)
- We added ability to double-click on an entry in the global search window to select the corresponding entry in the main table. [#11010](https://github.com/JabRef/jabref/pull/11010)
- We added support for BibTeX String constants during copy & paste between libraries. [#10872](https://github.com/JabRef/jabref/issues/10872)
- We added the field `langid` which is important for hyphenation and casing in LaTeX. [#10868](https://github.com/JabRef/jabref/issues/10868)
- Event log entries can now be copied via a context menu. [#11100](https://github.com/JabRef/jabref/issues/11100)

### Changed

- The "Automatically open folders of attached files" preference default status has been changed to enabled on Windows. [koppor#56](https://github.com/koppor/jabref/issues/56)
- The Custom export format now uses the custom DOI base URI in the preferences for the `DOICheck`, if activated [forum#4084](https://discourse.jabref.org/t/export-html-disregards-custom-doi-base-uri/4084)
- The index directories for full text search have now more readable names to increase debugging possibilities using Apache Lucense's Lurk. [#10193](https://github.com/JabRef/jabref/issues/10193)
- The fulltext search also indexes files ending with .pdf (but do not having an explicit file type set). [#10193](https://github.com/JabRef/jabref/issues/10193)
- We changed the arrangement of the lists in the "Citation relations" tab. `Cites` are now on the left and `Cited by` on the right [#10752](https://github.com/JabRef/jabref/pull/10752)
- Sub libraries based on `aux` file can now also be generated if some citations are not found library. [#10775](https://github.com/JabRef/jabref/pull/10775)
- We rearranged the tab order in the entry editor and renamed the "Scite Tab" to "Citation information". [#10821](https://github.com/JabRef/jabref/issues/10821)
- We changed the duplicate handling in the Import entries dialog. Potential duplicate entries are marked with an icon and importing will now trigger the merge dialog [#10914](https://github.com/JabRef/jabref/pull/10914)
- We made the command "Push to TexShop" more robust to allow cite commands with a character before the first slash. [forum#2699](https://discourse.jabref.org/t/push-to-texshop-mac/2699/17?u=siedlerchr)
- We only show the notification "Saving library..." if the library contains more than 2000 entries. [#9803](https://github.com/JabRef/jabref/issues/9803)
- JabRef now keeps previous log files upon start. [#11023](https://github.com/JabRef/jabref/pull/11023)
- When normalizing author names, complete enclosing braces are kept. [#10031](https://github.com/JabRef/jabref/issues/10031)
- We enhanced the dialog for adding new fields in the content selector with a selection box containing a list of standard fields. [#10912](https://github.com/JabRef/jabref/pull/10912)
- We store the citation relations in an LRU cache to avoid bloating the memory and out-of-memory exceptions. [#10958](https://github.com/JabRef/jabref/issues/10958)
- Keywords field are now displayed as tags. [#10910](https://github.com/JabRef/jabref/pull/10910)
- Citation relations now get more information, and have quick access to view the articles in a browser without adding them to the library [#10869](https://github.com/JabRef/jabref/issues/10869)
- Importer/Exporter for CFF format now supports JabRef `cites` and `related` relationships, as well as all fields from the CFF specification. [#10993](https://github.com/JabRef/jabref/issues/10993)
- The XMP-Exporter no longer writes the content of the `file`-field. [#11083](https://github.com/JabRef/jabref/pull/11083)
- We added notes, checks and warnings for the case of selection of non-empty directories while starting a new Systematic Literature Review. [#600](https://github.com/koppor/jabref/issues/600)
- Text in the import dialog (web search results) will now be wrapped to prevent horizontal scrolling. [#10931](https://github.com/JabRef/jabref/issues/10931)
- We improved the error handling when invalid bibdesk-files are encountered [#11117](https://github.com/JabRef/jabref/issues/11117)

### Fixed

- We fixed an issue where the fulltext search button in entry editor used to disappear on click till the search is completed. [#10425](https://github.com/JabRef/jabref/issues/10425)
- We fixed an issue where attempting to cancel the importing/generation of an entry from id is ignored. [#10508](https://github.com/JabRef/jabref/issues/10508)
- We fixed an issue where the preview panel showing the wrong entry (an entry that is not selected in the entry table). [#9172](https://github.com/JabRef/jabref/issues/9172)
- We fixed an issue where HTML-reserved characters like '&' and '<', in addition to HTML entities like '&amp;' were not rendered correctly in entry preview. [#10677](https://github.com/JabRef/jabref/issues/10677)
- The last page of a PDF is now indexed by the full text search. [#10193](https://github.com/JabRef/jabref/issues/10193)
- The entry editor respects the configured custom tabs when showing "Other fields". [#11012](https://github.com/JabRef/jabref/pull/11012)
- The default owner of an entry can be changed again. [#10924](https://github.com/JabRef/jabref/issues/10924)
- We fixed an issue where the duplicate check did not take umlauts or other LaTeX-encoded characters into account. [#10744](https://github.com/JabRef/jabref/pull/10744)
- We fixed the colors of the icon on hover for unset special fields. [#10431](https://github.com/JabRef/jabref/issues/10431)
- We fixed an issue where the CrossRef field did not work if autocompletion was disabled [#8145](https://github.com/JabRef/jabref/issues/8145)
- In biblatex mode, JabRef distinguishes between "Optional fields" and "Optional fields 2" again. [#11022](https://github.com/JabRef/jabref/pull/11022)
- We fixed an issue where exporting`@electronic` and `@online` entry types to the Office XMl would duplicate the field `title`  [#10807](https://github.com/JabRef/jabref/issues/10807)
- We fixed an issue where the `CommentsTab` was not properly formatted when the `defaultOwner` contained capital or special letters. [#10870](https://github.com/JabRef/jabref/issues/10870)
- We fixed an issue where the `File -> Close library` menu item was not disabled when no library was open. [#10948](https://github.com/JabRef/jabref/issues/10948)
- We fixed an issue where the Document Viewer would show the PDF in only half the window when maximized. [#10934](https://github.com/JabRef/jabref/issues/10934)
- Clicking on the crossref and related tags in the entry editor jumps to the linked entry. [#5484](https://github.com/JabRef/jabref/issues/5484) [#9369](https://github.com/JabRef/jabref/issues/9369)
- We fixed an issue where JabRef could not parse absolute file paths from Zotero exports. [#10959](https://github.com/JabRef/jabref/issues/10959)
- We fixed an issue where an exception occured when toggling between "Live" or "Locked" in the internal Document Viewer. [#10935](https://github.com/JabRef/jabref/issues/10935)
- When fetching article information fom IEEE Xplore, the em dash is now converted correctly. [koppor#286](https://github.com/koppor/jabref/issues/286)
- Fixed an issue on Windows where the browser extension reported failure to send an entry to JabRef even though it was sent properly. [JabRef-Browser-Extension#493](https://github.com/JabRef/JabRef-Browser-Extension/issues/493)
- Fixed an issue on Windows where TeXworks path was not resolved if it was installed with MiKTeX. [#10977](https://github.com/JabRef/jabref/issues/10977)
- We fixed an issue with where JabRef would throw an error when using MathSciNet search, as it was unable to parse the fetched JSON coreectly. [10996](https://github.com/JabRef/jabref/issues/10996)
- We fixed an issue where the "Import by ID" function would throw an error when a DOI that contains URL-encoded characters was entered. [#10648](https://github.com/JabRef/jabref/issues/10648)
- We fixed an issue with handling of an "overflow" of authors at `[authIniN]`. [#11087](https://github.com/JabRef/jabref/issues/11087)
- We fixed an issue where an exception occurred when selecting entries in the web search results. [#11081](https://github.com/JabRef/jabref/issues/11081)
- When a new library is unsaved, there is now no warning when fetching entries with PDFs. [#11075](https://github.com/JabRef/jabref/issues/11075)
- We fixed an issue where the message "The libary has been modified by another program" occurred when editing library metadata and saving the library. [#4877](https://github.com/JabRef/jabref/issues/4877)

### Removed

- We removed the predatory journal checks due to a high rate of false positives. [#11066](https://github.com/JabRef/jabref/pull/11066)

## [5.12] – 2023-12-24

### Added

- We added a scite.ai tab in the entry editor that retrieves 'Smart Citation' tallies for citations that have a DOI. [koppor#375](https://github.com/koppor/jabref/issues/375)
- We added a dropdown menu to let users change the reference library during AUX file import. [#10472](https://github.com/JabRef/jabref/issues/10472)
- We added a button to let users reset the cite command to the default value. [#10569](https://github.com/JabRef/jabref/issues/10569)
- We added the option to use System Preference for Light/Dark Theme [#8729](https://github.com/JabRef/jabref/issues/8729).
- We added [scholar.archive.org](https://scholar.archive.org/) as a new fetcher. [#10498](https://github.com/JabRef/jabref/issues/10498)
- We integrated predatory journal checking as part of the Integrity Checker based on the [check-bib-for-predatory](https://github.com/CfKu/check-bib-for-predatory). [koppor#348](https://github.com/koppor/jabref/issues/348)
- We added a 'More options' section in the main table right click menu opening the preferences dialog. [#9432](https://github.com/JabRef/jabref/issues/9432)
- When creating a new group, it inherits the icon of the parent group. [#10521](https://github.com/JabRef/jabref/pull/10521)

### Changed

- We moved the location of the 'Open only one instance of JabRef' preference option from "Network" to "General". [#9306](https://github.com/JabRef/jabref/issues/9306)
- The two previews in the change resolver dialog now have their scrollbars synchronized. [#9576](https://github.com/JabRef/jabref/issues/9576).
- We changed the setting of the keyword separator to accept a single character only. [#177](https://github.com/koppor/jabref/issues/177)
- We replaced "SearchAll" in Web Search by "Search Selected". [#10556](https://github.com/JabRef/jabref/issues/10556)
- Short DOI formatter now checks, if the value is already formatted. If so, it returns the value instead of calling the ShortDOIService again. [#10589](https://github.com/JabRef/jabref/issues/10589)
- We upgraded to JavaFX 21.0.1. As a consequence JabRef requires now macOS 11 or later and GTK 3.8 or later on Linux [10627](https://github.com/JabRef/jabref/pull/10627).
- A user-specific comment fields is not enabled by default, but can be enabled using the "Add" button. [#10424](https://github.com/JabRef/jabref/issues/10424)
- We upgraded to Lucene 9.9 for the fulltext search. The search index will be rebuild. [#10686](https://github.com/JabRef/jabref/pull/10686)
- When using "Copy..." -> "Copy citation key", the delimiter configured at "Push applications" is respected. [#10707](https://github.com/JabRef/jabref/pull/10707)

### Fixed

- We fixed an issue where the added protected term has unwanted leading and trailing whitespaces, where the formatted text has unwanted empty brackets and where the word at the cursor in the textbox can be added to the list. [#10415](https://github.com/JabRef/jabref/issues/10415)
- We fixed an issue where in the merge dialog the file field of entries was not correctly merged when the first and second entry both contained values inside the file field. [#10572](https://github.com/JabRef/jabref/issues/10572)
- We fixed some small inconsistencies in the user interface. [#10507](https://github.com/JabRef/jabref/issues/10507) [#10458](https://github.com/JabRef/jabref/issues/10458) [#10660](https://github.com/JabRef/jabref/issues/10660)
- We fixed the issue where the Hayagriva YAML exporter would not include a parent field for the publisher/series. [#10596](https://github.com/JabRef/jabref/issues/10596)
- We fixed issues in the external file type dialog w.r.t. duplicate entries in the case of a language switch. [#10271](https://github.com/JabRef/jabref/issues/10271)
- We fixed an issue where the right-click action "Copy cite..." did not respect the configured citation command under "External Programs" -> "[Push Applications](https://docs.jabref.org/cite/pushtoapplications)" [#10615](https://github.com/JabRef/jabref/issues/10615)

### Removed

- We removed duplicate filtering and sorting operations in the MainTable when editing BibEntries. [#10619](https://github.com/JabRef/jabref/pull/10619)

## [5.11] – 2023-10-22

### Added

- We added the ability to sort subgroups in Z-A order, as well as by ascending and descending number of subgroups. [#10249](https://github.com/JabRef/jabref/issues/10249)
- We added the possibility to find (and add) papers that cite or are cited by a given paper. [#6187](https://github.com/JabRef/jabref/issues/6187)
- We added an error-specific message for when a download from a URL fails. [#9826](https://github.com/JabRef/jabref/issues/9826)
- We added support for customizing the citation command (e.g., `[@key1,@key2]`) when [pushing to external applications](https://docs.jabref.org/cite/pushtoapplications). [#10133](https://github.com/JabRef/jabref/issues/10133)
- We added an integrity check for more special characters. [#8712](https://github.com/JabRef/jabref/issues/8712)
- We added protected terms described as "Computer science". [#10222](https://github.com/JabRef/jabref/pull/10222)
- We added a link "Get more themes..." in the preferences to that points to [themes.jabref.org](https://themes.jabref.org) allowing the user to download new themes. [#10243](https://github.com/JabRef/jabref/issues/10243)
- We added a fetcher for [LOBID](https://lobid.org/resources/api) resources. [koppor#386](https://github.com/koppor/jabref/issues/386)
- When in `biblatex` mode, the [integrity check](https://docs.jabref.org/finding-sorting-and-cleaning-entries/checkintegrity) for journal titles now also checks the field `journal`.
- We added support for exporting to Hayagriva YAML format. [#10382](https://github.com/JabRef/jabref/issues/10382)
- We added support for pushing citations to [TeXShop](https://pages.uoregon.edu/koch/texshop/) on macOS [forum#2699](https://discourse.jabref.org/t/push-to-texshop-mac/2699).
- We added the 'Bachelor's thesis' type for Biblatex's 'Thesis' EntryType [#10029](https://github.com/JabRef/jabref/issues/10029).

### Changed

- The export formats `listrefs`, `tablerefs`, `tablerefsabsbib`, now use the ISO date format in the footer [#10383](https://github.com/JabRef/jabref/pull/10383).
- When searching for an identifier in the "Web search", the title of the search window is now "Identifier-based Web Search". [#10391](https://github.com/JabRef/jabref/pull/10391)
- The ampersand checker now skips verbatim fields (`file`, `url`, ...). [#10419](https://github.com/JabRef/jabref/pull/10419)
- If no existing document is selected for exporting "XMP annotated pdf" JabRef will now create a new PDF file with a sample text and the metadata. [#10102](https://github.com/JabRef/jabref/issues/10102)
- We modified the DOI cleanup to infer the DOI from an ArXiV ID if it's present. [#10426](https://github.com/JabRef/jabref/issues/10426)
- The ISI importer uses the field `comment` for notes (instead of `review). [#10478](https://github.com/JabRef/jabref/pull/10478)
- If no existing document is selected for exporting "Embedded BibTeX pdf" JabRef will now create a new PDF file with a sample text and the metadata. [#10101](https://github.com/JabRef/jabref/issues/10101)
- Translated titles format no longer raise a warning. [#10459](https://github.com/JabRef/jabref/issues/10459)
- We re-added the empty grey containers in the groups panel to keep an indicator for the current selected group, if displaying of group item count is turned off [#9972](https://github.com/JabRef/jabref/issues/9972)

### Fixed

- We fixed an issue where "Move URL in note field to url field" in the cleanup dialog caused an exception if no note field was present [forum#3999](https://discourse.jabref.org/t/cleanup-entries-cant-get-it-to-work/3999)
- It is possible again to use "current table sort order" for the order of entries when saving. [#9869](https://github.com/JabRef/jabref/issues/9869)
- Passwords can be stored in GNOME key ring. [#10274](https://github.com/JabRef/jabref/issues/10274)
- We fixed an issue where groups based on an aux file could not be created due to an exception [#10350](https://github.com/JabRef/jabref/issues/10350)
- We fixed an issue where the JabRef browser extension could not communicate with JabRef under macOS due to missing files. You should use the `.pkg` for the first installation as it updates all necessary files for the extension [#10308](https://github.com/JabRef/jabref/issues/10308)
- We fixed an issue where the ISBN fetcher returned the entrytype `misc` for certain ISBN numbers [#10348](https://github.com/JabRef/jabref/issues/10348)
- We fixed a bug where an exception was raised when saving less than three export save orders in the preference. [#10157](https://github.com/JabRef/jabref/issues/10157)
- We fixed an issue where it was possible to create a group with no name or with a group separator inside the name [#9776](https://github.com/JabRef/jabref/issues/9776)
- Biblatex's `journaltitle` is now also respected for showing the journal information. [#10397](https://github.com/JabRef/jabref/issues/10397)
- JabRef does not hang anymore when exporting via CLI. [#10380](https://github.com/JabRef/jabref/issues/10380)
- We fixed an issue where it was not possible to save a library on a network share under macOS due to an exception when acquiring a file lock [#10452](https://github.com/JabRef/jabref/issues/10452)
- We fixed an issue where exporting "XMP annotated pdf" without selecting an existing document would produce an exception. [#10102](https://github.com/JabRef/jabref/issues/10102)
- We fixed an issue where the "Enabled" column in the "Protected terms files" tab in the preferences could not be resized [#10285](https://github.com/JabRef/jabref/issues/10285)
- We fixed an issue where after creation of a new library, the new library was not focused. [koppor#592](https://github.com/koppor/jabref/issues/592)
- We fixed an issue where double clicking on an url in the file field would trigger an exception instead of opening the browser [#10480](https://github.com/JabRef/jabref/pull/10480)
- We fixed an issue where scrolling was impossible on dragging a citation on the groups panel. [#9754](https://github.com/JabRef/jabref/issues/9754)
- We fixed an issue where exporting "Embedded BibTeX pdf" without selecting an existing document would produce an exception. [#10101](https://github.com/JabRef/jabref/issues/10101)
- We fixed an issue where there was a failure to access the url link for "eprint" for the ArXiv entry.[#10474](https://github.com/JabRef/jabref/issues/10474)
- We fixed an issue where it was not possible to connect to a shared database once a group with entries was added or other metadata modified [#10336](https://github.com/JabRef/jabref/issues/10336)
- We fixed an issue where middle-button paste in X not always worked [#7905](https://github.com/JabRef/jabref/issues/7905)

## [5.10] – 2023-09-02

### Added

- We added a field showing the BibTeX/biblatex source for added and deleted entries in the "External Changes Resolver" dialog. [#9509](https://github.com/JabRef/jabref/issues/9509)
- We added user-specific comment field so that multiple users can make separate comments. [#543](https://github.com/koppor/jabref/issues/543)
- We added a search history list in the search field's right click menu. [#7906](https://github.com/JabRef/jabref/issues/7906)
- We added a full text fetcher for IACR eprints. [#9651](https://github.com/JabRef/jabref/pull/9651)
- We added "Attach file from URL" to right-click context menu to download and store a file with the reference library. [#9646](https://github.com/JabRef/jabref/issues/9646)
- We enabled updating an existing entry with data from InspireHEP. [#9351](https://github.com/JabRef/jabref/issues/9351)
- We added a fetcher for the Bibliotheksverbund Bayern (experimental). [#9641](https://github.com/JabRef/jabref/pull/9641)
- We added support for more biblatex date formats for parsing dates. [#2753](https://github.com/JabRef/jabref/issues/2753)
- We added support for multiple languages for exporting to and importing references from MS Office. [#9699](https://github.com/JabRef/jabref/issues/9699)
- We enabled scrolling in the groups list when dragging a group on another group. [#2869](https://github.com/JabRef/jabref/pull/2869)
- We added the option to automatically download online files when a new entry is created from an existing ID (e.g., DOI). The option can be disabled in the preferences under "Import and Export". [#9756](https://github.com/JabRef/jabref/issues/9756)
- We added a new Integrity check for unescaped ampersands. [koppor#585](https://github.com/koppor/jabref/issues/585)
- We added support for parsing `$\backslash$` in file paths (as exported by Mendeley). [forum#3470](https://discourse.jabref.org/t/mendeley-bib-import-with-linked-files/3470)
- We added the possibility to automatically fetch entries when an ISBN is pasted on the main table. [#9864](https://github.com/JabRef/jabref/issues/9864)
- We added the option to disable the automatic linking of files in the entry editor [#5105](https://github.com/JabRef/jabref/issues/5105)
- We added the link icon for ISBNs in linked identifiers column. [#9819](https://github.com/JabRef/jabref/issues/9819)
- We added key binding to focus on groups <kbd>alt</kbd> + <kbd>s</kbd> [#9863](https://github.com/JabRef/jabref/issues/9863)
- We added the option to unprotect a text selection, which strips all pairs of curly braces away. [#9950](https://github.com/JabRef/jabref/issues/9950)
- We added drag and drop events for field 'Groups' in entry editor panel. [#569](https://github.com/koppor/jabref/issues/569)
- We added support for parsing MathML in the Medline importer. [#4273](https://github.com/JabRef/jabref/issues/4273)
- We added the ability to search for an identifier (DOI, ISBN, ArXiv ID) directly from 'Web Search'. [#7575](https://github.com/JabRef/jabref/issues/7575) [#9674](https://github.com/JabRef/jabref/issues/9674)
- We added a cleanup activity that identifies a URL or a last-visited-date in the `note` field and moves it to the `url` and `urldate` field respectively. [koppor#216](https://github.com/koppor/jabref/issues/216)
- We enabled the user to change the name of a field in a custom entry type by double-clicking on it. [#9840](https://github.com/JabRef/jabref/issues/9840)
- We added some preferences options to disable online activity. [#10064](https://github.com/JabRef/jabref/issues/10064)
- We integrated two mail actions ("As Email" and "To Kindle") under a new "Send" option in the right-click & Tools menus. The Kindle option creates an email targeted to the user's Kindle email, which can be set in preferences under "External programs" [#6186](https://github.com/JabRef/jabref/issues/6186)
- We added an option to clear recent libraries' history. [#10003](https://github.com/JabRef/jabref/issues/10003)
- We added an option to encrypt and remember the proxy password. [#8055](https://github.com/JabRef/jabref/issues/8055)[#10044](https://github.com/JabRef/jabref/issues/10044)
- We added support for showing journal information, via info buttons next to the `Journal` and `ISSN` fields in the entry editor. [#6189](https://github.com/JabRef/jabref/issues/6189)
- We added support for pushing citations to Sublime Text 3 [#10098](https://github.com/JabRef/jabref/issues/10098)
- We added support for the Finnish language. [#10183](https://github.com/JabRef/jabref/pull/10183)
- We added the option to automatically replaces illegal characters in the filename when adding a file to JabRef. [#10182](https://github.com/JabRef/jabref/issues/10182)
- We added a privacy policy. [#10064](https://github.com/JabRef/jabref/issues/10064)
- We added a tooltip to show the number of entries in a group [#10208](https://github.com/JabRef/jabref/issues/10208)
- We fixed an issue where it was no longer possible to add or remove selected entries to groups via context menu [#10404](https://github.com/JabRef/jabref/issues/10404), [#10317](https://github.com/JabRef/jabref/issues/10317) [#10374](https://github.com/JabRef/jabref/issues/10374)

### Changed

- We replaced "Close" by "Close library" and placed it after "Save all" in the File menu. [#10043](https://github.com/JabRef/jabref/pull/10043)
- We upgraded to Lucene 9.7 for the fulltext search. The search index will be rebuild. [#10036](https://github.com/JabRef/jabref/pull/10036)
- 'Get full text' now also checks the file url. [#568](https://github.com/koppor/jabref/issues/568)
- JabRef writes a new backup file only if there is a change. Before, JabRef created a backup upon start. [#9679](https://github.com/JabRef/jabref/pull/9679)
- We modified the `Add Group` dialog to use the most recently selected group hierarchical context. [#9141](https://github.com/JabRef/jabref/issues/9141)
- We refined the 'main directory not found' error message. [#9625](https://github.com/JabRef/jabref/pull/9625)
- JabRef writes a new backup file only if there is a change. Before, JabRef created a backup upon start. [#9679](https://github.com/JabRef/jabref/pull/9679)
- Backups of libraries are not stored per JabRef version, but collected together. [#9676](https://github.com/JabRef/jabref/pull/9676)
- We streamlined the paths for logs and backups: The parent path fragment is always `logs` or `backups`.
- `log.txt` now contains an entry if a BibTeX entry could not be parsed.
- `log.txt` now contains debug messages. Debugging needs to be enabled explicitly. [#9678](https://github.com/JabRef/jabref/pull/9678)
- `log.txt` does not contain entries for non-found files during PDF indexing. [#9678](https://github.com/JabRef/jabref/pull/9678)
- The hostname is now determined using environment variables (`COMPUTERNAME`/`HOSTNAME`) first. [#9910](https://github.com/JabRef/jabref/pull/9910)
- We improved the Medline importer to correctly import ISO dates for `revised`. [#9536](https://github.com/JabRef/jabref/issues/9536)
- To avoid cluttering of the directory, We always delete the `.sav` file upon successful write. [#9675](https://github.com/JabRef/jabref/pull/9675)
- We improved the unlinking/deletion of multiple linked files of an entry using the <kbd>Delete</kbd> key. [#9473](https://github.com/JabRef/jabref/issues/9473)
- The field names of customized entry types are now exchanged preserving the case. [#9993](https://github.com/JabRef/jabref/pull/9993)
- We moved the custom entry types dialog into the preferences dialog. [#9760](https://github.com/JabRef/jabref/pull/9760)
- We moved the manage content selectors dialog to the library properties. [#9768](https://github.com/JabRef/jabref/pull/9768)
- We moved the preferences menu command from the options menu to the file menu. [#9768](https://github.com/JabRef/jabref/pull/9768)
- We reworked the cross ref labels in the entry editor and added a right click menu. [#10046](https://github.com/JabRef/jabref/pull/10046)
- We reorganized the order of tabs and settings in the library properties. [#9836](https://github.com/JabRef/jabref/pull/9836)
- We changed the handling of an "overflow" of authors at `[authIniN]`: JabRef uses `+` to indicate an overflow. Example: `[authIni2]` produces `A+` (instead of `AB`) for `Aachen and Berlin and Chemnitz`. [#9703](https://github.com/JabRef/jabref/pull/9703)
- We moved the preferences option to open the last edited files on startup to the 'General' tab. [#9808](https://github.com/JabRef/jabref/pull/9808)
- We improved the recognition of DOIs when pasting a link containing a DOI on the maintable. [#9864](https://github.com/JabRef/jabref/issues/9864s)
- We reordered the preferences dialog. [#9839](https://github.com/JabRef/jabref/pull/9839)
- We split the 'Import and Export' tab into 'Web Search' and 'Export'. [#9839](https://github.com/JabRef/jabref/pull/9839)
- We moved the option to run JabRef in memory stick mode into the preferences dialog toolbar. [#9866](https://github.com/JabRef/jabref/pull/9866)
- In case the library contains empty entries, they are not written to disk. [#8645](https://github.com/JabRef/jabref/issues/8645)
- The formatter `remove_unicode_ligatures` is now called `replace_unicode_ligatures`. [#9890](https://github.com/JabRef/jabref/pull/9890)
- We improved the error message when no terminal was found. [#9607](https://github.com/JabRef/jabref/issues/9607)
- In the context of the "systematic literature functionality", we changed the name "database" to "catalog" to use a separate term for online catalogs in comparison to SQL databases. [#9951](https://github.com/JabRef/jabref/pull/9951)
- We now show more fields (including Special Fields) in the dropdown selection for "Save sort order" in the library properties and for "Export sort order" in the preferences. [#10010](https://github.com/JabRef/jabref/issues/10010)
- We now encrypt and store the custom API keys in the OS native credential store. [#10044](https://github.com/JabRef/jabref/issues/10044)
- We changed the behavior of group addition/edit, so that sorting by alphabetical order is not performed by default after the modification. [#10017](https://github.com/JabRef/jabref/issues/10017)
- We fixed an issue with spacing in the cleanup dialogue. [#10081](https://github.com/JabRef/jabref/issues/10081)
- The GVK fetcher now uses the new [K10plus](https://www.bszgbv.de/services/k10plus/) database. [#10189](https://github.com/JabRef/jabref/pull/10189)

### Fixed

- We fixed an issue where clicking the group expansion pane/arrow caused the node to be selected, when it should just expand/detract the node. [#10111](https://github.com/JabRef/jabref/pull/10111)
- We fixed an issue where the browser import would add ' characters before the BibTeX entry on Linux. [#9588](https://github.com/JabRef/jabref/issues/9588)
- We fixed an issue where searching for a specific term with the DOAB fetcher lead to an exception. [#9571](https://github.com/JabRef/jabref/issues/9571)
- We fixed an issue where the "Import" -> "Library to import to" did not show the correct library name if two opened libraries had the same suffix. [#9567](https://github.com/JabRef/jabref/issues/9567)
- We fixed an issue where the rpm-Version of JabRef could not be properly uninstalled and reinstalled. [#9558](https://github.com/JabRef/jabref/issues/9558), [#9603](https://github.com/JabRef/jabref/issues/9603)
- We fixed an issue where the command line export using `--exportMatches` flag does not create an output bib file. [#9581](https://github.com/JabRef/jabref/issues/9581)
- We fixed an issue where custom field in the custom entry types could not be set to mulitline. [#9609](https://github.com/JabRef/jabref/issues/9609)
- We fixed an issue where the Office XML exporter did not resolve BibTeX-Strings when exporting entries. [forum#3741](https://discourse.jabref.org/t/exporting-bibtex-constant-strings-to-ms-office-2007-xml/3741)
- We fixed an issue where the Merge Entries Toolbar configuration was not saved after hitting 'Merge Entries' button. [#9091](https://github.com/JabRef/jabref/issues/9091)
- We fixed an issue where the password is stored in clear text if the user wants to use a proxy with authentication. [#8055](https://github.com/JabRef/jabref/issues/8055)
- JabRef is now more relaxed when parsing field content: In case a field content ended with `\`, the combination `\}` was treated as plain `}`. [#9668](https://github.com/JabRef/jabref/issues/9668)
- We resolved an issue that cut off the number of group entries when it exceeded four digits. [#8797](https://github.com/JabRef/jabref/issues/8797)
- We fixed the issue where the size of the global search window was not retained after closing. [#9362](https://github.com/JabRef/jabref/issues/9362)
- We fixed an issue where the Global Search UI preview is still white in dark theme. [#9362](https://github.com/JabRef/jabref/issues/9362)
- We fixed the double paste issue when <kbd>Cmd</kbd> + <kbd>v</kbd> is pressed on 'New entry from plaintext' dialog. [#9367](https://github.com/JabRef/jabref/issues/9367)
- We fixed an issue where the pin button on the Global Search dialog was located at the bottom and not at the top. [#9362](https://github.com/JabRef/jabref/issues/9362)
- We fixed the log text color in the event log console when using dark mode. [#9732](https://github.com/JabRef/jabref/issues/9732)
- We fixed an issue where searching for unlinked files would include the current library's .bib file. [#9735](https://github.com/JabRef/jabref/issues/9735)
- We fixed an issue where it was no longer possible to connect to a shared mysql database due to an exception. [#9761](https://github.com/JabRef/jabref/issues/9761)
- We fixed an issue where an exception was thrown for the user after <kbd>Ctrl</kbd>+<kbd>Z</kbd> command. [#9737](https://github.com/JabRef/jabref/issues/9737)
- We fixed the citation key generation for [`[authors]`, `[authshort]`, `[authorsAlpha]`, `[authIniN]`, `[authEtAl]`, `[auth.etal]`](https://docs.jabref.org/setup/citationkeypatterns#special-field-markers) to handle `and others` properly. [koppor#626](https://github.com/koppor/jabref/issues/626)
- We fixed the Save/save as file type shows BIBTEX_DB instead of "Bibtex library". [#9372](https://github.com/JabRef/jabref/issues/9372)
- We fixed the default main file directory for non-English Linux users. [#8010](https://github.com/JabRef/jabref/issues/8010)
- We fixed an issue when overwriting the owner was disabled. [#9896](https://github.com/JabRef/jabref/pull/9896)
- We fixed an issue regarding recording redundant prefixes in search history. [#9685](https://github.com/JabRef/jabref/issues/9685)
- We fixed an issue where passing a URL containing a DOI led to a "No entry found" notification. [#9821](https://github.com/JabRef/jabref/issues/9821)
- We fixed some minor visual inconsistencies and issues in the preferences dialog. [#9866](https://github.com/JabRef/jabref/pull/9866)
- The order of save actions is now retained. [#9890](https://github.com/JabRef/jabref/pull/9890)
- We fixed an issue where the order of save actions was not retained in the bib file. [#9890](https://github.com/JabRef/jabref/pull/9890)
- We fixed an issue in the preferences 'External file types' tab ignoring a custom application path in the edit dialog. [#9895](https://github.com/JabRef/jabref/issues/9895)
- We fixed an issue in the preferences where custom columns could be added to the entry table with no qualifier. [#9913](https://github.com/JabRef/jabref/issues/9913)
- We fixed an issue where the encoding header in a bib file was not respected when the file contained a BOM (Byte Order Mark). [#9926](https://github.com/JabRef/jabref/issues/9926)
- We fixed an issue where cli help output for import and export format was inconsistent. [koppor#429](https://github.com/koppor/jabref/issues/429)
- We fixed an issue where the user could select multiple conflicting options for autocompletion at once. [#10181](https://github.com/JabRef/jabref/issues/10181)
- We fixed an issue where no preview could be generated for some entry types and led to an exception. [#9947](https://github.com/JabRef/jabref/issues/9947)
- We fixed an issue where the Linux terminal working directory argument was malformed and therefore ignored upon opening a terminal [#9953](https://github.com/JabRef/jabref/issues/9953)
- We fixed an issue under Linux where under some systems the file instead of the folder was opened. [#9607](https://github.com/JabRef/jabref/issues/9607)
- We fixed an issue where an Automatic Keyword Group could not be deleted in the UI. [#9778](https://github.com/JabRef/jabref/issues/9778)
- We fixed an issue where the citation key pattern `[edtrN_M]` returned the wrong editor. [#9946](https://github.com/JabRef/jabref/pull/9946)
- We fixed an issue where empty grey containers would remain in the groups panel, if displaying of group item count is turned off. [#9972](https://github.com/JabRef/jabref/issues/9972)
- We fixed an issue where fetching an ISBN could lead to application freezing when the fetcher did not return any results. [#9979](https://github.com/JabRef/jabref/issues/9979)
- We fixed an issue where closing a library containing groups and entries caused an exception [#9997](https://github.com/JabRef/jabref/issues/9997)
- We fixed a bug where the editor for strings in a bibliography file did not sort the entries by their keys [#10083](https://github.com/JabRef/jabref/pull/10083)
- We fixed an issues where clicking on the empty space of specific context menu entries would not trigger the associated action. [#8388](https://github.com/JabRef/jabref/issues/8388)
- We fixed an issue where JabRef would not remember whether the window was in fullscreen. [#4939](https://github.com/JabRef/jabref/issues/4939)
- We fixed an issue where the ACM Portal search sometimes would not return entries for some search queries when the article author had no given name. [#10107](https://github.com/JabRef/jabref/issues/10107)
- We fixed an issue that caused high CPU usage and a zombie process after quitting JabRef because of author names autocompletion. [#10159](https://github.com/JabRef/jabref/pull/10159)
- We fixed an issue where files with illegal characters in the filename could be added to JabRef. [#10182](https://github.com/JabRef/jabref/issues/10182)
- We fixed that checked-out radio buttons under "specified keywords" were not displayed as checked after closing and reopening the "edit group" window. [#10248](https://github.com/JabRef/jabref/issues/10248)
- We fixed that when editing groups, checked-out properties such as case sensitive and regular expression (under "Free search expression") were not displayed checked. [#10108](https://github.com/JabRef/jabref/issues/10108)

### Removed

- We removed the support of BibTeXML. [#9540](https://github.com/JabRef/jabref/issues/9540)
- We removed support for Markdown syntax for strikethrough and task lists in comment fields. [#9726](https://github.com/JabRef/jabref/pull/9726)
- We removed the options menu, because the two contents were moved to the File menu or the properties of the library. [#9768](https://github.com/JabRef/jabref/pull/9768)
- We removed the 'File' tab in the preferences and moved its contents to the 'Export' tab. [#9839](https://github.com/JabRef/jabref/pull/9839)
- We removed the "[Collection of Computer Science Bibliographies](https://en.wikipedia.org/wiki/Collection_of_Computer_Science_Bibliographies)" fetcher the websits is no longer available. [#6638](https://github.com/JabRef/jabref/issues/6638)

## [5.9] – 2023-01-06

### Added

- We added a dropdown menu to let users change the library they want to import into during import. [#6177](https://github.com/JabRef/jabref/issues/6177)
- We added the possibility to add/remove a preview style from the selected list using a double click. [#9490](https://github.com/JabRef/jabref/issues/9490)
- We added the option to define fields as "multine" directly in the custom entry types dialog. [#6448](https://github.com/JabRef/jabref/issues/6448)
- We changed the minWidth and the minHeight of the main window, so it won't have a width and/or a height with the value 0. [#9606](https://github.com/JabRef/jabref/issues/9606)

### Changed

- We changed database structure: in MySQL/MariaDB we renamed tables by adding a `JABREF_` prefix, and in PGSQL we moved tables in `jabref` schema. We added `VersionDBStructure` variable in `METADATA` table to indicate current version of structure, this variable is needed for automatic migration. [#9312](https://github.com/JabRef/jabref/issues/9312)
- We moved some preferences options to a new tab in the preferences dialog. [#9442](https://github.com/JabRef/jabref/pull/9442)
- We renamed "Medline abbreviation" to "dotless abbreviation". [#9504](https://github.com/JabRef/jabref/pull/9504)
- We now have more "dots" in the offered journal abbreviations. [#9504](https://github.com/JabRef/jabref/pull/9504)
- We now disable the button "Full text search" in the Searchbar by default [#9527](https://github.com/JabRef/jabref/pull/9527)

### Fixed

- The tab "deprecated fields" is shown in biblatex-mode only. [#7757](https://github.com/JabRef/jabref/issues/7757)
- In case a journal name of an IEEE journal is abbreviated, the "normal" abbreviation is used - and not the one of the IEEE BibTeX strings. [abbrv#91](https://github.com/JabRef/abbrv.jabref.org/issues/91)
- We fixed a performance issue when loading large lists of custom journal abbreviations. [#8928](https://github.com/JabRef/jabref/issues/8928)
- We fixed an issue where the last opened libraries were not remembered when a new unsaved library was open as well. [#9190](https://github.com/JabRef/jabref/issues/9190)
- We fixed an issue where no context menu for the group "All entries" was present. [forum#3682](https://discourse.jabref.org/t/how-sort-groups-a-z-not-subgroups/3682)
- We fixed an issue where extra curly braces in some fields would trigger an exception when selecting the entry or doing an integrity check. [#9475](https://github.com/JabRef/jabref/issues/9475), [#9503](https://github.com/JabRef/jabref/issues/9503)
- We fixed an issue where entering a date in the format "YYYY/MM" in the entry editor date field caused an exception. [#9492](https://github.com/JabRef/jabref/issues/9492)
- For portable versions, the `.deb` file now works on plain debian again. [#9472](https://github.com/JabRef/jabref/issues/9472)
- We fixed an issue where the download of linked online files failed after an import of entries for certain urls. [#9518](https://github.com/JabRef/jabref/issues/9518)
- We fixed an issue where an exception occurred when manually downloading a file from an URL in the entry editor. [#9521](https://github.com/JabRef/jabref/issues/9521)
- We fixed an issue with open office csv file formatting where commas in the abstract field where not escaped. [#9087](https://github.com/JabRef/jabref/issues/9087)
- We fixed an issue with deleting groups where subgroups different from the selected group were deleted. [#9281](https://github.com/JabRef/jabref/issues/9281)

## [5.8] – 2022-12-18

### Added

- We integrated a new three-way merge UI for merging entries in the Entries Merger Dialog, the Duplicate Resolver Dialog, the Entry Importer Dialog, and the External Changes Resolver Dialog. [#8945](https://github.com/JabRef/jabref/pull/8945)
- We added the ability to merge groups, keywords, comments and files when merging entries. [#9022](https://github.com/JabRef/jabref/pull/9022)
- We added a warning message next to the authors field in the merge dialog to warn users when the authors are the same but formatted differently. [#8745](https://github.com/JabRef/jabref/issues/8745)
- The default file directory of a library is used as default directory for [unlinked file lookup](https://docs.jabref.org/collect/findunlinkedfiles#link-the-pdfs-to-your-bib-library). [koppor#546](https://github.com/koppor/jabref/issues/546)
- The properties of an existing systematic literature review (SLR) can be edited. [koppor#604](https://github.com/koppor/jabref/issues/604)
- An systematic literature review (SLR) can now be started from the SLR itself. [#9131](https://github.com/JabRef/jabref/pull/9131), [koppor#601](https://github.com/koppor/jabref/issues/601)
- On startup, JabRef notifies the user if there were parsing errors during opening.
- We added support for the field `fjournal` (in `@article`) for abbreviation and unabbreviation functionalities. [#321](https://github.com/JabRef/jabref/pull/321)
- In case a backup is found, the filename of the backup is shown and one can navigate to the file. [#9311](https://github.com/JabRef/jabref/pull/9311)
- We added support for the Ukrainian and Arabic languages. [#9236](https://github.com/JabRef/jabref/pull/9236), [#9243](https://github.com/JabRef/jabref/pull/9243)

### Changed

- We improved the Citavi Importer to also import so called Knowledge-items into the field `comment` of the corresponding entry [#9025](https://github.com/JabRef/jabref/issues/9025)
- We modified the change case sub-menus and their corresponding tips (displayed when you stay long over the menu) to properly reflect exemplified cases. [#9339](https://github.com/Jabref/jabref/issues/9339)
- We call backup files `.bak` and temporary writing files now `.sav`.
- JabRef keeps 10 older versions of a `.bib` file in the [user data dir](https://github.com/harawata/appdirs#supported-directories) (instead of a single `.sav` (now: `.bak`) file in the directory of the `.bib` file)
- We improved the External Changes Resolver dialog to be more usaable. [#9021](https://github.com/JabRef/jabref/pull/9021)
- We simplified the actions to fast-resolve duplicates to 'Keep Left', 'Keep Right', 'Keep Both' and 'Keep Merged'. [#9056](https://github.com/JabRef/jabref/issues/9056)
- The fallback directory of the file folder now is the general file directory. In case there was a directory configured for a library and this directory was not found, JabRef placed the PDF next to the .bib file and not into the general file directory.
- The global default directory for storing PDFs is now the documents folder in the user's home.
- When adding or editing a subgroup it is placed w.r.t. to alphabetical ordering rather than at the end. [koppor#577](https://github.com/koppor/jabref/issues/577)
- Groups context menu now shows appropriate options depending on number of subgroups. [koppor#579](https://github.com/koppor/jabref/issues/579)
- We modified the "Delete file" dialog and added the full file path to the dialog text. The file path in the title was changed to file name only. [koppor#534](https://github.com/koppor/jabref/issues/534)
- Download from URL now automatically fills with URL from clipboard. [koppor#535](https://github.com/koppor/jabref/issues/535)
- We added HTML and Markdown files to Find Unlinked Files and removed BibTeX. [koppor#547](https://github.com/koppor/jabref/issues/547)
- ArXiv fetcher now retrieves additional data from related DOIs (both ArXiv and user-assigned). [#9170](https://github.com/JabRef/jabref/pull/9170)
- We modified the Directory of Open Access Books (DOAB) fetcher so that it will now also fetch the ISBN when possible. [#8708](https://github.com/JabRef/jabref/issues/8708)
- Genres are now mapped correctly to entry types when importing MODS files. [#9185](https://github.com/JabRef/jabref/issues/9185)
- We changed the button label from "Return to JabRef" to "Return to library" to better indicate the purpose of the action.
- We changed the color of found text from red to high-contrast colors (background: yellow; font color: purple). [koppor#552](https://github.com/koppor/jabref/issues/552)
- We fixed an issue where the wrong icon for a successful import of a bib entry was shown. [#9308](https://github.com/JabRef/jabref/pull/9308)
- We changed the messages after importing unlinked local files to past tense. [koppor#548](https://github.com/koppor/jabref/issues/548)
- We fixed an issue where the wrong icon for a successful import of a bib entry was shown [#9308](https://github.com/JabRef/jabref/pull/9308)
- In the context of the [Cleanup dialog](https://docs.jabref.org/finding-sorting-and-cleaning-entries/cleanupentries) we changed the text of the conversion of BibTeX to biblatex (and vice versa) to make it more clear. [koppor#545](https://github.com/koppor/jabref/issues/545)
- We removed wrapping of string constants when writing to a `.bib` file.
- In the context of a systematic literature review (SLR), a user can now add arbitrary data into `study.yml`. JabRef just ignores this data. [#9124](https://github.com/JabRef/jabref/pull/9124)
- In the context of a systematic literature review (SLR), we reworked the "Define study" parameters dialog. [#9123](https://github.com/JabRef/jabref/pull/9123)
- We upgraded to Lucene 9.4 for the fulltext search. The search index will be rebuild. [#9213](https://github.com/JabRef/jabref/pull/9213)
- We disabled the "change case" menu for empty fields. [#9214](https://github.com/JabRef/jabref/issues/9214)
- We disabled the conversion menu for empty fields. [#9200](https://github.com/JabRef/jabref/issues/9200)

### Fixed

- We fixed an issue where applied save actions on saving the library file would lead to the dialog "The library has been modified by another program" popping up. [#4877](https://github.com/JabRef/jabref/issues/4877)
- We fixed issues with save actions not correctly loaded when opening the library. [#9122](https://github.com/JabRef/jabref/pull/9122)
- We fixed the behavior of "Discard changes" when reopening a modified library. [#9361](https://github.com/JabRef/jabref/issues/9361)
- We fixed several bugs regarding the manual and the autosave of library files that could lead to exceptions. [#9067](https://github.com/JabRef/jabref/pull/9067), [#8484](https://github.com/JabRef/jabref/issues/8484), [#8746](https://github.com/JabRef/jabref/issues/8746), [#6684](https://github.com/JabRef/jabref/issues/6684), [#6644](https://github.com/JabRef/jabref/issues/6644), [#6102](https://github.com/JabRef/jabref/issues/6102), [#6000](https://github.com/JabRef/jabref/issues/6000)
- We fixed an issue where pdfs were re-indexed on each startup. [#9166](https://github.com/JabRef/jabref/pull/9166)
- We fixed an issue when using an unsafe character in the citation key, the auto-linking feature fails to link files. [#9267](https://github.com/JabRef/jabref/issues/9267)
- We fixed an issue where a message about changed metadata would occur on saving although nothing changed. [#9159](https://github.com/JabRef/jabref/issues/9159)
- We fixed an issue where the possibility to generate a subdatabase from an aux file was writing empty files when called from the commandline. [#9115](https://github.com/JabRef/jabref/issues/9115), [forum#3516](https://discourse.jabref.org/t/export-subdatabase-from-aux-file-on-macos-command-line/3516)
- We fixed an issue where author names with tilde accents (for example ñ) were marked as "Names are not in the standard BibTeX format". [#8071](https://github.com/JabRef/jabref/issues/8071)
- We fixed an issue where capitalize didn't capitalize words after hyphen characters. [#9157](https://github.com/JabRef/jabref/issues/9157)
- We fixed an issue where title case didn't capitalize words after en-dash characters and skip capitalization of conjunctions that comes after en-dash characters. [#9068](https://github.com/JabRef/jabref/pull/9068),[#9142](https://github.com/JabRef/jabref/pull/9142)
- We fixed an issue with the message that is displayed when fetcher returns an empty list of entries for given query. [#9195](https://github.com/JabRef/jabref/issues/9195)
- We fixed an issue where editing entry's "date" field in library mode "biblatex" causes an uncaught exception. [#8747](https://github.com/JabRef/jabref/issues/8747)
- We fixed an issue where importing from XMP would fail for certain PDFs. [#9383](https://github.com/JabRef/jabref/issues/9383)
- We fixed an issue that JabRef displayed the wrong group tree after loading. [koppor#637](https://github.com/koppor/jabref/issues/637)
- We fixed that sorting of entries in the maintable by special fields is updated immediately. [#9334](https://github.com/JabRef/jabref/issues/9334)
- We fixed the display of issue, number, eid and pages fields in the entry preview. [#8607](https://github.com/JabRef/jabref/pull/8607), [#8372](https://github.com/JabRef/jabref/issues/8372), [Koppor#514](https://github.com/koppor/jabref/issues/514), [forum#2390](https://discourse.jabref.org/t/unable-to-edit-my-bibtex-file-that-i-used-before-vers-5-1/2390), [forum#3462](https://discourse.jabref.org/t/jabref-5-6-need-help-with-export-from-jabref-to-microsoft-word-entry-preview-of-apa-7-not-rendering-correctly/3462)
- We fixed the page ranges checker to detect article numbers in the pages field (used at [Check Integrity](https://docs.jabref.org/finding-sorting-and-cleaning-entries/checkintegrity)). [#8607](https://github.com/JabRef/jabref/pull/8607)
- The [HtmlToLaTeXFormatter](https://docs.jabref.org/finding-sorting-and-cleaning-entries/saveactions#html-to-latex) keeps single `<` characters.
- We fixed a performance regression when opening large libraries. [#9041](https://github.com/JabRef/jabref/issues/9041)
- We fixed a bug where spaces are trimmed when highlighting differences in the Entries merge dialog. [koppor#371](https://github.com/koppor/jabref/issues/371)
- We fixed some visual glitches with the linked files editor field in the entry editor and increased its height. [#8823](https://github.com/JabRef/jabref/issues/8823)
- We fixed some visual inconsistencies (round corners of highlighted buttons). [#8806](https://github.com/JabRef/jabref/issues/8806)
- We fixed an issue where JabRef would not exit when a connection to a LibreOffice document was established previously and the document is still open. [#9075](https://github.com/JabRef/jabref/issues/9075)
- We fixed an issue about selecting the save order in the preferences. [#9147](https://github.com/JabRef/jabref/issues/9147)
- We fixed an issue where an exception when fetching a DOI was not logged correctly. [koppor#627](https://github.com/koppor/jabref/issues/627)
- We fixed an issue where a user could not open an attached file in a new unsaved library. [#9386](https://github.com/JabRef/jabref/issues/9386)
- We fixed a typo within a connection error message. [koppor#625](https://github.com/koppor/jabref/issues/625)
- We fixed an issue where journal abbreviations would not abbreviate journal titles with escaped ampersands (\\&). [#8948](https://github.com/JabRef/jabref/issues/8948)
- We fixed the readability of the file field in the dark theme. [#9340](https://github.com/JabRef/jabref/issues/9340)
- We fixed an issue where the 'close dialog' key binding was not closing the Preferences dialog. [#8888](https://github.com/jabref/jabref/issues/8888)
- We fixed an issue where a known journal's medline/dot-less abbreviation does not switch to the full name. [#9370](https://github.com/JabRef/jabref/issues/9370)
- We fixed an issue where hitting enter on the search field within the preferences dialog closed the dialog. [koppor#630](https://github.com/koppor/jabref/issues/630)
- We fixed the "Cleanup entries" dialog is partially visible. [#9223](https://github.com/JabRef/jabref/issues/9223)
- We fixed an issue where font size preferences did not apply correctly to preference dialog window and the menu bar. [#8386](https://github.com/JabRef/jabref/issues/8386) and [#9279](https://github.com/JabRef/jabref/issues/9279)
- We fixed the display of the "Customize Entry Types" dialog title. [#9198](https://github.com/JabRef/jabref/issues/9198)
- We fixed an issue where the CSS styles are missing in some dialogs. [#9150](https://github.com/JabRef/jabref/pull/9150)
- We fixed an issue where controls in the preferences dialog could outgrow the window. [#9017](https://github.com/JabRef/jabref/issues/9017)
- We fixed an issue where highlighted text color for entry merge dialogue was not clearly visible. [#9192](https://github.com/JabRef/jabref/issues/9192)

### Removed

- We removed "last-search-date" from the systematic literature review feature, because the last-search-date can be deducted from the git logs. [#9116](https://github.com/JabRef/jabref/pull/9116)
- We removed the [CiteseerX](https://docs.jabref.org/collect/import-using-online-bibliographic-database#citeseerx) fetcher, because the API used by JabRef is sundowned. [#9466](https://github.com/JabRef/jabref/pull/9466)

## [5.7] – 2022-08-05

### Added

- We added a fetcher for [Biodiversity Heritage Library](https://www.biodiversitylibrary.org/). [8539](https://github.com/JabRef/jabref/issues/8539)
- We added support for multiple messages in the snackbar. [#7340](https://github.com/JabRef/jabref/issues/7340)
- We added an extra option in the 'Find Unlinked Files' dialog view to ignore unnecessary files like Thumbs.db, DS_Store, etc. [koppor#373](https://github.com/koppor/jabref/issues/373)
- JabRef now writes log files. Linux: `$home/.cache/jabref/logs/version`, Windows: `%APPDATA%\..\Local\harawata\jabref\version\logs`, Mac: `Users/.../Library/Logs/jabref/version`
- We added an importer for Citavi backup files, support ".ctv5bak" and ".ctv6bak" file formats. [#8322](https://github.com/JabRef/jabref/issues/8322)
- We added a feature to drag selected entries and drop them to other opened inactive library tabs [koppor521](https://github.com/koppor/jabref/issues/521).
- We added support for the [biblatex-apa](https://github.com/plk/biblatex-apa) legal entry types `Legislation`, `Legadminmaterial`, `Jurisdiction`, `Constitution` and `Legal` [#8931](https://github.com/JabRef/jabref/issues/8931)

### Changed

- The file column in the main table now shows the corresponding defined icon for the linked file [8930](https://github.com/JabRef/jabref/issues/8930).
- We improved the color of the selected entries and the color of the summary in the Import Entries Dialog in the dark theme. [#7927](https://github.com/JabRef/jabref/issues/7927)
- We upgraded to Lucene 9.2 for the fulltext search.
  Thus, the now created search index cannot be read from older versions of JabRef anylonger.
  ⚠️ JabRef will recreate the index in a new folder for new files and this will take a long time for a huge library.
  Moreover, switching back and forth JabRef versions and meanwhile adding PDFs also requires rebuilding the index now and then.
  [#8868](https://github.com/JabRef/jabref/pull/8868)
- We improved the Latex2Unicode conversion [#8639](https://github.com/JabRef/jabref/pull/8639)
- Writing BibTeX data into a PDF (XMP) removes braces. [#8452](https://github.com/JabRef/jabref/issues/8452)
- Writing BibTeX data into a PDF (XMP) does not write the `file` field.
- Writing BibTeX data into a PDF (XMP) considers the configured keyword separator (and does not use "," as default any more)
- The Medline/Pubmed search now also supports the [default fields and operators for searching](https://docs.jabref.org/collect/import-using-online-bibliographic-database#search-syntax). [forum#3554](https://discourse.jabref.org/t/native-pubmed-search/3354)
- We improved group expansion arrow that prevent it from activating group when expanding or collapsing. [#7982](https://github.com/JabRef/jabref/issues/7982), [#3176](https://github.com/JabRef/jabref/issues/3176)
- When configured SSL certificates changed, JabRef warns the user to restart to apply the configuration.
- We improved the appearances and logic of the "Manage field names & content" dialog, and renamed it to "Automatic field editor". [#6536](https://github.com/JabRef/jabref/issues/6536)
- We improved the message explaining the options when modifying an automatic keyword group [#8911](https://github.com/JabRef/jabref/issues/8911)
- We moved the preferences option "Warn about duplicates on import" option from the tab "File" to the tab "Import and Export". [koppor#570](https://github.com/koppor/jabref/issues/570)
- When JabRef encounters `% Encoding: UTF-8` header, it is kept during writing (and not removed). [#8964](https://github.com/JabRef/jabref/pull/8964)
- We replace characters which cannot be decoded using the specified encoding by a (probably another) valid character. This happens if JabRef detects the wrong charset (e.g., UTF-8 instead of Windows 1252). One can use the [Integrity Check](https://docs.jabref.org/finding-sorting-and-cleaning-entries/checkintegrity) to find those characters.

### Fixed

- We fixed an issue where linked fails containing parts of the main file directory could not be opened. [#8991](https://github.com/JabRef/jabref/issues/8991)
- Linked files with an absolute path can be opened again. [#8991](https://github.com/JabRef/jabref/issues/8991)
- We fixed an issue where the user could not rate an entry in the main table when an entry was not yet ranked. [#5842](https://github.com/JabRef/jabref/issues/5842)
- We fixed an issue that caused JabRef to sometimes open multiple instances when "Remote Operation" is enabled. [#8653](https://github.com/JabRef/jabref/issues/8653)
- We fixed an issue where linked files with the filetype "application/pdf" in an entry were not shown with the correct PDF-Icon in the main table [8930](https://github.com/JabRef/jabref/issues/8930)
- We fixed an issue where "open folder" for linked files did not open the folder and did not select the file unter certain Linux desktop environments [#8679](https://github.com/JabRef/jabref/issues/8679), [#8849](https://github.com/JabRef/jabref/issues/8849)
- We fixed an issue where the content of a big shared database library is not shown [#8788](https://github.com/JabRef/jabref/issues/8788)
- We fixed the unnecessary horizontal scroll bar in group panel [#8467](https://github.com/JabRef/jabref/issues/8467)
- We fixed an issue where the notification bar message, icon and actions appeared to be invisible. [#8761](https://github.com/JabRef/jabref/issues/8761)
- We fixed an issue where deprecated fields tab is shown when the fields don't contain any values. [#8396](https://github.com/JabRef/jabref/issues/8396)
- We fixed an issue where an exception for DOI search occurred when the DOI contained urlencoded characters. [#8787](https://github.com/JabRef/jabref/issues/8787)
- We fixed an issue which allow us to select and open identifiers from a popup list in the maintable [#8758](https://github.com/JabRef/jabref/issues/8758), [8802](https://github.com/JabRef/jabref/issues/8802)
- We fixed an issue where the escape button had no functionality within the "Filter groups" textfield. [koppor#562](https://github.com/koppor/jabref/issues/562)
- We fixed an issue where the exception that there are invalid characters in filename. [#8786](https://github.com/JabRef/jabref/issues/8786)
- When the proxy configuration removed the proxy user/password, this change is applied immediately.
- We fixed an issue where removing several groups deletes only one of them. [#8390](https://github.com/JabRef/jabref/issues/8390)
- We fixed an issue where the Sidepane (groups, web search and open office) width is not remembered after restarting JabRef. [#8907](https://github.com/JabRef/jabref/issues/8907)
- We fixed a bug where switching between themes will cause an error/exception. [#8939](https://github.com/JabRef/jabref/pull/8939)
- We fixed a bug where files that were deleted in the source bibtex file were kept in the index. [#8962](https://github.com/JabRef/jabref/pull/8962)
- We fixed "Error while sending to JabRef" when the browser extension interacts with JabRef. [JabRef-Browser-Extension#479](https://github.com/JabRef/JabRef-Browser-Extension/issues/479)
- We fixed a bug where updating group view mode (intersection or union) requires re-selecting groups to take effect. [#6998](https://github.com/JabRef/jabref/issues/6998)
- We fixed a bug that prevented external group metadata changes from being merged. [#8873](https://github.com/JabRef/jabref/issues/8873)
- We fixed the shared database opening dialog to remember autosave folder and tick. [#7516](https://github.com/JabRef/jabref/issues/7516)
- We fixed an issue where name formatter could not be saved. [#9120](https://github.com/JabRef/jabref/issues/9120)
- We fixed a bug where after the export of Preferences, custom exports were duplicated. [#10176](https://github.com/JabRef/jabref/issues/10176)

### Removed

- We removed the social media buttons for our Twitter and Facebook pages. [#8774](https://github.com/JabRef/jabref/issues/8774)

## [5.6] – 2022-04-25

### Added

- We enabled the user to customize the API Key for some fetchers. [#6877](https://github.com/JabRef/jabref/issues/6877)
- We added an extra option when right-clicking an entry in the Entry List to copy either the DOI or the DOI url.
- We added a fetcher for [Directory of Open Access Books (DOAB)](https://doabooks.org/) [8576](https://github.com/JabRef/jabref/issues/8576)
- We added an extra option to ask the user whether they want to open to reveal the folder holding the saved file with the file selected. [#8195](https://github.com/JabRef/jabref/issues/8195)
- We added a new section to network preferences to allow using custom SSL certificates. [#8126](https://github.com/JabRef/jabref/issues/8126)
- We improved the version check to take also beta version into account and now redirect to the right changelog for the version.
- We added two new web and fulltext fetchers: SemanticScholar and ResearchGate.
- We added notifications on success and failure when writing metadata to a PDF-file. [#8276](https://github.com/JabRef/jabref/issues/8276)
- We added a cleanup action that escapes `$` (by adding a backslash in front). [#8673](https://github.com/JabRef/jabref/issues/8673)

### Changed

- We upgraded to Lucene 9.1 for the fulltext search.
  Thus, the now created search index cannot be read from older versions of JabRef any longer.
  ⚠️ JabRef will recreate the index in a new folder for new files and this will take a long time for a huge library.
  Moreover, switching back and forth JabRef versions and meanwhile adding PDFs also requires rebuilding the index now and then.
  [#8362](https://github.com/JabRef/jabref/pull/8362)
- We changed the list of CSL styles to those that support formatting bibliographies. [#8421](https://github.com/JabRef/jabref/issues/8421) [citeproc-java#116](https://github.com/michel-kraemer/citeproc-java/issues/116)
- The CSL preview styles now also support displaying data from cross references entries that are linked via the `crossref` field. [#7378](https://github.com/JabRef/jabref/issues/7378)
- We made the Search button in Web Search wider. We also skewed the panel titles to the left. [#8397](https://github.com/JabRef/jabref/issues/8397)
- We introduced a preference to disable fulltext indexing. [#8468](https://github.com/JabRef/jabref/issues/8468)
- When exporting entries, the encoding is always UTF-8.
- When embedding BibTeX data into a PDF, the encoding is always UTF-8.
- We replaced the [OttoBib](https://en.wikipedia.org/wiki/OttoBib) fetcher by a fetcher by [OpenLibrary](https://openlibrary.org/dev/docs/api/books). [#8652](https://github.com/JabRef/jabref/issues/8652)
- We first fetch ISBN data from OpenLibrary, if nothing found, ebook.de is tried.
- We now only show a warning when exiting for tasks that will not be recovered automatically upon relaunch of JabRef. [#8468](https://github.com/JabRef/jabref/issues/8468)

### Fixed

- We fixed an issue where right clicking multiple entries and pressing "Change entry type" would only change one entry. [#8654](https://github.com/JabRef/jabref/issues/8654)
- We fixed an issue where it was no longer possible to add or delete multiple files in the `file` field in the entry editor. [#8659](https://github.com/JabRef/jabref/issues/8659)
- We fixed an issue where the author's lastname was not used for the citation key generation if it started with a lowercase letter. [#8601](https://github.com/JabRef/jabref/issues/8601)
- We fixed an issue where custom "Protected terms" files were missing after a restart of JabRef. [#8608](https://github.com/JabRef/jabref/issues/8608)
- We fixed an issue where JabRef could not start due to a missing directory for the fulltex index. [#8579](https://github.com/JabRef/jabref/issues/8579)
- We fixed an issue where long article numbers in the `pages` field would cause an exception and preventing the citation style to display. [#8381](https://github.com/JabRef/jabref/issues/8381), [citeproc-java](https://github.com/michel-kraemer/citeproc-java/issues/114)
- We fixed an issue where online links in the file field were not detected correctly and could produce an exception. [#8510](https://github.com/JabRef/jabref/issues/8510)
- We fixed an issue where an exception could occur when saving the preferences [#7614](https://github.com/JabRef/jabref/issues/7614)
- We fixed an issue where "Copy DOI url" in the right-click menu of the Entry List would just copy the DOI and not the DOI url. [#8389](https://github.com/JabRef/jabref/issues/8389)
- We fixed an issue where opening the console from the drop-down menu would cause an exception. [#8466](https://github.com/JabRef/jabref/issues/8466)
- We fixed an issue when reading non-UTF-8 encoded. When no encoding header is present, the encoding is now detected from the file content (and the preference option is disregarded). [#8417](https://github.com/JabRef/jabref/issues/8417)
- We fixed an issue where pasting a URL was replacing `+` signs by spaces making the URL unreachable. [#8448](https://github.com/JabRef/jabref/issues/8448)
- We fixed an issue where creating subsidiary files from aux files created with some versions of biblatex would produce incorrect results. [#8513](https://github.com/JabRef/jabref/issues/8513)
- We fixed an issue where opening the changelog from withing JabRef led to a 404 error. [#8563](https://github.com/JabRef/jabref/issues/8563)
- We fixed an issue where not all found unlinked local files were imported correctly due to some race condition. [#8444](https://github.com/JabRef/jabref/issues/8444)
- We fixed an issue where Merge entries dialog exceeds screen boundaries.
- We fixed an issue where the app lags when selecting an entry after a fresh start. [#8446](https://github.com/JabRef/jabref/issues/8446)
- We fixed an issue where no citationkey was generated on import, pasting a doi or an entry on the main table. [8406](https://github.com/JabRef/jabref/issues/8406), [koppor#553](https://github.com/koppor/jabref/issues/553)
- We fixed an issue where accent search does not perform consistently. [#6815](https://github.com/JabRef/jabref/issues/6815)
- We fixed an issue where the incorrect entry was selected when "New Article" is pressed while search filters are active. [#8674](https://github.com/JabRef/jabref/issues/8674)
- We fixed an issue where "Write BibTeXEntry metadata to PDF" button remains enabled while writing to PDF is in-progress. [#8691](https://github.com/JabRef/jabref/issues/8691)

### Removed

- We removed the option to copy CSL Citation styles data as `XSL_FO`, `ASCIIDOC`, and `RTF` as these have not been working since a long time and are no longer supported in the external library used for processing the styles. [#7378](https://github.com/JabRef/jabref/issues/7378)
- We removed the option to configure the default encoding. The default encoding is now hard-coded to the modern UTF-8 encoding.

## [5.5] – 2022-01-17

### Changed

- We integrated the external file types dialog directly inside the preferences. [#8341](https://github.com/JabRef/jabref/pull/8341)
- We disabled the add group button color change after adding 10 new groups. [#8051](https://github.com/JabRef/jabref/issues/8051)
- We inverted the logic for resolving [BibTeX strings](https://docs.jabref.org/advanced/strings). This helps to keep `#` chars. By default String resolving is only activated for a couple of standard fields. The list of fields can be modified in the preferences. [#7010](https://github.com/JabRef/jabref/issues/7010), [#7012](https://github.com/JabRef/jabref/issues/7012), [#8303](https://github.com/JabRef/jabref/issues/8303)
- We moved the search box in preview preferences closer to the available citation styles list. [#8370](https://github.com/JabRef/jabref/pull/8370)
- Changing the preference to show the preview panel as a separate tab now has effect without restarting JabRef. [#8370](https://github.com/JabRef/jabref/pull/8370)
- We enabled switching themes in JabRef without the need to restart JabRef. [#7335](https://github.com/JabRef/jabref/pull/7335)
- We added support for the field `day`, `rights`, `coverage` and `language` when reading XMP data in Dublin Core format. [#8491](https://github.com/JabRef/jabref/issues/8491)

### Fixed

- We fixed an issue where the preferences for "Search and store files relative to library file location" where ignored when the "Main file directory" field was not empty [#8385](https://github.com/JabRef/jabref/issues/8385)
- We fixed an issue where `#`chars in certain fields would be interpreted as BibTeX strings [#7010](https://github.com/JabRef/jabref/issues/7010), [#7012](https://github.com/JabRef/jabref/issues/7012), [#8303](https://github.com/JabRef/jabref/issues/8303)
- We fixed an issue where the fulltext search on an empty library with no documents would lead to an exception [koppor#522](https://github.com/koppor/jabref/issues/522)
- We fixed an issue where clicking on "Accept changes" in the merge dialog would lead to an exception [forum#2418](https://discourse.jabref.org/t/the-library-has-been-modified-by-another-program/2418/8)
- We fixed an issue where clicking on headings in the entry preview could lead to an exception. [#8292](https://github.com/JabRef/jabref/issues/8292)
- We fixed an issue where IntegrityCheck used the system's character encoding instead of the one set by the library or in preferences [#8022](https://github.com/JabRef/jabref/issues/8022)
- We fixed an issue about empty metadata in library properties when called from the right click menu. [#8358](https://github.com/JabRef/jabref/issues/8358)
- We fixed an issue where someone could add a duplicate field in the customize entry type dialog. [#8194](https://github.com/JabRef/jabref/issues/8194)
- We fixed a typo in the library properties tab: "String constants". There, one can configure [BibTeX string constants](https://docs.jabref.org/advanced/strings).
- We fixed an issue when writing a non-UTF-8 encoded file: The header is written again. [#8417](https://github.com/JabRef/jabref/issues/8417)
- We fixed an issue where folder creation during systemic literature review failed due to an illegal fetcher name. [#8552](https://github.com/JabRef/jabref/pull/8552)

## [5.4] – 2021-12-20

### Added

- We added confirmation dialog when user wants to close a library where any empty entries are detected. [#8096](https://github.com/JabRef/jabref/issues/8096)
- We added import support for CFF files. [#7945](https://github.com/JabRef/jabref/issues/7945)
- We added the option to copy the DOI of an entry directly from the context menu copy submenu. [#7826](https://github.com/JabRef/jabref/issues/7826)
- We added a fulltext search feature. [#2838](https://github.com/JabRef/jabref/pull/2838)
- We improved the deduction of bib-entries from imported fulltext pdfs. [#7947](https://github.com/JabRef/jabref/pull/7947)
- We added `unprotect_terms` to the list of bracketed pattern modifiers [#7960](https://github.com/JabRef/jabref/pull/7960)
- We added a dialog that allows to parse metadata from linked pdfs. [#7929](https://github.com/JabRef/jabref/pull/7929)
- We added an icon picker in group edit dialog. [#6142](https://github.com/JabRef/jabref/issues/6142)
- We added a preference to Opt-In to JabRef's online metadata extraction service (Grobid) usage. [#8002](https://github.com/JabRef/jabref/pull/8002)
- We readded the possibility to display the search results of all databases ("Global Search"). It is shown in a separate window. [#4096](https://github.com/JabRef/jabref/issues/4096)
- We readded the possibility to keep the search string when switching tabs. It is implemented by a toggle button. [#4096](https://github.com/JabRef/jabref/issues/4096#issuecomment-575986882)
- We allowed the user to also preview the available citation styles in the preferences besides the selected ones [#8108](https://github.com/JabRef/jabref/issues/8108)
- We added an option to search the available citation styles by name in the preferences [#8108](https://github.com/JabRef/jabref/issues/8108)
- We added an option to generate bib-entries from ID through a popover in the toolbar. [#4183](https://github.com/JabRef/jabref/issues/4183)
- We added a menu option in the right click menu of the main table tabs to display the library properties. [#6527](https://github.com/JabRef/jabref/issues/6527)
- When a `.bib` file ("library") was saved successfully, a notification is shown

### Changed

- Local library settings may overwrite the setting "Search and store files relative to library file location" [#8179](https://github.com/JabRef/jabref/issues/8179)
- The option "Fit table horizontally on screen" in the "Entry table" preferences is now disabled by default [#8148](https://github.com/JabRef/jabref/pull/8148)
- We improved the preferences and descriptions in the "Linked files" preferences tab [#8148](https://github.com/JabRef/jabref/pull/8148)
- We slightly changed the layout of the Journal tab in the preferences for ui consistency. [#7937](https://github.com/JabRef/jabref/pull/7937)
- The JabRefHost on Windows now writes a temporary file and calls `-importToOpen` instead of passing the bibtex via `-importBibtex`. [#7374](https://github.com/JabRef/jabref/issues/7374), [JabRef Browser Ext #274](https://github.com/JabRef/JabRef-Browser-Extension/issues/274)
- We reordered some entries in the right-click menu of the main table. [#6099](https://github.com/JabRef/jabref/issues/6099)
- We merged the barely used ImportSettingsTab and the CustomizationTab in the preferences into one single tab and moved the option to allow Integers in Edition Fields in Bibtex-Mode to the EntryEditor tab. [#7849](https://github.com/JabRef/jabref/pull/7849)
- We moved the export order in the preferences from `File` to `Import and Export`. [#7935](https://github.com/JabRef/jabref/pull/7935)
- We reworked the export order in the preferences and the save order in the library preferences. You can now set more than three sort criteria in your library preferences. [#7935](https://github.com/JabRef/jabref/pull/7935)
- The metadata-to-pdf actions now also embeds the bibfile to the PDF. [#8037](https://github.com/JabRef/jabref/pull/8037)
- The snap was updated to use the core20 base and to use lzo compression for better startup performance [#8109](https://github.com/JabRef/jabref/pull/8109)
- We moved the union/intersection view button in the group sidepane to the left of the other controls. [#8202](https://github.com/JabRef/jabref/pull/8202)
- We improved the Drag and Drop behavior in the "Customize Entry Types" Dialog [#6338](https://github.com/JabRef/jabref/issues/6338)
- When determining the URL of an ArXiV eprint, the URL now points to the version [#8149](https://github.com/JabRef/jabref/pull/8149)
- We Included all standard fields with citation key when exporting to Old OpenOffice/LibreOffice Calc Format [#8176](https://github.com/JabRef/jabref/pull/8176)
- In case the database is encoded with `UTF8`, the `% Encoding` marker is not written anymore
- The written `.bib` file has the same line endings [#390](https://github.com/koppor/jabref/issues/390)
- The written `.bib` file always has a final line break
- The written `.bib` file keeps the newline separator of the loaded `.bib` file
- We present options to manually enter an article or return to the New Entry menu when the fetcher DOI fails to find an entry for an ID [#7870](https://github.com/JabRef/jabref/issues/7870)
- We trim white space and non-ASCII characters from DOI [#8127](https://github.com/JabRef/jabref/issues/8127)
- The duplicate checker now inspects other fields in case no difference in the required and optional fields are found.
- We reworked the library properties dialog and integrated the `Library > Preamble`, `Library > Citation key pattern` and `Library > String constants dialogs` [#8264](https://github.com/JabRef/jabref/pulls/8264)
- We improved the startup time of JabRef by switching from the logging library `log4j2` to `tinylog` [#8007](https://github.com/JabRef/jabref/issues/8007)

### Fixed

- We fixed an issue where an exception occurred when pasting an entry with a publication date-range of the form 1910/1917 [#7864](https://github.com/JabRef/jabref/issues/7864)
- We fixed an issue where an exception occurred when a preview style was edited and afterwards another preview style selected. [#8280](https://github.com/JabRef/jabref/issues/8280)
- We fixed an issue where the actions to move a file to a directory were incorrectly disabled. [#7908](https://github.com/JabRef/jabref/issues/7908)
- We fixed an issue where an exception occurred when a linked online file was edited in the entry editor [#8008](https://github.com/JabRef/jabref/issues/8008)
- We fixed an issue when checking for a new version when JabRef is used behind a corporate proxy. [#7884](https://github.com/JabRef/jabref/issues/7884)
- We fixed some icons that were drawn in the wrong color when JabRef used a custom theme. [#7853](https://github.com/JabRef/jabref/issues/7853)
- We fixed an issue where the `Aux file` on `Edit group` doesn't support relative sub-directories path to import. [#7719](https://github.com/JabRef/jabref/issues/7719).
- We fixed an issue where it was impossible to add or modify groups. [#7912](https://github.com/JabRef/jabref/pull/793://github.com/JabRef/jabref/pull/7921)
- We fixed an issue about the visible side pane components being out of sync with the view menu. [#8115](https://github.com/JabRef/jabref/issues/8115)
- We fixed an issue where the side pane would not close when all its components were closed. [#8082](https://github.com/JabRef/jabref/issues/8082)
- We fixed an issue where exported entries from a Citavi bib containing URLs could not be imported [#7882](https://github.com/JabRef/jabref/issues/7882)
- We fixed an issue where the icons in the search bar had the same color, toggled as well as untoggled. [#8014](https://github.com/JabRef/jabref/pull/8014)
- We fixed an issue where typing an invalid UNC path into the "Main file directory" text field caused an error. [#8107](https://github.com/JabRef/jabref/issues/8107)
- We fixed an issue where "Open Folder" didn't select the file on macOS in Finder [#8130](https://github.com/JabRef/jabref/issues/8130)
- We fixed an issue where importing PDFs resulted in an uncaught exception [#8143](https://github.com/JabRef/jabref/issues/8143)
- We fixed "The library has been modified by another program" showing up when line breaks change [#4877](https://github.com/JabRef/jabref/issues/4877)
- The default directory of the "LaTeX Citations" tab is now the directory of the currently opened database (and not the directory chosen at the last open file dialog or the last database save) [koppor#538](https://github.com/koppor/jabref/issues/538)
- When writing a bib file, the `NegativeArraySizeException` should not occur [#8231](https://github.com/JabRef/jabref/issues/8231) [#8265](https://github.com/JabRef/jabref/issues/8265)
- We fixed an issue where some menu entries were available without entries selected. [#4795](https://github.com/JabRef/jabref/issues/4795)
- We fixed an issue where right-clicking on a tab and selecting close will close the focused tab even if it is not the tab we right-clicked [#8193](https://github.com/JabRef/jabref/pull/8193)
- We fixed an issue where selecting a citation style in the preferences would sometimes produce an exception [#7860](https://github.com/JabRef/jabref/issues/7860)
- We fixed an issue where an exception would occur when clicking on a DOI link in the preview pane [#7706](https://github.com/JabRef/jabref/issues/7706)
- We fixed an issue where XMP and embedded BibTeX export would not work [#8278](https://github.com/JabRef/jabref/issues/8278)
- We fixed an issue where the XMP and embedded BibTeX import of a file containing multiple schemas failed [#8278](https://github.com/JabRef/jabref/issues/8278)
- We fixed an issue where writing embedded BibTeX import fails due to write protection or bibtex already being present [#8332](https://github.com/JabRef/jabref/pull/8332)
- We fixed an issue where pdf-paths and the pdf-indexer could get out of sync [#8182](https://github.com/JabRef/jabref/issues/8182)
- We fixed an issue where Status-Logger error messages appeared during the startup of JabRef [#5475](https://github.com/JabRef/jabref/issues/5475)

### Removed

- We removed two orphaned preferences options [#8164](https://github.com/JabRef/jabref/pull/8164)
- We removed the functionality of the `--debug` commandline options. Use the java command line switch `-Dtinylog.level=debug` for debug output instead. [#8226](https://github.com/JabRef/jabref/pull/8226)

## [5.3] – 2021-07-05

### Added

- We added a progress counter to the title bar in Possible Duplicates dialog window. [#7366](https://github.com/JabRef/jabref/issues/7366)
- We added new "Customization" tab to the preferences which includes option to choose a custom address for DOI access. [#7337](https://github.com/JabRef/jabref/issues/7337)
- We added zbmath to the public databases from which the bibliographic information of an existing entry can be updated. [#7437](https://github.com/JabRef/jabref/issues/7437)
- We showed to the find Unlinked Files Dialog the date of the files' most recent modification. [#4652](https://github.com/JabRef/jabref/issues/4652)
- We added to the find Unlinked Files function a filter to show only files based on date of last modification (Last Year, Last Month, Last Week, Last Day). [#4652](https://github.com/JabRef/jabref/issues/4652)
- We added to the find Unlinked Files function a filter that sorts the files based on the date of last modification(Sort by Newest, Sort by Oldest First). [#4652](https://github.com/JabRef/jabref/issues/4652)
- We added the possibility to add a new entry via its zbMath ID (zbMATH can be chosen as ID type in the "Select entry type" window). [#7202](https://github.com/JabRef/jabref/issues/7202)
- We added the extension support and the external application support (For Texshow, Texmaker and LyX) to the flatpak [#7248](https://github.com/JabRef/jabref/pull/7248)
- We added some symbols and keybindings to the context menu in the entry editor. [#7268](https://github.com/JabRef/jabref/pull/7268)
- We added keybindings for setting and clearing the read status. [#7264](https://github.com/JabRef/jabref/issues/7264)
- We added two new fields to track the creation and most recent modification date and time for each entry. [koppor#130](https://github.com/koppor/jabref/issues/130)
- We added a feature that allows the user to copy highlighted text in the preview window. [#6962](https://github.com/JabRef/jabref/issues/6962)
- We added a feature that allows you to create new BibEntry via paste arxivId [#2292](https://github.com/JabRef/jabref/issues/2292)
- We added support for conducting automated and systematic literature search across libraries and git support for persistence [#369](https://github.com/koppor/jabref/issues/369)
- We added a add group functionality at the bottom of the side pane. [#4682](https://github.com/JabRef/jabref/issues/4682)
- We added a feature that allows the user to choose whether to trust the target site when unable to find a valid certification path from the file download site. [#7616](https://github.com/JabRef/jabref/issues/7616)
- We added a feature that allows the user to open all linked files of multiple selected entries by "Open file" option. [#6966](https://github.com/JabRef/jabref/issues/6966)
- We added a keybinding preset for new entries. [#7705](https://github.com/JabRef/jabref/issues/7705)
- We added a select all button for the library import function. [#7786](https://github.com/JabRef/jabref/issues/7786)
- We added a search feature for journal abbreviations. [#7804](https://github.com/JabRef/jabref/pull/7804)
- We added auto-key-generation progress to the background task list. [#7267](https://github.com/JabRef/jabref/issues/7267)
- We added the option to write XMP metadata to pdfs from the CLI. [7814](https://github.com/JabRef/jabref/pull/7814)

### Changed

- The export to MS Office XML now exports the author field as `Inventor` if the bibtex entry type is `patent` [#7830](https://github.com/JabRef/jabref/issues/7830)
- We changed the EndNote importer to import the field `label` to the corresponding bibtex field `endnote-label` [forum#2734](https://discourse.jabref.org/t/importing-endnote-label-field-to-jabref-from-xml-file/2734)
- The keywords added via "Manage content selectors" are now displayed in alphabetical order. [#3791](https://github.com/JabRef/jabref/issues/3791)
- We improved the "Find unlinked files" dialog to show import results for each file. [#7209](https://github.com/JabRef/jabref/pull/7209)
- The content of the field `timestamp` is migrated to `creationdate`. In case one configured "udpate timestampe", it is migrated to `modificationdate`. [koppor#130](https://github.com/koppor/jabref/issues/130)
- The JabRef specific meta-data content in the main field such as priorities (prio1, prio2, ...) are migrated to their respective fields. They are removed from the keywords. [#6840](https://github.com/jabref/jabref/issues/6840)
- We fixed an issue where groups generated from authors' last names did not include all entries of the authors' [#5833](https://github.com/JabRef/jabref/issues/5833)
- The export to MS Office XML now uses the month name for the field `MonthAcessed` instead of the two digit number [#7354](https://github.com/JabRef/jabref/issues/7354)
- We included some standalone dialogs from the options menu in the main preference dialog and fixed some visual issues in the preferences dialog. [#7384](https://github.com/JabRef/jabref/pull/7384)
- We improved the linking of the `python3` interpreter via the shebang to dynamically use the systems default Python. Related to [JabRef-Browser-Extension #177](https://github.com/JabRef/JabRef-Browser-Extension/issues/177)
- Automatically found pdf files now have the linking button to the far left and uses a link icon with a plus instead of a briefcase. The file name also has lowered opacity(70%) until added. [#3607](https://github.com/JabRef/jabref/issues/3607)
- We simplified the select entry type form by splitting it into two parts ("Recommended" and "Others") based on internal usage data. [#6730](https://github.com/JabRef/jabref/issues/6730)
- We improved the submenu list by merging the'Remove group' having two options, with or without subgroups. [#4682](https://github.com/JabRef/jabref/issues/4682)
- The export to MS Office XML now uses the month name for the field `Month` instead of the two digit number [forum#2685](https://discourse.jabref.org/t/export-month-as-text-not-number/2685)
- We reintroduced missing default keybindings for new entries. [#7346](https://github.com/JabRef/jabref/issues/7346) [#7439](https://github.com/JabRef/jabref/issues/7439)
- Lists of available fields are now sorted alphabetically. [#7716](https://github.com/JabRef/jabref/issues/7716)
- The tooltip of the search field explaining the search is always shown. [#7279](https://github.com/JabRef/jabref/pull/7279)
- We rewrote the ACM fetcher to adapt to the new interface. [#5804](https://github.com/JabRef/jabref/issues/5804)
- We moved the select/collapse buttons in the unlinked files dialog into a context menu. [#7383](https://github.com/JabRef/jabref/issues/7383)
- We fixed an issue where journal abbreviations containing curly braces were not recognized [#7773](https://github.com/JabRef/jabref/issues/7773)

### Fixed

- We fixed an issue where some texts (e.g. descriptions) in dialogs could not be translated [#7854](https://github.com/JabRef/jabref/issues/7854)
- We fixed an issue where import hangs for ris files with "ER - " [#7737](https://github.com/JabRef/jabref/issues/7737)
- We fixed an issue where getting bibliograhpic data from DOI or another identifer did not respect the library mode (BibTeX/biblatex)[#6267](https://github.com/JabRef/jabref/issues/6267)
- We fixed an issue where importing entries would not respect the library mode (BibTeX/biblatex)[#1018](https://github.com/JabRef/jabref/issues/1018)
- We fixed an issue where an exception occurred when importing entries from a web search [#7606](https://github.com/JabRef/jabref/issues/7606)
- We fixed an issue where the table column sort order was not properly stored and resulted in unsorted eports [#7524](https://github.com/JabRef/jabref/issues/7524)
- We fixed an issue where the value of the field `school` or `institution` would be printed twice in the HTML Export [forum#2634](https://discourse.jabref.org/t/problem-with-exporting-techreport-phdthesis-mastersthesis-to-html/2634)
- We fixed an issue preventing to connect to a shared database. [#7570](https://github.com/JabRef/jabref/pull/7570)
- We fixed an issue preventing files from being dragged & dropped into an empty library. [#6851](https://github.com/JabRef/jabref/issues/6851)
- We fixed an issue where double-click onto PDF in file list under the 'General' tab section should just open the file. [#7465](https://github.com/JabRef/jabref/issues/7465)
- We fixed an issue where the dark theme did not extend to a group's custom color picker. [#7481](https://github.com/JabRef/jabref/issues/7481)
- We fixed an issue where choosing the fields on which autocompletion should not work in "Entry editor" preferences had no effect. [#7320](https://github.com/JabRef/jabref/issues/7320)
- We fixed an issue where the "Normalize page numbers" formatter did not replace en-dashes or em-dashes with a hyphen-minus sign. [#7239](https://github.com/JabRef/jabref/issues/7239)
- We fixed an issue with the style of highlighted check boxes while searching in preferences. [#7226](https://github.com/JabRef/jabref/issues/7226)
- We fixed an issue where the option "Move file to file directory" was disabled in the entry editor for all files [#7194](https://github.com/JabRef/jabref/issues/7194)
- We fixed an issue where application dialogs were opening in the wrong display when using multiple screens [#7273](https://github.com/JabRef/jabref/pull/7273)
- We fixed an issue where the "Find unlinked files" dialog would freeze JabRef on importing. [#7205](https://github.com/JabRef/jabref/issues/7205)
- We fixed an issue where the "Find unlinked files" would stop importing when importing a single file failed. [#7206](https://github.com/JabRef/jabref/issues/7206)
- We fixed an issue where JabRef froze for a few seconds in MacOS when DNS resolution timed out. [#7441](https://github.com/JabRef/jabref/issues/7441)
- We fixed an issue where an exception would be displayed for previewing and preferences when a custom theme has been configured but is missing [#7177](https://github.com/JabRef/jabref/issues/7177)
- We fixed an issue where URLs in `file` fields could not be handled on Windows. [#7359](https://github.com/JabRef/jabref/issues/7359)
- We fixed an issue where the regex based file search miss-interpreted specific symbols. [#4342](https://github.com/JabRef/jabref/issues/4342)
- We fixed an issue where the Harvard RTF exporter used the wrong default file extension. [4508](https://github.com/JabRef/jabref/issues/4508)
- We fixed an issue where the Harvard RTF exporter did not use the new authors formatter and therefore did not export "organization" authors correctly. [4508](https://github.com/JabRef/jabref/issues/4508)
- We fixed an issue where the field `urldate` was not exported to the corresponding fields `YearAccessed`, `MonthAccessed`, `DayAccessed` in MS Office XML [#7354](https://github.com/JabRef/jabref/issues/7354)
- We fixed an issue where the password for a shared SQL database was only remembered if it was the same as the username [#6869](https://github.com/JabRef/jabref/issues/6869)
- We fixed an issue where some custom exports did not use the new authors formatter and therefore did not export authors correctly [#7356](https://github.com/JabRef/jabref/issues/7356)
- We fixed an issue where alt+keyboard shortcuts do not work [#6994](https://github.com/JabRef/jabref/issues/6994)
- We fixed an issue about the file link editor did not allow to change the file name according to the default pattern after changing an entry. [#7525](https://github.com/JabRef/jabref/issues/7525)
- We fixed an issue where the file path is invisible in dark theme. [#7382](https://github.com/JabRef/jabref/issues/7382)
- We fixed an issue where the secondary sorting is not working for some special fields. [#7015](https://github.com/JabRef/jabref/issues/7015)
- We fixed an issue where changing the font size makes the font size field too small. [#7085](https://github.com/JabRef/jabref/issues/7085)
- We fixed an issue with TexGroups on Linux systems, where the modification of an aux-file did not trigger an auto-update for TexGroups. Furthermore, the detection of file modifications is now more reliable. [#7412](https://github.com/JabRef/jabref/pull/7412)
- We fixed an issue where the Unicode to Latex formatter produced wrong results for characters with a codepoint higher than Character.MAX_VALUE. [#7387](https://github.com/JabRef/jabref/issues/7387)
- We fixed an issue where a non valid value as font size results in an uncaught exception. [#7415](https://github.com/JabRef/jabref/issues/7415)
- We fixed an issue where "Merge citations" in the Openoffice/Libreoffice integration panel did not have a corresponding opposite. [#7454](https://github.com/JabRef/jabref/issues/7454)
- We fixed an issue where drag and drop of bib files for opening resulted in uncaught exceptions [#7464](https://github.com/JabRef/jabref/issues/7464)
- We fixed an issue where columns shrink in width when we try to enlarge JabRef window. [#6818](https://github.com/JabRef/jabref/issues/6818)
- We fixed an issue where Content selector does not seem to work for custom fields. [#6819](https://github.com/JabRef/jabref/issues/6819)
- We fixed an issue where font size of the preferences dialog does not update with the rest of the GUI. [#7416](https://github.com/JabRef/jabref/issues/7416)
- We fixed an issue in which a linked online file consisting of a web page was saved as an invalid pdf file upon being downloaded. The user is now notified when downloading a linked file results in an HTML file. [#7452](https://github.com/JabRef/jabref/issues/7452)
- We fixed an issue where opening BibTex file (doubleclick) from Folder with spaces not working. [#6487](https://github.com/JabRef/jabref/issues/6487)
- We fixed the header title in the Add Group/Subgroup Dialog box. [#4682](https://github.com/JabRef/jabref/issues/4682)
- We fixed an issue with saving large `.bib` files [#7265](https://github.com/JabRef/jabref/issues/7265)
- We fixed an issue with very large page numbers [#7590](https://github.com/JabRef/jabref/issues/7590)
- We fixed an issue where the file extension is missing on saving the library file on linux [#7451](https://github.com/JabRef/jabref/issues/7451)
- We fixed an issue with opacity of disabled icon-buttons [#7195](https://github.com/JabRef/jabref/issues/7195)
- We fixed an issue where journal abbreviations in UTF-8 were not recognized [#5850](https://github.com/JabRef/jabref/issues/5850)
- We fixed an issue where the article title with curly brackets fails to download the arXiv link (pdf file). [#7633](https://github.com/JabRef/jabref/issues/7633)
- We fixed an issue with toggle of special fields does not work for sorted entries [#7016](https://github.com/JabRef/jabref/issues/7016)
- We fixed an issue with the default path of external application. [#7641](https://github.com/JabRef/jabref/issues/7641)
- We fixed an issue where urls must be embedded in a style tag when importing EndNote style Xml files. Now it can parse url with or without a style tag. [#6199](https://github.com/JabRef/jabref/issues/6199)
- We fixed an issue where the article title with colon fails to download the arXiv link (pdf file). [#7660](https://github.com/JabRef/jabref/issues/7660)
- We fixed an issue where the keybinding for delete entry did not work on the main table [7580](https://github.com/JabRef/jabref/pull/7580)
- We fixed an issue where the RFC fetcher is not compatible with the draft [7305](https://github.com/JabRef/jabref/issues/7305)
- We fixed an issue where duplicate files (both file names and contents are the same) is downloaded and add to linked files [#6197](https://github.com/JabRef/jabref/issues/6197)
- We fixed an issue where changing the appearance of the preview tab did not trigger a restart warning. [#5464](https://github.com/JabRef/jabref/issues/5464)
- We fixed an issue where editing "Custom preview style" triggers exception. [#7526](https://github.com/JabRef/jabref/issues/7526)
- We fixed the [SAO/NASA Astrophysics Data System](https://docs.jabref.org/collect/import-using-online-bibliographic-database#sao-nasa-astrophysics-data-system) fetcher. [#7867](https://github.com/JabRef/jabref/pull/7867)
- We fixed an issue where a title with multiple applied formattings in EndNote was not imported correctly [forum#2734](https://discourse.jabref.org/t/importing-endnote-label-field-to-jabref-from-xml-file/2734)
- We fixed an issue where a `report` in EndNote was imported as `article` [forum#2734](https://discourse.jabref.org/t/importing-endnote-label-field-to-jabref-from-xml-file/2734)
- We fixed an issue where the field `publisher` in EndNote was not imported in JabRef [forum#2734](https://discourse.jabref.org/t/importing-endnote-label-field-to-jabref-from-xml-file/2734)

### Removed

- We removed add group button beside the filter group tab. [#4682](https://github.com/JabRef/jabref/issues/4682)

## [5.2] – 2020-12-24

### Added

- We added a validation to check if the current database location is shared, preventing an exception when Pulling Changes From Shared Database. [#6959](https://github.com/JabRef/jabref/issues/6959)
- We added a query parser and mapping layer to enable conversion of queries formulated in simplified lucene syntax by the user into api queries. [#6799](https://github.com/JabRef/jabref/pull/6799)
- We added some basic functionality to customise the look of JabRef by importing a css theme file. [#5790](https://github.com/JabRef/jabref/issues/5790)
- We added connection check function in network preference setting [#6560](https://github.com/JabRef/jabref/issues/6560)
- We added support for exporting to YAML. [#6974](https://github.com/JabRef/jabref/issues/6974)
- We added a DOI format and organization check to detect [American Physical Society](https://journals.aps.org/) journals to copy the article ID to the page field for cases where the page numbers are missing. [#7019](https://github.com/JabRef/jabref/issues/7019)
- We added an error message in the New Entry dialog that is shown in case the fetcher did not find anything . [#7000](https://github.com/JabRef/jabref/issues/7000)
- We added a new formatter to output shorthand month format. [#6579](https://github.com/JabRef/jabref/issues/6579)
- We added support for the new Microsoft Edge browser in all platforms. [#7056](https://github.com/JabRef/jabref/pull/7056)
- We reintroduced emacs/bash-like keybindings. [#6017](https://github.com/JabRef/jabref/issues/6017)
- We added a feature to provide automated cross library search using a cross library query language. This provides support for the search step of systematic literature reviews (SLRs). [koppor#369](https://github.com/koppor/jabref/issues/369)

### Changed

- We changed the default preferences for OpenOffice/LibreOffice integration to automatically sync the bibliography when inserting new citations in a OpenOffic/LibreOffice document. [#6957](https://github.com/JabRef/jabref/issues/6957)
- We restructured the 'File' tab and extracted some parts into the 'Linked files' tab [#6779](https://github.com/JabRef/jabref/pull/6779)
- JabRef now offers journal lists from <https://abbrv.jabref.org>. JabRef the lists which use a dot inside the abbreviations. [#5749](https://github.com/JabRef/jabref/pull/5749)
- We removed two useless preferences in the groups preferences dialog. [#6836](https://github.com/JabRef/jabref/pull/6836)
- Synchronization of SpecialFields to keywords is now disabled by default. [#6621](https://github.com/JabRef/jabref/issues/6621)
- JabRef no longer opens the entry editor with the first entry on startup [#6855](https://github.com/JabRef/jabref/issues/6855)
- We completed the rebranding of `bibtexkey` as `citationkey` which was started in JabRef 5.1.
- JabRef no longer opens the entry editor with the first entry on startup [#6855](https://github.com/JabRef/jabref/issues/6855)
- Fetch by ID: (long) "SAO/NASA Astrophysics Data System" replaced by (short) "SAO/NASA ADS" [#6876](https://github.com/JabRef/jabref/pull/6876)
- We changed the title of the window "Manage field names and content" to have the same title as the corresponding menu item [#6895](https://github.com/JabRef/jabref/pull/6895)
- We renamed the menus "View -> Previous citation style" and "View -> Next citation style" into "View -> Previous preview style" and "View -> Next preview style" and renamed the "Preview" style to "Customized preview style". [#6899](https://github.com/JabRef/jabref/pull/6899)
- We changed the default preference option "Search and store files relative to library file location" to on, as this seems to be a more intuitive behaviour. [#6863](https://github.com/JabRef/jabref/issues/6863)
- We changed the title of the window "Manage field names and content": to have the same title as the corresponding menu item [#6895](https://github.com/JabRef/jabref/pull/6895)
- We improved the detection of "short" DOIs [6880](https://github.com/JabRef/jabref/issues/6880)
- We improved the duplicate detection when identifiers like DOI or arxiv are semantiaclly the same, but just syntactically differ (e.g. with or without http(s):// prefix). [#6707](https://github.com/JabRef/jabref/issues/6707)
- We improved JabRef start up time [6057](https://github.com/JabRef/jabref/issues/6057)
- We changed in the group interface "Generate groups from keywords in a BibTeX field" by "Generate groups from keywords in the following field". [#6983](https://github.com/JabRef/jabref/issues/6983)
- We changed the name of a group type from "Searching for keywords" to "Searching for a keyword". [6995](https://github.com/JabRef/jabref/pull/6995)
- We changed the way JabRef displays the title of a tab and of the window. [4161](https://github.com/JabRef/jabref/issues/4161)
- We changed connect timeouts for server requests to 30 seconds in general and 5 seconds for GROBID server (special) and improved user notifications on connection issues. [7026](https://github.com/JabRef/jabref/pull/7026)
- We changed the order of the library tab context menu items. [#7171](https://github.com/JabRef/jabref/issues/7171)
- We changed the way linked files are opened on Linux to use the native openFile method, compatible with confined packages. [7037](https://github.com/JabRef/jabref/pull/7037)
- We refined the entry preview to show the full names of authors and editors, to list the editor only if no author is present, have the year earlier. [#7083](https://github.com/JabRef/jabref/issues/7083)

### Fixed

- We fixed an issue changing the icon link_variation_off that is not meaningful. [#6834](https://github.com/JabRef/jabref/issues/6834)
- We fixed an issue where the `.sav` file was not deleted upon exiting JabRef. [#6109](https://github.com/JabRef/jabref/issues/6109)
- We fixed a linked identifier icon inconsistency. [#6705](https://github.com/JabRef/jabref/issues/6705)
- We fixed the wrong behavior that font size changes are not reflected in dialogs. [#6039](https://github.com/JabRef/jabref/issues/6039)
- We fixed the failure to Copy citation key and link. [#5835](https://github.com/JabRef/jabref/issues/5835)
- We fixed an issue where the sort order of the entry table was reset after a restart of JabRef. [#6898](https://github.com/JabRef/jabref/pull/6898)
- We fixed an issue where no longer a warning was displayed when inserting references into LibreOffice with an invalid "ReferenceParagraphFormat". [#6907](https://github.com/JabRef/jabref/pull/6907).
- We fixed an issue where a selected field was not removed after the first click in the custom entry types dialog. [#6934](https://github.com/JabRef/jabref/issues/6934)
- We fixed an issue where a remove icon was shown for standard entry types in the custom entry types dialog. [#6906](https://github.com/JabRef/jabref/issues/6906)
- We fixed an issue where it was impossible to connect to OpenOffice/LibreOffice on Mac OSX. [#6970](https://github.com/JabRef/jabref/pull/6970)
- We fixed an issue with the python script used by browser plugins that failed to locate JabRef if not installed in its default location. [#6963](https://github.com/JabRef/jabref/pull/6963/files)
- We fixed an issue where spaces and newlines in an isbn would generate an exception. [#6456](https://github.com/JabRef/jabref/issues/6456)
- We fixed an issue where identity column header had incorrect foreground color in the Dark theme. [#6796](https://github.com/JabRef/jabref/issues/6796)
- We fixed an issue where the RIS exporter added extra blank lines.[#7007](https://github.com/JabRef/jabref/pull/7007/files)
- We fixed an issue where clicking on Collapse All button in the Search for Unlinked Local Files expanded the directory structure erroneously [#6848](https://github.com/JabRef/jabref/issues/6848)
- We fixed an issue, when pulling changes from shared database via shortcut caused creation of a new tech report [6867](https://github.com/JabRef/jabref/issues/6867)
- We fixed an issue where the JabRef GUI does not highlight the "All entries" group on start-up [#6691](https://github.com/JabRef/jabref/issues/6691)
- We fixed an issue where a custom dark theme was not applied to the entry preview tab [7068](https://github.com/JabRef/jabref/issues/7068)
- We fixed an issue where modifications to the Custom preview layout in the preferences were not saved [#6447](https://github.com/JabRef/jabref/issues/6447)
- We fixed an issue where errors from imports were not shown to the user [#7084](https://github.com/JabRef/jabref/pull/7084)
- We fixed an issue where the EndNote XML Import would fail on empty keywords tags [forum#2387](https://discourse.jabref.org/t/importing-in-unknown-format-fails-to-import-xml-library-from-bookends-export/2387)
- We fixed an issue where the color of groups of type "free search expression" not persisting after restarting the application [#6999](https://github.com/JabRef/jabref/issues/6999)
- We fixed an issue where modifications in the source tab where not saved without switching to another field before saving the library [#6622](https://github.com/JabRef/jabref/issues/6622)
- We fixed an issue where the "Document Viewer" did not show the first page of the opened pdf document and did not show the correct total number of pages [#7108](https://github.com/JabRef/jabref/issues/7108)
- We fixed an issue where the context menu was not updated after a file link was changed. [#5777](https://github.com/JabRef/jabref/issues/5777)
- We fixed an issue where the password for a shared SQL database was not remembered [#6869](https://github.com/JabRef/jabref/issues/6869)
- We fixed an issue where newly added entires were not synced to a shared SQL database [#7176](https://github.com/JabRef/jabref/issues/7176)
- We fixed an issue where the PDF-Content importer threw an exception when no DOI number is present at the first page of the PDF document [#7203](https://github.com/JabRef/jabref/issues/7203)
- We fixed an issue where groups created from aux files did not update on file changes [#6394](https://github.com/JabRef/jabref/issues/6394)
- We fixed an issue where authors that only have last names were incorrectly identified as institutes when generating citation keys [#7199](https://github.com/JabRef/jabref/issues/7199)
- We fixed an issue where institutes were incorrectly identified as universities when generating citation keys [#6942](https://github.com/JabRef/jabref/issues/6942)

### Removed

- We removed the Google Scholar fetcher and the ACM fetcher do not work due to traffic limitations [#6369](https://github.com/JabRef/jabref/issues/6369)
- We removed the menu entry "Manage external file types" because it's already in 'Preferences' dialog [#6991](https://github.com/JabRef/jabref/issues/6991)
- We removed the integrity check "Abbreviation detected" for the field journal/journaltitle in the entry editor [#3925](https://github.com/JabRef/jabref/issues/3925)

## [5.1] – 2020-08-30

### Added

- We added a new fetcher to enable users to search mEDRA DOIs [#6602](https://github.com/JabRef/jabref/issues/6602)
- We added a new fetcher to enable users to search "[Collection of Computer Science Bibliographies](https://en.wikipedia.org/wiki/Collection_of_Computer_Science_Bibliographies)". [#6638](https://github.com/JabRef/jabref/issues/6638)
- We added default values for delimiters in Add Subgroup window [#6624](https://github.com/JabRef/jabref/issues/6624)
- We improved responsiveness of general fields specification dialog window. [#6604](https://github.com/JabRef/jabref/issues/6604)
- We added support for importing ris file and load DOI [#6530](https://github.com/JabRef/jabref/issues/6530)
- We added the Library properties to a context menu on the library tabs [#6485](https://github.com/JabRef/jabref/issues/6485)
- We added a new field in the preferences in 'BibTeX key generator' for unwanted characters that can be user-specified. [#6295](https://github.com/JabRef/jabref/issues/6295)
- We added support for searching ShortScience for an entry through the user's browser. [#6018](https://github.com/JabRef/jabref/pull/6018)
- We updated EditionChecker to permit edition to start with a number. [#6144](https://github.com/JabRef/jabref/issues/6144)
- We added tooltips for most fields in the entry editor containing a short description. [#5847](https://github.com/JabRef/jabref/issues/5847)
- We added support for basic markdown in custom formatted previews [#6194](https://github.com/JabRef/jabref/issues/6194)
- We now show the number of items found and selected to import in the online search dialog. [#6248](https://github.com/JabRef/jabref/pull/6248)
- We created a new install screen for macOS. [#5759](https://github.com/JabRef/jabref/issues/5759)
- We added a new integrity check for duplicate DOIs. [koppor#339](https://github.com/koppor/jabref/issues/339)
- We implemented an option to download fulltext files while importing. [#6381](https://github.com/JabRef/jabref/pull/6381)
- We added a progress-indicator showing the average progress of background tasks to the toolbar. Clicking it reveals a pop-over with a list of running background tasks. [6443](https://github.com/JabRef/jabref/pull/6443)
- We fixed the bug when strike the delete key in the text field. [#6421](https://github.com/JabRef/jabref/issues/6421)
- We added a BibTex key modifier for truncating strings. [#3915](https://github.com/JabRef/jabref/issues/3915)
- We added support for jumping to target entry when typing letter/digit after sorting a column in maintable [#6146](https://github.com/JabRef/jabref/issues/6146)
- We added a new fetcher to enable users to search all available E-Libraries simultaneously. [koppor#369](https://github.com/koppor/jabref/issues/369)
- We added the field "entrytype" to the export sort criteria [#6531](https://github.com/JabRef/jabref/pull/6531)
- We added the possibility to change the display order of the fields in the entry editor. The order can now be configured using drag and drop in the "Customize entry types" dialog [#6152](https://github.com/JabRef/jabref/pull/6152)
- We added native support for biblatex-software [#6574](https://github.com/JabRef/jabref/issues/6574)
- We added a missing restart warning for AutoComplete in the preferences dialog. [#6351](https://github.com/JabRef/jabref/issues/6351)
- We added a note to the citation key pattern preferences dialog as a temporary workaround for a JavaFX bug, about committing changes in a table cell, if the focus is lost. [#5825](https://github.com/JabRef/jabref/issues/5825)
- We added support for customized fallback fields in bracketed patterns. [#7111](https://github.com/JabRef/jabref/issues/7111)

### Changed

- We improved the arXiv fetcher. Now it should find entries even more reliably and does no longer include the version (e.g `v1`) in the `eprint` field. [forum#1941](https://discourse.jabref.org/t/remove-version-in-arxiv-import/1941)
- We moved the group search bar and the button "New group" from bottom to top position to make it more prominent. [#6112](https://github.com/JabRef/jabref/pull/6112)
- When JabRef finds a `.sav` file without changes, there is no dialog asking for acceptance of changes anymore.
- We changed the buttons for import/export/show all/reset of preferences to smaller icon buttons in the preferences dialog. [#6130](https://github.com/JabRef/jabref/pull/6130)
- We moved the functionality "Manage field names & content" from the "Library" menu to the "Edit" menu, because it affects the selected entries and not the whole library
- We merged the functionality "Append contents from a BibTeX library into the currently viewed library" into the "Import into database" functionality. Fixes [#6049](https://github.com/JabRef/jabref/issues/6049).
- We changed the directory where fulltext downloads are stored to the directory set in the import-tab in preferences. [#6381](https://github.com/JabRef/jabref/pull/6381)
- We improved the error message for invalid jstyles. [#6303](https://github.com/JabRef/jabref/issues/6303)
- We changed the section name of 'Advanced' to 'Network' in the preferences and removed some obsolete options.[#6489](https://github.com/JabRef/jabref/pull/6489)
- We improved the context menu of the column "Linked identifiers" of the main table, by truncating their texts, if they are too long. [#6499](https://github.com/JabRef/jabref/issues/6499)
- We merged the main table tabs in the preferences dialog. [#6518](https://github.com/JabRef/jabref/pull/6518)
- We changed the command line option 'generateBibtexKeys' to the more generic term 'generateCitationKeys' while the short option remains 'g'.[#6545](https://github.com/JabRef/jabref/pull/6545)
- We improved the "Possible duplicate entries" window to remember its size and position throughout a session. [#6582](https://github.com/JabRef/jabref/issues/6582)
- We divided the toolbar into small parts, so if the application window is to small, only a part of the toolbar is moved into the chevron popup. [#6682](https://github.com/JabRef/jabref/pull/6682)
- We changed the layout for of the buttons in the Open Office side panel to ensure that the button text is always visible, specially when resizing. [#6639](https://github.com/JabRef/jabref/issues/6639)
- We merged the two new library commands in the file menu to one which always creates a new library in the default library mode. [#6539](https://github.com/JabRef/jabref/pull/6539#issuecomment-641056536)

### Fixed

- We fixed an issue where entry preview tab has no name in drop down list. [#6591](https://github.com/JabRef/jabref/issues/6591)
- We fixed to only search file links in the BIB file location directory when preferences has corresponding checkbox checked. [#5891](https://github.com/JabRef/jabref/issues/5891)
- We fixed wrong button order (Apply and Cancel) in ManageProtectedTermsDialog.
- We fixed an issue with incompatible characters at BibTeX key [#6257](https://github.com/JabRef/jabref/issues/6257)
- We fixed an issue where dash (`-`) was reported as illegal BibTeX key [#6295](https://github.com/JabRef/jabref/issues/6295)
- We greatly improved the performance of the overall application and many operations. [#5071](https://github.com/JabRef/jabref/issues/5071)
- We fixed an issue where sort by priority was broken. [#6222](https://github.com/JabRef/jabref/issues/6222)
- We fixed an issue where opening a library from the recent libraries menu was not possible. [#5939](https://github.com/JabRef/jabref/issues/5939)
- We fixed an issue with inconsistent capitalization of file extensions when downloading files. [#6115](https://github.com/JabRef/jabref/issues/6115)
- We fixed the display of language and encoding in the preferences dialog. [#6130](https://github.com/JabRef/jabref/pull/6130)
- Now the link and/or the link description in the column "linked files" of the main table gets truncated or wrapped, if too long, otherwise display issues arise. [#6178](https://github.com/JabRef/jabref/issues/6178)
- We fixed the issue that groups panel does not keep size when resizing window. [#6180](https://github.com/JabRef/jabref/issues/6180)
- We fixed an error that sometimes occurred when using the context menu. [#6085](https://github.com/JabRef/jabref/issues/6085)
- We fixed an issue where search full-text documents downloaded files with same name, overwriting existing files. [#6174](https://github.com/JabRef/jabref/pull/6174)
- We fixed an issue when importing into current library an erroneous message "import cancelled" is displayed even though import is successful. [#6266](https://github.com/JabRef/jabref/issues/6266)
- We fixed an issue where custom jstyles for Open/LibreOffice where not saved correctly. [#6170](https://github.com/JabRef/jabref/issues/6170)
- We fixed an issue where the INSPIRE fetcher was no longer working [#6229](https://github.com/JabRef/jabref/issues/6229)
- We fixed an issue where custom exports with an uppercase file extension could not be selected for "Copy...-> Export to Clipboard" [#6285](https://github.com/JabRef/jabref/issues/6285)
- We fixed the display of icon both in the main table and linked file editor. [#6169](https://github.com/JabRef/jabref/issues/6169)
- We fixed an issue where the windows installer did not create an entry in the start menu [bug report in the forum](https://discourse.jabref.org/t/error-while-fetching-from-doi/2018/3)
- We fixed an issue where only the field `abstract` and `comment` were declared as multiline fields. Other fields can now be configured in the preferences using "Do not wrap the following fields when saving" [4373](https://github.com/JabRef/jabref/issues/4373)
- We fixed an issue where JabRef switched to discrete graphics under macOS [#5935](https://github.com/JabRef/jabref/issues/5935)
- We fixed an issue where the Preferences entry preview will be unexpected modified leads to Value too long exception [#6198](https://github.com/JabRef/jabref/issues/6198)
- We fixed an issue where custom jstyles for Open/LibreOffice would only be valid if a layout line for the entry type `default` was at the end of the layout section [#6303](https://github.com/JabRef/jabref/issues/6303)
- We fixed an issue where a new entry is not shown in the library if a search is active [#6297](https://github.com/JabRef/jabref/issues/6297)
- We fixed an issue where long directory names created from patterns could create an exception. [#3915](https://github.com/JabRef/jabref/issues/3915)
- We fixed an issue where sort on numeric cases was broken. [#6349](https://github.com/JabRef/jabref/issues/6349)
- We fixed an issue where year and month fields were not cleared when converting to biblatex [#6224](https://github.com/JabRef/jabref/issues/6224)
- We fixed an issue where an "Not on FX thread" exception occurred when saving on linux [#6453](https://github.com/JabRef/jabref/issues/6453)
- We fixed an issue where the library sort order was lost. [#6091](https://github.com/JabRef/jabref/issues/6091)
- We fixed an issue where brackets in regular expressions were not working. [6469](https://github.com/JabRef/jabref/pull/6469)
- We fixed an issue where multiple background task popups stacked over each other.. [#6472](https://github.com/JabRef/jabref/issues/6472)
- We fixed an issue where LaTeX citations for specific commands (`\autocite`s) of biblatex-mla were not recognized. [#6476](https://github.com/JabRef/jabref/issues/6476)
- We fixed an issue where drag and drop was not working on empty database. [#6487](https://github.com/JabRef/jabref/issues/6487)
- We fixed an issue where the name fields were not updated after the preferences changed. [#6515](https://github.com/JabRef/jabref/issues/6515)
- We fixed an issue where "null" appeared in generated BibTeX keys. [#6459](https://github.com/JabRef/jabref/issues/6459)
- We fixed an issue where the authors' names were incorrectly displayed in the authors' column when they were bracketed. [#6465](https://github.com/JabRef/jabref/issues/6465) [#6459](https://github.com/JabRef/jabref/issues/6459)
- We fixed an issue where importing certain unlinked files would result in an exception [#5815](https://github.com/JabRef/jabref/issues/5815)
- We fixed an issue where downloaded files would be moved to a directory named after the citationkey when no file directory pattern is specified [#6589](https://github.com/JabRef/jabref/issues/6589)
- We fixed an issue with the creation of a group of cited entries which incorrectly showed the message that the library had been modified externally whenever saving the library. [#6420](https://github.com/JabRef/jabref/issues/6420)
- We fixed an issue with the creation of a group of cited entries. Now the file path to an aux file gets validated. [#6585](https://github.com/JabRef/jabref/issues/6585)
- We fixed an issue on Linux systems where the application would crash upon inotify failure. Now, the user is prompted with a warning, and given the choice to continue the session. [#6073](https://github.com/JabRef/jabref/issues/6073)
- We moved the search modifier buttons into the search bar, as they were not accessible, if autocompletion was disabled. [#6625](https://github.com/JabRef/jabref/issues/6625)
- We fixed an issue about duplicated group color indicators [#6175](https://github.com/JabRef/jabref/issues/6175)
- We fixed an issue where entries with the entry type Misc from an imported aux file would not be saved correctly to the bib file on disk [#6405](https://github.com/JabRef/jabref/issues/6405)
- We fixed an issue where percent sign ('%') was not formatted properly by the HTML formatter [#6753](https://github.com/JabRef/jabref/issues/6753)
- We fixed an issue with the [SAO/NASA Astrophysics Data System](https://docs.jabref.org/collect/add-entry-using-an-id#sao-nasa-a-ds) fetcher where `\textbackslash` appeared at the end of the abstract.
- We fixed an issue with the Science Direct fetcher where PDFs could not be downloaded. Fixes [#5860](https://github.com/JabRef/jabref/issues/5860)
- We fixed an issue with the Library of Congress importer.
- We fixed the [link to the external libraries listing](https://github.com/JabRef/jabref/blob/master/external-libraries.md) in the about dialog
- We fixed an issue regarding pasting on Linux. [#6293](https://github.com/JabRef/jabref/issues/6293)

### Removed

- We removed the option of the "enforce legal key". [#6295](https://github.com/JabRef/jabref/issues/6295)
- We removed the obsolete `External programs / Open PDF` section in the preferences, as the default application to open PDFs is now set in the `Manage external file types` dialog. [#6130](https://github.com/JabRef/jabref/pull/6130)
- We removed the option to configure whether a `.bib.bak` file should be generated upon save. It is now always enabled. Documentation at <https://docs.jabref.org/advanced/autosave>. [#6092](https://github.com/JabRef/jabref/issues/6092)
- We removed the built-in list of IEEE journal abbreviations using BibTeX strings. If you still want to use them, you have to download them separately from <https://abbrv.jabref.org>.

## [5.0] – 2020-03-06

### Changed

- Added browser integration to the snap package for firefox/chromium browsers. [#6062](https://github.com/JabRef/jabref/pull/6062)
- We reintroduced the possibility to extract references from plain text (using [GROBID](https://grobid.readthedocs.io/en/latest/)). [#5614](https://github.com/JabRef/jabref/pull/5614)
- We changed the open office panel to show buttons in rows of three instead of going straight down to save space as the button expanded out to take up unnecessary horizontal space. [#5479](https://github.com/JabRef/jabref/issues/5479)
- We cleaned up the group add/edit dialog. [#5826](https://github.com/JabRef/jabref/pull/5826)
- We reintroduced the index column. [#5844](https://github.com/JabRef/jabref/pull/5844)
- Filenames of external files can no longer contain curly braces. [#5926](https://github.com/JabRef/jabref/pull/5926)
- We made the filters more easily accessible in the integrity check dialog. [#5955](https://github.com/JabRef/jabref/pull/5955)
- We reimplemented and improved the dialog "Customize entry types". [#4719](https://github.com/JabRef/jabref/issues/4719)
- We added an [American Physical Society](https://journals.aps.org/) fetcher. [#818](https://github.com/JabRef/jabref/issues/818)
- We added possibility to enable/disable items quantity in groups. [#6042](https://github.com/JabRef/jabref/issues/6042)

### Fixed

- We fixed an issue where the command line console was always opened in the background. [#5474](https://github.com/JabRef/jabref/issues/5474)
- We fixed and issue where pdf files will not open under some KDE linux distributions when using okular. [#5253](https://github.com/JabRef/jabref/issues/5253)
- We fixed an issue where the Medline fetcher was only working when JabRef was running from source. [#5645](https://github.com/JabRef/jabref/issues/5645)
- We fixed some visual issues in the dark theme. [#5764](https://github.com/JabRef/jabref/pull/5764) [#5753](https://github.com/JabRef/jabref/issues/5753)
- We fixed an issue where non-default previews didn't handle unicode characters. [#5779](https://github.com/JabRef/jabref/issues/5779)
- We improved the performance, especially changing field values in the entry should feel smoother now. [#5843](https://github.com/JabRef/jabref/issues/5843)
- We fixed an issue where the ampersand character wasn't rendering correctly on previews. [#3840](https://github.com/JabRef/jabref/issues/3840)
- We fixed an issue where an erroneous "The library has been modified by another program" message was shown when saving. [#4877](https://github.com/JabRef/jabref/issues/4877)
- We fixed an issue where the file extension was missing after downloading a file (we now fall-back to pdf). [#5816](https://github.com/JabRef/jabref/issues/5816)
- We fixed an issue where cleaning up entries broke web URLs, if "Make paths of linked files relative (if possible)" was enabled, which resulted in various other issues subsequently. [#5861](https://github.com/JabRef/jabref/issues/5861)
- We fixed an issue where the tab "Required fields" of the entry editor did not show all required fields, if at least two of the defined required fields are linked with a logical or. [#5859](https://github.com/JabRef/jabref/issues/5859)
- We fixed several issues concerning managing external file types: Now everything is usable and fully functional. Previously, there were problems with the radio buttons, with saving the settings and with loading an input field value. Furthermore, different behavior for Windows and other operating systems was given, which was unified as well. [#5846](https://github.com/JabRef/jabref/issues/5846)
- We fixed an issue where entries containing Unicode charaters were not parsed correctly [#5899](https://github.com/JabRef/jabref/issues/5899)
- We fixed an issue where an entry containing an external filename with curly braces could not be saved. Curly braces are now longer allowed in filenames. [#5899](https://github.com/JabRef/jabref/issues/5899)
- We fixed an issue where changing the type of an entry did not update the main table [#5906](https://github.com/JabRef/jabref/issues/5906)
- We fixed an issue in the optics of the library properties, that cropped the dialog on scaled displays. [#5969](https://github.com/JabRef/jabref/issues/5969)
- We fixed an issue where changing the type of an entry did not update the main table. [#5906](https://github.com/JabRef/jabref/issues/5906)
- We fixed an issue where opening a library from the recent libraries menu was not possible. [#5939](https://github.com/JabRef/jabref/issues/5939)
- We fixed an issue where the most bottom group in the list got lost, if it was dragged on itself. [#5983](https://github.com/JabRef/jabref/issues/5983)
- We fixed an issue where changing entry type doesn't always work when biblatex source is shown. [#5905](https://github.com/JabRef/jabref/issues/5905)
- We fixed an issue where the group and the link column were not updated after changing the entry in the main table. [#5985](https://github.com/JabRef/jabref/issues/5985)
- We fixed an issue where reordering the groups was not possible after inserting an article. [#6008](https://github.com/JabRef/jabref/issues/6008)
- We fixed an issue where citation styles except the default "Preview" could not be used. [#5622](https://github.com/JabRef/jabref/issues/5622)
- We fixed an issue where a warning was displayed when the title content is made up of two sentences. [#5832](https://github.com/JabRef/jabref/issues/5832)
- We fixed an issue where an exception was thrown when adding a save action without a selected formatter in the library properties [#6069](https://github.com/JabRef/jabref/issues/6069)
- We fixed an issue where JabRef's icon was missing in the Export to clipboard Dialog. [#6286](https://github.com/JabRef/jabref/issues/6286)
- We fixed an issue when an "Abstract field" was duplicating text, when importing from RIS file (Neurons) [#6065](https://github.com/JabRef/jabref/issues/6065)
- We fixed an issue where adding the addition of a new entry was not completely validated [#6370](https://github.com/JabRef/jabref/issues/6370)
- We fixed an issue where the blue and red text colors in the Merge entries dialog were not quite visible [#6334](https://github.com/JabRef/jabref/issues/6334)
- We fixed an issue where underscore character was removed from the file name in the Recent Libraries list in File menu [#6383](https://github.com/JabRef/jabref/issues/6383)
- We fixed an issue where few keyboard shortcuts regarding new entries were missing [#6403](https://github.com/JabRef/jabref/issues/6403)

### Removed

- Ampersands are no longer escaped by default in the `bib` file. If you want to keep the current behaviour, you can use the new "Escape Ampersands" formatter as a save action. [#5869](https://github.com/JabRef/jabref/issues/5869)
- The "Merge Entries" entry was removed from the Quality Menu. Users should use the right-click menu instead. [#6021](https://github.com/JabRef/jabref/pull/6021)

## [5.0-beta] – 2019-12-15

### Changed

- We added a short DOI field formatter which shortens DOI to more human-readable form. [koppor#343](https://github.com/koppor/jabref/issues/343)
- We improved the display of group memberships by adding multiple colored bars if the entry belongs to more than one group. [#4574](https://github.com/JabRef/jabref/issues/4574)
- We added an option to show the preview as an extra tab in the entry editor (instead of in a split view). [#5244](https://github.com/JabRef/jabref/issues/5244)
- A custom Open/LibreOffice jstyle file now requires a layout line for the entry type `default` [#5452](https://github.com/JabRef/jabref/issues/5452)
- The entry editor is now open by default when JabRef starts up. [#5460](https://github.com/JabRef/jabref/issues/5460)
- Customized entry types are now serialized in alphabetical order in the bib file.
- We added a new ADS fetcher to use the new ADS API. [#4949](https://github.com/JabRef/jabref/issues/4949)
- We added support of the [X11 primary selection](https://unix.stackexchange.com/a/139193/18033) [#2389](https://github.com/JabRef/jabref/issues/2389)
- We added support to switch between biblatex and bibtex library types. [#5550](https://github.com/JabRef/jabref/issues/5550)
- We changed the save action buttons to be easier to understand. [#5565](https://github.com/JabRef/jabref/issues/5565)
- We made the columns for groups, files and uri in the main table reorderable and merged the clickable icon columns for uri, url, doi and eprint. [#5544](https://github.com/JabRef/jabref/pull/5544)
- We reduced the number of write actions performed when autosave is enabled [#5679](https://github.com/JabRef/jabref/issues/5679)
- We made the column sort order in the main table persistent [#5730](https://github.com/JabRef/jabref/pull/5730)
- When an entry is modified on disk, the change dialog now shows the merge dialog to highlight the changes [#5688](https://github.com/JabRef/jabref/pull/5688)

### Fixed

- Inherit fields from cross-referenced entries as specified by biblatex. [#5045](https://github.com/JabRef/jabref/issues/5045)
- We fixed an issue where it was no longer possible to connect to LibreOffice. [#5261](https://github.com/JabRef/jabref/issues/5261)
- The "All entries group" is no longer shown when no library is open.
- We fixed an exception which occurred when closing JabRef. [#5348](https://github.com/JabRef/jabref/issues/5348)
- We fixed an issue where JabRef reports incorrectly about customized entry types. [#5332](https://github.com/JabRef/jabref/issues/5332)
- We fixed a few problems that prevented JabFox to communicate with JabRef. [#4737](https://github.com/JabRef/jabref/issues/4737) [#4303](https://github.com/JabRef/jabref/issues/4303)
- We fixed an error where the groups containing an entry loose their highlight color when scrolling. [#5022](https://github.com/JabRef/jabref/issues/5022)
- We fixed an error where scrollbars were not shown. [#5374](https://github.com/JabRef/jabref/issues/5374)
- We fixed an error where an exception was thrown when merging entries. [#5169](https://github.com/JabRef/jabref/issues/5169)
- We fixed an error where certain metadata items were not serialized alphabetically.
- After assigning an entry to a group, the item count is now properly colored to reflect the new membership of the entry. [#3112](https://github.com/JabRef/jabref/issues/3112)
- The group panel is now properly updated when switching between libraries (or when closing/opening one). [#3142](https://github.com/JabRef/jabref/issues/3142)
- We fixed an error where the number of matched entries shown in the group pane was not updated correctly. [#4441](https://github.com/JabRef/jabref/issues/4441)
- We fixed an error where the wrong file is renamed and linked when using the "Copy, rename and link" action. [#5653](https://github.com/JabRef/jabref/issues/5653)
- We fixed a "null" error when writing XMP metadata. [#5449](https://github.com/JabRef/jabref/issues/5449)
- We fixed an issue where empty keywords lead to a strange display of automatic keyword groups. [#5333](https://github.com/JabRef/jabref/issues/5333)
- We fixed an error where the default color of a new group was white instead of dark gray. [#4868](https://github.com/JabRef/jabref/issues/4868)
- We fixed an issue where the first field in the entry editor got the focus while performing a different action (like searching). [#5084](https://github.com/JabRef/jabref/issues/5084)
- We fixed an issue where multiple entries were highlighted in the web search result after scrolling. [#5035](https://github.com/JabRef/jabref/issues/5035)
- We fixed an issue where the hover indication in the web search pane was not working. [#5277](https://github.com/JabRef/jabref/issues/5277)
- We fixed an error mentioning "javafx.controls/com.sun.javafx.scene.control" that was thrown when interacting with the toolbar.
- We fixed an error where a cleared search was restored after switching libraries. [#4846](https://github.com/JabRef/jabref/issues/4846)
- We fixed an exception which occurred when trying to open a non-existing file from the "Recent files"-menu [#5334](https://github.com/JabRef/jabref/issues/5334)
- We fixed an issues where the search highlight in the entry preview did not worked. [#5069](https://github.com/JabRef/jabref/issues/5069)
- The context menu for fields in the entry editor is back. [#5254](https://github.com/JabRef/jabref/issues/5254)
- We fixed an exception which occurred when trying to open a non-existing file from the "Recent files"-menu [#5334](https://github.com/JabRef/jabref/issues/5334)
- We fixed a problem where the "editor" information has been duplicated during saving a .bib-Database. [#5359](https://github.com/JabRef/jabref/issues/5359)
- We re-introduced the feature to switch between different preview styles. [#5221](https://github.com/JabRef/jabref/issues/5221)
- We fixed various issues (including [#5263](https://github.com/JabRef/jabref/issues/5263)) related to copying entries to the clipboard
- We fixed some display errors in the preferences dialog and replaced some of the controls [#5033](https://github.com/JabRef/jabref/pull/5033) [#5047](https://github.com/JabRef/jabref/pull/5047) [#5062](https://github.com/JabRef/jabref/pull/5062) [#5141](https://github.com/JabRef/jabref/pull/5141) [#5185](https://github.com/JabRef/jabref/pull/5185) [#5265](https://github.com/JabRef/jabref/pull/5265) [#5315](https://github.com/JabRef/jabref/pull/5315) [#5360](https://github.com/JabRef/jabref/pull/5360)
- We fixed an exception which occurred when trying to import entries without an open library. [#5447](https://github.com/JabRef/jabref/issues/5447)
- The "Automatically set file links" feature now follows symbolic links. [#5664](https://github.com/JabRef/jabref/issues/5664)
- After successful import of one or multiple bib entries the main table scrolls to the first imported entry [#5383](https://github.com/JabRef/jabref/issues/5383)
- We fixed an exception which occurred when an invalid jstyle was loaded. [#5452](https://github.com/JabRef/jabref/issues/5452)
- We fixed an issue where the command line arguments `importBibtex` and `importToOpen` did not import into the currently open library, but opened a new one. [#5537](https://github.com/JabRef/jabref/issues/5537)
- We fixed an error where the preview theme did not adapt to the "Dark" mode [#5463](https://github.com/JabRef/jabref/issues/5463)
- We fixed an issue where multiple entries were allowed in the "crossref" field [#5284](https://github.com/JabRef/jabref/issues/5284)
- We fixed an issue where the merge dialog showed the wrong text colour in "Dark" mode [#5516](https://github.com/JabRef/jabref/issues/5516)
- We fixed visibility issues with the scrollbar and group selection highlight in "Dark" mode, and enabled "Dark" mode for the OpenOffice preview in the style selection window. [#5522](https://github.com/JabRef/jabref/issues/5522)
- We fixed an issue where the author field was not correctly parsed during bibtex key-generation. [#5551](https://github.com/JabRef/jabref/issues/5551)
- We fixed an issue where notifications where shown during autosave. [#5555](https://github.com/JabRef/jabref/issues/5555)
- We fixed an issue where the side pane was not remembering its position. [#5615](https://github.com/JabRef/jabref/issues/5615)
- We fixed an issue where JabRef could not interact with [Oracle XE](https://www.oracle.com/de/database/technologies/appdev/xe.html) in the [shared SQL database setup](https://docs.jabref.org/collaborative-work/sqldatabase).
- We fixed an issue where the toolbar icons were hidden on smaller screens.
- We fixed an issue where renaming referenced files for bib entries with long titles was not possible. [#5603](https://github.com/JabRef/jabref/issues/5603)
- We fixed an issue where a window which is on an external screen gets unreachable when external screen is removed. [#5037](https://github.com/JabRef/jabref/issues/5037)
- We fixed a bug where the selection of groups was lost after drag and drop. [#2868](https://github.com/JabRef/jabref/issues/2868)
- We fixed an issue where the custom entry types didn't show the correct display name [#5651](https://github.com/JabRef/jabref/issues/5651)

### Removed

- We removed some obsolete notifications. [#5555](https://github.com/JabRef/jabref/issues/5555)
- We removed an internal step in the [ISBN-to-BibTeX fetcher](https://docs.jabref.org/collect/add-entry-using-an-id#isbn): The [ISBN to BibTeX Converter](https://manas.tungare.name/software/isbn-to-bibtex) by [@manastungare](https://github.com/manastungare) is not used anymore, because it is offline: "people using this tool have not been generating enough sales for Amazon."
- We removed the option to control the default drag and drop behaviour. You can use the modifier keys (like CtrL or Alt) instead.

## [5.0-alpha] – 2019-08-25

### Changed

- We added eventitle, eventdate and venue fields to `@unpublished` entry type.
- We added `@software` and `@dataSet` entry type to biblatex.
- All fields are now properly sorted alphabetically (in the subgroups of required/optional fields) when the entry is written to the bib file.
- We fixed an issue where some importers used the field `pubstatus` instead of the standard BibTeX field `pubstate`.
- We changed the latex command removal for docbook exporter. [#3838](https://github.com/JabRef/jabref/issues/3838)
- We changed the location of some fields in the entry editor (you might need to reset your preferences for these changes to come into effect)
  - Journal/Year/Month in biblatex mode -> Deprecated (if filled)
  - DOI/URL: General -> Optional
  - Internal fields like ranking, read status and priority: Other -> General
  - Moreover, empty deprecated fields are no longer shown
- Added server timezone parameter when connecting to a shared database.
- We updated the dialog for setting up general fields.
- URL field formatting is updated. All whitespace chars, located at the beginning/ending of the URL, are trimmed automatically
- We changed the behavior of the field formatting dialog such that the `bibtexkey` is not changed when formatting all fields or all text fields.
- We added a "Move file to file directory and rename file" option for simultaneously moving and renaming of document file. [#4166](https://github.com/JabRef/jabref/issues/4166)
- Use integrated graphics card instead of discrete on macOS [#4070](https://github.com/JabRef/jabref/issues/4070)
- We added a cleanup operation that detects an arXiv identifier in the note, journal or URL field and moves it to the `eprint` field.
  Because of this change, the last-used cleanup operations were reset.
- We changed the minimum required version of Java to 1.8.0_171, as this is the latest release for which the automatic Java update works. [#4093](https://github.com/JabRef/jabref/issues/4093)
- The special fields like `Printed` and `Read status` now show gray icons when the row is hovered.
- We added a button in the tab header which allows you to close the database with one click. [#494](https://github.com/JabRef/jabref/issues/494)
- Sorting in the main table now takes information from cross-referenced entries into account. [#2808](https://github.com/JabRef/jabref/issues/2808)
- If a group has a color specified, then entries matched by this group have a small colored bar in front of them in the main table.
- Change default icon for groups to a circle because a colored version of the old icon was hard to distinguish from its black counterpart.
- In the main table, the context menu appears now when you press the "context menu" button on the keyboard. [feature request in the forum](https://discourse.jabref.org/t/how-to-enable-keyboard-context-key-windows)
- We added icons to the group side panel to quickly switch between `union` and `intersection` group view mode. [#3269](https://github.com/JabRef/jabref/issues/3269).
- We use `https` for [fetching from most online bibliographic database](https://docs.jabref.org/collect/import-using-online-bibliographic-database).
- We changed the default keyboard shortcuts for moving between entries when the entry editor is active to ̀<kbd>alt</kbd> + <kbd>up/down</kbd>.
- Opening a new file now prompts the directory of the currently selected file, instead of the directory of the last opened file.
- Window state is saved on close and restored on start.
- We made the MathSciNet fetcher more reliable.
- We added the ISBN fetcher to the list of fetcher available under "Update with bibliographic information from the web" in the entry editor toolbar.
- Files without a defined external file type are now directly opened with the default application of the operating system
- We streamlined the process to rename and move files by removing the confirmation dialogs.
- We removed the redundant new lines of markings and wrapped the summary in the File annotation tab. [#3823](https://github.com/JabRef/jabref/issues/3823)
- We add auto URL formatting when user paste link to URL field in entry editor. [koppor#254](https://github.com/koppor/jabref/issues/254)
- We added a minimum height for the entry editor so that it can no longer be hidden by accident. [#4279](https://github.com/JabRef/jabref/issues/4279)
- We added a new keyboard shortcut so that the entry editor could be closed by <kbd>Ctrl</kbd> + <kbd>E</kbd>. [#4222](https://github.com/JabRef/jabref/issues/4222)
- We added an option in the preference dialog box, that allows user to pick the dark or light theme option. [#4130](https://github.com/JabRef/jabref/issues/4130)
- We updated the Related Articles tab to accept JSON from the new version of the Mr. DLib service
- We added an option in the preference dialog box that allows user to choose behavior after dragging and dropping files in Entry Editor. [#4356](https://github.com/JabRef/jabref/issues/4356)
- We added the ability to have an export preference where previously "File"-->"Export"/"Export selected entries" would not save the user's preference[#4495](https://github.com/JabRef/jabref/issues/4495)
- We optimized the code responsible for connecting to an external database, which should lead to huge improvements in performance.
- For automatically created groups, added ability to filter groups by entry type. [#4539](https://github.com/JabRef/jabref/issues/4539)
- We added the ability to add field names from the Preferences Dialog [#4546](https://github.com/JabRef/jabref/issues/4546)
- We added the ability to change the column widths directly in the main table. [#4546](https://github.com/JabRef/jabref/issues/4546)
- We added a description of how recommendations were chosen and better error handling to Related Articles tab
- We added the ability to execute default action in dialog by using with <kbd>Ctrl</kbd> + <kbd>Enter</kbd> combination [#4496](https://github.com/JabRef/jabref/issues/4496)
- We grouped and reordered the Main Menu (File, Edit, Library, Quality, Tools, and View tabs & icons). [#4666](https://github.com/JabRef/jabref/issues/4666) [#4667](https://github.com/JabRef/jabref/issues/4667) [#4668](https://github.com/JabRef/jabref/issues/4668) [#4669](https://github.com/JabRef/jabref/issues/4669) [#4670](https://github.com/JabRef/jabref/issues/4670) [#4671](https://github.com/JabRef/jabref/issues/4671) [#4672](https://github.com/JabRef/jabref/issues/4672) [#4673](https://github.com/JabRef/jabref/issues/4673)
- We added additional modifiers (capitalize, titlecase and sentencecase) to the Bibtex key generator. [#1506](https://github.com/JabRef/jabref/issues/1506)
- We have migrated from the mysql jdbc connector to the mariadb one for better authentication scheme support. [#4745](https://github.com/JabRef/jabref/issues/4745)
- We grouped the toolbar icons and changed the Open Library and Copy icons. [#4584](https://github.com/JabRef/jabref/issues/4584)
- We added a browse button next to the path text field for aux-based groups. [#4586](https://github.com/JabRef/jabref/issues/4586)
- We changed the title of Group Dialog to "Add subgroup" from "Edit group" when we select Add subgroup option.
- We enable import button only if entries are selected. [#4755](https://github.com/JabRef/jabref/issues/4755)
- We made modifications to improve the contrast of UI elements. [#4583](https://github.com/JabRef/jabref/issues/4583)
- We added a warning for empty BibTeX keys in the entry editor. [#4440](https://github.com/JabRef/jabref/issues/4440)
- We added an option in the settings to set the default action in JabRef when right clicking on any entry in any database and selecting "Open folder". [#4763](https://github.com/JabRef/jabref/issues/4763)
- The Medline fetcher now normalizes the author names according to the BibTeX-Standard [#4345](https://github.com/JabRef/jabref/issues/4345)
- We added an option on the Linked File Viewer to rename the attached file of an entry directly on the JabRef. [#4844](https://github.com/JabRef/jabref/issues/4844)
- We added an option in the preference dialog box that allows user to enable helpful tooltips.[#3599](https://github.com/JabRef/jabref/issues/3599)
- We reworked the functionality for extracting BibTeX entries from plain text, because our used service [freecite shut down](https://library.brown.edu/libweb/freecite_notice.php). [#5206](https://github.com/JabRef/jabref/pull/5206)
- We moved the dropdown menu for selecting the push-application from the toolbar into the external application preferences. [#674](https://github.com/JabRef/jabref/issues/674)
- We removed the alphabetical ordering of the custom tabs and updated the error message when trying to create a general field with a name containing an illegal character. [#5019](https://github.com/JabRef/jabref/issues/5019)
- We added a context menu to the bib(la)tex-source-editor to copy'n'paste. [#5007](https://github.com/JabRef/jabref/pull/5007)
- We added a tool that allows searching for citations in LaTeX files. It scans directories and shows which entries are used, how many times and where.
- We added a 'LaTeX citations' tab to the entry editor, to search for citations to the active entry in the LaTeX file directory. It can be disabled in the preferences dialog.
- We added an option in preferences to allow for integers in field "edition" when running database in bibtex mode. [#4680](https://github.com/JabRef/jabref/issues/4680)
- We added the ability to use negation in export filter layouts. [#5138](https://github.com/JabRef/jabref/pull/5138)
- Focus on Name Area instead of 'OK' button whenever user presses 'Add subgroup'. [#6307](https://github.com/JabRef/jabref/issues/6307)
- We changed the behavior of merging that the entry which has "smaller" bibkey will be selected. [#7395](https://github.com/JabRef/jabref/issues/7395)

### Fixed

- We fixed an issue where JabRef died silently for the user without enough inotify instances [#4874](https://github.com/JabRef/jabref/issues/4874)
- We fixed an issue where corresponding groups are sometimes not highlighted when clicking on entries [#3112](https://github.com/JabRef/jabref/issues/3112)
- We fixed an issue where custom exports could not be selected in the 'Export (selected) entries' dialog [#4013](https://github.com/JabRef/jabref/issues/4013)
- Italic text is now rendered correctly. [#3356](https://github.com/JabRef/jabref/issues/3356)
- The entry editor no longer gets corrupted after using the source tab. [#3532](https://github.com/JabRef/jabref/issues/3532) [#3608](https://github.com/JabRef/jabref/issues/3608) [#3616](https://github.com/JabRef/jabref/issues/3616)
- We fixed multiple issues where entries did not show up after import if a search was active. [#1513](https://github.com/JabRef/jabref/issues/1513) [#3219](https://github.com/JabRef/jabref/issues/3219))
- We fixed an issue where the group tree was not updated correctly after an entry was changed. [#3618](https://github.com/JabRef/jabref/issues/3618)
- We fixed an issue where a right-click in the main table selected a wrong entry. [#3267](https://github.com/JabRef/jabref/issues/3267)
- We fixed an issue where in rare cases entries where overlayed in the main table. [#3281](https://github.com/JabRef/jabref/issues/3281)
- We fixed an issue where selecting a group messed up the focus of the main table and the entry editor. [#3367](https://github.com/JabRef/jabref/issues/3367)
- We fixed an issue where composite author names were sorted incorrectly. [#2828](https://github.com/JabRef/jabref/issues/2828)
- We fixed an issue where commands followed by `-` didn't work. [#3805](https://github.com/JabRef/jabref/issues/3805)
- We fixed an issue where a non-existing aux file in a group made it impossible to open the library. [#4735](https://github.com/JabRef/jabref/issues/4735)
- We fixed an issue where some journal names were wrongly marked as abbreviated. [#4115](https://github.com/JabRef/jabref/issues/4115)
- We fixed an issue where the custom file column were sorted incorrectly. [#3119](https://github.com/JabRef/jabref/issues/3119)
- We improved the parsing of author names whose infix is abbreviated without a dot. [#4864](https://github.com/JabRef/jabref/issues/4864)
- We fixed an issues where the entry losses focus when a field is edited and at the same time used for sorting. [#3373](https://github.com/JabRef/jabref/issues/3373)
- We fixed an issue where the menu on Mac OS was not displayed in the usual Mac-specific way. [#3146](https://github.com/JabRef/jabref/issues/3146)
- We improved the integrity check for page numbers. [#4113](https://github.com/JabRef/jabref/issues/4113) and [feature request in the forum](https://discourse.jabref.org/t/pages-field-allow-use-of-en-dash/1199)
- We fixed an issue where the order of fields in customized entry types was not saved correctly. [#4033](https://github.com/JabRef/jabref/issues/4033)
- We fixed an issue where renaming a group did not change the group name in the interface. [#3189](https://github.com/JabRef/jabref/issues/3189)
- We fixed an issue where the groups tree of the last database was still shown even after the database was already closed.
- We fixed an issue where the "Open file dialog" may disappear behind other windows. [#3410](https://github.com/JabRef/jabref/issues/3410)
- We fixed an issue where the number of entries matched was not updated correctly upon adding or removing an entry. [#3537](https://github.com/JabRef/jabref/issues/3537)
- We fixed an issue where the default icon of a group was not colored correctly.
- We fixed an issue where the first field in entry editor was not focused when adding a new entry. [#4024](https://github.com/JabRef/jabref/issues/4024)
- We reworked the "Edit file" dialog to make it resizeable and improved the workflow for adding and editing files [#2970](https://github.com/JabRef/jabref/issues/2970)
- We fixed an issue where custom name formatters were no longer found correctly. [#3531](https://github.com/JabRef/jabref/issues/3531)
- We fixed an issue where the month was not shown in the preview. [#3239](https://github.com/JabRef/jabref/issues/3239)
- Rewritten logic to detect a second jabref instance. [#4023](https://github.com/JabRef/jabref/issues/4023)
- We fixed an issue where the "Convert to BibTeX-Cleanup" moved the content of the `file` field to the `pdf` field [#4120](https://github.com/JabRef/jabref/issues/4120)
- We fixed an issue where the preview pane in entry preview in preferences wasn't showing the citation style selected [#3849](https://github.com/JabRef/jabref/issues/3849)
- We fixed an issue where the default entry preview style still contained the field `review`. The field `review` in the style is now replaced with comment to be consistent with the entry editor [#4098](https://github.com/JabRef/jabref/issues/4098)
- We fixed an issue where users were vulnerable to XXE attacks during parsing [#4229](https://github.com/JabRef/jabref/issues/4229)
- We fixed an issue where files added via the "Attach file" contextmenu of an entry were not made relative. [#4201](https://github.com/JabRef/jabref/issues/4201) and [#4241](https://github.com/JabRef/jabref/issues/4241)
- We fixed an issue where author list parser can't generate bibtex for Chinese author. [#4169](https://github.com/JabRef/jabref/issues/4169)
- We fixed an issue where the list of XMP Exclusion fields in the preferences was not be saved [#4072](https://github.com/JabRef/jabref/issues/4072)
- We fixed an issue where the ArXiv Fetcher did not support HTTP URLs [koppor#328](https://github.com/koppor/jabref/issues/328)
- We fixed an issue where only one PDF file could be imported [#4422](https://github.com/JabRef/jabref/issues/4422)
- We fixed an issue where "Move to group" would always move the first entry in the library and not the selected [#4414](https://github.com/JabRef/jabref/issues/4414)
- We fixed an issue where an older dialog appears when downloading full texts from the quality menu. [#4489](https://github.com/JabRef/jabref/issues/4489)
- We fixed an issue where right clicking on any entry in any database and selecting "Open folder" results in the NullPointer exception. [#4763](https://github.com/JabRef/jabref/issues/4763)
- We fixed an issue where option 'open terminal here' with custom command was passing the wrong argument. [#4802](https://github.com/JabRef/jabref/issues/4802)
- We fixed an issue where ranking an entry would generate an IllegalArgumentException. [#4754](https://github.com/JabRef/jabref/issues/4754)
- We fixed an issue where special characters where removed from non-label key generation pattern parts [#4767](https://github.com/JabRef/jabref/issues/4767)
- We fixed an issue where the RIS import would overwite the article date with the value of the acessed date [#4816](https://github.com/JabRef/jabref/issues/4816)
- We fixed an issue where an NullPointer exception was thrown when a referenced entry in an Open/Libre Office document was no longer present in the library. Now an error message with the reference marker of the missing entry is shown. [#4932](https://github.com/JabRef/jabref/issues/4932)
- We fixed an issue where a database exception related to a missing timezone was too big. [#4827](https://github.com/JabRef/jabref/issues/4827)
- We fixed an issue where the IEEE fetcher returned an error if no keywords were present in the result from the IEEE website [#4997](https://github.com/JabRef/jabref/issues/4997)
- We fixed an issue where the command line help text had several errors, and arguments and descriptions have been rewritten to simplify and detail them better. [#2016](https://github.com/JabRef/jabref/issues/2016)
- We fixed an issue where the same menu for changing entry type had two different sizes and weights. [#4977](https://github.com/JabRef/jabref/issues/4977)
- We fixed an issue where the "Attach file" dialog, in the right-click menu for an entry, started on the working directory instead of the user's main directory. [#4995](https://github.com/JabRef/jabref/issues/4995)
- We fixed an issue where the JabRef Icon in the macOS launchpad was not displayed correctly [#5003](https://github.com/JabRef/jabref/issues/5003)
- We fixed an issue where the "Search for unlinked local files" would throw an exception when parsing the content of a PDF-file with missing "series" information [#5128](https://github.com/JabRef/jabref/issues/5128)
- We fixed an issue where the XMP Importer would incorrectly return an empty default entry when importing pdfs [#6577](https://github.com/JabRef/jabref/issues/6577)
- We fixed an issue where opening the menu 'Library properties' marked the library as modified [#6451](https://github.com/JabRef/jabref/issues/6451)
- We fixed an issue when importing resulted in an exception [#7343](https://github.com/JabRef/jabref/issues/7343)
- We fixed an issue where the field in the Field formatter dropdown selection were sorted in random order. [#7710](https://github.com/JabRef/jabref/issues/7710)

### Removed

- The feature to "mark entries" was removed and merged with the groups functionality. For migration, a group is created for every value of the `__markedentry` field and the entry is added to this group.
- The number column was removed.
- We removed the global search feature.
- We removed the coloring of cells in the main table according to whether the field is optional/required.
- We removed the feature to find and resolve duplicate BibTeX keys (as this use case is already covered by the integrity check).
- We removed a few commands from the right-click menu that are not needed often and thus don't need to be placed that prominently:
  - Print entry preview: available through entry preview
  - All commands related to marking: marking is not yet reimplemented
  - Set/clear/append/rename fields: available through Edit menu
  - Manage keywords: available through the Edit menu
  - Copy linked files to folder: available through File menu
  - Add/move/remove from group: removed completely (functionality still available through group interface)
- We removed the option to change the column widths in the preferences dialog. [#4546](https://github.com/JabRef/jabref/issues/4546)

## Older versions

The changelog of JabRef 4.x is available at the [v4.3.1 tag](https://github.com/JabRef/jabref/blob/v4.3.1/CHANGELOG.md).
The changelog of JabRef 3.x is available at the [v3.8.2 tag](https://github.com/JabRef/jabref/blob/v3.8.2/CHANGELOG.md).
The changelog of JabRef 2.11 and all previous versions is available as [text file in the v2.11.1 tag](https://github.com/JabRef/jabref/blob/v2.11.1/CHANGELOG).

[Unreleased]: https://github.com/JabRef/jabref/compare/v6.0-alpha2...HEAD
[6.0-alpha2]: https://github.com/JabRef/jabref/compare/v6.0-alpha...v6.0-alpha2
[6.0-alpha]: https://github.com/JabRef/jabref/compare/v5.15...v6.0-alpha
[5.15]: https://github.com/JabRef/jabref/compare/v5.14...v5.15
[5.14]: https://github.com/JabRef/jabref/compare/v5.13...v5.14
[5.13]: https://github.com/JabRef/jabref/compare/v5.12...v5.13
[5.12]: https://github.com/JabRef/jabref/compare/v5.11...v5.12
[5.11]: https://github.com/JabRef/jabref/compare/v5.10...v5.11
[5.10]: https://github.com/JabRef/jabref/compare/v5.9...v5.10
[5.9]: https://github.com/JabRef/jabref/compare/v5.8...v5.9
[5.8]: https://github.com/JabRef/jabref/compare/v5.7...v5.8
[5.7]: https://github.com/JabRef/jabref/compare/v5.6...v5.7
[5.6]: https://github.com/JabRef/jabref/compare/v5.5...v5.6
[5.5]: https://github.com/JabRef/jabref/compare/v5.4...v5.5
[5.4]: https://github.com/JabRef/jabref/compare/v5.3...v5.4
[5.3]: https://github.com/JabRef/jabref/compare/v5.2...v5.3
[5.2]: https://github.com/JabRef/jabref/compare/v5.1...v5.2
[5.1]: https://github.com/JabRef/jabref/compare/v5.0...v5.1
[5.0]: https://github.com/JabRef/jabref/compare/v5.0-beta...v5.0
[5.0-beta]: https://github.com/JabRef/jabref/compare/v5.0-alpha...v5.0-beta
[5.0-alpha]: https://github.com/JabRef/jabref/compare/v4.3...v5.0-alpha

<!-- markdownlint-disable-file MD024 MD033 MD053 --><|MERGE_RESOLUTION|>--- conflicted
+++ resolved
@@ -28,13 +28,10 @@
 - We fixed an issue where directory check for relative path was not handled properly under library properties. [#13017](https://github.com/JabRef/jabref/issues/13017)
 - We fixed an issue where the option for which method to use when parsing plaintext citations was unavailable in the 'Create New Entry' tool. [#8808](https://github.com/JabRef/jabref/issues/8808)
 - We fixed an issue where the "Make/Sync bibliography" button in the OpenOffice/LibreOffice sidebar was not enabled when a jstyle was selected. [#13055](https://github.com/JabRef/jabref/pull/13055)
-<<<<<<< HEAD
 - We fixed an issue where CSL bibliography title properties would be saved even if the "Modify bibliography title" dialog was closed without pressing the "OK" button. [#13074](https://github.com/JabRef/jabref/pull/13074)
 - We added "Hanging Indent" as the default selected bibliography body format for CSL styles that specify it (e.g. APA). [melting-pot#894](https://github.com/JabRef/jabref-issue-melting-pot/issues/894)
 - We fixed an issue where bibliography entries generated from CSL styles had leading spaces. [#13074](https://github.com/JabRef/jabref/pull/13074)
-=======
 - We fixed an issue where the preview area in the "Select Style" dialog of the LibreOffice integration was too small to display full content. [#13051](https://github.com/JabRef/jabref/issues/13051)
->>>>>>> 6405a0d4
 
 ### Removed
 
