# Changelog
All notable changes to this project will be documented in this file.
This project **does not** adhere to [Semantic Versioning](http://semver.org/).
This file tries to follow the conventions proposed by [keepachangelog.com](http://keepachangelog.com/).
Here, the categories "Changed" for added and changed functionality,
"Fixed" for fixed functionality, and
"Removed" for removed functionality is used.

We refer to [GitHub issues](https://github.com/JabRef/jabref/issues) by using `#NUM`.


## [Unreleased]

### Changed
- Add session restoring functionality for shared database. Related to [#1703](https://github.com/JabRef/jabref/issues/1703)
- Implementation of LiveUpdate for PostgreSQL & Oracle systems. Related to [#970](https://github.com/JabRef/jabref/issues/970).
- [koppor#31](https://github.com/koppor/jabref/issues/31): Number column in the main table is always Left aligned
- Added support for [1.0.1 CitationStyles](http://citationstyles.org/)
- You can set and cycle between different preview styles (including CitationStyles)
- Added fetcher for [MathSciNet](http://www.ams.org/mathscinet), [zbMATH](https://www.zbmath.org/) and [Astrophysics Data System](http://www.adsabs.harvard.edu/)
- Improved search:
  - Search queries consisting of a normal query and a field-based query are now supported (for example, `JabRef AND author == you`)
  - Implemented [#825](https://github.com/JabRef/jabref/issues/825): Search Bar across all bib files instead each having its own
  - Implemented [#573](https://github.com/JabRef/jabref/issues/573): Add key shortcut for global search (`ctrl+shift+f`, if the searchfield is empty it will be focused instead)
  - The search result Window will now show which entry belongs to which bib file
  - The search result Window will now remember its location
  - The search result Window won't stay on top anymore if the main Window is focused and will be present in the taskbar
  - The user can jump from the searchbar to the maintable  with `ctrl+enter`
  - Implemented [#573 (comment)](https://github.com/JabRef/jabref/issues/573#issuecomment-232284156): Added shortcut: closing the search result window with `ctrl+w`
- Added integrity check for fields with BibTeX keys, e.g., `crossref` and `related`, to check that the key exists
- Fields linking to other entries (e.g., `crossref` and `related`) have now specialized editors in the entry editor. Check the tabs "Other fields" and "General".
- [#1496](https://github.com/JabRef/jabref/issues/1496) Keep track of which entry a downloaded file belongs to
- Made it possible to download multiple entries in one action
- [#1506](https://github.com/JabRef/jabref/issues/1506) It is possible to apply two new key modifier `title_case` for Title Case, `capitalize` for Capitalized first character of each word (difference is that title case will leave prepositions etc in lower case), and `sentence_case` for normal sentence case (first word capitalized). In addition `lower_case` and `upper_case` can be used instead of `lower` and `upper`. 
- Added two new pseudo-fields for search: `anykeyword` to search for a specific keyword and `anyfield` to search in all fields (useful in combination with search in specific fields)
- [#1813](https://github.com/JabRef/jabref/issues/1813) Import/Export preferences dialog default directory set to working directory
- [#1897](https://github.com/JabRef/jabref/issues/1897) Implemented integrity check for `year` field: Last four nonpunctuation characters should be numerals
- Address in MS-Office 2007 xml format is now imported as `location`
- [#1912](https://github.com/JabRef/jabref/issues/1912) Implemented integrity check for `edition` field: Should have the first letter capitalized (BibTeX), Should contain an integer or a literal (BibLaTeX)
- The dialog for choosing new entries additionally supports ID-based entry generation
- `number` field is now exported as `number` field in MS-Office 2007 xml format, if no `issue` field is present and the entry type is not `patent`
- `note` field is now exported as `comments` field in MS-Office 2007 xml format
- `comments` field in MS-Office 2007 xml format is now imported as `note` field
- [#463](https://github.com/JabRef/jabref/issues/463): Disable menu-item and toolbar-buttons while no database is open
- Implemented integrity check for `note` and `howpublished` field: Should have the first letter capitalized (BibTeX)
- <kbd>Pos1</kbd> / <kbd>HOME</kbd> now select the first/last entry in the main table and the search result frame.
- <kbd>UP</kbd> / <kbd>Down</kbd> / <kbd>Tab</kbd> / <kbd>shift+Tab</kbd> in the search result frame have now the same functionality as in the main  table.
- Importer for MODS format added
- [#2012](https://github.com/JabRef/jabref/issues/2012) Implemented integrity check for `month` field: Should be an integer or normalized (BibLaTeX), Should be normalized (BibTeX)
- [#1779](https://github.com/JabRef/jabref/issues/1779) Implemented integrity check for `bibtexkey` field: Empty BibTeX key
- Prohibit more than one connections to the same shared database.
- Implemented integrity check for `journaltitle` field: BibLaTeX field only (BibTeX)
- [#463](https://github.com/JabRef/jabref/issues/463): Disable certain menu items, toolbar buttons and context menu items while multiple entries are selected
- [#490](https://github.com/JabRef/jabref/issues/490) Added right click menu to main table and entry editor to allow copying doi url
<<<<<<< HEAD
- Generalize German translation of database into "Datenbank"
- Improve language quality of the German translation of shared database
=======
- [#549](https://github.com/JabRef/jabref/issues/549) Added new shortcut to copy the BibTeX key as a hyperlink to its url to the clipboard
>>>>>>> b8d1c2e1

### Fixed
- Fixed [koppor#160](https://github.com/koppor/jabref/issues/160): Tooltips now working in the main table
- Fixed [#2054](https://github.com/JabRef/jabref/issues/2054): Ignoring a new version now works as expected
- Fixed selecting an entry out of multiple duplicates
- Fixed [#617](https://github.com/JabRef/jabref/issues/617): `Enter` in global search opens the selected entry & `Enter` in search dialog window opens the selected entry
- Entries in the SearchResultPanel will be shown correctly (Latex to Unicode)
- Suggestions in the autocomplete will be shown correctly (Latex to Unicode)
- Fixed: When searching the first match will be selected if the current selection is no match
- Selecting an entry in the search result Window will now select the correct entry in the bib file
- Entries in the SearchResultDialog are now converted to Unicode
- Suggestions in the autocomplete (search) are now in Unicode
- Fixed NullPointerException when opening search result window for an untitled database
- Fixed entry table traversal with Tab (no column traversal thus no double jump)
- Fixed [#1757](https://github.com/JabRef/jabref/issues/1757): Crash after saving illegal argument in entry editor
- Fixed [#1663](https://github.com/JabRef/jabref/issues/1663): Better multi-monitor support
- Fixed [#1882](https://github.com/JabRef/jabref/issues/1882): Crash after saving illegal bibtexkey in entry editor
- Fixed field `location` containing only city is not exported correctly to MS-Office 2007 xml format
- Fixed [#1235](https://github.com/JabRef/jabref/issues/1235): Modified Key bindings do not work correctly
- Fixed field `key` field is not exported to MS-Office 2008 xml format
- Fixed [#1181](https://github.com/JabRef/jabref/issues/1181) and [#1504](https://github.com/JabRef/jabref/issues/1504): Improved "Normalize to BibTeX name format": Support separated names with commas and colons. Considered name affixes such as "Jr".
- Fixed download files failed silently when an invalid directory is selected
- Fixed [#1949](https://github.com/JabRef/jabref/issues/1949): Error message directs to the wrong preference tab
- Fixed InvalidBackgroundColor flickering with Ctrl-s and File > Save database
- Fixed loop when pulling changes (shared database) when current selected field has changed
- Fixed [#1958](https://github.com/JabRef/jabref/issues/1958): Verbatim fields are no longer checked for HTML encoded characters by integrity checks
- Fixed [#1937](https://github.com/JabRef/jabref/issues/1937): If no help page for the current chosen language exists, the english help page will be shown
- Fixed [#1996](https://github.com/JabRef/jabref/issues/1996): Unnecessary other fields tab in entry editor removed (BibTeX mode)
- Fixed [#2060](https://github.com/JabRef/jabref/issues/2060): Medline fetcher now imports data in UTF-8 encoding
- Fixed file menu displays wrong hotkey in the German translation

### Removed
- Removed 2nd preview style
- The non-supported feature of being able to define file directories for any extension is removed. Still, it should work for older databases using the legacy `ps` and `pdf` fields, although we strongly encourage using the `file` field.
- Automatic migration for the `evastar_pdf` field is removed.
- We removed the customizable "content selectors" since they are replaced by the auto-completion feature

















































































## [3.6] - 2016-08-26

### Changed
- [#462](https://github.com/JabRef/jabref/issues/462) Extend the OpenConsoleFeature by offering a selection between default terminal emulator and configurable command execution.
- [#970](https://github.com/JabRef/jabref/issues/970): Implementation of shared database support (full system) with event based synchronization for MySQL, PostgreSQL and Oracle database systems.
- [#1026](https://github.com/JabRef/jabref/issues/1026) JabRef does no longer delete user comments outside of BibTeX entries and strings
- [#1225](https://github.com/JabRef/jabref/issues/1225): Hotkeys are now consistent
- [#1249](https://github.com/JabRef/jabref/issues/1249) Date layout formatter added
- [#1345](https://github.com/JabRef/jabref/issues/1345) Cleanup ISSN
- [#1516](https://github.com/JabRef/jabref/issues/1516) Selected field names are written in uppercase in the entry editor
- [#1751](https://github.com/JabRef/jabref/issues/1751) Added tooltip to web search button
- [#1758](https://github.com/JabRef/jabref/issues/1758) Added a button to open Database Properties dialog help
- [#1841](https://github.com/JabRef/jabref/issues/1841) The "etal"-string in the Authors layout formatter can now be empty
- Added EntryTypeFormatter to add camel casing to entry type in layouts, e.g., InProceedings
- Added print entry preview to the right click menu
- Added links to JabRef internet resources
- Added integrity check to avoid non-ASCII characters in BibTeX files
- Added ISBN integrity checker
- Added filter to not show selected integrity checks
- Automatically generated group names are now converted from LaTeX to Unicode
- Enhance the entry customization dialog to give better visual feedback
- Externally fetched information can be merged for entries with an ISBN
- Externally fetched information can be merged for entries with an ArXiv eprint
- File open dialogs now use default extensions as primary file filter
- For developers: Moved the bst package into logic. This requires the regeneration of antlr sources, execute: `gradlew generateSource`
- It is now possible to generate a new BIB database from the citations in an OpenOffice/LibreOffice document
- It is now possible to add your own lists of protected terms, see Options -> Manage protected terms
- Improve focus of the maintable after a sidepane gets closed (Before it would focus the toolbar or it would focus the wrong entry)
- Table row height is adjusted on Windows which is useful for high resolution displays
- The field name in the layout files for entry type is changed from `bibtextype` to `entrytype`. Please update your existing files as support for `bibtextype` will be removed eventually.
- The contents of `crossref` and `related` will be automatically updated if a linked entry changes key
- The information shown in the main table now resolves crossrefs and strings and it can be shown which fields are resolved in this way (Preferences -> Appearance -> Color codes for resolved fields)
- The formatting of the main table is based on the actual field shown when using e.g. `title/author`
- The arXiv fetcher now also supports free-text search queries
- Undo/redo are enabled/disabled and show the action in the tool tip
- Unified dialogs for opening/saving files

### Fixed
- Fixed [#636](https://github.com/JabRef/jabref/issues/636): DOI in export filters
- Fixed [#1257](https://github.com/JabRef/jabref/issues/1324): Preferences for the BibTeX key generator set in a version prior to 3.2 are now migrated automatically to the new version
- Fixed [#1264](https://github.com/JabRef/jabref/issues/1264): S with caron does not render correctly
- Fixed [#1288](https://github.com/JabRef/jabref/issues/1288): Newly opened bib-file is not focused
- Fixed [#1321](https://github.com/JabRef/jabref/issues/1321): LaTeX commands in fields not displayed in the list of references
- Fixed [#1324](https://github.com/JabRef/jabref/issues/1324): Save-Dialog for Lookup fulltext document now opens in the specified working directory
- Fixed [#1499](https://github.com/JabRef/jabref/issues/1499): {} braces are now treated correctly in in author/editor
- Fixed [#1527](https://github.com/JabRef/jabref/issues/1527): 'Get BibTeX data from DOI' Removes Marking
- Fixed [#1519](https://github.com/JabRef/jabref/issues/1519): The word "Seiten" is automatically removed when fetching info from ISBN
- Fixed [#1531](https://github.com/JabRef/jabref/issues/1531): `\relax` can be used for abbreviation of author names
- Fixed [#1554](https://github.com/JabRef/jabref/issues/1554): Import dialog is no longer hidden behind main window
- Fixed [#1592](https://github.com/JabRef/jabref/issues/1592): LibreOffice: wrong numbers in citation labels
- Fixed [#1609](https://github.com/JabRef/jabref/issues/1324): Adding a file to an entry opened dialog in the parent folder of the working directory
- Fixed [#1632](https://github.com/JabRef/jabref/issues/1632): User comments (`@Comment`) with or without brackets are now kept
- Fixed [#1639](https://github.com/JabRef/jabref/issues/1639): Google Scholar fetching works again.
- Fixed [#1643](https://github.com/JabRef/jabref/issues/1643): Searching with double quotes in a specific field ignores the last character
- Fixed [#1669](https://github.com/JabRef/jabref/issues/1669): Dialog for manual connection to OpenOffice/LibreOffice works again on Linux
- Fixed [#1682](https://github.com/JabRef/jabref/issues/1682): An entry now must have a BibTeX key to be cited in OpenOffice/LibreOffice
- Fixed [#1687](https://github.com/JabRef/jabref/issues/1687): "month" field ascending/descending sorting swapped
- Fixed [#1716](https://github.com/JabRef/jabref/issues/1716): `@`-Symbols stored in BibTeX fields no longer break the database
- Fixed [#1750](https://github.com/JabRef/jabref/issues/1750): BibLaTeX `date` field is now correctly exported as `year` in MS-Office 2007 xml format
- Fixed [#1760](https://github.com/JabRef/jabref/issues/1760): Preview updated correctly when selecting a single entry after selecting multiple entries
- Fixed [#1771](https://github.com/JabRef/jabref/issues/1771): Show all supported import types as default
- Fixed [#1804](https://github.com/JabRef/jabref/issues/1804): Integrity check no longer removes URL field by mistake
- Fixed: LaTeX characters in author names are now converted to Unicode before export in MS-Office 2007 xml format
- Fixed: `volume`, `journaltitle`, `issue` and `number`(for patents) fields are now exported correctly in MS-Office 2007 xml format
- Fixed NullPointerException when clicking OK without specifying a field name in set/clear/rename fields
- Fixed IndexOutOfBoundsException when trying to download a full text document without selecting an entry
- Fixed NullPointerException when trying to set a special field or mark an entry through the menu without having an open database
- Fixed NullPointerException when trying to synchronize file field with an entry without BibTeX key
- Fixed NullPointerException when importing PDFs and pressing cancel when selecting entry type
- Fixed a number of issues related to accessing the GUI from outside the EDT
- Fixed NullPointerException when using BibTeX key pattern `authFirstFull` and the author does not have a "von"-part
- Fixed NullPointerException when opening Customize entry type dialog without an open database
- LaTeX to Unicode converter now handles combining accents
- Fixed NullPointerException when clicking Browse in Journal abbreviations with empty text field
- Fixed NullPointerException when opening file in Plain text import
- Fixed NullPointerException when appending database
- Fixed NullPointerException when loading a style file that has not got a default style
- Date fields in the BibLatex standard are now always formatted in the correct way, independent of the preferences
- The merge entry dialog showed wrong heading after merging from DOI
- Manage content selectors now saves edited existing lists again and only marks database as changed when the content selectors are changed
- When inserting a duplicate the right entry will be selected
- Preview panel height is now saved immediately, thus is shown correctly if the panel height is changed, closed and opened again

### Removed
- [#1610](https://github.com/JabRef/jabref/issues/1610) Removed the possibility to auto show or hide the groups interface
- It is not longer possible to choose to convert HTML sub- and superscripts to equations
- Removed option to open right-click menu with ctrl + left-click as it was not working
- Removed option to disable entry editor when multiple entries are selected as it was not working
- Removed option to show warning for empty key as it was not working
- Removed option to show warning for duplicate key as it was not working
- Removed preview toolbar (since long disabled)


## [3.5] - 2016-07-13

### Changed
- Implemented [#1356](https://github.com/JabRef/jabref/issues/1356): Added a formatter for converting HTML to Unicode
- Implemented [#661](https://github.com/JabRef/jabref/issues/661): Introducing a "check for updates" mechnism (manually/automatic at startup)
- Implemented [#1338](https://github.com/JabRef/jabref/issues/1338): clicking on a crossref in the main table selects the parent entry and added a button in the entry editor to select the parent entry.
- Implemented [#1485](https://github.com/JabRef/jabref/issues/1485): Biblatex field shorttitle is now exported/imported as standard field ShortTitle to Word bibliography
- Implemented [#1431](https://github.com/JabRef/jabref/issues/1431): Import dialog shows file extensions and filters the view
- When resolving duplicate BibTeX-keys there is now an "Ignore" button. "Cancel" and close key now quits the resolving.
- The [online forum](http://discourse.jabref.org/) is now directly accessible via the "Help" menu
- Updated German translation

### Fixed
- Fixed [#1530](https://github.com/JabRef/jabref/issues/1530): Unescaped hashes in the url field are ignored by the integrity checker
- Fixed [#405](https://github.com/JabRef/jabref/issues/405): Added more {} around capital letters in Unicode/HTML to LaTeX conversion to preserve them
- Fixed [#1476](https://github.com/JabRef/jabref/issues/1476): NPE when importing from SQL DB because of missing DatabaseMode
- Fixed [#1481](https://github.com/JabRef/jabref/issues/1481): Mac OS X binary seems broken for JabRef 3.4 release
- Fixed [#1430](https://github.com/JabRef/jabref/issues/1430): "review changes" did misinterpret changes
- Fixed [#1434](https://github.com/JabRef/jabref/issues/1434): Static groups are now longer displayed as dynamic ones
- Fixed [#1482](https://github.com/JabRef/jabref/issues/1482): Correct number of matched entries is displayed for refining subgroups
- Fixed [#1444](https://github.com/JabRef/jabref/issues/1444): Implement getExtension and getDescription for importers.
- Fixed [#1507](https://github.com/JabRef/jabref/issues/1507): Keywords are now separated by the delimiter specified in the preferences
- Fixed [#1484](https://github.com/JabRef/jabref/issues/1484): HTML export handles some UTF characters wrong
- Fixed [#1534](https://github.com/JabRef/jabref/issues/1534): "Mark entries imported into database" does not work correctly
- Fixed [#1500](https://github.com/JabRef/jabref/issues/1500): Renaming of explicit groups now changes entries accordingly
- Fixed issue where field changes were not undoable if the time stamp was updated on editing
- Springer fetcher now fetches the requested number of entries (not one less as before)
- Alleviate multiuser concurrency issue when near simultaneous saves occur to a shared database file


## [3.4] - 2016-06-02

### Changed
- Implemented [#629](https://github.com/JabRef/jabref/issues/629): Explicit groups are now written in the "groups" field of the entry instead of at the end of the bib file
- Main table now accepts pasted DOIs and tries to retrieve the entry
- Added support for several Biblatex-fields through drop-down lists with valid alternatives
- Added integrity checker for an odd number of unescaped '#'
- Implemented [feature request 384](https://sourceforge.net/p/jabref/features/384): The merge entries dialog now show all text and colored differences between the fields
- Implemented [#1233](https://github.com/JabRef/jabref/issues/1233): Group side pane now takes up all the remaining space
- Added integrity check detecting HTML-encoded characters
- Added missing help files
- Implemented [feature request #1294](https://github.com/JabRef/jabref/issues/1294): Added possibility to filter for `*.jstyle` files in OpenOffice/LibreOffice style selection dialog. Open style selection dialog in directory of last selected file
- Added integrity check for ISSN
- Add LaTeX to Unicode converter as cleanup operation
- Added an option in the about dialog to easily copy the version information of JabRef
- Integrity check table can be sorted by clicking on column headings
- Added \SOFTWARE\Jabref 'Path' registry entry for installation path inside the installer
- Added an additional icon to distinguish DOI and URL links ([feature request #696](https://github.com/JabRef/jabref/issues/696))
- Added nbib fields to Medlineplain importer and to MedlineImporter
- Implemented [#1342](https://github.com/JabRef/jabref/issues/1342): show description of case converters as tooltip 
- Updated German translation

### Fixed
- Fixed [#473](https://github.com/JabRef/jabref/issues/473): Values in an entry containing symbols like ' are now properly escaped for exporting to the database
- Fixed [#1270](https://github.com/JabRef/jabref/issues/1270): Auto save is now working again as expected (without leaving a bunch of temporary files behind)
- Fixed [#1234](https://github.com/JabRef/jabref/issues/1234): NPE when getting information from retrieved DOI
- Fixed [#1245](https://github.com/JabRef/jabref/issues/1245): Empty jstyle properties can now be specified as ""
- Fixed [#1259](https://github.com/JabRef/jabref/issues/1259): NPE when sorting tabs
- Fixed display bug in the cleanup dialog: field formatters are now correctly displayed using their name 
- Fixed [#1271](https://github.com/JabRef/jabref/issues/1271): Authors with compound first names are displayed properly 
- Fixed: Selecting invalid jstyle causes NPE and prevents opening of style selection dialog
- Fixed: Move linked files to default directory works again
- Fixed [#1327](https://github.com/JabRef/jabref/issues/1327): PDF cleanup changes order of linked pdfs
- Fixed [#1313](https://github.com/JabRef/jabref/issues/1313): Remove UI for a configuration option which was no longer available
- Fixed [#1340](https://github.com/JabRef/jabref/issues/1340): Edit -> Mark Specific Color Dysfunctional on OSX
- Fixed [#1245](https://github.com/JabRef/jabref/issues/1245): Empty jstyle properties can now be specified as ""
- Fixed [#1364](https://github.com/JabRef/jabref/issues/1364): Windows: install to LOCALAPPDATA directory for non-admin users
- Fixed [#1365](https://github.com/JabRef/jabref/issues/1365): Default label pattern back to `[auth][year]`
- Fixed [#796](https://github.com/JabRef/jabref/issues/796): Undoing more than one entry at the same time is now working
- Fixed [#1122](https://github.com/JabRef/jabref/issues/1122): Group view is immediately updated after adding an entry to a group
- Fixed [#171](https://github.com/JabRef/jabref/issues/171): Dragging an entry to a group preserves scrolling
- Fixed [#1353](https://github.com/JabRef/jabref/issues/1353): Fetch-Preview did not display updated BibTeX-Key after clicking on `Generate Now`
- Fixed [#1381](https://github.com/JabRef/jabref/issues/1381): File links containing blanks are broken if non-default viewer is set
- Fixed sourceforge bug 1000: shorttitleINI can generate the initials of the shorttitle
- Fixed [#1394](https://github.com/JabRef/jabref/issues/1394): Personal journal abbrevations could not be saved
- Fixed [#1400](https://github.com/JabRef/jabref/issues/1400): Detect path constructs wrong path for Windows
- Fixed [#973](https://github.com/JabRef/jabref/issues/973): Add additional DOI field for English version of MS Office 2007 XML
- Fixed [#1412](https://github.com/JabRef/jabref/issues/1412): Save action *protect terms* protects terms within words unecessarily
- Fixed [#1420](https://github.com/JabRef/jabref/issues/1420): Auto downloader should respect file pattern and propose correct filename
- Fixed [#651](https://github.com/JabRef/jabref/issues/651): Improve parsing of author names containing braces
- Fixed [#1421](https://github.com/JabRef/jabref/issues/1421): Auto downloader should try to retrieve DOI if not present and fetch afterwards
- Fixed [#1457](https://github.com/JabRef/jabref/issues/1457): Support multiple words inside LaTeX commands to RTF export
- Entries retain their groupmembership when undoing their cut/deletion
- Fixed [#1450](https://github.com/JabRef/jabref/issues/1450): EntryEditor is restored in the correct size after preference changes
- Fixed [#421](https://github.com/JabRef/jabref/issues/421): Remove LaTeX commands from all BibTeX fields when exporting to Word Bibliography

### Removed
- Removed possibility to export entries/databases to an `.sql` file, as the logic cannot easily use the correct escape logic
- Removed support of old groups format, which was used prior to JabRef version 1.6. If you happen to have a 10 years old .bib file, then JabRef 3.3 can be used to convert it to the current format.
- Removed possibility to automatically add braces via Option - Preferences - File - Store the following fields with braces around capital letters. Please use save actions instead for adding braces automatically.
- Removed button to refresh groups view. This button shouldn't be needed anymore. Please report any cases where the groups view is not updated automatically.
- Medline and GVK importer no longer try to expand author initials (i.e.  `EH Wissler -> E. H. Wissler`).
- Removed not-working option "Select Matches" under Groups -> Settings.


## [3.3] - 2016-04-17

### Changed
- Migrated JabRef help to markdown at https://github.com/JabRef/help.jabref.org
- Add possibility to lookup DOI from BibTeX entry contents inside the DOI field
- PDFs can be automatically fetched from IEEE (given that you have access without logging in)
- The OpenOffice/LibreOffice style file handling is changed to have only a single list of available style and you need to add your custom styles again
- OpenOffice/LibreOffice style files are now always read and written with the same default encoding as for the database (found in the preferences)
- The user journal abbreviation list is now always read and written with the same default encoding as for the database (found in the preferences)
- The mass edit function "Set/clear/rename fields" is now in the Edit menu
- Implemented [#455](https://github.com/JabRef/jabref/issues/455): Add button in preference dialog to reset preferences
- Add ability to run arbitrary formatters as cleanup actions (some old cleanup jobs are replaced by this functionality)
- Add "Move linked files to default file directory" as cleanup procedure
- Implemented [#756](https://github.com/JabRef/jabref/issues/756): Add possibility to reformat all entries on save (under Preferences, File)
- All fields in a bib entry are written without any leading and trailing whitespace 
- Comments and preamble are serialized with capitalized first letter, i.e. `@Comment` instead of `@comment` and `@Preamble` instead of `@PREAMBLE`.
- Global sorting options and preferences are removed. Databases can still be sorted on save, but this is configured locally and stored in the file
- OvidImporter now also imports fields: doi, issn, language and keywords
- Implemented [#647](https://github.com/JabRef/jabref/issues/647): The preview can now be copied
- [#459](https://github.com/JabRef/jabref/issues/459) Open default directory when trying to add files to an entry
- Implemented [#668](https://github.com/JabRef/jabref/issues/668): Replace clear with icon to reduce search bar width
- Improved layout for OSX: Toolbar buttons and search field
- BibTeX and BibLaTeX mode is now file based and can be switched at runtime. The information is stored in the .bib file, and if it is not there detected by the entry types.
- Moved all quality-related database actions inside a new quality menu
- [#684](https://github.com/JabRef/jabref/issues/684): ISBNtoBibTex Error Message is now more clear
- Moved default bibliography mode to general preferences tab
- Add dialog to show all preferences in their raw form plus some filtering
- Added Ordinal formatter (1 -> 1st etc)
- [#492](https://github.com/JabRef/jabref/issues/492): If no text is marked, the whole field is copied. Preview of pasted text in tool tip
- [#454](https://github.com/JabRef/jabref/issues/454) Add a tab that shows all remaining entry fields that are not displayed in any other tab
- The LaTeX to Unicode/HTML functionality is much improved by covering many more cases
- Ability to convert from LaTeX to Unicode in right-click field menu
- Regex-based search is know only applied entirely and not split up to different regexes on whitespaces
- [#492](https://github.com/JabRef/jabref/issues/492): If no text is marked, the whole field is copied. Preview of pasted text in tool tip
- Integrity check now also checks broken file links, abbreviations in `journal` and `booktitle`, and incorrect use of proceedings with page numbers
- PdfContentImporter does not write the content of the first page into the review field any more
- Implemented [#462](https://github.com/JabRef/jabref/issues/462): Add new action to open console where opened database file is located. New button, menu entry and shortcut (CTRL+SHIFT+J) for this action have also been added.
- [#957](https://github.com/JabRef/jabref/issues/957) Improved usability of Export save order selection in Preferences and Database Properties
- [#958](https://github.com/JabRef/jabref/issues/958) Adjusted size and changed layout of database dialog
- [#1023](https://github.com/JabRef/jabref/issues/492) ArXiv fetcher now also fetches based on eprint id
- Moved "Get BibTeX data from DOI" from main table context menu to DOI field in entry editor
- Added open buttons to DOI and URL field
- Move Look & Feel settings from advanced to appearance tab in preferences
- JabRef installer now automatically determines the user rights and installs to home directory/program dir when user is restricted/admin
- Move PDF file directory configuration from external tab to file tab in preferences
- Implemented [#672](https://github.com/JabRef/jabref/issues/672): FileList now distributes its space dependent on the width of its columns
- Added missing German translations
- Swedish is added as a language option (still not a complete translation)
- [#969](https://github.com/JabRef/jabref/issues/969) Adding and replacing old event system mechanisms with Google Guava EventBus.

### Fixed
- Fixed [#318](https://github.com/JabRef/jabref/issues/318): Improve normalization of author names
- Fixed [#598](https://github.com/JabRef/jabref/issues/598) and [#402](https://github.com/JabRef/jabref/issues/402): No more issues with invalid icons for ExternalFileTypes in global search or after editing the settings
- Fixed [#883](https://github.com/JabRef/jabref/issues/883): No NPE during cleanup
- Fixed [#845](https://github.com/JabRef/jabref/issues/845): Add checkboxes for highlighting in groups menu, fixes other toggle highlighting as well for all toggle buttons
- Fixed [#890](https://github.com/JabRef/jabref/issues/890): No NPE when renaming file
- Fixed [#466](https://github.com/JabRef/jabref/issues/466): Rename PDF cleanup now also changes case of file name
- Fixed [#621](https://github.com/JabRef/jabref/issues/621) and [#669](https://github.com/JabRef/jabref/issues/669): Encoding and preamble now end with newline.
- Make BibTex parser more robust against missing newlines
- Fix bug that prevented the import of BibTex entries having only a key as content
- Fixed [#666](https://github.com/JabRef/jabref/issues/666): MS Office 2007 export is working again
- Fixed [#670](https://github.com/JabRef/jabref/issues/670): Expressions using enclosed quotes (`keywords="one two"`) did not work.
- Fixed [#667](https://github.com/JabRef/jabref/issues/667): URL field is not sanitized anymore upon opening in browser.
- Fixed [#687](https://github.com/JabRef/jabref/issues/687): Fixed NPE when closing JabRef with new unsaved database.
- Fixed [#680](https://github.com/JabRef/jabref/issues/680): Synchronize Files key binding works again.
- Fixed [#212](https://github.com/JabRef/jabref/issues/212): Added command line option `-g` for autogenerating bibtex keys
- Fixed [#213](https://github.com/JabRef/jabref/issues/212): Added command line option `-asfl` for autosetting file links
- Fixed [#671](https://github.com/JabRef/jabref/issues/671): Remember working directory of last import
- IEEEXplore fetcher replaces keyword separator with the preferred
- Fixed [#710](https://github.com/JabRef/jabref/issues/710): Fixed quit behavior under OSX
- "Merge from DOI" now honors removed fields
- Fixed [#778](https://github.com/JabRef/jabref/issues/778): Fixed NPE when exporting to `.sql` File
- Fixed [#824](https://github.com/JabRef/jabref/issues/824): MimeTypeDetector can now also handle local file links
- Fixed [#803](https://github.com/JabRef/jabref/issues/803): Fixed dynamically group, free-form search
- Fixed [#743](https://github.com/JabRef/jabref/issues/743): Logger not configured when JAR is started
- Fixed [#822](https://github.com/JabRef/jabref/issues/822): OSX - Exception when adding the icon to the dock
- Fixed [#609](https://github.com/JabRef/jabref/issues/609): Sort Arrows are shown in the main table if table is sorted
- Fixed [#685](https://github.com/JabRef/jabref/issues/685): Fixed MySQL exporting for more than one entry
- Fixed [#815](https://github.com/JabRef/jabref/issues/815): Curly Braces no longer ignored in OpenOffice/LibreOffice citation
- Fixed [#855](https://github.com/JabRef/jabref/issues/856): Fixed OpenOffice Manual connect - Clicking on browse does now work correctly
- Fixed [#649](https://github.com/JabRef/jabref/issues/649): Key bindings are now working in the preview panel
- Fixed [#410](https://github.com/JabRef/jabref/issues/410): Find unlinked files no longer freezes when extracting entry from PDF content
- Fixed [#936](https://github.com/JabRef/jabref/issues/936): Preview panel is now updated when an entry is cut/deleted
- Fixed [#1001](https://github.com/JabRef/jabref/issues/1001): No NPE when exporting a complete database
- Fixed [#991](https://github.com/JabRef/jabref/issues/991): Entry is now correctly removed from the BibDatabase
- Fixed [#1062](https://github.com/JabRef/jabref/issues/1062): Merge entry with DOI information now also applies changes to entry type
- Fixed [#535](https://github.com/JabRef/jabref/issues/535): Add merge action to right click menu
- Fixed [#1115](https://github.com/JabRef/jabref/issues/1115): Wrong warning message when importing duplicate entries
- Fixed [#935](https://github.com/JabRef/jabref/issues/935): PDFs, which are readable, but carry a protection for editing, are treated by the XMP parser and the importer generating a BibTeX entry based on the content.
- Fixed: Showing the preview panel with a single-click at startup

### Removed
- Removed JabRef offline help files which are replaced by the new online documentation at https://github.com/JabRef/help.jabref.org
- Fixed [#627](https://github.com/JabRef/jabref/issues/627): The `pdf` field is removed from the export formats, use the `file` field
- Removed configuration option to use database file directory as base directory for attached files and make it default instead
- Removed save session functionality as it just saved the last opened tabs which is done by default
- Removed CLI option `-l` to load a session
- Removed PDF preview functionality
- Removed Sixpackimporter it is not used in the wild anymore
- Removed double click listener from `doi` and `url` fields


## [3.2] - 2016-01-10

### Changed
- All import/open database warnings are now shown in a scrolling text area
- Add an integrity check to ensure that a url has a correct protocol, implements [#358](https://github.com/JabRef/jabref/issues/358)

### Fixed
- Changes in customized entry types are now directly reflected in the table when clicking "Apply" or "OK"
- Fixed [#608](https://github.com/JabRef/jabref/issues/608): Export works again
- Fixed [#417](https://github.com/JabRef/jabref/issues/417): Table now updates when switching groups
- Fixed [#534](https://github.com/JabRef/jabref/issues/534): No OpenOffice setup panel in preferences
- Fixed [#545](https://github.com/JabRef/jabref/issues/545): ACM fetcher works again
- Fixed [#593](https://github.com/JabRef/jabref/issues/593): Reference list generation works for OpenOffice/LibreOffice again
- Fixed [#598](https://github.com/JabRef/jabref/issues/598): Use default file icon for custom external file types
- Fixed [#607](https://github.com/JabRef/jabref/issues/607): OpenOffice/LibreOffice works on OSX again

### Removed
- OpenOffice/LibreOffice is removed from the push-to-application button and only accessed through the side panel


## [3.1] - 2015-12-24

### Changed
- Added new DoiResolution fetcher that tries to download full text PDF from DOI link
- Add options to close other/all databases in tab right-click menu
- Implements [#470](https://github.com/JabRef/jabref/issues/470): Show editor (as an alternative to author) and booktitle (as an alternative to journal) in the main table by default
- Restore focus to last focused tab on start
- Add ability to format/cleanup the date field
- Add support for proxy authentication via VM args and GUI settings, this implements [feature request 388](https://sourceforge.net/p/jabref/feature-requests/388/)
- Move Bibtex and Biblatex mode switcher to File menu
- Display active edit mode (BibTeX or Biblatex) at window title
- Implements [#444](https://github.com/JabRef/jabref/issues/444): The search is cleared by either clicking the clear-button or by pressing ESC with having focus in the search field.
- Icons are shown as Header for icon columns in the entry table ([#315](https://github.com/JabRef/jabref/issues/315))
- Tooltips are shown for header columns and contents which are too wide to be displayed in the entry table ([#384](https://github.com/JabRef/jabref/issues/384))
- Default order in entry table:  # | all file based icons (file, URL/DOI, ...) | all bibtex field based icons (bibtexkey, entrytype, author, title, ...) | all activated special field icons (ranking, quality, ...)
- Write all field keys in lower case. No more camel casing of field names. E.g., `title` is written instead of `Title`, `howpublished` instead of `HowPublished`, and `doi` instead of `DOI`. The configuration option `Use camel case for field names (e.g., "HowPublished" instead of "howpublished")` is gone.
- All field saving options are removed. There is no more customization of field sorting. '=' is now appended to the field key instead of its value. The intendation is aligned for an entry and not for the entire database. Entry names are written in title case format.
- Entries are only reformatted if they were changed during a session. There is no more mandatory reformatting of the entire database on save.
- Implements [#565](https://github.com/JabRef/jabref/issues/565): Highlighting matches works now also for regular expressions in preview panel and entry editor
- IEEEXplore search now downloads the full Bibtex record instead of parsing the fields from the HTML webpage result (fixes [bug 1146](https://sourceforge.net/p/jabref/bugs/1146/) and [bug 1267](https://sourceforge.net/p/jabref/bugs/1267/))
- Christmas color theme (red and green)
- Implements #444: The search is cleared by either clicking the clear-button or by pressing ESC with having focus in the search field. 
- Added command line switch --debug to show more detailed logging messages

### Fixed
- Fixed [bug 482](https://sourceforge.net/p/jabref/bugs/482/) partly: escaped brackets are now parsed properly when opening a bib file
- Fixed [#479](https://github.com/JabRef/jabref/issues/479): Import works again
- Fixed [#434](https://github.com/JabRef/jabref/issues/434): Revert to old 'JabRef' installation folder name instead of 'jabref'
- Fixed [#435](https://github.com/JabRef/jabref/issues/435): Retrieve non open access ScienceDirect PDFs via HTTP DOM
- Fixed: Cleanup process aborts if linked file does not exists
- Fixed [#420](https://github.com/JabRef/jabref/issues/420): Reenable preference changes
- Fixed [#414](https://github.com/JabRef/jabref/issues/414): Rework BibLatex entry types with correct required and optional fields
- Fixed [#413](https://github.com/JabRef/jabref/issues/413): Help links in released jar version are not working
- Fixes [#412](https://github.com/JabRef/jabref/issues/412): Biblatex preserves capital letters, checking whether letters may be converted to lowercase within the Integrity Check action is obsolete.
- Fixed [#437](https://github.com/JabRef/jabref/issues/437): The toolbar after the search field is now correctly wrapped when using a small window size for JabRef
- Fixed [#438](https://github.com/JabRef/jabref/issues/438): Cut, Copy and Paste are now translated correctly in the menu
- Fixed [#443](https://github.com/JabRef/jabref/issues/443)/[#445](https://github.com/JabRef/jabref/issues/445): Fixed sorting and moving special field columns
- Fixed [#498](https://github.com/JabRef/jabref/issues/498): non-working legacy PDF/PS column removed
- Fixed [#473](https://github.com/JabRef/jabref/issues/473): Import/export to external database works again
- Fixed [#526](https://github.com/JabRef/jabref/issues/526): OpenOffice/LibreOffice connection works again on Linux/OSX
- Fixed [#533](https://github.com/JabRef/jabref/issues/533): Preview parsed incorrectly when regular expression was enabled
- Fixed: MedlinePlain Importer made more resistant for malformed entries
- Fixed [#564](https://github.com/JabRef/jabref/issues/564): Cite command changes are immediately reflected in the push-to-application actions, and not only after restart

### Removed
- Removed BioMail format importer
- Removed file history size preference (never available from the UI)
- Removed jstorImporter because it's hardly ever used, even Jstor.org doesn't support/export said format anymore
- Removed ScifinderImporter because it's hardly ever used, and we could not get resource files to test against
- Removed option "Show one letter heading for icon columns" which is obsolete with the fix of [#315](https://github.com/JabRef/jabref/issues/315)/[#384](https://github.com/JabRef/jabref/issues/384)
- Removed table column "PDF/PS" which refers to legacy fields "ps" resp. "pdf" which are no longer supported (see also fix [#498](https://github.com/JabRef/jabref/issues/498))
- Removed the ability to export references on the CLI interface based on year ranges


## [3.0] - 2015-11-29

### Changed
 - Updated to support OpenOffice 4 and LibreOffice 5
 - Add toolbar icon for deleting an entry, and move menu item for this action to BibTeX
 - Better support for IEEEtranBSTCTL entries
 - Quick selection of month in entry editor
 - Unknown entry types will be converted to 'Misc' (was 'Other' before).
 - EntryTypes are now clustered per group on the 'new entry' GUI screen.
 - Tab shows the minimal unique folder name substring if multiple database files share the same name
 - Added a page numbers integrity checker
 - Position and size of certain dialogs are stored and restored.
 - Feature: Search Springer
 - Feature: Search DOAJ, Directory of Open Access Journals
 - Changes the old integrity check by improving the code base (+tests) and converting it to a simple issues table
 - Added combo box in MassSetFieldAction to simplify selecting the correct field name
 - Feature: Merge information from both entries on duplication detection
 - Always use import inspection dialog on import from file
 - All duplicate whitespaces / tabs / newlines are now removed from non-multiline fields
 - Improvements to search:
   - Search bar is now at the top
   - A summary of the search result is shown in textual form in the search bar
   - The search text field changes its color based on the search result (red if nothing is found, green if at least one entry is found)
   - Autocompletion suggestions are shown in a popup
   - Search options are available via a drop-down list, this implements [feature request 853](https://sourceforge.net/p/jabref/feature-requests/853/)
   - "Clear search" button also clears search field, this implements [feature request 601](https://sourceforge.net/p/jabref/feature-requests/601/)
   - Every search is done automatically (live) as soon as the search text is changed
   - Search is local by default. To do a global search, one has to do a local search and then this search can be done globally as well, opening a new window. 
   - The local search results can be shown in a new window. 
 - Feature: Merge information from a DOI generated BibTex entry to an entry
 - Added more characters to HTML/Unicode converter
 - Feature: Push citations to Texmaker ([bug 318](https://sourceforge.net/p/jabref/bugs/318/), [bug 582](https://sourceforge.net/p/jabref/bugs/582/))
 - Case changers improved to honor words (not yet more than single words) within {}
 - Feature: Added converters from HTML and Unicode to LaTeX on right click in text fields ([#191](https://github.com/JabRef/jabref/issues/191))
 - Feature: Add an option to the FileList context menu to delete an associated file from the file system
 - Feature: Field names "Doi", "Ee", and "Url" are now written as "DOI", "EE", and "URL"
 - The default language is now automatically set to the system's locale.
 - Use correct encoding names ([#155](https://github.com/JabRef/jabref/issues/155)) and replace old encoding names in bibtex files. This changes the file header.
 - No longer write JabRef version to BibTex file header.
 - No longer add blank lines inside a bibtex entry
 - Feature: When pasting a Google search URL, meta data will be automatically stripped before insertion.
 - Feature: PDF auto download from ACS, arXiv, ScienceDirect, SpringerLink, and Google Scholar
 - List of authors is now auto generated `scripts/generate-authors.sh` and inserted into L10N About.html
 - Streamline logging API: Replace usages of java.util.logging with commons.logging
 - Remove support for custom icon themes. The user has to use the default one.
 - Solved [feature request 767](https://sourceforge.net/p/jabref/feature-requests/767/): New subdatabase based on AUX file (biblatex)
 - Feature: DOItoBibTeX fetcher now also handles HTTP URLs
 - Feature: "Normalize to BibTeX name format" also removes newlines
 - Tweak of preference defaults
   - Autolink requires that the filename starts with the given BibTeX key and the default filename patterns is key followed by title
   - Default sorting changed
   - Default label pattern changed from `[auth][year]` to `[authors3][year]`
 - Feature: case changers now leave protected areas (enclosed with curly brackets) alone
 - BREAKING: The BibTeX key generator settings from previous versions are lost
 - BREAKING: LabelPatterns `[auth.etal]`, `[authEtAl]`, `[authors]`, `[authorsN]`, `[authorLast]` and more to omit spaces and commas (and work as described at http://jabref.sourceforge.net/help/LabelPatterns.php)
 - BREAKING: `[keywordN]` returns the Nth keyword (as described in the help) and not the first N keywords
 - BREAKING: If field consists of blanks only or an emtpy string, it is not written at all
 - Feature: new LabelPattern `[authFirstFull]` returning the last name of the first author and also a "van" or "von" if it exists
 - Feature: all new lines when writing an entry are obeying the globally configured new line (File -> newline separator). Affects fields: abstract and review
 - Feature: `[veryShortTitle]` and `[shortTitle]` also skip words like "in", "among", "before", ...
 - Feature: New LabelPattern `[keywordsN]`, where N is optional. Returns the first N keywords. If no N is specified ("`[keywords]`"), all keywords are returned. Spaces are removed.
 - Update supported LookAndFeels
 - Show replaced journal abbreviations on console
 - Integrated [GVK-Plugin](http://www.gbv.de/wikis/cls/Jabref-GVK-Plugin)
 - The three options to manage file references are moved to their own separated group in the Tools menu. 
 - Default preferences: Remote server (port 6050) always started on first JabRef instance. This prevents JabRef loaded twice when opening a bib file.

### Fixed
 - Fixed the bug that the file encoding was not correctly determined from the first (or second) line
 - Fixed [#325](https://github.com/JabRef/jabref/issues/325): Deactivating AutoCompletion crashes EntryEditor
 - Fixed bug when having added and then removed a personal journal list, an exception is always shown on startup
 - Fixed a bug in the IEEEXploreFetcher
 - Fixed [bug 1282](https://sourceforge.net/p/jabref/bugs/1282/) related to backslashes duplication.
 - Fixed [bug 1285](https://sourceforge.net/p/jabref/bugs/1285/): Editing position is not lost on saving
 - Fixed [bug 1297](https://sourceforge.net/p/jabref/bugs/1297/): No console message on closing
 - Fixed [#194](https://github.com/JabRef/jabref/issues/194): JabRef starts again on Win XP and Win Vista
 - Fixed: Tooltips are now shown for the #-field when the bibtex entry is incomplete.
 - Fixed [#173](https://github.com/JabRef/jabref/issues/173): Personal journal abbreviation list is not loaded twice
 - Bugfix: Preview of external journal abbreviation list now displays the correct list
 - Fixed [#223](https://github.com/JabRef/jabref/issues/223): Window is displayed in visible area even when having multiple screens
 - Localization tweaks: "can not" -> "cannot" and "file name" -> "filename"
 - Fixed: When reconfiguring the BibTeX key generator, changes are applied instantly without requiring a restart of JabRef
 - Fixed [#250](https://github.com/JabRef/jabref/issues/250): No hard line breaks after 70 chars in serialized JabRef meta data
 - Fixed [bug 1296](https://sourceforge.net/p/jabref/bugs/1296/): External links in the help open in the standard browser
 - Fixed behavior of opening files: If an existing database is opened, it is focused now instead of opening it twice.

### Removed
 - Entry type 'Other' is not selectable anymore as it is no real entry type. Will be converted to 'Misc'.
 - BREAKING: Remove plugin functionality.
 - The key bindings for searching specific databases are removed
 - Remove option to toggle native file dialog on mac by making JabRef always use native file dialogs on mac
 - Remove options to set PDF and PS directories per .bib database as the general options have also been deleted.
 - Remove option to disable renaming in FileChooser dialogs.
 - Remove option to hide the BibTeX Code tab in the entry editor.
 - Remove option to set a custom icon for the external file types. This is not possible anymore with the new icon font.
 - Remove legacy options to sync files in the "pdf" or "ps" field
 - Remove button to merge entries and keep the old ones.
 - Remove non-compact rank symbols in favor of compact rank
 - Remove Mr.DLib support as MR.DLib will be shut down in 2015
 - Remove support for key bindings per external application by allowing only the key binding "push to application" for the currently selected external application.
 - Remove "edit preamble" from toolbar
 - Remove support to the move-to-SysTray action
 - Remove incremental search
 - Remove option to disable autocompleters for search and make this always one
 - Remove option to highlight matches and make this always one when not using regex or grammar-based search
 - Remove non-working web searches: JSTOR and Sciencedirect (planned to be fixed for the next release)
 - Remove option Tools -> Open PDF or PS which is replaced by Tools -> Open File

## 2.80 - never released

Version 2.80 was intended as intermediate step to JabRef 3.0.
Since much functionality has changed during development, a release of this version was skipped.

## 2.11

The changelog of 2.11 and versions before is maintained as [text file](https://github.com/JabRef/jabref/blob/v2.11.1/CHANGELOG) in the [v2.11.1 tag](https://github.com/JabRef/jabref/tree/v2.11.1).

[Unreleased]: https://github.com/JabRef/jabref/compare/v3.6...HEAD
[3.6]: https://github.com/JabRef/jabref/compare/v3.5...v3.6
[3.5]: https://github.com/JabRef/jabref/compare/v3.4...v3.5
[3.4]: https://github.com/JabRef/jabref/compare/v3.3...v3.4
[3.3]: https://github.com/JabRef/jabref/compare/v3.2...v3.3
[3.2]: https://github.com/JabRef/jabref/compare/v3.1...v3.2
[3.1]: https://github.com/JabRef/jabref/compare/v3.0...v3.1
[3.0]: https://github.com/JabRef/jabref/compare/v2.11.1...v3.0
[dev_2.11]: https://github.com/JabRef/jabref/compare/v2.11.1...dev_2.11
[2.11.1]: https://github.com/JabRef/jabref/compare/v2.11...v2.11.1<|MERGE_RESOLUTION|>--- conflicted
+++ resolved
@@ -52,12 +52,9 @@
 - Implemented integrity check for `journaltitle` field: BibLaTeX field only (BibTeX)
 - [#463](https://github.com/JabRef/jabref/issues/463): Disable certain menu items, toolbar buttons and context menu items while multiple entries are selected
 - [#490](https://github.com/JabRef/jabref/issues/490) Added right click menu to main table and entry editor to allow copying doi url
-<<<<<<< HEAD
+- [#549](https://github.com/JabRef/jabref/issues/549) Added new shortcut to copy the BibTeX key as a hyperlink to its url to the clipboard
 - Generalize German translation of database into "Datenbank"
 - Improve language quality of the German translation of shared database
-=======
-- [#549](https://github.com/JabRef/jabref/issues/549) Added new shortcut to copy the BibTeX key as a hyperlink to its url to the clipboard
->>>>>>> b8d1c2e1
 
 ### Fixed
 - Fixed [koppor#160](https://github.com/koppor/jabref/issues/160): Tooltips now working in the main table
