# Changelog

All notable changes to this project will be documented in this file.
The format is based on [Keep a Changelog](https://keepachangelog.com/en/1.0.0/).
We refer to [GitHub issues](https://github.com/JabRef/jabref/issues) by using `#NUM`.
In case, there is no issue present, the pull request implementing the feature is linked.

Note that this project **does not** adhere to [Semantic Versioning](http://semver.org/).

## [Unreleased]

### Added

- In case a backup is found, the filename of the backup is shown.
- On startup, JabRef notifies the user if there were parsing errors during opening.
- We integrated a new three-way merge UI for merging entries in the Entries Merger Dialog, the Duplicate Resolver Dialog, the Entry Importer Dialog, and the External Changes Resolver Dialog. [#8945](https://github.com/JabRef/jabref/pull/8945)
- We added the ability to merge groups, keywords, comments and files when merging entries. [#9022](https://github.com/JabRef/jabref/pull/9022)
- We added a warning message next to the authors field in the merge dialog to warn users when the authors are the same but formatted differently. [#8745](https://github.com/JabRef/jabref/issues/8745)

### Changed

- We improved the Citavi Importer to also import so called Knowledge-items into the field `comment` of the corresponding entry [#9025](https://github.com/JabRef/jabref/issues/9025)
- We removed wrapping of string constants when writing to a `.bib` file.
- We call backup files `.bak` and temporary writing files now `.sav`.
- JabRef keeps 10 older versions of a `.bib` file in the [user data dir](https://github.com/harawata/appdirs#supported-directories) (instead of a single `.sav` (now: `.bak`) file in the directory of the `.bib` file)
- We changed the button label from "Return to JabRef" to "Return to library" to better indicate the purpose of the action.
- We removed "last-search-date" from the SLR feature, because the last-search-date can be deducted from the git logs. [#9116](https://github.com/JabRef/jabref/pull/9116)
- A user can now add arbitrary data into `study.yml`. JabRef just ignores this data. [#9124](https://github.com/JabRef/jabref/pull/9124)
- We reworked the External Changes Resolver dialog. [#9021](https://github.com/JabRef/jabref/pull/9021)
<<<<<<< HEAD
- The fallback directory of the file folder now is the general file directory. In case there was a directory configured for a library and this directory was not found, JabRef placed the PDF next to the .bib file and not into the general file directory.
- The global default directory for storing PDFs is now the subdirectory "JabRef" in the user's home.

### Fixed

=======
- We reworked the Define study parameters dialog. [#9123](https://github.com/JabRef/jabref/pull/9123)

### Fixed

- We fixed an issue where author names with tilde accents (for example ñ) were marked as "Names are not in the standard BibTex format" [#8071](https://github.com/JabRef/jabref/issues/8071)
>>>>>>> 069eedc7
- We fixed an issue where the possibility to generate a subdatabase from an aux file was writing empty files when called from the commandline [#9115](https://github.com/JabRef/jabref/issues/9115), [forum#3516](https://discourse.jabref.org/t/export-subdatabase-from-aux-file-on-macos-command-line/3516)
- We fixed the display of issue, number, eid and pages fields in the entry preview. [#8607](https://github.com/JabRef/jabref/pull/8607), [#8372](https://github.com/JabRef/jabref/issues/8372), [Koppor#514](https://github.com/koppor/jabref/issues/514), [forum#2390](https://discourse.jabref.org/t/unable-to-edit-my-bibtex-file-that-i-used-before-vers-5-1/2390), [forum#3462](https://discourse.jabref.org/t/jabref-5-6-need-help-with-export-from-jabref-to-microsoft-word-entry-preview-of-apa-7-not-rendering-correctly/3462)
- We fixed the page ranges checker to detect article numbers in the pages field (used at [Check Integrity](https://docs.jabref.org/finding-sorting-and-cleaning-entries/checkintegrity)). [#8607](https://github.com/JabRef/jabref/pull/8607)
- The [HtmlToLaTeXFormatter](https://docs.jabref.org/finding-sorting-and-cleaning-entries/saveactions#html-to-latex) keeps single `<` characters.
- We fixed a performance regression when opening large libraries [#9041](https://github.com/JabRef/jabref/issues/9041)
- We fixed a bug where spaces are trimmed when highlighting differences in the Entries merge dialog. [koppor#371](https://github.com/koppor/jabref/issues/371)
- We fixed some visual glitches with the linked files editor field in the entry editor and increased its height. [#8823](https://github.com/JabRef/jabref/issues/8823)
- We fixed several bugs regarding the manual and the autosave of library files that sometimes lead to exceptions or data loss. [#9067](https://github.com/JabRef/jabref/pull/9067), [#8448](https://github.com/JabRef/jabref/issues/8484), [#8746](https://github.com/JabRef/jabref/issues/8746), [#6684](https://github.com/JabRef/jabref/issues/6684), [#6644](https://github.com/JabRef/jabref/issues/6644), [#6102](https://github.com/JabRef/jabref/issues/6102), [#6002](https://github.com/JabRef/jabref/issues/6000)
- We fixed an issue where applied save actions on saving the library file would lead to the dialog "The library has been modified by another program" popping up [#4877](https://github.com/JabRef/jabref/issues/4877)
- We fixed issues with save actions not correctly loaded when opening the library. [#9122](https://github.com/JabRef/jabref/pull/9122)
- We fixed an issue where title case didn't capitalize words after en-dash characters. [#9068](https://github.com/JabRef/jabref/pull/9068)
- We fixed an issue where JabRef would not exit when a connection to a LibreOffice document was established previously and the document is still open. [#9075](https://github.com/JabRef/jabref/issues/9075)

### Removed







## [5.7] - 2022-08-05

### Added

- We added a fetcher for [Biodiversity Heritage Library](https://www.biodiversitylibrary.org/). [8539](https://github.com/JabRef/jabref/issues/8539)
- We added support for multiple messages in the snackbar. [#7340](https://github.com/JabRef/jabref/issues/7340)
- We added an extra option in the 'Find Unlinked Files' dialog view to ignore unnecessary files like Thumbs.db, DS_Store, etc. [koppor#373](https://github.com/koppor/jabref/issues/373)
- JabRef now writes log files. Linux: `$home/.cache/jabref/logs/version`, Windows: `%APPDATA%\..\Local\harawata\jabref\version\logs`, Mac: `Users/.../Library/Logs/jabref/version`
- We added an importer for Citavi backup files, support ".ctv5bak" and ".ctv6bak" file formats. [#8322](https://github.com/JabRef/jabref/issues/8322)
- We added a feature to drag selected entries and drop them to other opened inactive library tabs [koppor521](https://github.com/koppor/jabref/issues/521).
- We added support for the [biblatex-apa](https://github.com/plk/biblatex-apa) legal entry types `Legislation`, `Legadminmaterial`, `Jurisdiction`, `Constitution` and `Legal` [#8931](https://github.com/JabRef/jabref/issues/8931)

### Changed

- The file column in the main table now shows the corresponding defined icon for the linked file [8930](https://github.com/JabRef/jabref/issues/8930).
- We improved the color of the selected entries and the color of the summary in the Import Entries Dialog in the dark theme. [#7927](https://github.com/JabRef/jabref/issues/7927)
- We upgraded to Lucene 9.2 for the fulltext search.
  Thus, the now created search index cannot be read from older versions of JabRef anylonger.
  ⚠️ JabRef will recreate the index in a new folder for new files and this will take a long time for a huge library.
  Moreover, switching back and forth JabRef versions and meanwhile adding PDFs also requires rebuilding the index now and then.
  [#8868](https://github.com/JabRef/jabref/pull/8868)
- We improved the Latex2Unicode conversion [#8639](https://github.com/JabRef/jabref/pull/8639)
- Writing BibTeX data into a PDF (XMP) removes braces. [#8452](https://github.com/JabRef/jabref/issues/8452)
- Writing BibTeX data into a PDF (XMP) does not write the `file` field.
- Writing BibTeX data into a PDF (XMP) considers the configured keyword separator (and does not use "," as default any more)
- The Medline/Pubmed search now also supports the [default fields and operators for searching](https://docs.jabref.org/collect/import-using-online-bibliographic-database#search-syntax). [forum#3554](https://discourse.jabref.org/t/native-pubmed-search/3354)
- We improved group expansion arrow that prevent it from activating group when expanding or collapsing. [#7982](https://github.com/JabRef/jabref/issues/7982), [#3176](https://github.com/JabRef/jabref/issues/3176)
- When configured SSL certificates changed, JabRef warns the user to restart to apply the configuration.
- We improved the appearances and logic of the "Manage field names & content" dialog, and renamed it to "Automatic field editor". [#6536](https://github.com/JabRef/jabref/issues/6536)
- We improved the message explaining the options when modifying an automatic keyword group [#8911](https://github.com/JabRef/jabref/issues/8911)
- We moved the preferences option "Warn about duplicates on import" option from the tab "File" to the tab "Import and Export". [koppor#570](https://github.com/koppor/jabref/issues/570)
- When JabRef encounters `% Encoding: UTF-8` header, it is kept during writing (and not removed). [#8964](https://github.com/JabRef/jabref/pull/8964)
- We replace characters which cannot be decoded using the specified encoding by a (probably another) valid character. This happens if JabRef detects the wrong charset (e.g., UTF-8 instead of Windows 1252). One can use the [Integrity Check](https://docs.jabref.org/finding-sorting-and-cleaning-entries/checkintegrity) to find those characters.

### Fixed

- We fixed an issue where the user could not rate an entry in the main table when an entry was not yet ranked. [#5842](https://github.com/JabRef/jabref/issues/5842)
- We fixed an issue that caused JabRef to sometimes open multiple instances when "Remote Operation" is enabled. [#8653](https://github.com/JabRef/jabref/issues/8653)
- We fixed an issue where linked files with the filetype "application/pdf" in an entry were not shown with the correct PDF-Icon in the main table [8930](https://github.com/JabRef/jabref/issues/8930)
- We fixed an issue where "open folder" for linked files did not open the folder and did not select the file unter certain Linux desktop environments [#8679](https://github.com/JabRef/jabref/issues/8679), [#8849](https://github.com/JabRef/jabref/issues/8849)
- We fixed an issue where the content of a big shared database library is not shown [#8788](https://github.com/JabRef/jabref/issues/8788)
- We fixed the unnecessary horizontal scroll bar in group panel [#8467](https://github.com/JabRef/jabref/issues/8467)
- We fixed an issue where the notification bar message, icon and actions appeared to be invisible. [#8761](https://github.com/JabRef/jabref/issues/8761)
- We fixed an issue where deprecated fields tab is shown when the fields don't contain any values. [#8396](https://github.com/JabRef/jabref/issues/8396)
- We fixed an issue where an exception for DOI search occurred when the DOI contained urlencoded characters. [#8787](https://github.com/JabRef/jabref/issues/8787)
- We fixed an issue which allow us to select and open identifiers from a popup list in the maintable [#8758](https://github.com/JabRef/jabref/issues/8758), [8802](https://github.com/JabRef/jabref/issues/8802)
- We fixed an issue where the escape button had no functionality within the "Filter groups" textfield. [koppor#562](https://github.com/koppor/jabref/issues/562)
- We fixed an issue where the exception that there are invalid characters in filename. [#8786](https://github.com/JabRef/jabref/issues/8786)
- When the proxy configuration removed the proxy user/password, this change is applied immediately.
- We fixed an issue where removing several groups deletes only one of them. [#8390](https://github.com/JabRef/jabref/issues/8390)
- We fixed an issue where the Sidepane (groups, web search and open office) width is not remembered after restarting JabRef. [#8907](https://github.com/JabRef/jabref/issues/8907)
- We fixed a bug where switching between themes will cause an error/exception. [#8939](https://github.com/JabRef/jabref/pull/8939)
- We fixed a bug where files that were deleted in the source bibtex file were kept in the index. [#8962](https://github.com/JabRef/jabref/pull/8962)
- We fixed "Error while sending to JabRef" when the browser extension interacts with JabRef. [JabRef-Browser-Extension#479](https://github.com/JabRef/JabRef-Browser-Extension/issues/479)
- We fixed a bug where updating group view mode (intersection or union) requires re-selecting groups to take effect. [#6998](https://github.com/JabRef/jabref/issues/6998)
- We fixed a bug that prevented external group metadata changes from being merged. [#8873](https://github.com/JabRef/jabref/issues/8873)
- We fixed the shared database opening dialog to remember autosave folder and tick. [#7516](https://github.com/JabRef/jabref/issues/7516)
- We fixed an issue where name formatter could not be saved. [#9120](https://github.com/JabRef/jabref/issues/9120)

### Removed

- We removed the social media buttons for our Twitter and Facebook pages. [#8774](https://github.com/JabRef/jabref/issues/8774)

## [5.6] - 2022-04-25

### Added

- We enabled the user to customize the API Key for some fetchers. [#6877](https://github.com/JabRef/jabref/issues/6877)
- We added an extra option when right-clicking an entry in the Entry List to copy either the DOI or the DOI url.
- We added a fetcher for [Directory of Open Access Books (DOAB)](https://doabooks.org/) [8576](https://github.com/JabRef/jabref/issues/8576)
- We added an extra option to ask the user whether they want to open to reveal the folder holding the saved file with the file selected. [#8195](https://github.com/JabRef/jabref/issues/8195)
- We added a new section to network preferences to allow using custom SSL certificates. [#8126](https://github.com/JabRef/jabref/issues/8126)
- We improved the version check to take also beta version into account and now redirect to the right changelog for the version.
- We added two new web and fulltext fetchers: SemanticScholar and ResearchGate.
- We added notifications on success and failure when writing metadata to a PDF-file. [#8276](https://github.com/JabRef/jabref/issues/8276)
- We added a cleanup action that escapes `$` (by adding a backslash in front). [#8673](https://github.com/JabRef/jabref/issues/8673)

### Changed

- We upgraded to Lucene 9.1 for the fulltext search.
  Thus, the now created search index cannot be read from older versions of JabRef any longer.
  ⚠️ JabRef will recreate the index in a new folder for new files and this will take a long time for a huge library.
  Moreover, switching back and forth JabRef versions and meanwhile adding PDFs also requires rebuilding the index now and then.
  [#8362](https://github.com/JabRef/jabref/pull/8362)
- We changed the list of CSL styles to those that support formatting bibliographies. [#8421](https://github.com/JabRef/jabref/issues/8421) [citeproc-java#116](https://github.com/michel-kraemer/citeproc-java/issues/116)
- The CSL preview styles now also support displaying data from cross references entries that are linked via the `crossref` field. [#7378](https://github.com/JabRef/jabref/issues/7378)
- We made the Search button in Web Search wider. We also skewed the panel titles to the left. [#8397](https://github.com/JabRef/jabref/issues/8397)
- We introduced a preference to disable fulltext indexing. [#8468](https://github.com/JabRef/jabref/issues/8468)
- When exporting entries, the encoding is always UTF-8.
- When embedding BibTeX data into a PDF, the encoding is always UTF-8.
- We replaced the [OttoBib](https://en.wikipedia.org/wiki/OttoBib) fetcher by a fetcher by [OpenLibrary](https://openlibrary.org/dev/docs/api/books). [#8652](https://github.com/JabRef/jabref/issues/8652)
- We first fetch ISBN data from OpenLibrary, if nothing found, ebook.de is tried.
- We now only show a warning when exiting for tasks that will not be recovered automatically upon relaunch of JabRef. [#8468](https://github.com/JabRef/jabref/issues/8468)

### Fixed

- We fixed an issue where right clicking multiple entries and pressing "Change entry type" would only change one entry. [#8654](https://github.com/JabRef/jabref/issues/8654)
- We fixed an issue where it was no longer possible to add or delete multiple files in the `file` field in the entry editor. [#8659](https://github.com/JabRef/jabref/issues/8659)
- We fixed an issue where the author's lastname was not used for the citation key generation if it started with a lowercase letter. [#8601](https://github.com/JabRef/jabref/issues/8601)
- We fixed an issue where custom "Protected terms" files were missing after a restart of JabRef. [#8608](https://github.com/JabRef/jabref/issues/8608)
- We fixed an issue where JabRef could not start due to a missing directory for the fulltex index. [#8579](https://github.com/JabRef/jabref/issues/8579)
- We fixed an issue where long article numbers in the `pages` field would cause an exception and preventing the citation style to display. [#8381](https://github.com/JabRef/jabref/issues/8381), [citeproc-java](https://github.com/michel-kraemer/citeproc-java/issues/114)
- We fixed an issue where online links in the file field were not detected correctly and could produce an exception. [#8150](https://github.com/JabRef/jabref/issues/8510)
- We fixed an issue where an exception could occur when saving the preferences [#7614](https://github.com/JabRef/jabref/issues/7614)
- We fixed an issue where "Copy DOI url" in the right-click menu of the Entry List would just copy the DOI and not the DOI url. [#8389](https://github.com/JabRef/jabref/issues/8389)
- We fixed an issue where opening the console from the drop-down menu would cause an exception. [#8466](https://github.com/JabRef/jabref/issues/8466)
- We fixed an issue when reading non-UTF-8 encoded. When no encoding header is present, the encoding is now detected from the file content (and the preference option is disregarded). [#8417](https://github.com/JabRef/jabref/issues/8417)
- We fixed an issue where pasting a URL was replacing `+` signs by spaces making the URL unreachable. [#8448](https://github.com/JabRef/jabref/issues/8448)
- We fixed an issue where creating subsidiary files from aux files created with some versions of biblatex would produce incorrect results. [#8513](https://github.com/JabRef/jabref/issues/8513)
- We fixed an issue where opening the changelog from withing JabRef led to a 404 error. [#8563](https://github.com/JabRef/jabref/issues/8563)
- We fixed an issue where not all found unlinked local files were imported correctly due to some race condition. [#8444](https://github.com/JabRef/jabref/issues/8444)
- We fixed an issue where Merge entries dialog exceeds screen boundaries.
- We fixed an issue where the app lags when selecting an entry after a fresh start. [#8446](https://github.com/JabRef/jabref/issues/8446)
- We fixed an issue where no citationkey was generated on import, pasting a doi or an entry on the main table. [8406](https://github.com/JabRef/jabref/issues/8406), [koppor#553](https://github.com/koppor/jabref/issues/553)
- We fixed an issue where accent search does not perform consistently. [#6815](https://github.com/JabRef/jabref/issues/6815)
- We fixed an issue where the incorrect entry was selected when "New Article" is pressed while search filters are active. [#8674](https://github.com/JabRef/jabref/issues/8674)
- We fixed an issue where "Write BibTeXEntry metadata to PDF" button remains enabled while writing to PDF is in-progress. [#8691](https://github.com/JabRef/jabref/issues/8691)

### Removed

- We removed the option to copy CSL Citation styles data as `XSL_FO`, `ASCIIDOC`, and `RTF` as these have not been working since a long time and are no longer supported in the external library used for processing the styles. [#7378](https://github.com/JabRef/jabref/issues/7378)
- We removed the option to configure the default encoding. The default encoding is now hard-coded to the modern UTF-8 encoding.

## [5.5] - 2022-01-17

### Changed

- We integrated the external file types dialog directly inside the preferences. [#8341](https://github.com/JabRef/jabref/pull/8341)
- We disabled the add group button color change after adding 10 new groups. [#8051](https://github.com/JabRef/jabref/issues/8051)
- We inverted the logic for resolving [BibTeX strings](https://docs.jabref.org/advanced/strings). This helps to keep `#` chars. By default String resolving is only activated for a couple of standard fields. The list of fields can be modified in the preferences. [#7010](https://github.com/JabRef/jabref/issues/7010), [#7102](https://github.com/JabRef/jabref/issues/7012), [#8303](https://github.com/JabRef/jabref/issues/8303)
- We moved the search box in preview preferences closer to the available citation styles list. [#8370](https://github.com/JabRef/jabref/pull/8370)
- Changing the preference to show the preview panel as a separate tab now has effect without restarting JabRef. [#8370](https://github.com/JabRef/jabref/pull/8370)
- We enabled switching themes in JabRef without the need to restart JabRef. [#7335](https://github.com/JabRef/jabref/pull/7335)
- We added support for the field `day`, `rights`, `coverage` and `language` when reading XMP data in Dublin Core format. [#8491](https://github.com/JabRef/jabref/issues/8491)

### Fixed

- We fixed an issue where the preferences for "Search and store files relative to library file location" where ignored when the "Main file directory" field was not empty [#8385](https://github.com/JabRef/jabref/issues/8385)
- We fixed an issue where `#`chars in certain fields would be interpreted as BibTeX strings [#7010](https://github.com/JabRef/jabref/issues/7010), [#7102](https://github.com/JabRef/jabref/issues/7012), [#8303](https://github.com/JabRef/jabref/issues/8303)
- We fixed an issue where the fulltext search on an empty library with no documents would lead to an exception [koppor#522](https://github.com/koppor/jabref/issues/522)
- We fixed an issue where clicking on "Accept changes" in the merge dialog would lead to an exception [forum#2418](https://discourse.jabref.org/t/the-library-has-been-modified-by-another-program/2418/8)
- We fixed an issue where clicking on headings in the entry preview could lead to an exception. [#8292](https://github.com/JabRef/jabref/issues/8292)
- We fixed an issue where IntegrityCheck used the system's character encoding instead of the one set by the library or in preferences [#8022](https://github.com/JabRef/jabref/issues/8022)
- We fixed an issue about empty metadata in library properties when called from the right click menu. [#8358](https://github.com/JabRef/jabref/issues/8358)
- We fixed an issue where someone could add a duplicate field in the customize entry type dialog. [#8194](https://github.com/JabRef/jabref/issues/8194)
- We fixed a typo in the library properties tab: "String constants". There, one can configure [BibTeX string constants](https://docs.jabref.org/advanced/strings).
- We fixed an issue when writing a non-UTF-8 encoded file: The header is written again. [#8417](https://github.com/JabRef/jabref/issues/8417)
- We fixed an issue where folder creation during systemic literature review failed due to an illegal fetcher name. [#8552](https://github.com/JabRef/jabref/pull/8552)

## [5.4] - 2021-12-20

### Added

- We added confirmation dialog when user wants to close a library where any empty entires are detected. [#8096](https://github.com/JabRef/jabref/issues/8096)
- We added import support for CFF files. [#7945](https://github.com/JabRef/jabref/issues/7945)
- We added the option to copy the DOI of an entry directly from the context menu copy submenu. [#7826](https://github.com/JabRef/jabref/issues/7826)
- We added a fulltext search feature. [#2838](https://github.com/JabRef/jabref/pull/2838)
- We improved the deduction of bib-entries from imported fulltext pdfs. [#7947](https://github.com/JabRef/jabref/pull/7947)
- We added unprotect_terms to the list of bracketed pattern modifiers [#7826](https://github.com/JabRef/jabref/pull/7960)
- We added a dialog that allows to parse metadata from linked pdfs. [#7929](https://github.com/JabRef/jabref/pull/7929)
- We added an icon picker in group edit dialog. [#6142](https://github.com/JabRef/jabref/issues/6142)
- We added a preference to Opt-In to JabRef's online metadata extraction service (Grobid) usage. [#8002](https://github.com/JabRef/jabref/pull/8002)
- We readded the possibility to display the search results of all databases ("Global Search"). It is shown in a separate window. [#4096](https://github.com/JabRef/jabref/issues/4096)
- We readded the possibility to keep the search string when switching tabs. It is implemented by a toggle button. [#4096](https://github.com/JabRef/jabref/issues/4096#issuecomment-575986882)
- We allowed the user to also preview the available citation styles in the preferences besides the selected ones [#8108](https://github.com/JabRef/jabref/issues/8108)
- We added an option to search the available citation styles by name in the preferences [#8108](https://github.com/JabRef/jabref/issues/8108)
- We added an option to generate bib-entries from ID through a popover in the toolbar. [#4183](https://github.com/JabRef/jabref/issues/4183)
- We added a menu option in the right click menu of the main table tabs to display the library properties. [#6527](https://github.com/JabRef/jabref/issues/6527)
- When a `.bib` file ("library") was saved successfully, a notification is shown

### Changed

- Local library settings may overwrite the setting "Search and store files relative to library file location" [#8179](https://github.com/JabRef/jabref/issues/8179)
- The option "Fit table horizontally on screen" in the "Entry table" preferences is now disabled by default [#8148](https://github.com/JabRef/jabref/pull/8148)
- We improved the preferences and descriptions in the "Linked files" preferences tab [#8148](https://github.com/JabRef/jabref/pull/8148)
- We slightly changed the layout of the Journal tab in the preferences for ui consistency. [#7937](https://github.com/JabRef/jabref/pull/7937)
- The JabRefHost on Windows now writes a temporary file and calls `-importToOpen` instead of passing the bibtex via `-importBibtex`. [#7374](https://github.com/JabRef/jabref/issues/7374), [JabRef Browser Ext #274](https://github.com/JabRef/JabRef-Browser-Extension/issues/274)
- We reordered some entries in the right-click menu of the main table. [#6099](https://github.com/JabRef/jabref/issues/6099)
- We merged the barely used ImportSettingsTab and the CustomizationTab in the preferences into one single tab and moved the option to allow Integers in Edition Fields in Bibtex-Mode to the EntryEditor tab. [#7849](https://github.com/JabRef/jabref/pull/7849)
- We moved the export order in the preferences from `File` to `Import and Export`. [#7935](https://github.com/JabRef/jabref/pull/7935)
- We reworked the export order in the preferences and the save order in the library preferences. You can now set more than three sort criteria in your library preferences. [#7935](https://github.com/JabRef/jabref/pull/7935)
- The metadata-to-pdf actions now also embeds the bibfile to the PDF. [#8037](https://github.com/JabRef/jabref/pull/8037)
- The snap was updated to use the core20 base and to use lzo compression for better startup performance [#8109](https://github.com/JabRef/jabref/pull/8109)
- We moved the union/intersection view button in the group sidepane to the left of the other controls. [#8202](https://github.com/JabRef/jabref/pull/8202)
- We improved the Drag and Drop behavior in the "Customize Entry Types" Dialog [#6338](https://github.com/JabRef/jabref/issues/6338)
- When determining the URL of an ArXiV eprint, the URL now points to the version [#8149](https://github.com/JabRef/jabref/pull/8149)
- We Included all standard fields with citation key when exporting to Old OpenOffice/LibreOffice Calc Format [#8176](https://github.com/JabRef/jabref/pull/8176)
- In case the database is encoded with `UTF8`, the `% Encoding` marker is not written anymore
- The written `.bib` file has the same line endings [#390](https://github.com/koppor/jabref/issues/390)
- The written `.bib` file always has a final line break
- The written `.bib` file keeps the newline separator of the loaded `.bib` file
- We present options to manually enter an article or return to the New Entry menu when the fetcher DOI fails to find an entry for an ID [#7870](https://github.com/JabRef/jabref/issues/7870)
- We trim white space and non-ASCII characters from DOI [#8127](https://github.com/JabRef/jabref/issues/8127)
- The duplicate checker now inspects other fields in case no difference in the required and optional fields are found.
- We reworked the library properties dialog and integrated the `Library > Preamble`, `Library > Citation key pattern` and `Library > String constants dialogs` [#8264](https://github.com/JabRef/jabref/pulls/8264)
- We improved the startup time of JabRef by switching from the logging library `log4j2` to `tinylog` [#8007](https://github.com/JabRef/jabref/issues/8007)

### Fixed

- We fixed an issue where an exception occurred when pasting an entry with a publication date-range of the form 1910/1917 [#7864](https://github.com/JabRef/jabref/issues/7864)
- We fixed an issue where an exception occured when a preview style was edited and afterwards another preview style selected. [#8280](https://github.com/JabRef/jabref/issues/8280)
- We fixed an issue where the actions to move a file to a directory were incorrectly disabled. [#7908](https://github.com/JabRef/jabref/issues/7908)
- We fixed an issue where an exception occurred when a linked online file was edited in the entry editor [#8008](https://github.com/JabRef/jabref/issues/8008)
- We fixed an issue when checking for a new version when JabRef is used behind a corporate proxy. [#7884](https://github.com/JabRef/jabref/issues/7884)
- We fixed some icons that were drawn in the wrong color when JabRef used a custom theme. [#7853](https://github.com/JabRef/jabref/issues/7853)
- We fixed an issue where the `Aux file` on `Edit group` doesn't support relative sub-directories path to import. [#7719](https://github.com/JabRef/jabref/issues/7719).
- We fixed an issue where it was impossible to add or modify groups. [#7912](https://github.com/JabRef/jabref/pull/793://github.com/JabRef/jabref/pull/7921)
- We fixed an issue about the visible side pane components being out of sync with the view menu. [#8115](https://github.com/JabRef/jabref/issues/8115)
- We fixed an issue where the side pane would not close when all its components were closed. [#8082](https://github.com/JabRef/jabref/issues/8082)
- We fixed an issue where exported entries from a Citavi bib containing URLs could not be imported [#7892](https://github.com/JabRef/jabref/issues/7882)
- We fixed an issue where the icons in the search bar had the same color, toggled as well as untoggled. [#8014](https://github.com/JabRef/jabref/pull/8014)
- We fixed an issue where typing an invalid UNC path into the "Main file directory" text field caused an error. [#8107](https://github.com/JabRef/jabref/issues/8107)
- We fixed an issue where "Open Folder" didn't select the file on macOS in Finder [#8130](https://github.com/JabRef/jabref/issues/8130)
- We fixed an issue where importing PDFs resulted in an uncaught exception [#8143](https://github.com/JabRef/jabref/issues/8143)
- We fixed "The library has been modified by another program" showing up when line breaks change [#4877](https://github.com/JabRef/jabref/issues/4877)
- The default directory of the "LaTeX Citations" tab is now the directory of the currently opened database (and not the directory chosen at the last open file dialog or the last database save) [koppor#538](https://github.com/koppor/jabref/issues/538)
- When writing a bib file, the `NegativeArraySizeException` should not occur [#8231](https://github.com/JabRef/jabref/issues/8231) [#8265](https://github.com/JabRef/jabref/issues/8265)
- We fixed an issue where some menu entries were available without entries selected. [#4795](https://github.com/JabRef/jabref/issues/4795)
- We fixed an issue where right-clicking on a tab and selecting close will close the focused tab even if it is not the tab we right-clicked [#8193](https://github.com/JabRef/jabref/pull/8193)
- We fixed an issue where selecting a citation style in the preferences would sometimes produce an exception [#7860](https://github.com/JabRef/jabref/issues/7860)
- We fixed an issue where an exception would occur when clicking on a DOI link in the preview pane [#7706](https://github.com/JabRef/jabref/issues/7706)
- We fixed an issue where XMP and embedded BibTeX export would not work [#8278](https://github.com/JabRef/jabref/issues/8278)
- We fixed an issue where the XMP and embedded BibTeX import of a file containing multiple schemas failed [#8278](https://github.com/JabRef/jabref/issues/8278)
- We fixed an issue where writing embedded BibTeX import fails due to write protection or bibtex already being present [#8332](https://github.com/JabRef/jabref/pull/8332)
- We fixed an issue where pdf-paths and the pdf-indexer could get out of sync [#8182](https://github.com/JabRef/jabref/issues/8182)
- We fixed an issue where Status-Logger error messages appeared during the startup of JabRef [#5475](https://github.com/JabRef/jabref/issues/5475)

### Removed

- We removed two orphaned preferences options [#8164](https://github.com/JabRef/jabref/pull/8164)
- We removed the functionality of the `--debug` commandline options. Use the java command line switch `-Dtinylog.level=debug` for debug output instead. [#8226](https://github.com/JabRef/jabref/pull/8226)

## [5.3] – 2021-07-05

### Added

- We added a progress counter to the title bar in Possible Duplicates dialog window. [#7366](https://github.com/JabRef/jabref/issues/7366)
- We added new "Customization" tab to the preferences which includes option to choose a custom address for DOI access. [#7337](https://github.com/JabRef/jabref/issues/7337)
- We added zbmath to the public databases from which the bibliographic information of an existing entry can be updated. [#7437](https://github.com/JabRef/jabref/issues/7437)
- We showed to the find Unlinked Files Dialog the date of the files' most recent modification. [#4652](https://github.com/JabRef/jabref/issues/4652)
- We added to the find Unlinked Files function a filter to show only files based on date of last modification (Last Year, Last Month, Last Week, Last Day). [#4652](https://github.com/JabRef/jabref/issues/4652)
- We added to the find Unlinked Files function a filter that sorts the files based on the date of last modification(Sort by Newest, Sort by Oldest First). [#4652](https://github.com/JabRef/jabref/issues/4652)
- We added the possibility to add a new entry via its zbMath ID (zbMATH can be chosen as ID type in the "Select entry type" window). [#7202](https://github.com/JabRef/jabref/issues/7202)
- We added the extension support and the external application support (For Texshow, Texmaker and LyX) to the flatpak [#7248](https://github.com/JabRef/jabref/pull/7248)
- We added some symbols and keybindings to the context menu in the entry editor. [#7268](https://github.com/JabRef/jabref/pull/7268)
- We added keybindings for setting and clearing the read status. [#7264](https://github.com/JabRef/jabref/issues/7264)
- We added two new fields to track the creation and most recent modification date and time for each entry. [koppor#130](https://github.com/koppor/jabref/issues/130)
- We added a feature that allows the user to copy highlighted text in the preview window. [#6962](https://github.com/JabRef/jabref/issues/6962)
- We added a feature that allows you to create new BibEntry via paste arxivId [#2292](https://github.com/JabRef/jabref/issues/2292)
- We added support for conducting automated and systematic literature search across libraries and git support for persistence [#369](https://github.com/koppor/jabref/issues/369)
- We added a add group functionality at the bottom of the side pane. [#4682](https://github.com/JabRef/jabref/issues/4682)
- We added a feature that allows the user to choose whether to trust the target site when unable to find a valid certification path from the file download site. [#7616](https://github.com/JabRef/jabref/issues/7616)
- We added a feature that allows the user to open all linked files of multiple selected entries by "Open file" option. [#6966](https://github.com/JabRef/jabref/issues/6966)
- We added a keybinding preset for new entries. [#7705](https://github.com/JabRef/jabref/issues/7705)
- We added a select all button for the library import function. [#7786](https://github.com/JabRef/jabref/issues/7786)
- We added a search feature for journal abbreviations. [#7804](https://github.com/JabRef/jabref/pull/7804)
- We added auto-key-generation progress to the background task list. [#7267](https://github.com/JabRef/jabref/issues/72)
- We added the option to write XMP metadata to pdfs from the CLI. [7814](https://github.com/JabRef/jabref/pull/7814)

### Changed

- The export to MS Office XML now exports the author field as `Inventor` if the bibtex entry type is `patent` [#7830](https://github.com/JabRef/jabref/issues/7830)
- We changed the EndNote importer to import the field `label` to the corresponding bibtex field `endnote-label` [forum#2734](https://discourse.jabref.org/t/importing-endnote-label-field-to-jabref-from-xml-file/2734)
- The keywords added via "Manage content selectors" are now displayed in alphabetical order. [#3791](https://github.com/JabRef/jabref/issues/3791)
- We improved the "Find unlinked files" dialog to show import results for each file. [#7209](https://github.com/JabRef/jabref/pull/7209)
- The content of the field `timestamp` is migrated to `creationdate`. In case one configured "udpate timestampe", it is migrated to `modificationdate`. [koppor#130](https://github.com/koppor/jabref/issues/130)
- The JabRef specific meta-data content in the main field such as priorities (prio1, prio2, ...) are migrated to their respective fields. They are removed from the keywords. [#6840](https://github.com/jabref/jabref/issues/6840)
- We fixed an issue where groups generated from authors' last names did not include all entries of the authors' [#5833](https://github.com/JabRef/jabref/issues/5833)
- The export to MS Office XML now uses the month name for the field `MonthAcessed` instead of the two digit number [#7354](https://github.com/JabRef/jabref/issues/7354)
- We included some standalone dialogs from the options menu in the main preference dialog and fixed some visual issues in the preferences dialog. [#7384](https://github.com/JabRef/jabref/pull/7384)
- We improved the linking of the `python3` interpreter via the shebang to dynamically use the systems default Python. Related to [JabRef-Browser-Extension #177](https://github.com/JabRef/JabRef-Browser-Extension/issues/177)
- Automatically found pdf files now have the linking button to the far left and uses a link icon with a plus instead of a briefcase. The file name also has lowered opacity(70%) until added. [#3607](https://github.com/JabRef/jabref/issues/3607)
- We simplified the select entry type form by splitting it into two parts ("Recommended" and "Others") based on internal usage data. [#6730](https://github.com/JabRef/jabref/issues/6730)
- We improved the submenu list by merging the'Remove group' having two options, with or without subgroups. [#4682](https://github.com/JabRef/jabref/issues/4682)
- The export to MS Office XML now uses the month name for the field `Month` instead of the two digit number [forum#2685](https://discourse.jabref.org/t/export-month-as-text-not-number/2685)
- We reintroduced missing default keybindings for new entries. [#7346](https://github.com/JabRef/jabref/issues/7346) [#7439](https://github.com/JabRef/jabref/issues/7439)
- Lists of available fields are now sorted alphabetically. [#7716](https://github.com/JabRef/jabref/issues/7716)
- The tooltip of the search field explaining the search is always shown. [#7279](https://github.com/JabRef/jabref/pull/7279)
- We rewrote the ACM fetcher to adapt to the new interface. [#5804](https://github.com/JabRef/jabref/issues/5804)
- We moved the select/collapse buttons in the unlinked files dialog into a context menu. [#7383](https://github.com/JabRef/jabref/issues/7383)
- We fixed an issue where journal abbreviations containing curly braces were not recognized [#7773](https://github.com/JabRef/jabref/issues/7773)

### Fixed

- We fixed an isuse where some texts (e.g. descriptionss) in dialogs could not be translated [#7854](https://github.com/JabRef/jabref/issues/7854)
- We fixed an issue where import hangs for ris files with "ER - " [#7737](https://github.com/JabRef/jabref/issues/7737)
- We fixed an issue where getting bibliograhpic data from DOI or another identifer did not respect the library mode (BibTeX/biblatex)[#1018](https://github.com/JabRef/jabref/issues/6267)
- We fixed an issue where importing entries would not respect the library mode (BibTeX/biblatex)[#1018](https://github.com/JabRef/jabref/issues/1018)
- We fixed an issue where an exception occured when importing entries from a web search [#7606](https://github.com/JabRef/jabref/issues/7606)
- We fixed an issue where the table column sort order was not properly stored and resulted in unsorted eports [#7524](https://github.com/JabRef/jabref/issues/7524)
- We fixed an issue where the value of the field `school` or `institution` would be printed twice in the HTML Export [forum#2634](https://discourse.jabref.org/t/problem-with-exporting-techreport-phdthesis-mastersthesis-to-html/2634)
- We fixed an issue preventing to connect to a shared database. [#7570](https://github.com/JabRef/jabref/pull/7570)
- We fixed an issue preventing files from being dragged & dropped into an empty library. [#6851](https://github.com/JabRef/jabref/issues/6851)
- We fixed an issue where double-click onto PDF in file list under the 'General' tab section should just open the file. [#7465](https://github.com/JabRef/jabref/issues/7465)
- We fixed an issue where the dark theme did not extend to a group's custom color picker. [#7481](https://github.com/JabRef/jabref/issues/7481)
- We fixed an issue where choosing the fields on which autocompletion should not work in "Entry editor" preferences had no effect. [#7320](https://github.com/JabRef/jabref/issues/7320)
- We fixed an issue where the "Normalize page numbers" formatter did not replace en-dashes or em-dashes with a hyphen-minus sign. [#7239](https://github.com/JabRef/jabref/issues/7239)
- We fixed an issue with the style of highlighted check boxes while searching in preferences. [#7226](https://github.com/JabRef/jabref/issues/7226)
- We fixed an issue where the option "Move file to file directory" was disabled in the entry editor for all files [#7194](https://github.com/JabRef/jabref/issues/7194)
- We fixed an issue where application dialogs were opening in the wrong display when using multiple screens [#7273](https://github.com/JabRef/jabref/pull/7273)
- We fixed an issue where the "Find unlinked files" dialog would freeze JabRef on importing. [#7205](https://github.com/JabRef/jabref/issues/7205)
- We fixed an issue where the "Find unlinked files" would stop importing when importing a single file failed. [#7206](https://github.com/JabRef/jabref/issues/7206)
- We fixed an issue where JabRef froze for a few seconds in MacOS when DNS resolution timed out. [#7441](https://github.com/JabRef/jabref/issues/7441)
- We fixed an issue where an exception would be displayed for previewing and preferences when a custom theme has been configured but is missing [#7177](https://github.com/JabRef/jabref/issues/7177)
- We fixed an issue where URLs in `file` fields could not be handled on Windows. [#7359](https://github.com/JabRef/jabref/issues/7359)
- We fixed an issue where the regex based file search miss-interpreted specific symbols. [#4342](https://github.com/JabRef/jabref/issues/4342)
- We fixed an issue where the Harvard RTF exporter used the wrong default file extension. [4508](https://github.com/JabRef/jabref/issues/4508)
- We fixed an issue where the Harvard RTF exporter did not use the new authors formatter and therefore did not export "organization" authors correctly. [4508](https://github.com/JabRef/jabref/issues/4508)
- We fixed an issue where the field `urldate` was not exported to the corresponding fields `YearAccessed`, `MonthAccessed`, `DayAccessed` in MS Office XML [#7354](https://github.com/JabRef/jabref/issues/7354)
- We fixed an issue where the password for a shared SQL database was only remembered if it was the same as the username [#6869](https://github.com/JabRef/jabref/issues/6869)
- We fixed an issue where some custom exports did not use the new authors formatter and therefore did not export authors correctly [#7356](https://github.com/JabRef/jabref/issues/7356)
- We fixed an issue where alt+keyboard shortcuts do not work [#6994](https://github.com/JabRef/jabref/issues/6994)
- We fixed an issue about the file link editor did not allow to change the file name according to the default pattern after changing an entry. [#7525](https://github.com/JabRef/jabref/issues/7525)
- We fixed an issue where the file path is invisible in dark theme. [#7382](https://github.com/JabRef/jabref/issues/7382)
- We fixed an issue where the secondary sorting is not working for some special fields. [#7015](https://github.com/JabRef/jabref/issues/7015)
- We fixed an issue where changing the font size makes the font size field too small. [#7085](https://github.com/JabRef/jabref/issues/7085)
- We fixed an issue with TexGroups on Linux systems, where the modification of an aux-file did not trigger an auto-update for TexGroups. Furthermore, the detection of file modifications is now more reliable. [#7412](https://github.com/JabRef/jabref/pull/7412)
- We fixed an issue where the Unicode to Latex formatter produced wrong results for characters with a codepoint higher than Character.MAX_VALUE. [#7387](https://github.com/JabRef/jabref/issues/7387)
- We fixed an issue where a non valid value as font size results in an uncaught exception. [#7415](https://github.com/JabRef/jabref/issues/7415)
- We fixed an issue where "Merge citations" in the Openoffice/Libreoffice integration panel did not have a corresponding opposite. [#7454](https://github.com/JabRef/jabref/issues/7454)
- We fixed an issue where drag and drop of bib files for opening resulted in uncaught exceptions [#7464](https://github.com/JabRef/jabref/issues/7464)
- We fixed an issue where columns shrink in width when we try to enlarge JabRef window. [#6818](https://github.com/JabRef/jabref/issues/6818)
- We fixed an issue where Content selector does not seem to work for custom fields. [#6819](https://github.com/JabRef/jabref/issues/6819)
- We fixed an issue where font size of the preferences dialog does not update with the rest of the GUI. [#7416](https://github.com/JabRef/jabref/issues/7416)
- We fixed an issue in which a linked online file consisting of a web page was saved as an invalid pdf file upon being downloaded. The user is now notified when downloading a linked file results in an HTML file. [#7452](https://github.com/JabRef/jabref/issues/7452)
- We fixed an issue where opening BibTex file (doubleclick) from Folder with spaces not working. [#6487](https://github.com/JabRef/jabref/issues/6487)
- We fixed the header title in the Add Group/Subgroup Dialog box. [#4682](https://github.com/JabRef/jabref/issues/4682)
- We fixed an issue with saving large `.bib` files [#7265](https://github.com/JabRef/jabref/issues/7265)
- We fixed an issue with very large page numbers [#7590](https://github.com/JabRef/jabref/issues/7590)
- We fixed an issue where the file extension is missing on saving the library file on linux [#7451](https://github.com/JabRef/jabref/issues/7451)
- We fixed an issue with opacity of disabled icon-buttons [#7195](https://github.com/JabRef/jabref/issues/7195)
- We fixed an issue where journal abbreviations in UTF-8 were not recognized [#5850](https://github.com/JabRef/jabref/issues/5850)
- We fixed an issue where the article title with curly brackets fails to download the arXiv link (pdf file). [#7633](https://github.com/JabRef/jabref/issues/7633)
- We fixed an issue with toggle of special fields does not work for sorted entries [#7016](https://github.com/JabRef/jabref/issues/7016)
- We fixed an issue with the default path of external application. [#7641](https://github.com/JabRef/jabref/issues/7641)
- We fixed an issue where urls must be embedded in a style tag when importing EndNote style Xml files. Now it can parse url with or without a style tag. [#6199](https://github.com/JabRef/jabref/issues/6199)
- We fixed an issue where the article title with colon fails to download the arXiv link (pdf file). [#7660](https://github.com/JabRef/issues/7660)
- We fixed an issue where the keybinding for delete entry did not work on the main table [7580](https://github.com/JabRef/jabref/pull/7580)
- We fixed an issue where the RFC fetcher is not compatible with the draft [7305](https://github.com/JabRef/jabref/issues/7305)
- We fixed an issue where duplicate files (both file names and contents are the same) is downloaded and add to linked files [#6197](https://github.com/JabRef/jabref/issues/6197)
- We fixed an issue where changing the appearance of the preview tab did not trigger a restart warning. [#5464](https://github.com/JabRef/jabref/issues/5464)
- We fixed an issue where editing "Custom preview style" triggers exception. [#7526](https://github.com/JabRef/jabref/issues/7526)
- We fixed the [SAO/NASA Astrophysics Data System](https://docs.jabref.org/collect/import-using-online-bibliographic-database#sao-nasa-astrophysics-data-system) fetcher. [#7867](https://github.com/JabRef/jabref/pull/7867)
- We fixed an issue where a title with multiple applied formattings in EndNote was not imported correctly [forum#2734](https://discourse.jabref.org/t/importing-endnote-label-field-to-jabref-from-xml-file/2734)
- We fixed an issue where a `report` in EndNote was imported as `article` [forum#2734](https://discourse.jabref.org/t/importing-endnote-label-field-to-jabref-from-xml-file/2734)
- We fixed an issue where the field `publisher` in EndNote was not imported in JabRef [forum#2734](https://discourse.jabref.org/t/importing-endnote-label-field-to-jabref-from-xml-file/2734)

### Removed

- We removed add group button beside the filter group tab. [#4682](https://github.com/JabRef/jabref/issues/4682)

## [5.2] – 2020-12-24

### Added

- We added a validation to check if the current database location is shared, preventing an exception when Pulling Changes From Shared Database. [#6959](https://github.com/JabRef/jabref/issues/6959)
- We added a query parser and mapping layer to enable conversion of queries formulated in simplified lucene syntax by the user into api queries. [#6799](https://github.com/JabRef/jabref/pull/6799)
- We added some basic functionality to customise the look of JabRef by importing a css theme file. [#5790](https://github.com/JabRef/jabref/issues/5790)
- We added connection check function in network preference setting [#6560](https://github.com/JabRef/jabref/issues/6560)
- We added support for exporting to YAML. [#6974](https://github.com/JabRef/jabref/issues/6974)
- We added a DOI format and organization check to detect [American Physical Society](https://journals.aps.org/) journals to copy the article ID to the page field for cases where the page numbers are missing. [#7019](https://github.com/JabRef/jabref/issues/7019)
- We added an error message in the New Entry dialog that is shown in case the fetcher did not find anything . [#7000](https://github.com/JabRef/jabref/issues/7000)
- We added a new formatter to output shorthand month format. [#6579](https://github.com/JabRef/jabref/issues/6579)
- We added support for the new Microsoft Edge browser in all platforms. [#7056](https://github.com/JabRef/jabref/pull/7056)
- We reintroduced emacs/bash-like keybindings. [#6017](https://github.com/JabRef/jabref/issues/6017)
- We added a feature to provide automated cross library search using a cross library query language. This provides support for the search step of systematic literature reviews (SLRs). [koppor#369](https://github.com/koppor/jabref/issues/369)

### Changed

- We changed the default preferences for OpenOffice/LibreOffice integration to automatically sync the bibliography when inserting new citations in a OpenOffic/LibreOffice document. [#6957](https://github.com/JabRef/jabref/issues/6957)
- We restructured the 'File' tab and extracted some parts into the 'Linked files' tab [#6779](https://github.com/JabRef/jabref/pull/6779)
- JabRef now offers journal lists from <https://abbrv.jabref.org>. JabRef the lists which use a dot inside the abbreviations. [#5749](https://github.com/JabRef/jabref/pull/5749)
- We removed two useless preferences in the groups preferences dialog. [#6836](https://github.com/JabRef/jabref/pull/6836)
- Synchronization of SpecialFields to keywords is now disabled by default. [#6621](https://github.com/JabRef/jabref/issues/6621)
- JabRef no longer opens the entry editor with the first entry on startup [#6855](https://github.com/JabRef/jabref/issues/6855)
- We completed the rebranding of `bibtexkey` as `citationkey` which was started in JabRef 5.1.
- JabRef no longer opens the entry editor with the first entry on startup [#6855](https://github.com/JabRef/jabref/issues/6855)
- Fetch by ID: (long) "SAO/NASA Astrophysics Data System" replaced by (short) "SAO/NASA ADS" [#6876](https://github.com/JabRef/jabref/pull/6876)
- We changed the title of the window "Manage field names and content" to have the same title as the corresponding menu item [#6895](https://github.com/JabRef/jabref/pull/6895)
- We renamed the menus "View -> Previous citation style" and "View -> Next citation style" into "View -> Previous preview style" and "View -> Next preview style" and renamed the "Preview" style to "Customized preview style". [#6899](https://github.com/JabRef/jabref/pull/6899)
- We changed the default preference option "Search and store files relative to library file location" to on, as this seems to be a more intuitive behaviour. [#6863](https://github.com/JabRef/jabref/issues/6863)
- We changed the title of the window "Manage field names and content": to have the same title as the corresponding menu item [#6895](https://github.com/JabRef/jabref/pull/6895)
- We improved the detection of "short" DOIs [6880](https://github.com/JabRef/jabref/issues/6880)
- We improved the duplicate detection when identifiers like DOI or arxiv are semantiaclly the same, but just syntactically differ (e.g. with or without http(s):// prefix). [#6707](https://github.com/JabRef/jabref/issues/6707)
- We improved JabRef start up time [6057](https://github.com/JabRef/jabref/issues/6057)
- We changed in the group interface "Generate groups from keywords in a BibTeX field" by "Generate groups from keywords in the following field". [#6983](https://github.com/JabRef/jabref/issues/6983)
- We changed the name of a group type from "Searching for keywords" to "Searching for a keyword". [6995](https://github.com/JabRef/jabref/pull/6995)
- We changed the way JabRef displays the title of a tab and of the window. [4161](https://github.com/JabRef/jabref/issues/4161)
- We changed connect timeouts for server requests to 30 seconds in general and 5 seconds for GROBID server (special) and improved user notifications on connection issues. [7026](https://github.com/JabRef/jabref/pull/7026)
- We changed the order of the library tab context menu items. [#7171](https://github.com/JabRef/jabref/issues/7171)
- We changed the way linked files are opened on Linux to use the native openFile method, compatible with confined packages. [7037](https://github.com/JabRef/jabref/pull/7037)
- We refined the entry preview to show the full names of authors and editors, to list the editor only if no author is present, have the year earlier. [#7083](https://github.com/JabRef/jabref/issues/7083)

### Fixed

- We fixed an issue changing the icon link_variation_off that is not meaningful. [#6834](https://github.com/JabRef/jabref/issues/6834)
- We fixed an issue where the `.sav` file was not deleted upon exiting JabRef. [#6109](https://github.com/JabRef/jabref/issues/6109)
- We fixed a linked identifier icon inconsistency. [#6705](https://github.com/JabRef/jabref/issues/6705)
- We fixed the wrong behavior that font size changes are not reflected in dialogs. [#6039](https://github.com/JabRef/jabref/issues/6039)
- We fixed the failure to Copy citation key and link. [#5835](https://github.com/JabRef/jabref/issues/5835)
- We fixed an issue where the sort order of the entry table was reset after a restart of JabRef. [#6898](https://github.com/JabRef/jabref/pull/6898)
- We fixed an issue where no longer a warning was displayed when inserting references into LibreOffice with an invalid "ReferenceParagraphFormat". [#6907](https://github.com/JabRef/jabref/pull/60907).
- We fixed an issue where a selected field was not removed after the first click in the custom entry types dialog. [#6934](https://github.com/JabRef/jabref/issues/6934)
- We fixed an issue where a remove icon was shown for standard entry types in the custom entry types dialog. [#6906](https://github.com/JabRef/jabref/issues/6906)
- We fixed an issue where it was impossible to connect to OpenOffice/LibreOffice on Mac OSX. [#6970](https://github.com/JabRef/jabref/pull/6970)
- We fixed an issue with the python script used by browser plugins that failed to locate JabRef if not installed in its default location. [#6963](https://github.com/JabRef/jabref/pull/6963/files)
- We fixed an issue where spaces and newlines in an isbn would generate an exception. [#6456](https://github.com/JabRef/jabref/issues/6456)
- We fixed an issue where identity column header had incorrect foreground color in the Dark theme. [#6796](https://github.com/JabRef/jabref/issues/6796)
- We fixed an issue where the RIS exporter added extra blank lines.[#7007](https://github.com/JabRef/jabref/pull/7007/files)
- We fixed an issue where clicking on Collapse All button in the Search for Unlinked Local Files expanded the directory structure erroneously [#6848](https://github.com/JabRef/jabref/issues/6848)
- We fixed an issue, when pulling changes from shared database via shortcut caused creation of a new tech report [6867](https://github.com/JabRef/jabref/issues/6867)
- We fixed an issue where the JabRef GUI does not highlight the "All entries" group on start-up [#6691](https://github.com/JabRef/jabref/issues/6691)
- We fixed an issue where a custom dark theme was not applied to the entry preview tab [7068](https://github.com/JabRef/jabref/issues/7068)
- We fixed an issue where modifications to the Custom preview layout in the preferences were not saved [#6447](https://github.com/JabRef/jabref/issues/6447)
- We fixed an issue where errors from imports were not shown to the user [#7084](https://github.com/JabRef/jabref/pull/7084)
- We fixed an issue where the EndNote XML Import would fail on empty keywords tags [forum#2387](https://discourse.jabref.org/t/importing-in-unknown-format-fails-to-import-xml-library-from-bookends-export/2387)
- We fixed an issue where the color of groups of type "free search expression" not persisting after restarting the application [#6999](https://github.com/JabRef/jabref/issues/6999)
- We fixed an issue where modifications in the source tab where not saved without switching to another field before saving the library [#6622](https://github.com/JabRef/jabref/issues/6622)
- We fixed an issue where the "Document Viewer" did not show the first page of the opened pdf document and did not show the correct total number of pages [#7108](https://github.com/JabRef/jabref/issues/7108)
- We fixed an issue where the context menu was not updated after a file link was changed. [#5777](https://github.com/JabRef/jabref/issues/5777)
- We fixed an issue where the password for a shared SQL database was not remembered [#6869](https://github.com/JabRef/jabref/issues/6869)
- We fixed an issue where newly added entires were not synced to a shared SQL database [#7176](https://github.com/JabRef/jabref/issues/7176)
- We fixed an issue where the PDF-Content importer threw an exception when no DOI number is present at the first page of the PDF document [#7203](https://github.com/JabRef/jabref/issues/7203)
- We fixed an issue where groups created from aux files did not update on file changes [#6394](https://github.com/JabRef/jabref/issues/6394)
- We fixed an issue where authors that only have last names were incorrectly identified as institutes when generating citation keys [#7199](https://github.com/JabRef/jabref/issues/7199)
- We fixed an issue where institutes were incorrectly identified as universities when generating citation keys [#6942](https://github.com/JabRef/jabref/issues/6942)

### Removed

- We removed the Google Scholar fetcher and the ACM fetcher do not work due to traffic limitations [#6369](https://github.com/JabRef/jabref/issues/6369)
- We removed the menu entry "Manage external file types" because it's already in 'Preferences' dialog [#6991](https://github.com/JabRef/jabref/issues/6991)
- We removed the integrity check "Abbreviation detected" for the field journal/journaltitle in the entry editor [#3925](https://github.com/JabRef/jabref/issues/3925)

## [5.1] – 2020-08-30

### Added

- We added a new fetcher to enable users to search mEDRA DOIs [#6602](https://github.com/JabRef/jabref/issues/6602)
- We added a new fetcher to enable users to search "[Collection of Computer Science Bibliographies](https://liinwww.ira.uka.de/bibliography/index.html)". [#6638](https://github.com/JabRef/jabref/issues/6638)
- We added default values for delimiters in Add Subgroup window [#6624](https://github.com/JabRef/jabref/issues/6624)
- We improved responsiveness of general fields specification dialog window. [#6643](https://github.com/JabRef/jabref/issues/6604)
- We added support for importing ris file and load DOI [#6530](https://github.com/JabRef/jabref/issues/6530)
- We added the Library properties to a context menu on the library tabs [#6485](https://github.com/JabRef/jabref/issues/6485)
- We added a new field in the preferences in 'BibTeX key generator' for unwanted characters that can be user-specified. [#6295](https://github.com/JabRef/jabref/issues/6295)
- We added support for searching ShortScience for an entry through the user's browser. [#6018](https://github.com/JabRef/jabref/pull/6018)
- We updated EditionChecker to permit edition to start with a number. [#6144](https://github.com/JabRef/jabref/issues/6144)
- We added tooltips for most fields in the entry editor containing a short description. [#5847](https://github.com/JabRef/jabref/issues/5847)
- We added support for basic markdown in custom formatted previews [#6194](https://github.com/JabRef/jabref/issues/6194)
- We now show the number of items found and selected to import in the online search dialog. [#6248](https://github.com/JabRef/jabref/pull/6248)
- We created a new install screen for macOS. [#5759](https://github.com/JabRef/jabref/issues/5759)
- We added a new integrity check for duplicate DOIs. [koppor#339](https://github.com/koppor/jabref/issues/339)
- We implemented an option to download fulltext files while importing. [#6381](https://github.com/JabRef/jabref/pull/6381)
- We added a progress-indicator showing the average progress of background tasks to the toolbar. Clicking it reveals a pop-over with a list of running background tasks. [6443](https://github.com/JabRef/jabref/pull/6443)
- We fixed the bug when strike the delete key in the text field. [#6421](https://github.com/JabRef/jabref/issues/6421)
- We added a BibTex key modifier for truncating strings. [#3915](https://github.com/JabRef/jabref/issues/3915)
- We added support for jumping to target entry when typing letter/digit after sorting a column in maintable [#6146](https://github.com/JabRef/jabref/issues/6146)
- We added a new fetcher to enable users to search all available E-Libraries simultaneously. [koppor#369](https://github.com/koppor/jabref/issues/369)
- We added the field "entrytype" to the export sort criteria [#6531](https://github.com/JabRef/jabref/pull/6531)
- We added the possibility to change the display order of the fields in the entry editor. The order can now be configured using drag and drop in the "Customize entry types" dialog [#6152](https://github.com/JabRef/jabref/pull/6152)
- We added native support for biblatex-software [#6574](https://github.com/JabRef/jabref/issues/6574)
- We added a missing restart warning for AutoComplete in the preferences dialog. [#6351](https://github.com/JabRef/jabref/issues/6351)
- We added a note to the citation key pattern preferences dialog as a temporary workaround for a JavaFX bug, about committing changes in a table cell, if the focus is lost. [#5825](https://github.com/JabRef/jabref/issues/5825)
- We added support for customized fallback fields in bracketed patterns. [#7111](https://github.com/JabRef/jabref/issues/7111)

### Changed

- We improved the arXiv fetcher. Now it should find entries even more reliably and does no longer include the version (e.g `v1`) in the `eprint` field. [forum#1941](https://discourse.jabref.org/t/remove-version-in-arxiv-import/1941)
- We moved the group search bar and the button "New group" from bottom to top position to make it more prominent. [#6112](https://github.com/JabRef/jabref/pull/6112)
- When JabRef finds a `.sav` file without changes, there is no dialog asking for acceptance of changes anymore.
- We changed the buttons for import/export/show all/reset of preferences to smaller icon buttons in the preferences dialog. [#6130](https://github.com/JabRef/jabref/pull/6130)
- We moved the functionality "Manage field names & content" from the "Library" menu to the "Edit" menu, because it affects the selected entries and not the whole library
- We merged the functionality "Append contents from a BibTeX library into the currently viewed library" into the "Import into database" functionality. Fixes [#6049](https://github.com/JabRef/jabref/issues/6049).
- We changed the directory where fulltext downloads are stored to the directory set in the import-tab in preferences. [#6381](https://github.com/JabRef/jabref/pull/6381)
- We improved the error message for invalid jstyles. [#6303](https://github.com/JabRef/jabref/issues/6303)
- We changed the section name of 'Advanced' to 'Network' in the preferences and removed some obsolete options.[#6489](https://github.com/JabRef/jabref/pull/6489)
- We improved the context menu of the column "Linked identifiers" of the main table, by truncating their texts, if they are too long. [#6499](https://github.com/JabRef/jabref/issues/6499)
- We merged the main table tabs in the preferences dialog. [#6518](https://github.com/JabRef/jabref/pull/6518)
- We changed the command line option 'generateBibtexKeys' to the more generic term 'generateCitationKeys' while the short option remains 'g'.[#6545](https://github.com/JabRef/jabref/pull/6545)
- We improved the "Possible duplicate entries" window to remember its size and position throughout a session. [#6582](https://github.com/JabRef/jabref/issues/6582)
- We divided the toolbar into small parts, so if the application window is to small, only a part of the toolbar is moved into the chevron popup. [#6682](https://github.com/JabRef/jabref/pull/6682)
- We changed the layout for of the buttons in the Open Office side panel to ensure that the button text is always visible, specially when resizing. [#6639](https://github.com/JabRef/jabref/issues/6639)
- We merged the two new library commands in the file menu to one which always creates a new library in the default library mode. [#6359](https://github.com/JabRef/jabref/pull/6539#issuecomment-641056536)

### Fixed

- We fixed an issue where entry preview tab has no name in drop down list. [#6591](https://github.com/JabRef/jabref/issues/6591)
- We fixed to only search file links in the BIB file location directory when preferences has corresponding checkbox checked. [#5891](https://github.com/JabRef/jabref/issues/5891)
- We fixed wrong button order (Apply and Cancel) in ManageProtectedTermsDialog.
- We fixed an issue with incompatible characters at BibTeX key [#6257](https://github.com/JabRef/jabref/issues/6257)
- We fixed an issue where dash (`-`) was reported as illegal BibTeX key [#6295](https://github.com/JabRef/jabref/issues/6295)
- We greatly improved the performance of the overall application and many operations. [#5071](https://github.com/JabRef/jabref/issues/5071)
- We fixed an issue where sort by priority was broken. [#6222](https://github.com/JabRef/jabref/issues/6222)
- We fixed an issue where opening a library from the recent libraries menu was not possible. [#5939](https://github.com/JabRef/jabref/issues/5939)
- We fixed an issue with inconsistent capitalization of file extensions when downloading files. [#6115](https://github.com/JabRef/jabref/issues/6115)
- We fixed the display of language and encoding in the preferences dialog. [#6130](https://github.com/JabRef/jabref/pull/6130)
- Now the link and/or the link description in the column "linked files" of the main table gets truncated or wrapped, if too long, otherwise display issues arise. [#6178](https://github.com/JabRef/jabref/issues/6178)
- We fixed the issue that groups panel does not keep size when resizing window. [#6180](https://github.com/JabRef/jabref/issues/6180)
- We fixed an error that sometimes occurred when using the context menu. [#6085](https://github.com/JabRef/jabref/issues/6085)
- We fixed an issue where search full-text documents downloaded files with same name, overwriting existing files. [#6174](https://github.com/JabRef/jabref/pull/6174)
- We fixed an issue when importing into current library an erroneous message "import cancelled" is displayed even though import is successful. [#6266](https://github.com/JabRef/jabref/issues/6266)
- We fixed an issue where custom jstyles for Open/LibreOffice where not saved correctly. [#6170](https://github.com/JabRef/jabref/issues/6170)
- We fixed an issue where the INSPIRE fetcher was no longer working [#6229](https://github.com/JabRef/jabref/issues/6229)
- We fixed an issue where custom exports with an uppercase file extension could not be selected for "Copy...-> Export to Clipboard" [#6285](https://github.com/JabRef/jabref/issues/6285)
- We fixed the display of icon both in the main table and linked file editor. [#6169](https://github.com/JabRef/jabref/issues/6169)
- We fixed an issue where the windows installer did not create an entry in the start menu [bug report in the forum](https://discourse.jabref.org/t/error-while-fetching-from-doi/2018/3)
- We fixed an issue where only the field `abstract` and `comment` were declared as multiline fields. Other fields can now be configured in the preferences using "Do not wrap the following fields when saving" [4373](https://github.com/JabRef/jabref/issues/4373)
- We fixed an issue where JabRef switched to discrete graphics under macOS [#5935](https://github.com/JabRef/jabref/issues/5935)
- We fixed an issue where the Preferences entry preview will be unexpected modified leads to Value too long exception [#6198](https://github.com/JabRef/jabref/issues/6198)
- We fixed an issue where custom jstyles for Open/LibreOffice would only be valid if a layout line for the entry type `default` was at the end of the layout section [#6303](https://github.com/JabRef/jabref/issues/6303)
- We fixed an issue where a new entry is not shown in the library if a search is active [#6297](https://github.com/JabRef/jabref/issues/6297)
- We fixed an issue where long directory names created from patterns could create an exception. [#3915](https://github.com/JabRef/jabref/issues/3915)
- We fixed an issue where sort on numeric cases was broken. [#6349](https://github.com/JabRef/jabref/issues/6349)
- We fixed an issue where year and month fields were not cleared when converting to biblatex [#6224](https://github.com/JabRef/jabref/issues/6224)
- We fixed an issue where an "Not on FX thread" exception occured when saving on linux [#6453](https://github.com/JabRef/jabref/issues/6453)
- We fixed an issue where the library sort order was lost. [#6091](https://github.com/JabRef/jabref/issues/6091)
- We fixed an issue where brackets in regular expressions were not working. [6469](https://github.com/JabRef/jabref/pull/6469)
- We fixed an issue where multiple background task popups stacked over each other.. [#6472](https://github.com/JabRef/jabref/issues/6472)
- We fixed an issue where LaTeX citations for specific commands (\autocites) of biblatex-mla were not recognized. [#6476](https://github.com/JabRef/jabref/issues/6476)
- We fixed an issue where drag and drop was not working on empty database. [#6487](https://github.com/JabRef/jabref/issues/6487)
- We fixed an issue where the name fields were not updated after the preferences changed. [#6515](https://github.com/JabRef/jabref/issues/6515)
- We fixed an issue where "null" appeared in generated BibTeX keys. [#6459](https://github.com/JabRef/jabref/issues/6459)
- We fixed an issue where the authors' names were incorrectly displayed in the authors' column when they were bracketed. [#6465](https://github.com/JabRef/jabref/issues/6465) [#6459](https://github.com/JabRef/jabref/issues/6459)
- We fixed an issue where importing certain unlinked files would result in an exception [#5815](https://github.com/JabRef/jabref/issues/5815)
- We fixed an issue where downloaded files would be moved to a directory named after the citationkey when no file directory pattern is specified [#6589](https://github.com/JabRef/jabref/issues/6589)
- We fixed an issue with the creation of a group of cited entries which incorrectly showed the message that the library had been modified externally whenever saving the library. [#6420](https://github.com/JabRef/jabref/issues/6420)
- We fixed an issue with the creation of a group of cited entries. Now the file path to an aux file gets validated. [#6585](https://github.com/JabRef/jabref/issues/6585)
- We fixed an issue on Linux systems where the application would crash upon inotify failure. Now, the user is prompted with a warning, and given the choice to continue the session. [#6073](https://github.com/JabRef/jabref/issues/6073)
- We moved the search modifier buttons into the search bar, as they were not accessible, if autocompletion was disabled. [#6625](https://github.com/JabRef/jabref/issues/6625)
- We fixed an issue about duplicated group color indicators [#6175](https://github.com/JabRef/jabref/issues/6175)
- We fixed an issue where entries with the entry type Misc from an imported aux file would not be saved correctly to the bib file on disk [#6405](https://github.com/JabRef/jabref/issues/6405)
- We fixed an issue where percent sign ('%') was not formatted properly by the HTML formatter [#6753](https://github.com/JabRef/jabref/issues/6753)
- We fixed an issue with the [SAO/NASA Astrophysics Data System](https://docs.jabref.org/collect/import-using-online-bibliographic-database/ads) fetcher where `\textbackslash` appeared at the end of the abstract.
- We fixed an issue with the Science Direct fetcher where PDFs could not be downloaded. Fixes [#5860](https://github.com/JabRef/jabref/issues/5860)
- We fixed an issue with the Library of Congress importer.
- We fixed the [link to the external libraries listing](https://github.com/JabRef/jabref/blob/master/external-libraries.md) in the about dialog
- We fixed an issue regarding pasting on Linux. [#6293](https://github.com/JabRef/jabref/issues/6293)

### Removed

- We removed the option of the "enforce legal key". [#6295](https://github.com/JabRef/jabref/issues/6295)
- We removed the obsolete `External programs / Open PDF` section in the preferences, as the default application to open PDFs is now set in the `Manage external file types` dialog. [#6130](https://github.com/JabRef/jabref/pull/6130)
- We removed the option to configure whether a `.bib.bak` file should be generated upon save. It is now always enabled. Documentation at <https://docs.jabref.org/general/autosave>. [#6092](https://github.com/JabRef/jabref/issues/6092)
- We removed the built-in list of IEEE journal abbreviations using BibTeX strings. If you still want to use them, you have to download them separately from <https://abbrv.jabref.org>.

## [5.0] – 2020-03-06

### Changed

- Added browser integration to the snap package for firefox/chromium browsers. [#6062](https://github.com/JabRef/jabref/pull/6062)
- We reintroduced the possibility to extract references from plain text (using [GROBID](https://grobid.readthedocs.io/en/latest/)). [#5614](https://github.com/JabRef/jabref/pull/5614)
- We changed the open office panel to show buttons in rows of three instead of going straight down to save space as the button expanded out to take up unnecessary horizontal space. [#5479](https://github.com/JabRef/jabref/issues/5479)
- We cleaned up the group add/edit dialog. [#5826](https://github.com/JabRef/jabref/pull/5826)
- We reintroduced the index column. [#5844](https://github.com/JabRef/jabref/pull/5844)
- Filenames of external files can no longer contain curly braces. [#5926](https://github.com/JabRef/jabref/pull/5926)
- We made the filters more easily accessible in the integrity check dialog. [#5955](https://github.com/JabRef/jabref/pull/5955)
- We reimplemented and improved the dialog "Customize entry types". [#4719](https://github.com/JabRef/jabref/issues/4719)
- We added an [American Physical Society](https://journals.aps.org/) fetcher. [#818](https://github.com/JabRef/jabref/issues/818)
- We added possibility to enable/disable items quantity in groups. [#6042](https://github.com/JabRef/jabref/issues/6042)

### Fixed

- We fixed an issue where the command line console was always opened in the background. [#5474](https://github.com/JabRef/jabref/issues/5474)
- We fixed and issue where pdf files will not open under some KDE linux distributions when using okular. [#5253](https://github.com/JabRef/jabref/issues/5253)
- We fixed an issue where the Medline fetcher was only working when JabRef was running from source. [#5645](https://github.com/JabRef/jabref/issues/5645)
- We fixed some visual issues in the dark theme. [#5764](https://github.com/JabRef/jabref/pull/5764) [#5753](https://github.com/JabRef/jabref/issues/5753)
- We fixed an issue where non-default previews didn't handle unicode characters. [#5779](https://github.com/JabRef/jabref/issues/5779)
- We improved the performance, especially changing field values in the entry should feel smoother now. [#5843](https://github.com/JabRef/jabref/issues/5843)
- We fixed an issue where the ampersand character wasn't rendering correctly on previews. [#3840](https://github.com/JabRef/jabref/issues/3840)
- We fixed an issue where an erroneous "The library has been modified by another program" message was shown when saving. [#4877](https://github.com/JabRef/jabref/issues/4877)
- We fixed an issue where the file extension was missing after downloading a file (we now fall-back to pdf). [#5816](https://github.com/JabRef/jabref/issues/5816)
- We fixed an issue where cleaning up entries broke web URLs, if "Make paths of linked files relative (if possible)" was enabled, which resulted in various other issues subsequently. [#5861](https://github.com/JabRef/jabref/issues/5861)
- We fixed an issue where the tab "Required fields" of the entry editor did not show all required fields, if at least two of the defined required fields are linked with a logical or. [#5859](https://github.com/JabRef/jabref/issues/5859)
- We fixed several issues concerning managing external file types: Now everything is usable and fully functional. Previously, there were problems with the radio buttons, with saving the settings and with loading an input field value. Furthermore, different behavior for Windows and other operating systems was given, which was unified as well. [#5846](https://github.com/JabRef/jabref/issues/5846)
- We fixed an issue where entries containing Unicode charaters were not parsed correctly [#5899](https://github.com/JabRef/jabref/issues/5899)
- We fixed an issue where an entry containing an external filename with curly braces could not be saved. Curly braces are now longer allowed in filenames. [#5899](https://github.com/JabRef/jabref/issues/5899)
- We fixed an issue where changing the type of an entry did not update the main table [#5906](https://github.com/JabRef/jabref/issues/5906)
- We fixed an issue in the optics of the library properties, that cropped the dialog on scaled displays. [#5969](https://github.com/JabRef/jabref/issues/5969)
- We fixed an issue where changing the type of an entry did not update the main table. [#5906](https://github.com/JabRef/jabref/issues/5906)
- We fixed an issue where opening a library from the recent libraries menu was not possible. [#5939](https://github.com/JabRef/jabref/issues/5939)
- We fixed an issue where the most bottom group in the list got lost, if it was dragged on itself. [#5983](https://github.com/JabRef/jabref/issues/5983)
- We fixed an issue where changing entry type doesn't always work when biblatex source is shown. [#5905](https://github.com/JabRef/jabref/issues/5905)
- We fixed an issue where the group and the link column were not updated after changing the entry in the main table. [#5985](https://github.com/JabRef/jabref/issues/5985)
- We fixed an issue where reordering the groups was not possible after inserting an article. [#6008](https://github.com/JabRef/jabref/issues/6008)
- We fixed an issue where citation styles except the default "Preview" could not be used. [#56220](https://github.com/JabRef/jabref/issues/5622)
- We fixed an issue where a warning was displayed when the title content is made up of two sentences. [#5832](https://github.com/JabRef/jabref/issues/5832)
- We fixed an issue where an exception was thrown when adding a save action without a selected formatter in the library properties [#6069](https://github.com/JabRef/jabref/issues/6069)
- We fixed an issue where JabRef's icon was missing in the Export to clipboard Dialog. [#6286](https://github.com/JabRef/jabref/issues/6286)
- We fixed an issue when an "Abstract field" was duplicating text, when importing from RIS file (Neurons) [#6065](https://github.com/JabRef/jabref/issues/6065)
- We fixed an issue where adding the addition of a new entry was not completely validated [#6370](https://github.com/JabRef/jabref/issues/6370)
- We fixed an issue where the blue and red text colors in the Merge entries dialog were not quite visible [#6334](https://github.com/JabRef/jabref/issues/6334)
- We fixed an issue where underscore character was removed from the file name in the Recent Libraries list in File menu [#6383](https://github.com/JabRef/jabref/issues/6383)
- We fixed an issue where few keyboard shortcuts regarding new entries were missing [#6403](https://github.com/JabRef/jabref/issues/6403)

### Removed

- Ampersands are no longer escaped by default in the `bib` file. If you want to keep the current behaviour, you can use the new "Escape Ampersands" formatter as a save action. [#5869](https://github.com/JabRef/jabref/issues/5869)
- The "Merge Entries" entry was removed from the Quality Menu. Users should use the right-click menu instead. [#6021](https://github.com/JabRef/jabref/pull/6021)

## [5.0-beta] – 2019-12-15

### Changed

- We added a short DOI field formatter which shortens DOI to more human-readable form. [koppor#343](https://github.com/koppor/jabref/issues/343)
- We improved the display of group memberships by adding multiple colored bars if the entry belongs to more than one group. [#4574](https://github.com/JabRef/jabref/issues/4574)
- We added an option to show the preview as an extra tab in the entry editor (instead of in a split view). [#5244](https://github.com/JabRef/jabref/issues/5244)
- A custom Open/LibreOffice jstyle file now requires a layout line for the entry type `default` [#5452](https://github.com/JabRef/jabref/issues/5452)
- The entry editor is now open by default when JabRef starts up. [#5460](https://github.com/JabRef/jabref/issues/5460)
- Customized entry types are now serialized in alphabetical order in the bib file.
- We added a new ADS fetcher to use the new ADS API. [#4949](https://github.com/JabRef/jabref/issues/4949)
- We added support of the [X11 primary selection](https://unix.stackexchange.com/a/139193/18033) [#2389](https://github.com/JabRef/jabref/issues/2389)
- We added support to switch between biblatex and bibtex library types. [#5550](https://github.com/JabRef/jabref/issues/5550)
- We changed the save action buttons to be easier to understand. [#5565](https://github.com/JabRef/jabref/issues/5565)
- We made the columns for groups, files and uri in the main table reorderable and merged the clickable icon columns for uri, url, doi and eprint. [#5544](https://github.com/JabRef/jabref/pull/5544)
- We reduced the number of write actions performed when autosave is enabled [#5679](https://github.com/JabRef/jabref/issues/5679)
- We made the column sort order in the main table persistent [#5730](https://github.com/JabRef/jabref/pull/5730)
- When an entry is modified on disk, the change dialog now shows the merge dialog to highlight the changes [#5688](https://github.com/JabRef/jabref/pull/5688)

### Fixed

- Inherit fields from cross-referenced entries as specified by biblatex. [#5045](https://github.com/JabRef/jabref/issues/5045)
- We fixed an issue where it was no longer possible to connect to LibreOffice. [#5261](https://github.com/JabRef/jabref/issues/5261)
- The "All entries group" is no longer shown when no library is open.
- We fixed an exception which occurred when closing JabRef. [#5348](https://github.com/JabRef/jabref/issues/5348)
- We fixed an issue where JabRef reports incorrectly about customized entry types. [#5332](https://github.com/JabRef/jabref/issues/5332)
- We fixed a few problems that prevented JabFox to communicate with JabRef. [#4737](https://github.com/JabRef/jabref/issues/4737) [#4303](https://github.com/JabRef/jabref/issues/4303)
- We fixed an error where the groups containing an entry loose their highlight color when scrolling. [#5022](https://github.com/JabRef/jabref/issues/5022)
- We fixed an error where scrollbars were not shown. [#5374](https://github.com/JabRef/jabref/issues/5374)
- We fixed an error where an exception was thrown when merging entries. [#5169](https://github.com/JabRef/jabref/issues/5169)
- We fixed an error where certain metadata items were not serialized alphabetically.
- After assigning an entry to a group, the item count is now properly colored to reflect the new membership of the entry. [#3112](https://github.com/JabRef/jabref/issues/3112)
- The group panel is now properly updated when switching between libraries (or when closing/opening one). [#3142](https://github.com/JabRef/jabref/issues/3142)
- We fixed an error where the number of matched entries shown in the group pane was not updated correctly. [#4441](https://github.com/JabRef/jabref/issues/4441)
- We fixed an error where the wrong file is renamed and linked when using the "Copy, rename and link" action. [#5653](https://github.com/JabRef/jabref/issues/5653)
- We fixed a "null" error when writing XMP metadata. [#5449](https://github.com/JabRef/jabref/issues/5449)
- We fixed an issue where empty keywords lead to a strange display of automatic keyword groups. [#5333](https://github.com/JabRef/jabref/issues/5333)
- We fixed an error where the default color of a new group was white instead of dark gray. [#4868](https://github.com/JabRef/jabref/issues/4868)
- We fixed an issue where the first field in the entry editor got the focus while performing a different action (like searching). [#5084](https://github.com/JabRef/jabref/issues/5084)
- We fixed an issue where multiple entries were highlighted in the web search result after scrolling. [#5035](https://github.com/JabRef/jabref/issues/5035)
- We fixed an issue where the hover indication in the web search pane was not working. [#5277](https://github.com/JabRef/jabref/issues/5277)
- We fixed an error mentioning "javafx.controls/com.sun.javafx.scene.control" that was thrown when interacting with the toolbar.
- We fixed an error where a cleared search was restored after switching libraries. [#4846](https://github.com/JabRef/jabref/issues/4846)
- We fixed an exception which occurred when trying to open a non-existing file from the "Recent files"-menu [#5334](https://github.com/JabRef/jabref/issues/5334)
- We fixed an issues where the search highlight in the entry preview did not worked. [#5069](https://github.com/JabRef/jabref/issues/5069)
- The context menu for fields in the entry editor is back. [#5254](https://github.com/JabRef/jabref/issues/5254)
- We fixed an exception which occurred when trying to open a non-existing file from the "Recent files"-menu [#5334](https://github.com/JabRef/jabref/issues/5334)
- We fixed a problem where the "editor" information has been duplicated during saving a .bib-Database. [#5359](https://github.com/JabRef/jabref/issues/5359)
- We re-introduced the feature to switch between different preview styles. [#5221](https://github.com/JabRef/jabref/issues/5221)
- We fixed various issues (including [#5263](https://github.com/JabRef/jabref/issues/5263)) related to copying entries to the clipboard
- We fixed some display errors in the preferences dialog and replaced some of the controls [#5033](https://github.com/JabRef/jabref/pull/5033) [#5047](https://github.com/JabRef/jabref/pull/5047) [#5062](https://github.com/JabRef/jabref/pull/5062) [#5141](https://github.com/JabRef/jabref/pull/5141) [#5185](https://github.com/JabRef/jabref/pull/5185) [#5265](https://github.com/JabRef/jabref/pull/5265) [#5315](https://github.com/JabRef/jabref/pull/5315) [#5360](https://github.com/JabRef/jabref/pull/5360)
- We fixed an exception which occurred when trying to import entries without an open library. [#5447](https://github.com/JabRef/jabref/issues/5447)
- The "Automatically set file links" feature now follows symbolic links. [#5664](https://github.com/JabRef/jabref/issues/5664)
- After successful import of one or multiple bib entries the main table scrolls to the first imported entry [#5383](https://github.com/JabRef/jabref/issues/5383)
- We fixed an exception which occurred when an invalid jstyle was loaded. [#5452](https://github.com/JabRef/jabref/issues/5452)
- We fixed an issue where the command line arguments `importBibtex` and `importToOpen` did not import into the currently open library, but opened a new one. [#5537](https://github.com/JabRef/jabref/issues/5537)
- We fixed an error where the preview theme did not adapt to the "Dark" mode [#5463](https://github.com/JabRef/jabref/issues/5463)
- We fixed an issue where multiple entries were allowed in the "crossref" field [#5284](https://github.com/JabRef/jabref/issues/5284)
- We fixed an issue where the merge dialog showed the wrong text colour in "Dark" mode [#5516](https://github.com/JabRef/jabref/issues/5516)
- We fixed visibility issues with the scrollbar and group selection highlight in "Dark" mode, and enabled "Dark" mode for the OpenOffice preview in the style selection window. [#5522](https://github.com/JabRef/jabref/issues/5522)
- We fixed an issue where the author field was not correctly parsed during bibtex key-generation. [#5551](https://github.com/JabRef/jabref/issues/5551)
- We fixed an issue where notifications where shown during autosave. [#5555](https://github.com/JabRef/jabref/issues/5555)
- We fixed an issue where the side pane was not remembering its position. [#5615](https://github.com/JabRef/jabref/issues/5615)
- We fixed an issue where JabRef could not interact with [Oracle XE](https://www.oracle.com/de/database/technologies/appdev/xe.html) in the [shared SQL database setup](https://docs.jabref.org/collaborative-work/sqldatabase).
- We fixed an issue where the toolbar icons were hidden on smaller screens.
- We fixed an issue where renaming referenced files for bib entries with long titles was not possible. [#5603](https://github.com/JabRef/jabref/issues/5603)
- We fixed an issue where a window which is on an external screen gets unreachable when external screen is removed. [#5037](https://github.com/JabRef/jabref/issues/5037)
- We fixed a bug where the selection of groups was lost after drag and drop. [#2868](https://github.com/JabRef/jabref/issues/2868)
- We fixed an issue where the custom entry types didn't show the correct display name [#5651](https://github.com/JabRef/jabref/issues/5651)

### Removed

- We removed some obsolete notifications. [#5555](https://github.com/JabRef/jabref/issues/5555)
- We removed an internal step in the [ISBN-to-BibTeX fetcher](https://docs.jabref.org/import-using-publication-identifiers/isbntobibtex): The [ISBN to BibTeX Converter](https://manas.tungare.name/software/isbn-to-bibtex) by [@manastungare](https://github.com/manastungare) is not used anymore, because it is offline: "people using this tool have not been generating enough sales for Amazon."
- We removed the option to control the default drag and drop behaviour. You can use the modifier keys (like CtrL or Alt) instead.

## [5.0-alpha] – 2019-08-25

### Changed

- We added eventitle, eventdate and venue fields to `@unpublished` entry type.
- We added `@software` and `@dataSet` entry type to biblatex.
- All fields are now properly sorted alphabetically (in the subgroups of required/optional fields) when the entry is written to the bib file.
- We fixed an issue where some importers used the field `pubstatus` instead of the standard BibTeX field `pubstate`.
- We changed the latex command removal for docbook exporter. [#3838](https://github.com/JabRef/jabref/issues/3838)
- We changed the location of some fields in the entry editor (you might need to reset your preferences for these changes to come into effect)
  - Journal/Year/Month in biblatex mode -> Deprecated (if filled)
  - DOI/URL: General -> Optional
  - Internal fields like ranking, read status and priority: Other -> General
  - Moreover, empty deprecated fields are no longer shown
- Added server timezone parameter when connecting to a shared database.
- We updated the dialog for setting up general fields.
- URL field formatting is updated. All whitespace chars, located at the beginning/ending of the URL, are trimmed automatically
- We changed the behavior of the field formatting dialog such that the `bibtexkey` is not changed when formatting all fields or all text fields.
- We added a "Move file to file directory and rename file" option for simultaneously moving and renaming of document file. [#4166](https://github.com/JabRef/jabref/issues/4166)
- Use integrated graphics card instead of discrete on macOS [#4070](https://github.com/JabRef/jabref/issues/4070)
- We added a cleanup operation that detects an arXiv identifier in the note, journal or URL field and moves it to the `eprint` field.
  Because of this change, the last-used cleanup operations were reset.
- We changed the minimum required version of Java to 1.8.0_171, as this is the latest release for which the automatic Java update works. [#4093](https://github.com/JabRef/jabref/issues/4093)
- The special fields like `Printed` and `Read status` now show gray icons when the row is hovered.
- We added a button in the tab header which allows you to close the database with one click. [#494](https://github.com/JabRef/jabref/issues/494)
- Sorting in the main table now takes information from cross-referenced entries into account. [#2808](https://github.com/JabRef/jabref/issues/2808)
- If a group has a color specified, then entries matched by this group have a small colored bar in front of them in the main table.
- Change default icon for groups to a circle because a colored version of the old icon was hard to distinguish from its black counterpart.
- In the main table, the context menu appears now when you press the "context menu" button on the keyboard. [feature request in the forum](http://discourse.jabref.org/t/how-to-enable-keyboard-context-key-windows)
- We added icons to the group side panel to quickly switch between `union` and `intersection` group view mode. [#3269](https://github.com/JabRef/jabref/issues/3269).
- We use `https` for [fetching from most online bibliographic database](https://docs.jabref.org/import-using-online-bibliographic-database).
- We changed the default keyboard shortcuts for moving between entries when the entry editor is active to ̀<kbd>alt</kbd> + <kbd>up/down</kbd>.
- Opening a new file now prompts the directory of the currently selected file, instead of the directory of the last opened file.
- Window state is saved on close and restored on start.
- We made the MathSciNet fetcher more reliable.
- We added the ISBN fetcher to the list of fetcher available under "Update with bibliographic information from the web" in the entry editor toolbar.
- Files without a defined external file type are now directly opened with the default application of the operating system
- We streamlined the process to rename and move files by removing the confirmation dialogs.
- We removed the redundant new lines of markings and wrapped the summary in the File annotation tab. [#3823](https://github.com/JabRef/jabref/issues/3823)
- We add auto URL formatting when user paste link to URL field in entry editor. [koppor#254](https://github.com/koppor/jabref/issues/254)
- We added a minimum height for the entry editor so that it can no longer be hidden by accident. [#4279](https://github.com/JabRef/jabref/issues/4279)
- We added a new keyboard shortcut so that the entry editor could be closed by <kbd>Ctrl</kbd> + <kbd>E</kbd>. [#4222](https://github.com/JabRef/jabref/issues/4222)
- We added an option in the preference dialog box, that allows user to pick the dark or light theme option. [#4130](https://github.com/JabRef/jabref/issues/4130)
- We updated the Related Articles tab to accept JSON from the new version of the Mr. DLib service
- We added an option in the preference dialog box that allows user to choose behavior after dragging and dropping files in Entry Editor. [#4356](https://github.com/JabRef/jabref/issues/4356)
- We added the ability to have an export preference where previously "File"-->"Export"/"Export selected entries" would not save the user's preference[#4495](https://github.com/JabRef/jabref/issues/4495)
- We optimized the code responsible for connecting to an external database, which should lead to huge improvements in performance.
- For automatically created groups, added ability to filter groups by entry type. [#4539](https://github.com/JabRef/jabref/issues/4539)
- We added the ability to add field names from the Preferences Dialog [#4546](https://github.com/JabRef/jabref/issues/4546)
- We added the ability to change the column widths directly in the main table. [#4546](https://github.com/JabRef/jabref/issues/4546)
- We added a description of how recommendations were chosen and better error handling to Related Articles tab
- We added the ability to execute default action in dialog by using with <kbd>Ctrl</kbd> + <kbd>Enter</kbd> combination [#4496](https://github.com/JabRef/jabref/issues/4496)
- We grouped and reordered the Main Menu (File, Edit, Library, Quality, Tools, and View tabs & icons). [#4666](https://github.com/JabRef/jabref/issues/4666) [#4667](https://github.com/JabRef/jabref/issues/4667) [#4668](https://github.com/JabRef/jabref/issues/4668) [#4669](https://github.com/JabRef/jabref/issues/4669) [#4670](https://github.com/JabRef/jabref/issues/4670) [#4671](https://github.com/JabRef/jabref/issues/4671) [#4672](https://github.com/JabRef/jabref/issues/4672) [#4673](https://github.com/JabRef/jabref/issues/4673)
- We added additional modifiers (capitalize, titlecase and sentencecase) to the Bibtex key generator. [#1506](https://github.com/JabRef/jabref/issues/1506)
- We have migrated from the mysql jdbc connector to the mariadb one for better authentication scheme support. [#4746](https://github.com/JabRef/jabref/issues/4745)
- We grouped the toolbar icons and changed the Open Library and Copy icons. [#4584](https://github.com/JabRef/jabref/issues/4584)
- We added a browse button next to the path text field for aux-based groups. [#4586](https://github.com/JabRef/jabref/issues/4586)
- We changed the title of Group Dialog to "Add subgroup" from "Edit group" when we select Add subgroup option.
- We enable import button only if entries are selected. [#4755](https://github.com/JabRef/jabref/issues/4755)
- We made modifications to improve the contrast of UI elements. [#4583](https://github.com/JabRef/jabref/issues/4583)
- We added a warning for empty BibTeX keys in the entry editor. [#4440](https://github.com/JabRef/jabref/issues/4440)
- We added an option in the settings to set the default action in JabRef when right clicking on any entry in any database and selecting "Open folder". [#4763](https://github.com/JabRef/jabref/issues/4763)
- The Medline fetcher now normalizes the author names according to the BibTeX-Standard [#4345](https://github.com/JabRef/jabref/issues/4345)
- We added an option on the Linked File Viewer to rename the attached file of an entry directly on the JabRef. [#4844](https://github.com/JabRef/jabref/issues/4844)
- We added an option in the preference dialog box that allows user to enable helpful tooltips.[#3599](https://github.com/JabRef/jabref/issues/3599)
- We reworked the functionality for extracting BibTeX entries from plain text, because our used service [freecite shut down](https://library.brown.edu/libweb/freecite_notice.php). [#5206](https://github.com/JabRef/jabref/pull/5206)
- We moved the dropdown menu for selecting the push-application from the toolbar into the external application preferences. [#674](https://github.com/JabRef/jabref/issues/674)
- We removed the alphabetical ordering of the custom tabs and updated the error message when trying to create a general field with a name containing an illegal character. [#5019](https://github.com/JabRef/jabref/issues/5019)
- We added a context menu to the bib(la)tex-source-editor to copy'n'paste. [#5007](https://github.com/JabRef/jabref/pull/5007)
- We added a tool that allows searching for citations in LaTeX files. It scans directories and shows which entries are used, how many times and where.
- We added a 'LaTeX citations' tab to the entry editor, to search for citations to the active entry in the LaTeX file directory. It can be disabled in the preferences dialog.
- We added an option in preferences to allow for integers in field "edition" when running database in bibtex mode. [#4680](https://github.com/JabRef/jabref/issues/4680)
- We added the ability to use negation in export filter layouts. [#5138](https://github.com/JabRef/jabref/pull/5138)
- Focus on Name Area instead of 'OK' button whenever user presses 'Add subgroup'. [#6307](https://github.com/JabRef/jabref/issues/6307)
- We changed the behavior of merging that the entry which has "smaller" bibkey will be selected. [#7395](https://github.com/JabRef/jabref/issues/7395)

### Fixed

- We fixed an issue where JabRef died silently for the user without enough inotify instances [#4874](https://github.com/JabRef/jabref/issues/4847)
- We fixed an issue where corresponding groups are sometimes not highlighted when clicking on entries [#3112](https://github.com/JabRef/jabref/issues/3112)
- We fixed an issue where custom exports could not be selected in the 'Export (selected) entries' dialog [#4013](https://github.com/JabRef/jabref/issues/4013)
- Italic text is now rendered correctly. [#3356](https://github.com/JabRef/jabref/issues/3356)
- The entry editor no longer gets corrupted after using the source tab. [#3532](https://github.com/JabRef/jabref/issues/3532) [#3608](https://github.com/JabRef/jabref/issues/3608) [#3616](https://github.com/JabRef/jabref/issues/3616)
- We fixed multiple issues where entries did not show up after import if a search was active. [#1513](https://github.com/JabRef/jabref/issues/1513) [#3219](https://github.com/JabRef/jabref/issues/3219))
- We fixed an issue where the group tree was not updated correctly after an entry was changed. [#3618](https://github.com/JabRef/jabref/issues/3618)
- We fixed an issue where a right-click in the main table selected a wrong entry. [#3267](https://github.com/JabRef/jabref/issues/3267)
- We fixed an issue where in rare cases entries where overlayed in the main table. [#3281](https://github.com/JabRef/jabref/issues/3281)
- We fixed an issue where selecting a group messed up the focus of the main table and the entry editor. [#3367](https://github.com/JabRef/jabref/issues/3367)
- We fixed an issue where composite author names were sorted incorrectly. [#2828](https://github.com/JabRef/jabref/issues/2828)
- We fixed an issue where commands followed by `-` didn't work. [#3805](https://github.com/JabRef/jabref/issues/3805)
- We fixed an issue where a non-existing aux file in a group made it impossible to open the library. [#4735](https://github.com/JabRef/jabref/issues/4735)
- We fixed an issue where some journal names were wrongly marked as abbreviated. [#4115](https://github.com/JabRef/jabref/issues/4115)
- We fixed an issue where the custom file column were sorted incorrectly. [#3119](https://github.com/JabRef/jabref/issues/3119)
- We improved the parsing of author names whose infix is abbreviated without a dot. [#4864](https://github.com/JabRef/jabref/issues/4864)
- We fixed an issues where the entry losses focus when a field is edited and at the same time used for sorting. [#3373](https://github.com/JabRef/jabref/issues/3373)
- We fixed an issue where the menu on Mac OS was not displayed in the usual Mac-specific way. [#3146](https://github.com/JabRef/jabref/issues/3146)
- We improved the integrity check for page numbers. [#4113](https://github.com/JabRef/jabref/issues/4113) and [feature request in the forum](http://discourse.jabref.org/t/pages-field-allow-use-of-en-dash/1199)
- We fixed an issue where the order of fields in customized entry types was not saved correctly. [#4033](http://github.com/JabRef/jabref/issues/4033)
- We fixed an issue where renaming a group did not change the group name in the interface. [#3189](https://github.com/JabRef/jabref/issues/3189)
- We fixed an issue where the groups tree of the last database was still shown even after the database was already closed.
- We fixed an issue where the "Open file dialog" may disappear behind other windows. [#3410](https://github.com/JabRef/jabref/issues/3410)
- We fixed an issue where the number of entries matched was not updated correctly upon adding or removing an entry. [#3537](https://github.com/JabRef/jabref/issues/3537)
- We fixed an issue where the default icon of a group was not colored correctly.
- We fixed an issue where the first field in entry editor was not focused when adding a new entry. [#4024](https://github.com/JabRef/jabref/issues/4024)
- We reworked the "Edit file" dialog to make it resizeable and improved the workflow for adding and editing files [#2970](https://github.com/JabRef/jabref/issues/2970)
- We fixed an issue where custom name formatters were no longer found correctly. [#3531](https://github.com/JabRef/jabref/issues/3531)
- We fixed an issue where the month was not shown in the preview. [#3239](https://github.com/JabRef/jabref/issues/3239)
- Rewritten logic to detect a second jabref instance. [#4023](https://github.com/JabRef/jabref/issues/4023)
- We fixed an issue where the "Convert to BibTeX-Cleanup" moved the content of the `file` field to the `pdf` field [#4120](https://github.com/JabRef/jabref/issues/4120)
- We fixed an issue where the preview pane in entry preview in preferences wasn't showing the citation style selected [#3849](https://github.com/JabRef/jabref/issues/3849)
- We fixed an issue where the default entry preview style still contained the field `review`. The field `review` in the style is now replaced with comment to be consistent with the entry editor [#4098](https://github.com/JabRef/jabref/issues/4098)
- We fixed an issue where users were vulnerable to XXE attacks during parsing [#4229](https://github.com/JabRef/jabref/issues/4229)
- We fixed an issue where files added via the "Attach file" contextmenu of an entry were not made relative. [#4201](https://github.com/JabRef/jabref/issues/4201) and [#4241](https://github.com/JabRef/jabref/issues/4241)
- We fixed an issue where author list parser can't generate bibtex for Chinese author. [#4169](https://github.com/JabRef/jabref/issues/4169)
- We fixed an issue where the list of XMP Exclusion fields in the preferences was not be saved [#4072](https://github.com/JabRef/jabref/issues/4072)
- We fixed an issue where the ArXiv Fetcher did not support HTTP URLs [koppor#328](https://github.com/koppor/jabref/issues/328)
- We fixed an issue where only one PDF file could be imported [#4422](https://github.com/JabRef/jabref/issues/4422)
- We fixed an issue where "Move to group" would always move the first entry in the library and not the selected [#4414](https://github.com/JabRef/jabref/issues/4414)
- We fixed an issue where an older dialog appears when downloading full texts from the quality menu. [#4489](https://github.com/JabRef/jabref/issues/4489)
- We fixed an issue where right clicking on any entry in any database and selecting "Open folder" results in the NullPointer exception. [#4763](https://github.com/JabRef/jabref/issues/4763)
- We fixed an issue where option 'open terminal here' with custom command was passing the wrong argument. [#4802](https://github.com/JabRef/jabref/issues/4802)
- We fixed an issue where ranking an entry would generate an IllegalArgumentException. [#4754](https://github.com/JabRef/jabref/issues/4754)
- We fixed an issue where special characters where removed from non-label key generation pattern parts [#4767](https://github.com/JabRef/jabref/issues/4767)
- We fixed an issue where the RIS import would overwite the article date with the value of the acessed date [#4816](https://github.com/JabRef/jabref/issues/4816)
- We fixed an issue where an NullPointer exception was thrown when a referenced entry in an Open/Libre Office document was no longer present in the library. Now an error message with the reference marker of the missing entry is shown. [#4932](https://github.com/JabRef/jabref/issues/4932)
- We fixed an issue where a database exception related to a missing timezone was too big. [#4827](https://github.com/JabRef/jabref/issues/4827)
- We fixed an issue where the IEEE fetcher returned an error if no keywords were present in the result from the IEEE website [#4997](https://github.com/JabRef/jabref/issues/4997)
- We fixed an issue where the command line help text had several errors, and arguments and descriptions have been rewritten to simplify and detail them better. [#4932](https://github.com/JabRef/jabref/issues/2016)
- We fixed an issue where the same menu for changing entry type had two different sizes and weights. [#4977](https://github.com/JabRef/jabref/issues/4977)
- We fixed an issue where the "Attach file" dialog, in the right-click menu for an entry, started on the working directory instead of the user's main directory. [#4995](https://github.com/JabRef/jabref/issues/4995)
- We fixed an issue where the JabRef Icon in the macOS launchpad was not displayed correctly [#5003](https://github.com/JabRef/jabref/issues/5003)
- We fixed an issue where the "Search for unlinked local files" would throw an exception when parsing the content of a PDF-file with missing "series" information [#5128](https://github.com/JabRef/jabref/issues/5128)
- We fixed an issue where the XMP Importer would incorrectly return an empty default entry when importing pdfs [#6577](https://github.com/JabRef/jabref/issues/6577)
- We fixed an issue where opening the menu 'Library properties' marked the library as modified [#6451](https://github.com/JabRef/jabref/issues/6451)
- We fixed an issue when importing resulted in an exception [#7343](https://github.com/JabRef/jabref/issues/7343)
- We fixed an issue where the field in the Field formatter dropdown selection were sorted in random order. [#7710](https://github.com/JabRef/jabref/issues/7710)

### Removed

- The feature to "mark entries" was removed and merged with the groups functionality. For migration, a group is created for every value of the `__markedentry` field and the entry is added to this group.
- The number column was removed.
- We removed the global search feature.
- We removed the coloring of cells in the main table according to whether the field is optional/required.
- We removed the feature to find and resolve duplicate BibTeX keys (as this use case is already covered by the integrity check).
- We removed a few commands from the right-click menu that are not needed often and thus don't need to be placed that prominently:
  - Print entry preview: available through entry preview
  - All commands related to marking: marking is not yet reimplemented
  - Set/clear/append/rename fields: available through Edit menu
  - Manage keywords: available through the Edit menu
  - Copy linked files to folder: available through File menu
  - Add/move/remove from group: removed completely (functionality still available through group interface)
- We removed the option to change the column widths in the preferences dialog. [#4546](https://github.com/JabRef/jabref/issues/4546)

## Older versions

The changelog of JabRef 4.x is available at the [v4.3.1 tag](https://github.com/JabRef/jabref/blob/v4.3.1/CHANGELOG.md).
The changelog of JabRef 3.x is available at the [v3.8.2 tag](https://github.com/JabRef/jabref/blob/v3.8.2/CHANGELOG.md).
The changelog of JabRef 2.11 and all previous versions is available as [text file in the v2.11.1 tag](https://github.com/JabRef/jabref/blob/v2.11.1/CHANGELOG).

[Unreleased]: https://github.com/JabRef/jabref/compare/v5.7...HEAD
[5.7]: https://github.com/JabRef/jabref/compare/v5.6...v5.7
[5.6]: https://github.com/JabRef/jabref/compare/v5.5...v5.6
[5.5]: https://github.com/JabRef/jabref/compare/v5.4...v5.5
[5.4]: https://github.com/JabRef/jabref/compare/v5.3...v5.4
[5.3]: https://github.com/JabRef/jabref/compare/v5.2...v5.3
[5.2]: https://github.com/JabRef/jabref/compare/v5.1...v5.2
[5.1]: https://github.com/JabRef/jabref/compare/v5.0...v5.1
[5.0]: https://github.com/JabRef/jabref/compare/v5.0-beta...v5.0
[5.0-beta]: https://github.com/JabRef/jabref/compare/v5.0-alpha...v5.0-beta
[5.0-alpha]: https://github.com/JabRef/jabref/compare/v4.3...v5.0-alpha

<!-- markdownlint-disable-file MD012 MD024 MD033 --><|MERGE_RESOLUTION|>--- conflicted
+++ resolved
@@ -27,19 +27,13 @@
 - We removed "last-search-date" from the SLR feature, because the last-search-date can be deducted from the git logs. [#9116](https://github.com/JabRef/jabref/pull/9116)
 - A user can now add arbitrary data into `study.yml`. JabRef just ignores this data. [#9124](https://github.com/JabRef/jabref/pull/9124)
 - We reworked the External Changes Resolver dialog. [#9021](https://github.com/JabRef/jabref/pull/9021)
-<<<<<<< HEAD
 - The fallback directory of the file folder now is the general file directory. In case there was a directory configured for a library and this directory was not found, JabRef placed the PDF next to the .bib file and not into the general file directory.
 - The global default directory for storing PDFs is now the subdirectory "JabRef" in the user's home.
-
-### Fixed
-
-=======
 - We reworked the Define study parameters dialog. [#9123](https://github.com/JabRef/jabref/pull/9123)
 
 ### Fixed
 
 - We fixed an issue where author names with tilde accents (for example ñ) were marked as "Names are not in the standard BibTex format" [#8071](https://github.com/JabRef/jabref/issues/8071)
->>>>>>> 069eedc7
 - We fixed an issue where the possibility to generate a subdatabase from an aux file was writing empty files when called from the commandline [#9115](https://github.com/JabRef/jabref/issues/9115), [forum#3516](https://discourse.jabref.org/t/export-subdatabase-from-aux-file-on-macos-command-line/3516)
 - We fixed the display of issue, number, eid and pages fields in the entry preview. [#8607](https://github.com/JabRef/jabref/pull/8607), [#8372](https://github.com/JabRef/jabref/issues/8372), [Koppor#514](https://github.com/koppor/jabref/issues/514), [forum#2390](https://discourse.jabref.org/t/unable-to-edit-my-bibtex-file-that-i-used-before-vers-5-1/2390), [forum#3462](https://discourse.jabref.org/t/jabref-5-6-need-help-with-export-from-jabref-to-microsoft-word-entry-preview-of-apa-7-not-rendering-correctly/3462)
 - We fixed the page ranges checker to detect article numbers in the pages field (used at [Check Integrity](https://docs.jabref.org/finding-sorting-and-cleaning-entries/checkintegrity)). [#8607](https://github.com/JabRef/jabref/pull/8607)
