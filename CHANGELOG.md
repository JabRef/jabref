# Changelog
All notable changes to this project will be documented in this file.
This project **does not** adhere to [Semantic Versioning](http://semver.org/).
This file tries to follow the conventions proposed by [keepachangelog.com](http://keepachangelog.com/).
Here, the categories "Changed" for added and changed functionality,
"Fixed" for fixed functionality, and
"Removed" for removed functionality is used.

We refer to [GitHub issues](https://github.com/JabRef/jabref/issues) by using `#NUM`.


## [Unreleased]

### Changed
- Added integrity check for fields with BibTeX keys, e.g., `crossref` and `related`, to check that the key exists
- [#1496](https://github.com/JabRef/jabref/issues/1496) Keep track of which entry a downloaded file belongs to
- Made it possible to download multiple entries in one action
- [#1813](https://github.com/JabRef/jabref/issues/1813) Import/Export preferences dialog default directory set to working directory
- [#1897](https://github.com/JabRef/jabref/issues/1897) Implemented integrity check for `year` field: Last four nonpunctuation characters should be numerals
- Address in MS-Office 2007 xml format is now imported as `location`
<<<<<<< HEAD
- Add ID Fetcher in EntryTypeDialog

=======
- [#1912](https://github.com/JabRef/jabref/issues/1912) Implemented integrity check for `edition` field: Should have the first letter capitalized (BibTeX), Should contain an integer or a literal (BibLaTeX)
>>>>>>> 8c673dd2

### Fixed
- Fixed selecting an entry out of multiple duplicates
- Fixed NullPointerException when opening search result window for an untitled database 
- Fixed entry table traversal with Tab (no column traversal thus no double jump)
- Fixed [#1757](https://github.com/JabRef/jabref/issues/1757): Crash after saving illegal argument in entry editor
- Fixed [#1663](https://github.com/JabRef/jabref/issues/1663): Better multi-monitor support
- Fixed [#1882](https://github.com/JabRef/jabref/issues/1882): Crash after saving illegal bibtexkey in entry editor
- Fixed field `location` containing only city is not exported correctly to MS-Office 2007 xml format

### Removed
- The non-supported feature of being able to define file directories for any extension is removed. Still, it should work for older databases using the legacy `ps` and `pdf` fields, although we strongly encourage using the `file` field. 


















































































## [3.6] - 2016-08-26

### Changed
- [#462](https://github.com/JabRef/jabref/issues/462) Extend the OpenConsoleFeature by offering a selection between default terminal emulator and configurable command execution.
- [#970](https://github.com/JabRef/jabref/issues/970): Implementation of shared database support (full system) with event based synchronization for MySQL, PostgreSQL and Oracle database systems.
- [#1026](https://github.com/JabRef/jabref/issues/1026) JabRef does no longer delete user comments outside of BibTeX entries and strings
- [#1225](https://github.com/JabRef/jabref/issues/1225): Hotkeys are now consistent
- [#1249](https://github.com/JabRef/jabref/issues/1249) Date layout formatter added
- [#1345](https://github.com/JabRef/jabref/issues/1345) Cleanup ISSN
- [#1516](https://github.com/JabRef/jabref/issues/1516) Selected field names are written in uppercase in the entry editor
- [#1751](https://github.com/JabRef/jabref/issues/1751) Added tooltip to web search button
- [#1758](https://github.com/JabRef/jabref/issues/1758) Added a button to open Database Properties dialog help
- [#1841](https://github.com/JabRef/jabref/issues/1841) The "etal"-string in the Authors layout formatter can now be empty
- Added EntryTypeFormatter to add camel casing to entry type in layouts, e.g., InProceedings
- Added print entry preview to the right click menu
- Added links to JabRef internet resources
- Added integrity check to avoid non-ASCII characters in BibTeX files
- Added ISBN integrity checker
- Added filter to not show selected integrity checks
- Automatically generated group names are now converted from LaTeX to Unicode
- Enhance the entry customization dialog to give better visual feedback
- Externally fetched information can be merged for entries with an ISBN
- Externally fetched information can be merged for entries with an ArXiv eprint
- File open dialogs now use default extensions as primary file filter
- For developers: Moved the bst package into logic. This requires the regeneration of antlr sources, execute: `gradlew generateSource`
- It is now possible to generate a new BIB database from the citations in an OpenOffice/LibreOffice document
- It is now possible to add your own lists of protected terms, see Options -> Manage protected terms
- Improve focus of the maintable after a sidepane gets closed (Before it would focus the toolbar or it would focus the wrong entry)
- Table row height is adjusted on Windows which is useful for high resolution displays
- The field name in the layout files for entry type is changed from `bibtextype` to `entrytype`. Please update your existing files as support for `bibtextype` will be removed eventually.
- The contents of `crossref` and `related` will be automatically updated if a linked entry changes key
- The information shown in the main table now resolves crossrefs and strings and it can be shown which fields are resolved in this way (Preferences -> Appearance -> Color codes for resolved fields)
- The formatting of the main table is based on the actual field shown when using e.g. `title/author`
- The arXiv fetcher now also supports free-text search queries
- Undo/redo are enabled/disabled and show the action in the tool tip
- Unified dialogs for opening/saving files

### Fixed
- Fixed [#636](https://github.com/JabRef/jabref/issues/636): DOI in export filters
- Fixed [#1257](https://github.com/JabRef/jabref/issues/1324): Preferences for the BibTeX key generator set in a version prior to 3.2 are now migrated automatically to the new version
- Fixed [#1264](https://github.com/JabRef/jabref/issues/1264): S with caron does not render correctly
- Fixed [#1288](https://github.com/JabRef/jabref/issues/1288): Newly opened bib-file is not focused
- Fixed [#1321](https://github.com/JabRef/jabref/issues/1321): LaTeX commands in fields not displayed in the list of references
- Fixed [#1324](https://github.com/JabRef/jabref/issues/1324): Save-Dialog for Lookup fulltext document now opens in the specified working directory
- Fixed [#1499](https://github.com/JabRef/jabref/issues/1499): {} braces are now treated correctly in in author/editor
- Fixed [#1527](https://github.com/JabRef/jabref/issues/1527): 'Get BibTeX data from DOI' Removes Marking
- Fixed [#1519](https://github.com/JabRef/jabref/issues/1519): The word "Seiten" is automatically removed when fetching info from ISBN
- Fixed [#1531](https://github.com/JabRef/jabref/issues/1531): `\relax` can be used for abbreviation of author names
- Fixed [#1554](https://github.com/JabRef/jabref/issues/1554): Import dialog is no longer hidden behind main window
- Fixed [#1592](https://github.com/JabRef/jabref/issues/1592): LibreOffice: wrong numbers in citation labels
- Fixed [#1609](https://github.com/JabRef/jabref/issues/1324): Adding a file to an entry opened dialog in the parent folder of the working directory
- Fixed [#1632](https://github.com/JabRef/jabref/issues/1632): User comments (`@Comment`) with or without brackets are now kept
- Fixed [#1639](https://github.com/JabRef/jabref/issues/1639): Google Scholar fetching works again.
- Fixed [#1643](https://github.com/JabRef/jabref/issues/1643): Searching with double quotes in a specific field ignores the last character
- Fixed [#1669](https://github.com/JabRef/jabref/issues/1669): Dialog for manual connection to OpenOffice/LibreOffice works again on Linux
- Fixed [#1682](https://github.com/JabRef/jabref/issues/1682): An entry now must have a BibTeX key to be cited in OpenOffice/LibreOffice
- Fixed [#1687](https://github.com/JabRef/jabref/issues/1687): "month" field ascending/descending sorting swapped
- Fixed [#1716](https://github.com/JabRef/jabref/issues/1716): `@`-Symbols stored in BibTeX fields no longer break the database
- Fixed [#1750](https://github.com/JabRef/jabref/issues/1750): BibLaTeX `date` field is now correctly exported as `year` in MS-Office 2007 xml format
- Fixed [#1760](https://github.com/JabRef/jabref/issues/1760): Preview updated correctly when selecting a single entry after selecting multiple entries
- Fixed [#1771](https://github.com/JabRef/jabref/issues/1771): Show all supported import types as default
- Fixed [#1804](https://github.com/JabRef/jabref/issues/1804): Integrity check no longer removes URL field by mistake
- Fixed: LaTeX characters in author names are now converted to Unicode before export in MS-Office 2007 xml format
- Fixed: `volume`, `journaltitle`, `issue` and `number`(for patents) fields are now exported correctly in MS-Office 2007 xml format
- Fixed NullPointerException when clicking OK without specifying a field name in set/clear/rename fields
- Fixed IndexOutOfBoundsException when trying to download a full text document without selecting an entry
- Fixed NullPointerException when trying to set a special field or mark an entry through the menu without having an open database
- Fixed NullPointerException when trying to synchronize file field with an entry without BibTeX key
- Fixed NullPointerException when importing PDFs and pressing cancel when selecting entry type
- Fixed a number of issues related to accessing the GUI from outside the EDT
- Fixed NullPointerException when using BibTeX key pattern `authFirstFull` and the author does not have a "von"-part
- Fixed NullPointerException when opening Customize entry type dialog without an open database
- LaTeX to Unicode converter now handles combining accents
- Fixed NullPointerException when clicking Browse in Journal abbreviations with empty text field
- Fixed NullPointerException when opening file in Plain text import
- Fixed NullPointerException when appending database
- Fixed NullPointerException when loading a style file that has not got a default style
- Date fields in the BibLatex standard are now always formatted in the correct way, independent of the preferences
- The merge entry dialog showed wrong heading after merging from DOI
- Manage content selectors now saves edited existing lists again and only marks database as changed when the content selectors are changed
- When inserting a duplicate the right entry will be selected
- Preview panel height is now saved immediately, thus is shown correctly if the panel height is changed, closed and opened again

### Removed
- [#1610](https://github.com/JabRef/jabref/issues/1610) Removed the possibility to auto show or hide the groups interface
- It is not longer possible to choose to convert HTML sub- and superscripts to equations
- Removed option to open right-click menu with ctrl + left-click as it was not working
- Removed option to disable entry editor when multiple entries are selected as it was not working
- Removed option to show warning for empty key as it was not working
- Removed option to show warning for duplicate key as it was not working
- Removed preview toolbar (since long disabled)


## [3.5] - 2016-07-13

### Changed
- Implemented [#1356](https://github.com/JabRef/jabref/issues/1356): Added a formatter for converting HTML to Unicode
- Implemented [#661](https://github.com/JabRef/jabref/issues/661): Introducing a "check for updates" mechnism (manually/automatic at startup)
- Implemented [#1338](https://github.com/JabRef/jabref/issues/1338): clicking on a crossref in the main table selects the parent entry and added a button in the entry editor to select the parent entry.
- Implemented [#1485](https://github.com/JabRef/jabref/issues/1485): Biblatex field shorttitle is now exported/imported as standard field ShortTitle to Word bibliography
- Implemented [#1431](https://github.com/JabRef/jabref/issues/1431): Import dialog shows file extensions and filters the view
- When resolving duplicate BibTeX-keys there is now an "Ignore" button. "Cancel" and close key now quits the resolving.
- The [online forum](http://discourse.jabref.org/) is now directly accessible via the "Help" menu
- Updated German translation

### Fixed
- Fixed [#1530](https://github.com/JabRef/jabref/issues/1530): Unescaped hashes in the url field are ignored by the integrity checker
- Fixed [#405](https://github.com/JabRef/jabref/issues/405): Added more {} around capital letters in Unicode/HTML to LaTeX conversion to preserve them
- Fixed [#1476](https://github.com/JabRef/jabref/issues/1476): NPE when importing from SQL DB because of missing DatabaseMode
- Fixed [#1481](https://github.com/JabRef/jabref/issues/1481): Mac OS X binary seems broken for JabRef 3.4 release
- Fixed [#1430](https://github.com/JabRef/jabref/issues/1430): "review changes" did misinterpret changes
- Fixed [#1434](https://github.com/JabRef/jabref/issues/1434): Static groups are now longer displayed as dynamic ones
- Fixed [#1482](https://github.com/JabRef/jabref/issues/1482): Correct number of matched entries is displayed for refining subgroups
- Fixed [#1444](https://github.com/JabRef/jabref/issues/1444): Implement getExtension and getDescription for importers.
- Fixed [#1507](https://github.com/JabRef/jabref/issues/1507): Keywords are now separated by the delimiter specified in the preferences
- Fixed [#1484](https://github.com/JabRef/jabref/issues/1484): HTML export handles some UTF characters wrong
- Fixed [#1534](https://github.com/JabRef/jabref/issues/1534): "Mark entries imported into database" does not work correctly
- Fixed [#1500](https://github.com/JabRef/jabref/issues/1500): Renaming of explicit groups now changes entries accordingly
- Fixed issue where field changes were not undoable if the time stamp was updated on editing
- Springer fetcher now fetches the requested number of entries (not one less as before)
- Alleviate multiuser concurrency issue when near simultaneous saves occur to a shared database file


## [3.4] - 2016-06-02

### Changed
- Implemented [#629](https://github.com/JabRef/jabref/issues/629): Explicit groups are now written in the "groups" field of the entry instead of at the end of the bib file
- Main table now accepts pasted DOIs and tries to retrieve the entry
- Added support for several Biblatex-fields through drop-down lists with valid alternatives
- Added integrity checker for an odd number of unescaped '#'
- Implemented [feature request 384](https://sourceforge.net/p/jabref/features/384): The merge entries dialog now show all text and colored differences between the fields
- Implemented [#1233](https://github.com/JabRef/jabref/issues/1233): Group side pane now takes up all the remaining space
- Added integrity check detecting HTML-encoded characters
- Added missing help files
- Implemented [feature request #1294](https://github.com/JabRef/jabref/issues/1294): Added possibility to filter for `*.jstyle` files in OpenOffice/LibreOffice style selection dialog. Open style selection dialog in directory of last selected file
- Added integrity check for ISSN
- Add LaTeX to Unicode converter as cleanup operation
- Added an option in the about dialog to easily copy the version information of JabRef
- Integrity check table can be sorted by clicking on column headings
- Added \SOFTWARE\Jabref 'Path' registry entry for installation path inside the installer
- Added an additional icon to distinguish DOI and URL links ([feature request #696](https://github.com/JabRef/jabref/issues/696))
- Added nbib fields to Medlineplain importer and to MedlineImporter
- Implemented [#1342](https://github.com/JabRef/jabref/issues/1342): show description of case converters as tooltip 
- Updated German translation

### Fixed
- Fixed [#473](https://github.com/JabRef/jabref/issues/473): Values in an entry containing symbols like ' are now properly escaped for exporting to the database
- Fixed [#1270](https://github.com/JabRef/jabref/issues/1270): Auto save is now working again as expected (without leaving a bunch of temporary files behind)
- Fixed [#1234](https://github.com/JabRef/jabref/issues/1234): NPE when getting information from retrieved DOI
- Fixed [#1245](https://github.com/JabRef/jabref/issues/1245): Empty jstyle properties can now be specified as ""
- Fixed [#1259](https://github.com/JabRef/jabref/issues/1259): NPE when sorting tabs
- Fixed display bug in the cleanup dialog: field formatters are now correctly displayed using their name 
- Fixed [#1271](https://github.com/JabRef/jabref/issues/1271): Authors with compound first names are displayed properly 
- Fixed: Selecting invalid jstyle causes NPE and prevents opening of style selection dialog
- Fixed: Move linked files to default directory works again
- Fixed [#1327](https://github.com/JabRef/jabref/issues/1327): PDF cleanup changes order of linked pdfs
- Fixed [#1313](https://github.com/JabRef/jabref/issues/1313): Remove UI for a configuration option which was no longer available
- Fixed [#1340](https://github.com/JabRef/jabref/issues/1340): Edit -> Mark Specific Color Dysfunctional on OSX
- Fixed [#1245](https://github.com/JabRef/jabref/issues/1245): Empty jstyle properties can now be specified as ""
- Fixed [#1364](https://github.com/JabRef/jabref/issues/1364): Windows: install to LOCALAPPDATA directory for non-admin users
- Fixed [#1365](https://github.com/JabRef/jabref/issues/1365): Default label pattern back to `[auth][year]`
- Fixed [#796](https://github.com/JabRef/jabref/issues/796): Undoing more than one entry at the same time is now working
- Fixed [#1122](https://github.com/JabRef/jabref/issues/1122): Group view is immediately updated after adding an entry to a group
- Fixed [#171](https://github.com/JabRef/jabref/issues/171): Dragging an entry to a group preserves scrolling
- Fixed [#1353](https://github.com/JabRef/jabref/issues/1353): Fetch-Preview did not display updated BibTeX-Key after clicking on `Generate Now`
- Fixed [#1381](https://github.com/JabRef/jabref/issues/1381): File links containing blanks are broken if non-default viewer is set
- Fixed sourceforge bug 1000: shorttitleINI can generate the initials of the shorttitle
- Fixed [#1394](https://github.com/JabRef/jabref/issues/1394): Personal journal abbrevations could not be saved
- Fixed [#1400](https://github.com/JabRef/jabref/issues/1400): Detect path constructs wrong path for Windows
- Fixed [#973](https://github.com/JabRef/jabref/issues/973): Add additional DOI field for English version of MS Office 2007 XML
- Fixed [#1412](https://github.com/JabRef/jabref/issues/1412): Save action *protect terms* protects terms within words unecessarily
- Fixed [#1420](https://github.com/JabRef/jabref/issues/1420): Auto downloader should respect file pattern and propose correct filename
- Fixed [#651](https://github.com/JabRef/jabref/issues/651): Improve parsing of author names containing braces
- Fixed [#1421](https://github.com/JabRef/jabref/issues/1421): Auto downloader should try to retrieve DOI if not present and fetch afterwards
- Fixed [#1457](https://github.com/JabRef/jabref/issues/1457): Support multiple words inside LaTeX commands to RTF export
- Entries retain their groupmembership when undoing their cut/deletion
- Fixed [#1450](https://github.com/JabRef/jabref/issues/1450): EntryEditor is restored in the correct size after preference changes
- Fixed [#421](https://github.com/JabRef/jabref/issues/421): Remove LaTeX commands from all BibTeX fields when exporting to Word Bibliography

### Removed
- Removed possibility to export entries/databases to an `.sql` file, as the logic cannot easily use the correct escape logic
- Removed support of old groups format, which was used prior to JabRef version 1.6. If you happen to have a 10 years old .bib file, then JabRef 3.3 can be used to convert it to the current format.
- Removed possibility to automatically add braces via Option - Preferences - File - Store the following fields with braces around capital letters. Please use save actions instead for adding braces automatically.
- Removed button to refresh groups view. This button shouldn't be needed anymore. Please report any cases where the groups view is not updated automatically.
- Medline and GVK importer no longer try to expand author initials (i.e.  `EH Wissler -> E. H. Wissler`).
- Removed not-working option "Select Matches" under Groups -> Settings.


## [3.3] - 2016-04-17

### Changed
- Migrated JabRef help to markdown at https://github.com/JabRef/help.jabref.org
- Add possibility to lookup DOI from BibTeX entry contents inside the DOI field
- PDFs can be automatically fetched from IEEE (given that you have access without logging in)
- The OpenOffice/LibreOffice style file handling is changed to have only a single list of available style and you need to add your custom styles again
- OpenOffice/LibreOffice style files are now always read and written with the same default encoding as for the database (found in the preferences)
- The user journal abbreviation list is now always read and written with the same default encoding as for the database (found in the preferences)
- The mass edit function "Set/clear/rename fields" is now in the Edit menu
- Implemented [#455](https://github.com/JabRef/jabref/issues/455): Add button in preference dialog to reset preferences
- Add ability to run arbitrary formatters as cleanup actions (some old cleanup jobs are replaced by this functionality)
- Add "Move linked files to default file directory" as cleanup procedure
- Implemented [#756](https://github.com/JabRef/jabref/issues/756): Add possibility to reformat all entries on save (under Preferences, File)
- All fields in a bib entry are written without any leading and trailing whitespace 
- Comments and preamble are serialized with capitalized first letter, i.e. `@Comment` instead of `@comment` and `@Preamble` instead of `@PREAMBLE`.
- Global sorting options and preferences are removed. Databases can still be sorted on save, but this is configured locally and stored in the file
- OvidImporter now also imports fields: doi, issn, language and keywords
- Implemented [#647](https://github.com/JabRef/jabref/issues/647): The preview can now be copied
- [#459](https://github.com/JabRef/jabref/issues/459) Open default directory when trying to add files to an entry
- Implemented [#668](https://github.com/JabRef/jabref/issues/668): Replace clear with icon to reduce search bar width
- Improved layout for OSX: Toolbar buttons and search field
- BibTeX and BibLaTeX mode is now file based and can be switched at runtime. The information is stored in the .bib file, and if it is not there detected by the entry types.
- Moved all quality-related database actions inside a new quality menu
- [#684](https://github.com/JabRef/jabref/issues/684): ISBNtoBibTex Error Message is now more clear
- Moved default bibliography mode to general preferences tab
- Add dialog to show all preferences in their raw form plus some filtering
- Added Ordinal formatter (1 -> 1st etc)
- [#492](https://github.com/JabRef/jabref/issues/492): If no text is marked, the whole field is copied. Preview of pasted text in tool tip
- [#454](https://github.com/JabRef/jabref/issues/454) Add a tab that shows all remaining entry fields that are not displayed in any other tab
- The LaTeX to Unicode/HTML functionality is much improved by covering many more cases
- Ability to convert from LaTeX to Unicode in right-click field menu
- Regex-based search is know only applied entirely and not split up to different regexes on whitespaces
- [#492](https://github.com/JabRef/jabref/issues/492): If no text is marked, the whole field is copied. Preview of pasted text in tool tip
- Integrity check now also checks broken file links, abbreviations in `journal` and `booktitle`, and incorrect use of proceedings with page numbers
- PdfContentImporter does not write the content of the first page into the review field any more
- Implemented [#462](https://github.com/JabRef/jabref/issues/462): Add new action to open console where opened database file is located. New button, menu entry and shortcut (CTRL+SHIFT+J) for this action have also been added.
- [#957](https://github.com/JabRef/jabref/issues/957) Improved usability of Export save order selection in Preferences and Database Properties
- [#958](https://github.com/JabRef/jabref/issues/958) Adjusted size and changed layout of database dialog
- [#1023](https://github.com/JabRef/jabref/issues/492) ArXiv fetcher now also fetches based on eprint id
- Moved "Get BibTeX data from DOI" from main table context menu to DOI field in entry editor
- Added open buttons to DOI and URL field
- Move Look & Feel settings from advanced to appearance tab in preferences
- JabRef installer now automatically determines the user rights and installs to home directory/program dir when user is restricted/admin
- Move PDF file directory configuration from external tab to file tab in preferences
- Implemented [#672](https://github.com/JabRef/jabref/issues/672): FileList now distributes its space dependent on the width of its columns
- Added missing German translations
- Swedish is added as a language option (still not a complete translation)
- [#969](https://github.com/JabRef/jabref/issues/969) Adding and replacing old event system mechanisms with Google Guava EventBus.

### Fixed
- Fixed [#318](https://github.com/JabRef/jabref/issues/318): Improve normalization of author names
- Fixed [#598](https://github.com/JabRef/jabref/issues/598) and [#402](https://github.com/JabRef/jabref/issues/402): No more issues with invalid icons for ExternalFileTypes in global search or after editing the settings
- Fixed [#883](https://github.com/JabRef/jabref/issues/883): No NPE during cleanup
- Fixed [#845](https://github.com/JabRef/jabref/issues/845): Add checkboxes for highlighting in groups menu, fixes other toggle highlighting as well for all toggle buttons
- Fixed [#890](https://github.com/JabRef/jabref/issues/890): No NPE when renaming file
- Fixed [#466](https://github.com/JabRef/jabref/issues/466): Rename PDF cleanup now also changes case of file name
- Fixed [#621](https://github.com/JabRef/jabref/issues/621) and [#669](https://github.com/JabRef/jabref/issues/669): Encoding and preamble now end with newline.
- Make BibTex parser more robust against missing newlines
- Fix bug that prevented the import of BibTex entries having only a key as content
- Fixed [#666](https://github.com/JabRef/jabref/issues/666): MS Office 2007 export is working again
- Fixed [#670](https://github.com/JabRef/jabref/issues/670): Expressions using enclosed quotes (`keywords="one two"`) did not work.
- Fixed [#667](https://github.com/JabRef/jabref/issues/667): URL field is not sanitized anymore upon opening in browser.
- Fixed [#687](https://github.com/JabRef/jabref/issues/687): Fixed NPE when closing JabRef with new unsaved database.
- Fixed [#680](https://github.com/JabRef/jabref/issues/680): Synchronize Files key binding works again.
- Fixed [#212](https://github.com/JabRef/jabref/issues/212): Added command line option `-g` for autogenerating bibtex keys
- Fixed [#213](https://github.com/JabRef/jabref/issues/212): Added command line option `-asfl` for autosetting file links
- Fixed [#671](https://github.com/JabRef/jabref/issues/671): Remember working directory of last import
- IEEEXplore fetcher replaces keyword separator with the preferred
- Fixed [#710](https://github.com/JabRef/jabref/issues/710): Fixed quit behavior under OSX
- "Merge from DOI" now honors removed fields
- Fixed [#778](https://github.com/JabRef/jabref/issues/778): Fixed NPE when exporting to `.sql` File
- Fixed [#824](https://github.com/JabRef/jabref/issues/824): MimeTypeDetector can now also handle local file links
- Fixed [#803](https://github.com/JabRef/jabref/issues/803): Fixed dynamically group, free-form search
- Fixed [#743](https://github.com/JabRef/jabref/issues/743): Logger not configured when JAR is started
- Fixed [#822](https://github.com/JabRef/jabref/issues/822): OSX - Exception when adding the icon to the dock
- Fixed [#609](https://github.com/JabRef/jabref/issues/609): Sort Arrows are shown in the main table if table is sorted
- Fixed [#685](https://github.com/JabRef/jabref/issues/685): Fixed MySQL exporting for more than one entry
- Fixed [#815](https://github.com/JabRef/jabref/issues/815): Curly Braces no longer ignored in OpenOffice/LibreOffice citation
- Fixed [#855](https://github.com/JabRef/jabref/issues/856): Fixed OpenOffice Manual connect - Clicking on browse does now work correctly
- Fixed [#649](https://github.com/JabRef/jabref/issues/649): Key bindings are now working in the preview panel
- Fixed [#410](https://github.com/JabRef/jabref/issues/410): Find unlinked files no longer freezes when extracting entry from PDF content
- Fixed [#936](https://github.com/JabRef/jabref/issues/936): Preview panel is now updated when an entry is cut/deleted
- Fixed [#1001](https://github.com/JabRef/jabref/issues/1001): No NPE when exporting a complete database
- Fixed [#991](https://github.com/JabRef/jabref/issues/991): Entry is now correctly removed from the BibDatabase
- Fixed [#1062](https://github.com/JabRef/jabref/issues/1062): Merge entry with DOI information now also applies changes to entry type
- Fixed [#535](https://github.com/JabRef/jabref/issues/535): Add merge action to right click menu
- Fixed [#1115](https://github.com/JabRef/jabref/issues/1115): Wrong warning message when importing duplicate entries
- Fixed [#935](https://github.com/JabRef/jabref/issues/935): PDFs, which are readable, but carry a protection for editing, are treated by the XMP parser and the importer generating a BibTeX entry based on the content.
- Fixed: Showing the preview panel with a single-click at startup

### Removed
- Removed JabRef offline help files which are replaced by the new online documentation at https://github.com/JabRef/help.jabref.org
- Fixed [#627](https://github.com/JabRef/jabref/issues/627): The `pdf` field is removed from the export formats, use the `file` field
- Removed configuration option to use database file directory as base directory for attached files and make it default instead
- Removed save session functionality as it just saved the last opened tabs which is done by default
- Removed CLI option `-l` to load a session
- Removed PDF preview functionality
- Removed Sixpackimporter it is not used in the wild anymore
- Removed double click listener from `doi` and `url` fields


## [3.2] - 2016-01-10

### Changed
- All import/open database warnings are now shown in a scrolling text area
- Add an integrity check to ensure that a url has a correct protocol, implements [#358](https://github.com/JabRef/jabref/issues/358)

### Fixed
- Changes in customized entry types are now directly reflected in the table when clicking "Apply" or "OK"
- Fixed [#608](https://github.com/JabRef/jabref/issues/608): Export works again
- Fixed [#417](https://github.com/JabRef/jabref/issues/417): Table now updates when switching groups
- Fixed [#534](https://github.com/JabRef/jabref/issues/534): No OpenOffice setup panel in preferences
- Fixed [#545](https://github.com/JabRef/jabref/issues/545): ACM fetcher works again
- Fixed [#593](https://github.com/JabRef/jabref/issues/593): Reference list generation works for OpenOffice/LibreOffice again
- Fixed [#598](https://github.com/JabRef/jabref/issues/598): Use default file icon for custom external file types
- Fixed [#607](https://github.com/JabRef/jabref/issues/607): OpenOffice/LibreOffice works on OSX again

### Removed
- OpenOffice/LibreOffice is removed from the push-to-application button and only accessed through the side panel


## [3.1] - 2015-12-24

### Changed
- Added new DoiResolution fetcher that tries to download full text PDF from DOI link
- Add options to close other/all databases in tab right-click menu
- Implements [#470](https://github.com/JabRef/jabref/issues/470): Show editor (as an alternative to author) and booktitle (as an alternative to journal) in the main table by default
- Restore focus to last focused tab on start
- Add ability to format/cleanup the date field
- Add support for proxy authentication via VM args and GUI settings, this implements [feature request 388](https://sourceforge.net/p/jabref/feature-requests/388/)
- Move Bibtex and Biblatex mode switcher to File menu
- Display active edit mode (BibTeX or Biblatex) at window title
- Implements [#444](https://github.com/JabRef/jabref/issues/444): The search is cleared by either clicking the clear-button or by pressing ESC with having focus in the search field.
- Icons are shown as Header for icon columns in the entry table ([#315](https://github.com/JabRef/jabref/issues/315))
- Tooltips are shown for header columns and contents which are too wide to be displayed in the entry table ([#384](https://github.com/JabRef/jabref/issues/384))
- Default order in entry table:  # | all file based icons (file, URL/DOI, ...) | all bibtex field based icons (bibtexkey, entrytype, author, title, ...) | all activated special field icons (ranking, quality, ...)
- Write all field keys in lower case. No more camel casing of field names. E.g., `title` is written instead of `Title`, `howpublished` instead of `HowPublished`, and `doi` instead of `DOI`. The configuration option `Use camel case for field names (e.g., "HowPublished" instead of "howpublished")` is gone.
- All field saving options are removed. There is no more customization of field sorting. '=' is now appended to the field key instead of its value. The intendation is aligned for an entry and not for the entire database. Entry names are written in title case format.
- Entries are only reformatted if they were changed during a session. There is no more mandatory reformatting of the entire database on save.
- Implements [#565](https://github.com/JabRef/jabref/issues/565): Highlighting matches works now also for regular expressions in preview panel and entry editor
- IEEEXplore search now downloads the full Bibtex record instead of parsing the fields from the HTML webpage result (fixes [bug 1146](https://sourceforge.net/p/jabref/bugs/1146/) and [bug 1267](https://sourceforge.net/p/jabref/bugs/1267/))
- Christmas color theme (red and green)
- Implements #444: The search is cleared by either clicking the clear-button or by pressing ESC with having focus in the search field. 
- Added command line switch --debug to show more detailed logging messages

### Fixed
- Fixed [bug 482](https://sourceforge.net/p/jabref/bugs/482/) partly: escaped brackets are now parsed properly when opening a bib file
- Fixed [#479](https://github.com/JabRef/jabref/issues/479): Import works again
- Fixed [#434](https://github.com/JabRef/jabref/issues/434): Revert to old 'JabRef' installation folder name instead of 'jabref'
- Fixed [#435](https://github.com/JabRef/jabref/issues/435): Retrieve non open access ScienceDirect PDFs via HTTP DOM
- Fixed: Cleanup process aborts if linked file does not exists
- Fixed [#420](https://github.com/JabRef/jabref/issues/420): Reenable preference changes
- Fixed [#414](https://github.com/JabRef/jabref/issues/414): Rework BibLatex entry types with correct required and optional fields
- Fixed [#413](https://github.com/JabRef/jabref/issues/413): Help links in released jar version are not working
- Fixes [#412](https://github.com/JabRef/jabref/issues/412): Biblatex preserves capital letters, checking whether letters may be converted to lowercase within the Integrity Check action is obsolete.
- Fixed [#437](https://github.com/JabRef/jabref/issues/437): The toolbar after the search field is now correctly wrapped when using a small window size for JabRef
- Fixed [#438](https://github.com/JabRef/jabref/issues/438): Cut, Copy and Paste are now translated correctly in the menu
- Fixed [#443](https://github.com/JabRef/jabref/issues/443)/[#445](https://github.com/JabRef/jabref/issues/445): Fixed sorting and moving special field columns
- Fixed [#498](https://github.com/JabRef/jabref/issues/498): non-working legacy PDF/PS column removed
- Fixed [#473](https://github.com/JabRef/jabref/issues/473): Import/export to external database works again
- Fixed [#526](https://github.com/JabRef/jabref/issues/526): OpenOffice/LibreOffice connection works again on Linux/OSX
- Fixed [#533](https://github.com/JabRef/jabref/issues/533): Preview parsed incorrectly when regular expression was enabled
- Fixed: MedlinePlain Importer made more resistant for malformed entries
- Fixed [#564](https://github.com/JabRef/jabref/issues/564): Cite command changes are immediately reflected in the push-to-application actions, and not only after restart

### Removed
- Removed BioMail format importer
- Removed file history size preference (never available from the UI)
- Removed jstorImporter because it's hardly ever used, even Jstor.org doesn't support/export said format anymore
- Removed ScifinderImporter because it's hardly ever used, and we could not get resource files to test against
- Removed option "Show one letter heading for icon columns" which is obsolete with the fix of [#315](https://github.com/JabRef/jabref/issues/315)/[#384](https://github.com/JabRef/jabref/issues/384)
- Removed table column "PDF/PS" which refers to legacy fields "ps" resp. "pdf" which are no longer supported (see also fix [#498](https://github.com/JabRef/jabref/issues/498))
- Removed the ability to export references on the CLI interface based on year ranges


## [3.0] - 2015-11-29

### Changed
 - Updated to support OpenOffice 4 and LibreOffice 5
 - Add toolbar icon for deleting an entry, and move menu item for this action to BibTeX
 - Better support for IEEEtranBSTCTL entries
 - Quick selection of month in entry editor
 - Unknown entry types will be converted to 'Misc' (was 'Other' before).
 - EntryTypes are now clustered per group on the 'new entry' GUI screen.
 - Tab shows the minimal unique folder name substring if multiple database files share the same name
 - Added a page numbers integrity checker
 - Position and size of certain dialogs are stored and restored.
 - Feature: Search Springer
 - Feature: Search DOAJ, Directory of Open Access Journals
 - Changes the old integrity check by improving the code base (+tests) and converting it to a simple issues table
 - Added combo box in MassSetFieldAction to simplify selecting the correct field name
 - Feature: Merge information from both entries on duplication detection
 - Always use import inspection dialog on import from file
 - All duplicate whitespaces / tabs / newlines are now removed from non-multiline fields
 - Improvements to search:
   - Search bar is now at the top
   - A summary of the search result is shown in textual form in the search bar
   - The search text field changes its color based on the search result (red if nothing is found, green if at least one entry is found)
   - Autocompletion suggestions are shown in a popup
   - Search options are available via a drop-down list, this implements [feature request 853](https://sourceforge.net/p/jabref/feature-requests/853/)
   - "Clear search" button also clears search field, this implements [feature request 601](https://sourceforge.net/p/jabref/feature-requests/601/)
   - Every search is done automatically (live) as soon as the search text is changed
   - Search is local by default. To do a global search, one has to do a local search and then this search can be done globally as well, opening a new window. 
   - The local search results can be shown in a new window. 
 - Feature: Merge information from a DOI generated BibTex entry to an entry
 - Added more characters to HTML/Unicode converter
 - Feature: Push citations to Texmaker ([bug 318](https://sourceforge.net/p/jabref/bugs/318/), [bug 582](https://sourceforge.net/p/jabref/bugs/582/))
 - Case changers improved to honor words (not yet more than single words) within {}
 - Feature: Added converters from HTML and Unicode to LaTeX on right click in text fields ([#191](https://github.com/JabRef/jabref/issues/191))
 - Feature: Add an option to the FileList context menu to delete an associated file from the file system
 - Feature: Field names "Doi", "Ee", and "Url" are now written as "DOI", "EE", and "URL"
 - The default language is now automatically set to the system's locale.
 - Use correct encoding names ([#155](https://github.com/JabRef/jabref/issues/155)) and replace old encoding names in bibtex files. This changes the file header.
 - No longer write JabRef version to BibTex file header.
 - No longer add blank lines inside a bibtex entry
 - Feature: When pasting a Google search URL, meta data will be automatically stripped before insertion.
 - Feature: PDF auto download from ACS, arXiv, ScienceDirect, SpringerLink, and Google Scholar
 - List of authors is now auto generated `scripts/generate-authors.sh` and inserted into L10N About.html
 - Streamline logging API: Replace usages of java.util.logging with commons.logging
 - Remove support for custom icon themes. The user has to use the default one.
 - Solved [feature request 767](https://sourceforge.net/p/jabref/feature-requests/767/): New subdatabase based on AUX file (biblatex)
 - Feature: DOItoBibTeX fetcher now also handles HTTP URLs
 - Feature: "Normalize to BibTeX name format" also removes newlines
 - Tweak of preference defaults
   - Autolink requires that the filename starts with the given BibTeX key and the default filename patterns is key followed by title
   - Default sorting changed
   - Default label pattern changed from `[auth][year]` to `[authors3][year]`
 - Feature: case changers now leave protected areas (enclosed with curly brackets) alone
 - BREAKING: The BibTeX key generator settings from previous versions are lost
 - BREAKING: LabelPatterns `[auth.etal]`, `[authEtAl]`, `[authors]`, `[authorsN]`, `[authorLast]` and more to omit spaces and commas (and work as described at http://jabref.sourceforge.net/help/LabelPatterns.php)
 - BREAKING: `[keywordN]` returns the Nth keyword (as described in the help) and not the first N keywords
 - BREAKING: If field consists of blanks only or an emtpy string, it is not written at all
 - Feature: new LabelPattern `[authFirstFull]` returning the last name of the first author and also a "van" or "von" if it exists
 - Feature: all new lines when writing an entry are obeying the globally configured new line (File -> newline separator). Affects fields: abstract and review
 - Feature: `[veryShortTitle]` and `[shortTitle]` also skip words like "in", "among", "before", ...
 - Feature: New LabelPattern `[keywordsN]`, where N is optional. Returns the first N keywords. If no N is specified ("`[keywords]`"), all keywords are returned. Spaces are removed.
 - Update supported LookAndFeels
 - Show replaced journal abbreviations on console
 - Integrated [GVK-Plugin](http://www.gbv.de/wikis/cls/Jabref-GVK-Plugin)
 - The three options to manage file references are moved to their own separated group in the Tools menu. 
 - Default preferences: Remote server (port 6050) always started on first JabRef instance. This prevents JabRef loaded twice when opening a bib file.

### Fixed
 - Fixed the bug that the file encoding was not correctly determined from the first (or second) line
 - Fixed [#325](https://github.com/JabRef/jabref/issues/325): Deactivating AutoCompletion crashes EntryEditor
 - Fixed bug when having added and then removed a personal journal list, an exception is always shown on startup
 - Fixed a bug in the IEEEXploreFetcher
 - Fixed [bug 1282](https://sourceforge.net/p/jabref/bugs/1282/) related to backslashes duplication.
 - Fixed [bug 1285](https://sourceforge.net/p/jabref/bugs/1285/): Editing position is not lost on saving
 - Fixed [bug 1297](https://sourceforge.net/p/jabref/bugs/1297/): No console message on closing
 - Fixed [#194](https://github.com/JabRef/jabref/issues/194): JabRef starts again on Win XP and Win Vista
 - Fixed: Tooltips are now shown for the #-field when the bibtex entry is incomplete.
 - Fixed [#173](https://github.com/JabRef/jabref/issues/173): Personal journal abbreviation list is not loaded twice
 - Bugfix: Preview of external journal abbreviation list now displays the correct list
 - Fixed [#223](https://github.com/JabRef/jabref/issues/223): Window is displayed in visible area even when having multiple screens
 - Localization tweaks: "can not" -> "cannot" and "file name" -> "filename"
 - Fixed: When reconfiguring the BibTeX key generator, changes are applied instantly without requiring a restart of JabRef
 - Fixed [#250](https://github.com/JabRef/jabref/issues/250): No hard line breaks after 70 chars in serialized JabRef meta data
 - Fixed [bug 1296](https://sourceforge.net/p/jabref/bugs/1296/): External links in the help open in the standard browser
 - Fixed behavior of opening files: If an existing database is opened, it is focused now instead of opening it twice.

### Removed
 - Entry type 'Other' is not selectable anymore as it is no real entry type. Will be converted to 'Misc'.
 - BREAKING: Remove plugin functionality.
 - The key bindings for searching specific databases are removed
 - Remove option to toggle native file dialog on mac by making JabRef always use native file dialogs on mac
 - Remove options to set PDF and PS directories per .bib database as the general options have also been deleted.
 - Remove option to disable renaming in FileChooser dialogs.
 - Remove option to hide the BibTeX Code tab in the entry editor.
 - Remove option to set a custom icon for the external file types. This is not possible anymore with the new icon font.
 - Remove legacy options to sync files in the "pdf" or "ps" field
 - Remove button to merge entries and keep the old ones.
 - Remove non-compact rank symbols in favor of compact rank
 - Remove Mr.DLib support as MR.DLib will be shut down in 2015
 - Remove support for key bindings per external application by allowing only the key binding "push to application" for the currently selected external application.
 - Remove "edit preamble" from toolbar
 - Remove support to the move-to-SysTray action
 - Remove incremental search
 - Remove option to disable autocompleters for search and make this always one
 - Remove option to highlight matches and make this always one when not using regex or grammar-based search
 - Remove non-working web searches: JSTOR and Sciencedirect (planned to be fixed for the next release)
 - Remove option Tools -> Open PDF or PS which is replaced by Tools -> Open File

## 2.80 - never released

Version 2.80 was intended as intermediate step to JabRef 3.0.
Since much functionality has changed during development, a release of this version was skipped.

## 2.11

The changelog of 2.11 and versions before is maintained as [text file](https://github.com/JabRef/jabref/blob/v2.11.1/CHANGELOG) in the [v2.11.1 tag](https://github.com/JabRef/jabref/tree/v2.11.1).

[Unreleased]: https://github.com/JabRef/jabref/compare/v3.6...HEAD
[3.6]: https://github.com/JabRef/jabref/compare/v3.5...v3.6
[3.5]: https://github.com/JabRef/jabref/compare/v3.4...v3.5
[3.4]: https://github.com/JabRef/jabref/compare/v3.3...v3.4
[3.3]: https://github.com/JabRef/jabref/compare/v3.2...v3.3
[3.2]: https://github.com/JabRef/jabref/compare/v3.1...v3.2
[3.1]: https://github.com/JabRef/jabref/compare/v3.0...v3.1
[3.0]: https://github.com/JabRef/jabref/compare/v2.11.1...v3.0
[dev_2.11]: https://github.com/JabRef/jabref/compare/v2.11.1...dev_2.11
[2.11.1]: https://github.com/JabRef/jabref/compare/v2.11...v2.11.1<|MERGE_RESOLUTION|>--- conflicted
+++ resolved
@@ -18,12 +18,8 @@
 - [#1813](https://github.com/JabRef/jabref/issues/1813) Import/Export preferences dialog default directory set to working directory
 - [#1897](https://github.com/JabRef/jabref/issues/1897) Implemented integrity check for `year` field: Last four nonpunctuation characters should be numerals
 - Address in MS-Office 2007 xml format is now imported as `location`
-<<<<<<< HEAD
+- [#1912](https://github.com/JabRef/jabref/issues/1912) Implemented integrity check for `edition` field: Should have the first letter capitalized (BibTeX), Should contain an integer or a literal (BibLaTeX)
 - Add ID Fetcher in EntryTypeDialog
-
-=======
-- [#1912](https://github.com/JabRef/jabref/issues/1912) Implemented integrity check for `edition` field: Should have the first letter capitalized (BibTeX), Should contain an integer or a literal (BibLaTeX)
->>>>>>> 8c673dd2
 
 ### Fixed
 - Fixed selecting an entry out of multiple duplicates
