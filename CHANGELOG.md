--- conflicted
+++ resolved
@@ -12,10 +12,7 @@
 ### Added
 
 - We added a feature for copying entries to libraries, available via the context menu, with an option to include cross-references. [#12374](https://github.com/JabRef/jabref/pull/12374)
-<<<<<<< HEAD
 - We added an error message that appears when a user tries to enter a URL as a book title. [#12354](https://github.com/JabRef/jabref/issues/12354)
-=======
->>>>>>> 3713b09f
 
 ### Changed
 
