# Changelog
All notable changes to this project will be documented in this file.
This project **does not** adhere to [Semantic Versioning](http://semver.org/).
This file tries to follow the conventions proposed by [keepachangelog.com](http://keepachangelog.com/).
Here, the categories "Changed" for added and changed functionality,
"Fixed" for fixed functionality, and
"Removed" for removed functionality are used.

We refer to [GitHub issues](https://github.com/JabRef/jabref/issues) by using `#NUM`.

## [Unreleased]

### Changed
- We added a validity check for dates in the `date` and `urldate` fields.
- We added a text file export for 'Find Unlinked Files'. [#3341](https://github.com/JabRef/jabref/issues/3341)
- We added a fetcher based on RFC-IDs. [#3971](https://github.com/JabRef/jabref/issues/3971)
- We changed the implementation of the `[shorttitle]` key pattern. It now removes small words like `a`, `an`, `on`, `the` etc. Refer to the help page for a complete overview. [Feature request in the forum](http://discourse.jabref.org/t/jabref-differences-in-shorttitle-between-versions-3-8-1-and-4-not-discounting-the-a-an-of-in-titles/1147)
- We added a formatter for adding braces around the `title` field. E.g., `title = {ExamPle}` becomes `title = {{ExamPle}}`, which prevents BibTeX to convert it to lower case. You can use it at the [cleanup entries](http://help.jabref.org/en/CleanupEntries) functionality.
- We added a formatter to ensure correct en dashes in the `title` field. E.g., `title = {Example - illustrative}` becomes `title = {Example -- illustrative}`.
- We streamlined the defaults for a [cleanup of entries](http://help.jabref.org/en/CleanupEntries) in the case of BibTeX.

### Fixed
- We fixed an issue where the export to clipboard functionality could not be invoked. [#3994](https://github.com/JabRef/jabref/issues/3994)
- We fixed an issue with the migration of invalid Look and Feels. [#3995, comment](https://github.com/JabRef/jabref/issues/3995#issuecomment-385649448)
- We fixed an issue where JabRef would no longer start, when the option "Override default font settings" was activated. [#3986](https://github.com/JabRef/jabref/issues/3986)
- We fixed an issue where JabRef removed whitespace from the Title-fetcher which resulting in no entries being found. [#4014](https://github.com/JabRef/jabref/issues/4014)
- We fixed an issue where fetched entries from the ACM fetcher could not be imported. [#4018](https://github.com/JabRef/jabref/issues/4018)
<<<<<<< HEAD

### Removed
- We removed the GTK Look and Feel from the Options, as it leads to freezes in JabRef on MacOSX and Linux [#3995](https://github.com/JabRef/jabref/issues/3995)
=======
- We fixed an issue to enable push to application on macOs again [#4041](https://github.com/JabRef/jabref/issues/4041)

### Removed
- We removed the GTK Look and Feel from the Options, as it leads to freezes in JabRef on MacOSX and Linux [#3995](https://github.com/JabRef/jabref/issues/3995).
>>>>>>> 5e629b2b
The GTK Look and Feel is now replaced with the "Nimbus" style as default.





































































## [4.2] - 2018-04-26

### Changed
- Added "*.*" (any file type) to the Import File Filter Dialog. [#3757](https://github.com/JabRef/jabref/issues/3757)
- Abbreviate journal names functionality is now running parallel, increasing performance significantly. [#2831](https://github.com/JabRef/jabref/issues/2831)
- Changed order of items in context menu [#298](https://github.com/koppor/jabref/issues/298)
- Changed ID-based entry generator to store the last used fetcher. [#2796](https://github.com/JabRef/jabref/issues/2796)
- Reorganised annotation information on the right side of the "File annotations" tab. [#3109](https://github.com/JabRef/jabref/issues/3109)
- We now show a small notification icon in the entry editor when we detect data inconsistency or other problems. [#3145](https://github.com/JabRef/jabref/issues/3145)
- We added [oaDOI](https://oadoi.org/) as a fulltext provider, so that JabRef is now able to provide fulltexts for more than 90 million open-access articles.
- We changed one default of [Cleanup entries dialog](http://help.jabref.org/en/CleanupEntries): Per default, the PDF are not moved to the default file directory anymore. [#3619](https://github.com/JabRef/jabref/issues/3619)
- We added a new type of group that shows all items referenced in a given LaTeX file (actually the generated AUX file). [#1664](https://github.com/JabRef/jabref/issues/1664)
- We added an importer for the EndNote XML format. [Feature request in the forum](http://discourse.jabref.org/t/import-from-bookends-or-endnote/1048)
- We added the export of the `translator` field to the according MS-Office XML field. [#1750, comment](https://github.com/JabRef/jabref/issues/1750#issuecomment-357350986)
- We changed the import of the MS-Office XML fields `bookauthor` and `translator`. Both are now imported to their corresponding bibtex/biblatex fields.
- We improved the export of the `address` and `location` field to the MS-Office XML fields. If the address field does not contain a comma, it is treated as single value and exported to the field `city`. [#1750, comment](https://github.com/JabRef/jabref/issues/1750#issuecomment-357539167)
For more details refer to the [field mapping help page](http://help.jabref.org/en/MsOfficeBibFieldMapping)
- We added Facebook and Twitter icons in the toolbar to link to our [Facebook](https://www.facebook.com/JabRef/) and [Twitter](https://twitter.com/jabref_org) pages.
- Renamed the _Review_ Tab into _Comments_ Tab
- We no longer print empty lines when exporting an entry in RIS format [#3634](https://github.com/JabRef/jabref/issues/3634)
- We added the option to download linked URLs in the context menu in the entry editor.
- We improved file saving so that hard links are now preserved when a save is performed [#2633](https://github.com/JabRef/jabref/issues/2633)
- We changed the default dialog option when removing a [file link](http://help.jabref.org/en/FileLinks#adding-external-links-to-an-entry) from an entry.
The new default removes the linked file from the entry instead of deleting the file from disk. [#3679](https://github.com/JabRef/jabref/issues/3679)
- The magnifier icon at the search shows the [search mode](https://help.jabref.org/en/Search#search-modes) again. [#3535](https://github.com/JabRef/jabref/issues/3535)
- We added a new cleanup operation that replaces ligatures with their expanded form. [#3613](https://github.com/JabRef/jabref/issues/3613)
- We added the function to parse German month names. [#3536](https://github.com/JabRef/jabref/pull/3536)
- Pressing <kbd>ESC</kbd> while searching will clear the search field and select the first entry, if available, in the table. [koppor#293](https://github.com/koppor/jabref/issues/293)
- We changed the metadata reading and writing. DublinCore is now the only metadata format, JabRef supports. (https://github.com/JabRef/jabref/pull/3710)
- We added another CLI functionality for reading and writing metadata to pdfs. (see https://github.com/JabRef/jabref/pull/3756 and see http://help.jabref.org/en/CommandLine)
- We no longer print errors in field values during autosave into the log [#3811](https://github.com/JabRef/jabref/issues/3811)
- We improved the search performance by adding a short delay before starting to display search results [Bug report in the forum](http://discourse.jabref.org/t/poor-performance-of-jabref-4/1110/2)
- We re-added the Generate BibTeX Key button to the EntryEditor toolbar on the left

### Fixed
- We fixed several performance problems with the management of journal abbreviations [#3323](https://github.com/JabRef/jabref/issues/3323)
- We fixed an issue where changing the type of an entry did not update the label in the tool bar of the entry editor and the contents of the currently visible entry editor tab
- We fixed an issue where pressing space caused the cursor to jump to the start of the text field. [#3471](https://github.com/JabRef/jabref/issues/3471)
- We fixed the missing dot in the name of an exported file. [#3576](https://github.com/JabRef/jabref/issues/3576)
- Autocompletion in the search bar can now be disabled via the preferences. [#3598](https://github.com/JabRef/jabref/issues/3598)
- We fixed an issue where the progress of an ongoing file download was not shown correctly. [#3614](https://github.com/JabRef/jabref/issues/3614)
- We fixed an issue where odd linked files could not be selected in the entry editor. [#3639](https://github.com/JabRef/jabref/issues/3639)
- We fixed and extended the RIS import functionality to cover more fields. [#3634](https://github.com/JabRef/jabref/issues/3634)[#2607](https://github.com/JabRef/jabref/issues/2607)
- Chaining modifiers in BibTeX key pattern now works as described in the documentation. [#3648](https://github.com/JabRef/jabref/issues/3648)
- We fixed an issue where not all bibtex/biblatex fields would be exported as latex-free to MS-Office XML [koppor#284](https://github.com/koppor/jabref/issues/284)
- We fixed an issue where linked files would be deleted from bibliography entries despite choosing the "Cancel" option in the dialog menu.
- We fixed the name of the group editing window to "Add group" instead of "Edit Group" when adding a new group. [koppor#277](https://github.com/koppor/jabref/issues/277)
- We fixed the `pureauth` [BibTeX key generator pattern](https://help.jabref.org/en/BibtexKeyPatterns) to just return the author if no author, but an editor is present.
- We fixed an issue where the "Copy linked files" dialog produced an error when the entry had no file [#3818](https://github.com/JabRef/jabref/issues/3818)
- We fixed the coloring of the search box icon in case a user switches to advanced search mode [#3870](https://github.com/JabRef/jabref/issues/3870)
- We fixed an issue where pressing <kbd>del</kbd> in the `file` field would trigger the delete dialog a second file, if the first file is deleted [#3926](https://github.com/JabRef/jabref/issues/3926)
- We fixed the saving of entry preview preferences [#3845](https://github.com/JabRef/jabref/issues/3845)

### Removed
- We removed the [Look and Feels from JGoodies](http://www.jgoodies.com/freeware/libraries/looks/), because the open source version is not compatible with Java 9.


## [4.1] - 2017-12-23

### Changed
- We added bracketed expression support for file search patterns, import file name patterns and file directory patters, in addition to bibtexkey patterns.
- We added support for `[entrytype]` bracketed expression.
- Updated French translation
- We improved the handling of abstracts in the "Astrophysics Data System" fetcher. [#2471](https://github.com/JabRef/jabref/issues/2471)
- We added support for pasting entries in different formats [#3143](https://github.com/JabRef/jabref/issues/3143)
- In the annotation tab, PDF files are now monitored for new or changed annotation. A manual reload is no longer necessary. [#3292](https://github.com/JabRef/jabref/issues/3292)
- We increased the relative size of the "abstract" field in the entry editor. [Feature request in the forum](http://discourse.jabref.org/t/entry-preview-in-version-4/827)
- Crossreferenced entries are now used when a BibTex key is generated for an entry with empty fields. [#2811](https://github.com/JabRef/jabref/issues/2811)
- We now set the `WM_CLASS` of the UI to org-jabref-JabRefMain to allow certain Un*x window managers to properly identify its windows
- We added an option to convert entries in the biblatex format to BibTeX so that you can again collaborate with these nostalgic diehards. [Feature request in the forum](http://discourse.jabref.org/t/convert-back-from-biblatex-to-bib/)
- We changed the default paths for the OpenOffice/LibreOffice binaries to the default path for LibreOffice
- File annotation tab now removes newlines and hyphens before newlines from content and displays an empty String instead of N/A if no contents are found. [#3280](https://github.com/JabRef/jabref/issues/3280)
- We moved the groups field from the "Other fields" tab to "General" (you may have to reset your editor preferences under Options > Set up general fields)
- We no longer create a new entry editor when selecting a new entry to increase performance. [#3187](https://github.com/JabRef/jabref/pull/3187)
- We added the possibility to copy linked files from entries to a single output folder. [#2539](https://github.com/JabRef/jabref/pull/2593)
- We increased performance and decreased the memory footprint of the entry editor drastically. [#3331](https://github.com/JabRef/jabref/pull/3331)
- Late initialization of the context menus in the entry editor. This improves performance and memory footprint further [#3340](https://github.com/JabRef/jabref/pull/3340)
- Integrity check "Abbreviation Detection" detects abbreviated names for journals and booktitles based on the internal list instead of only looking for `.` signs. Fixes [#3144](https://github.com/JabRef/jabref/issues/3144).
- We added a dialog to show that JabRef is working on checking integrity. [#3358](https://github.com/JabRef/jabref/issues/3358)
- When you click the PDF icon in the file list of the entry editor, then the file is opened. [#3491](https://github.com/JabRef/jabref/issues/3491)
- We added an option to mass append to fields via the Quality -> [set/clear/append/rename fields dialog](http://help.jabref.org/en/SetClearRenameFields). [#2721](https://github.com/JabRef/jabref/issues/2721)
- We added a check on startup to ensure JabRef is run with an adequate Java version. [3310](https://github.com/JabRef/jabref/issues/3310)
- In the preference, all installed java Look and Feels are now listed and selectable
- We added an ID fetcher for [IACR eprints](https://eprint.iacr.org/). [#3473](https://github.com/JabRef/jabref/pull/3473)
- We added a clear option to the right-click menu of the text field in the entry editor. [koppor#198](https://github.com/koppor/jabref/issues/198)
- We improved the performance and memory footprint of the citation preview when [CSL styles](http://citationstyles.org/) are used. [#2533](https://github.com/JabRef/jabref/issues/2533)
- We disabled the auto completion as default, because it still causes issues. [#3522](https://github.com/JabRef/jabref/issues/3522)

### Fixed
 - We fixed the translation of `\textendash` and `\textquotesingle` in the entry preview. [#3307](https://github.com/JabRef/jabref/issues/3307)
 - We fixed an issue where JabRef would not terminated after asking to collect anonymous statistics. [#2955 comment](https://github.com/JabRef/jabref/issues/2955#issuecomment-334591123)
 - We fixed an issue where JabRef would not shut down when started with the `-n` (No GUI) option. [#3247](https://github.com/JabRef/jabref/issues/3247)
 - We improved the way metadata is updated in remote databases. [#3235](https://github.com/JabRef/jabref/issues/3235)
 - We improved font rendering of the Entry Editor for Linux based systems. [#3295](https://github.com/JabRef/jabref/issues/3295)
 - We fixed an issue where JabRef would freeze when trying to replace the original entry after a merge with new information from identifiers like DOI/ISBN etc. [#3294](https://github.com/JabRef/jabref/issues/3294)
 - We no longer allow to add a field multiple times in customized entry types and thereby fix an issue in the entry editor that resulted from having a field multiple times. [#3046](https://github.com/JabRef/jabref/issues/3046)
 - We fixed an issue where JabRef would not show the translated content at some points, although there existed a translation
 - We fixed an issue where editing in the source tab would override content of other entries. [#3352](https://github.com/JabRef/jabref/issues/3352#issue-268580818)
 - We fixed an issue where file links created under Windows could not be opened on Linux/OSX. [#3311](https://github.com/JabRef/jabref/issues/3311)
 - We fixed several issues with the automatic linking of files in the entry editor where files were not found or not correctly saved in the bibtex source. [#3346](https://github.com/JabRef/jabref/issues/3346)
 - We fixed an issue where fetching entries from crossref that had no titles caused an error. [#3376](https://github.com/JabRef/jabref/issues/3376)
 - We fixed an issue where the same Java Look and Feel would be listed more than once in the Preferences. [#3391](https://github.com/JabRef/jabref/issues/3391)
 - We fixed an issue where errors in citation styles triggered an exception when opening the preferences dialog. [#3389](https://github.com/JabRef/jabref/issues/3389)
 - We fixed an issue where entries were displayed twice after insertion into a shared database. [#3164](https://github.com/JabRef/jabref/issues/3164)
 - We improved the auto link algorithm so that files starting with a similar key are no longer found (e.g, `Einstein1902` vs `Einstein1902a`). [#3472](https://github.com/JabRef/jabref/issues/3472)
 - We fixed an issue where special fields (such as `printed`) could not be cleared when syncing special fields via the keywords. [#3432](https://github.com/JabRef/jabref/issues/3432)
 - We fixed an issue where the tooltip of the global search bar showed html tags instead of formatting the text. [#3381](https://github.com/JabRef/jabref/issues/3381)
 - We fixed an issue where timestamps were not updated for changed entries. [#2810](https://github.com/JabRef/jabref/issues/2810)
 - We fixed an issue where trying to fetch data from Medline/PubMed resulted in an error. [#3463](https://github.com/JabRef/jabref/issues/3463)
 - We fixed an issue where double clicking on an entry in the integrity check dialog resulted in an exception. [#3485](https://github.com/JabRef/jabref/issues/3485)
 - We fixed an issue where the entry type could sometimes not be changed when the entry editor was open [#3435](https://github.com/JabRef/jabref/issues/3435)
 - We fixed an issue where dropping a pdf on the entry table and renaming it triggered an exception. [#3490](https://github.com/JabRef/jabref/issues/3490)
 - We fixed an issue where no longer existing files could not be removed from the entry by pressing the <kbd>del</kbd> key. [#3493](https://github.com/JabRef/jabref/issues/3493)
 - We fixed an issue where integrating external changes to a bib file caused instability. [#3498](https://github.com/JabRef/jabref/issues/3498)
 - We fixed an issue where fetched entries from the ACM fetcher could not be imported. [#3500](https://github.com/JabRef/jabref/issues/3500)
 - We fixed an issue where custom data in combobox fields in the entry editor was not saved. [#3538](https://github.com/JabRef/jabref/issues/3538)
 - We fixed an issue where automatically found files were not added with a relative paths when the bib file is in the same directory as the files. [#3476](https://github.com/JabRef/jabref/issues/3476)
 - We improved the key generator to remove certain illegal characters such as colons or apostrophes. [#3359](https://github.com/JabRef/jabref/issues/3359)


## [4.0] - 2017-10-04

### Changed

- We added a textArea to see versionInfo in the About JabRef Dialog. [#2942](https://github.com/JabRef/jabref/issues/2942)
- We turned the validation feature in the entry editor off by default, because of a bug in the library we have been using [#3145](https://github.com/JabRef/jabref/issues/3145)
- Added 'Filter All' and 'Filter None' buttons with corresponding functionality to Quality Check tool.
- We increased the size of the keywords and file text areas in the entry editor
- When the entry that is currently shown in the entry editor is deleted externally, the editor is now closed automatically [#2946](https://github.com/JabRef/jabref/issues/2946)
- We added reordering of file and link entries in the `General`-Tab [3165, comment](https://github.com/JabRef/jabref/issues/3165#issuecomment-326269715)
- We added autcompletion for the `crossref` field on basis of the BibTeX-key. To accept such an autcompleted key as new entry-link, you have to press <kbd>Enter</kbd> two times, otherwise the field data is not stored in the library file.[koppor#257](https://github.com/koppor/jabref/issues/257)
- We added drag and drop support for adding files directly in the `General`-Tab. The dragged files are currently only linked from their existing directory. For more advanced features use the `Add files` dialog. [#koppor#244](https://github.com/koppor/jabref/issues/244)
- We added the file description filed back to the list of files in the `General`-Tab [#2930, comment](https://github.com/JabRef/jabref/issues/2930#issuecomment-328328172)
- Added an error dialog if the file is open in another process and cannot be renamed. [#3229]
- On Windows, the `JabRef.exe` executable can now be used to start JabRef from the command line. By default, no output is shown unless the new "-console" option is specified.

### Fixed

- We re-added the "Normalize to BibTeX name format" context menu item [#3136](https://github.com/JabRef/jabref/issues/3136)
- We fixed a memory leak in the source tab of the entry editor [#3113](https://github.com/JabRef/jabref/issues/3113)
- We fixed a [java bug](https://bugs.openjdk.java.net/browse/JDK-8185792) where linux users could not enter accented characters in the entry editor and the search bar [#3028](https://github.com/JabRef/jabref/issues/3028)
- We fixed a regression introduced in v4.0-beta2: A file can be dropped to the entry preview to attach it to the entry [koppor#245](https://github.com/koppor/jabref/issues/245)
- We fixed an issue in the "Replace String" dialog (<kbd>Ctrl</kbd>+<kbd>R</kbd> where search and replace did not work for the `bibtexkey` field. [#3132](https://github.com/JabRef/jabref/issues/3132)
- We fixed an issue in the entry editor where adding a term to a new protected terms list freezed JabRef completely. [#3157](https://github.com/JabRef/jabref/issues/3157)
- We fixed an issue in the "Manage protected terms" dialog where an 'Open file' dialog instead of a 'Save file' dialog was shown when creating a new list. [#3157](https://github.com/JabRef/jabref/issues/3157)
- We fixed an issue where unparseable dates of the FileAnnotations caused the FileAnnotationsTab to crash.
- We fixed an issue where a new protected terms list was not available immediately after its addition. [#3161](https://github.com/JabRef/jabref/issues/3161)
- We fixed an issue where an online file link could not be removed from an entry [#3165](https://github.com/JabRef/jabref/issues/3165)
- We fixed an issue where an online file link did not open the browser and created an error [#3165](https://github.com/JabRef/jabref/issues/3165)
- We fixed an issue where the arrow keys in the search bar did not work as expected [#3081](https://github.com/JabRef/jabref/issues/3081)
- We fixed wrong hotkey being displayed at "automatically file links" in the entry editor
- We fixed an issue where metadata syncing with local and shared database were unstable. It will also fix syncing groups and sub-groups in database. [#2284](https://github.com/JabRef/jabref/issues/2284)
- We fixed an issue where renaming a linked file would fail silently if a file with the same name existed.  Added support for overriding existing file at user discretion. [#3172](https://github.com/JabRef/jabref/issues/3172)
- We fixed an issue where the "Remove group and subgroups" operation did not remove group information from entries in the group [#3190](https://github.com/JabRef/jabref/issues/3190)
- We fixed an issue where it was possible to leave the entry editor with an imbalance of braces. [#3167](https://github.com/JabRef/jabref/issues/3167)
- Renaming files now truncates the filename to not exceed the limit of 255 chars [#2622](https://github.com/JabRef/jabref/issues/2622)
- We improved the handling of hyphens in names. [#2775](https://github.com/JabRef/jabref/issues/2775)
- We fixed an issue where an entered file description was not written to the bib-file [#3208](https://github.com/JabRef/jabref/issues/3208)
- We improved the auto completion in the search bar. [koppor#253](https://github.com/koppor/jabref/issues/253)
- We fixed renaming files which are not in the main directory. [#3230](https://github.com/JabRef/jabref/issues/3230)

### Removed
- We removed support for LatexEditor, as it is not under active development. [#3199](https://github.com/JabRef/jabref/issues/3199)


## [4.0-beta3] – 2017-08-16

### Changed
- We made the font size in the entry editor and group panel customizable by "Menu and label font size". [#3034](https://github.com/JabRef/jabref/issues/3034)
- If fetched article is already in database, then the entry merge dialog is shown.
- An error message is now displayed if you try to create a group containing the keyword separator or if there is already a group with the same name. [#3075](https://github.com/JabRef/jabref/issues/3075) and [#1495](https://github.com/JabRef/jabref/issues/1495)
- The FileAnnotationsTab was re-implemented in JavaFx. [#3082](https://github.com/JabRef/jabref/pull/3082)
- Integrity warnings are now directly displayed in the entry editor.
- We added the functionality to have `regex` as modifier. [#457](https://github.com/JabRef/jabref/issues/457)

### Fixed

- We fixed an issue where the fetcher for the Astrophysics Data System (ADS) added some non-bibtex data to the entry returned from the search [#3035](https://github.com/JabRef/jabref/issues/3035)
- We improved the auto completion so that minor changes are not added as suggestions. [#2998](https://github.com/JabRef/jabref/issues/2998)
- We readded the undo mechanism for changes in the entry editor [#2973](https://github.com/JabRef/jabref/issues/2973)
- We fixed an issue where assigning an entry via drag and drop to a group caused JabRef to stop/freeze completely [#3036](https://github.com/JabRef/jabref/issues/3036)
- We fixed the shortcut <kbd>Ctrl</kbd>+<kbd>F</kbd> for the search field.
- We fixed an issue where `title_case` and `capitalize` modifiers did not work with shorttitle.
- We fixed an issue where the preferences could not be imported without a restart of JabRef [#3064](https://github.com/JabRef/jabref/issues/3064)
- We fixed an issue where <kbd>DEL</kbd>, <kbd>Ctrl</kbd>+<kbd>C</kbd>, <kbd>Ctrl</kbd>+<kbd>V</kbd> and <kbd>Ctrl</kbd>+<kbd>A</kbd> in the search field triggered corresponding actions in the main table [#3067](https://github.com/JabRef/jabref/issues/3067)
- We fixed an issue where JabRef freezed when editing an assigned file in the `General`-Tab [#2930, comment](https://github.com/JabRef/jabref/issues/2930#issuecomment-311050976)
- We fixed an issue where a file could not be assigned to an existing entry via the entry context menu action `Attach file` [#3080](https://github.com/JabRef/jabref/issues/3080)
- We fixed an issue where entry editor was not focused after opening up. [#3052](https://github.com/JabRef/jabref/issues/3052)
- We fixed an issue where changes in the source tab were not stored when selecting a new entry. [#3086](https://github.com/JabRef/jabref/issues/3086)
- We fixed an issue where the other tab was not updated when fields where changed in the source tab. [#3063](https://github.com/JabRef/jabref/issues/3063)
- We fixed an issue where the source tab was not updated after fetching data by DOI. [#3103](https://github.com/JabRef/jabref/issues/3103)
- We fixed an issue where the move to group operation did not remove the entry from other groups [#3101](https://github.com/JabRef/jabref/issues/3101)
- We fixed an issue where the main table was not updated when grouping changes [#1903](https://github.com/JabRef/jabref/issues/1903)

## [4.0-beta2] – 2017-07-18

### Changed
- We moved the `adsurl` field to `url` field when fetching with the ADS fetcher.
- We continued to improve the new groups interface:
  - You can now again select multiple groups (and a few related settings were added to the preferences) [#2786](https://github.com/JabRef/jabref/issues/2786).
  - We further improved performance of group operations, especially of the new filter feature [#2852](https://github.com/JabRef/jabref/issues/2852).
  - It is now possible to resort groups using drag & drop [#2785](https://github.com/JabRef/jabref/issues/2785).
- The entry editor got a fresh coat of paint:
  - Homogenize the size of text fields.
  - The buttons were changed to icons.
  - Completely new interface to add or modify linked files.
  - Removed the hidden feature that a double click in the editor inserted the current date.
  - Complete new implementation of the the auto complete feature.
- All authors and editors are separated using semicolons when exporting to csv. [#2762](https://github.com/JabRef/jabref/issues/2762)
- Improved wording of "Show recommendations: into "Show 'Related Articles' tab" in the preferences
- We added integration of the Library of Congress catalog as a fetcher based on the [LCCN identifier](https://en.wikipedia.org/wiki/Library_of_Congress_Control_Number). [Feature request 636 in the forum](http://discourse.jabref.org/t/loc-marc-mods-connection/636)
- The integrity check for person names now also tests that the names are specified in one of the standard BibTeX formats.
- Links in the Recommended Articles tab (Mr.DLib), when clicked, are now opened in the system's default browser. [2931](https://github.com/JabRef/jabref/issues/2931)
- We improved the duplicate checker such that different editions of the same publication are not marked as duplicates. [2960](https://github.com/JabRef/jabref/issues/2960)

### Fixed
- We fixed a bug that leaves .sav file after SaveAs [#2947](https://github.com/JabRef/jabref/issues/2947)
- We fixed the function "Edit - Copy BibTeX key and link" to pass a hyperlink rather than an HTML statement.
- We fixed the adding of a new entry from DOI which led to a connection error. The DOI resolution now uses HTTPS to protect the user's privacy.[#2879](https://github.com/JabRef/jabref/issues/2897)
- We fixed the IEEE Xplore web search functionality [#2789](https://github.com/JabRef/jabref/issues/2789)
- We fixed an error in the CrossRef fetcher that occurred if one of the fetched entries had no title
- We fixed an issue that prevented new entries to be automatically assigned to the currently selected group [#2783](https://github.com/JabRef/jabref/issues/2783).
- We fixed a bug that only allowed parsing positive timezones from a FileAnnotation [#2839](https://github.com/JabRef/jabref/issues/2839)
- We fixed a bug that did not allow the correct re-export of the MS-Office XML field `msbib-accessed` with a different date format [#2859](https://github.com/JabRef/jabref/issues/2859).
- We fixed some bugs that prevented the display of FileAnnotations that were created using the Foxit Reader. [#2839, comment](https://github.com/JabRef/jabref/issues/2839#issuecomment-302058227).
- We fixed an error that prevented the FileAnnotation tab to load when the entry had no bibtexkey [#2903](https://github.com/JabRef/jabref/issues/2903).
- We fixed a bug which which could result in an exception when opening/saving files from/to a nonexistent directory [#2917](https://github.com/JabRef/jabref/issues/2917).
- We fixed a bug where recursive RegExpBased search found a file in a subdirectory multiple times and non-recursive RegExpBased search erroneously found files in subdirectories.
- We fixed a bug where new groups information was not stored on save [#2932](https://github.com/JabRef/jabref/issues/2932)
- We fixed a bug where the language files for Brazilian Portugese could not be loaded and the GUI localization remained in English [#1128](https://github.com/JabRef/jabref/issues/1182)
- We fixed a bug where the database was not marked as dirty when entries or groups were changed [#2787](https://github.com/JabRef/jabref/issues/2787)
- We fixed a bug where editors in the DocBook export were not exported [#3020](https://github.com/JabRef/jabref/issues/3020)
- We fixed a bug where the source tab was not updated when one the fields was changed [#2888](https://github.com/JabRef/jabref/issues/2888)
- We restored the original functionality that when browsing through the MainTable, the Entry Editor remembers which tab was opened before [#2896](https://github.com/JabRef/jabref/issues/2896)

## [4.0-beta] – 2017-04-17

### Changed
- JabRef has a new logo! The logo was designed by "[AikTheOne](https://99designs.de/profiles/theonestudio)" - who was the winner of a design contest at 99designs.com
- Partly switched to a new UI technology ([JavaFX]).
  - Redesigned group panel.
    - Number of matched entries is always shown.
    - The background color of the hit counter signals whether the group contains all/any of the entries selected in the main table.
    - Added a possibility to filter the groups panel [#1904](https://github.com/JabRef/jabref/issues/1904)
    - Removed edit mode.
    - Removed the following commands in the right-click menu:
      - Expand/collapse subtree
      - Move up/down/left/right
    - Remove option to "highlight overlapping groups"
    - Moved the option to "Gray out non-hits" / "Hide non-hits" to the preferences
    - Removed the following options from the group preferences:
      - Show icons (icons can now be customized)
      - Show dynamic groups in italics (dynamic groups are not treated specially now)
      - Initially show groups tree expanded (always true now)
    - Expansion status of groups are saved across sessions. [#1428](https://github.com/JabRef/jabref/issues/1428)
  - Redesigned about dialog.
  - Redesigned key bindings dialog.
  - Redesigned journal abbreviations dialog.
  - New error console.
  - All file dialogs now use the native file selector of the OS. [#1711](https://github.com/JabRef/jabref/issues/1711)
- We added a few properties to a group:
    - Icon (with customizable color) that is shown in the groups panel (implements a [feature request in the forum](http://discourse.jabref.org/t/assign-colors-to-groups/321)).
    - Description text that is shown on mouse hover (implements old feature requests [489](https://sourceforge.net/p/jabref/feature-requests/489/) and [818](https://sourceforge.net/p/jabref/feature-requests/818/))
- We introduced "automatic groups" that automatically create subgroups based on a certain criteria (e.g., a subgroup for every author or keyword) and supports hierarchies. Implements [91](https://sourceforge.net/p/jabref/feature-requests/91/), [398](https://sourceforge.net/p/jabref/feature-requests/398/), [#1173](https://github.com/JabRef/jabref/issues/1173) and [#628](https://github.com/JabRef/jabref/issues/628).
- We added a document viewer which allows you to have a glance at your PDF documents directly from within JabRef.
- Using "Look up document identifier" in the quality menu, it is possible to look up DOIs, ArXiv ids and other identifiers for multiple entries.
- Comments in PDF files can now be displayed inside JabRef in a separate tab
- We separated the `Move file` and `Rename Pdfs` logic and context menu entries in the `General`-Tab for the Field `file` to improve the semantics
- We integrated support for the [paper recommender system Mr.DLib](http://help.jabref.org/en/EntryEditor#related-articles-tab) in a new tab in the entry editor.
- We renamed "database" to "library" to have a real distinction to SQL databases ("shared database") and `bib` files ("library"). [#2095](https://github.com/JabRef/jabref/issues/2095)
- We improved the UI customization possibilities:
    - It is now possible to customize the colors and the size of the icons (implements a [feature request in the forum](http://discourse.jabref.org/t/menu-and-buttons-with-a-dark-theme/405)).
    - Resizing the menu and label sizes has been improved.
    - Font sizes can now be increased <kbd>Ctrl</kbd> + <kbd>Plus</kbd>, decreased <kbd>Ctrl</kbd> + <kbd>Minus</kbd>, and reset to default <kbd>CTRL</kbd> + <kbd>0</kbd>.
- <kbd>F4</kbd> opens selected file in current JTable context not just from selected entry inside the main table [#2355](https://github.com/JabRef/jabref/issues/2355)
- We are happy to welcome [CrossRef](https://www.crossref.org/) as a new member of our fetcher family. [#2455](https://github.com/JabRef/jabref/issues/2455)
- We added MathSciNet as a ID-based fetcher in the `BibTeX -> New entry` dialog (implements a [feature request in the forum](http://discourse.jabref.org/t/allow-to-search-by-mr-number-mathscinet))
- Add tab which shows the MathSciNet review website if the `MRNumber` field is present.
- A scrollbar was added to the cleanup panel, as a result of issue [#2501](https://github.com/JabRef/jabref/issues/2501)
- Several scrollbars were added to the preference dialog which show up when content is too large [#2559](https://github.com/JabRef/jabref/issues/2559)
- We fixed and improved the auto detection of the [OpenOffice and LibreOffice connection](http://help.jabref.org/en/OpenOfficeIntegration)
- We added an option to copy the title of BibTeX entries to the clipboard through `Edit -> Copy title` (implements [#210](https://github.com/koppor/jabref/issues/210))
- The `Move linked files to default file directory`-Cleanup operation respects the `File directory pattern` setting
- We removed the ordinals-to-superscript formatter from the recommendations for biblatex save actions [#2596](https://github.com/JabRef/jabref/issues/2596)
- Improved MS-Office Import/Export
  - Improved author handling
  - The `day` part of the biblatex `date` field is now exported to the corresponding `day` field. [#2691](https://github.com/JabRef/jabref/issues/2691)
  - Entries with a single corporate author are now correctly exported to the corresponding `corporate` author field. [#1497](https://github.com/JabRef/jabref/issues/1497)
  - Now exports the field `volumes` and `pubstate`.
- The integrity checker reports now if a journal is not found in the abbreviation list
- JabRef will now no longer delete meta data it does not know, but keeps such entries and tries to keep their formatting as far as possible.
- Switch to the [latex2unicode library](https://github.com/tomtung/latex2unicode) for converting LaTeX to unicode
- Single underscores are not converted during the LaTeX to unicode conversion, which does not follow the rules of LaTeX, but is what users require. [#2664](https://github.com/JabRef/jabref/issues/2664)
- The bibtexkey field is not converted to unicode

### Fixed
 - ArXiV fetcher now checks similarity of entry when using DOI retrieval to avoid false positives [#2575](https://github.com/JabRef/jabref/issues/2575)
 - We fixed an issue of duplicate keys after using a fetcher, e.g., DOI or ISBN [#2867](https://github.com/JabRef/jabref/issues/2687)
 - We fixed an issue that prevented multiple parallel JabRef instances from terminating gracefully. [#2698](https://github.com/JabRef/jabref/issues/2698)
 - We fixed an issue where authors with multiple surnames were not presented correctly in the main table. [#2534](https://github.com/JabRef/jabref/issues/2534)
 - Repairs the handling of apostrophes in the LaTeX to unicode conversion. [#2500](https://github.com/JabRef/jabref/issues/2500)
 - Fix import of journal title in RIS format. [#2506](https://github.com/JabRef/jabref/issues/2506)
 - We fixed the export of the `number` field in MS-Office XML export. [#2509](https://github.com/JabRef/jabref/issues/2509)
 - The field `issue` is now always exported to the corresponding `issue` field in MS-Office XML.
 - We fixed the import of MS-Office XML files, when the `month` field contained an invalid value.
 - We fixed an issue with repeated escaping of the %-sign when running the LaTeXCleanup more than once. [#2451](https://github.com/JabRef/jabref/issues/2451)
 - Sciencedirect/Elsevier fetcher is now able to scrape new HTML structure [#2576](https://github.com/JabRef/jabref/issues/2576)
 - Fixed the synchronization logic of keywords and special fields and vice versa [#2580](https://github.com/JabRef/jabref/issues/2580)
 - We fixed an exception that prevented JabRef from starting in rare cases [bug report in the forum](http://discourse.jabref.org/t/jabref-not-opening/476).
 - We fixed an unhandled exception when saving an entry containing unbalanced braces [#2571](https://github.com/JabRef/jabref/issues/2571)
 - Fixed a display issue when removing a group with a long name [#1407](https://github.com/JabRef/jabref/issues/1407)
 - We fixed an issue where the "find unlinked files" functionality threw an error when only one PDF was imported but not assigned to an entry [#2577](https://github.com/JabRef/jabref/issues/2577)
 - We fixed issue where escaped braces were incorrectly counted when calculating brace balance in a field [#2561](https://github.com/JabRef/jabref/issues/2561)
 - We fixed an issue introduced with Version 3.8.2 where executing the `Rename PDFs`-cleanup operation moved the files to the file directory. [#2526](https://github.com/JabRef/jabref/issues/2526)
 - We improved the performance when opening a big library that still used the old groups format. Fixes an [issue raised in the forum](http://discourse.jabref.org/t/v3-8-2-x64-windows-problem-saving-large-bib-libraries/456).
 - We fixed an issue where the `Move linked files to default file directory`- cleanup operation did not move the files to the location of the bib-file. [#2454](https://github.com/JabRef/jabref/issues/2454)
 - We fixed an issue where executing `Move file` on a selected file in the `general`-tab could overwrite an existing file. [#2385](https://github.com/JabRef/jabref/issues/2358)
 - We fixed an issue with importing groups and subgroups [#2600](https://github.com/JabRef/jabref/issues/2600)
 - Fixed an issue where title-related key patterns did not correspond to the documentation. [#2604](https://github.com/JabRef/jabref/issues/2604) [#2589](https://github.com/JabRef/jabref/issues/2589)
 - We fixed an issue which prohibited the citation export to external programs on MacOS. [#2613](https://github.com/JabRef/jabref/issues/2613)
 - We fixed an issue where the file folder could not be changed when running `Get fulltext` in the `general`-tab. [#2572](https://github.com/JabRef/jabref/issues/2572)
 - Newly created libraries no longer have the executable bit set under POSIX/Linux systems. The file permissions are now set to `664 (-rw-rw-r--)`. [#2635](https://github.com/JabRef/jabref/issues/#2635)
 - Fixed an issue where names were split inconsistently with the BibTeX conventions [#2652](https://github.com/JabRef/jabref/issues/2652)
 - <kbd>Ctrl</kbd> + <kbd>A</kbd> now correctly selects all entries again. [#2615](https://github.com/JabRef/jabref/issues/#2615)
 - We fixed an issue where the dialog for selecting the main file directory in the preferences opened the wrong folder
 - OpenOffice text formatting now handles nested tags properly [#2483](https://github.com/JabRef/jabref/issues/#2483)
 - The group selection is no longer lost when switching tabs [#1104](https://github.com/JabRef/jabref/issues/1104)


## Older versions

The changelog of versions 3.x is available at the [v3.8.2 tag](https://github.com/JabRef/jabref/blob/v3.8.2/CHANGELOG.md).
The changelog of 2.11 and versions before is available as [text file in the v2.11.1 tag](https://github.com/JabRef/jabref/blob/v2.11.1/CHANGELOG).

[Unreleased]: https://github.com/JabRef/jabref/compare/v4.2...HEAD
[4.2]: https://github.com/JabRef/jabref/compare/v4.1...v4.2
[4.1]: https://github.com/JabRef/jabref/compare/v4.0...v4.1
[4.0]: https://github.com/JabRef/jabref/compare/v4.0-beta3...v4.0
[4.0-beta3]: https://github.com/JabRef/jabref/compare/v4.0-beta2...v4.0-beta3
[4.0-beta2]: https://github.com/JabRef/jabref/compare/v4.0-beta...v4.0-beta2
[4.0-beta]: https://github.com/JabRef/jabref/compare/v3.8.2...v4.0-beta
[2.11.1]: https://github.com/JabRef/jabref/compare/v2.11...v2.11.1
[JavaFX]: https://en.wikipedia.org/wiki/JavaFX<|MERGE_RESOLUTION|>--- conflicted
+++ resolved
@@ -25,16 +25,10 @@
 - We fixed an issue where JabRef would no longer start, when the option "Override default font settings" was activated. [#3986](https://github.com/JabRef/jabref/issues/3986)
 - We fixed an issue where JabRef removed whitespace from the Title-fetcher which resulting in no entries being found. [#4014](https://github.com/JabRef/jabref/issues/4014)
 - We fixed an issue where fetched entries from the ACM fetcher could not be imported. [#4018](https://github.com/JabRef/jabref/issues/4018)
-<<<<<<< HEAD
+- We fixed an issue to enable push to application on macOs again [#4041](https://github.com/JabRef/jabref/issues/4041)
 
 ### Removed
 - We removed the GTK Look and Feel from the Options, as it leads to freezes in JabRef on MacOSX and Linux [#3995](https://github.com/JabRef/jabref/issues/3995)
-=======
-- We fixed an issue to enable push to application on macOs again [#4041](https://github.com/JabRef/jabref/issues/4041)
-
-### Removed
-- We removed the GTK Look and Feel from the Options, as it leads to freezes in JabRef on MacOSX and Linux [#3995](https://github.com/JabRef/jabref/issues/3995).
->>>>>>> 5e629b2b
 The GTK Look and Feel is now replaced with the "Nimbus" style as default.
 
 
