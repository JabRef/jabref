--- conflicted
+++ resolved
@@ -27,11 +27,8 @@
 - We replaced the word "Key bindings" with "Keyboard shortcuts" in the Preferences tab. [#11153](https://github.com/JabRef/jabref/pull/11153)
 - We slightly improved the duplicate check if ISBNs are present. [#8885](https://github.com/JabRef/jabref/issues/8885)
 - JabRef no longer downloads HTML files of websites when a PDF was not found. [#10149](https://github.com/JabRef/jabref/issues/10149)
-<<<<<<< HEAD
 - Leading and trailing whitespaces are automatically removed from single-line fields. [#11282](https://github.com/JabRef/jabref/pull/11282)
-=======
 - We added the HTTP message (in addition to the response code) if an error is encountered. [#11341](https://github.com/JabRef/jabref/pull/11341)
->>>>>>> 67f74a3a
 
 ### Fixed
 
