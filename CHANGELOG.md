# Changelog

All notable changes to this project will be documented in this file.
This project **does not** adhere to [Semantic Versioning](http://semver.org/).
This file tries to follow the conventions proposed by [keepachangelog.com](http://keepachangelog.com/).
Here, the categories "Changed" for added and changed functionality,
"Fixed" for fixed functionality, and
"Removed" for removed functionality are used.

We refer to [GitHub issues](https://github.com/JabRef/jabref/issues) by using `#NUM`.

## [Unreleased]

### Changed

- We reintroduced the possibility to extract references from plain text (using GROBID) [#5614](https://github.com/JabRef/jabref/pull/5614) 
- We changed the open office panel to show buttons in rows of three instead of going straight down to save space as the button expanded out to take up unnecessary horizontal space. [#5479](https://github.com/JabRef/jabref/issues/5479)
- We cleaned up the group add/edit dialog. [#5826](https://github.com/JabRef/jabref/pull/5826)
- We reintroduced the index column. [#5844](https://github.com/JabRef/jabref/pull/5844)
- Filenames of external files can no longer contain curly braces. [#5926](https://github.com/JabRef/jabref/pull/5926)
- We made the filters more easily accessible in the integrity check dialog. [#5955](https://github.com/JabRef/jabref/pull/5955)
- We reimplemented and improved the dialog "Customize entry types" [#4719](https://github.com/JabRef/jabref/issues/4719)

### Fixed

- We fixed an issue where the command line console was always opened in the background. [#5474](https://github.com/JabRef/jabref/issues/5474)
- We fixed and issue where pdf files will not open under some KDE linux distributions when using okular. [#5253](https://github.com/JabRef/jabref/issues/5253)
- We fixed an issue where the Medline fetcher was only working when JabRef was running from source. [#5645](https://github.com/JabRef/jabref/issues/5645)
- We fixed some visual issues in the dark theme. [#5764](https://github.com/JabRef/jabref/pull/5764) [#5753](https://github.com/JabRef/jabref/issues/5753)
- We fixed an issue where non-default previews didn't handle unicode characters. [#5779](https://github.com/JabRef/jabref/issues/5779)
- We improved the performance, especially changing field values in the entry should feel smoother now. [#5843](https://github.com/JabRef/jabref/issues/5843)
- We fixed an issue where the ampersand character wasn't rendering correctly on previews. [#3840](https://github.com/JabRef/jabref/issues/3840)
- We fixed an issue where an erroneous "The library has been modified by another program" message was shown when saving. [#4877](https://github.com/JabRef/jabref/issues/4877)
- We fixed an issue where the file extension was missing after downloading a file (we now fall-back to pdf). [#5816](https://github.com/JabRef/jabref/issues/5816)
- We fixed an issue where cleaning up entries broke web URLs, if "Make paths of linked files relative (if possible)" was enabled, which resulted in various other issues subsequently. [#5861](https://github.com/JabRef/jabref/issues/5861)
- We fixed an issue where the tab "Required fields" of the entry editor did not show all required fields, if at least two of the defined required fields are linked with a logical or. [#5859](https://github.com/JabRef/jabref/issues/5859)
- We fixed several issues concerning managing external file types: Now everything is usable and fully functional. Previously, there were problems with the radio buttons, with saving the settings and with loading an input field value. Furthermore, different behavior for Windows and other operating systems was given, which was unified as well. [#5846](https://github.com/JabRef/jabref/issues/5846)
- We fixed an issue where entries containing Unicode charaters were not parsed correctly [#5899](https://github.com/JabRef/jabref/issues/5899)
- We fixed an issue where an entry containing an external filename with curly braces could not be saved. Curly braces are now longer allowed in filenames. [#5899](https://github.com/JabRef/jabref/issues/5899)
<<<<<<< HEAD
- We fixed an issue where changing the type of an entry did not update the main table [#5906](https://github.com/JabRef/jabref/issues/5906)
- We fixed an issue where opening a library from the recent libraries menu was not possible [#5939](https://github.com/JabRef/jabref/issues/5939)
- We fixed an issue in the optics of the library properties, that cropped the dialog on scaled displays. [#5969](https://github.com/JabRef/jabref/issues/5969)

=======
- We fixed an issue where changing the type of an entry did not update the main table. [#5906](https://github.com/JabRef/jabref/issues/5906)
- We fixed an issue where opening a library from the recent libraries menu was not possible. [#5939](https://github.com/JabRef/jabref/issues/5939)
>>>>>>> 5fa1dcfe

### Removed

- Ampersands are no longer escaped by default in the `bib` file. If you want to keep the current behaviour, you can use the new "Escape Ampersands" formatter as a save action. [#5869](https://github.com/JabRef/jabref/issues/5869)


## [5.0-beta] – 2019-12-15

### Changed

- We added a short DOI field formatter which shortens DOI to more human-readable form. [koppor#343](https://github.com/koppor/jabref/issues/343)
- We improved the display of group memberships by adding multiple colored bars if the entry belongs to more than one group. [#4574](https://github.com/JabRef/jabref/issues/4574)
- We added an option to show the preview as an extra tab in the entry editor (instead of in a split view). [#5244](https://github.com/JabRef/jabref/issues/5244)
- A custom Open/LibreOffice jstyle file now requires a layout line for the entry type `default` [#5452](https://github.com/JabRef/jabref/issues/5452)
- The entry editor is now open by default when JabRef starts up. [#5460](https://github.com/JabRef/jabref/issues/5460)
- Customized entry types are now serialized in alphabetical order in the bib file.
- We added a new ADS fetcher to use the new ADS API. [#4949](https://github.com/JabRef/jabref/issues/4949)
- We added support of the [X11 primary selection](https://unix.stackexchange.com/a/139193/18033) [#2389](https://github.com/JabRef/jabref/issues/2389)
- We added support to switch between biblatex and bibtex library types. [#5550](https://github.com/JabRef/jabref/issues/5550)
- We changed the save action buttons to be easier to understand. [#5565](https://github.com/JabRef/jabref/issues/5565)
- We made the columns for groups, files and uri in the main table reorderable and merged the clickable icon columns for uri, url, doi and eprint. [#5544](https://github.com/JabRef/jabref/pull/5544)
- We reduced the number of write actions performed when autosave is enabled [#5679](https://github.com/JabRef/jabref/issues/5679)
- We made the column sort order in the main table persistent [#5730](https://github.com/JabRef/jabref/pull/5730)
- When an entry is modified on disk, the change dialog now shows the merge dialog to highlight the changes [#5688](https://github.com/JabRef/jabref/pull/5688)

### Fixed

- Inherit fields from cross-referenced entries as specified by biblatex. [#5045](https://github.com/JabRef/jabref/issues/5045)
- We fixed an issue where it was no longer possible to connect to LibreOffice. [#5261](https://github.com/JabRef/jabref/issues/5261)
- The "All entries group" is no longer shown when no library is open.
- We fixed an exception which occurred when closing JabRef. [#5348](https://github.com/JabRef/jabref/issues/5348)
- We fixed an issue where JabRef reports incorrectly about customized entry types. [#5332](https://github.com/JabRef/jabref/issues/5332)
- We fixed a few problems that prevented JabFox to communicate with JabRef. [#4737](https://github.com/JabRef/jabref/issues/4737) [#4303](https://github.com/JabRef/jabref/issues/4303)
- We fixed an error where the groups containing an entry loose their highlight color when scrolling. [#5022](https://github.com/JabRef/jabref/issues/5022)
- We fixed an error where scrollbars were not shown. [#5374](https://github.com/JabRef/jabref/issues/5374)
- We fixed an error where an exception was thrown when merging entries. [#5169](https://github.com/JabRef/jabref/issues/5169)
- We fixed an error where certain metadata items were not serialized alphabetically.
- After assigning an entry to a group, the item count is now properly colored to reflect the new membership of the entry. [#3112](https://github.com/JabRef/jabref/issues/3112)
- The group panel is now properly updated when switching between libraries (or when closing/opening one). [#3142](https://github.com/JabRef/jabref/issues/3142)
- We fixed an error where the number of matched entries shown in the group pane was not updated correctly. [#4441](https://github.com/JabRef/jabref/issues/4441)
- We fixed an error where the wrong file is renamed and linked when using the "Copy, rename and link" action. [#5653](https://github.com/JabRef/jabref/issues/5653)
- We fixed a "null" error when writing XMP metadata. [#5449](https://github.com/JabRef/jabref/issues/5449)
- We fixed an issue where empty keywords lead to a strange display of automatic keyword groups. [#5333](https://github.com/JabRef/jabref/issues/5333)
- We fixed an error where the default color of a new group was white instead of dark gray. [#4868](https://github.com/JabRef/jabref/issues/4868)
- We fixed an issue where the first field in the entry editor got the focus while performing a different action (like searching). [#5084](https://github.com/JabRef/jabref/issues/5084)
- We fixed an issue where multiple entries were highlighted in the web search result after scrolling. [#5035](https://github.com/JabRef/jabref/issues/5035)
- We fixed an issue where the hover indication in the web search pane was not working. [#5277](https://github.com/JabRef/jabref/issues/5277)
- We fixed an error mentioning "javafx.controls/com.sun.javafx.scene.control" that was thrown when interacting with the toolbar.
- We fixed an error where a cleared search was restored after switching libraries. [#4846](https://github.com/JabRef/jabref/issues/4846)
- We fixed an exception which occurred when trying to open a non-existing file from the "Recent files"-menu [#5334](https://github.com/JabRef/jabref/issues/5334)
- We fixed an issues where the search highlight in the entry preview did not worked. [#5069](https://github.com/JabRef/jabref/issues/5069)
- The context menu for fields in the entry editor is back. [#5254](https://github.com/JabRef/jabref/issues/5254)
- We fixed an exception which occurred when trying to open a non-existing file from the "Recent files"-menu [#5334](https://github.com/JabRef/jabref/issues/5334)
- We fixed a problem where the "editor" information has been duplicated during saving a .bib-Database. [#5359](https://github.com/JabRef/jabref/issues/5359)
- We re-introduced the feature to switch between different preview styles. [#5221](https://github.com/JabRef/jabref/issues/5221)
- We fixed various issues (including [#5263](https://github.com/JabRef/jabref/issues/5263)) related to copying entries to the clipboard
- We fixed some display errors in the preferences dialog and replaced some of the controls [#5033](https://github.com/JabRef/jabref/pull/5033) [#5047](https://github.com/JabRef/jabref/pull/5047) [#5062](https://github.com/JabRef/jabref/pull/5062) [#5141](https://github.com/JabRef/jabref/pull/5141) [#5185](https://github.com/JabRef/jabref/pull/5185) [#5265](https://github.com/JabRef/jabref/pull/5265) [#5315](https://github.com/JabRef/jabref/pull/5315) [#5360](https://github.com/JabRef/jabref/pull/5360)
- We fixed an exception which occurred when trying to import entries without an open library. [#5447](https://github.com/JabRef/jabref/issues/5447)
- The "Automatically set file links" feature now follows symbolic links. [#5664](https://github.com/JabRef/jabref/issues/5664)
- After successful import of one or multiple bib entries the main table scrolls to the first imported entry [#5383](https://github.com/JabRef/jabref/issues/5383)
- We fixed an exception which occurred when an invalid jstyle was loaded. [#5452](https://github.com/JabRef/jabref/issues/5452)
- We fixed an issue where the command line arguments `importBibtex` and `importToOpen` did not import into the currently open library, but opened a new one. [#5537](https://github.com/JabRef/jabref/issues/5537)
- We fixed an error where the preview theme did not adapt to the "Dark" mode [#5463](https://github.com/JabRef/jabref/issues/5463)
- We fixed an issue where multiple entries were allowed in the "crossref" field [#5284](https://github.com/JabRef/jabref/issues/5284)
- We fixed an issue where the merge dialog showed the wrong text colour in "Dark" mode [#5516](https://github.com/JabRef/jabref/issues/5516)
- We fixed visibility issues with the scrollbar and group selection highlight in "Dark" mode, and enabled "Dark" mode for the OpenOffice preview in the style selection window. [#5522](https://github.com/JabRef/jabref/issues/5522)
- We fixed an issue where the author field was not correctly parsed during bibtex key-generation. [#5551](https://github.com/JabRef/jabref/issues/5551)
- We fixed an issue where notifications where shown during autosave. [#5555](https://github.com/JabRef/jabref/issues/5555)
- We fixed an issue where the side pane was not remembering its position. [#5615](https://github.com/JabRef/jabref/issues/5615)
- We fixed an issue where JabRef could not interact with [Oracle XE](https://www.oracle.com/de/database/technologies/appdev/xe.html) in the [shared SQL database setup](https://docs.jabref.org/collaborative-work/sqldatabase).
- We fixed an issue where the toolbar icons were hidden on smaller screens.
- We fixed an issue where renaming referenced files for bib entries with long titles was not possible. [#5603](https://github.com/JabRef/jabref/issues/5603)
- We fixed an issue where a window which is on an external screen gets unreachable when external screen is removed. [#5037](https://github.com/JabRef/jabref/issues/5037)
- We fixed a bug where the selection of groups was lost after drag and drop. [#2868](https://github.com/JabRef/jabref/issues/2868)
- We fixed an issue where the custom entry types didn't show the correct display name [#5651](https://github.com/JabRef/jabref/issues/5651)

### Removed

- We removed some obsolete notifications. [#5555](https://github.com/JabRef/jabref/issues/5555)
- We removed an internal step in the [ISBN-to-BibTeX fetcher](https://docs.jabref.org/import-using-publication-identifiers/isbntobibtex): The [ISBN to BibTeX Converter](https://manas.tungare.name/software/isbn-to-bibtex) by [@manastungare](https://github.com/manastungare) is not used anymore, because it is offline: "people using this tool have not been generating enough sales for Amazon."
- We removed the option to control the default drag and drop behaviour. You can use the modifier keys (like CtrL or Alt) instead.


## [5.0-alpha] – 2019-08-25

### Changed
- We added eventitle, eventdate and venue fields to @unpublished entry type.
- We added @software and @dataSet entry type to biblatex.
- All fields are now properly sorted alphabetically (in the subgroups of required/optional fields) when the entry is written to the bib file.
- We fixed an issue where some importers used the field `pubstatus` instead of the standard BibTeX field `pubstate`.
- We changed the latex command removal for docbook exporter. [#3838](https://github.com/JabRef/jabref/issues/3838)
- We changed the location of some fields in the entry editor (you might need to reset your preferences for these changes to come into effect)
  - Journal/Year/Month in biblatex mode -> Deprecated (if filled)
  - DOI/URL: General -> Optional
  - Internal fields like ranking, read status and priority: Other -> General
  - Moreover, empty deprecated fields are no longer shown
- Added server timezone parameter when connecting to a shared database.
- We updated the dialog for setting up general fields.
- URL field formatting is updated. All whitespace chars, located at the beginning/ending of the URL, are trimmed automatically
- We changed the behavior of the field formatting dialog such that the `bibtexkey` is not changed when formatting all fields or all text fields.
- We added a "Move file to file directory and rename file" option for simultaneously moving and renaming of document file. [#4166](https://github.com/JabRef/jabref/issues/4166)
- Use integrated graphics card instead of discrete on macOS [#4070](https://github.com/JabRef/jabref/issues/4070)
- We added a cleanup operation that detects an arXiv identifier in the note, journal or URL field and moves it to the `eprint` field.
  Because of this change, the last-used cleanup operations were reset.
- We changed the minimum required version of Java to 1.8.0_171, as this is the latest release for which the automatic Java update works.  [#4093](https://github.com/JabRef/jabref/issues/4093)
- The special fields like `Printed` and `Read status` now show gray icons when the row is hovered.
- We added a button in the tab header which allows you to close the database with one click. https://github.com/JabRef/jabref/issues/494
- Sorting in the main table now takes information from cross-referenced entries into account. https://github.com/JabRef/jabref/issues/2808
- If a group has a color specified, then entries matched by this group have a small colored bar in front of them in the main table.
- Change default icon for groups to a circle because a colored version of the old icon was hard to distinguish from its black counterpart.
- In the main table, the context menu appears now when you press the "context menu" button on the keyboard. [feature request in the forum](http://discourse.jabref.org/t/how-to-enable-keyboard-context-key-windows)
- We added icons to the group side panel to quickly switch between `union` and `intersection` group view mode https://github.com/JabRef/jabref/issues/3269.
- We use `https` for [fetching from most online bibliographic database](https://docs.jabref.org/import-using-online-bibliographic-database).
- We changed the default keyboard shortcuts for moving between entries when the entry editor is active to ̀<kbd>alt</kbd> + <kbd>up/down</kbd>.
- Opening a new file now prompts the directory of the currently selected file, instead of the directory of the last opened file.
- Window state is saved on close and restored on start.
- We made the MathSciNet fetcher more reliable.
- We added the ISBN fetcher to the list of fetcher available under "Update with bibliographic information from the web" in the entry editor toolbar.
- Files without a defined external file type are now directly opened with the default application of the operating system
- We streamlined the process to rename and move files by removing the confirmation dialogs.
- We removed the redundant new lines of markings and wrapped the summary in the File annotation tab. [#3823](https://github.com/JabRef/jabref/issues/3823)
- We add auto URL formatting when user paste link to URL field in entry editor. [koppor#254](https://github.com/koppor/jabref/issues/254)
- We added a minimum height for the entry editor so that it can no longer be hidden by accident. [#4279](https://github.com/JabRef/jabref/issues/4279)
- We added a new keyboard shortcut so that the entry editor could be closed by <kbd>Ctrl</kbd> + <kbd>E</kbd>. [#4222] (https://github.com/JabRef/jabref/issues/4222)
- We added an option in the preference dialog box, that allows user to pick the dark or light theme option. [#4130] (https://github.com/JabRef/jabref/issues/4130)
- We updated the Related Articles tab to accept JSON from the new version of the Mr. DLib service
- We added an option in the preference dialog box that allows user to choose behavior after dragging and dropping files in Entry Editor. [#4356](https://github.com/JabRef/jabref/issues/4356)
- We added the ability to have an export preference where previously "File"-->"Export"/"Export selected entries" would not save the user's preference[#4495](https://github.com/JabRef/jabref/issues/4495)
- We optimized the code responsible for connecting to an external database, which should lead to huge improvements in performance.
- For automatically created groups, added ability to filter groups by entry type. [#4539](https://github.com/JabRef/jabref/issues/4539)
- We added the ability to add field names from the Preferences Dialog [#4546](https://github.com/JabRef/jabref/issues/4546)
- We added the ability to change the column widths directly in the main
. [#4546](https://github.com/JabRef/jabref/issues/4546)
- We added a description of how recommendations were chosen and better error handling to Related Articles tab
- We added the ability to execute default action in dialog by using with <kbd>Ctrl</kbd> + <kbd>Enter</kbd> combination [#4496](https://github.com/JabRef/jabref/issues/4496)
- We grouped and reordered the Main Menu (File, Edit, Library, Quality, Tools, and View tabs & icons). [#4666](https://github.com/JabRef/jabref/issues/4666) [#4667](https://github.com/JabRef/jabref/issues/4667) [#4668](https://github.com/JabRef/jabref/issues/4668) [#4669](https://github.com/JabRef/jabref/issues/4669) [#4670](https://github.com/JabRef/jabref/issues/4670) [#4671](https://github.com/JabRef/jabref/issues/4671) [#4672](https://github.com/JabRef/jabref/issues/4672) [#4673](https://github.com/JabRef/jabref/issues/4673)
- We added additional modifiers (capitalize, titlecase and sentencecase) to the Bibtex key generator. [#1506](https://github.com/JabRef/jabref/issues/1506)
- We have migrated from the mysql jdbc connector to the mariadb one for better authentication scheme support. [#4746](https://github.com/JabRef/jabref/issues/4745)
- We grouped the toolbar icons and changed the Open Library and Copy icons. [#4584](https://github.com/JabRef/jabref/issues/4584)
- We added a browse button next to the path text field for aux-based groups. [#4586](https://github.com/JabRef/jabref/issues/4586)
- We changed the title of Group Dialog to "Add subgroup" from "Edit group" when we select Add subgroup option.
- We enable import button only if entries are selected. [#4755](https://github.com/JabRef/jabref/issues/4755)
- We made modifications to improve the contrast of UI elements. [#4583](https://github.com/JabRef/jabref/issues/4583)
- We added a warning for empty BibTeX keys in the entry editor. [#4440](https://github.com/JabRef/jabref/issues/4440)
- We added an option in the settings to set the default action in JabRef when right clicking on any entry in any database and selecting "Open folder". [#4763](https://github.com/JabRef/jabref/issues/4763)
- The Medline fetcher now normalizes the author names according to the BibTeX-Standard [#4345](https://github.com/JabRef/jabref/issues/4345)
- We added an option on the Linked File Viewer to rename the attached file of an entry directly on the JabRef. [#4844](https://github.com/JabRef/jabref/issues/4844)
- We added an option in the preference dialog box that allows user to enable helpful tooltips.[#3599](https://github.com/JabRef/jabref/issues/3599)
- We reworked the functionality for extracting BibTeX entries from plain text, because our used service [freecite shut down](https://library.brown.edu/libweb/freecite_notice.php). [#5206](https://github.com/JabRef/jabref/pull/5206)
- We moved the dropdown menu for selecting the push-application from the toolbar into the external application preferences. [#674](https://github.com/JabRef/jabref/issues/674)
- We removed the alphabetical ordering of the custom tabs and updated the error message when trying to create a general field with a name containing an illegal character. [#5019](https://github.com/JabRef/jabref/issues/5019)
- We added a context menu to the bib(la)tex-source-editor to copy'n'paste. [#5007](https://github.com/JabRef/jabref/pull/5007)
- We added a tool that allows searching for citations in LaTeX files. It scans directories and shows which entries are used, how many times and where.
- We added a 'LaTeX citations' tab to the entry editor, to search for citations to the active entry in the LaTeX file directory. It can be disabled in the preferences dialog.
- We added an option in preferences to allow for integers in field "edition" when running database in bibtex mode. [#4680](https://github.com/JabRef/jabref/issues/4680)
- We added the ability to use negation in export filter layouts. [#5138](https://github.com/JabRef/jabref/pull/5138)


### Fixed

- We fixed an issue where JabRef died silently for the user without enough inotify instances [#4874](https://github.com/JabRef/jabref/issues/4847)
- We fixed an issue where corresponding groups are sometimes not highlighted when clicking on entries [#3112](https://github.com/JabRef/jabref/issues/3112)
- We fixed an issue where custom exports could not be selected in the 'Export (selected) entries' dialog [#4013](https://github.com/JabRef/jabref/issues/4013)
- Italic text is now rendered correctly. https://github.com/JabRef/jabref/issues/3356
- The entry editor no longer gets corrupted after using the source tab. https://github.com/JabRef/jabref/issues/3532 https://github.com/JabRef/jabref/issues/3608 https://github.com/JabRef/jabref/issues/3616
- We fixed multiple issues where entries did not show up after import if a search was active. https://github.com/JabRef/jabref/issues/1513 https://github.com/JabRef/jabref/issues/3219
- We fixed an issue where the group tree was not updated correctly after an entry was changed. https://github.com/JabRef/jabref/issues/3618
- We fixed an issue where a right-click in the main table selected a wrong entry. https://github.com/JabRef/jabref/issues/3267
- We fixed an issue where in rare cases entries where overlayed in the main table. https://github.com/JabRef/jabref/issues/3281
- We fixed an issue where selecting a group messed up the focus of the main table and the entry editor. https://github.com/JabRef/jabref/issues/3367
- We fixed an issue where composite author names were sorted incorrectly. https://github.com/JabRef/jabref/issues/2828
- We fixed an issue where commands followed by `-` didn't work. [#3805](https://github.com/JabRef/jabref/issues/3805)
- We fixed an issue where a non-existing aux file in a group made it impossible to open the library. [#4735](https://github.com/JabRef/jabref/issues/4735)
- We fixed an issue where some journal names were wrongly marked as abbreviated. [#4115](https://github.com/JabRef/jabref/issues/4115)
- We fixed an issue where the custom file column were sorted incorrectly. https://github.com/JabRef/jabref/issues/3119
- We improved the parsing of author names whose infix is abbreviated without a dot. [#4864](https://github.com/JabRef/jabref/issues/4864)
- We fixed an issues where the entry losses focus when a field is edited and at the same time used for sorting. https://github.com/JabRef/jabref/issues/3373
- We fixed an issue where the menu on Mac OS was not displayed in the usual Mac-specific way. https://github.com/JabRef/jabref/issues/3146
- We improved the integrity check for page numbers. [#4113](https://github.com/JabRef/jabref/issues/4113) and [feature request in the forum](http://discourse.jabref.org/t/pages-field-allow-use-of-en-dash/1199)
- We fixed an issue where the order of fields in customized entry types was not saved correctly. [#4033](http://github.com/JabRef/jabref/issues/4033)
- We fixed an issue where renaming a group did not change the group name in the interface. [#3189](https://github.com/JabRef/jabref/issues/3189)
- We fixed an issue where the groups tree of the last database was still shown even after the database was already closed.
- We fixed an issue where the "Open file dialog" may disappear behind other windows. https://github.com/JabRef/jabref/issues/3410
- We fixed an issue where the number of entries matched was not updated correctly upon adding or removing an entry. [#3537](https://github.com/JabRef/jabref/issues/3537)
- We fixed an issue where the default icon of a group was not colored correctly.
- We fixed an issue where the first field in entry editor was not focused when adding a new entry. [#4024](https://github.com/JabRef/jabref/issues/4024)
- We reworked the "Edit file" dialog to make it resizeable and improved the workflow for adding and editing files https://github.com/JabRef/jabref/issues/2970
- We fixed an issue where custom name formatters were no longer found correctly. [#3531](https://github.com/JabRef/jabref/issues/3531)
- We fixed an issue where the month was not shown in the preview https://github.com/JabRef/jabref/issues/3239.
- Rewritten logic to detect a second jabref instance. [#4023](https://github.com/JabRef/jabref/issues/4023)
- We fixed an issue where the "Convert to BibTeX-Cleanup" moved the content of the `file` field to the `pdf` field [#4120](https://github.com/JabRef/jabref/issues/4120)
- We fixed an issue where the preview pane in entry preview in preferences wasn't showing the citation style selected [#3849](https://github.com/JabRef/jabref/issues/3849)
- We fixed an issue where the default entry preview style still contained the field `review`. The field `review` in the style is now replaced with comment to be consistent with the entry editor [#4098](https://github.com/JabRef/jabref/issues/4098)
- We fixed an issue where users were vulnerable to XXE attacks during parsing [#4229](https://github.com/JabRef/jabref/issues/4229)
- We fixed an issue where files added via the "Attach file" contextmenu of an entry were not made relative. [#4201](https://github.com/JabRef/jabref/issues/4201) and [#4241](https://github.com/JabRef/jabref/issues/4241)
- We fixed an issue where author list parser can't generate bibtex for Chinese author. [#4169](https://github.com/JabRef/jabref/issues/4169)
- We fixed an issue where the list of XMP Exclusion fields in the preferences was not be saved [#4072](https://github.com/JabRef/jabref/issues/4072)
- We fixed an issue where the ArXiv Fetcher did not support HTTP URLs [koppor#328](https://github.com/koppor/jabref/issues/328)
- We fixed an issue where only one PDF file could be imported [#4422](https://github.com/JabRef/jabref/issues/4422)
- We fixed an issue where "Move to group" would always move the first entry in the library and not the selected [#4414](https://github.com/JabRef/jabref/issues/4414)
- We fixed an issue where an older dialog appears when downloading full texts from the quality menu. [#4489](https://github.com/JabRef/jabref/issues/4489)
- We fixed an issue where right clicking on any entry in any database and selecting "Open folder" results in the NullPointer exception. [#4763](https://github.com/JabRef/jabref/issues/4763)
- We fixed an issue where option 'open terminal here' with custom command was passing the wrong argument. [#4802](https://github.com/JabRef/jabref/issues/4802)
- We fixed an issue where ranking an entry would generate an IllegalArgumentException. [#4754](https://github.com/JabRef/jabref/issues/4754)
- We fixed an issue where special characters where removed from non-label key generation pattern parts [#4767](https://github.com/JabRef/jabref/issues/4767)
- We fixed an issue where the RIS import would overwite the article date with the value of the acessed date [#4816](https://github.com/JabRef/jabref/issues/4816)
- We fixed an issue where an NullPointer exception was thrown when a referenced entry in an Open/Libre Office document was no longer present in the library. Now an error message with the reference marker of the missing entry is shown. [#4932](https://github.com/JabRef/jabref/issues/4932)
- We fixed an issue where a database exception related to a missing timezone was too big. [#4827](https://github.com/JabRef/jabref/issues/4827)
- We fixed an issue where the IEEE fetcher returned an error if no keywords were present in the result from the IEEE website [#4997](https://github.com/JabRef/jabref/issues/4997)
- We fixed an issue where the command line help text had several errors, and arguments and descriptions have been rewritten to simplify and detail them better. [#4932](https://github.com/JabRef/jabref/issues/2016)
- We fixed an issue where the same menu for changing entry type had two different sizes and weights. [#4977](https://github.com/JabRef/jabref/issues/4977)
- We fixed an issue where the "Attach file" dialog, in the right-click menu for an entry, started on the working directory instead of the user's main directory. [#4995](https://github.com/JabRef/jabref/issues/4995)
- We fixed an issue where the JabRef Icon in the macOS launchpad was not displayed correctly [#5003](https://github.com/JabRef/jabref/issues/5003)
- We fixed an issue where the "Search for unlinked local files" would throw an exception when parsing the content of a PDF-file with missing "series" information [#5128](https://github.com/JabRef/jabref/issues/5128)

### Removed

- The feature to "mark entries" was removed and merged with the groups functionality.  For migration, a group is created for every value of the `__markedentry` field and the entry is added to this group.
- The number column was removed.
- We removed the global search feature.
- We removed the coloring of cells in the main table according to whether the field is optional/required.
- We removed the feature to find and resolve duplicate BibTeX keys (as this use case is already covered by the integrity check).
- We removed a few commands from the right-click menu that are not needed often and thus don't need to be placed that prominently:
  - Print entry preview: available through entry preview
  - All commands related to marking: marking is not yet reimplemented
  - Set/clear/append/rename fields: available through Edit menu
  - Manage keywords: available through the Edit menu
  - Copy linked files to folder: available through File menu
  - Add/move/remove from group: removed completely (functionality still available through group interface)
- We removed the option to change the column widths in the preferences dialog. [#4546](https://github.com/JabRef/jabref/issues/4546)

## Older versions

The changelog of JabRef 4.x is available at the [v4.x branch](https://github.com/JabRef/jabref/blob/v4.x/CHANGELOG.md).
The changelog of JabRef 3.x is available at the [v3.8.2 tag](https://github.com/JabRef/jabref/blob/v3.8.2/CHANGELOG.md).
The changelog of JabRef 2.11 and all previous versions is available as [text file in the v2.11.1 tag](https://github.com/JabRef/jabref/blob/v2.11.1/CHANGELOG).

[Unreleased]: https://github.com/JabRef/jabref/compare/v5.0-beta...HEAD
[5.0-beta]: https://github.com/JabRef/jabref/compare/v5.0-alpha...v5.0-beta
[5.0-alpha]: https://github.com/JabRef/jabref/compare/v4.3...v5.0-alpha<|MERGE_RESOLUTION|>--- conflicted
+++ resolved
@@ -37,15 +37,12 @@
 - We fixed several issues concerning managing external file types: Now everything is usable and fully functional. Previously, there were problems with the radio buttons, with saving the settings and with loading an input field value. Furthermore, different behavior for Windows and other operating systems was given, which was unified as well. [#5846](https://github.com/JabRef/jabref/issues/5846)
 - We fixed an issue where entries containing Unicode charaters were not parsed correctly [#5899](https://github.com/JabRef/jabref/issues/5899)
 - We fixed an issue where an entry containing an external filename with curly braces could not be saved. Curly braces are now longer allowed in filenames. [#5899](https://github.com/JabRef/jabref/issues/5899)
-<<<<<<< HEAD
 - We fixed an issue where changing the type of an entry did not update the main table [#5906](https://github.com/JabRef/jabref/issues/5906)
 - We fixed an issue where opening a library from the recent libraries menu was not possible [#5939](https://github.com/JabRef/jabref/issues/5939)
 - We fixed an issue in the optics of the library properties, that cropped the dialog on scaled displays. [#5969](https://github.com/JabRef/jabref/issues/5969)
 
-=======
 - We fixed an issue where changing the type of an entry did not update the main table. [#5906](https://github.com/JabRef/jabref/issues/5906)
 - We fixed an issue where opening a library from the recent libraries menu was not possible. [#5939](https://github.com/JabRef/jabref/issues/5939)
->>>>>>> 5fa1dcfe
 
 ### Removed
 
