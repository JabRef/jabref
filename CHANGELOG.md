# Changelog

All notable changes to this project will be documented in this file.
The format is based on [Keep a Changelog](https://keepachangelog.com/en/1.0.0/).
We refer to [GitHub issues](https://github.com/JabRef/jabref/issues) by using `#NUM`.
In case, there is no issue present, the pull request implementing the feature is linked.

Note that this project **does not** adhere to [Semantic Versioning](https://semver.org/).

## [Unreleased]

### Added

<<<<<<< HEAD
- We added the possibility to find (and add) papers that cite or are cited by a given paper. [#6187](https://github.com/JabRef/jabref/issues/6187)
- We added an error-specific message for when a download from a URL fails[#9826](https://github.com/JabRef/jabref/issues/9826).
=======
- We added an error-specific message for when a download from a URL fails. [#9826](https://github.com/JabRef/jabref/issues/9826)
- We added support for customizating the citation command (e.g., `[@key1,@key2]`) when [pushing to external applications](https://docs.jabref.org/cite/pushtoapplications). [#10133](https://github.com/JabRef/jabref/issues/10133)
>>>>>>> 8d7d772f
- We added protected terms described as "Computer science". [#10222](https://github.com/JabRef/jabref/pull/10222)

### Changed

### Fixed

- It is possible again to use "current table sort order" for the order of entries when saving. [#9869](https://github.com/JabRef/jabref/issues/9869)
- Passwords can be stored in GNOME key ring. [#10274](https://github.com/JabRef/jabref/issues/10274)
- We fixed an issue where groups based on an aux file could not be created due to an exception [#10350](https://github.com/JabRef/jabref/issues/10350)
- We fixed an issue where the JabRef browser extension could not communicate with JabRef under macOS due to missing files. You should use the `.pkg` for the first installation as it updates all necessary files for the extension [#10308](https://github.com/JabRef/jabref/issues/10308)
- We fixed a bug where an exception was raised when saving less than three export save orders in the preference. [#10157](https://github.com/JabRef/jabref/issues/10157)
- We fixed an issue where it was possible to create a group with no name or with a group separator inside the name [#9776](https://github.com/JabRef/jabref/issues/9776)

### Removed

## [5.10] - 2023-09-02

### Added

- We added a field showing the BibTeX/biblatex source for added and deleted entries in the "External Changes Resolver" dialog. [#9509](https://github.com/JabRef/jabref/issues/9509)
- We added user-specific comment field so that multiple users can make separate comments. [#543](https://github.com/koppor/jabref/issues/543)
- We added a search history list in the search field's right click menu. [#7906](https://github.com/JabRef/jabref/issues/7906)
- We added a full text fetcher for IACR eprints. [#9651](https://github.com/JabRef/jabref/pull/9651)
- We added "Attach file from URL" to right-click context menu to download and store a file with the reference library. [#9646](https://github.com/JabRef/jabref/issues/9646)
- We enabled updating an existing entry with data from InspireHEP. [#9351](https://github.com/JabRef/jabref/issues/9351)
- We added a fetcher for the Bibliotheksverbund Bayern (experimental). [#9641](https://github.com/JabRef/jabref/pull/9641)
- We added support for more biblatex date formats for parsing dates. [#2753](https://github.com/JabRef/issues/2753)
- We added support for multiple languages for exporting to and importing references from MS Office. [#9699](https://github.com/JabRef/jabref/issues/9699)
- We enabled scrolling in the groups list when dragging a group on another group. [#2869](https://github.com/JabRef/jabref/pull/2869)
- We added the option to automatically download online files when a new entry is created from an existing ID (e.g., DOI). The option can be disabled in the preferences under "Import and Export". [#9756](https://github.com/JabRef/jabref/issues/9756)
- We added a new Integrity check for unescaped ampersands. [koppor#585](https://github.com/koppor/jabref/issues/585)
- We added support for parsing `$\backslash$` in file paths (as exported by Mendeley). [forum#3470](https://discourse.jabref.org/t/mendeley-bib-import-with-linked-files/3470)
- We added the possibility to automatically fetch entries when an ISBN is pasted on the main table. [#9864](https://github.com/JabRef/jabref/issues/9864)
- We added the option to disable the automatic linking of files in the entry editor [#5105](https://github.com/JabRef/jabref/issues/5105)
- We added the link icon for ISBNs in linked identifiers column. [#9819](https://github.com/JabRef/jabref/issues/9819)
- We added key binding to focus on groups <kbd>alt</kbd> + <kbd>s</kbd> [#9863](https://github.com/JabRef/jabref/issues/9863)
- We added the option to unprotect a text selection, which strips all pairs of curly braces away. [#9950](https://github.com/JabRef/jabref/issues/9950)
- We added drag and drop events for field 'Groups' in entry editor panel. [#569](https://github.com/koppor/jabref/issues/569)
- We added support for parsing MathML in the Medline importer. [#4273](https://github.com/JabRef/jabref/issues/4273)
- We added the ability to search for an identifier (DOI, ISBN, ArXiv ID) directly from 'Web Search'. [#7575](https://github.com/JabRef/jabref/issues/7575) [#9674](https://github.com/JabRef/jabref/issues/9674)
- We added a cleanup activity that identifies a URL or a last-visited-date in the `note` field and moves it to the `url` and `urldate` field respectively. [koppor#216](https://github.com/koppor/jabref/issues/216)
- We enabled the user to change the name of a field in a custom entry type by double-clicking on it. [#9840](https://github.com/JabRef/jabref/issues/9840)
- We added some preferences options to disable online activity. [#10064](https://github.com/JabRef/jabref/issues/10064)
- We integrated two mail actions ("As Email" and "To Kindle") under a new "Send" option in the right-click & Tools menus. The Kindle option creates an email targeted to the user's Kindle email, which can be set in preferences under "External programs" [#6186](https://github.com/JabRef/jabref/issues/6186)
- We added an option to clear recent libraries' history. [#10003](https://github.com/JabRef/jabref/issues/10003)
- We added an option to encrypt and remember the proxy password. [#8055](https://github.com/JabRef/jabref/issues/8055)[#10044](https://github.com/JabRef/jabref/issues/10044)
- We added support for showing journal information, via info buttons next to the `Journal` and `ISSN` fields in the entry editor. [#6189](https://github.com/JabRef/jabref/issues/6189)
- We added support for pushing citations to Sublime Text 3 [#10098](https://github.com/JabRef/jabref/issues/10098)
- We added support for the Finnish language. [#10183](https://github.com/JabRef/jabref/pull/10183)
- We added the option to automatically replaces illegal characters in the filename when adding a file to JabRef. [#10182](https://github.com/JabRef/jabref/issues/10182)
- We added a privacy policy. [#10064](https://github.com/JabRef/jabref/issues/10064)
- We added a tooltip to show the number of entries in a group [#10208](https://github.com/JabRef/jabref/issues/10208)

### Changed

- We replaced "Close" by "Close library" and placed it after "Save all" in the File menu. [#10043](https://github.com/JabRef/jabref/pull/10043)
- We upgraded to Lucene 9.7 for the fulltext search. The search index will be rebuild. [#9584](https://github.com/JabRef/jabref/pull/10036)
- 'Get full text' now also checks the file url. [#568](https://github.com/koppor/jabref/issues/568)
- JabRef writes a new backup file only if there is a change. Before, JabRef created a backup upon start. [#9679](https://github.com/JabRef/jabref/pull/9679)
- We modified the `Add Group` dialog to use the most recently selected group hierarchical context. [#9141](https://github.com/JabRef/jabref/issues/9141)
- We refined the 'main directory not found' error message. [#9625](https://github.com/JabRef/jabref/pull/9625)
- JabRef writes a new backup file only if there is a change. Before, JabRef created a backup upon start. [#9679](https://github.com/JabRef/jabref/pull/9679)
- Backups of libraries are not stored per JabRef version, but collected together. [#9676](https://github.com/JabRef/jabref/pull/9676)
- We streamlined the paths for logs and backups: The parent path fragment is always `logs` or `backups`.
- `log.txt` now contains an entry if a BibTeX entry could not be parsed.
- `log.txt` now contains debug messages. Debugging needs to be enabled explicitly. [#9678](https://github.com/JabRef/jabref/pull/9678)
- `log.txt` does not contain entries for non-found files during PDF indexing. [#9678](https://github.com/JabRef/jabref/pull/9678)
- The hostname is now determined using environment variables (`COMPUTERNAME`/`HOSTNAME`) first. [#9910](https://github.com/JabRef/jabref/pull/9910)
- We improved the Medline importer to correctly import ISO dates for `revised`. [#9536](https://github.com/JabRef/jabref/issues/9536)
- To avoid cluttering of the directory, We always delete the `.sav` file upon successful write. [#9675](https://github.com/JabRef/jabref/pull/9675)
- We improved the unlinking/deletion of multiple linked files of an entry using the <kbd>Delete</kbd> key. [#9473](https://github.com/JabRef/jabref/issues/9473)
- The field names of customized entry types are now exchanged preserving the case. [#9993](https://github.com/JabRef/jabref/pull/9993)
- We moved the custom entry types dialog into the preferences dialog. [#9760](https://github.com/JabRef/jabref/pull/9760)
- We moved the manage content selectors dialog to the library properties. [#9768](https://github.com/JabRef/jabref/pull/9768)
- We moved the preferences menu command from the options menu to the file menu. [#9768](https://github.com/JabRef/jabref/pull/9768)
- We reworked the cross ref labels in the entry editor and added a right click menu. [#10046](https://github.com/JabRef/jabref/pull/10046)
- We reorganized the order of tabs and settings in the library properties. [#9836](https://github.com/JabRef/jabref/pull/9836)
- We changed the handling of an "overflow" of authors at `[authIniN]`: JabRef uses `+` to indicate an overflow. Example: `[authIni2]` produces `A+` (instead of `AB`) for `Aachen and Berlin and Chemnitz`. [#9703](https://github.com/JabRef/jabref/pull/9703)
- We moved the preferences option to open the last edited files on startup to the 'General' tab. [#9808](https://github.com/JabRef/jabref/pull/9808)
- We improved the recognition of DOIs when pasting a link containing a DOI on the maintable. [#9864](https://github.com/JabRef/jabref/issues/9864s)
- We reordered the preferences dialog. [#9839](https://github.com/JabRef/jabref/pull/9839)
- We split the 'Import and Export' tab into 'Web Search' and 'Export'. [#9839](https://github.com/JabRef/jabref/pull/9839)
- We moved the option to run JabRef in memory stick mode into the preferences dialog toolbar. [#9866](https://github.com/JabRef/jabref/pull/9866)
- In case the library contains empty entries, they are not written to disk. [#8645](https://github.com/JabRef/jabref/issues/8645)
- The formatter `remove_unicode_ligatures` is now called `replace_unicode_ligatures`. [#9890](https://github.com/JabRef/jabref/pull/9890)
- We improved the error message when no terminal was found. [#9607](https://github.com/JabRef/jabref/issues/9607)
- In the context of the "systematic literature functionality", we changed the name "database" to "catalog" to use a separate term for online catalogs in comparison to SQL databases. [#9951](https://github.com/JabRef/jabref/pull/9951)
- We now show more fields (including Special Fields) in the dropdown selection for "Save sort order" in the library properties and for "Export sort order" in the preferences. [#10010](https://github.com/JabRef/jabref/issues/10010)
- We now encrypt and store the custom API keys in the OS native credential store. [#10044](https://github.com/JabRef/jabref/issues/10044)
- We changed the behavior of group addition/edit, so that sorting by alphabetical order is not performed by default after the modification. [#10017](https://github.com/JabRef/jabref/issues/10017)
- We fixed an issue with spacing in the cleanup dialogue. [#10081](https://github.com/JabRef/jabref/issues/10081)
- The GVK fetcher now uses the new [K10plus](https://www.bszgbv.de/services/k10plus/) database. [#10189](https://github.com/JabRef/jabref/pull/10189)

### Fixed

- We fixed an issue where clicking the group expansion pane/arrow caused the node to be selected, when it should just expand/detract the node. [#10111](https://github.com/JabRef/jabref/pull/10111)
- We fixed an issue where the browser import would add ' characters before the BibTeX entry on Linux. [#9588](https://github.com/JabRef/jabref/issues/9588)
- We fixed an issue where searching for a specific term with the DOAB fetcher lead to an exception. [#9571](https://github.com/JabRef/jabref/issues/9571)
- We fixed an issue where the "Import" -> "Library to import to" did not show the correct library name if two opened libraries had the same suffix. [#9567](https://github.com/JabRef/jabref/issues/9567)
- We fixed an issue where the rpm-Version of JabRef could not be properly uninstalled and reinstalled. [#9558](https://github.com/JabRef/jabref/issues/9558), [#9603](https://github.com/JabRef/jabref/issues/9603)
- We fixed an issue where the command line export using `--exportMatches` flag does not create an output bib file. [#9581](https://github.com/JabRef/jabref/issues/9581)
- We fixed an issue where custom field in the custom entry types could not be set to mulitline. [#9609](https://github.com/JabRef/jabref/issues/9609)
- We fixed an issue where the Office XML exporter did not resolve BibTeX-Strings when exporting entries. [forum#3741](https://discourse.jabref.org/t/exporting-bibtex-constant-strings-to-ms-office-2007-xml/3741)
- We fixed an issue where the Merge Entries Toolbar configuration was not saved after hitting 'Merge Entries' button. [#9091](https://github.com/JabRef/jabref/issues/9091)
- We fixed an issue where the password is stored in clear text if the user wants to use a proxy with authentication. [#8055](https://github.com/JabRef/jabref/issues/8055)
- JabRef is now more relaxed when parsing field content: In case a field content ended with `\`, the combination `\}` was treated as plain `}`. [#9668](https://github.com/JabRef/jabref/issues/9668)
- We resolved an issue that cut off the number of group entries when it exceeded four digits. [#8797](https://github.com/JabRef/jabref/issues/8797)
- We fixed the issue where the size of the global search window was not retained after closing. [#9362](https://github.com/JabRef/jabref/issues/9362)
- We fixed an issue where the Global Search UI preview is still white in dark theme. [#9362](https://github.com/JabRef/jabref/issues/9362)
- We fixed the double paste issue when <kbd>Cmd</kbd> + <kbd>v</kbd> is pressed on 'New entry from plaintext' dialog. [#9367](https://github.com/JabRef/jabref/issues/9367)
- We fixed an issue where the pin button on the Global Search dialog was located at the bottom and not at the top. [#9362](https://github.com/JabRef/jabref/issues/9362)
- We fixed the log text color in the event log console when using dark mode. [#9732](https://github.com/JabRef/jabref/issues/9732)
- We fixed an issue where searching for unlinked files would include the current library's .bib file. [#9735](https://github.com/JabRef/jabref/issues/9735)
- We fixed an issue where it was no longer possible to connect to a shared mysql database due to an exception. [#9761](https://github.com/JabRef/jabref/issues/9761)
- We fixed an issue where an exception was thrown for the user after <kbd>Ctrl</kbd>+<kbd>Z</kbd> command. [#9737](https://github.com/JabRef/jabref/issues/9737)
- We fixed the citation key generation for [`[authors]`, `[authshort]`, `[authorsAlpha]`, `[authIniN]`, `[authEtAl]`, `[auth.etal]`](https://docs.jabref.org/setup/citationkeypatterns#special-field-markers) to handle `and others` properly. [koppor#626](https://github.com/koppor/jabref/issues/626)
- We fixed the Save/save as file type shows BIBTEX_DB instead of "Bibtex library". [#9372](https://github.com/JabRef/jabref/issues/9372)
- We fixed the default main file directory for non-English Linux users. [#8010](https://github.com/JabRef/jabref/issues/8010)
- We fixed an issue when overwriting the owner was disabled. [#9896](https://github.com/JabRef/jabref/pull/9896)
- We fixed an issue regarding recording redundant prefixes in search history. [#9685](https://github.com/JabRef/jabref/issues/9685)
- We fixed an issue where passing a URL containing a DOI led to a "No entry found" notification. [#9821](https://github.com/JabRef/jabref/issues/9821)
- We fixed some minor visual inconsistencies and issues in the preferences dialog. [#9866](https://github.com/JabRef/jabref/pull/9866)
- The order of save actions is now retained. [#9890](https://github.com/JabRef/jabref/pull/9890)
- We fixed an issue where the order of save actions was not retained in the bib file. [#9890](https://github.com/JabRef/jabref/pull/9890)
- We fixed an issue in the preferences 'External file types' tab ignoring a custom application path in the edit dialog. [#9895](https://github.com/JabRef/jabref/issues/9895)
- We fixed an issue in the preferences where custom columns could be added to the entry table with no qualifier. [#9913](https://github.com/JabRef/jabref/issues/9913)
- We fixed an issue where the encoding header in a bib file was not respected when the file contained a BOM (Byte Order Mark). [#9926](https://github.com/JabRef/jabref/issues/9926)
- We fixed an issue where cli help output for import and export format was inconsistent. [koppor#429](https://github.com/koppor/jabref/issues/429)
- We fixed an issue where the user could select multiple conflicting options for autocompletion at once. [#10181](https://github.com/JabRef/jabref/issues/10181)
- We fixed an issue where no preview could be generated for some entry types and led to an exception. [#9947](https://github.com/JabRef/jabref/issues/9947)
- We fixed an issue where the Linux terminal working directory argument was malformed and therefore ignored upon opening a terminal [#9953](https://github.com/JabRef/jabref/issues/9953)
- We fixed an issue under Linux where under some systems the file instead of the folder was opened. [#9607](https://github.com/JabRef/jabref/issues/9607)
- We fixed an issue where an Automatic Keyword Group could not be deleted in the UI. [#9778](https://github.com/JabRef/jabref/issues/9778)
- We fixed an issue where the citation key pattern `[edtrN_M]` returned the wrong editor. [#9946](https://github.com/JabRef/jabref/pull/9946)
- We fixed an issue where empty grey containers would remain in the groups panel, if displaying of group item count is turned off. [#9972](https://github.com/JabRef/jabref/issues/9972)
- We fixed an issue where fetching an ISBN could lead to application freezing when the fetcher did not return any results. [#9979](https://github.com/JabRef/jabref/issues/9979)
- We fixed an issue where closing a library containing groups and entries caused an exception [#9997](https://github.com/JabRef/jabref/issues/9997)
- We fixed a bug where the editor for strings in a bibliography file did not sort the entries by their keys [#10083](https://github.com/JabRef/jabref/pull/10083)
- We fixed an issues where clicking on the empty space of specific context menu entries would not trigger the associated action. [#8388](https://github.com/JabRef/jabref/issues/8388)
- We fixed an issue where JabRef would not remember whether the window was in fullscreen. [#4939](https://github.com/JabRef/jabref/issues/4939)
- We fixed an issue where the ACM Portal search sometimes would not return entries for some search queries when the article author had no given name. [#10107](https://github.com/JabRef/jabref/issues/10107)
- We fixed an issue that caused high CPU usage and a zombie process after quitting JabRef because of author names autocompletion. [#10159](https://github.com/JabRef/jabref/pull/10159)
- We fixed an issue where files with illegal characters in the filename could be added to JabRef. [#10182](https://github.com/JabRef/jabref/issues/10182)
- We fixed that checked-out radio buttons under "specified keywords" were not displayed as checked after closing and reopening the "edit group" window. [#10248](https://github.com/JabRef/jabref/issues/10248)
- We fixed that when editing groups, checked-out properties such as case sensitive and regular expression (under "Free search expression") were not displayed checked. [#10108](https://github.com/JabRef/jabref/issues/10108)

### Removed

- We removed the support of BibTeXML. [#9540](https://github.com/JabRef/jabref/issues/9540)
- We removed support for Markdown syntax for strikethrough and task lists in comment fields. [#9726](https://github.com/JabRef/jabref/pull/9726)
- We removed the options menu, because the two contents were moved to the File menu or the properties of the library. [#9768](https://github.com/JabRef/jabref/pull/9768)
- We removed the 'File' tab in the preferences and moved its contents to the 'Export' tab. [#9839](https://github.com/JabRef/jabref/pull/9839)
- We removed the "[Collection of Computer Science Bibliographies](https://en.wikipedia.org/wiki/Collection_of_Computer_Science_Bibliographies)" fetcher the websits is no longer available. [#6638](https://github.com/JabRef/jabref/issues/6638)

## [5.9] - 2023-01-06

### Added

- We added a dropdown menu to let users change the library they want to import into during import. [#6177](https://github.com/JabRef/jabref/issues/6177)
- We added the possibility to add/remove a preview style from the selected list using a double click. [#9490](https://github.com/JabRef/jabref/issues/9490)
- We added the option to define fields as "multine" directly in the custom entry types dialog. [#6448](https://github.com/JabRef/jabref/issues/6448)
- We changed the minWidth and the minHeight of the main window, so it won't have a width and/or a height with the value 0. [#9606](https://github.com/JabRef/jabref/issues/9606)

### Changed

- We changed database structure: in MySQL/MariaDB we renamed tables by adding a `JABREF_` prefix, and in PGSQL we moved tables in `jabref` schema. We added `VersionDBStructure` variable in `METADATA` table to indicate current version of structure, this variable is needed for automatic migration. [#9312](https://github.com/JabRef/jabref/issues/9312)
- We moved some preferences options to a new tab in the preferences dialog. [#9442](https://github.com/JabRef/jabref/pull/9308)
- We renamed "Medline abbreviation" to "dotless abbreviation". [#9504](https://github.com/JabRef/jabref/pull/9504)
- We now have more "dots" in the offered journal abbreviations. [#9504](https://github.com/JabRef/jabref/pull/9504)
- We now disable the button "Full text search" in the Searchbar by default [#9527](https://github.com/JabRef/jabref/pull/9527)


### Fixed

- The tab "deprecated fields" is shown in biblatex-mode only. [#7757](https://github.com/JabRef/jabref/issues/7757)
- In case a journal name of an IEEE journal is abbreviated, the "normal" abbreviation is used - and not the one of the IEEE BibTeX strings. [abbrv#91](https://github.com/JabRef/abbrv.jabref.org/issues/91)
- We fixed a performance issue when loading large lists of custom journal abbreviations. [#8928](https://github.com/JabRef/jabref/issues/8928)
- We fixed an issue where the last opened libraries were not remembered when a new unsaved library was open as well. [#9190](https://github.com/JabRef/jabref/issues/9190)
- We fixed an issue where no context menu for the group "All entries" was present. [forum#3682](https://discourse.jabref.org/t/how-sort-groups-a-z-not-subgroups/3682)
- We fixed an issue where extra curly braces in some fields would trigger an exception when selecting the entry or doing an integrity check. [#9475](https://github.com/JabRef/jabref/issues/9475), [#9503](https://github.com/JabRef/jabref/issues/9503)
- We fixed an issue where entering a date in the format "YYYY/MM" in the entry editor date field caused an exception. [#9492](https://github.com/JabRef/jabref/issues/9492)
- For portable versions, the `.deb` file now works on plain debian again. [#9472](https://github.com/JabRef/jabref/issues/9472)
- We fixed an issue where the download of linked online files failed after an import of entries for certain urls. [#9518](https://github.com/JabRef/jabref/issues/9518)
- We fixed an issue where an exception occurred when manually downloading a file from an URL in the entry editor. [#9521](https://github.com/JabRef/jabref/issues/9521)
- We fixed an issue with open office csv file formatting where commas in the abstract field where not escaped. [#9087](https://github.com/JabRef/jabref/issues/9087)
- We fixed an issue with deleting groups where subgroups different from the selected group were deleted. [#9281](https://github.com/JabRef/jabref/issues/9281)

## [5.8] - 2022-12-18

### Added

- We integrated a new three-way merge UI for merging entries in the Entries Merger Dialog, the Duplicate Resolver Dialog, the Entry Importer Dialog, and the External Changes Resolver Dialog. [#8945](https://github.com/JabRef/jabref/pull/8945)
- We added the ability to merge groups, keywords, comments and files when merging entries. [#9022](https://github.com/JabRef/jabref/pull/9022)
- We added a warning message next to the authors field in the merge dialog to warn users when the authors are the same but formatted differently. [#8745](https://github.com/JabRef/jabref/issues/8745)
- The default file directory of a library is used as default directory for [unlinked file lookup](https://docs.jabref.org/collect/findunlinkedfiles#link-the-pdfs-to-your-bib-library). [koppor#546](https://github.com/koppor/jabref/issues/546)
- The properties of an existing systematic literature review (SLR) can be edited. [koppor#604](https://github.com/koppor/jabref/issues/604)
- An systematic literature review (SLR) can now be started from the SLR itself. [#9131](https://github.com/JabRef/jabref/pull/9131), [koppor#601](https://github.com/koppor/jabref/issues/601)
- On startup, JabRef notifies the user if there were parsing errors during opening.
- We added support for the field `fjournal` (in `@article`) for abbreviation and unabbreviation functionalities. [#321](https://github.com/JabRef/jabref/pull/321)
- In case a backup is found, the filename of the backup is shown and one can navigate to the file. [#9311](https://github.com/JabRef/jabref/pull/9311)
- We added support for the Ukrainian and Arabic languages. [#9236](https://github.com/JabRef/jabref/pull/9236), [#9243](https://github.com/JabRef/jabref/pull/9243)

### Changed

- We improved the Citavi Importer to also import so called Knowledge-items into the field `comment` of the corresponding entry [#9025](https://github.com/JabRef/jabref/issues/9025)
- We modified the change case sub-menus and their corresponding tips (displayed when you stay long over the menu) to properly reflect exemplified cases. [#9339](https://github.com/Jabref/jabref/issues/9339)
- We call backup files `.bak` and temporary writing files now `.sav`.
- JabRef keeps 10 older versions of a `.bib` file in the [user data dir](https://github.com/harawata/appdirs#supported-directories) (instead of a single `.sav` (now: `.bak`) file in the directory of the `.bib` file)
- We improved the External Changes Resolver dialog to be more usaable. [#9021](https://github.com/JabRef/jabref/pull/9021)
- We simplified the actions to fast-resolve duplicates to 'Keep Left', 'Keep Right', 'Keep Both' and 'Keep Merged'. [#9056](https://github.com/JabRef/jabref/issues/9056)
- The fallback directory of the file folder now is the general file directory. In case there was a directory configured for a library and this directory was not found, JabRef placed the PDF next to the .bib file and not into the general file directory.
- The global default directory for storing PDFs is now the documents folder in the user's home.
- When adding or editing a subgroup it is placed w.r.t. to alphabetical ordering rather than at the end. [koppor#577](https://github.com/koppor/jabref/issues/577)
- Groups context menu now shows appropriate options depending on number of subgroups. [koppor#579](https://github.com/koppor/jabref/issues/579)
- We modified the "Delete file" dialog and added the full file path to the dialog text. The file path in the title was changed to file name only. [koppor#534](https://github.com/koppor/jabref/issues/534)
- Download from URL now automatically fills with URL from clipboard. [koppor#535](https://github.com/koppor/jabref/issues/535)
- We added HTML and Markdown files to Find Unlinked Files and removed BibTeX. [koppor#547](https://github.com/koppor/jabref/issues/547)
- ArXiv fetcher now retrieves additional data from related DOIs (both ArXiv and user-assigned). [#9170](https://github.com/JabRef/jabref/pull/9170)
- We modified the Directory of Open Access Books (DOAB) fetcher so that it will now also fetch the ISBN when possible. [#8708](https://github.com/JabRef/jabref/issues/8708)
- Genres are now mapped correctly to entry types when importing MODS files. [#9185](https://github.com/JabRef/jabref/issues/9185)
- We changed the button label from "Return to JabRef" to "Return to library" to better indicate the purpose of the action.
- We changed the color of found text from red to high-contrast colors (background: yellow; font color: purple). [koppor#552](https://github.com/koppor/jabref/issues/552)
- We fixed an issue where the wrong icon for a successful import of a bib entry was shown. [#9308](https://github.com/JabRef/jabref/pull/9308)
- We changed the messages after importing unlinked local files to past tense. [koppor#548](https://github.com/koppor/jabref/issues/548)
- We fixed an issue where the wrong icon for a successful import of a bib entry was shown [#9308](https://github.com/JabRef/jabref/pull/9308)
- In the context of the [Cleanup dialog](https://docs.jabref.org/finding-sorting-and-cleaning-entries/cleanupentries) we changed the text of the conversion of BibTeX to biblatex (and vice versa) to make it more clear. [koppor#545](https://github.com/koppor/jabref/issues/545)
- We removed wrapping of string constants when writing to a `.bib` file.
- In the context of a systematic literature review (SLR), a user can now add arbitrary data into `study.yml`. JabRef just ignores this data. [#9124](https://github.com/JabRef/jabref/pull/9124)
- In the context of a systematic literature review (SLR), we reworked the "Define study" parameters dialog. [#9123](https://github.com/JabRef/jabref/pull/9123)
- We upgraded to Lucene 9.4 for the fulltext search. The search index will be rebuild. [#9213](https://github.com/JabRef/jabref/pull/9213)
- We disabled the "change case" menu for empty fields. [#9214](https://github.com/JabRef/jabref/issues/9214)
- We disabled the conversion menu for empty fields. [#9200](https://github.com/JabRef/jabref/issues/9200)

### Fixed

- We fixed an issue where applied save actions on saving the library file would lead to the dialog "The library has been modified by another program" popping up. [#4877](https://github.com/JabRef/jabref/issues/4877)
- We fixed issues with save actions not correctly loaded when opening the library. [#9122](https://github.com/JabRef/jabref/pull/9122)
- We fixed the behavior of "Discard changes" when reopening a modified library. [#9361](https://github.com/JabRef/jabref/issues/9361)
- We fixed several bugs regarding the manual and the autosave of library files that could lead to exceptions. [#9067](https://github.com/JabRef/jabref/pull/9067), [#8484](https://github.com/JabRef/jabref/issues/8484), [#8746](https://github.com/JabRef/jabref/issues/8746), [#6684](https://github.com/JabRef/jabref/issues/6684), [#6644](https://github.com/JabRef/jabref/issues/6644), [#6102](https://github.com/JabRef/jabref/issues/6102), [#6000](https://github.com/JabRef/jabref/issues/6000)
- We fixed an issue where pdfs were re-indexed on each startup. [#9166](https://github.com/JabRef/jabref/pull/9166)
- We fixed an issue when using an unsafe character in the citation key, the auto-linking feature fails to link files. [#9267](https://github.com/JabRef/jabref/issues/9267)
- We fixed an issue where a message about changed metadata would occur on saving although nothing changed. [#9159](https://github.com/JabRef/jabref/issues/9159)
- We fixed an issue where the possibility to generate a subdatabase from an aux file was writing empty files when called from the commandline. [#9115](https://github.com/JabRef/jabref/issues/9115), [forum#3516](https://discourse.jabref.org/t/export-subdatabase-from-aux-file-on-macos-command-line/3516)
- We fixed an issue where author names with tilde accents (for example ñ) were marked as "Names are not in the standard BibTeX format". [#8071](https://github.com/JabRef/jabref/issues/8071)
- We fixed an issue where capitalize didn't capitalize words after hyphen characters. [#9157](https://github.com/JabRef/jabref/issues/9157)
- We fixed an issue where title case didn't capitalize words after en-dash characters and skip capitalization of conjunctions that comes after en-dash characters. [#9068](https://github.com/JabRef/jabref/pull/9068),[#9142](https://github.com/JabRef/jabref/pull/9142)
- We fixed an issue with the message that is displayed when fetcher returns an empty list of entries for given query. [#9195](https://github.com/JabRef/jabref/issues/9195)
- We fixed an issue where editing entry's "date" field in library mode "biblatex" causes an uncaught exception. [#8747](https://github.com/JabRef/jabref/issues/8747)
- We fixed an issue where importing from XMP would fail for certain PDFs. [#9383](https://github.com/JabRef/jabref/issues/9383)
- We fixed an issue that JabRef displayed the wrong group tree after loading. [koppor#637](https://github.com/koppor/jabref/issues/637)
- We fixed that sorting of entries in the maintable by special fields is updated immediately. [#9334](https://github.com/JabRef/jabref/issues/9334)
- We fixed the display of issue, number, eid and pages fields in the entry preview. [#8607](https://github.com/JabRef/jabref/pull/8607), [#8372](https://github.com/JabRef/jabref/issues/8372), [Koppor#514](https://github.com/koppor/jabref/issues/514), [forum#2390](https://discourse.jabref.org/t/unable-to-edit-my-bibtex-file-that-i-used-before-vers-5-1/2390), [forum#3462](https://discourse.jabref.org/t/jabref-5-6-need-help-with-export-from-jabref-to-microsoft-word-entry-preview-of-apa-7-not-rendering-correctly/3462)
- We fixed the page ranges checker to detect article numbers in the pages field (used at [Check Integrity](https://docs.jabref.org/finding-sorting-and-cleaning-entries/checkintegrity)). [#8607](https://github.com/JabRef/jabref/pull/8607)
- The [HtmlToLaTeXFormatter](https://docs.jabref.org/finding-sorting-and-cleaning-entries/saveactions#html-to-latex) keeps single `<` characters.
- We fixed a performance regression when opening large libraries. [#9041](https://github.com/JabRef/jabref/issues/9041)
- We fixed a bug where spaces are trimmed when highlighting differences in the Entries merge dialog. [koppor#371](https://github.com/koppor/jabref/issues/371)
- We fixed some visual glitches with the linked files editor field in the entry editor and increased its height. [#8823](https://github.com/JabRef/jabref/issues/8823)
- We fixed some visual inconsistencies (round corners of highlighted buttons). [#8806](https://github.com/JabRef/jabref/issues/8806)
- We fixed an issue where JabRef would not exit when a connection to a LibreOffice document was established previously and the document is still open. [#9075](https://github.com/JabRef/jabref/issues/9075)
- We fixed an issue about selecting the save order in the preferences. [#9147](https://github.com/JabRef/jabref/issues/9147)
- We fixed an issue where an exception when fetching a DOI was not logged correctly. [koppor#627](https://github.com/koppor/jabref/issues/627)
- We fixed an issue where a user could not open an attached file in a new unsaved library. [#9386](https://github.com/JabRef/jabref/issues/9386)
- We fixed a typo within a connection error message. [koppor#625](https://github.com/koppor/jabref/issues/625)
- We fixed an issue where journal abbreviations would not abbreviate journal titles with escaped ampersands (\\&). [#8948](https://github.com/JabRef/jabref/issues/8948)
- We fixed the readability of the file field in the dark theme. [#9340](https://github.com/JabRef/jabref/issues/9340)
- We fixed an issue where the 'close dialog' key binding was not closing the Preferences dialog. [#8888](https://github.com/jabref/jabref/issues/8888)
- We fixed an issue where a known journal's medline/dot-less abbreviation does not switch to the full name. [#9370](https://github.com/JabRef/jabref/issues/9370)
- We fixed an issue where hitting enter on the search field within the preferences dialog closed the dialog. [koppor#630](https://github.com/koppor/jabref/issues/630)
- We fixed the "Cleanup entries" dialog is partially visible. [#9223](https://github.com/JabRef/jabref/issues/9223)
- We fixed an issue where font size preferences did not apply correctly to preference dialog window and the menu bar. [#8386](https://github.com/JabRef/jabref/issues/8386) and [#9279](https://github.com/JabRef/jabref/issues/9279)
- We fixed the display of the "Customize Entry Types" dialog title. [#9198](https://github.com/JabRef/jabref/issues/9198)
- We fixed an issue where the CSS styles are missing in some dialogs. [#9150](https://github.com/JabRef/jabref/pull/9150)
- We fixed an issue where controls in the preferences dialog could outgrow the window. [#9017](https://github.com/JabRef/jabref/issues/9017)
- We fixed an issue where highlighted text color for entry merge dialogue was not clearly visible. [#9192](https://github.com/JabRef/jabref/issues/9192)

### Removed

- We removed "last-search-date" from the systematic literature review feature, because the last-search-date can be deducted from the git logs. [#9116](https://github.com/JabRef/jabref/pull/9116)
- We removed the [CiteseerX](https://docs.jabref.org/collect/import-using-online-bibliographic-database#citeseerx) fetcher, because the API used by JabRef is sundowned. [#9466](https://github.com/JabRef/jabref/pull/9466)

## [5.7] - 2022-08-05

### Added

- We added a fetcher for [Biodiversity Heritage Library](https://www.biodiversitylibrary.org/). [8539](https://github.com/JabRef/jabref/issues/8539)
- We added support for multiple messages in the snackbar. [#7340](https://github.com/JabRef/jabref/issues/7340)
- We added an extra option in the 'Find Unlinked Files' dialog view to ignore unnecessary files like Thumbs.db, DS_Store, etc. [koppor#373](https://github.com/koppor/jabref/issues/373)
- JabRef now writes log files. Linux: `$home/.cache/jabref/logs/version`, Windows: `%APPDATA%\..\Local\harawata\jabref\version\logs`, Mac: `Users/.../Library/Logs/jabref/version`
- We added an importer for Citavi backup files, support ".ctv5bak" and ".ctv6bak" file formats. [#8322](https://github.com/JabRef/jabref/issues/8322)
- We added a feature to drag selected entries and drop them to other opened inactive library tabs [koppor521](https://github.com/koppor/jabref/issues/521).
- We added support for the [biblatex-apa](https://github.com/plk/biblatex-apa) legal entry types `Legislation`, `Legadminmaterial`, `Jurisdiction`, `Constitution` and `Legal` [#8931](https://github.com/JabRef/jabref/issues/8931)

### Changed

- The file column in the main table now shows the corresponding defined icon for the linked file [8930](https://github.com/JabRef/jabref/issues/8930).
- We improved the color of the selected entries and the color of the summary in the Import Entries Dialog in the dark theme. [#7927](https://github.com/JabRef/jabref/issues/7927)
- We upgraded to Lucene 9.2 for the fulltext search.
  Thus, the now created search index cannot be read from older versions of JabRef anylonger.
  ⚠️ JabRef will recreate the index in a new folder for new files and this will take a long time for a huge library.
  Moreover, switching back and forth JabRef versions and meanwhile adding PDFs also requires rebuilding the index now and then.
  [#8868](https://github.com/JabRef/jabref/pull/8868)
- We improved the Latex2Unicode conversion [#8639](https://github.com/JabRef/jabref/pull/8639)
- Writing BibTeX data into a PDF (XMP) removes braces. [#8452](https://github.com/JabRef/jabref/issues/8452)
- Writing BibTeX data into a PDF (XMP) does not write the `file` field.
- Writing BibTeX data into a PDF (XMP) considers the configured keyword separator (and does not use "," as default any more)
- The Medline/Pubmed search now also supports the [default fields and operators for searching](https://docs.jabref.org/collect/import-using-online-bibliographic-database#search-syntax). [forum#3554](https://discourse.jabref.org/t/native-pubmed-search/3354)
- We improved group expansion arrow that prevent it from activating group when expanding or collapsing. [#7982](https://github.com/JabRef/jabref/issues/7982), [#3176](https://github.com/JabRef/jabref/issues/3176)
- When configured SSL certificates changed, JabRef warns the user to restart to apply the configuration.
- We improved the appearances and logic of the "Manage field names & content" dialog, and renamed it to "Automatic field editor". [#6536](https://github.com/JabRef/jabref/issues/6536)
- We improved the message explaining the options when modifying an automatic keyword group [#8911](https://github.com/JabRef/jabref/issues/8911)
- We moved the preferences option "Warn about duplicates on import" option from the tab "File" to the tab "Import and Export". [koppor#570](https://github.com/koppor/jabref/issues/570)
- When JabRef encounters `% Encoding: UTF-8` header, it is kept during writing (and not removed). [#8964](https://github.com/JabRef/jabref/pull/8964)
- We replace characters which cannot be decoded using the specified encoding by a (probably another) valid character. This happens if JabRef detects the wrong charset (e.g., UTF-8 instead of Windows 1252). One can use the [Integrity Check](https://docs.jabref.org/finding-sorting-and-cleaning-entries/checkintegrity) to find those characters.

### Fixed

- We fixed an issue where linked fails containing parts of the main file directory could not be opened. [#8991](https://github.com/JabRef/jabref/issues/8991)
- Linked files with an absolute path can be opened again. [#8991](https://github.com/JabRef/jabref/issues/8991)
- We fixed an issue where the user could not rate an entry in the main table when an entry was not yet ranked. [#5842](https://github.com/JabRef/jabref/issues/5842)
- We fixed an issue that caused JabRef to sometimes open multiple instances when "Remote Operation" is enabled. [#8653](https://github.com/JabRef/jabref/issues/8653)
- We fixed an issue where linked files with the filetype "application/pdf" in an entry were not shown with the correct PDF-Icon in the main table [8930](https://github.com/JabRef/jabref/issues/8930)
- We fixed an issue where "open folder" for linked files did not open the folder and did not select the file unter certain Linux desktop environments [#8679](https://github.com/JabRef/jabref/issues/8679), [#8849](https://github.com/JabRef/jabref/issues/8849)
- We fixed an issue where the content of a big shared database library is not shown [#8788](https://github.com/JabRef/jabref/issues/8788)
- We fixed the unnecessary horizontal scroll bar in group panel [#8467](https://github.com/JabRef/jabref/issues/8467)
- We fixed an issue where the notification bar message, icon and actions appeared to be invisible. [#8761](https://github.com/JabRef/jabref/issues/8761)
- We fixed an issue where deprecated fields tab is shown when the fields don't contain any values. [#8396](https://github.com/JabRef/jabref/issues/8396)
- We fixed an issue where an exception for DOI search occurred when the DOI contained urlencoded characters. [#8787](https://github.com/JabRef/jabref/issues/8787)
- We fixed an issue which allow us to select and open identifiers from a popup list in the maintable [#8758](https://github.com/JabRef/jabref/issues/8758), [8802](https://github.com/JabRef/jabref/issues/8802)
- We fixed an issue where the escape button had no functionality within the "Filter groups" textfield. [koppor#562](https://github.com/koppor/jabref/issues/562)
- We fixed an issue where the exception that there are invalid characters in filename. [#8786](https://github.com/JabRef/jabref/issues/8786)
- When the proxy configuration removed the proxy user/password, this change is applied immediately.
- We fixed an issue where removing several groups deletes only one of them. [#8390](https://github.com/JabRef/jabref/issues/8390)
- We fixed an issue where the Sidepane (groups, web search and open office) width is not remembered after restarting JabRef. [#8907](https://github.com/JabRef/jabref/issues/8907)
- We fixed a bug where switching between themes will cause an error/exception. [#8939](https://github.com/JabRef/jabref/pull/8939)
- We fixed a bug where files that were deleted in the source bibtex file were kept in the index. [#8962](https://github.com/JabRef/jabref/pull/8962)
- We fixed "Error while sending to JabRef" when the browser extension interacts with JabRef. [JabRef-Browser-Extension#479](https://github.com/JabRef/JabRef-Browser-Extension/issues/479)
- We fixed a bug where updating group view mode (intersection or union) requires re-selecting groups to take effect. [#6998](https://github.com/JabRef/jabref/issues/6998)
- We fixed a bug that prevented external group metadata changes from being merged. [#8873](https://github.com/JabRef/jabref/issues/8873)
- We fixed the shared database opening dialog to remember autosave folder and tick. [#7516](https://github.com/JabRef/jabref/issues/7516)
- We fixed an issue where name formatter could not be saved. [#9120](https://github.com/JabRef/jabref/issues/9120)
- We fixed a bug where after the export of Preferences, custom exports were duplicated. [#10176](https://github.com/JabRef/jabref/issues/10176)

### Removed

- We removed the social media buttons for our Twitter and Facebook pages. [#8774](https://github.com/JabRef/jabref/issues/8774)

## [5.6] - 2022-04-25

### Added

- We enabled the user to customize the API Key for some fetchers. [#6877](https://github.com/JabRef/jabref/issues/6877)
- We added an extra option when right-clicking an entry in the Entry List to copy either the DOI or the DOI url.
- We added a fetcher for [Directory of Open Access Books (DOAB)](https://doabooks.org/) [8576](https://github.com/JabRef/jabref/issues/8576)
- We added an extra option to ask the user whether they want to open to reveal the folder holding the saved file with the file selected. [#8195](https://github.com/JabRef/jabref/issues/8195)
- We added a new section to network preferences to allow using custom SSL certificates. [#8126](https://github.com/JabRef/jabref/issues/8126)
- We improved the version check to take also beta version into account and now redirect to the right changelog for the version.
- We added two new web and fulltext fetchers: SemanticScholar and ResearchGate.
- We added notifications on success and failure when writing metadata to a PDF-file. [#8276](https://github.com/JabRef/jabref/issues/8276)
- We added a cleanup action that escapes `$` (by adding a backslash in front). [#8673](https://github.com/JabRef/jabref/issues/8673)

### Changed

- We upgraded to Lucene 9.1 for the fulltext search.
  Thus, the now created search index cannot be read from older versions of JabRef any longer.
  ⚠️ JabRef will recreate the index in a new folder for new files and this will take a long time for a huge library.
  Moreover, switching back and forth JabRef versions and meanwhile adding PDFs also requires rebuilding the index now and then.
  [#8362](https://github.com/JabRef/jabref/pull/8362)
- We changed the list of CSL styles to those that support formatting bibliographies. [#8421](https://github.com/JabRef/jabref/issues/8421) [citeproc-java#116](https://github.com/michel-kraemer/citeproc-java/issues/116)
- The CSL preview styles now also support displaying data from cross references entries that are linked via the `crossref` field. [#7378](https://github.com/JabRef/jabref/issues/7378)
- We made the Search button in Web Search wider. We also skewed the panel titles to the left. [#8397](https://github.com/JabRef/jabref/issues/8397)
- We introduced a preference to disable fulltext indexing. [#8468](https://github.com/JabRef/jabref/issues/8468)
- When exporting entries, the encoding is always UTF-8.
- When embedding BibTeX data into a PDF, the encoding is always UTF-8.
- We replaced the [OttoBib](https://en.wikipedia.org/wiki/OttoBib) fetcher by a fetcher by [OpenLibrary](https://openlibrary.org/dev/docs/api/books). [#8652](https://github.com/JabRef/jabref/issues/8652)
- We first fetch ISBN data from OpenLibrary, if nothing found, ebook.de is tried.
- We now only show a warning when exiting for tasks that will not be recovered automatically upon relaunch of JabRef. [#8468](https://github.com/JabRef/jabref/issues/8468)

### Fixed

- We fixed an issue where right clicking multiple entries and pressing "Change entry type" would only change one entry. [#8654](https://github.com/JabRef/jabref/issues/8654)
- We fixed an issue where it was no longer possible to add or delete multiple files in the `file` field in the entry editor. [#8659](https://github.com/JabRef/jabref/issues/8659)
- We fixed an issue where the author's lastname was not used for the citation key generation if it started with a lowercase letter. [#8601](https://github.com/JabRef/jabref/issues/8601)
- We fixed an issue where custom "Protected terms" files were missing after a restart of JabRef. [#8608](https://github.com/JabRef/jabref/issues/8608)
- We fixed an issue where JabRef could not start due to a missing directory for the fulltex index. [#8579](https://github.com/JabRef/jabref/issues/8579)
- We fixed an issue where long article numbers in the `pages` field would cause an exception and preventing the citation style to display. [#8381](https://github.com/JabRef/jabref/issues/8381), [citeproc-java](https://github.com/michel-kraemer/citeproc-java/issues/114)
- We fixed an issue where online links in the file field were not detected correctly and could produce an exception. [#8510](https://github.com/JabRef/jabref/issues/8510)
- We fixed an issue where an exception could occur when saving the preferences [#7614](https://github.com/JabRef/jabref/issues/7614)
- We fixed an issue where "Copy DOI url" in the right-click menu of the Entry List would just copy the DOI and not the DOI url. [#8389](https://github.com/JabRef/jabref/issues/8389)
- We fixed an issue where opening the console from the drop-down menu would cause an exception. [#8466](https://github.com/JabRef/jabref/issues/8466)
- We fixed an issue when reading non-UTF-8 encoded. When no encoding header is present, the encoding is now detected from the file content (and the preference option is disregarded). [#8417](https://github.com/JabRef/jabref/issues/8417)
- We fixed an issue where pasting a URL was replacing `+` signs by spaces making the URL unreachable. [#8448](https://github.com/JabRef/jabref/issues/8448)
- We fixed an issue where creating subsidiary files from aux files created with some versions of biblatex would produce incorrect results. [#8513](https://github.com/JabRef/jabref/issues/8513)
- We fixed an issue where opening the changelog from withing JabRef led to a 404 error. [#8563](https://github.com/JabRef/jabref/issues/8563)
- We fixed an issue where not all found unlinked local files were imported correctly due to some race condition. [#8444](https://github.com/JabRef/jabref/issues/8444)
- We fixed an issue where Merge entries dialog exceeds screen boundaries.
- We fixed an issue where the app lags when selecting an entry after a fresh start. [#8446](https://github.com/JabRef/jabref/issues/8446)
- We fixed an issue where no citationkey was generated on import, pasting a doi or an entry on the main table. [8406](https://github.com/JabRef/jabref/issues/8406), [koppor#553](https://github.com/koppor/jabref/issues/553)
- We fixed an issue where accent search does not perform consistently. [#6815](https://github.com/JabRef/jabref/issues/6815)
- We fixed an issue where the incorrect entry was selected when "New Article" is pressed while search filters are active. [#8674](https://github.com/JabRef/jabref/issues/8674)
- We fixed an issue where "Write BibTeXEntry metadata to PDF" button remains enabled while writing to PDF is in-progress. [#8691](https://github.com/JabRef/jabref/issues/8691)

### Removed

- We removed the option to copy CSL Citation styles data as `XSL_FO`, `ASCIIDOC`, and `RTF` as these have not been working since a long time and are no longer supported in the external library used for processing the styles. [#7378](https://github.com/JabRef/jabref/issues/7378)
- We removed the option to configure the default encoding. The default encoding is now hard-coded to the modern UTF-8 encoding.

## [5.5] - 2022-01-17

### Changed

- We integrated the external file types dialog directly inside the preferences. [#8341](https://github.com/JabRef/jabref/pull/8341)
- We disabled the add group button color change after adding 10 new groups. [#8051](https://github.com/JabRef/jabref/issues/8051)
- We inverted the logic for resolving [BibTeX strings](https://docs.jabref.org/advanced/strings). This helps to keep `#` chars. By default String resolving is only activated for a couple of standard fields. The list of fields can be modified in the preferences. [#7010](https://github.com/JabRef/jabref/issues/7010), [#7012](https://github.com/JabRef/jabref/issues/7012), [#8303](https://github.com/JabRef/jabref/issues/8303)
- We moved the search box in preview preferences closer to the available citation styles list. [#8370](https://github.com/JabRef/jabref/pull/8370)
- Changing the preference to show the preview panel as a separate tab now has effect without restarting JabRef. [#8370](https://github.com/JabRef/jabref/pull/8370)
- We enabled switching themes in JabRef without the need to restart JabRef. [#7335](https://github.com/JabRef/jabref/pull/7335)
- We added support for the field `day`, `rights`, `coverage` and `language` when reading XMP data in Dublin Core format. [#8491](https://github.com/JabRef/jabref/issues/8491)

### Fixed

- We fixed an issue where the preferences for "Search and store files relative to library file location" where ignored when the "Main file directory" field was not empty [#8385](https://github.com/JabRef/jabref/issues/8385)
- We fixed an issue where `#`chars in certain fields would be interpreted as BibTeX strings [#7010](https://github.com/JabRef/jabref/issues/7010), [#7012](https://github.com/JabRef/jabref/issues/7012), [#8303](https://github.com/JabRef/jabref/issues/8303)
- We fixed an issue where the fulltext search on an empty library with no documents would lead to an exception [koppor#522](https://github.com/koppor/jabref/issues/522)
- We fixed an issue where clicking on "Accept changes" in the merge dialog would lead to an exception [forum#2418](https://discourse.jabref.org/t/the-library-has-been-modified-by-another-program/2418/8)
- We fixed an issue where clicking on headings in the entry preview could lead to an exception. [#8292](https://github.com/JabRef/jabref/issues/8292)
- We fixed an issue where IntegrityCheck used the system's character encoding instead of the one set by the library or in preferences [#8022](https://github.com/JabRef/jabref/issues/8022)
- We fixed an issue about empty metadata in library properties when called from the right click menu. [#8358](https://github.com/JabRef/jabref/issues/8358)
- We fixed an issue where someone could add a duplicate field in the customize entry type dialog. [#8194](https://github.com/JabRef/jabref/issues/8194)
- We fixed a typo in the library properties tab: "String constants". There, one can configure [BibTeX string constants](https://docs.jabref.org/advanced/strings).
- We fixed an issue when writing a non-UTF-8 encoded file: The header is written again. [#8417](https://github.com/JabRef/jabref/issues/8417)
- We fixed an issue where folder creation during systemic literature review failed due to an illegal fetcher name. [#8552](https://github.com/JabRef/jabref/pull/8552)

## [5.4] - 2021-12-20

### Added

- We added confirmation dialog when user wants to close a library where any empty entries are detected. [#8096](https://github.com/JabRef/jabref/issues/8096)
- We added import support for CFF files. [#7945](https://github.com/JabRef/jabref/issues/7945)
- We added the option to copy the DOI of an entry directly from the context menu copy submenu. [#7826](https://github.com/JabRef/jabref/issues/7826)
- We added a fulltext search feature. [#2838](https://github.com/JabRef/jabref/pull/2838)
- We improved the deduction of bib-entries from imported fulltext pdfs. [#7947](https://github.com/JabRef/jabref/pull/7947)
- We added unprotect_terms to the list of bracketed pattern modifiers [#7826](https://github.com/JabRef/jabref/pull/7960)
- We added a dialog that allows to parse metadata from linked pdfs. [#7929](https://github.com/JabRef/jabref/pull/7929)
- We added an icon picker in group edit dialog. [#6142](https://github.com/JabRef/jabref/issues/6142)
- We added a preference to Opt-In to JabRef's online metadata extraction service (Grobid) usage. [#8002](https://github.com/JabRef/jabref/pull/8002)
- We readded the possibility to display the search results of all databases ("Global Search"). It is shown in a separate window. [#4096](https://github.com/JabRef/jabref/issues/4096)
- We readded the possibility to keep the search string when switching tabs. It is implemented by a toggle button. [#4096](https://github.com/JabRef/jabref/issues/4096#issuecomment-575986882)
- We allowed the user to also preview the available citation styles in the preferences besides the selected ones [#8108](https://github.com/JabRef/jabref/issues/8108)
- We added an option to search the available citation styles by name in the preferences [#8108](https://github.com/JabRef/jabref/issues/8108)
- We added an option to generate bib-entries from ID through a popover in the toolbar. [#4183](https://github.com/JabRef/jabref/issues/4183)
- We added a menu option in the right click menu of the main table tabs to display the library properties. [#6527](https://github.com/JabRef/jabref/issues/6527)
- When a `.bib` file ("library") was saved successfully, a notification is shown

### Changed

- Local library settings may overwrite the setting "Search and store files relative to library file location" [#8179](https://github.com/JabRef/jabref/issues/8179)
- The option "Fit table horizontally on screen" in the "Entry table" preferences is now disabled by default [#8148](https://github.com/JabRef/jabref/pull/8148)
- We improved the preferences and descriptions in the "Linked files" preferences tab [#8148](https://github.com/JabRef/jabref/pull/8148)
- We slightly changed the layout of the Journal tab in the preferences for ui consistency. [#7937](https://github.com/JabRef/jabref/pull/7937)
- The JabRefHost on Windows now writes a temporary file and calls `-importToOpen` instead of passing the bibtex via `-importBibtex`. [#7374](https://github.com/JabRef/jabref/issues/7374), [JabRef Browser Ext #274](https://github.com/JabRef/JabRef-Browser-Extension/issues/274)
- We reordered some entries in the right-click menu of the main table. [#6099](https://github.com/JabRef/jabref/issues/6099)
- We merged the barely used ImportSettingsTab and the CustomizationTab in the preferences into one single tab and moved the option to allow Integers in Edition Fields in Bibtex-Mode to the EntryEditor tab. [#7849](https://github.com/JabRef/jabref/pull/7849)
- We moved the export order in the preferences from `File` to `Import and Export`. [#7935](https://github.com/JabRef/jabref/pull/7935)
- We reworked the export order in the preferences and the save order in the library preferences. You can now set more than three sort criteria in your library preferences. [#7935](https://github.com/JabRef/jabref/pull/7935)
- The metadata-to-pdf actions now also embeds the bibfile to the PDF. [#8037](https://github.com/JabRef/jabref/pull/8037)
- The snap was updated to use the core20 base and to use lzo compression for better startup performance [#8109](https://github.com/JabRef/jabref/pull/8109)
- We moved the union/intersection view button in the group sidepane to the left of the other controls. [#8202](https://github.com/JabRef/jabref/pull/8202)
- We improved the Drag and Drop behavior in the "Customize Entry Types" Dialog [#6338](https://github.com/JabRef/jabref/issues/6338)
- When determining the URL of an ArXiV eprint, the URL now points to the version [#8149](https://github.com/JabRef/jabref/pull/8149)
- We Included all standard fields with citation key when exporting to Old OpenOffice/LibreOffice Calc Format [#8176](https://github.com/JabRef/jabref/pull/8176)
- In case the database is encoded with `UTF8`, the `% Encoding` marker is not written anymore
- The written `.bib` file has the same line endings [#390](https://github.com/koppor/jabref/issues/390)
- The written `.bib` file always has a final line break
- The written `.bib` file keeps the newline separator of the loaded `.bib` file
- We present options to manually enter an article or return to the New Entry menu when the fetcher DOI fails to find an entry for an ID [#7870](https://github.com/JabRef/jabref/issues/7870)
- We trim white space and non-ASCII characters from DOI [#8127](https://github.com/JabRef/jabref/issues/8127)
- The duplicate checker now inspects other fields in case no difference in the required and optional fields are found.
- We reworked the library properties dialog and integrated the `Library > Preamble`, `Library > Citation key pattern` and `Library > String constants dialogs` [#8264](https://github.com/JabRef/jabref/pulls/8264)
- We improved the startup time of JabRef by switching from the logging library `log4j2` to `tinylog` [#8007](https://github.com/JabRef/jabref/issues/8007)

### Fixed

- We fixed an issue where an exception occurred when pasting an entry with a publication date-range of the form 1910/1917 [#7864](https://github.com/JabRef/jabref/issues/7864)
- We fixed an issue where an exception occurred when a preview style was edited and afterwards another preview style selected. [#8280](https://github.com/JabRef/jabref/issues/8280)
- We fixed an issue where the actions to move a file to a directory were incorrectly disabled. [#7908](https://github.com/JabRef/jabref/issues/7908)
- We fixed an issue where an exception occurred when a linked online file was edited in the entry editor [#8008](https://github.com/JabRef/jabref/issues/8008)
- We fixed an issue when checking for a new version when JabRef is used behind a corporate proxy. [#7884](https://github.com/JabRef/jabref/issues/7884)
- We fixed some icons that were drawn in the wrong color when JabRef used a custom theme. [#7853](https://github.com/JabRef/jabref/issues/7853)
- We fixed an issue where the `Aux file` on `Edit group` doesn't support relative sub-directories path to import. [#7719](https://github.com/JabRef/jabref/issues/7719).
- We fixed an issue where it was impossible to add or modify groups. [#7912](https://github.com/JabRef/jabref/pull/793://github.com/JabRef/jabref/pull/7921)
- We fixed an issue about the visible side pane components being out of sync with the view menu. [#8115](https://github.com/JabRef/jabref/issues/8115)
- We fixed an issue where the side pane would not close when all its components were closed. [#8082](https://github.com/JabRef/jabref/issues/8082)
- We fixed an issue where exported entries from a Citavi bib containing URLs could not be imported [#7882](https://github.com/JabRef/jabref/issues/7882)
- We fixed an issue where the icons in the search bar had the same color, toggled as well as untoggled. [#8014](https://github.com/JabRef/jabref/pull/8014)
- We fixed an issue where typing an invalid UNC path into the "Main file directory" text field caused an error. [#8107](https://github.com/JabRef/jabref/issues/8107)
- We fixed an issue where "Open Folder" didn't select the file on macOS in Finder [#8130](https://github.com/JabRef/jabref/issues/8130)
- We fixed an issue where importing PDFs resulted in an uncaught exception [#8143](https://github.com/JabRef/jabref/issues/8143)
- We fixed "The library has been modified by another program" showing up when line breaks change [#4877](https://github.com/JabRef/jabref/issues/4877)
- The default directory of the "LaTeX Citations" tab is now the directory of the currently opened database (and not the directory chosen at the last open file dialog or the last database save) [koppor#538](https://github.com/koppor/jabref/issues/538)
- When writing a bib file, the `NegativeArraySizeException` should not occur [#8231](https://github.com/JabRef/jabref/issues/8231) [#8265](https://github.com/JabRef/jabref/issues/8265)
- We fixed an issue where some menu entries were available without entries selected. [#4795](https://github.com/JabRef/jabref/issues/4795)
- We fixed an issue where right-clicking on a tab and selecting close will close the focused tab even if it is not the tab we right-clicked [#8193](https://github.com/JabRef/jabref/pull/8193)
- We fixed an issue where selecting a citation style in the preferences would sometimes produce an exception [#7860](https://github.com/JabRef/jabref/issues/7860)
- We fixed an issue where an exception would occur when clicking on a DOI link in the preview pane [#7706](https://github.com/JabRef/jabref/issues/7706)
- We fixed an issue where XMP and embedded BibTeX export would not work [#8278](https://github.com/JabRef/jabref/issues/8278)
- We fixed an issue where the XMP and embedded BibTeX import of a file containing multiple schemas failed [#8278](https://github.com/JabRef/jabref/issues/8278)
- We fixed an issue where writing embedded BibTeX import fails due to write protection or bibtex already being present [#8332](https://github.com/JabRef/jabref/pull/8332)
- We fixed an issue where pdf-paths and the pdf-indexer could get out of sync [#8182](https://github.com/JabRef/jabref/issues/8182)
- We fixed an issue where Status-Logger error messages appeared during the startup of JabRef [#5475](https://github.com/JabRef/jabref/issues/5475)

### Removed

- We removed two orphaned preferences options [#8164](https://github.com/JabRef/jabref/pull/8164)
- We removed the functionality of the `--debug` commandline options. Use the java command line switch `-Dtinylog.level=debug` for debug output instead. [#8226](https://github.com/JabRef/jabref/pull/8226)

## [5.3] – 2021-07-05

### Added

- We added a progress counter to the title bar in Possible Duplicates dialog window. [#7366](https://github.com/JabRef/jabref/issues/7366)
- We added new "Customization" tab to the preferences which includes option to choose a custom address for DOI access. [#7337](https://github.com/JabRef/jabref/issues/7337)
- We added zbmath to the public databases from which the bibliographic information of an existing entry can be updated. [#7437](https://github.com/JabRef/jabref/issues/7437)
- We showed to the find Unlinked Files Dialog the date of the files' most recent modification. [#4652](https://github.com/JabRef/jabref/issues/4652)
- We added to the find Unlinked Files function a filter to show only files based on date of last modification (Last Year, Last Month, Last Week, Last Day). [#4652](https://github.com/JabRef/jabref/issues/4652)
- We added to the find Unlinked Files function a filter that sorts the files based on the date of last modification(Sort by Newest, Sort by Oldest First). [#4652](https://github.com/JabRef/jabref/issues/4652)
- We added the possibility to add a new entry via its zbMath ID (zbMATH can be chosen as ID type in the "Select entry type" window). [#7202](https://github.com/JabRef/jabref/issues/7202)
- We added the extension support and the external application support (For Texshow, Texmaker and LyX) to the flatpak [#7248](https://github.com/JabRef/jabref/pull/7248)
- We added some symbols and keybindings to the context menu in the entry editor. [#7268](https://github.com/JabRef/jabref/pull/7268)
- We added keybindings for setting and clearing the read status. [#7264](https://github.com/JabRef/jabref/issues/7264)
- We added two new fields to track the creation and most recent modification date and time for each entry. [koppor#130](https://github.com/koppor/jabref/issues/130)
- We added a feature that allows the user to copy highlighted text in the preview window. [#6962](https://github.com/JabRef/jabref/issues/6962)
- We added a feature that allows you to create new BibEntry via paste arxivId [#2292](https://github.com/JabRef/jabref/issues/2292)
- We added support for conducting automated and systematic literature search across libraries and git support for persistence [#369](https://github.com/koppor/jabref/issues/369)
- We added a add group functionality at the bottom of the side pane. [#4682](https://github.com/JabRef/jabref/issues/4682)
- We added a feature that allows the user to choose whether to trust the target site when unable to find a valid certification path from the file download site. [#7616](https://github.com/JabRef/jabref/issues/7616)
- We added a feature that allows the user to open all linked files of multiple selected entries by "Open file" option. [#6966](https://github.com/JabRef/jabref/issues/6966)
- We added a keybinding preset for new entries. [#7705](https://github.com/JabRef/jabref/issues/7705)
- We added a select all button for the library import function. [#7786](https://github.com/JabRef/jabref/issues/7786)
- We added a search feature for journal abbreviations. [#7804](https://github.com/JabRef/jabref/pull/7804)
- We added auto-key-generation progress to the background task list. [#7267](https://github.com/JabRef/jabref/issues/7267)
- We added the option to write XMP metadata to pdfs from the CLI. [7814](https://github.com/JabRef/jabref/pull/7814)

### Changed

- The export to MS Office XML now exports the author field as `Inventor` if the bibtex entry type is `patent` [#7830](https://github.com/JabRef/jabref/issues/7830)
- We changed the EndNote importer to import the field `label` to the corresponding bibtex field `endnote-label` [forum#2734](https://discourse.jabref.org/t/importing-endnote-label-field-to-jabref-from-xml-file/2734)
- The keywords added via "Manage content selectors" are now displayed in alphabetical order. [#3791](https://github.com/JabRef/jabref/issues/3791)
- We improved the "Find unlinked files" dialog to show import results for each file. [#7209](https://github.com/JabRef/jabref/pull/7209)
- The content of the field `timestamp` is migrated to `creationdate`. In case one configured "udpate timestampe", it is migrated to `modificationdate`. [koppor#130](https://github.com/koppor/jabref/issues/130)
- The JabRef specific meta-data content in the main field such as priorities (prio1, prio2, ...) are migrated to their respective fields. They are removed from the keywords. [#6840](https://github.com/jabref/jabref/issues/6840)
- We fixed an issue where groups generated from authors' last names did not include all entries of the authors' [#5833](https://github.com/JabRef/jabref/issues/5833)
- The export to MS Office XML now uses the month name for the field `MonthAcessed` instead of the two digit number [#7354](https://github.com/JabRef/jabref/issues/7354)
- We included some standalone dialogs from the options menu in the main preference dialog and fixed some visual issues in the preferences dialog. [#7384](https://github.com/JabRef/jabref/pull/7384)
- We improved the linking of the `python3` interpreter via the shebang to dynamically use the systems default Python. Related to [JabRef-Browser-Extension #177](https://github.com/JabRef/JabRef-Browser-Extension/issues/177)
- Automatically found pdf files now have the linking button to the far left and uses a link icon with a plus instead of a briefcase. The file name also has lowered opacity(70%) until added. [#3607](https://github.com/JabRef/jabref/issues/3607)
- We simplified the select entry type form by splitting it into two parts ("Recommended" and "Others") based on internal usage data. [#6730](https://github.com/JabRef/jabref/issues/6730)
- We improved the submenu list by merging the'Remove group' having two options, with or without subgroups. [#4682](https://github.com/JabRef/jabref/issues/4682)
- The export to MS Office XML now uses the month name for the field `Month` instead of the two digit number [forum#2685](https://discourse.jabref.org/t/export-month-as-text-not-number/2685)
- We reintroduced missing default keybindings for new entries. [#7346](https://github.com/JabRef/jabref/issues/7346) [#7439](https://github.com/JabRef/jabref/issues/7439)
- Lists of available fields are now sorted alphabetically. [#7716](https://github.com/JabRef/jabref/issues/7716)
- The tooltip of the search field explaining the search is always shown. [#7279](https://github.com/JabRef/jabref/pull/7279)
- We rewrote the ACM fetcher to adapt to the new interface. [#5804](https://github.com/JabRef/jabref/issues/5804)
- We moved the select/collapse buttons in the unlinked files dialog into a context menu. [#7383](https://github.com/JabRef/jabref/issues/7383)
- We fixed an issue where journal abbreviations containing curly braces were not recognized [#7773](https://github.com/JabRef/jabref/issues/7773)

### Fixed

- We fixed an issue where some texts (e.g. descriptions) in dialogs could not be translated [#7854](https://github.com/JabRef/jabref/issues/7854)
- We fixed an issue where import hangs for ris files with "ER - " [#7737](https://github.com/JabRef/jabref/issues/7737)
- We fixed an issue where getting bibliograhpic data from DOI or another identifer did not respect the library mode (BibTeX/biblatex)[#6267](https://github.com/JabRef/jabref/issues/6267)
- We fixed an issue where importing entries would not respect the library mode (BibTeX/biblatex)[#1018](https://github.com/JabRef/jabref/issues/1018)
- We fixed an issue where an exception occurred when importing entries from a web search [#7606](https://github.com/JabRef/jabref/issues/7606)
- We fixed an issue where the table column sort order was not properly stored and resulted in unsorted eports [#7524](https://github.com/JabRef/jabref/issues/7524)
- We fixed an issue where the value of the field `school` or `institution` would be printed twice in the HTML Export [forum#2634](https://discourse.jabref.org/t/problem-with-exporting-techreport-phdthesis-mastersthesis-to-html/2634)
- We fixed an issue preventing to connect to a shared database. [#7570](https://github.com/JabRef/jabref/pull/7570)
- We fixed an issue preventing files from being dragged & dropped into an empty library. [#6851](https://github.com/JabRef/jabref/issues/6851)
- We fixed an issue where double-click onto PDF in file list under the 'General' tab section should just open the file. [#7465](https://github.com/JabRef/jabref/issues/7465)
- We fixed an issue where the dark theme did not extend to a group's custom color picker. [#7481](https://github.com/JabRef/jabref/issues/7481)
- We fixed an issue where choosing the fields on which autocompletion should not work in "Entry editor" preferences had no effect. [#7320](https://github.com/JabRef/jabref/issues/7320)
- We fixed an issue where the "Normalize page numbers" formatter did not replace en-dashes or em-dashes with a hyphen-minus sign. [#7239](https://github.com/JabRef/jabref/issues/7239)
- We fixed an issue with the style of highlighted check boxes while searching in preferences. [#7226](https://github.com/JabRef/jabref/issues/7226)
- We fixed an issue where the option "Move file to file directory" was disabled in the entry editor for all files [#7194](https://github.com/JabRef/jabref/issues/7194)
- We fixed an issue where application dialogs were opening in the wrong display when using multiple screens [#7273](https://github.com/JabRef/jabref/pull/7273)
- We fixed an issue where the "Find unlinked files" dialog would freeze JabRef on importing. [#7205](https://github.com/JabRef/jabref/issues/7205)
- We fixed an issue where the "Find unlinked files" would stop importing when importing a single file failed. [#7206](https://github.com/JabRef/jabref/issues/7206)
- We fixed an issue where JabRef froze for a few seconds in MacOS when DNS resolution timed out. [#7441](https://github.com/JabRef/jabref/issues/7441)
- We fixed an issue where an exception would be displayed for previewing and preferences when a custom theme has been configured but is missing [#7177](https://github.com/JabRef/jabref/issues/7177)
- We fixed an issue where URLs in `file` fields could not be handled on Windows. [#7359](https://github.com/JabRef/jabref/issues/7359)
- We fixed an issue where the regex based file search miss-interpreted specific symbols. [#4342](https://github.com/JabRef/jabref/issues/4342)
- We fixed an issue where the Harvard RTF exporter used the wrong default file extension. [4508](https://github.com/JabRef/jabref/issues/4508)
- We fixed an issue where the Harvard RTF exporter did not use the new authors formatter and therefore did not export "organization" authors correctly. [4508](https://github.com/JabRef/jabref/issues/4508)
- We fixed an issue where the field `urldate` was not exported to the corresponding fields `YearAccessed`, `MonthAccessed`, `DayAccessed` in MS Office XML [#7354](https://github.com/JabRef/jabref/issues/7354)
- We fixed an issue where the password for a shared SQL database was only remembered if it was the same as the username [#6869](https://github.com/JabRef/jabref/issues/6869)
- We fixed an issue where some custom exports did not use the new authors formatter and therefore did not export authors correctly [#7356](https://github.com/JabRef/jabref/issues/7356)
- We fixed an issue where alt+keyboard shortcuts do not work [#6994](https://github.com/JabRef/jabref/issues/6994)
- We fixed an issue about the file link editor did not allow to change the file name according to the default pattern after changing an entry. [#7525](https://github.com/JabRef/jabref/issues/7525)
- We fixed an issue where the file path is invisible in dark theme. [#7382](https://github.com/JabRef/jabref/issues/7382)
- We fixed an issue where the secondary sorting is not working for some special fields. [#7015](https://github.com/JabRef/jabref/issues/7015)
- We fixed an issue where changing the font size makes the font size field too small. [#7085](https://github.com/JabRef/jabref/issues/7085)
- We fixed an issue with TexGroups on Linux systems, where the modification of an aux-file did not trigger an auto-update for TexGroups. Furthermore, the detection of file modifications is now more reliable. [#7412](https://github.com/JabRef/jabref/pull/7412)
- We fixed an issue where the Unicode to Latex formatter produced wrong results for characters with a codepoint higher than Character.MAX_VALUE. [#7387](https://github.com/JabRef/jabref/issues/7387)
- We fixed an issue where a non valid value as font size results in an uncaught exception. [#7415](https://github.com/JabRef/jabref/issues/7415)
- We fixed an issue where "Merge citations" in the Openoffice/Libreoffice integration panel did not have a corresponding opposite. [#7454](https://github.com/JabRef/jabref/issues/7454)
- We fixed an issue where drag and drop of bib files for opening resulted in uncaught exceptions [#7464](https://github.com/JabRef/jabref/issues/7464)
- We fixed an issue where columns shrink in width when we try to enlarge JabRef window. [#6818](https://github.com/JabRef/jabref/issues/6818)
- We fixed an issue where Content selector does not seem to work for custom fields. [#6819](https://github.com/JabRef/jabref/issues/6819)
- We fixed an issue where font size of the preferences dialog does not update with the rest of the GUI. [#7416](https://github.com/JabRef/jabref/issues/7416)
- We fixed an issue in which a linked online file consisting of a web page was saved as an invalid pdf file upon being downloaded. The user is now notified when downloading a linked file results in an HTML file. [#7452](https://github.com/JabRef/jabref/issues/7452)
- We fixed an issue where opening BibTex file (doubleclick) from Folder with spaces not working. [#6487](https://github.com/JabRef/jabref/issues/6487)
- We fixed the header title in the Add Group/Subgroup Dialog box. [#4682](https://github.com/JabRef/jabref/issues/4682)
- We fixed an issue with saving large `.bib` files [#7265](https://github.com/JabRef/jabref/issues/7265)
- We fixed an issue with very large page numbers [#7590](https://github.com/JabRef/jabref/issues/7590)
- We fixed an issue where the file extension is missing on saving the library file on linux [#7451](https://github.com/JabRef/jabref/issues/7451)
- We fixed an issue with opacity of disabled icon-buttons [#7195](https://github.com/JabRef/jabref/issues/7195)
- We fixed an issue where journal abbreviations in UTF-8 were not recognized [#5850](https://github.com/JabRef/jabref/issues/5850)
- We fixed an issue where the article title with curly brackets fails to download the arXiv link (pdf file). [#7633](https://github.com/JabRef/jabref/issues/7633)
- We fixed an issue with toggle of special fields does not work for sorted entries [#7016](https://github.com/JabRef/jabref/issues/7016)
- We fixed an issue with the default path of external application. [#7641](https://github.com/JabRef/jabref/issues/7641)
- We fixed an issue where urls must be embedded in a style tag when importing EndNote style Xml files. Now it can parse url with or without a style tag. [#6199](https://github.com/JabRef/jabref/issues/6199)
- We fixed an issue where the article title with colon fails to download the arXiv link (pdf file). [#7660](https://github.com/JabRef/issues/7660)
- We fixed an issue where the keybinding for delete entry did not work on the main table [7580](https://github.com/JabRef/jabref/pull/7580)
- We fixed an issue where the RFC fetcher is not compatible with the draft [7305](https://github.com/JabRef/jabref/issues/7305)
- We fixed an issue where duplicate files (both file names and contents are the same) is downloaded and add to linked files [#6197](https://github.com/JabRef/jabref/issues/6197)
- We fixed an issue where changing the appearance of the preview tab did not trigger a restart warning. [#5464](https://github.com/JabRef/jabref/issues/5464)
- We fixed an issue where editing "Custom preview style" triggers exception. [#7526](https://github.com/JabRef/jabref/issues/7526)
- We fixed the [SAO/NASA Astrophysics Data System](https://docs.jabref.org/collect/import-using-online-bibliographic-database#sao-nasa-astrophysics-data-system) fetcher. [#7867](https://github.com/JabRef/jabref/pull/7867)
- We fixed an issue where a title with multiple applied formattings in EndNote was not imported correctly [forum#2734](https://discourse.jabref.org/t/importing-endnote-label-field-to-jabref-from-xml-file/2734)
- We fixed an issue where a `report` in EndNote was imported as `article` [forum#2734](https://discourse.jabref.org/t/importing-endnote-label-field-to-jabref-from-xml-file/2734)
- We fixed an issue where the field `publisher` in EndNote was not imported in JabRef [forum#2734](https://discourse.jabref.org/t/importing-endnote-label-field-to-jabref-from-xml-file/2734)

### Removed

- We removed add group button beside the filter group tab. [#4682](https://github.com/JabRef/jabref/issues/4682)

## [5.2] – 2020-12-24

### Added

- We added a validation to check if the current database location is shared, preventing an exception when Pulling Changes From Shared Database. [#6959](https://github.com/JabRef/jabref/issues/6959)
- We added a query parser and mapping layer to enable conversion of queries formulated in simplified lucene syntax by the user into api queries. [#6799](https://github.com/JabRef/jabref/pull/6799)
- We added some basic functionality to customise the look of JabRef by importing a css theme file. [#5790](https://github.com/JabRef/jabref/issues/5790)
- We added connection check function in network preference setting [#6560](https://github.com/JabRef/jabref/issues/6560)
- We added support for exporting to YAML. [#6974](https://github.com/JabRef/jabref/issues/6974)
- We added a DOI format and organization check to detect [American Physical Society](https://journals.aps.org/) journals to copy the article ID to the page field for cases where the page numbers are missing. [#7019](https://github.com/JabRef/jabref/issues/7019)
- We added an error message in the New Entry dialog that is shown in case the fetcher did not find anything . [#7000](https://github.com/JabRef/jabref/issues/7000)
- We added a new formatter to output shorthand month format. [#6579](https://github.com/JabRef/jabref/issues/6579)
- We added support for the new Microsoft Edge browser in all platforms. [#7056](https://github.com/JabRef/jabref/pull/7056)
- We reintroduced emacs/bash-like keybindings. [#6017](https://github.com/JabRef/jabref/issues/6017)
- We added a feature to provide automated cross library search using a cross library query language. This provides support for the search step of systematic literature reviews (SLRs). [koppor#369](https://github.com/koppor/jabref/issues/369)

### Changed

- We changed the default preferences for OpenOffice/LibreOffice integration to automatically sync the bibliography when inserting new citations in a OpenOffic/LibreOffice document. [#6957](https://github.com/JabRef/jabref/issues/6957)
- We restructured the 'File' tab and extracted some parts into the 'Linked files' tab [#6779](https://github.com/JabRef/jabref/pull/6779)
- JabRef now offers journal lists from <https://abbrv.jabref.org>. JabRef the lists which use a dot inside the abbreviations. [#5749](https://github.com/JabRef/jabref/pull/5749)
- We removed two useless preferences in the groups preferences dialog. [#6836](https://github.com/JabRef/jabref/pull/6836)
- Synchronization of SpecialFields to keywords is now disabled by default. [#6621](https://github.com/JabRef/jabref/issues/6621)
- JabRef no longer opens the entry editor with the first entry on startup [#6855](https://github.com/JabRef/jabref/issues/6855)
- We completed the rebranding of `bibtexkey` as `citationkey` which was started in JabRef 5.1.
- JabRef no longer opens the entry editor with the first entry on startup [#6855](https://github.com/JabRef/jabref/issues/6855)
- Fetch by ID: (long) "SAO/NASA Astrophysics Data System" replaced by (short) "SAO/NASA ADS" [#6876](https://github.com/JabRef/jabref/pull/6876)
- We changed the title of the window "Manage field names and content" to have the same title as the corresponding menu item [#6895](https://github.com/JabRef/jabref/pull/6895)
- We renamed the menus "View -> Previous citation style" and "View -> Next citation style" into "View -> Previous preview style" and "View -> Next preview style" and renamed the "Preview" style to "Customized preview style". [#6899](https://github.com/JabRef/jabref/pull/6899)
- We changed the default preference option "Search and store files relative to library file location" to on, as this seems to be a more intuitive behaviour. [#6863](https://github.com/JabRef/jabref/issues/6863)
- We changed the title of the window "Manage field names and content": to have the same title as the corresponding menu item [#6895](https://github.com/JabRef/jabref/pull/6895)
- We improved the detection of "short" DOIs [6880](https://github.com/JabRef/jabref/issues/6880)
- We improved the duplicate detection when identifiers like DOI or arxiv are semantiaclly the same, but just syntactically differ (e.g. with or without http(s):// prefix). [#6707](https://github.com/JabRef/jabref/issues/6707)
- We improved JabRef start up time [6057](https://github.com/JabRef/jabref/issues/6057)
- We changed in the group interface "Generate groups from keywords in a BibTeX field" by "Generate groups from keywords in the following field". [#6983](https://github.com/JabRef/jabref/issues/6983)
- We changed the name of a group type from "Searching for keywords" to "Searching for a keyword". [6995](https://github.com/JabRef/jabref/pull/6995)
- We changed the way JabRef displays the title of a tab and of the window. [4161](https://github.com/JabRef/jabref/issues/4161)
- We changed connect timeouts for server requests to 30 seconds in general and 5 seconds for GROBID server (special) and improved user notifications on connection issues. [7026](https://github.com/JabRef/jabref/pull/7026)
- We changed the order of the library tab context menu items. [#7171](https://github.com/JabRef/jabref/issues/7171)
- We changed the way linked files are opened on Linux to use the native openFile method, compatible with confined packages. [7037](https://github.com/JabRef/jabref/pull/7037)
- We refined the entry preview to show the full names of authors and editors, to list the editor only if no author is present, have the year earlier. [#7083](https://github.com/JabRef/jabref/issues/7083)

### Fixed

- We fixed an issue changing the icon link_variation_off that is not meaningful. [#6834](https://github.com/JabRef/jabref/issues/6834)
- We fixed an issue where the `.sav` file was not deleted upon exiting JabRef. [#6109](https://github.com/JabRef/jabref/issues/6109)
- We fixed a linked identifier icon inconsistency. [#6705](https://github.com/JabRef/jabref/issues/6705)
- We fixed the wrong behavior that font size changes are not reflected in dialogs. [#6039](https://github.com/JabRef/jabref/issues/6039)
- We fixed the failure to Copy citation key and link. [#5835](https://github.com/JabRef/jabref/issues/5835)
- We fixed an issue where the sort order of the entry table was reset after a restart of JabRef. [#6898](https://github.com/JabRef/jabref/pull/6898)
- We fixed an issue where no longer a warning was displayed when inserting references into LibreOffice with an invalid "ReferenceParagraphFormat". [#6907](https://github.com/JabRef/jabref/pull/60907).
- We fixed an issue where a selected field was not removed after the first click in the custom entry types dialog. [#6934](https://github.com/JabRef/jabref/issues/6934)
- We fixed an issue where a remove icon was shown for standard entry types in the custom entry types dialog. [#6906](https://github.com/JabRef/jabref/issues/6906)
- We fixed an issue where it was impossible to connect to OpenOffice/LibreOffice on Mac OSX. [#6970](https://github.com/JabRef/jabref/pull/6970)
- We fixed an issue with the python script used by browser plugins that failed to locate JabRef if not installed in its default location. [#6963](https://github.com/JabRef/jabref/pull/6963/files)
- We fixed an issue where spaces and newlines in an isbn would generate an exception. [#6456](https://github.com/JabRef/jabref/issues/6456)
- We fixed an issue where identity column header had incorrect foreground color in the Dark theme. [#6796](https://github.com/JabRef/jabref/issues/6796)
- We fixed an issue where the RIS exporter added extra blank lines.[#7007](https://github.com/JabRef/jabref/pull/7007/files)
- We fixed an issue where clicking on Collapse All button in the Search for Unlinked Local Files expanded the directory structure erroneously [#6848](https://github.com/JabRef/jabref/issues/6848)
- We fixed an issue, when pulling changes from shared database via shortcut caused creation of a new tech report [6867](https://github.com/JabRef/jabref/issues/6867)
- We fixed an issue where the JabRef GUI does not highlight the "All entries" group on start-up [#6691](https://github.com/JabRef/jabref/issues/6691)
- We fixed an issue where a custom dark theme was not applied to the entry preview tab [7068](https://github.com/JabRef/jabref/issues/7068)
- We fixed an issue where modifications to the Custom preview layout in the preferences were not saved [#6447](https://github.com/JabRef/jabref/issues/6447)
- We fixed an issue where errors from imports were not shown to the user [#7084](https://github.com/JabRef/jabref/pull/7084)
- We fixed an issue where the EndNote XML Import would fail on empty keywords tags [forum#2387](https://discourse.jabref.org/t/importing-in-unknown-format-fails-to-import-xml-library-from-bookends-export/2387)
- We fixed an issue where the color of groups of type "free search expression" not persisting after restarting the application [#6999](https://github.com/JabRef/jabref/issues/6999)
- We fixed an issue where modifications in the source tab where not saved without switching to another field before saving the library [#6622](https://github.com/JabRef/jabref/issues/6622)
- We fixed an issue where the "Document Viewer" did not show the first page of the opened pdf document and did not show the correct total number of pages [#7108](https://github.com/JabRef/jabref/issues/7108)
- We fixed an issue where the context menu was not updated after a file link was changed. [#5777](https://github.com/JabRef/jabref/issues/5777)
- We fixed an issue where the password for a shared SQL database was not remembered [#6869](https://github.com/JabRef/jabref/issues/6869)
- We fixed an issue where newly added entires were not synced to a shared SQL database [#7176](https://github.com/JabRef/jabref/issues/7176)
- We fixed an issue where the PDF-Content importer threw an exception when no DOI number is present at the first page of the PDF document [#7203](https://github.com/JabRef/jabref/issues/7203)
- We fixed an issue where groups created from aux files did not update on file changes [#6394](https://github.com/JabRef/jabref/issues/6394)
- We fixed an issue where authors that only have last names were incorrectly identified as institutes when generating citation keys [#7199](https://github.com/JabRef/jabref/issues/7199)
- We fixed an issue where institutes were incorrectly identified as universities when generating citation keys [#6942](https://github.com/JabRef/jabref/issues/6942)

### Removed

- We removed the Google Scholar fetcher and the ACM fetcher do not work due to traffic limitations [#6369](https://github.com/JabRef/jabref/issues/6369)
- We removed the menu entry "Manage external file types" because it's already in 'Preferences' dialog [#6991](https://github.com/JabRef/jabref/issues/6991)
- We removed the integrity check "Abbreviation detected" for the field journal/journaltitle in the entry editor [#3925](https://github.com/JabRef/jabref/issues/3925)

## [5.1] – 2020-08-30

### Added

- We added a new fetcher to enable users to search mEDRA DOIs [#6602](https://github.com/JabRef/jabref/issues/6602)
- We added a new fetcher to enable users to search "[Collection of Computer Science Bibliographies](https://liinwww.ira.uka.de/bibliography/index.html)". [#6638](https://github.com/JabRef/jabref/issues/6638)
- We added default values for delimiters in Add Subgroup window [#6624](https://github.com/JabRef/jabref/issues/6624)
- We improved responsiveness of general fields specification dialog window. [#6604](https://github.com/JabRef/jabref/issues/6604)
- We added support for importing ris file and load DOI [#6530](https://github.com/JabRef/jabref/issues/6530)
- We added the Library properties to a context menu on the library tabs [#6485](https://github.com/JabRef/jabref/issues/6485)
- We added a new field in the preferences in 'BibTeX key generator' for unwanted characters that can be user-specified. [#6295](https://github.com/JabRef/jabref/issues/6295)
- We added support for searching ShortScience for an entry through the user's browser. [#6018](https://github.com/JabRef/jabref/pull/6018)
- We updated EditionChecker to permit edition to start with a number. [#6144](https://github.com/JabRef/jabref/issues/6144)
- We added tooltips for most fields in the entry editor containing a short description. [#5847](https://github.com/JabRef/jabref/issues/5847)
- We added support for basic markdown in custom formatted previews [#6194](https://github.com/JabRef/jabref/issues/6194)
- We now show the number of items found and selected to import in the online search dialog. [#6248](https://github.com/JabRef/jabref/pull/6248)
- We created a new install screen for macOS. [#5759](https://github.com/JabRef/jabref/issues/5759)
- We added a new integrity check for duplicate DOIs. [koppor#339](https://github.com/koppor/jabref/issues/339)
- We implemented an option to download fulltext files while importing. [#6381](https://github.com/JabRef/jabref/pull/6381)
- We added a progress-indicator showing the average progress of background tasks to the toolbar. Clicking it reveals a pop-over with a list of running background tasks. [6443](https://github.com/JabRef/jabref/pull/6443)
- We fixed the bug when strike the delete key in the text field. [#6421](https://github.com/JabRef/jabref/issues/6421)
- We added a BibTex key modifier for truncating strings. [#3915](https://github.com/JabRef/jabref/issues/3915)
- We added support for jumping to target entry when typing letter/digit after sorting a column in maintable [#6146](https://github.com/JabRef/jabref/issues/6146)
- We added a new fetcher to enable users to search all available E-Libraries simultaneously. [koppor#369](https://github.com/koppor/jabref/issues/369)
- We added the field "entrytype" to the export sort criteria [#6531](https://github.com/JabRef/jabref/pull/6531)
- We added the possibility to change the display order of the fields in the entry editor. The order can now be configured using drag and drop in the "Customize entry types" dialog [#6152](https://github.com/JabRef/jabref/pull/6152)
- We added native support for biblatex-software [#6574](https://github.com/JabRef/jabref/issues/6574)
- We added a missing restart warning for AutoComplete in the preferences dialog. [#6351](https://github.com/JabRef/jabref/issues/6351)
- We added a note to the citation key pattern preferences dialog as a temporary workaround for a JavaFX bug, about committing changes in a table cell, if the focus is lost. [#5825](https://github.com/JabRef/jabref/issues/5825)
- We added support for customized fallback fields in bracketed patterns. [#7111](https://github.com/JabRef/jabref/issues/7111)

### Changed

- We improved the arXiv fetcher. Now it should find entries even more reliably and does no longer include the version (e.g `v1`) in the `eprint` field. [forum#1941](https://discourse.jabref.org/t/remove-version-in-arxiv-import/1941)
- We moved the group search bar and the button "New group" from bottom to top position to make it more prominent. [#6112](https://github.com/JabRef/jabref/pull/6112)
- When JabRef finds a `.sav` file without changes, there is no dialog asking for acceptance of changes anymore.
- We changed the buttons for import/export/show all/reset of preferences to smaller icon buttons in the preferences dialog. [#6130](https://github.com/JabRef/jabref/pull/6130)
- We moved the functionality "Manage field names & content" from the "Library" menu to the "Edit" menu, because it affects the selected entries and not the whole library
- We merged the functionality "Append contents from a BibTeX library into the currently viewed library" into the "Import into database" functionality. Fixes [#6049](https://github.com/JabRef/jabref/issues/6049).
- We changed the directory where fulltext downloads are stored to the directory set in the import-tab in preferences. [#6381](https://github.com/JabRef/jabref/pull/6381)
- We improved the error message for invalid jstyles. [#6303](https://github.com/JabRef/jabref/issues/6303)
- We changed the section name of 'Advanced' to 'Network' in the preferences and removed some obsolete options.[#6489](https://github.com/JabRef/jabref/pull/6489)
- We improved the context menu of the column "Linked identifiers" of the main table, by truncating their texts, if they are too long. [#6499](https://github.com/JabRef/jabref/issues/6499)
- We merged the main table tabs in the preferences dialog. [#6518](https://github.com/JabRef/jabref/pull/6518)
- We changed the command line option 'generateBibtexKeys' to the more generic term 'generateCitationKeys' while the short option remains 'g'.[#6545](https://github.com/JabRef/jabref/pull/6545)
- We improved the "Possible duplicate entries" window to remember its size and position throughout a session. [#6582](https://github.com/JabRef/jabref/issues/6582)
- We divided the toolbar into small parts, so if the application window is to small, only a part of the toolbar is moved into the chevron popup. [#6682](https://github.com/JabRef/jabref/pull/6682)
- We changed the layout for of the buttons in the Open Office side panel to ensure that the button text is always visible, specially when resizing. [#6639](https://github.com/JabRef/jabref/issues/6639)
- We merged the two new library commands in the file menu to one which always creates a new library in the default library mode. [#6359](https://github.com/JabRef/jabref/pull/6539#issuecomment-641056536)

### Fixed

- We fixed an issue where entry preview tab has no name in drop down list. [#6591](https://github.com/JabRef/jabref/issues/6591)
- We fixed to only search file links in the BIB file location directory when preferences has corresponding checkbox checked. [#5891](https://github.com/JabRef/jabref/issues/5891)
- We fixed wrong button order (Apply and Cancel) in ManageProtectedTermsDialog.
- We fixed an issue with incompatible characters at BibTeX key [#6257](https://github.com/JabRef/jabref/issues/6257)
- We fixed an issue where dash (`-`) was reported as illegal BibTeX key [#6295](https://github.com/JabRef/jabref/issues/6295)
- We greatly improved the performance of the overall application and many operations. [#5071](https://github.com/JabRef/jabref/issues/5071)
- We fixed an issue where sort by priority was broken. [#6222](https://github.com/JabRef/jabref/issues/6222)
- We fixed an issue where opening a library from the recent libraries menu was not possible. [#5939](https://github.com/JabRef/jabref/issues/5939)
- We fixed an issue with inconsistent capitalization of file extensions when downloading files. [#6115](https://github.com/JabRef/jabref/issues/6115)
- We fixed the display of language and encoding in the preferences dialog. [#6130](https://github.com/JabRef/jabref/pull/6130)
- Now the link and/or the link description in the column "linked files" of the main table gets truncated or wrapped, if too long, otherwise display issues arise. [#6178](https://github.com/JabRef/jabref/issues/6178)
- We fixed the issue that groups panel does not keep size when resizing window. [#6180](https://github.com/JabRef/jabref/issues/6180)
- We fixed an error that sometimes occurred when using the context menu. [#6085](https://github.com/JabRef/jabref/issues/6085)
- We fixed an issue where search full-text documents downloaded files with same name, overwriting existing files. [#6174](https://github.com/JabRef/jabref/pull/6174)
- We fixed an issue when importing into current library an erroneous message "import cancelled" is displayed even though import is successful. [#6266](https://github.com/JabRef/jabref/issues/6266)
- We fixed an issue where custom jstyles for Open/LibreOffice where not saved correctly. [#6170](https://github.com/JabRef/jabref/issues/6170)
- We fixed an issue where the INSPIRE fetcher was no longer working [#6229](https://github.com/JabRef/jabref/issues/6229)
- We fixed an issue where custom exports with an uppercase file extension could not be selected for "Copy...-> Export to Clipboard" [#6285](https://github.com/JabRef/jabref/issues/6285)
- We fixed the display of icon both in the main table and linked file editor. [#6169](https://github.com/JabRef/jabref/issues/6169)
- We fixed an issue where the windows installer did not create an entry in the start menu [bug report in the forum](https://discourse.jabref.org/t/error-while-fetching-from-doi/2018/3)
- We fixed an issue where only the field `abstract` and `comment` were declared as multiline fields. Other fields can now be configured in the preferences using "Do not wrap the following fields when saving" [4373](https://github.com/JabRef/jabref/issues/4373)
- We fixed an issue where JabRef switched to discrete graphics under macOS [#5935](https://github.com/JabRef/jabref/issues/5935)
- We fixed an issue where the Preferences entry preview will be unexpected modified leads to Value too long exception [#6198](https://github.com/JabRef/jabref/issues/6198)
- We fixed an issue where custom jstyles for Open/LibreOffice would only be valid if a layout line for the entry type `default` was at the end of the layout section [#6303](https://github.com/JabRef/jabref/issues/6303)
- We fixed an issue where a new entry is not shown in the library if a search is active [#6297](https://github.com/JabRef/jabref/issues/6297)
- We fixed an issue where long directory names created from patterns could create an exception. [#3915](https://github.com/JabRef/jabref/issues/3915)
- We fixed an issue where sort on numeric cases was broken. [#6349](https://github.com/JabRef/jabref/issues/6349)
- We fixed an issue where year and month fields were not cleared when converting to biblatex [#6224](https://github.com/JabRef/jabref/issues/6224)
- We fixed an issue where an "Not on FX thread" exception occurred when saving on linux [#6453](https://github.com/JabRef/jabref/issues/6453)
- We fixed an issue where the library sort order was lost. [#6091](https://github.com/JabRef/jabref/issues/6091)
- We fixed an issue where brackets in regular expressions were not working. [6469](https://github.com/JabRef/jabref/pull/6469)
- We fixed an issue where multiple background task popups stacked over each other.. [#6472](https://github.com/JabRef/jabref/issues/6472)
- We fixed an issue where LaTeX citations for specific commands (`\autocite`s) of biblatex-mla were not recognized. [#6476](https://github.com/JabRef/jabref/issues/6476)
- We fixed an issue where drag and drop was not working on empty database. [#6487](https://github.com/JabRef/jabref/issues/6487)
- We fixed an issue where the name fields were not updated after the preferences changed. [#6515](https://github.com/JabRef/jabref/issues/6515)
- We fixed an issue where "null" appeared in generated BibTeX keys. [#6459](https://github.com/JabRef/jabref/issues/6459)
- We fixed an issue where the authors' names were incorrectly displayed in the authors' column when they were bracketed. [#6465](https://github.com/JabRef/jabref/issues/6465) [#6459](https://github.com/JabRef/jabref/issues/6459)
- We fixed an issue where importing certain unlinked files would result in an exception [#5815](https://github.com/JabRef/jabref/issues/5815)
- We fixed an issue where downloaded files would be moved to a directory named after the citationkey when no file directory pattern is specified [#6589](https://github.com/JabRef/jabref/issues/6589)
- We fixed an issue with the creation of a group of cited entries which incorrectly showed the message that the library had been modified externally whenever saving the library. [#6420](https://github.com/JabRef/jabref/issues/6420)
- We fixed an issue with the creation of a group of cited entries. Now the file path to an aux file gets validated. [#6585](https://github.com/JabRef/jabref/issues/6585)
- We fixed an issue on Linux systems where the application would crash upon inotify failure. Now, the user is prompted with a warning, and given the choice to continue the session. [#6073](https://github.com/JabRef/jabref/issues/6073)
- We moved the search modifier buttons into the search bar, as they were not accessible, if autocompletion was disabled. [#6625](https://github.com/JabRef/jabref/issues/6625)
- We fixed an issue about duplicated group color indicators [#6175](https://github.com/JabRef/jabref/issues/6175)
- We fixed an issue where entries with the entry type Misc from an imported aux file would not be saved correctly to the bib file on disk [#6405](https://github.com/JabRef/jabref/issues/6405)
- We fixed an issue where percent sign ('%') was not formatted properly by the HTML formatter [#6753](https://github.com/JabRef/jabref/issues/6753)
- We fixed an issue with the [SAO/NASA Astrophysics Data System](https://docs.jabref.org/collect/import-using-online-bibliographic-database/ads) fetcher where `\textbackslash` appeared at the end of the abstract.
- We fixed an issue with the Science Direct fetcher where PDFs could not be downloaded. Fixes [#5860](https://github.com/JabRef/jabref/issues/5860)
- We fixed an issue with the Library of Congress importer.
- We fixed the [link to the external libraries listing](https://github.com/JabRef/jabref/blob/master/external-libraries.md) in the about dialog
- We fixed an issue regarding pasting on Linux. [#6293](https://github.com/JabRef/jabref/issues/6293)

### Removed

- We removed the option of the "enforce legal key". [#6295](https://github.com/JabRef/jabref/issues/6295)
- We removed the obsolete `External programs / Open PDF` section in the preferences, as the default application to open PDFs is now set in the `Manage external file types` dialog. [#6130](https://github.com/JabRef/jabref/pull/6130)
- We removed the option to configure whether a `.bib.bak` file should be generated upon save. It is now always enabled. Documentation at <https://docs.jabref.org/general/autosave>. [#6092](https://github.com/JabRef/jabref/issues/6092)
- We removed the built-in list of IEEE journal abbreviations using BibTeX strings. If you still want to use them, you have to download them separately from <https://abbrv.jabref.org>.

## [5.0] – 2020-03-06

### Changed

- Added browser integration to the snap package for firefox/chromium browsers. [#6062](https://github.com/JabRef/jabref/pull/6062)
- We reintroduced the possibility to extract references from plain text (using [GROBID](https://grobid.readthedocs.io/en/latest/)). [#5614](https://github.com/JabRef/jabref/pull/5614)
- We changed the open office panel to show buttons in rows of three instead of going straight down to save space as the button expanded out to take up unnecessary horizontal space. [#5479](https://github.com/JabRef/jabref/issues/5479)
- We cleaned up the group add/edit dialog. [#5826](https://github.com/JabRef/jabref/pull/5826)
- We reintroduced the index column. [#5844](https://github.com/JabRef/jabref/pull/5844)
- Filenames of external files can no longer contain curly braces. [#5926](https://github.com/JabRef/jabref/pull/5926)
- We made the filters more easily accessible in the integrity check dialog. [#5955](https://github.com/JabRef/jabref/pull/5955)
- We reimplemented and improved the dialog "Customize entry types". [#4719](https://github.com/JabRef/jabref/issues/4719)
- We added an [American Physical Society](https://journals.aps.org/) fetcher. [#818](https://github.com/JabRef/jabref/issues/818)
- We added possibility to enable/disable items quantity in groups. [#6042](https://github.com/JabRef/jabref/issues/6042)

### Fixed

- We fixed an issue where the command line console was always opened in the background. [#5474](https://github.com/JabRef/jabref/issues/5474)
- We fixed and issue where pdf files will not open under some KDE linux distributions when using okular. [#5253](https://github.com/JabRef/jabref/issues/5253)
- We fixed an issue where the Medline fetcher was only working when JabRef was running from source. [#5645](https://github.com/JabRef/jabref/issues/5645)
- We fixed some visual issues in the dark theme. [#5764](https://github.com/JabRef/jabref/pull/5764) [#5753](https://github.com/JabRef/jabref/issues/5753)
- We fixed an issue where non-default previews didn't handle unicode characters. [#5779](https://github.com/JabRef/jabref/issues/5779)
- We improved the performance, especially changing field values in the entry should feel smoother now. [#5843](https://github.com/JabRef/jabref/issues/5843)
- We fixed an issue where the ampersand character wasn't rendering correctly on previews. [#3840](https://github.com/JabRef/jabref/issues/3840)
- We fixed an issue where an erroneous "The library has been modified by another program" message was shown when saving. [#4877](https://github.com/JabRef/jabref/issues/4877)
- We fixed an issue where the file extension was missing after downloading a file (we now fall-back to pdf). [#5816](https://github.com/JabRef/jabref/issues/5816)
- We fixed an issue where cleaning up entries broke web URLs, if "Make paths of linked files relative (if possible)" was enabled, which resulted in various other issues subsequently. [#5861](https://github.com/JabRef/jabref/issues/5861)
- We fixed an issue where the tab "Required fields" of the entry editor did not show all required fields, if at least two of the defined required fields are linked with a logical or. [#5859](https://github.com/JabRef/jabref/issues/5859)
- We fixed several issues concerning managing external file types: Now everything is usable and fully functional. Previously, there were problems with the radio buttons, with saving the settings and with loading an input field value. Furthermore, different behavior for Windows and other operating systems was given, which was unified as well. [#5846](https://github.com/JabRef/jabref/issues/5846)
- We fixed an issue where entries containing Unicode charaters were not parsed correctly [#5899](https://github.com/JabRef/jabref/issues/5899)
- We fixed an issue where an entry containing an external filename with curly braces could not be saved. Curly braces are now longer allowed in filenames. [#5899](https://github.com/JabRef/jabref/issues/5899)
- We fixed an issue where changing the type of an entry did not update the main table [#5906](https://github.com/JabRef/jabref/issues/5906)
- We fixed an issue in the optics of the library properties, that cropped the dialog on scaled displays. [#5969](https://github.com/JabRef/jabref/issues/5969)
- We fixed an issue where changing the type of an entry did not update the main table. [#5906](https://github.com/JabRef/jabref/issues/5906)
- We fixed an issue where opening a library from the recent libraries menu was not possible. [#5939](https://github.com/JabRef/jabref/issues/5939)
- We fixed an issue where the most bottom group in the list got lost, if it was dragged on itself. [#5983](https://github.com/JabRef/jabref/issues/5983)
- We fixed an issue where changing entry type doesn't always work when biblatex source is shown. [#5905](https://github.com/JabRef/jabref/issues/5905)
- We fixed an issue where the group and the link column were not updated after changing the entry in the main table. [#5985](https://github.com/JabRef/jabref/issues/5985)
- We fixed an issue where reordering the groups was not possible after inserting an article. [#6008](https://github.com/JabRef/jabref/issues/6008)
- We fixed an issue where citation styles except the default "Preview" could not be used. [#5622](https://github.com/JabRef/jabref/issues/5622)
- We fixed an issue where a warning was displayed when the title content is made up of two sentences. [#5832](https://github.com/JabRef/jabref/issues/5832)
- We fixed an issue where an exception was thrown when adding a save action without a selected formatter in the library properties [#6069](https://github.com/JabRef/jabref/issues/6069)
- We fixed an issue where JabRef's icon was missing in the Export to clipboard Dialog. [#6286](https://github.com/JabRef/jabref/issues/6286)
- We fixed an issue when an "Abstract field" was duplicating text, when importing from RIS file (Neurons) [#6065](https://github.com/JabRef/jabref/issues/6065)
- We fixed an issue where adding the addition of a new entry was not completely validated [#6370](https://github.com/JabRef/jabref/issues/6370)
- We fixed an issue where the blue and red text colors in the Merge entries dialog were not quite visible [#6334](https://github.com/JabRef/jabref/issues/6334)
- We fixed an issue where underscore character was removed from the file name in the Recent Libraries list in File menu [#6383](https://github.com/JabRef/jabref/issues/6383)
- We fixed an issue where few keyboard shortcuts regarding new entries were missing [#6403](https://github.com/JabRef/jabref/issues/6403)

### Removed

- Ampersands are no longer escaped by default in the `bib` file. If you want to keep the current behaviour, you can use the new "Escape Ampersands" formatter as a save action. [#5869](https://github.com/JabRef/jabref/issues/5869)
- The "Merge Entries" entry was removed from the Quality Menu. Users should use the right-click menu instead. [#6021](https://github.com/JabRef/jabref/pull/6021)

## [5.0-beta] – 2019-12-15

### Changed

- We added a short DOI field formatter which shortens DOI to more human-readable form. [koppor#343](https://github.com/koppor/jabref/issues/343)
- We improved the display of group memberships by adding multiple colored bars if the entry belongs to more than one group. [#4574](https://github.com/JabRef/jabref/issues/4574)
- We added an option to show the preview as an extra tab in the entry editor (instead of in a split view). [#5244](https://github.com/JabRef/jabref/issues/5244)
- A custom Open/LibreOffice jstyle file now requires a layout line for the entry type `default` [#5452](https://github.com/JabRef/jabref/issues/5452)
- The entry editor is now open by default when JabRef starts up. [#5460](https://github.com/JabRef/jabref/issues/5460)
- Customized entry types are now serialized in alphabetical order in the bib file.
- We added a new ADS fetcher to use the new ADS API. [#4949](https://github.com/JabRef/jabref/issues/4949)
- We added support of the [X11 primary selection](https://unix.stackexchange.com/a/139193/18033) [#2389](https://github.com/JabRef/jabref/issues/2389)
- We added support to switch between biblatex and bibtex library types. [#5550](https://github.com/JabRef/jabref/issues/5550)
- We changed the save action buttons to be easier to understand. [#5565](https://github.com/JabRef/jabref/issues/5565)
- We made the columns for groups, files and uri in the main table reorderable and merged the clickable icon columns for uri, url, doi and eprint. [#5544](https://github.com/JabRef/jabref/pull/5544)
- We reduced the number of write actions performed when autosave is enabled [#5679](https://github.com/JabRef/jabref/issues/5679)
- We made the column sort order in the main table persistent [#5730](https://github.com/JabRef/jabref/pull/5730)
- When an entry is modified on disk, the change dialog now shows the merge dialog to highlight the changes [#5688](https://github.com/JabRef/jabref/pull/5688)

### Fixed

- Inherit fields from cross-referenced entries as specified by biblatex. [#5045](https://github.com/JabRef/jabref/issues/5045)
- We fixed an issue where it was no longer possible to connect to LibreOffice. [#5261](https://github.com/JabRef/jabref/issues/5261)
- The "All entries group" is no longer shown when no library is open.
- We fixed an exception which occurred when closing JabRef. [#5348](https://github.com/JabRef/jabref/issues/5348)
- We fixed an issue where JabRef reports incorrectly about customized entry types. [#5332](https://github.com/JabRef/jabref/issues/5332)
- We fixed a few problems that prevented JabFox to communicate with JabRef. [#4737](https://github.com/JabRef/jabref/issues/4737) [#4303](https://github.com/JabRef/jabref/issues/4303)
- We fixed an error where the groups containing an entry loose their highlight color when scrolling. [#5022](https://github.com/JabRef/jabref/issues/5022)
- We fixed an error where scrollbars were not shown. [#5374](https://github.com/JabRef/jabref/issues/5374)
- We fixed an error where an exception was thrown when merging entries. [#5169](https://github.com/JabRef/jabref/issues/5169)
- We fixed an error where certain metadata items were not serialized alphabetically.
- After assigning an entry to a group, the item count is now properly colored to reflect the new membership of the entry. [#3112](https://github.com/JabRef/jabref/issues/3112)
- The group panel is now properly updated when switching between libraries (or when closing/opening one). [#3142](https://github.com/JabRef/jabref/issues/3142)
- We fixed an error where the number of matched entries shown in the group pane was not updated correctly. [#4441](https://github.com/JabRef/jabref/issues/4441)
- We fixed an error where the wrong file is renamed and linked when using the "Copy, rename and link" action. [#5653](https://github.com/JabRef/jabref/issues/5653)
- We fixed a "null" error when writing XMP metadata. [#5449](https://github.com/JabRef/jabref/issues/5449)
- We fixed an issue where empty keywords lead to a strange display of automatic keyword groups. [#5333](https://github.com/JabRef/jabref/issues/5333)
- We fixed an error where the default color of a new group was white instead of dark gray. [#4868](https://github.com/JabRef/jabref/issues/4868)
- We fixed an issue where the first field in the entry editor got the focus while performing a different action (like searching). [#5084](https://github.com/JabRef/jabref/issues/5084)
- We fixed an issue where multiple entries were highlighted in the web search result after scrolling. [#5035](https://github.com/JabRef/jabref/issues/5035)
- We fixed an issue where the hover indication in the web search pane was not working. [#5277](https://github.com/JabRef/jabref/issues/5277)
- We fixed an error mentioning "javafx.controls/com.sun.javafx.scene.control" that was thrown when interacting with the toolbar.
- We fixed an error where a cleared search was restored after switching libraries. [#4846](https://github.com/JabRef/jabref/issues/4846)
- We fixed an exception which occurred when trying to open a non-existing file from the "Recent files"-menu [#5334](https://github.com/JabRef/jabref/issues/5334)
- We fixed an issues where the search highlight in the entry preview did not worked. [#5069](https://github.com/JabRef/jabref/issues/5069)
- The context menu for fields in the entry editor is back. [#5254](https://github.com/JabRef/jabref/issues/5254)
- We fixed an exception which occurred when trying to open a non-existing file from the "Recent files"-menu [#5334](https://github.com/JabRef/jabref/issues/5334)
- We fixed a problem where the "editor" information has been duplicated during saving a .bib-Database. [#5359](https://github.com/JabRef/jabref/issues/5359)
- We re-introduced the feature to switch between different preview styles. [#5221](https://github.com/JabRef/jabref/issues/5221)
- We fixed various issues (including [#5263](https://github.com/JabRef/jabref/issues/5263)) related to copying entries to the clipboard
- We fixed some display errors in the preferences dialog and replaced some of the controls [#5033](https://github.com/JabRef/jabref/pull/5033) [#5047](https://github.com/JabRef/jabref/pull/5047) [#5062](https://github.com/JabRef/jabref/pull/5062) [#5141](https://github.com/JabRef/jabref/pull/5141) [#5185](https://github.com/JabRef/jabref/pull/5185) [#5265](https://github.com/JabRef/jabref/pull/5265) [#5315](https://github.com/JabRef/jabref/pull/5315) [#5360](https://github.com/JabRef/jabref/pull/5360)
- We fixed an exception which occurred when trying to import entries without an open library. [#5447](https://github.com/JabRef/jabref/issues/5447)
- The "Automatically set file links" feature now follows symbolic links. [#5664](https://github.com/JabRef/jabref/issues/5664)
- After successful import of one or multiple bib entries the main table scrolls to the first imported entry [#5383](https://github.com/JabRef/jabref/issues/5383)
- We fixed an exception which occurred when an invalid jstyle was loaded. [#5452](https://github.com/JabRef/jabref/issues/5452)
- We fixed an issue where the command line arguments `importBibtex` and `importToOpen` did not import into the currently open library, but opened a new one. [#5537](https://github.com/JabRef/jabref/issues/5537)
- We fixed an error where the preview theme did not adapt to the "Dark" mode [#5463](https://github.com/JabRef/jabref/issues/5463)
- We fixed an issue where multiple entries were allowed in the "crossref" field [#5284](https://github.com/JabRef/jabref/issues/5284)
- We fixed an issue where the merge dialog showed the wrong text colour in "Dark" mode [#5516](https://github.com/JabRef/jabref/issues/5516)
- We fixed visibility issues with the scrollbar and group selection highlight in "Dark" mode, and enabled "Dark" mode for the OpenOffice preview in the style selection window. [#5522](https://github.com/JabRef/jabref/issues/5522)
- We fixed an issue where the author field was not correctly parsed during bibtex key-generation. [#5551](https://github.com/JabRef/jabref/issues/5551)
- We fixed an issue where notifications where shown during autosave. [#5555](https://github.com/JabRef/jabref/issues/5555)
- We fixed an issue where the side pane was not remembering its position. [#5615](https://github.com/JabRef/jabref/issues/5615)
- We fixed an issue where JabRef could not interact with [Oracle XE](https://www.oracle.com/de/database/technologies/appdev/xe.html) in the [shared SQL database setup](https://docs.jabref.org/collaborative-work/sqldatabase).
- We fixed an issue where the toolbar icons were hidden on smaller screens.
- We fixed an issue where renaming referenced files for bib entries with long titles was not possible. [#5603](https://github.com/JabRef/jabref/issues/5603)
- We fixed an issue where a window which is on an external screen gets unreachable when external screen is removed. [#5037](https://github.com/JabRef/jabref/issues/5037)
- We fixed a bug where the selection of groups was lost after drag and drop. [#2868](https://github.com/JabRef/jabref/issues/2868)
- We fixed an issue where the custom entry types didn't show the correct display name [#5651](https://github.com/JabRef/jabref/issues/5651)

### Removed

- We removed some obsolete notifications. [#5555](https://github.com/JabRef/jabref/issues/5555)
- We removed an internal step in the [ISBN-to-BibTeX fetcher](https://docs.jabref.org/import-using-publication-identifiers/isbntobibtex): The [ISBN to BibTeX Converter](https://manas.tungare.name/software/isbn-to-bibtex) by [@manastungare](https://github.com/manastungare) is not used anymore, because it is offline: "people using this tool have not been generating enough sales for Amazon."
- We removed the option to control the default drag and drop behaviour. You can use the modifier keys (like CtrL or Alt) instead.

## [5.0-alpha] – 2019-08-25

### Changed

- We added eventitle, eventdate and venue fields to `@unpublished` entry type.
- We added `@software` and `@dataSet` entry type to biblatex.
- All fields are now properly sorted alphabetically (in the subgroups of required/optional fields) when the entry is written to the bib file.
- We fixed an issue where some importers used the field `pubstatus` instead of the standard BibTeX field `pubstate`.
- We changed the latex command removal for docbook exporter. [#3838](https://github.com/JabRef/jabref/issues/3838)
- We changed the location of some fields in the entry editor (you might need to reset your preferences for these changes to come into effect)
  - Journal/Year/Month in biblatex mode -> Deprecated (if filled)
  - DOI/URL: General -> Optional
  - Internal fields like ranking, read status and priority: Other -> General
  - Moreover, empty deprecated fields are no longer shown
- Added server timezone parameter when connecting to a shared database.
- We updated the dialog for setting up general fields.
- URL field formatting is updated. All whitespace chars, located at the beginning/ending of the URL, are trimmed automatically
- We changed the behavior of the field formatting dialog such that the `bibtexkey` is not changed when formatting all fields or all text fields.
- We added a "Move file to file directory and rename file" option for simultaneously moving and renaming of document file. [#4166](https://github.com/JabRef/jabref/issues/4166)
- Use integrated graphics card instead of discrete on macOS [#4070](https://github.com/JabRef/jabref/issues/4070)
- We added a cleanup operation that detects an arXiv identifier in the note, journal or URL field and moves it to the `eprint` field.
  Because of this change, the last-used cleanup operations were reset.
- We changed the minimum required version of Java to 1.8.0_171, as this is the latest release for which the automatic Java update works. [#4093](https://github.com/JabRef/jabref/issues/4093)
- The special fields like `Printed` and `Read status` now show gray icons when the row is hovered.
- We added a button in the tab header which allows you to close the database with one click. [#494](https://github.com/JabRef/jabref/issues/494)
- Sorting in the main table now takes information from cross-referenced entries into account. [#2808](https://github.com/JabRef/jabref/issues/2808)
- If a group has a color specified, then entries matched by this group have a small colored bar in front of them in the main table.
- Change default icon for groups to a circle because a colored version of the old icon was hard to distinguish from its black counterpart.
- In the main table, the context menu appears now when you press the "context menu" button on the keyboard. [feature request in the forum](https://discourse.jabref.org/t/how-to-enable-keyboard-context-key-windows)
- We added icons to the group side panel to quickly switch between `union` and `intersection` group view mode. [#3269](https://github.com/JabRef/jabref/issues/3269).
- We use `https` for [fetching from most online bibliographic database](https://docs.jabref.org/import-using-online-bibliographic-database).
- We changed the default keyboard shortcuts for moving between entries when the entry editor is active to ̀<kbd>alt</kbd> + <kbd>up/down</kbd>.
- Opening a new file now prompts the directory of the currently selected file, instead of the directory of the last opened file.
- Window state is saved on close and restored on start.
- We made the MathSciNet fetcher more reliable.
- We added the ISBN fetcher to the list of fetcher available under "Update with bibliographic information from the web" in the entry editor toolbar.
- Files without a defined external file type are now directly opened with the default application of the operating system
- We streamlined the process to rename and move files by removing the confirmation dialogs.
- We removed the redundant new lines of markings and wrapped the summary in the File annotation tab. [#3823](https://github.com/JabRef/jabref/issues/3823)
- We add auto URL formatting when user paste link to URL field in entry editor. [koppor#254](https://github.com/koppor/jabref/issues/254)
- We added a minimum height for the entry editor so that it can no longer be hidden by accident. [#4279](https://github.com/JabRef/jabref/issues/4279)
- We added a new keyboard shortcut so that the entry editor could be closed by <kbd>Ctrl</kbd> + <kbd>E</kbd>. [#4222](https://github.com/JabRef/jabref/issues/4222)
- We added an option in the preference dialog box, that allows user to pick the dark or light theme option. [#4130](https://github.com/JabRef/jabref/issues/4130)
- We updated the Related Articles tab to accept JSON from the new version of the Mr. DLib service
- We added an option in the preference dialog box that allows user to choose behavior after dragging and dropping files in Entry Editor. [#4356](https://github.com/JabRef/jabref/issues/4356)
- We added the ability to have an export preference where previously "File"-->"Export"/"Export selected entries" would not save the user's preference[#4495](https://github.com/JabRef/jabref/issues/4495)
- We optimized the code responsible for connecting to an external database, which should lead to huge improvements in performance.
- For automatically created groups, added ability to filter groups by entry type. [#4539](https://github.com/JabRef/jabref/issues/4539)
- We added the ability to add field names from the Preferences Dialog [#4546](https://github.com/JabRef/jabref/issues/4546)
- We added the ability to change the column widths directly in the main table. [#4546](https://github.com/JabRef/jabref/issues/4546)
- We added a description of how recommendations were chosen and better error handling to Related Articles tab
- We added the ability to execute default action in dialog by using with <kbd>Ctrl</kbd> + <kbd>Enter</kbd> combination [#4496](https://github.com/JabRef/jabref/issues/4496)
- We grouped and reordered the Main Menu (File, Edit, Library, Quality, Tools, and View tabs & icons). [#4666](https://github.com/JabRef/jabref/issues/4666) [#4667](https://github.com/JabRef/jabref/issues/4667) [#4668](https://github.com/JabRef/jabref/issues/4668) [#4669](https://github.com/JabRef/jabref/issues/4669) [#4670](https://github.com/JabRef/jabref/issues/4670) [#4671](https://github.com/JabRef/jabref/issues/4671) [#4672](https://github.com/JabRef/jabref/issues/4672) [#4673](https://github.com/JabRef/jabref/issues/4673)
- We added additional modifiers (capitalize, titlecase and sentencecase) to the Bibtex key generator. [#1506](https://github.com/JabRef/jabref/issues/1506)
- We have migrated from the mysql jdbc connector to the mariadb one for better authentication scheme support. [#4745](https://github.com/JabRef/jabref/issues/4745)
- We grouped the toolbar icons and changed the Open Library and Copy icons. [#4584](https://github.com/JabRef/jabref/issues/4584)
- We added a browse button next to the path text field for aux-based groups. [#4586](https://github.com/JabRef/jabref/issues/4586)
- We changed the title of Group Dialog to "Add subgroup" from "Edit group" when we select Add subgroup option.
- We enable import button only if entries are selected. [#4755](https://github.com/JabRef/jabref/issues/4755)
- We made modifications to improve the contrast of UI elements. [#4583](https://github.com/JabRef/jabref/issues/4583)
- We added a warning for empty BibTeX keys in the entry editor. [#4440](https://github.com/JabRef/jabref/issues/4440)
- We added an option in the settings to set the default action in JabRef when right clicking on any entry in any database and selecting "Open folder". [#4763](https://github.com/JabRef/jabref/issues/4763)
- The Medline fetcher now normalizes the author names according to the BibTeX-Standard [#4345](https://github.com/JabRef/jabref/issues/4345)
- We added an option on the Linked File Viewer to rename the attached file of an entry directly on the JabRef. [#4844](https://github.com/JabRef/jabref/issues/4844)
- We added an option in the preference dialog box that allows user to enable helpful tooltips.[#3599](https://github.com/JabRef/jabref/issues/3599)
- We reworked the functionality for extracting BibTeX entries from plain text, because our used service [freecite shut down](https://library.brown.edu/libweb/freecite_notice.php). [#5206](https://github.com/JabRef/jabref/pull/5206)
- We moved the dropdown menu for selecting the push-application from the toolbar into the external application preferences. [#674](https://github.com/JabRef/jabref/issues/674)
- We removed the alphabetical ordering of the custom tabs and updated the error message when trying to create a general field with a name containing an illegal character. [#5019](https://github.com/JabRef/jabref/issues/5019)
- We added a context menu to the bib(la)tex-source-editor to copy'n'paste. [#5007](https://github.com/JabRef/jabref/pull/5007)
- We added a tool that allows searching for citations in LaTeX files. It scans directories and shows which entries are used, how many times and where.
- We added a 'LaTeX citations' tab to the entry editor, to search for citations to the active entry in the LaTeX file directory. It can be disabled in the preferences dialog.
- We added an option in preferences to allow for integers in field "edition" when running database in bibtex mode. [#4680](https://github.com/JabRef/jabref/issues/4680)
- We added the ability to use negation in export filter layouts. [#5138](https://github.com/JabRef/jabref/pull/5138)
- Focus on Name Area instead of 'OK' button whenever user presses 'Add subgroup'. [#6307](https://github.com/JabRef/jabref/issues/6307)
- We changed the behavior of merging that the entry which has "smaller" bibkey will be selected. [#7395](https://github.com/JabRef/jabref/issues/7395)

### Fixed

- We fixed an issue where JabRef died silently for the user without enough inotify instances [#4874](https://github.com/JabRef/jabref/issues/4874)
- We fixed an issue where corresponding groups are sometimes not highlighted when clicking on entries [#3112](https://github.com/JabRef/jabref/issues/3112)
- We fixed an issue where custom exports could not be selected in the 'Export (selected) entries' dialog [#4013](https://github.com/JabRef/jabref/issues/4013)
- Italic text is now rendered correctly. [#3356](https://github.com/JabRef/jabref/issues/3356)
- The entry editor no longer gets corrupted after using the source tab. [#3532](https://github.com/JabRef/jabref/issues/3532) [#3608](https://github.com/JabRef/jabref/issues/3608) [#3616](https://github.com/JabRef/jabref/issues/3616)
- We fixed multiple issues where entries did not show up after import if a search was active. [#1513](https://github.com/JabRef/jabref/issues/1513) [#3219](https://github.com/JabRef/jabref/issues/3219))
- We fixed an issue where the group tree was not updated correctly after an entry was changed. [#3618](https://github.com/JabRef/jabref/issues/3618)
- We fixed an issue where a right-click in the main table selected a wrong entry. [#3267](https://github.com/JabRef/jabref/issues/3267)
- We fixed an issue where in rare cases entries where overlayed in the main table. [#3281](https://github.com/JabRef/jabref/issues/3281)
- We fixed an issue where selecting a group messed up the focus of the main table and the entry editor. [#3367](https://github.com/JabRef/jabref/issues/3367)
- We fixed an issue where composite author names were sorted incorrectly. [#2828](https://github.com/JabRef/jabref/issues/2828)
- We fixed an issue where commands followed by `-` didn't work. [#3805](https://github.com/JabRef/jabref/issues/3805)
- We fixed an issue where a non-existing aux file in a group made it impossible to open the library. [#4735](https://github.com/JabRef/jabref/issues/4735)
- We fixed an issue where some journal names were wrongly marked as abbreviated. [#4115](https://github.com/JabRef/jabref/issues/4115)
- We fixed an issue where the custom file column were sorted incorrectly. [#3119](https://github.com/JabRef/jabref/issues/3119)
- We improved the parsing of author names whose infix is abbreviated without a dot. [#4864](https://github.com/JabRef/jabref/issues/4864)
- We fixed an issues where the entry losses focus when a field is edited and at the same time used for sorting. [#3373](https://github.com/JabRef/jabref/issues/3373)
- We fixed an issue where the menu on Mac OS was not displayed in the usual Mac-specific way. [#3146](https://github.com/JabRef/jabref/issues/3146)
- We improved the integrity check for page numbers. [#4113](https://github.com/JabRef/jabref/issues/4113) and [feature request in the forum](https://discourse.jabref.org/t/pages-field-allow-use-of-en-dash/1199)
- We fixed an issue where the order of fields in customized entry types was not saved correctly. [#4033](https://github.com/JabRef/jabref/issues/4033)
- We fixed an issue where renaming a group did not change the group name in the interface. [#3189](https://github.com/JabRef/jabref/issues/3189)
- We fixed an issue where the groups tree of the last database was still shown even after the database was already closed.
- We fixed an issue where the "Open file dialog" may disappear behind other windows. [#3410](https://github.com/JabRef/jabref/issues/3410)
- We fixed an issue where the number of entries matched was not updated correctly upon adding or removing an entry. [#3537](https://github.com/JabRef/jabref/issues/3537)
- We fixed an issue where the default icon of a group was not colored correctly.
- We fixed an issue where the first field in entry editor was not focused when adding a new entry. [#4024](https://github.com/JabRef/jabref/issues/4024)
- We reworked the "Edit file" dialog to make it resizeable and improved the workflow for adding and editing files [#2970](https://github.com/JabRef/jabref/issues/2970)
- We fixed an issue where custom name formatters were no longer found correctly. [#3531](https://github.com/JabRef/jabref/issues/3531)
- We fixed an issue where the month was not shown in the preview. [#3239](https://github.com/JabRef/jabref/issues/3239)
- Rewritten logic to detect a second jabref instance. [#4023](https://github.com/JabRef/jabref/issues/4023)
- We fixed an issue where the "Convert to BibTeX-Cleanup" moved the content of the `file` field to the `pdf` field [#4120](https://github.com/JabRef/jabref/issues/4120)
- We fixed an issue where the preview pane in entry preview in preferences wasn't showing the citation style selected [#3849](https://github.com/JabRef/jabref/issues/3849)
- We fixed an issue where the default entry preview style still contained the field `review`. The field `review` in the style is now replaced with comment to be consistent with the entry editor [#4098](https://github.com/JabRef/jabref/issues/4098)
- We fixed an issue where users were vulnerable to XXE attacks during parsing [#4229](https://github.com/JabRef/jabref/issues/4229)
- We fixed an issue where files added via the "Attach file" contextmenu of an entry were not made relative. [#4201](https://github.com/JabRef/jabref/issues/4201) and [#4241](https://github.com/JabRef/jabref/issues/4241)
- We fixed an issue where author list parser can't generate bibtex for Chinese author. [#4169](https://github.com/JabRef/jabref/issues/4169)
- We fixed an issue where the list of XMP Exclusion fields in the preferences was not be saved [#4072](https://github.com/JabRef/jabref/issues/4072)
- We fixed an issue where the ArXiv Fetcher did not support HTTP URLs [koppor#328](https://github.com/koppor/jabref/issues/328)
- We fixed an issue where only one PDF file could be imported [#4422](https://github.com/JabRef/jabref/issues/4422)
- We fixed an issue where "Move to group" would always move the first entry in the library and not the selected [#4414](https://github.com/JabRef/jabref/issues/4414)
- We fixed an issue where an older dialog appears when downloading full texts from the quality menu. [#4489](https://github.com/JabRef/jabref/issues/4489)
- We fixed an issue where right clicking on any entry in any database and selecting "Open folder" results in the NullPointer exception. [#4763](https://github.com/JabRef/jabref/issues/4763)
- We fixed an issue where option 'open terminal here' with custom command was passing the wrong argument. [#4802](https://github.com/JabRef/jabref/issues/4802)
- We fixed an issue where ranking an entry would generate an IllegalArgumentException. [#4754](https://github.com/JabRef/jabref/issues/4754)
- We fixed an issue where special characters where removed from non-label key generation pattern parts [#4767](https://github.com/JabRef/jabref/issues/4767)
- We fixed an issue where the RIS import would overwite the article date with the value of the acessed date [#4816](https://github.com/JabRef/jabref/issues/4816)
- We fixed an issue where an NullPointer exception was thrown when a referenced entry in an Open/Libre Office document was no longer present in the library. Now an error message with the reference marker of the missing entry is shown. [#4932](https://github.com/JabRef/jabref/issues/4932)
- We fixed an issue where a database exception related to a missing timezone was too big. [#4827](https://github.com/JabRef/jabref/issues/4827)
- We fixed an issue where the IEEE fetcher returned an error if no keywords were present in the result from the IEEE website [#4997](https://github.com/JabRef/jabref/issues/4997)
- We fixed an issue where the command line help text had several errors, and arguments and descriptions have been rewritten to simplify and detail them better. [#2016](https://github.com/JabRef/jabref/issues/2016)
- We fixed an issue where the same menu for changing entry type had two different sizes and weights. [#4977](https://github.com/JabRef/jabref/issues/4977)
- We fixed an issue where the "Attach file" dialog, in the right-click menu for an entry, started on the working directory instead of the user's main directory. [#4995](https://github.com/JabRef/jabref/issues/4995)
- We fixed an issue where the JabRef Icon in the macOS launchpad was not displayed correctly [#5003](https://github.com/JabRef/jabref/issues/5003)
- We fixed an issue where the "Search for unlinked local files" would throw an exception when parsing the content of a PDF-file with missing "series" information [#5128](https://github.com/JabRef/jabref/issues/5128)
- We fixed an issue where the XMP Importer would incorrectly return an empty default entry when importing pdfs [#6577](https://github.com/JabRef/jabref/issues/6577)
- We fixed an issue where opening the menu 'Library properties' marked the library as modified [#6451](https://github.com/JabRef/jabref/issues/6451)
- We fixed an issue when importing resulted in an exception [#7343](https://github.com/JabRef/jabref/issues/7343)
- We fixed an issue where the field in the Field formatter dropdown selection were sorted in random order. [#7710](https://github.com/JabRef/jabref/issues/7710)

### Removed

- The feature to "mark entries" was removed and merged with the groups functionality. For migration, a group is created for every value of the `__markedentry` field and the entry is added to this group.
- The number column was removed.
- We removed the global search feature.
- We removed the coloring of cells in the main table according to whether the field is optional/required.
- We removed the feature to find and resolve duplicate BibTeX keys (as this use case is already covered by the integrity check).
- We removed a few commands from the right-click menu that are not needed often and thus don't need to be placed that prominently:
  - Print entry preview: available through entry preview
  - All commands related to marking: marking is not yet reimplemented
  - Set/clear/append/rename fields: available through Edit menu
  - Manage keywords: available through the Edit menu
  - Copy linked files to folder: available through File menu
  - Add/move/remove from group: removed completely (functionality still available through group interface)
- We removed the option to change the column widths in the preferences dialog. [#4546](https://github.com/JabRef/jabref/issues/4546)

## Older versions

The changelog of JabRef 4.x is available at the [v4.3.1 tag](https://github.com/JabRef/jabref/blob/v4.3.1/CHANGELOG.md).
The changelog of JabRef 3.x is available at the [v3.8.2 tag](https://github.com/JabRef/jabref/blob/v3.8.2/CHANGELOG.md).
The changelog of JabRef 2.11 and all previous versions is available as [text file in the v2.11.1 tag](https://github.com/JabRef/jabref/blob/v2.11.1/CHANGELOG).

[Unreleased]: https://github.com/JabRef/jabref/compare/v5.10...HEAD
[5.10]: https://github.com/JabRef/jabref/compare/v5.9...v5.10
[5.9]: https://github.com/JabRef/jabref/compare/v5.8...v5.9
[5.8]: https://github.com/JabRef/jabref/compare/v5.7...v5.8
[5.7]: https://github.com/JabRef/jabref/compare/v5.6...v5.7
[5.6]: https://github.com/JabRef/jabref/compare/v5.5...v5.6
[5.5]: https://github.com/JabRef/jabref/compare/v5.4...v5.5
[5.4]: https://github.com/JabRef/jabref/compare/v5.3...v5.4
[5.3]: https://github.com/JabRef/jabref/compare/v5.2...v5.3
[5.2]: https://github.com/JabRef/jabref/compare/v5.1...v5.2
[5.1]: https://github.com/JabRef/jabref/compare/v5.0...v5.1
[5.0]: https://github.com/JabRef/jabref/compare/v5.0-beta...v5.0
[5.0-beta]: https://github.com/JabRef/jabref/compare/v5.0-alpha...v5.0-beta
[5.0-alpha]: https://github.com/JabRef/jabref/compare/v4.3...v5.0-alpha
<!-- markdownlint-disable-file MD012 MD024 MD033 --><|MERGE_RESOLUTION|>--- conflicted
+++ resolved
@@ -11,13 +11,9 @@
 
 ### Added
 
-<<<<<<< HEAD
 - We added the possibility to find (and add) papers that cite or are cited by a given paper. [#6187](https://github.com/JabRef/jabref/issues/6187)
-- We added an error-specific message for when a download from a URL fails[#9826](https://github.com/JabRef/jabref/issues/9826).
-=======
 - We added an error-specific message for when a download from a URL fails. [#9826](https://github.com/JabRef/jabref/issues/9826)
 - We added support for customizating the citation command (e.g., `[@key1,@key2]`) when [pushing to external applications](https://docs.jabref.org/cite/pushtoapplications). [#10133](https://github.com/JabRef/jabref/issues/10133)
->>>>>>> 8d7d772f
 - We added protected terms described as "Computer science". [#10222](https://github.com/JabRef/jabref/pull/10222)
 
 ### Changed
