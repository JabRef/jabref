# Changelog

All notable changes to this project will be documented in this file.
The format is based on [Keep a Changelog](https://keepachangelog.com/en/1.0.0/).
We refer to [GitHub issues](https://github.com/JabRef/jabref/issues) by using `#NUM`.
In case, there is no issue present, the pull request implementing the feature is linked.

Note that this project **does not** adhere to [Semantic Versioning](https://semver.org/).

## [Unreleased]

### Added

- We added a new functionality that displays a drop-down list of matching suggestions when typing a citation key pattern. [#12502](https://github.com/JabRef/jabref/issues/12502)
- We added a new CLI that supports txt, csv, and console-based output for consistency in BibTeX entries. [#11984](https://github.com/JabRef/jabref/issues/11984)
- We added a new dialog for bibliography consistency check. [#11950](https://github.com/JabRef/jabref/issues/11950)
- We added a feature for copying entries to libraries, available via the context menu, with an option to include cross-references. [#12374](https://github.com/JabRef/jabref/pull/12374)
- We added an integrity check if a URL appears in a title. [#12354](https://github.com/JabRef/jabref/issues/12354)

### Changed

- We moved the "Generate a new key for imported entries" option from the "Web search" tab to the "Citation key generator" tab in preferences. [#12436](https://github.com/JabRef/jabref/pull/12436)
- We improved the offline parsing of BibTeX data from PDF-documents. [#12278](https://github.com/JabRef/jabref/issues/12278)
- The tab bar is now hidden when only one library is open. [#9971](https://github.com/JabRef/jabref/issues/9971)
<<<<<<< HEAD
- We renamed "Rename file to a given name" to "Rename files to configured filename format pattern" in the entry editor. [#12587](https://github.com/JabRef/jabref/pull/12587)
- We renamed "Move DOIs from note and URL field to DOI field and remove http prefix" to "Move DOIs from 'note' field and 'URL' field to 'DOI' field and remove http prefix" in the Cleanup entries. [#12587](https://github.com/JabRef/jabref/pull/12587)
- We renamed "Move preprint information from 'URL' and 'journal' field to the 'eprint' field" to "Move preprint information from 'URL' field and 'journal' field to the 'eprint' field" in the Cleanup entries. [#12587](https://github.com/JabRef/jabref/pull/12587)
- We renamed "Move URL in note field to url field" to "Move URL in 'note' field to 'URL' field" in the Cleanup entries. [#12587](https://github.com/JabRef/jabref/pull/12587)
- We renamed "Rename PDFs to given filename format pattern" to "Rename files to configured filename format pattern" in the Cleanup entries. [#12587](https://github.com/JabRef/jabref/pull/12587)
- We renamed "Rename only PDFs having a relative path" to "Only rename files that have a relative path" in the Cleanup entries. [#12587](https://github.com/JabRef/jabref/pull/12587)
- We renamed "Filename format pattern: " to "Filename format pattern (from preferences)" in the Cleanup entries. [#12587](https://github.com/JabRef/jabref/pull/12587)
=======
- When working with CSL styles in LibreOffice, citing with a new style now updates all other citations in the document to have the currently selected style. [#12472](https://github.com/JabRef/jabref/pull/12472)
- We improved the user comments field visibility so that it remains displayed if it contains text. Additionally, users can now easily toggle the field on or off via buttons unless disabled in preferences. [#11021](https://github.com/JabRef/jabref/issues/11021)
- The LibreOffice integration for CSL styles is now more performant. [#12472](https://github.com/JabRef/jabref/pull/12472)
- The "automatically sync bibliography when citing" feature of the LibreOffice integration is now disabled by default (can be enabled in settings). [#12472](https://github.com/JabRef/jabref/pull/12472)
- For the Citation key generator patterns, we reverted how `[authorsAlpha]` would behave to the original pattern and renamed the LNI-based pattern introduced in V6.0-alpha to `[authorsAlphaLNI]`. [#12499](https://github.com/JabRef/jabref/pull/12499)
- We keep the list of recent files if one files could not be found. [#12517](https://github.com/JabRef/jabref/pull/12517)
- During the import process, the labels indicating individual paragraphs within an abstract returned by PubMed/Medline XML are preserved. [#12527](https://github.com/JabRef/jabref/issues/12527)
- Pressing Tab in empty text fields of the entry editor now moves the focus to the next field instead of inserting a tab character. [#11938](https://github.com/JabRef/jabref/issues/11938)
>>>>>>> 3344cfa0

### Fixed

- We fixed an issue where the F4 shortcut key did not work without opening the right-click context menu. [#6101](https://github.com/JabRef/jabref/pull/6101)
- We fixed an issue where the file renaming dialog was not resizable and its size was too small for long file names. [#12518](https://github.com/JabRef/jabref/pull/12518)
- We fixed an issue where the name of the untitled database was shown as a blank space in the right-click context menu's "Copy to" option. [#12459](https://github.com/JabRef/jabref/pull/12459)
- We fixed an issue where the F3 shortcut key did not work without opening the right-click context menu. [#12417](https://github.com/JabRef/jabref/pull/12417)
- We fixed an issue where a bib file with UFF-8 charset was wrongly loaded with a different charset [forum#5369](https://discourse.jabref.org/t/jabref-5-15-opens-bib-files-with-shift-jis-encoding-instead-of-utf-8/5369/)
- We fixed an issue where new entries were inserted in the middle of the table instead of at the end. [#12371](https://github.com/JabRef/jabref/pull/12371)
- We fixed an issue where removing the sort from the table did not restore the original order. [#12371](https://github.com/JabRef/jabref/pull/12371)
- We fixed an issue where citation keys containing superscript (`^`) and subscript (`_`) characters in text mode were incorrectly flagged by the integrity checker. [#12391](https://github.com/JabRef/jabref/pull/12391)
- We fixed an issue where JabRef icon merges with dark background [#7771](https://github.com/JabRef/jabref/issues/7771)
- We fixed an issue where an entry's group was no longer highlighted on selection [#12413](https://github.com/JabRef/jabref/issues/12413)
- We fixed an issue where BibTeX Strings were not included in the backup file [#12462](https://github.com/JabRef/jabref/issues/12462)
- We fixed an issue where mixing JStyle and CSL style citations in LibreOffice caused two separate bibliography sections to be generated. [#12262](https://github.com/JabRef/jabref/issues/12262)
- We fixed an issue in the LibreOffice integration where the formatting of text (e.g. superscript) was lost when using certain numeric CSL styles. [melting-pot#772](https://github.com/JabRef/jabref-issue-melting-pot/issues/772)
- We fixed an issue where CSL style citations with citation keys having special characters (such as hyphens or colons) would not be recognized as valid by JabRef. [forum#5431](https://discourse.jabref.org/t/error-when-connecting-to-libreoffice/5431)
- We fixed an issue where the `[authorsAlpha]` pattern in Citation key generator would not behave as per the user documentation. [#12312](https://github.com/JabRef/jabref/issues/12312)
- We fixed an issue where import at "Search for unlinked local files" would re-add already imported files. [#12274](https://github.com/JabRef/jabref/issues/12274)
- We fixed an issue where migration of "Search groups" would fail with an exception when the search query is invalid. [#12555](https://github.com/JabRef/jabref/issues/12555)
- We fixed an issue where not all linked files from BibDesk in the field `bdsk-file-...` were parsed. [#12555](https://github.com/JabRef/jabref/issues/12555)

### Removed

- "Web of Science" [journal abbreviation list](https://docs.jabref.org/advanced/journalabbreviations) was removed. [abbrv.jabref.org#176](https://github.com/JabRef/abbrv.jabref.org/issues/176)

## [6.0-alpha] – 2024-12-23

### Added

- We added a Markdown export layout. [#12220](https://github.com/JabRef/jabref/pull/12220)
- We added a "view as BibTeX" option before importing an entry from the citation relation tab. [#11826](https://github.com/JabRef/jabref/issues/11826)
- We added support finding LaTeX-encoded special characters based on plain Unicode and vice versa. [#11542](https://github.com/JabRef/jabref/pull/11542)
- When a search hits a file, the file icon of that entry is changed accordingly. [#11542](https://github.com/JabRef/jabref/pull/11542)
- We added an AI-based chat for entries with linked PDF files. [#11430](https://github.com/JabRef/jabref/pull/11430)
- We added an AI-based summarization possibility for entries with linked PDF files. [#11430](https://github.com/JabRef/jabref/pull/11430)
- We added an AI section in JabRef's [preferences](https://docs.jabref.org/ai/preferences). [#11430](https://github.com/JabRef/jabref/pull/11430)
- We added AI providers: OpenAI, Mistral AI, Hugging Face and Google. [#11430](https://github.com/JabRef/jabref/pull/11430), [#11736](https://github.com/JabRef/jabref/pull/11736)
- We added AI providers: [Ollama](https://docs.jabref.org/ai/local-llm#step-by-step-guide-for-ollama) and GPT4All, which add the possibility to use local LLMs privately on your own device. [#11430](https://github.com/JabRef/jabref/pull/11430), [#11870](https://github.com/JabRef/jabref/issues/11870)
- We added support for selecting and using CSL Styles in JabRef's OpenOffice/LibreOffice integration for inserting bibliographic and in-text citations into a document. [#2146](https://github.com/JabRef/jabref/issues/2146), [#8893](https://github.com/JabRef/jabref/issues/8893)
- We added "Tools > New library based on references in PDF file" ... to create a new library based on the references section in a PDF file. [#11522](https://github.com/JabRef/jabref/pull/11522)
- When converting the references section of a paper (PDF file), more than the last page is treated. [#11522](https://github.com/JabRef/jabref/pull/11522)
- Added the functionality to invoke offline reference parsing explicitly. [#11565](https://github.com/JabRef/jabref/pull/11565)
- The dialog for [adding an entry using reference text](https://docs.jabref.org/collect/newentryfromplaintext) is now filled with the clipboard contents as default. [#11565](https://github.com/JabRef/jabref/pull/11565)
- Added minimal support for [biblatex data annotation](https://mirrors.ctan.org/macros/latex/contrib/biblatex/doc/biblatex.pdf#subsection.3.7) fields in `.layout` files. [#11505](https://github.com/JabRef/jabref/issues/11505)
- Added saving of selected options in the [Lookup -> Search for unlinked local files dialog](https://docs.jabref.org/collect/findunlinkedfiles#link-the-pdfs-to-your-bib-library). [#11439](https://github.com/JabRef/jabref/issues/11439)
- We enabled creating a new file link manually. [#11017](https://github.com/JabRef/jabref/issues/11017)
- We added a toggle button to invert the selected groups. [#9073](https://github.com/JabRef/jabref/issues/9073)
- We reintroduced the floating search in the main table. [#4237](https://github.com/JabRef/jabref/issues/4237)
- We improved [cleanup](https://docs.jabref.org/finding-sorting-and-cleaning-entries/cleanupentries) of `arXiv` IDs in distributed in the fields `note`, `version`, `institution`, and `eid` fields. [#11306](https://github.com/JabRef/jabref/issues/11306)
- We added a switch not to store the linked file URL, because it caused troubles at other apps. [#11735](https://github.com/JabRef/jabref/pull/11735)
- When starting a new SLR, the selected catalogs now persist within and across JabRef sessions. [koppor#614](https://github.com/koppor/jabref/issues/614)
- We added support for drag'n'drop on an entry in the maintable to an external application to get the entry preview dropped. [#11846](https://github.com/JabRef/jabref/pull/11846)
- We added the functionality to double click on a [LaTeX citation](https://docs.jabref.org/advanced/entryeditor/latex-citations) to jump to the respective line in the LaTeX editor. [#11996](https://github.com/JabRef/jabref/issues/11996)
- We added a different background color to the search bar to indicate when the search syntax is wrong. [#11658](https://github.com/JabRef/jabref/pull/11658)
- We added a setting which always adds the literal "Cited on pages" text before each JStyle citation. [#11691](https://github.com/jabref/jabref/issues/11691)
- We added a new plain citation parser that uses LLMs. [#11825](https://github.com/JabRef/jabref/issues/11825)
- We added support for `langid` field for biblatex libraries. [#10868](https://github.com/JabRef/jabref/issues/10868)
- We added support for modifier keys when dropping a file on an entry in the main table. [#12001](https://github.com/JabRef/jabref/pull/12001)
- We added an importer for SSRN URLs. [#12021](https://github.com/JabRef/jabref/pull/12021)
- We added a compare button to the duplicates in the citation relations tab to open the "Possible duplicate entries" window. [#11192](https://github.com/JabRef/jabref/issues/11192)
- We added automatic browser extension install on Windows for Chrome and Edge. [#6076](https://github.com/JabRef/jabref/issues/6076)
- We added support to automatically open a `.bib` file in the current/parent folder if no other library is opened. [koppor#377](https://github.com/koppor/jabref/issues/377)
- We added a search bar for filtering keyboard shortcuts. [#11686](https://github.com/JabRef/jabref/issues/11686)
- We added new modifiers `camel_case`, `camel_case_n`, `short_title`, and `very_short_title` for the [citation key generator](https://docs.jabref.org/setup/citationkeypatterns). [#11367](https://github.com/JabRef/jabref/issues/11367)
- By double clicking on a local citation in the Citation Relations Tab you can now jump the linked entry. [#11955](https://github.com/JabRef/jabref/pull/11955)
- We use the menu icon for background tasks as a progress indicator to visualise an import's progress when dragging and dropping several PDF files into the main table. [#12072](https://github.com/JabRef/jabref/pull/12072)
- The PDF content importer now supports importing title from upto the second page of the PDF. [#12139](https://github.com/JabRef/jabref/issues/12139)

### Changed

- A search in "any" fields ignores the [groups](https://docs.jabref.org/finding-sorting-and-cleaning-entries/groups). [#7996](https://github.com/JabRef/jabref/issues/7996)
- When a communication error with an [online service](https://docs.jabref.org/collect/import-using-online-bibliographic-database) occurs, JabRef displays the HTTP error. [#11223](https://github.com/JabRef/jabref/issues/11223)
- The Pubmed/Medline Plain importer now imports the PMID field as well [#11488](https://github.com/JabRef/jabref/issues/11488)
- The 'Check for updates' menu bar button is now always enabled. [#11485](https://github.com/JabRef/jabref/pull/11485)
- JabRef respects the [configuration for storing files relative to the .bib file](https://docs.jabref.org/finding-sorting-and-cleaning-entries/filelinks#directories-for-files) in more cases. [#11492](https://github.com/JabRef/jabref/pull/11492)
- JabRef does not show finished background tasks in the status bar popup. [#11821](https://github.com/JabRef/jabref/pull/11821)
- We enhanced the indexing speed. [#11502](https://github.com/JabRef/jabref/pull/11502)
- When dropping a file into the main table, after copy or move, the file is now put in the [configured directory and renamed according to the configured patterns](https://docs.jabref.org/finding-sorting-and-cleaning-entries/filelinks#filename-format-and-file-directory-pattern). [#12001](https://github.com/JabRef/jabref/pull/12001)
- ⚠️ Renamed command line parameters `embeddBibfileInPdf` to `embedBibFileInPdf`, `writeMetadatatoPdf` to `writeMetadataToPdf`, and `writeXMPtoPdf` to `writeXmpToPdf`. [#11575](https://github.com/JabRef/jabref/pull/11575)
- The browse button for a Custom theme now opens in the directory of the current used CSS file. [#11597](https://github.com/JabRef/jabref/pull/11597)
- The browse button for a Custom exporter now opens in the directory of the current used exporter file. [#11717](https://github.com/JabRef/jabref/pull/11717)
- ⚠️ We relaxed the escaping requirements for [bracketed patterns](https://docs.jabref.org/setup/citationkeypatterns), which are used for the [citaton key generator](https://docs.jabref.org/advanced/entryeditor#autogenerate-citation-key) and [filename and directory patterns](https://docs.jabref.org/finding-sorting-and-cleaning-entries/filelinks#auto-linking-files). One only needs to write `\"` if a quote sign should be escaped. All other escapings are not necessary (and working) any more. [#11967](https://github.com/JabRef/jabref/pull/11967)
- When importing BibTeX data starging from on a PDF, the XMP metadata takes precedence over Grobid data. [#11992](https://github.com/JabRef/jabref/pull/11992)
- JabRef now uses TLS 1.2 for all HTTPS connections. [#11852](https://github.com/JabRef/jabref/pull/11852)
- We improved the functionality of getting BibTeX data out of PDF files. [#11999](https://github.com/JabRef/jabref/issues/11999)
- We improved the display of long messages in the integrity check dialog. [#11619](https://github.com/JabRef/jabref/pull/11619)
- We improved the undo/redo buttons in the main toolbar and main menu to be disabled when there is nothing to undo/redo. [#8807](https://github.com/JabRef/jabref/issues/8807)
- We improved the DOI detection in PDF imports. [#11782](https://github.com/JabRef/jabref/pull/11782)
- We improved the performance when pasting and importing entries in an existing library. [#11843](https://github.com/JabRef/jabref/pull/11843)
- When fulltext search is selected but indexing is deactivated, a dialog is now shown asking if the user wants to enable indexing now [#9491](https://github.com/JabRef/jabref/issues/9491)
- We changed instances of 'Search Selected' to 'Search Pre-configured' in Web Search Preferences UI. [#11871](https://github.com/JabRef/jabref/pull/11871)
- We added a new CSS style class `main-table` for the main table. [#11881](https://github.com/JabRef/jabref/pull/11881)
- When renaming a file, the old extension is now used if there is none provided in the new name. [#11903](https://github.com/JabRef/jabref/issues/11903)
- When importing a file using "Find Unlinked Files", when one or more file directories are available, the file path will be relativized where possible [koppor#549](https://github.com/koppor/jabref/issues/549)
- We added minimum window sizing for windows dedicated to creating new entries [#11944](https://github.com/JabRef/jabref/issues/11944)
- We changed the name of the library-based file directory from 'General File Directory' to 'Library-specific File Directory' per issue. [#571](https://github.com/koppor/jabref/issues/571)
- We changed the defualt [unwanted charachters](https://docs.jabref.org/setup/citationkeypatterns#removing-unwanted-characters) in the citation key generator and allow a dash (`-`) and colon (`:`) being part of a citation key. [#12144](https://github.com/JabRef/jabref/pull/12144)
- The CitationKey column is now a default shown column for the entry table. [#10510](https://github.com/JabRef/jabref/issues/10510)
- We disabled the actions "Open Terminal here" and "Reveal in file explorer" for unsaved libraries. [#11920](https://github.com/JabRef/jabref/issues/11920)
- JabRef now opens the corresponding directory in the library properties when "Browse" is clicked. [#12223](https://github.com/JabRef/jabref/pull/12223)
- We changed the icon for macOS to be more consistent with Apple's Guidelines [#8443](https://github.com/JabRef/jabref/issues/8443)

### Fixed

- We fixed an issue where certain actions were not disabled when no libraries were open. [#11923](https://github.com/JabRef/jabref/issues/11923)
- We fixed an issue where the "Check for updates" preference was not saved. [#11485](https://github.com/JabRef/jabref/pull/11485)
- We fixed an issue where an exception was thrown after changing "show preview as a tab" in the preferences. [#11515](https://github.com/JabRef/jabref/pull/11515)
- We fixed an issue where JabRef put file paths as absolute path when an entry was created using drag and drop of a PDF file. [#11173](https://github.com/JabRef/jabref/issues/11173)
- We fixed an issue that online and offline mode for new library creation were handled incorrectly. [#11565](https://github.com/JabRef/jabref/pull/11565)
- We fixed an issue with colors in the search bar when dark theme is enabled. [#11569](https://github.com/JabRef/jabref/issues/11569)
- We fixed an issue with query transformers (JStor and others). [#11643](https://github.com/JabRef/jabref/pull/11643)
- We fixed an issue where a new unsaved library was not marked with an asterisk. [#11519](https://github.com/JabRef/jabref/pull/11519)
- We fixed an issue where JabRef starts without window decorations. [#11440](https://github.com/JabRef/jabref/pull/11440)
- We fixed an issue where the entry preview highlight was not working when searching before opening the entry editor. [#11659](https://github.com/JabRef/jabref/pull/11659)
- We fixed an issue where text in Dark mode inside "Citation information" was not readable. [#11512](https://github.com/JabRef/jabref/issues/11512)
- We fixed an issue where the selection of an entry in the table lost after searching for a group. [#3176](https://github.com/JabRef/jabref/issues/3176)
- We fixed the non-functionality of the option "Automatically sync bibliography when inserting citations" in the OpenOffice panel, when enabled in case of JStyles. [#11684](https://github.com/JabRef/jabref/issues/11684)
- We fixed an issue where the library was not marked changed after a migration. [#11542](https://github.com/JabRef/jabref/pull/11542)
- We fixed an issue where rebuilding the full-text search index was not working. [#11374](https://github.com/JabRef/jabref/issues/11374)
- We fixed an issue where the progress of indexing linked files showed an incorrect number of files. [#11378](https://github.com/JabRef/jabref/issues/11378)
- We fixed an issue where the full-text search results were incomplete. [#8626](https://github.com/JabRef/jabref/issues/8626)
- We fixed an issue where search result highlighting was incorrectly highlighting the boolean operators. [#11595](https://github.com/JabRef/jabref/issues/11595)
- We fixed an issue where search result highlighting was broken at complex searches. [#8067](https://github.com/JabRef/jabref/issues/8067)
- We fixed an exception when searching for unlinked files. [#11731](https://github.com/JabRef/jabref/issues/11731)
- We fixed an issue with the link to the full text at the BVB fetcher. [#11852](https://github.com/JabRef/jabref/pull/11852)
- We fixed an issue where two contradicting notifications were shown when cutting an entry in the main table. [#11724](https://github.com/JabRef/jabref/pull/11724)
- We fixed an issue where unescaped braces in the arXiv fetcher were not treated. [#11704](https://github.com/JabRef/jabref/issues/11704)
- We fixed an issue where HTML instead of the fulltext pdf was downloaded when importing arXiv entries. [#4913](https://github.com/JabRef/jabref/issues/4913)
- We fixed an issue where the keywords and crossref fields were not properly focused. [#11177](https://github.com/JabRef/jabref/issues/11177)
- We fixed handling of `\"` in [bracketed patterns](https://docs.jabref.org/setup/citationkeypatterns) containing a RegEx. [#11967](https://github.com/JabRef/jabref/pull/11967)
- We fixed an issue where the Undo/Redo buttons were active even when all libraries are closed. [#11837](https://github.com/JabRef/jabref/issues/11837)
- We fixed an issue where recently opened files were not displayed in the main menu properly. [#9042](https://github.com/JabRef/jabref/issues/9042)
- We fixed an issue where the DOI lookup would show an error when a DOI was found for an entry. [#11850](https://github.com/JabRef/jabref/issues/11850)
- We fixed an issue where <kbd>Tab</kbd> cannot be used to jump to next field in some single-line fields. [#11785](https://github.com/JabRef/jabref/issues/11785)
- We fixed an issue where the "Do not ask again" checkbox was not working, when asking for permission to use Grobid [koppor#556](https://github.com/koppor/jabref/issues/566).
- We fixed an issue where we display warning message for moving attached open files. [#10121](https://github.com/JabRef/jabref/issues/10121)
- We fixed an issue where it was not possible to select selecting content of other user's comments.[#11106](https://github.com/JabRef/jabref/issues/11106)
- We fixed an issue when handling URLs containing a pipe (`|`) character. [#11876](https://github.com/JabRef/jabref/issues/11876)
- We fixed an issue where web search preferences "Custom API key" table modifications not discarded. [#11925](https://github.com/JabRef/jabref/issues/11925)
- We fixed an issue when opening attached files in [extra file columns](https://docs.jabref.org/finding-sorting-and-cleaning-entries/filelinks#adding-additional-columns-to-entry-table-for-file-types). [#12005](https://github.com/JabRef/jabref/issues/12005)
- We fixed an issue where trying to open a library from a failed mounted directory on Mac would cause an error. [#10548](https://github.com/JabRef/jabref/issues/10548)
- We fixed an issue when the preview was out of sync. [#9172](https://github.com/JabRef/jabref/issues/9172)
- We fixed an issue where identifier paste couldn't work with Unicode REPLACEMENT CHARACTER. [#11986](https://github.com/JabRef/jabref/issues/11986)
- We fixed an issue when click on entry at "Check Integrity" wasn't properly focusing the entry and field. [#11997](https://github.com/JabRef/jabref/issues/11997)
- We fixed an issue with the ui not scaling when changing the font size [#11219](https://github.com/JabRef/jabref/issues/11219)
- We fixed an issue where a custom application for external file types would not be saved [#12311](https://github.com/JabRef/jabref/issues/12311)
- We fixed an issue where a file that no longer exists could not be deleted from an entry using keyboard shortcut [#9731](https://github.com/JabRef/jabref/issues/9731)

### Removed

- We removed the description of search strings. [#11542](https://github.com/JabRef/jabref/pull/11542)
- We removed support for importing using the SilverPlatterImporter (`Record INSPEC`). [#11576](https://github.com/JabRef/jabref/pull/11576)
- We removed support for automatically generating file links using the CLI (`--automaticallySetFileLinks`).

## [5.15] – 2024-07-10

### Added

- We made new groups automatically to focus upon creation. [#11449](https://github.com/JabRef/jabref/issues/11449)

### Fixed

- We fixed an issue where JabRef was no longer built for Intel based macs (x86) [#11468](https://github.com/JabRef/jabref/issues/11468)
- We fixed usage when using running on Snapcraft. [#11465](https://github.com/JabRef/jabref/issues/11465)
- We fixed detection for `soffice.exe` on Windows. [#11478](https://github.com/JabRef/jabref/pull/11478)
- We fixed an issue where saving preferences when importing preferences on first run in a snap did not work [forum#4399](https://discourse.jabref.org/t/how-to-report-problems-in-the-distributed-version-5-14-ensuring-that-one-can-no-longer-work-with-jabref/4399/5)

## [5.14] – 2024-07-08

### Added

- We added support for offline extracting references from PDFs following the IEEE format. [#11156](https://github.com/JabRef/jabref/pull/11156)
- We added a new keyboard shortcut  <kbd>ctrl</kbd> + <kbd>,</kbd> to open the preferences. [#11154](https://github.com/JabRef/jabref/pull/11154)
- We added value selection (such as for month) for content selectors in custom entry types. [#11109](https://github.com/JabRef/jabref/issues/11109)
- We added a duplicate checker for the Citation Relations tab. [#10414](https://github.com/JabRef/jabref/issues/10414)
- We added tooltip on main table cells that shows cell content or cell content and entry preview if set in preferences. [10925](https://github.com/JabRef/jabref/issues/10925)
- Added a formatter to remove word enclosing braces. [#11222](https://github.com/JabRef/jabref/issues/11222)
- We added the ability to add a keyword/crossref when typing the separator character (e.g., comma) in the keywords/crossref fields. [#11178](https://github.com/JabRef/jabref/issues/11178)
- We added an exporter and improved the importer for Endnote XML format. [#11137](https://github.com/JabRef/jabref/issues/11137)
- We added support for using BibTeX Style files (BST) in the Preview. [#11102](https://github.com/JabRef/jabref/issues/11102)
- We added support for automatically update LaTeX citations when a LaTeX file is created, removed, or modified. [#10585](https://github.com/JabRef/jabref/issues/10585)

### Changed

- We replaced the word "Key bindings" with "Keyboard shortcuts" in the Preferences tab. [#11153](https://github.com/JabRef/jabref/pull/11153)
- We slightly improved the duplicate check if ISBNs are present. [#8885](https://github.com/JabRef/jabref/issues/8885)
- JabRef no longer downloads HTML files of websites when a PDF was not found. [#10149](https://github.com/JabRef/jabref/issues/10149)
- We added the HTTP message (in addition to the response code) if an error is encountered. [#11341](https://github.com/JabRef/jabref/pull/11341)
- We made label wrap text to fit view size when reviewing external group changes. [#11220](https://github.com/JabRef/jabref/issues/11220)

### Fixed

- We fixed an issue where entry type with duplicate fields prevented opening existing libraries with custom entry types. [#11127](https://github.com/JabRef/jabref/issues/11127)
- We fixed an issue where Markdown rendering removed braces from the text. [#10928](https://github.com/JabRef/jabref/issues/10928)
- We fixed an issue when the file was flagged as changed on disk in the case of content selectors or groups. [#9064](https://github.com/JabRef/jabref/issues/9064)
- We fixed crash on opening the entry editor when auto-completion is enabled. [#11188](https://github.com/JabRef/jabref/issues/11188)
- We fixed the usage of the key binding for "Clear search" (default: <kbd>Escape</kbd>). [#10764](https://github.com/JabRef/jabref/issues/10764)
- We fixed an issue where library shown as unsaved and marked (*) after accepting changes made externally to the file. [#11027](https://github.com/JabRef/jabref/issues/11027)
- We fixed an issue where drag and dropping entries from one library to another was not always working. [#11254](https://github.com/JabRef/jabref/issues/11254)
- We fixed an issue where drag and dropping entries created a shallow copy. [#11160](https://github.com/JabRef/jabref/issues/11160)
- We fixed an issue where imports to a custom group would only work for the first entry [#11085](https://github.com/JabRef/jabref/issues/11085), [#11269](https://github.com/JabRef/jabref/issues/11269)
- We fixed an issue when cursor jumped to the beginning of the line. [#5904](https://github.com/JabRef/jabref/issues/5904)
- We fixed an issue where a new entry was not added to the selected group [#8933](https://github.com/JabRef/jabref/issues/8933)
- We fixed an issue where the horizontal position of the Entry Preview inside the entry editor was not remembered across restarts [#11281](https://github.com/JabRef/jabref/issues/11281)
- We fixed an issue where the search index was not updated after linking PDF files. [#11317](https://github.com/JabRef/jabref/pull/11317)
- We fixed rendering of (first) author with a single letter surname. [forum#4330](https://discourse.jabref.org/t/correct-rendering-of-first-author-with-a-single-letter-surname/4330)
- We fixed that the import of the related articles tab sometimes used the wrong library mode. [#11282](https://github.com/JabRef/jabref/pull/11282)
- We fixed an issue where the entry editor context menu was not shown correctly when JabRef is opened on a second, extended screen [#11323](https://github.com/JabRef/jabref/issues/11323), [#11174](https://github.com/JabRef/jabref/issues/11174)
- We fixed an issue where the value of "Override default font settings" was not applied on startup [#11344](https://github.com/JabRef/jabref/issues/11344)
- We fixed an issue when "Library changed on disk" appeared after a save by JabRef. [#4877](https://github.com/JabRef/jabref/issues/4877)  
- We fixed an issue where the Pubmed/Medline Plain importer would not respect the user defined keyword separator [#11413](https://github.com/JabRef/jabref/issues/11413)
- We fixed an issue where the value of "Override default font settings" was not applied on startup [#11344](https://github.com/JabRef/jabref/issues/11344)
- We fixed an issue where DatabaseChangeDetailsView was not scrollable when reviewing external metadata changes [#11220](https://github.com/JabRef/jabref/issues/11220)
- We fixed undo/redo for text fields. [#11420](https://github.com/JabRef/jabref/issues/11420)
- We fixed an issue where clicking on a page number in the search results tab opens a wrong file in the document viewer. [#11432](https://github.com/JabRef/jabref/pull/11432)

### Removed

- We removed the misleading message "Doing a cleanup for X entries" when opening the Cleanup entries dialog [#11463](https://github.com/JabRef/jabref/pull/11463)

## [5.13] – 2024-04-01

### Added

- We converted the "Custom API key" list to a table to be more accessible. [#10926](https://github.com/JabRef/jabref/issues/10926)
- We added a "refresh" button for the LaTeX citations tab in the entry editor. [#10584](https://github.com/JabRef/jabref/issues/10584)
- We added the possibility to show the BibTeX source in the [web search](https://docs.jabref.org/collect/import-using-online-bibliographic-database) import screen. [#560](https://github.com/koppor/jabref/issues/560)
- We added a fetcher for [ISIDORE](https://isidore.science/), simply paste in the link into the text field or the last 6 digits in the link that identify that paper. [#10423](https://github.com/JabRef/jabref/issues/10423)
- When importing entries form the "Citation relations" tab, the field [cites](https://docs.jabref.org/advanced/entryeditor/entrylinks) is now filled according to the relationship between the entries. [#10752](https://github.com/JabRef/jabref/pull/10752)
- We added a new integrity check and clean up option for strings having Unicode characters not encoded in [Unicode "Normalization Form Canonical Composition" (NFC)](https://en.wikipedia.org/wiki/Unicode_equivalence#Normal_forms"). [#10506](https://github.com/JabRef/jabref/issues/10506)
- We added a new group icon column to the main table showing the icons of the entry's groups. [#10801](https://github.com/JabRef/jabref/pull/10801)
- When deleting an entry, the files linked to the entry are now optionally deleted as well. [#10509](https://github.com/JabRef/jabref/issues/10509)
- We added support to move the file to the system trash (instead of deleting it). [#10591](https://github.com/JabRef/jabref/pull/10591)
- We added ability to jump to an entry in the command line using `-j CITATIONKEY`. [koppor#540](https://github.com/koppor/jabref/issues/540)
- We added a new boolean to the style files for Openoffice/Libreoffice integration to switch between ZERO_WIDTH_SPACE (default) and no space. [#10843](https://github.com/JabRef/jabref/pull/10843)
- When pasting HTML into the abstract or a comment field, the hypertext is automatically converted to Markdown. [#10558](https://github.com/JabRef/jabref/issues/10558)
- We added the possibility to redownload files that had been present but are no longer in the specified location. [#10848](https://github.com/JabRef/jabref/issues/10848)
- We added the citation key pattern `[camelN]`. Equivalent to the first N words of the `[camel]` pattern.
- We added importing of static groups and linked files from BibDesk .bib files. [#10381](https://github.com/JabRef/jabref/issues/10381)
- We added ability to export in CFF (Citation File Format) [#10661](https://github.com/JabRef/jabref/issues/10661).
- We added ability to push entries to TeXworks. [#3197](https://github.com/JabRef/jabref/issues/3197)
- We added the ability to zoom in and out in the document viewer using <kbd>Ctrl</kbd> + <kbd>Scroll</kbd>. [#10964](https://github.com/JabRef/jabref/pull/10964)
- We added a Cleanup for removing non-existent files and grouped the related options [#10929](https://github.com/JabRef/jabref/issues/10929)
- We added the functionality to parse the bibliography of PDFs using the GROBID online service. [#10200](https://github.com/JabRef/jabref/issues/10200)
- We added a seperated search bar for the global search window. [#11032](https://github.com/JabRef/jabref/pull/11032)
- We added ability to double-click on an entry in the global search window to select the corresponding entry in the main table. [#11010](https://github.com/JabRef/jabref/pull/11010)
- We added support for BibTeX String constants during copy & paste between libraries. [#10872](https://github.com/JabRef/jabref/issues/10872)
- We added the field `langid` which is important for hyphenation and casing in LaTeX. [#10868](https://github.com/JabRef/jabref/issues/10868)
- Event log entries can now be copied via a context menu. [#11100](https://github.com/JabRef/jabref/issues/11100)

### Changed

- The "Automatically open folders of attached files" preference default status has been changed to enabled on Windows. [koppor#56](https://github.com/koppor/jabref/issues/56)
- The Custom export format now uses the custom DOI base URI in the preferences for the `DOICheck`, if activated [forum#4084](https://discourse.jabref.org/t/export-html-disregards-custom-doi-base-uri/4084)
- The index directories for full text search have now more readable names to increase debugging possibilities using Apache Lucense's Lurk. [#10193](https://github.com/JabRef/jabref/issues/10193)
- The fulltext search also indexes files ending with .pdf (but do not having an explicit file type set). [#10193](https://github.com/JabRef/jabref/issues/10193)
- We changed the arrangement of the lists in the "Citation relations" tab. `Cites` are now on the left and `Cited by` on the right [#10752](https://github.com/JabRef/jabref/pull/10752)
- Sub libraries based on `aux` file can now also be generated if some citations are not found library. [#10775](https://github.com/JabRef/jabref/pull/10775)
- We rearranged the tab order in the entry editor and renamed the "Scite Tab" to "Citation information". [#10821](https://github.com/JabRef/jabref/issues/10821)
- We changed the duplicate handling in the Import entries dialog. Potential duplicate entries are marked with an icon and importing will now trigger the merge dialog [#10914](https://github.com/JabRef/jabref/pull/10914)
- We made the command "Push to TexShop" more robust to allow cite commands with a character before the first slash. [forum#2699](https://discourse.jabref.org/t/push-to-texshop-mac/2699/17?u=siedlerchr)
- We only show the notification "Saving library..." if the library contains more than 2000 entries. [#9803](https://github.com/JabRef/jabref/issues/9803)
- JabRef now keeps previous log files upon start. [#11023](https://github.com/JabRef/jabref/pull/11023)
- When normalizing author names, complete enclosing braces are kept. [#10031](https://github.com/JabRef/jabref/issues/10031)
- We enhanced the dialog for adding new fields in the content selector with a selection box containing a list of standard fields. [#10912](https://github.com/JabRef/jabref/pull/10912)
- We store the citation relations in an LRU cache to avoid bloating the memory and out-of-memory exceptions. [#10958](https://github.com/JabRef/jabref/issues/10958)
- Keywords field are now displayed as tags. [#10910](https://github.com/JabRef/jabref/pull/10910)
- Citation relations now get more information, and have quick access to view the articles in a browser without adding them to the library [#10869](https://github.com/JabRef/jabref/issues/10869)
- Importer/Exporter for CFF format now supports JabRef `cites` and `related` relationships, as well as all fields from the CFF specification. [#10993](https://github.com/JabRef/jabref/issues/10993)
- The XMP-Exporter no longer writes the content of the `file`-field. [#11083](https://github.com/JabRef/jabref/pull/11083)
- We added notes, checks and warnings for the case of selection of non-empty directories while starting a new Systematic Literature Review. [#600](https://github.com/koppor/jabref/issues/600)
- Text in the import dialog (web search results) will now be wrapped to prevent horizontal scrolling. [#10931](https://github.com/JabRef/jabref/issues/10931)
- We improved the error handling when invalid bibdesk-files are encountered [#11117](https://github.com/JabRef/jabref/issues/11117)

### Fixed

- We fixed an issue where the fulltext search button in entry editor used to disappear on click till the search is completed. [#10425](https://github.com/JabRef/jabref/issues/10425)
- We fixed an issue where attempting to cancel the importing/generation of an entry from id is ignored. [#10508](https://github.com/JabRef/jabref/issues/10508)
- We fixed an issue where the preview panel showing the wrong entry (an entry that is not selected in the entry table). [#9172](https://github.com/JabRef/jabref/issues/9172)
- We fixed an issue where HTML-reserved characters like '&' and '<', in addition to HTML entities like '&amp;' were not rendered correctly in entry preview. [#10677](https://github.com/JabRef/jabref/issues/10677)
- The last page of a PDF is now indexed by the full text search. [#10193](https://github.com/JabRef/jabref/issues/10193)
- The entry editor respects the configured custom tabs when showing "Other fields". [#11012](https://github.com/JabRef/jabref/pull/11012)
- The default owner of an entry can be changed again. [#10924](https://github.com/JabRef/jabref/issues/10924)
- We fixed an issue where the duplicate check did not take umlauts or other LaTeX-encoded characters into account. [#10744](https://github.com/JabRef/jabref/pull/10744)
- We fixed the colors of the icon on hover for unset special fields. [#10431](https://github.com/JabRef/jabref/issues/10431)
- We fixed an issue where the CrossRef field did not work if autocompletion was disabled [#8145](https://github.com/JabRef/jabref/issues/8145)
- In biblatex mode, JabRef distinguishes between "Optional fields" and "Optional fields 2" again. [#11022](https://github.com/JabRef/jabref/pull/11022)
- We fixed an issue where exporting`@electronic` and `@online` entry types to the Office XMl would duplicate the field `title`  [#10807](https://github.com/JabRef/jabref/issues/10807)
- We fixed an issue where the `CommentsTab` was not properly formatted when the `defaultOwner` contained capital or special letters. [#10870](https://github.com/JabRef/jabref/issues/10870)
- We fixed an issue where the `File -> Close library` menu item was not disabled when no library was open. [#10948](https://github.com/JabRef/jabref/issues/10948)
- We fixed an issue where the Document Viewer would show the PDF in only half the window when maximized. [#10934](https://github.com/JabRef/jabref/issues/10934)
- Clicking on the crossref and related tags in the entry editor jumps to the linked entry. [#5484](https://github.com/JabRef/jabref/issues/5484) [#9369](https://github.com/JabRef/jabref/issues/9369)
- We fixed an issue where JabRef could not parse absolute file paths from Zotero exports. [#10959](https://github.com/JabRef/jabref/issues/10959)
- We fixed an issue where an exception occured when toggling between "Live" or "Locked" in the internal Document Viewer. [#10935](https://github.com/JabRef/jabref/issues/10935)
- When fetching article information fom IEEE Xplore, the em dash is now converted correctly. [koppor#286](https://github.com/koppor/jabref/issues/286)
- Fixed an issue on Windows where the browser extension reported failure to send an entry to JabRef even though it was sent properly. [JabRef-Browser-Extension#493](https://github.com/JabRef/JabRef-Browser-Extension/issues/493)
- Fixed an issue on Windows where TeXworks path was not resolved if it was installed with MiKTeX. [#10977](https://github.com/JabRef/jabref/issues/10977)
- We fixed an issue with where JabRef would throw an error when using MathSciNet search, as it was unable to parse the fetched JSON coreectly. [10996](https://github.com/JabRef/jabref/issues/10996)
- We fixed an issue where the "Import by ID" function would throw an error when a DOI that contains URL-encoded characters was entered. [#10648](https://github.com/JabRef/jabref/issues/10648)
- We fixed an issue with handling of an "overflow" of authors at `[authIniN]`. [#11087](https://github.com/JabRef/jabref/issues/11087)
- We fixed an issue where an exception occurred when selecting entries in the web search results. [#11081](https://github.com/JabRef/jabref/issues/11081)
- When a new library is unsaved, there is now no warning when fetching entries with PDFs. [#11075](https://github.com/JabRef/jabref/issues/11075)
- We fixed an issue where the message "The libary has been modified by another program" occurred when editing library metadata and saving the library. [#4877](https://github.com/JabRef/jabref/issues/4877)

### Removed

- We removed the predatory journal checks due to a high rate of false positives. [#11066](https://github.com/JabRef/jabref/pull/11066)

## [5.12] – 2023-12-24

### Added

- We added a scite.ai tab in the entry editor that retrieves 'Smart Citation' tallies for citations that have a DOI. [koppor#375](https://github.com/koppor/jabref/issues/375)  
- We added a dropdown menu to let users change the reference library during AUX file import. [#10472](https://github.com/JabRef/jabref/issues/10472)
- We added a button to let users reset the cite command to the default value. [#10569](https://github.com/JabRef/jabref/issues/10569)
- We added the option to use System Preference for Light/Dark Theme [#8729](https://github.com/JabRef/jabref/issues/8729).
- We added [scholar.archive.org](https://scholar.archive.org/) as a new fetcher. [#10498](https://github.com/JabRef/jabref/issues/10498)
- We integrated predatory journal checking as part of the Integrity Checker based on the [check-bib-for-predatory](https://github.com/CfKu/check-bib-for-predatory). [koppor#348](https://github.com/koppor/jabref/issues/348)
- We added a 'More options' section in the main table right click menu opening the preferences dialog. [#9432](https://github.com/JabRef/jabref/issues/9432)
- When creating a new group, it inherits the icon of the parent group. [#10521](https://github.com/JabRef/jabref/pull/10521)

### Changed

- We moved the location of the 'Open only one instance of JabRef' preference option from "Network" to "General". [#9306](https://github.com/JabRef/jabref/issues/9306)
- The two previews in the change resolver dialog now have their scrollbars synchronized. [#9576](https://github.com/JabRef/jabref/issues/9576).
- We changed the setting of the keyword separator to accept a single character only. [#177](https://github.com/koppor/jabref/issues/177)
- We replaced "SearchAll" in Web Search by "Search Selected". [#10556](https://github.com/JabRef/jabref/issues/10556)
- Short DOI formatter now checks, if the value is already formatted. If so, it returns the value instead of calling the ShortDOIService again. [#10589](https://github.com/JabRef/jabref/issues/10589)
- We upgraded to JavaFX 21.0.1. As a consequence JabRef requires now macOS 11 or later and GTK 3.8 or later on Linux [10627](https://github.com/JabRef/jabref/pull/10627).
- A user-specific comment fields is not enabled by default, but can be enabled using the "Add" button. [#10424](https://github.com/JabRef/jabref/issues/10424)
- We upgraded to Lucene 9.9 for the fulltext search. The search index will be rebuild. [#10686](https://github.com/JabRef/jabref/pull/10686)
- When using "Copy..." -> "Copy citation key", the delimiter configured at "Push applications" is respected. [#10707](https://github.com/JabRef/jabref/pull/10707)

### Fixed

- We fixed an issue where the added protected term has unwanted leading and trailing whitespaces, where the formatted text has unwanted empty brackets and where the word at the cursor in the textbox can be added to the list. [#10415](https://github.com/JabRef/jabref/issues/10415)
- We fixed an issue where in the merge dialog the file field of entries was not correctly merged when the first and second entry both contained values inside the file field. [#10572](https://github.com/JabRef/jabref/issues/10572)
- We fixed some small inconsistencies in the user interface. [#10507](https://github.com/JabRef/jabref/issues/10507) [#10458](https://github.com/JabRef/jabref/issues/10458) [#10660](https://github.com/JabRef/jabref/issues/10660)
- We fixed the issue where the Hayagriva YAML exporter would not include a parent field for the publisher/series. [#10596](https://github.com/JabRef/jabref/issues/10596)
- We fixed issues in the external file type dialog w.r.t. duplicate entries in the case of a language switch. [#10271](https://github.com/JabRef/jabref/issues/10271)
- We fixed an issue where the right-click action "Copy cite..." did not respect the configured citation command under "External Programs" -> "[Push Applications](https://docs.jabref.org/cite/pushtoapplications)" [#10615](https://github.com/JabRef/jabref/issues/10615)

### Removed

- We removed duplicate filtering and sorting operations in the MainTable when editing BibEntries. [#10619](https://github.com/JabRef/jabref/pull/10619)

## [5.11] – 2023-10-22

### Added

- We added the ability to sort subgroups in Z-A order, as well as by ascending and descending number of subgroups. [#10249](https://github.com/JabRef/jabref/issues/10249)
- We added the possibility to find (and add) papers that cite or are cited by a given paper. [#6187](https://github.com/JabRef/jabref/issues/6187)
- We added an error-specific message for when a download from a URL fails. [#9826](https://github.com/JabRef/jabref/issues/9826)
- We added support for customizing the citation command (e.g., `[@key1,@key2]`) when [pushing to external applications](https://docs.jabref.org/cite/pushtoapplications). [#10133](https://github.com/JabRef/jabref/issues/10133)
- We added an integrity check for more special characters. [#8712](https://github.com/JabRef/jabref/issues/8712)
- We added protected terms described as "Computer science". [#10222](https://github.com/JabRef/jabref/pull/10222)
- We added a link "Get more themes..." in the preferences to that points to [themes.jabref.org](https://themes.jabref.org) allowing the user to download new themes. [#10243](https://github.com/JabRef/jabref/issues/10243)
- We added a fetcher for [LOBID](https://lobid.org/resources/api) resources. [koppor#386](https://github.com/koppor/jabref/issues/386)
- When in `biblatex` mode, the [integrity check](https://docs.jabref.org/finding-sorting-and-cleaning-entries/checkintegrity) for journal titles now also checks the field `journal`.
- We added support for exporting to Hayagriva YAML format. [#10382](https://github.com/JabRef/jabref/issues/10382)
- We added support for pushing citations to [TeXShop](https://pages.uoregon.edu/koch/texshop/) on macOS [forum#2699](https://discourse.jabref.org/t/push-to-texshop-mac/2699).
- We added the 'Bachelor's thesis' type for Biblatex's 'Thesis' EntryType [#10029](https://github.com/JabRef/jabref/issues/10029).

### Changed

- The export formats `listrefs`, `tablerefs`, `tablerefsabsbib`, now use the ISO date format in the footer [#10383](https://github.com/JabRef/jabref/pull/10383).
- When searching for an identifier in the "Web search", the title of the search window is now "Identifier-based Web Search". [#10391](https://github.com/JabRef/jabref/pull/10391)
- The ampersand checker now skips verbatim fields (`file`, `url`, ...). [#10419](https://github.com/JabRef/jabref/pull/10419)
- If no existing document is selected for exporting "XMP annotated pdf" JabRef will now create a new PDF file with a sample text and the metadata. [#10102](https://github.com/JabRef/jabref/issues/10102)
- We modified the DOI cleanup to infer the DOI from an ArXiV ID if it's present. [#10426](https://github.com/JabRef/jabref/issues/10426)
- The ISI importer uses the field `comment` for notes (instead of `review). [#10478](https://github.com/JabRef/jabref/pull/10478)
- If no existing document is selected for exporting "Embedded BibTeX pdf" JabRef will now create a new PDF file with a sample text and the metadata. [#10101](https://github.com/JabRef/jabref/issues/10101)
- Translated titles format no longer raise a warning. [#10459](https://github.com/JabRef/jabref/issues/10459)
- We re-added the empty grey containers in the groups panel to keep an indicator for the current selected group, if displaying of group item count is turned off [#9972](https://github.com/JabRef/jabref/issues/9972)

### Fixed

- We fixed an issue where "Move URL in note field to url field" in the cleanup dialog caused an exception if no note field was present [forum#3999](https://discourse.jabref.org/t/cleanup-entries-cant-get-it-to-work/3999)
- It is possible again to use "current table sort order" for the order of entries when saving. [#9869](https://github.com/JabRef/jabref/issues/9869)
- Passwords can be stored in GNOME key ring. [#10274](https://github.com/JabRef/jabref/issues/10274)
- We fixed an issue where groups based on an aux file could not be created due to an exception [#10350](https://github.com/JabRef/jabref/issues/10350)
- We fixed an issue where the JabRef browser extension could not communicate with JabRef under macOS due to missing files. You should use the `.pkg` for the first installation as it updates all necessary files for the extension [#10308](https://github.com/JabRef/jabref/issues/10308)
- We fixed an issue where the ISBN fetcher returned the entrytype `misc` for certain ISBN numbers [#10348](https://github.com/JabRef/jabref/issues/10348)
- We fixed a bug where an exception was raised when saving less than three export save orders in the preference. [#10157](https://github.com/JabRef/jabref/issues/10157)
- We fixed an issue where it was possible to create a group with no name or with a group separator inside the name [#9776](https://github.com/JabRef/jabref/issues/9776)
- Biblatex's `journaltitle` is now also respected for showing the journal information. [#10397](https://github.com/JabRef/jabref/issues/10397)
- JabRef does not hang anymore when exporting via CLI. [#10380](https://github.com/JabRef/jabref/issues/10380)
- We fixed an issue where it was not possible to save a library on a network share under macOS due to an exception when acquiring a file lock [#10452](https://github.com/JabRef/jabref/issues/10452)
- We fixed an issue where exporting "XMP annotated pdf" without selecting an existing document would produce an exception. [#10102](https://github.com/JabRef/jabref/issues/10102)
- We fixed an issue where the "Enabled" column in the "Protected terms files" tab in the preferences could not be resized [#10285](https://github.com/JabRef/jabref/issues/10285)
- We fixed an issue where after creation of a new library, the new library was not focused. [koppor#592](https://github.com/koppor/jabref/issues/592)
- We fixed an issue where double clicking on an url in the file field would trigger an exception instead of opening the browser [#10480](https://github.com/JabRef/jabref/pull/10480)
- We fixed an issue where scrolling was impossible on dragging a citation on the groups panel. [#9754](https://github.com/JabRef/jabref/issues/9754)
- We fixed an issue where exporting "Embedded BibTeX pdf" without selecting an existing document would produce an exception. [#10101](https://github.com/JabRef/jabref/issues/10101)
- We fixed an issue where there was a failure to access the url link for "eprint" for the ArXiv entry.[#10474](https://github.com/JabRef/jabref/issues/10474)
- We fixed an issue where it was not possible to connect to a shared database once a group with entries was added or other metadata modified [#10336](https://github.com/JabRef/jabref/issues/10336)
- We fixed an issue where middle-button paste in X not always worked [#7905](https://github.com/JabRef/jabref/issues/7905)

## [5.10] – 2023-09-02

### Added

- We added a field showing the BibTeX/biblatex source for added and deleted entries in the "External Changes Resolver" dialog. [#9509](https://github.com/JabRef/jabref/issues/9509)
- We added user-specific comment field so that multiple users can make separate comments. [#543](https://github.com/koppor/jabref/issues/543)
- We added a search history list in the search field's right click menu. [#7906](https://github.com/JabRef/jabref/issues/7906)
- We added a full text fetcher for IACR eprints. [#9651](https://github.com/JabRef/jabref/pull/9651)
- We added "Attach file from URL" to right-click context menu to download and store a file with the reference library. [#9646](https://github.com/JabRef/jabref/issues/9646)
- We enabled updating an existing entry with data from InspireHEP. [#9351](https://github.com/JabRef/jabref/issues/9351)
- We added a fetcher for the Bibliotheksverbund Bayern (experimental). [#9641](https://github.com/JabRef/jabref/pull/9641)
- We added support for more biblatex date formats for parsing dates. [#2753](https://github.com/JabRef/jabref/issues/2753)
- We added support for multiple languages for exporting to and importing references from MS Office. [#9699](https://github.com/JabRef/jabref/issues/9699)
- We enabled scrolling in the groups list when dragging a group on another group. [#2869](https://github.com/JabRef/jabref/pull/2869)
- We added the option to automatically download online files when a new entry is created from an existing ID (e.g., DOI). The option can be disabled in the preferences under "Import and Export". [#9756](https://github.com/JabRef/jabref/issues/9756)
- We added a new Integrity check for unescaped ampersands. [koppor#585](https://github.com/koppor/jabref/issues/585)
- We added support for parsing `$\backslash$` in file paths (as exported by Mendeley). [forum#3470](https://discourse.jabref.org/t/mendeley-bib-import-with-linked-files/3470)
- We added the possibility to automatically fetch entries when an ISBN is pasted on the main table. [#9864](https://github.com/JabRef/jabref/issues/9864)
- We added the option to disable the automatic linking of files in the entry editor [#5105](https://github.com/JabRef/jabref/issues/5105)
- We added the link icon for ISBNs in linked identifiers column. [#9819](https://github.com/JabRef/jabref/issues/9819)
- We added key binding to focus on groups <kbd>alt</kbd> + <kbd>s</kbd> [#9863](https://github.com/JabRef/jabref/issues/9863)
- We added the option to unprotect a text selection, which strips all pairs of curly braces away. [#9950](https://github.com/JabRef/jabref/issues/9950)
- We added drag and drop events for field 'Groups' in entry editor panel. [#569](https://github.com/koppor/jabref/issues/569)
- We added support for parsing MathML in the Medline importer. [#4273](https://github.com/JabRef/jabref/issues/4273)
- We added the ability to search for an identifier (DOI, ISBN, ArXiv ID) directly from 'Web Search'. [#7575](https://github.com/JabRef/jabref/issues/7575) [#9674](https://github.com/JabRef/jabref/issues/9674)
- We added a cleanup activity that identifies a URL or a last-visited-date in the `note` field and moves it to the `url` and `urldate` field respectively. [koppor#216](https://github.com/koppor/jabref/issues/216)
- We enabled the user to change the name of a field in a custom entry type by double-clicking on it. [#9840](https://github.com/JabRef/jabref/issues/9840)
- We added some preferences options to disable online activity. [#10064](https://github.com/JabRef/jabref/issues/10064)
- We integrated two mail actions ("As Email" and "To Kindle") under a new "Send" option in the right-click & Tools menus. The Kindle option creates an email targeted to the user's Kindle email, which can be set in preferences under "External programs" [#6186](https://github.com/JabRef/jabref/issues/6186)
- We added an option to clear recent libraries' history. [#10003](https://github.com/JabRef/jabref/issues/10003)
- We added an option to encrypt and remember the proxy password. [#8055](https://github.com/JabRef/jabref/issues/8055)[#10044](https://github.com/JabRef/jabref/issues/10044)
- We added support for showing journal information, via info buttons next to the `Journal` and `ISSN` fields in the entry editor. [#6189](https://github.com/JabRef/jabref/issues/6189)
- We added support for pushing citations to Sublime Text 3 [#10098](https://github.com/JabRef/jabref/issues/10098)
- We added support for the Finnish language. [#10183](https://github.com/JabRef/jabref/pull/10183)
- We added the option to automatically replaces illegal characters in the filename when adding a file to JabRef. [#10182](https://github.com/JabRef/jabref/issues/10182)
- We added a privacy policy. [#10064](https://github.com/JabRef/jabref/issues/10064)
- We added a tooltip to show the number of entries in a group [#10208](https://github.com/JabRef/jabref/issues/10208)
- We fixed an issue where it was no longer possible to add or remove selected entries to groups via context menu [#10404](https://github.com/JabRef/jabref/issues/10404), [#10317](https://github.com/JabRef/jabref/issues/10317) [#10374](https://github.com/JabRef/jabref/issues/10374)

### Changed

- We replaced "Close" by "Close library" and placed it after "Save all" in the File menu. [#10043](https://github.com/JabRef/jabref/pull/10043)
- We upgraded to Lucene 9.7 for the fulltext search. The search index will be rebuild. [#10036](https://github.com/JabRef/jabref/pull/10036)
- 'Get full text' now also checks the file url. [#568](https://github.com/koppor/jabref/issues/568)
- JabRef writes a new backup file only if there is a change. Before, JabRef created a backup upon start. [#9679](https://github.com/JabRef/jabref/pull/9679)
- We modified the `Add Group` dialog to use the most recently selected group hierarchical context. [#9141](https://github.com/JabRef/jabref/issues/9141)
- We refined the 'main directory not found' error message. [#9625](https://github.com/JabRef/jabref/pull/9625)
- JabRef writes a new backup file only if there is a change. Before, JabRef created a backup upon start. [#9679](https://github.com/JabRef/jabref/pull/9679)
- Backups of libraries are not stored per JabRef version, but collected together. [#9676](https://github.com/JabRef/jabref/pull/9676)
- We streamlined the paths for logs and backups: The parent path fragment is always `logs` or `backups`.
- `log.txt` now contains an entry if a BibTeX entry could not be parsed.
- `log.txt` now contains debug messages. Debugging needs to be enabled explicitly. [#9678](https://github.com/JabRef/jabref/pull/9678)
- `log.txt` does not contain entries for non-found files during PDF indexing. [#9678](https://github.com/JabRef/jabref/pull/9678)
- The hostname is now determined using environment variables (`COMPUTERNAME`/`HOSTNAME`) first. [#9910](https://github.com/JabRef/jabref/pull/9910)
- We improved the Medline importer to correctly import ISO dates for `revised`. [#9536](https://github.com/JabRef/jabref/issues/9536)
- To avoid cluttering of the directory, We always delete the `.sav` file upon successful write. [#9675](https://github.com/JabRef/jabref/pull/9675)
- We improved the unlinking/deletion of multiple linked files of an entry using the <kbd>Delete</kbd> key. [#9473](https://github.com/JabRef/jabref/issues/9473)
- The field names of customized entry types are now exchanged preserving the case. [#9993](https://github.com/JabRef/jabref/pull/9993)
- We moved the custom entry types dialog into the preferences dialog. [#9760](https://github.com/JabRef/jabref/pull/9760)
- We moved the manage content selectors dialog to the library properties. [#9768](https://github.com/JabRef/jabref/pull/9768)
- We moved the preferences menu command from the options menu to the file menu. [#9768](https://github.com/JabRef/jabref/pull/9768)
- We reworked the cross ref labels in the entry editor and added a right click menu. [#10046](https://github.com/JabRef/jabref/pull/10046)
- We reorganized the order of tabs and settings in the library properties. [#9836](https://github.com/JabRef/jabref/pull/9836)
- We changed the handling of an "overflow" of authors at `[authIniN]`: JabRef uses `+` to indicate an overflow. Example: `[authIni2]` produces `A+` (instead of `AB`) for `Aachen and Berlin and Chemnitz`. [#9703](https://github.com/JabRef/jabref/pull/9703)
- We moved the preferences option to open the last edited files on startup to the 'General' tab. [#9808](https://github.com/JabRef/jabref/pull/9808)
- We improved the recognition of DOIs when pasting a link containing a DOI on the maintable. [#9864](https://github.com/JabRef/jabref/issues/9864s)
- We reordered the preferences dialog. [#9839](https://github.com/JabRef/jabref/pull/9839)
- We split the 'Import and Export' tab into 'Web Search' and 'Export'. [#9839](https://github.com/JabRef/jabref/pull/9839)
- We moved the option to run JabRef in memory stick mode into the preferences dialog toolbar. [#9866](https://github.com/JabRef/jabref/pull/9866)
- In case the library contains empty entries, they are not written to disk. [#8645](https://github.com/JabRef/jabref/issues/8645)
- The formatter `remove_unicode_ligatures` is now called `replace_unicode_ligatures`. [#9890](https://github.com/JabRef/jabref/pull/9890)
- We improved the error message when no terminal was found. [#9607](https://github.com/JabRef/jabref/issues/9607)
- In the context of the "systematic literature functionality", we changed the name "database" to "catalog" to use a separate term for online catalogs in comparison to SQL databases. [#9951](https://github.com/JabRef/jabref/pull/9951)
- We now show more fields (including Special Fields) in the dropdown selection for "Save sort order" in the library properties and for "Export sort order" in the preferences. [#10010](https://github.com/JabRef/jabref/issues/10010)
- We now encrypt and store the custom API keys in the OS native credential store. [#10044](https://github.com/JabRef/jabref/issues/10044)
- We changed the behavior of group addition/edit, so that sorting by alphabetical order is not performed by default after the modification. [#10017](https://github.com/JabRef/jabref/issues/10017)
- We fixed an issue with spacing in the cleanup dialogue. [#10081](https://github.com/JabRef/jabref/issues/10081)
- The GVK fetcher now uses the new [K10plus](https://www.bszgbv.de/services/k10plus/) database. [#10189](https://github.com/JabRef/jabref/pull/10189)

### Fixed

- We fixed an issue where clicking the group expansion pane/arrow caused the node to be selected, when it should just expand/detract the node. [#10111](https://github.com/JabRef/jabref/pull/10111)
- We fixed an issue where the browser import would add ' characters before the BibTeX entry on Linux. [#9588](https://github.com/JabRef/jabref/issues/9588)
- We fixed an issue where searching for a specific term with the DOAB fetcher lead to an exception. [#9571](https://github.com/JabRef/jabref/issues/9571)
- We fixed an issue where the "Import" -> "Library to import to" did not show the correct library name if two opened libraries had the same suffix. [#9567](https://github.com/JabRef/jabref/issues/9567)
- We fixed an issue where the rpm-Version of JabRef could not be properly uninstalled and reinstalled. [#9558](https://github.com/JabRef/jabref/issues/9558), [#9603](https://github.com/JabRef/jabref/issues/9603)
- We fixed an issue where the command line export using `--exportMatches` flag does not create an output bib file. [#9581](https://github.com/JabRef/jabref/issues/9581)
- We fixed an issue where custom field in the custom entry types could not be set to mulitline. [#9609](https://github.com/JabRef/jabref/issues/9609)
- We fixed an issue where the Office XML exporter did not resolve BibTeX-Strings when exporting entries. [forum#3741](https://discourse.jabref.org/t/exporting-bibtex-constant-strings-to-ms-office-2007-xml/3741)
- We fixed an issue where the Merge Entries Toolbar configuration was not saved after hitting 'Merge Entries' button. [#9091](https://github.com/JabRef/jabref/issues/9091)
- We fixed an issue where the password is stored in clear text if the user wants to use a proxy with authentication. [#8055](https://github.com/JabRef/jabref/issues/8055)
- JabRef is now more relaxed when parsing field content: In case a field content ended with `\`, the combination `\}` was treated as plain `}`. [#9668](https://github.com/JabRef/jabref/issues/9668)
- We resolved an issue that cut off the number of group entries when it exceeded four digits. [#8797](https://github.com/JabRef/jabref/issues/8797)
- We fixed the issue where the size of the global search window was not retained after closing. [#9362](https://github.com/JabRef/jabref/issues/9362)
- We fixed an issue where the Global Search UI preview is still white in dark theme. [#9362](https://github.com/JabRef/jabref/issues/9362)
- We fixed the double paste issue when <kbd>Cmd</kbd> + <kbd>v</kbd> is pressed on 'New entry from plaintext' dialog. [#9367](https://github.com/JabRef/jabref/issues/9367)
- We fixed an issue where the pin button on the Global Search dialog was located at the bottom and not at the top. [#9362](https://github.com/JabRef/jabref/issues/9362)
- We fixed the log text color in the event log console when using dark mode. [#9732](https://github.com/JabRef/jabref/issues/9732)
- We fixed an issue where searching for unlinked files would include the current library's .bib file. [#9735](https://github.com/JabRef/jabref/issues/9735)
- We fixed an issue where it was no longer possible to connect to a shared mysql database due to an exception. [#9761](https://github.com/JabRef/jabref/issues/9761)
- We fixed an issue where an exception was thrown for the user after <kbd>Ctrl</kbd>+<kbd>Z</kbd> command. [#9737](https://github.com/JabRef/jabref/issues/9737)
- We fixed the citation key generation for [`[authors]`, `[authshort]`, `[authorsAlpha]`, `[authIniN]`, `[authEtAl]`, `[auth.etal]`](https://docs.jabref.org/setup/citationkeypatterns#special-field-markers) to handle `and others` properly. [koppor#626](https://github.com/koppor/jabref/issues/626)
- We fixed the Save/save as file type shows BIBTEX_DB instead of "Bibtex library". [#9372](https://github.com/JabRef/jabref/issues/9372)
- We fixed the default main file directory for non-English Linux users. [#8010](https://github.com/JabRef/jabref/issues/8010)
- We fixed an issue when overwriting the owner was disabled. [#9896](https://github.com/JabRef/jabref/pull/9896)
- We fixed an issue regarding recording redundant prefixes in search history. [#9685](https://github.com/JabRef/jabref/issues/9685)
- We fixed an issue where passing a URL containing a DOI led to a "No entry found" notification. [#9821](https://github.com/JabRef/jabref/issues/9821)
- We fixed some minor visual inconsistencies and issues in the preferences dialog. [#9866](https://github.com/JabRef/jabref/pull/9866)
- The order of save actions is now retained. [#9890](https://github.com/JabRef/jabref/pull/9890)
- We fixed an issue where the order of save actions was not retained in the bib file. [#9890](https://github.com/JabRef/jabref/pull/9890)
- We fixed an issue in the preferences 'External file types' tab ignoring a custom application path in the edit dialog. [#9895](https://github.com/JabRef/jabref/issues/9895)
- We fixed an issue in the preferences where custom columns could be added to the entry table with no qualifier. [#9913](https://github.com/JabRef/jabref/issues/9913)
- We fixed an issue where the encoding header in a bib file was not respected when the file contained a BOM (Byte Order Mark). [#9926](https://github.com/JabRef/jabref/issues/9926)
- We fixed an issue where cli help output for import and export format was inconsistent. [koppor#429](https://github.com/koppor/jabref/issues/429)
- We fixed an issue where the user could select multiple conflicting options for autocompletion at once. [#10181](https://github.com/JabRef/jabref/issues/10181)
- We fixed an issue where no preview could be generated for some entry types and led to an exception. [#9947](https://github.com/JabRef/jabref/issues/9947)
- We fixed an issue where the Linux terminal working directory argument was malformed and therefore ignored upon opening a terminal [#9953](https://github.com/JabRef/jabref/issues/9953)
- We fixed an issue under Linux where under some systems the file instead of the folder was opened. [#9607](https://github.com/JabRef/jabref/issues/9607)
- We fixed an issue where an Automatic Keyword Group could not be deleted in the UI. [#9778](https://github.com/JabRef/jabref/issues/9778)
- We fixed an issue where the citation key pattern `[edtrN_M]` returned the wrong editor. [#9946](https://github.com/JabRef/jabref/pull/9946)
- We fixed an issue where empty grey containers would remain in the groups panel, if displaying of group item count is turned off. [#9972](https://github.com/JabRef/jabref/issues/9972)
- We fixed an issue where fetching an ISBN could lead to application freezing when the fetcher did not return any results. [#9979](https://github.com/JabRef/jabref/issues/9979)
- We fixed an issue where closing a library containing groups and entries caused an exception [#9997](https://github.com/JabRef/jabref/issues/9997)
- We fixed a bug where the editor for strings in a bibliography file did not sort the entries by their keys [#10083](https://github.com/JabRef/jabref/pull/10083)
- We fixed an issues where clicking on the empty space of specific context menu entries would not trigger the associated action. [#8388](https://github.com/JabRef/jabref/issues/8388)
- We fixed an issue where JabRef would not remember whether the window was in fullscreen. [#4939](https://github.com/JabRef/jabref/issues/4939)
- We fixed an issue where the ACM Portal search sometimes would not return entries for some search queries when the article author had no given name. [#10107](https://github.com/JabRef/jabref/issues/10107)
- We fixed an issue that caused high CPU usage and a zombie process after quitting JabRef because of author names autocompletion. [#10159](https://github.com/JabRef/jabref/pull/10159)
- We fixed an issue where files with illegal characters in the filename could be added to JabRef. [#10182](https://github.com/JabRef/jabref/issues/10182)
- We fixed that checked-out radio buttons under "specified keywords" were not displayed as checked after closing and reopening the "edit group" window. [#10248](https://github.com/JabRef/jabref/issues/10248)
- We fixed that when editing groups, checked-out properties such as case sensitive and regular expression (under "Free search expression") were not displayed checked. [#10108](https://github.com/JabRef/jabref/issues/10108)

### Removed

- We removed the support of BibTeXML. [#9540](https://github.com/JabRef/jabref/issues/9540)
- We removed support for Markdown syntax for strikethrough and task lists in comment fields. [#9726](https://github.com/JabRef/jabref/pull/9726)
- We removed the options menu, because the two contents were moved to the File menu or the properties of the library. [#9768](https://github.com/JabRef/jabref/pull/9768)
- We removed the 'File' tab in the preferences and moved its contents to the 'Export' tab. [#9839](https://github.com/JabRef/jabref/pull/9839)
- We removed the "[Collection of Computer Science Bibliographies](https://en.wikipedia.org/wiki/Collection_of_Computer_Science_Bibliographies)" fetcher the websits is no longer available. [#6638](https://github.com/JabRef/jabref/issues/6638)

## [5.9] – 2023-01-06

### Added

- We added a dropdown menu to let users change the library they want to import into during import. [#6177](https://github.com/JabRef/jabref/issues/6177)
- We added the possibility to add/remove a preview style from the selected list using a double click. [#9490](https://github.com/JabRef/jabref/issues/9490)
- We added the option to define fields as "multine" directly in the custom entry types dialog. [#6448](https://github.com/JabRef/jabref/issues/6448)
- We changed the minWidth and the minHeight of the main window, so it won't have a width and/or a height with the value 0. [#9606](https://github.com/JabRef/jabref/issues/9606)

### Changed

- We changed database structure: in MySQL/MariaDB we renamed tables by adding a `JABREF_` prefix, and in PGSQL we moved tables in `jabref` schema. We added `VersionDBStructure` variable in `METADATA` table to indicate current version of structure, this variable is needed for automatic migration. [#9312](https://github.com/JabRef/jabref/issues/9312)
- We moved some preferences options to a new tab in the preferences dialog. [#9442](https://github.com/JabRef/jabref/pull/9442)
- We renamed "Medline abbreviation" to "dotless abbreviation". [#9504](https://github.com/JabRef/jabref/pull/9504)
- We now have more "dots" in the offered journal abbreviations. [#9504](https://github.com/JabRef/jabref/pull/9504)
- We now disable the button "Full text search" in the Searchbar by default [#9527](https://github.com/JabRef/jabref/pull/9527)


### Fixed

- The tab "deprecated fields" is shown in biblatex-mode only. [#7757](https://github.com/JabRef/jabref/issues/7757)
- In case a journal name of an IEEE journal is abbreviated, the "normal" abbreviation is used - and not the one of the IEEE BibTeX strings. [abbrv#91](https://github.com/JabRef/abbrv.jabref.org/issues/91)
- We fixed a performance issue when loading large lists of custom journal abbreviations. [#8928](https://github.com/JabRef/jabref/issues/8928)
- We fixed an issue where the last opened libraries were not remembered when a new unsaved library was open as well. [#9190](https://github.com/JabRef/jabref/issues/9190)
- We fixed an issue where no context menu for the group "All entries" was present. [forum#3682](https://discourse.jabref.org/t/how-sort-groups-a-z-not-subgroups/3682)
- We fixed an issue where extra curly braces in some fields would trigger an exception when selecting the entry or doing an integrity check. [#9475](https://github.com/JabRef/jabref/issues/9475), [#9503](https://github.com/JabRef/jabref/issues/9503)
- We fixed an issue where entering a date in the format "YYYY/MM" in the entry editor date field caused an exception. [#9492](https://github.com/JabRef/jabref/issues/9492)
- For portable versions, the `.deb` file now works on plain debian again. [#9472](https://github.com/JabRef/jabref/issues/9472)
- We fixed an issue where the download of linked online files failed after an import of entries for certain urls. [#9518](https://github.com/JabRef/jabref/issues/9518)
- We fixed an issue where an exception occurred when manually downloading a file from an URL in the entry editor. [#9521](https://github.com/JabRef/jabref/issues/9521)
- We fixed an issue with open office csv file formatting where commas in the abstract field where not escaped. [#9087](https://github.com/JabRef/jabref/issues/9087)
- We fixed an issue with deleting groups where subgroups different from the selected group were deleted. [#9281](https://github.com/JabRef/jabref/issues/9281)

## [5.8] – 2022-12-18

### Added

- We integrated a new three-way merge UI for merging entries in the Entries Merger Dialog, the Duplicate Resolver Dialog, the Entry Importer Dialog, and the External Changes Resolver Dialog. [#8945](https://github.com/JabRef/jabref/pull/8945)
- We added the ability to merge groups, keywords, comments and files when merging entries. [#9022](https://github.com/JabRef/jabref/pull/9022)
- We added a warning message next to the authors field in the merge dialog to warn users when the authors are the same but formatted differently. [#8745](https://github.com/JabRef/jabref/issues/8745)
- The default file directory of a library is used as default directory for [unlinked file lookup](https://docs.jabref.org/collect/findunlinkedfiles#link-the-pdfs-to-your-bib-library). [koppor#546](https://github.com/koppor/jabref/issues/546)
- The properties of an existing systematic literature review (SLR) can be edited. [koppor#604](https://github.com/koppor/jabref/issues/604)
- An systematic literature review (SLR) can now be started from the SLR itself. [#9131](https://github.com/JabRef/jabref/pull/9131), [koppor#601](https://github.com/koppor/jabref/issues/601)
- On startup, JabRef notifies the user if there were parsing errors during opening.
- We added support for the field `fjournal` (in `@article`) for abbreviation and unabbreviation functionalities. [#321](https://github.com/JabRef/jabref/pull/321)
- In case a backup is found, the filename of the backup is shown and one can navigate to the file. [#9311](https://github.com/JabRef/jabref/pull/9311)
- We added support for the Ukrainian and Arabic languages. [#9236](https://github.com/JabRef/jabref/pull/9236), [#9243](https://github.com/JabRef/jabref/pull/9243)

### Changed

- We improved the Citavi Importer to also import so called Knowledge-items into the field `comment` of the corresponding entry [#9025](https://github.com/JabRef/jabref/issues/9025)
- We modified the change case sub-menus and their corresponding tips (displayed when you stay long over the menu) to properly reflect exemplified cases. [#9339](https://github.com/Jabref/jabref/issues/9339)
- We call backup files `.bak` and temporary writing files now `.sav`.
- JabRef keeps 10 older versions of a `.bib` file in the [user data dir](https://github.com/harawata/appdirs#supported-directories) (instead of a single `.sav` (now: `.bak`) file in the directory of the `.bib` file)
- We improved the External Changes Resolver dialog to be more usaable. [#9021](https://github.com/JabRef/jabref/pull/9021)
- We simplified the actions to fast-resolve duplicates to 'Keep Left', 'Keep Right', 'Keep Both' and 'Keep Merged'. [#9056](https://github.com/JabRef/jabref/issues/9056)
- The fallback directory of the file folder now is the general file directory. In case there was a directory configured for a library and this directory was not found, JabRef placed the PDF next to the .bib file and not into the general file directory.
- The global default directory for storing PDFs is now the documents folder in the user's home.
- When adding or editing a subgroup it is placed w.r.t. to alphabetical ordering rather than at the end. [koppor#577](https://github.com/koppor/jabref/issues/577)
- Groups context menu now shows appropriate options depending on number of subgroups. [koppor#579](https://github.com/koppor/jabref/issues/579)
- We modified the "Delete file" dialog and added the full file path to the dialog text. The file path in the title was changed to file name only. [koppor#534](https://github.com/koppor/jabref/issues/534)
- Download from URL now automatically fills with URL from clipboard. [koppor#535](https://github.com/koppor/jabref/issues/535)
- We added HTML and Markdown files to Find Unlinked Files and removed BibTeX. [koppor#547](https://github.com/koppor/jabref/issues/547)
- ArXiv fetcher now retrieves additional data from related DOIs (both ArXiv and user-assigned). [#9170](https://github.com/JabRef/jabref/pull/9170)
- We modified the Directory of Open Access Books (DOAB) fetcher so that it will now also fetch the ISBN when possible. [#8708](https://github.com/JabRef/jabref/issues/8708)
- Genres are now mapped correctly to entry types when importing MODS files. [#9185](https://github.com/JabRef/jabref/issues/9185)
- We changed the button label from "Return to JabRef" to "Return to library" to better indicate the purpose of the action.
- We changed the color of found text from red to high-contrast colors (background: yellow; font color: purple). [koppor#552](https://github.com/koppor/jabref/issues/552)
- We fixed an issue where the wrong icon for a successful import of a bib entry was shown. [#9308](https://github.com/JabRef/jabref/pull/9308)
- We changed the messages after importing unlinked local files to past tense. [koppor#548](https://github.com/koppor/jabref/issues/548)
- We fixed an issue where the wrong icon for a successful import of a bib entry was shown [#9308](https://github.com/JabRef/jabref/pull/9308)
- In the context of the [Cleanup dialog](https://docs.jabref.org/finding-sorting-and-cleaning-entries/cleanupentries) we changed the text of the conversion of BibTeX to biblatex (and vice versa) to make it more clear. [koppor#545](https://github.com/koppor/jabref/issues/545)
- We removed wrapping of string constants when writing to a `.bib` file.
- In the context of a systematic literature review (SLR), a user can now add arbitrary data into `study.yml`. JabRef just ignores this data. [#9124](https://github.com/JabRef/jabref/pull/9124)
- In the context of a systematic literature review (SLR), we reworked the "Define study" parameters dialog. [#9123](https://github.com/JabRef/jabref/pull/9123)
- We upgraded to Lucene 9.4 for the fulltext search. The search index will be rebuild. [#9213](https://github.com/JabRef/jabref/pull/9213)
- We disabled the "change case" menu for empty fields. [#9214](https://github.com/JabRef/jabref/issues/9214)
- We disabled the conversion menu for empty fields. [#9200](https://github.com/JabRef/jabref/issues/9200)

### Fixed

- We fixed an issue where applied save actions on saving the library file would lead to the dialog "The library has been modified by another program" popping up. [#4877](https://github.com/JabRef/jabref/issues/4877)
- We fixed issues with save actions not correctly loaded when opening the library. [#9122](https://github.com/JabRef/jabref/pull/9122)
- We fixed the behavior of "Discard changes" when reopening a modified library. [#9361](https://github.com/JabRef/jabref/issues/9361)
- We fixed several bugs regarding the manual and the autosave of library files that could lead to exceptions. [#9067](https://github.com/JabRef/jabref/pull/9067), [#8484](https://github.com/JabRef/jabref/issues/8484), [#8746](https://github.com/JabRef/jabref/issues/8746), [#6684](https://github.com/JabRef/jabref/issues/6684), [#6644](https://github.com/JabRef/jabref/issues/6644), [#6102](https://github.com/JabRef/jabref/issues/6102), [#6000](https://github.com/JabRef/jabref/issues/6000)
- We fixed an issue where pdfs were re-indexed on each startup. [#9166](https://github.com/JabRef/jabref/pull/9166)
- We fixed an issue when using an unsafe character in the citation key, the auto-linking feature fails to link files. [#9267](https://github.com/JabRef/jabref/issues/9267)
- We fixed an issue where a message about changed metadata would occur on saving although nothing changed. [#9159](https://github.com/JabRef/jabref/issues/9159)
- We fixed an issue where the possibility to generate a subdatabase from an aux file was writing empty files when called from the commandline. [#9115](https://github.com/JabRef/jabref/issues/9115), [forum#3516](https://discourse.jabref.org/t/export-subdatabase-from-aux-file-on-macos-command-line/3516)
- We fixed an issue where author names with tilde accents (for example ñ) were marked as "Names are not in the standard BibTeX format". [#8071](https://github.com/JabRef/jabref/issues/8071)
- We fixed an issue where capitalize didn't capitalize words after hyphen characters. [#9157](https://github.com/JabRef/jabref/issues/9157)
- We fixed an issue where title case didn't capitalize words after en-dash characters and skip capitalization of conjunctions that comes after en-dash characters. [#9068](https://github.com/JabRef/jabref/pull/9068),[#9142](https://github.com/JabRef/jabref/pull/9142)
- We fixed an issue with the message that is displayed when fetcher returns an empty list of entries for given query. [#9195](https://github.com/JabRef/jabref/issues/9195)
- We fixed an issue where editing entry's "date" field in library mode "biblatex" causes an uncaught exception. [#8747](https://github.com/JabRef/jabref/issues/8747)
- We fixed an issue where importing from XMP would fail for certain PDFs. [#9383](https://github.com/JabRef/jabref/issues/9383)
- We fixed an issue that JabRef displayed the wrong group tree after loading. [koppor#637](https://github.com/koppor/jabref/issues/637)
- We fixed that sorting of entries in the maintable by special fields is updated immediately. [#9334](https://github.com/JabRef/jabref/issues/9334)
- We fixed the display of issue, number, eid and pages fields in the entry preview. [#8607](https://github.com/JabRef/jabref/pull/8607), [#8372](https://github.com/JabRef/jabref/issues/8372), [Koppor#514](https://github.com/koppor/jabref/issues/514), [forum#2390](https://discourse.jabref.org/t/unable-to-edit-my-bibtex-file-that-i-used-before-vers-5-1/2390), [forum#3462](https://discourse.jabref.org/t/jabref-5-6-need-help-with-export-from-jabref-to-microsoft-word-entry-preview-of-apa-7-not-rendering-correctly/3462)
- We fixed the page ranges checker to detect article numbers in the pages field (used at [Check Integrity](https://docs.jabref.org/finding-sorting-and-cleaning-entries/checkintegrity)). [#8607](https://github.com/JabRef/jabref/pull/8607)
- The [HtmlToLaTeXFormatter](https://docs.jabref.org/finding-sorting-and-cleaning-entries/saveactions#html-to-latex) keeps single `<` characters.
- We fixed a performance regression when opening large libraries. [#9041](https://github.com/JabRef/jabref/issues/9041)
- We fixed a bug where spaces are trimmed when highlighting differences in the Entries merge dialog. [koppor#371](https://github.com/koppor/jabref/issues/371)
- We fixed some visual glitches with the linked files editor field in the entry editor and increased its height. [#8823](https://github.com/JabRef/jabref/issues/8823)
- We fixed some visual inconsistencies (round corners of highlighted buttons). [#8806](https://github.com/JabRef/jabref/issues/8806)
- We fixed an issue where JabRef would not exit when a connection to a LibreOffice document was established previously and the document is still open. [#9075](https://github.com/JabRef/jabref/issues/9075)
- We fixed an issue about selecting the save order in the preferences. [#9147](https://github.com/JabRef/jabref/issues/9147)
- We fixed an issue where an exception when fetching a DOI was not logged correctly. [koppor#627](https://github.com/koppor/jabref/issues/627)
- We fixed an issue where a user could not open an attached file in a new unsaved library. [#9386](https://github.com/JabRef/jabref/issues/9386)
- We fixed a typo within a connection error message. [koppor#625](https://github.com/koppor/jabref/issues/625)
- We fixed an issue where journal abbreviations would not abbreviate journal titles with escaped ampersands (\\&). [#8948](https://github.com/JabRef/jabref/issues/8948)
- We fixed the readability of the file field in the dark theme. [#9340](https://github.com/JabRef/jabref/issues/9340)
- We fixed an issue where the 'close dialog' key binding was not closing the Preferences dialog. [#8888](https://github.com/jabref/jabref/issues/8888)
- We fixed an issue where a known journal's medline/dot-less abbreviation does not switch to the full name. [#9370](https://github.com/JabRef/jabref/issues/9370)
- We fixed an issue where hitting enter on the search field within the preferences dialog closed the dialog. [koppor#630](https://github.com/koppor/jabref/issues/630)
- We fixed the "Cleanup entries" dialog is partially visible. [#9223](https://github.com/JabRef/jabref/issues/9223)
- We fixed an issue where font size preferences did not apply correctly to preference dialog window and the menu bar. [#8386](https://github.com/JabRef/jabref/issues/8386) and [#9279](https://github.com/JabRef/jabref/issues/9279)
- We fixed the display of the "Customize Entry Types" dialog title. [#9198](https://github.com/JabRef/jabref/issues/9198)
- We fixed an issue where the CSS styles are missing in some dialogs. [#9150](https://github.com/JabRef/jabref/pull/9150)
- We fixed an issue where controls in the preferences dialog could outgrow the window. [#9017](https://github.com/JabRef/jabref/issues/9017)
- We fixed an issue where highlighted text color for entry merge dialogue was not clearly visible. [#9192](https://github.com/JabRef/jabref/issues/9192)

### Removed

- We removed "last-search-date" from the systematic literature review feature, because the last-search-date can be deducted from the git logs. [#9116](https://github.com/JabRef/jabref/pull/9116)
- We removed the [CiteseerX](https://docs.jabref.org/collect/import-using-online-bibliographic-database#citeseerx) fetcher, because the API used by JabRef is sundowned. [#9466](https://github.com/JabRef/jabref/pull/9466)

## [5.7] – 2022-08-05

### Added

- We added a fetcher for [Biodiversity Heritage Library](https://www.biodiversitylibrary.org/). [8539](https://github.com/JabRef/jabref/issues/8539)
- We added support for multiple messages in the snackbar. [#7340](https://github.com/JabRef/jabref/issues/7340)
- We added an extra option in the 'Find Unlinked Files' dialog view to ignore unnecessary files like Thumbs.db, DS_Store, etc. [koppor#373](https://github.com/koppor/jabref/issues/373)
- JabRef now writes log files. Linux: `$home/.cache/jabref/logs/version`, Windows: `%APPDATA%\..\Local\harawata\jabref\version\logs`, Mac: `Users/.../Library/Logs/jabref/version`
- We added an importer for Citavi backup files, support ".ctv5bak" and ".ctv6bak" file formats. [#8322](https://github.com/JabRef/jabref/issues/8322)
- We added a feature to drag selected entries and drop them to other opened inactive library tabs [koppor521](https://github.com/koppor/jabref/issues/521).
- We added support for the [biblatex-apa](https://github.com/plk/biblatex-apa) legal entry types `Legislation`, `Legadminmaterial`, `Jurisdiction`, `Constitution` and `Legal` [#8931](https://github.com/JabRef/jabref/issues/8931)

### Changed

- The file column in the main table now shows the corresponding defined icon for the linked file [8930](https://github.com/JabRef/jabref/issues/8930).
- We improved the color of the selected entries and the color of the summary in the Import Entries Dialog in the dark theme. [#7927](https://github.com/JabRef/jabref/issues/7927)
- We upgraded to Lucene 9.2 for the fulltext search.
  Thus, the now created search index cannot be read from older versions of JabRef anylonger.
  ⚠️ JabRef will recreate the index in a new folder for new files and this will take a long time for a huge library.
  Moreover, switching back and forth JabRef versions and meanwhile adding PDFs also requires rebuilding the index now and then.
  [#8868](https://github.com/JabRef/jabref/pull/8868)
- We improved the Latex2Unicode conversion [#8639](https://github.com/JabRef/jabref/pull/8639)
- Writing BibTeX data into a PDF (XMP) removes braces. [#8452](https://github.com/JabRef/jabref/issues/8452)
- Writing BibTeX data into a PDF (XMP) does not write the `file` field.
- Writing BibTeX data into a PDF (XMP) considers the configured keyword separator (and does not use "," as default any more)
- The Medline/Pubmed search now also supports the [default fields and operators for searching](https://docs.jabref.org/collect/import-using-online-bibliographic-database#search-syntax). [forum#3554](https://discourse.jabref.org/t/native-pubmed-search/3354)
- We improved group expansion arrow that prevent it from activating group when expanding or collapsing. [#7982](https://github.com/JabRef/jabref/issues/7982), [#3176](https://github.com/JabRef/jabref/issues/3176)
- When configured SSL certificates changed, JabRef warns the user to restart to apply the configuration.
- We improved the appearances and logic of the "Manage field names & content" dialog, and renamed it to "Automatic field editor". [#6536](https://github.com/JabRef/jabref/issues/6536)
- We improved the message explaining the options when modifying an automatic keyword group [#8911](https://github.com/JabRef/jabref/issues/8911)
- We moved the preferences option "Warn about duplicates on import" option from the tab "File" to the tab "Import and Export". [koppor#570](https://github.com/koppor/jabref/issues/570)
- When JabRef encounters `% Encoding: UTF-8` header, it is kept during writing (and not removed). [#8964](https://github.com/JabRef/jabref/pull/8964)
- We replace characters which cannot be decoded using the specified encoding by a (probably another) valid character. This happens if JabRef detects the wrong charset (e.g., UTF-8 instead of Windows 1252). One can use the [Integrity Check](https://docs.jabref.org/finding-sorting-and-cleaning-entries/checkintegrity) to find those characters.

### Fixed

- We fixed an issue where linked fails containing parts of the main file directory could not be opened. [#8991](https://github.com/JabRef/jabref/issues/8991)
- Linked files with an absolute path can be opened again. [#8991](https://github.com/JabRef/jabref/issues/8991)
- We fixed an issue where the user could not rate an entry in the main table when an entry was not yet ranked. [#5842](https://github.com/JabRef/jabref/issues/5842)
- We fixed an issue that caused JabRef to sometimes open multiple instances when "Remote Operation" is enabled. [#8653](https://github.com/JabRef/jabref/issues/8653)
- We fixed an issue where linked files with the filetype "application/pdf" in an entry were not shown with the correct PDF-Icon in the main table [8930](https://github.com/JabRef/jabref/issues/8930)
- We fixed an issue where "open folder" for linked files did not open the folder and did not select the file unter certain Linux desktop environments [#8679](https://github.com/JabRef/jabref/issues/8679), [#8849](https://github.com/JabRef/jabref/issues/8849)
- We fixed an issue where the content of a big shared database library is not shown [#8788](https://github.com/JabRef/jabref/issues/8788)
- We fixed the unnecessary horizontal scroll bar in group panel [#8467](https://github.com/JabRef/jabref/issues/8467)
- We fixed an issue where the notification bar message, icon and actions appeared to be invisible. [#8761](https://github.com/JabRef/jabref/issues/8761)
- We fixed an issue where deprecated fields tab is shown when the fields don't contain any values. [#8396](https://github.com/JabRef/jabref/issues/8396)
- We fixed an issue where an exception for DOI search occurred when the DOI contained urlencoded characters. [#8787](https://github.com/JabRef/jabref/issues/8787)
- We fixed an issue which allow us to select and open identifiers from a popup list in the maintable [#8758](https://github.com/JabRef/jabref/issues/8758), [8802](https://github.com/JabRef/jabref/issues/8802)
- We fixed an issue where the escape button had no functionality within the "Filter groups" textfield. [koppor#562](https://github.com/koppor/jabref/issues/562)
- We fixed an issue where the exception that there are invalid characters in filename. [#8786](https://github.com/JabRef/jabref/issues/8786)
- When the proxy configuration removed the proxy user/password, this change is applied immediately.
- We fixed an issue where removing several groups deletes only one of them. [#8390](https://github.com/JabRef/jabref/issues/8390)
- We fixed an issue where the Sidepane (groups, web search and open office) width is not remembered after restarting JabRef. [#8907](https://github.com/JabRef/jabref/issues/8907)
- We fixed a bug where switching between themes will cause an error/exception. [#8939](https://github.com/JabRef/jabref/pull/8939)
- We fixed a bug where files that were deleted in the source bibtex file were kept in the index. [#8962](https://github.com/JabRef/jabref/pull/8962)
- We fixed "Error while sending to JabRef" when the browser extension interacts with JabRef. [JabRef-Browser-Extension#479](https://github.com/JabRef/JabRef-Browser-Extension/issues/479)
- We fixed a bug where updating group view mode (intersection or union) requires re-selecting groups to take effect. [#6998](https://github.com/JabRef/jabref/issues/6998)
- We fixed a bug that prevented external group metadata changes from being merged. [#8873](https://github.com/JabRef/jabref/issues/8873)
- We fixed the shared database opening dialog to remember autosave folder and tick. [#7516](https://github.com/JabRef/jabref/issues/7516)
- We fixed an issue where name formatter could not be saved. [#9120](https://github.com/JabRef/jabref/issues/9120)
- We fixed a bug where after the export of Preferences, custom exports were duplicated. [#10176](https://github.com/JabRef/jabref/issues/10176)

### Removed

- We removed the social media buttons for our Twitter and Facebook pages. [#8774](https://github.com/JabRef/jabref/issues/8774)

## [5.6] – 2022-04-25

### Added

- We enabled the user to customize the API Key for some fetchers. [#6877](https://github.com/JabRef/jabref/issues/6877)
- We added an extra option when right-clicking an entry in the Entry List to copy either the DOI or the DOI url.
- We added a fetcher for [Directory of Open Access Books (DOAB)](https://doabooks.org/) [8576](https://github.com/JabRef/jabref/issues/8576)
- We added an extra option to ask the user whether they want to open to reveal the folder holding the saved file with the file selected. [#8195](https://github.com/JabRef/jabref/issues/8195)
- We added a new section to network preferences to allow using custom SSL certificates. [#8126](https://github.com/JabRef/jabref/issues/8126)
- We improved the version check to take also beta version into account and now redirect to the right changelog for the version.
- We added two new web and fulltext fetchers: SemanticScholar and ResearchGate.
- We added notifications on success and failure when writing metadata to a PDF-file. [#8276](https://github.com/JabRef/jabref/issues/8276)
- We added a cleanup action that escapes `$` (by adding a backslash in front). [#8673](https://github.com/JabRef/jabref/issues/8673)

### Changed

- We upgraded to Lucene 9.1 for the fulltext search.
  Thus, the now created search index cannot be read from older versions of JabRef any longer.
  ⚠️ JabRef will recreate the index in a new folder for new files and this will take a long time for a huge library.
  Moreover, switching back and forth JabRef versions and meanwhile adding PDFs also requires rebuilding the index now and then.
  [#8362](https://github.com/JabRef/jabref/pull/8362)
- We changed the list of CSL styles to those that support formatting bibliographies. [#8421](https://github.com/JabRef/jabref/issues/8421) [citeproc-java#116](https://github.com/michel-kraemer/citeproc-java/issues/116)
- The CSL preview styles now also support displaying data from cross references entries that are linked via the `crossref` field. [#7378](https://github.com/JabRef/jabref/issues/7378)
- We made the Search button in Web Search wider. We also skewed the panel titles to the left. [#8397](https://github.com/JabRef/jabref/issues/8397)
- We introduced a preference to disable fulltext indexing. [#8468](https://github.com/JabRef/jabref/issues/8468)
- When exporting entries, the encoding is always UTF-8.
- When embedding BibTeX data into a PDF, the encoding is always UTF-8.
- We replaced the [OttoBib](https://en.wikipedia.org/wiki/OttoBib) fetcher by a fetcher by [OpenLibrary](https://openlibrary.org/dev/docs/api/books). [#8652](https://github.com/JabRef/jabref/issues/8652)
- We first fetch ISBN data from OpenLibrary, if nothing found, ebook.de is tried.
- We now only show a warning when exiting for tasks that will not be recovered automatically upon relaunch of JabRef. [#8468](https://github.com/JabRef/jabref/issues/8468)

### Fixed

- We fixed an issue where right clicking multiple entries and pressing "Change entry type" would only change one entry. [#8654](https://github.com/JabRef/jabref/issues/8654)
- We fixed an issue where it was no longer possible to add or delete multiple files in the `file` field in the entry editor. [#8659](https://github.com/JabRef/jabref/issues/8659)
- We fixed an issue where the author's lastname was not used for the citation key generation if it started with a lowercase letter. [#8601](https://github.com/JabRef/jabref/issues/8601)
- We fixed an issue where custom "Protected terms" files were missing after a restart of JabRef. [#8608](https://github.com/JabRef/jabref/issues/8608)
- We fixed an issue where JabRef could not start due to a missing directory for the fulltex index. [#8579](https://github.com/JabRef/jabref/issues/8579)
- We fixed an issue where long article numbers in the `pages` field would cause an exception and preventing the citation style to display. [#8381](https://github.com/JabRef/jabref/issues/8381), [citeproc-java](https://github.com/michel-kraemer/citeproc-java/issues/114)
- We fixed an issue where online links in the file field were not detected correctly and could produce an exception. [#8510](https://github.com/JabRef/jabref/issues/8510)
- We fixed an issue where an exception could occur when saving the preferences [#7614](https://github.com/JabRef/jabref/issues/7614)
- We fixed an issue where "Copy DOI url" in the right-click menu of the Entry List would just copy the DOI and not the DOI url. [#8389](https://github.com/JabRef/jabref/issues/8389)
- We fixed an issue where opening the console from the drop-down menu would cause an exception. [#8466](https://github.com/JabRef/jabref/issues/8466)
- We fixed an issue when reading non-UTF-8 encoded. When no encoding header is present, the encoding is now detected from the file content (and the preference option is disregarded). [#8417](https://github.com/JabRef/jabref/issues/8417)
- We fixed an issue where pasting a URL was replacing `+` signs by spaces making the URL unreachable. [#8448](https://github.com/JabRef/jabref/issues/8448)
- We fixed an issue where creating subsidiary files from aux files created with some versions of biblatex would produce incorrect results. [#8513](https://github.com/JabRef/jabref/issues/8513)
- We fixed an issue where opening the changelog from withing JabRef led to a 404 error. [#8563](https://github.com/JabRef/jabref/issues/8563)
- We fixed an issue where not all found unlinked local files were imported correctly due to some race condition. [#8444](https://github.com/JabRef/jabref/issues/8444)
- We fixed an issue where Merge entries dialog exceeds screen boundaries.
- We fixed an issue where the app lags when selecting an entry after a fresh start. [#8446](https://github.com/JabRef/jabref/issues/8446)
- We fixed an issue where no citationkey was generated on import, pasting a doi or an entry on the main table. [8406](https://github.com/JabRef/jabref/issues/8406), [koppor#553](https://github.com/koppor/jabref/issues/553)
- We fixed an issue where accent search does not perform consistently. [#6815](https://github.com/JabRef/jabref/issues/6815)
- We fixed an issue where the incorrect entry was selected when "New Article" is pressed while search filters are active. [#8674](https://github.com/JabRef/jabref/issues/8674)
- We fixed an issue where "Write BibTeXEntry metadata to PDF" button remains enabled while writing to PDF is in-progress. [#8691](https://github.com/JabRef/jabref/issues/8691)

### Removed

- We removed the option to copy CSL Citation styles data as `XSL_FO`, `ASCIIDOC`, and `RTF` as these have not been working since a long time and are no longer supported in the external library used for processing the styles. [#7378](https://github.com/JabRef/jabref/issues/7378)
- We removed the option to configure the default encoding. The default encoding is now hard-coded to the modern UTF-8 encoding.

## [5.5] – 2022-01-17

### Changed

- We integrated the external file types dialog directly inside the preferences. [#8341](https://github.com/JabRef/jabref/pull/8341)
- We disabled the add group button color change after adding 10 new groups. [#8051](https://github.com/JabRef/jabref/issues/8051)
- We inverted the logic for resolving [BibTeX strings](https://docs.jabref.org/advanced/strings). This helps to keep `#` chars. By default String resolving is only activated for a couple of standard fields. The list of fields can be modified in the preferences. [#7010](https://github.com/JabRef/jabref/issues/7010), [#7012](https://github.com/JabRef/jabref/issues/7012), [#8303](https://github.com/JabRef/jabref/issues/8303)
- We moved the search box in preview preferences closer to the available citation styles list. [#8370](https://github.com/JabRef/jabref/pull/8370)
- Changing the preference to show the preview panel as a separate tab now has effect without restarting JabRef. [#8370](https://github.com/JabRef/jabref/pull/8370)
- We enabled switching themes in JabRef without the need to restart JabRef. [#7335](https://github.com/JabRef/jabref/pull/7335)
- We added support for the field `day`, `rights`, `coverage` and `language` when reading XMP data in Dublin Core format. [#8491](https://github.com/JabRef/jabref/issues/8491)

### Fixed

- We fixed an issue where the preferences for "Search and store files relative to library file location" where ignored when the "Main file directory" field was not empty [#8385](https://github.com/JabRef/jabref/issues/8385)
- We fixed an issue where `#`chars in certain fields would be interpreted as BibTeX strings [#7010](https://github.com/JabRef/jabref/issues/7010), [#7012](https://github.com/JabRef/jabref/issues/7012), [#8303](https://github.com/JabRef/jabref/issues/8303)
- We fixed an issue where the fulltext search on an empty library with no documents would lead to an exception [koppor#522](https://github.com/koppor/jabref/issues/522)
- We fixed an issue where clicking on "Accept changes" in the merge dialog would lead to an exception [forum#2418](https://discourse.jabref.org/t/the-library-has-been-modified-by-another-program/2418/8)
- We fixed an issue where clicking on headings in the entry preview could lead to an exception. [#8292](https://github.com/JabRef/jabref/issues/8292)
- We fixed an issue where IntegrityCheck used the system's character encoding instead of the one set by the library or in preferences [#8022](https://github.com/JabRef/jabref/issues/8022)
- We fixed an issue about empty metadata in library properties when called from the right click menu. [#8358](https://github.com/JabRef/jabref/issues/8358)
- We fixed an issue where someone could add a duplicate field in the customize entry type dialog. [#8194](https://github.com/JabRef/jabref/issues/8194)
- We fixed a typo in the library properties tab: "String constants". There, one can configure [BibTeX string constants](https://docs.jabref.org/advanced/strings).
- We fixed an issue when writing a non-UTF-8 encoded file: The header is written again. [#8417](https://github.com/JabRef/jabref/issues/8417)
- We fixed an issue where folder creation during systemic literature review failed due to an illegal fetcher name. [#8552](https://github.com/JabRef/jabref/pull/8552)

## [5.4] – 2021-12-20

### Added

- We added confirmation dialog when user wants to close a library where any empty entries are detected. [#8096](https://github.com/JabRef/jabref/issues/8096)
- We added import support for CFF files. [#7945](https://github.com/JabRef/jabref/issues/7945)
- We added the option to copy the DOI of an entry directly from the context menu copy submenu. [#7826](https://github.com/JabRef/jabref/issues/7826)
- We added a fulltext search feature. [#2838](https://github.com/JabRef/jabref/pull/2838)
- We improved the deduction of bib-entries from imported fulltext pdfs. [#7947](https://github.com/JabRef/jabref/pull/7947)
- We added `unprotect_terms` to the list of bracketed pattern modifiers [#7960](https://github.com/JabRef/jabref/pull/7960)
- We added a dialog that allows to parse metadata from linked pdfs. [#7929](https://github.com/JabRef/jabref/pull/7929)
- We added an icon picker in group edit dialog. [#6142](https://github.com/JabRef/jabref/issues/6142)
- We added a preference to Opt-In to JabRef's online metadata extraction service (Grobid) usage. [#8002](https://github.com/JabRef/jabref/pull/8002)
- We readded the possibility to display the search results of all databases ("Global Search"). It is shown in a separate window. [#4096](https://github.com/JabRef/jabref/issues/4096)
- We readded the possibility to keep the search string when switching tabs. It is implemented by a toggle button. [#4096](https://github.com/JabRef/jabref/issues/4096#issuecomment-575986882)
- We allowed the user to also preview the available citation styles in the preferences besides the selected ones [#8108](https://github.com/JabRef/jabref/issues/8108)
- We added an option to search the available citation styles by name in the preferences [#8108](https://github.com/JabRef/jabref/issues/8108)
- We added an option to generate bib-entries from ID through a popover in the toolbar. [#4183](https://github.com/JabRef/jabref/issues/4183)
- We added a menu option in the right click menu of the main table tabs to display the library properties. [#6527](https://github.com/JabRef/jabref/issues/6527)
- When a `.bib` file ("library") was saved successfully, a notification is shown

### Changed

- Local library settings may overwrite the setting "Search and store files relative to library file location" [#8179](https://github.com/JabRef/jabref/issues/8179)
- The option "Fit table horizontally on screen" in the "Entry table" preferences is now disabled by default [#8148](https://github.com/JabRef/jabref/pull/8148)
- We improved the preferences and descriptions in the "Linked files" preferences tab [#8148](https://github.com/JabRef/jabref/pull/8148)
- We slightly changed the layout of the Journal tab in the preferences for ui consistency. [#7937](https://github.com/JabRef/jabref/pull/7937)
- The JabRefHost on Windows now writes a temporary file and calls `-importToOpen` instead of passing the bibtex via `-importBibtex`. [#7374](https://github.com/JabRef/jabref/issues/7374), [JabRef Browser Ext #274](https://github.com/JabRef/JabRef-Browser-Extension/issues/274)
- We reordered some entries in the right-click menu of the main table. [#6099](https://github.com/JabRef/jabref/issues/6099)
- We merged the barely used ImportSettingsTab and the CustomizationTab in the preferences into one single tab and moved the option to allow Integers in Edition Fields in Bibtex-Mode to the EntryEditor tab. [#7849](https://github.com/JabRef/jabref/pull/7849)
- We moved the export order in the preferences from `File` to `Import and Export`. [#7935](https://github.com/JabRef/jabref/pull/7935)
- We reworked the export order in the preferences and the save order in the library preferences. You can now set more than three sort criteria in your library preferences. [#7935](https://github.com/JabRef/jabref/pull/7935)
- The metadata-to-pdf actions now also embeds the bibfile to the PDF. [#8037](https://github.com/JabRef/jabref/pull/8037)
- The snap was updated to use the core20 base and to use lzo compression for better startup performance [#8109](https://github.com/JabRef/jabref/pull/8109)
- We moved the union/intersection view button in the group sidepane to the left of the other controls. [#8202](https://github.com/JabRef/jabref/pull/8202)
- We improved the Drag and Drop behavior in the "Customize Entry Types" Dialog [#6338](https://github.com/JabRef/jabref/issues/6338)
- When determining the URL of an ArXiV eprint, the URL now points to the version [#8149](https://github.com/JabRef/jabref/pull/8149)
- We Included all standard fields with citation key when exporting to Old OpenOffice/LibreOffice Calc Format [#8176](https://github.com/JabRef/jabref/pull/8176)
- In case the database is encoded with `UTF8`, the `% Encoding` marker is not written anymore
- The written `.bib` file has the same line endings [#390](https://github.com/koppor/jabref/issues/390)
- The written `.bib` file always has a final line break
- The written `.bib` file keeps the newline separator of the loaded `.bib` file
- We present options to manually enter an article or return to the New Entry menu when the fetcher DOI fails to find an entry for an ID [#7870](https://github.com/JabRef/jabref/issues/7870)
- We trim white space and non-ASCII characters from DOI [#8127](https://github.com/JabRef/jabref/issues/8127)
- The duplicate checker now inspects other fields in case no difference in the required and optional fields are found.
- We reworked the library properties dialog and integrated the `Library > Preamble`, `Library > Citation key pattern` and `Library > String constants dialogs` [#8264](https://github.com/JabRef/jabref/pulls/8264)
- We improved the startup time of JabRef by switching from the logging library `log4j2` to `tinylog` [#8007](https://github.com/JabRef/jabref/issues/8007)

### Fixed

- We fixed an issue where an exception occurred when pasting an entry with a publication date-range of the form 1910/1917 [#7864](https://github.com/JabRef/jabref/issues/7864)
- We fixed an issue where an exception occurred when a preview style was edited and afterwards another preview style selected. [#8280](https://github.com/JabRef/jabref/issues/8280)
- We fixed an issue where the actions to move a file to a directory were incorrectly disabled. [#7908](https://github.com/JabRef/jabref/issues/7908)
- We fixed an issue where an exception occurred when a linked online file was edited in the entry editor [#8008](https://github.com/JabRef/jabref/issues/8008)
- We fixed an issue when checking for a new version when JabRef is used behind a corporate proxy. [#7884](https://github.com/JabRef/jabref/issues/7884)
- We fixed some icons that were drawn in the wrong color when JabRef used a custom theme. [#7853](https://github.com/JabRef/jabref/issues/7853)
- We fixed an issue where the `Aux file` on `Edit group` doesn't support relative sub-directories path to import. [#7719](https://github.com/JabRef/jabref/issues/7719).
- We fixed an issue where it was impossible to add or modify groups. [#7912](https://github.com/JabRef/jabref/pull/793://github.com/JabRef/jabref/pull/7921)
- We fixed an issue about the visible side pane components being out of sync with the view menu. [#8115](https://github.com/JabRef/jabref/issues/8115)
- We fixed an issue where the side pane would not close when all its components were closed. [#8082](https://github.com/JabRef/jabref/issues/8082)
- We fixed an issue where exported entries from a Citavi bib containing URLs could not be imported [#7882](https://github.com/JabRef/jabref/issues/7882)
- We fixed an issue where the icons in the search bar had the same color, toggled as well as untoggled. [#8014](https://github.com/JabRef/jabref/pull/8014)
- We fixed an issue where typing an invalid UNC path into the "Main file directory" text field caused an error. [#8107](https://github.com/JabRef/jabref/issues/8107)
- We fixed an issue where "Open Folder" didn't select the file on macOS in Finder [#8130](https://github.com/JabRef/jabref/issues/8130)
- We fixed an issue where importing PDFs resulted in an uncaught exception [#8143](https://github.com/JabRef/jabref/issues/8143)
- We fixed "The library has been modified by another program" showing up when line breaks change [#4877](https://github.com/JabRef/jabref/issues/4877)
- The default directory of the "LaTeX Citations" tab is now the directory of the currently opened database (and not the directory chosen at the last open file dialog or the last database save) [koppor#538](https://github.com/koppor/jabref/issues/538)
- When writing a bib file, the `NegativeArraySizeException` should not occur [#8231](https://github.com/JabRef/jabref/issues/8231) [#8265](https://github.com/JabRef/jabref/issues/8265)
- We fixed an issue where some menu entries were available without entries selected. [#4795](https://github.com/JabRef/jabref/issues/4795)
- We fixed an issue where right-clicking on a tab and selecting close will close the focused tab even if it is not the tab we right-clicked [#8193](https://github.com/JabRef/jabref/pull/8193)
- We fixed an issue where selecting a citation style in the preferences would sometimes produce an exception [#7860](https://github.com/JabRef/jabref/issues/7860)
- We fixed an issue where an exception would occur when clicking on a DOI link in the preview pane [#7706](https://github.com/JabRef/jabref/issues/7706)
- We fixed an issue where XMP and embedded BibTeX export would not work [#8278](https://github.com/JabRef/jabref/issues/8278)
- We fixed an issue where the XMP and embedded BibTeX import of a file containing multiple schemas failed [#8278](https://github.com/JabRef/jabref/issues/8278)
- We fixed an issue where writing embedded BibTeX import fails due to write protection or bibtex already being present [#8332](https://github.com/JabRef/jabref/pull/8332)
- We fixed an issue where pdf-paths and the pdf-indexer could get out of sync [#8182](https://github.com/JabRef/jabref/issues/8182)
- We fixed an issue where Status-Logger error messages appeared during the startup of JabRef [#5475](https://github.com/JabRef/jabref/issues/5475)

### Removed

- We removed two orphaned preferences options [#8164](https://github.com/JabRef/jabref/pull/8164)
- We removed the functionality of the `--debug` commandline options. Use the java command line switch `-Dtinylog.level=debug` for debug output instead. [#8226](https://github.com/JabRef/jabref/pull/8226)

## [5.3] – 2021-07-05

### Added

- We added a progress counter to the title bar in Possible Duplicates dialog window. [#7366](https://github.com/JabRef/jabref/issues/7366)
- We added new "Customization" tab to the preferences which includes option to choose a custom address for DOI access. [#7337](https://github.com/JabRef/jabref/issues/7337)
- We added zbmath to the public databases from which the bibliographic information of an existing entry can be updated. [#7437](https://github.com/JabRef/jabref/issues/7437)
- We showed to the find Unlinked Files Dialog the date of the files' most recent modification. [#4652](https://github.com/JabRef/jabref/issues/4652)
- We added to the find Unlinked Files function a filter to show only files based on date of last modification (Last Year, Last Month, Last Week, Last Day). [#4652](https://github.com/JabRef/jabref/issues/4652)
- We added to the find Unlinked Files function a filter that sorts the files based on the date of last modification(Sort by Newest, Sort by Oldest First). [#4652](https://github.com/JabRef/jabref/issues/4652)
- We added the possibility to add a new entry via its zbMath ID (zbMATH can be chosen as ID type in the "Select entry type" window). [#7202](https://github.com/JabRef/jabref/issues/7202)
- We added the extension support and the external application support (For Texshow, Texmaker and LyX) to the flatpak [#7248](https://github.com/JabRef/jabref/pull/7248)
- We added some symbols and keybindings to the context menu in the entry editor. [#7268](https://github.com/JabRef/jabref/pull/7268)
- We added keybindings for setting and clearing the read status. [#7264](https://github.com/JabRef/jabref/issues/7264)
- We added two new fields to track the creation and most recent modification date and time for each entry. [koppor#130](https://github.com/koppor/jabref/issues/130)
- We added a feature that allows the user to copy highlighted text in the preview window. [#6962](https://github.com/JabRef/jabref/issues/6962)
- We added a feature that allows you to create new BibEntry via paste arxivId [#2292](https://github.com/JabRef/jabref/issues/2292)
- We added support for conducting automated and systematic literature search across libraries and git support for persistence [#369](https://github.com/koppor/jabref/issues/369)
- We added a add group functionality at the bottom of the side pane. [#4682](https://github.com/JabRef/jabref/issues/4682)
- We added a feature that allows the user to choose whether to trust the target site when unable to find a valid certification path from the file download site. [#7616](https://github.com/JabRef/jabref/issues/7616)
- We added a feature that allows the user to open all linked files of multiple selected entries by "Open file" option. [#6966](https://github.com/JabRef/jabref/issues/6966)
- We added a keybinding preset for new entries. [#7705](https://github.com/JabRef/jabref/issues/7705)
- We added a select all button for the library import function. [#7786](https://github.com/JabRef/jabref/issues/7786)
- We added a search feature for journal abbreviations. [#7804](https://github.com/JabRef/jabref/pull/7804)
- We added auto-key-generation progress to the background task list. [#7267](https://github.com/JabRef/jabref/issues/7267)
- We added the option to write XMP metadata to pdfs from the CLI. [7814](https://github.com/JabRef/jabref/pull/7814)

### Changed

- The export to MS Office XML now exports the author field as `Inventor` if the bibtex entry type is `patent` [#7830](https://github.com/JabRef/jabref/issues/7830)
- We changed the EndNote importer to import the field `label` to the corresponding bibtex field `endnote-label` [forum#2734](https://discourse.jabref.org/t/importing-endnote-label-field-to-jabref-from-xml-file/2734)
- The keywords added via "Manage content selectors" are now displayed in alphabetical order. [#3791](https://github.com/JabRef/jabref/issues/3791)
- We improved the "Find unlinked files" dialog to show import results for each file. [#7209](https://github.com/JabRef/jabref/pull/7209)
- The content of the field `timestamp` is migrated to `creationdate`. In case one configured "udpate timestampe", it is migrated to `modificationdate`. [koppor#130](https://github.com/koppor/jabref/issues/130)
- The JabRef specific meta-data content in the main field such as priorities (prio1, prio2, ...) are migrated to their respective fields. They are removed from the keywords. [#6840](https://github.com/jabref/jabref/issues/6840)
- We fixed an issue where groups generated from authors' last names did not include all entries of the authors' [#5833](https://github.com/JabRef/jabref/issues/5833)
- The export to MS Office XML now uses the month name for the field `MonthAcessed` instead of the two digit number [#7354](https://github.com/JabRef/jabref/issues/7354)
- We included some standalone dialogs from the options menu in the main preference dialog and fixed some visual issues in the preferences dialog. [#7384](https://github.com/JabRef/jabref/pull/7384)
- We improved the linking of the `python3` interpreter via the shebang to dynamically use the systems default Python. Related to [JabRef-Browser-Extension #177](https://github.com/JabRef/JabRef-Browser-Extension/issues/177)
- Automatically found pdf files now have the linking button to the far left and uses a link icon with a plus instead of a briefcase. The file name also has lowered opacity(70%) until added. [#3607](https://github.com/JabRef/jabref/issues/3607)
- We simplified the select entry type form by splitting it into two parts ("Recommended" and "Others") based on internal usage data. [#6730](https://github.com/JabRef/jabref/issues/6730)
- We improved the submenu list by merging the'Remove group' having two options, with or without subgroups. [#4682](https://github.com/JabRef/jabref/issues/4682)
- The export to MS Office XML now uses the month name for the field `Month` instead of the two digit number [forum#2685](https://discourse.jabref.org/t/export-month-as-text-not-number/2685)
- We reintroduced missing default keybindings for new entries. [#7346](https://github.com/JabRef/jabref/issues/7346) [#7439](https://github.com/JabRef/jabref/issues/7439)
- Lists of available fields are now sorted alphabetically. [#7716](https://github.com/JabRef/jabref/issues/7716)
- The tooltip of the search field explaining the search is always shown. [#7279](https://github.com/JabRef/jabref/pull/7279)
- We rewrote the ACM fetcher to adapt to the new interface. [#5804](https://github.com/JabRef/jabref/issues/5804)
- We moved the select/collapse buttons in the unlinked files dialog into a context menu. [#7383](https://github.com/JabRef/jabref/issues/7383)
- We fixed an issue where journal abbreviations containing curly braces were not recognized [#7773](https://github.com/JabRef/jabref/issues/7773)

### Fixed

- We fixed an issue where some texts (e.g. descriptions) in dialogs could not be translated [#7854](https://github.com/JabRef/jabref/issues/7854)
- We fixed an issue where import hangs for ris files with "ER - " [#7737](https://github.com/JabRef/jabref/issues/7737)
- We fixed an issue where getting bibliograhpic data from DOI or another identifer did not respect the library mode (BibTeX/biblatex)[#6267](https://github.com/JabRef/jabref/issues/6267)
- We fixed an issue where importing entries would not respect the library mode (BibTeX/biblatex)[#1018](https://github.com/JabRef/jabref/issues/1018)
- We fixed an issue where an exception occurred when importing entries from a web search [#7606](https://github.com/JabRef/jabref/issues/7606)
- We fixed an issue where the table column sort order was not properly stored and resulted in unsorted eports [#7524](https://github.com/JabRef/jabref/issues/7524)
- We fixed an issue where the value of the field `school` or `institution` would be printed twice in the HTML Export [forum#2634](https://discourse.jabref.org/t/problem-with-exporting-techreport-phdthesis-mastersthesis-to-html/2634)
- We fixed an issue preventing to connect to a shared database. [#7570](https://github.com/JabRef/jabref/pull/7570)
- We fixed an issue preventing files from being dragged & dropped into an empty library. [#6851](https://github.com/JabRef/jabref/issues/6851)
- We fixed an issue where double-click onto PDF in file list under the 'General' tab section should just open the file. [#7465](https://github.com/JabRef/jabref/issues/7465)
- We fixed an issue where the dark theme did not extend to a group's custom color picker. [#7481](https://github.com/JabRef/jabref/issues/7481)
- We fixed an issue where choosing the fields on which autocompletion should not work in "Entry editor" preferences had no effect. [#7320](https://github.com/JabRef/jabref/issues/7320)
- We fixed an issue where the "Normalize page numbers" formatter did not replace en-dashes or em-dashes with a hyphen-minus sign. [#7239](https://github.com/JabRef/jabref/issues/7239)
- We fixed an issue with the style of highlighted check boxes while searching in preferences. [#7226](https://github.com/JabRef/jabref/issues/7226)
- We fixed an issue where the option "Move file to file directory" was disabled in the entry editor for all files [#7194](https://github.com/JabRef/jabref/issues/7194)
- We fixed an issue where application dialogs were opening in the wrong display when using multiple screens [#7273](https://github.com/JabRef/jabref/pull/7273)
- We fixed an issue where the "Find unlinked files" dialog would freeze JabRef on importing. [#7205](https://github.com/JabRef/jabref/issues/7205)
- We fixed an issue where the "Find unlinked files" would stop importing when importing a single file failed. [#7206](https://github.com/JabRef/jabref/issues/7206)
- We fixed an issue where JabRef froze for a few seconds in MacOS when DNS resolution timed out. [#7441](https://github.com/JabRef/jabref/issues/7441)
- We fixed an issue where an exception would be displayed for previewing and preferences when a custom theme has been configured but is missing [#7177](https://github.com/JabRef/jabref/issues/7177)
- We fixed an issue where URLs in `file` fields could not be handled on Windows. [#7359](https://github.com/JabRef/jabref/issues/7359)
- We fixed an issue where the regex based file search miss-interpreted specific symbols. [#4342](https://github.com/JabRef/jabref/issues/4342)
- We fixed an issue where the Harvard RTF exporter used the wrong default file extension. [4508](https://github.com/JabRef/jabref/issues/4508)
- We fixed an issue where the Harvard RTF exporter did not use the new authors formatter and therefore did not export "organization" authors correctly. [4508](https://github.com/JabRef/jabref/issues/4508)
- We fixed an issue where the field `urldate` was not exported to the corresponding fields `YearAccessed`, `MonthAccessed`, `DayAccessed` in MS Office XML [#7354](https://github.com/JabRef/jabref/issues/7354)
- We fixed an issue where the password for a shared SQL database was only remembered if it was the same as the username [#6869](https://github.com/JabRef/jabref/issues/6869)
- We fixed an issue where some custom exports did not use the new authors formatter and therefore did not export authors correctly [#7356](https://github.com/JabRef/jabref/issues/7356)
- We fixed an issue where alt+keyboard shortcuts do not work [#6994](https://github.com/JabRef/jabref/issues/6994)
- We fixed an issue about the file link editor did not allow to change the file name according to the default pattern after changing an entry. [#7525](https://github.com/JabRef/jabref/issues/7525)
- We fixed an issue where the file path is invisible in dark theme. [#7382](https://github.com/JabRef/jabref/issues/7382)
- We fixed an issue where the secondary sorting is not working for some special fields. [#7015](https://github.com/JabRef/jabref/issues/7015)
- We fixed an issue where changing the font size makes the font size field too small. [#7085](https://github.com/JabRef/jabref/issues/7085)
- We fixed an issue with TexGroups on Linux systems, where the modification of an aux-file did not trigger an auto-update for TexGroups. Furthermore, the detection of file modifications is now more reliable. [#7412](https://github.com/JabRef/jabref/pull/7412)
- We fixed an issue where the Unicode to Latex formatter produced wrong results for characters with a codepoint higher than Character.MAX_VALUE. [#7387](https://github.com/JabRef/jabref/issues/7387)
- We fixed an issue where a non valid value as font size results in an uncaught exception. [#7415](https://github.com/JabRef/jabref/issues/7415)
- We fixed an issue where "Merge citations" in the Openoffice/Libreoffice integration panel did not have a corresponding opposite. [#7454](https://github.com/JabRef/jabref/issues/7454)
- We fixed an issue where drag and drop of bib files for opening resulted in uncaught exceptions [#7464](https://github.com/JabRef/jabref/issues/7464)
- We fixed an issue where columns shrink in width when we try to enlarge JabRef window. [#6818](https://github.com/JabRef/jabref/issues/6818)
- We fixed an issue where Content selector does not seem to work for custom fields. [#6819](https://github.com/JabRef/jabref/issues/6819)
- We fixed an issue where font size of the preferences dialog does not update with the rest of the GUI. [#7416](https://github.com/JabRef/jabref/issues/7416)
- We fixed an issue in which a linked online file consisting of a web page was saved as an invalid pdf file upon being downloaded. The user is now notified when downloading a linked file results in an HTML file. [#7452](https://github.com/JabRef/jabref/issues/7452)
- We fixed an issue where opening BibTex file (doubleclick) from Folder with spaces not working. [#6487](https://github.com/JabRef/jabref/issues/6487)
- We fixed the header title in the Add Group/Subgroup Dialog box. [#4682](https://github.com/JabRef/jabref/issues/4682)
- We fixed an issue with saving large `.bib` files [#7265](https://github.com/JabRef/jabref/issues/7265)
- We fixed an issue with very large page numbers [#7590](https://github.com/JabRef/jabref/issues/7590)
- We fixed an issue where the file extension is missing on saving the library file on linux [#7451](https://github.com/JabRef/jabref/issues/7451)
- We fixed an issue with opacity of disabled icon-buttons [#7195](https://github.com/JabRef/jabref/issues/7195)
- We fixed an issue where journal abbreviations in UTF-8 were not recognized [#5850](https://github.com/JabRef/jabref/issues/5850)
- We fixed an issue where the article title with curly brackets fails to download the arXiv link (pdf file). [#7633](https://github.com/JabRef/jabref/issues/7633)
- We fixed an issue with toggle of special fields does not work for sorted entries [#7016](https://github.com/JabRef/jabref/issues/7016)
- We fixed an issue with the default path of external application. [#7641](https://github.com/JabRef/jabref/issues/7641)
- We fixed an issue where urls must be embedded in a style tag when importing EndNote style Xml files. Now it can parse url with or without a style tag. [#6199](https://github.com/JabRef/jabref/issues/6199)
- We fixed an issue where the article title with colon fails to download the arXiv link (pdf file). [#7660](https://github.com/JabRef/jabref/issues/7660)
- We fixed an issue where the keybinding for delete entry did not work on the main table [7580](https://github.com/JabRef/jabref/pull/7580)
- We fixed an issue where the RFC fetcher is not compatible with the draft [7305](https://github.com/JabRef/jabref/issues/7305)
- We fixed an issue where duplicate files (both file names and contents are the same) is downloaded and add to linked files [#6197](https://github.com/JabRef/jabref/issues/6197)
- We fixed an issue where changing the appearance of the preview tab did not trigger a restart warning. [#5464](https://github.com/JabRef/jabref/issues/5464)
- We fixed an issue where editing "Custom preview style" triggers exception. [#7526](https://github.com/JabRef/jabref/issues/7526)
- We fixed the [SAO/NASA Astrophysics Data System](https://docs.jabref.org/collect/import-using-online-bibliographic-database#sao-nasa-astrophysics-data-system) fetcher. [#7867](https://github.com/JabRef/jabref/pull/7867)
- We fixed an issue where a title with multiple applied formattings in EndNote was not imported correctly [forum#2734](https://discourse.jabref.org/t/importing-endnote-label-field-to-jabref-from-xml-file/2734)
- We fixed an issue where a `report` in EndNote was imported as `article` [forum#2734](https://discourse.jabref.org/t/importing-endnote-label-field-to-jabref-from-xml-file/2734)
- We fixed an issue where the field `publisher` in EndNote was not imported in JabRef [forum#2734](https://discourse.jabref.org/t/importing-endnote-label-field-to-jabref-from-xml-file/2734)

### Removed

- We removed add group button beside the filter group tab. [#4682](https://github.com/JabRef/jabref/issues/4682)

## [5.2] – 2020-12-24

### Added

- We added a validation to check if the current database location is shared, preventing an exception when Pulling Changes From Shared Database. [#6959](https://github.com/JabRef/jabref/issues/6959)
- We added a query parser and mapping layer to enable conversion of queries formulated in simplified lucene syntax by the user into api queries. [#6799](https://github.com/JabRef/jabref/pull/6799)
- We added some basic functionality to customise the look of JabRef by importing a css theme file. [#5790](https://github.com/JabRef/jabref/issues/5790)
- We added connection check function in network preference setting [#6560](https://github.com/JabRef/jabref/issues/6560)
- We added support for exporting to YAML. [#6974](https://github.com/JabRef/jabref/issues/6974)
- We added a DOI format and organization check to detect [American Physical Society](https://journals.aps.org/) journals to copy the article ID to the page field for cases where the page numbers are missing. [#7019](https://github.com/JabRef/jabref/issues/7019)
- We added an error message in the New Entry dialog that is shown in case the fetcher did not find anything . [#7000](https://github.com/JabRef/jabref/issues/7000)
- We added a new formatter to output shorthand month format. [#6579](https://github.com/JabRef/jabref/issues/6579)
- We added support for the new Microsoft Edge browser in all platforms. [#7056](https://github.com/JabRef/jabref/pull/7056)
- We reintroduced emacs/bash-like keybindings. [#6017](https://github.com/JabRef/jabref/issues/6017)
- We added a feature to provide automated cross library search using a cross library query language. This provides support for the search step of systematic literature reviews (SLRs). [koppor#369](https://github.com/koppor/jabref/issues/369)

### Changed

- We changed the default preferences for OpenOffice/LibreOffice integration to automatically sync the bibliography when inserting new citations in a OpenOffic/LibreOffice document. [#6957](https://github.com/JabRef/jabref/issues/6957)
- We restructured the 'File' tab and extracted some parts into the 'Linked files' tab [#6779](https://github.com/JabRef/jabref/pull/6779)
- JabRef now offers journal lists from <https://abbrv.jabref.org>. JabRef the lists which use a dot inside the abbreviations. [#5749](https://github.com/JabRef/jabref/pull/5749)
- We removed two useless preferences in the groups preferences dialog. [#6836](https://github.com/JabRef/jabref/pull/6836)
- Synchronization of SpecialFields to keywords is now disabled by default. [#6621](https://github.com/JabRef/jabref/issues/6621)
- JabRef no longer opens the entry editor with the first entry on startup [#6855](https://github.com/JabRef/jabref/issues/6855)
- We completed the rebranding of `bibtexkey` as `citationkey` which was started in JabRef 5.1.
- JabRef no longer opens the entry editor with the first entry on startup [#6855](https://github.com/JabRef/jabref/issues/6855)
- Fetch by ID: (long) "SAO/NASA Astrophysics Data System" replaced by (short) "SAO/NASA ADS" [#6876](https://github.com/JabRef/jabref/pull/6876)
- We changed the title of the window "Manage field names and content" to have the same title as the corresponding menu item [#6895](https://github.com/JabRef/jabref/pull/6895)
- We renamed the menus "View -> Previous citation style" and "View -> Next citation style" into "View -> Previous preview style" and "View -> Next preview style" and renamed the "Preview" style to "Customized preview style". [#6899](https://github.com/JabRef/jabref/pull/6899)
- We changed the default preference option "Search and store files relative to library file location" to on, as this seems to be a more intuitive behaviour. [#6863](https://github.com/JabRef/jabref/issues/6863)
- We changed the title of the window "Manage field names and content": to have the same title as the corresponding menu item [#6895](https://github.com/JabRef/jabref/pull/6895)
- We improved the detection of "short" DOIs [6880](https://github.com/JabRef/jabref/issues/6880)
- We improved the duplicate detection when identifiers like DOI or arxiv are semantiaclly the same, but just syntactically differ (e.g. with or without http(s):// prefix). [#6707](https://github.com/JabRef/jabref/issues/6707)
- We improved JabRef start up time [6057](https://github.com/JabRef/jabref/issues/6057)
- We changed in the group interface "Generate groups from keywords in a BibTeX field" by "Generate groups from keywords in the following field". [#6983](https://github.com/JabRef/jabref/issues/6983)
- We changed the name of a group type from "Searching for keywords" to "Searching for a keyword". [6995](https://github.com/JabRef/jabref/pull/6995)
- We changed the way JabRef displays the title of a tab and of the window. [4161](https://github.com/JabRef/jabref/issues/4161)
- We changed connect timeouts for server requests to 30 seconds in general and 5 seconds for GROBID server (special) and improved user notifications on connection issues. [7026](https://github.com/JabRef/jabref/pull/7026)
- We changed the order of the library tab context menu items. [#7171](https://github.com/JabRef/jabref/issues/7171)
- We changed the way linked files are opened on Linux to use the native openFile method, compatible with confined packages. [7037](https://github.com/JabRef/jabref/pull/7037)
- We refined the entry preview to show the full names of authors and editors, to list the editor only if no author is present, have the year earlier. [#7083](https://github.com/JabRef/jabref/issues/7083)

### Fixed

- We fixed an issue changing the icon link_variation_off that is not meaningful. [#6834](https://github.com/JabRef/jabref/issues/6834)
- We fixed an issue where the `.sav` file was not deleted upon exiting JabRef. [#6109](https://github.com/JabRef/jabref/issues/6109)
- We fixed a linked identifier icon inconsistency. [#6705](https://github.com/JabRef/jabref/issues/6705)
- We fixed the wrong behavior that font size changes are not reflected in dialogs. [#6039](https://github.com/JabRef/jabref/issues/6039)
- We fixed the failure to Copy citation key and link. [#5835](https://github.com/JabRef/jabref/issues/5835)
- We fixed an issue where the sort order of the entry table was reset after a restart of JabRef. [#6898](https://github.com/JabRef/jabref/pull/6898)
- We fixed an issue where no longer a warning was displayed when inserting references into LibreOffice with an invalid "ReferenceParagraphFormat". [#6907](https://github.com/JabRef/jabref/pull/6907).
- We fixed an issue where a selected field was not removed after the first click in the custom entry types dialog. [#6934](https://github.com/JabRef/jabref/issues/6934)
- We fixed an issue where a remove icon was shown for standard entry types in the custom entry types dialog. [#6906](https://github.com/JabRef/jabref/issues/6906)
- We fixed an issue where it was impossible to connect to OpenOffice/LibreOffice on Mac OSX. [#6970](https://github.com/JabRef/jabref/pull/6970)
- We fixed an issue with the python script used by browser plugins that failed to locate JabRef if not installed in its default location. [#6963](https://github.com/JabRef/jabref/pull/6963/files)
- We fixed an issue where spaces and newlines in an isbn would generate an exception. [#6456](https://github.com/JabRef/jabref/issues/6456)
- We fixed an issue where identity column header had incorrect foreground color in the Dark theme. [#6796](https://github.com/JabRef/jabref/issues/6796)
- We fixed an issue where the RIS exporter added extra blank lines.[#7007](https://github.com/JabRef/jabref/pull/7007/files)
- We fixed an issue where clicking on Collapse All button in the Search for Unlinked Local Files expanded the directory structure erroneously [#6848](https://github.com/JabRef/jabref/issues/6848)
- We fixed an issue, when pulling changes from shared database via shortcut caused creation of a new tech report [6867](https://github.com/JabRef/jabref/issues/6867)
- We fixed an issue where the JabRef GUI does not highlight the "All entries" group on start-up [#6691](https://github.com/JabRef/jabref/issues/6691)
- We fixed an issue where a custom dark theme was not applied to the entry preview tab [7068](https://github.com/JabRef/jabref/issues/7068)
- We fixed an issue where modifications to the Custom preview layout in the preferences were not saved [#6447](https://github.com/JabRef/jabref/issues/6447)
- We fixed an issue where errors from imports were not shown to the user [#7084](https://github.com/JabRef/jabref/pull/7084)
- We fixed an issue where the EndNote XML Import would fail on empty keywords tags [forum#2387](https://discourse.jabref.org/t/importing-in-unknown-format-fails-to-import-xml-library-from-bookends-export/2387)
- We fixed an issue where the color of groups of type "free search expression" not persisting after restarting the application [#6999](https://github.com/JabRef/jabref/issues/6999)
- We fixed an issue where modifications in the source tab where not saved without switching to another field before saving the library [#6622](https://github.com/JabRef/jabref/issues/6622)
- We fixed an issue where the "Document Viewer" did not show the first page of the opened pdf document and did not show the correct total number of pages [#7108](https://github.com/JabRef/jabref/issues/7108)
- We fixed an issue where the context menu was not updated after a file link was changed. [#5777](https://github.com/JabRef/jabref/issues/5777)
- We fixed an issue where the password for a shared SQL database was not remembered [#6869](https://github.com/JabRef/jabref/issues/6869)
- We fixed an issue where newly added entires were not synced to a shared SQL database [#7176](https://github.com/JabRef/jabref/issues/7176)
- We fixed an issue where the PDF-Content importer threw an exception when no DOI number is present at the first page of the PDF document [#7203](https://github.com/JabRef/jabref/issues/7203)
- We fixed an issue where groups created from aux files did not update on file changes [#6394](https://github.com/JabRef/jabref/issues/6394)
- We fixed an issue where authors that only have last names were incorrectly identified as institutes when generating citation keys [#7199](https://github.com/JabRef/jabref/issues/7199)
- We fixed an issue where institutes were incorrectly identified as universities when generating citation keys [#6942](https://github.com/JabRef/jabref/issues/6942)

### Removed

- We removed the Google Scholar fetcher and the ACM fetcher do not work due to traffic limitations [#6369](https://github.com/JabRef/jabref/issues/6369)
- We removed the menu entry "Manage external file types" because it's already in 'Preferences' dialog [#6991](https://github.com/JabRef/jabref/issues/6991)
- We removed the integrity check "Abbreviation detected" for the field journal/journaltitle in the entry editor [#3925](https://github.com/JabRef/jabref/issues/3925)

## [5.1] – 2020-08-30

### Added

- We added a new fetcher to enable users to search mEDRA DOIs [#6602](https://github.com/JabRef/jabref/issues/6602)
- We added a new fetcher to enable users to search "[Collection of Computer Science Bibliographies](https://en.wikipedia.org/wiki/Collection_of_Computer_Science_Bibliographies)". [#6638](https://github.com/JabRef/jabref/issues/6638)
- We added default values for delimiters in Add Subgroup window [#6624](https://github.com/JabRef/jabref/issues/6624)
- We improved responsiveness of general fields specification dialog window. [#6604](https://github.com/JabRef/jabref/issues/6604)
- We added support for importing ris file and load DOI [#6530](https://github.com/JabRef/jabref/issues/6530)
- We added the Library properties to a context menu on the library tabs [#6485](https://github.com/JabRef/jabref/issues/6485)
- We added a new field in the preferences in 'BibTeX key generator' for unwanted characters that can be user-specified. [#6295](https://github.com/JabRef/jabref/issues/6295)
- We added support for searching ShortScience for an entry through the user's browser. [#6018](https://github.com/JabRef/jabref/pull/6018)
- We updated EditionChecker to permit edition to start with a number. [#6144](https://github.com/JabRef/jabref/issues/6144)
- We added tooltips for most fields in the entry editor containing a short description. [#5847](https://github.com/JabRef/jabref/issues/5847)
- We added support for basic markdown in custom formatted previews [#6194](https://github.com/JabRef/jabref/issues/6194)
- We now show the number of items found and selected to import in the online search dialog. [#6248](https://github.com/JabRef/jabref/pull/6248)
- We created a new install screen for macOS. [#5759](https://github.com/JabRef/jabref/issues/5759)
- We added a new integrity check for duplicate DOIs. [koppor#339](https://github.com/koppor/jabref/issues/339)
- We implemented an option to download fulltext files while importing. [#6381](https://github.com/JabRef/jabref/pull/6381)
- We added a progress-indicator showing the average progress of background tasks to the toolbar. Clicking it reveals a pop-over with a list of running background tasks. [6443](https://github.com/JabRef/jabref/pull/6443)
- We fixed the bug when strike the delete key in the text field. [#6421](https://github.com/JabRef/jabref/issues/6421)
- We added a BibTex key modifier for truncating strings. [#3915](https://github.com/JabRef/jabref/issues/3915)
- We added support for jumping to target entry when typing letter/digit after sorting a column in maintable [#6146](https://github.com/JabRef/jabref/issues/6146)
- We added a new fetcher to enable users to search all available E-Libraries simultaneously. [koppor#369](https://github.com/koppor/jabref/issues/369)
- We added the field "entrytype" to the export sort criteria [#6531](https://github.com/JabRef/jabref/pull/6531)
- We added the possibility to change the display order of the fields in the entry editor. The order can now be configured using drag and drop in the "Customize entry types" dialog [#6152](https://github.com/JabRef/jabref/pull/6152)
- We added native support for biblatex-software [#6574](https://github.com/JabRef/jabref/issues/6574)
- We added a missing restart warning for AutoComplete in the preferences dialog. [#6351](https://github.com/JabRef/jabref/issues/6351)
- We added a note to the citation key pattern preferences dialog as a temporary workaround for a JavaFX bug, about committing changes in a table cell, if the focus is lost. [#5825](https://github.com/JabRef/jabref/issues/5825)
- We added support for customized fallback fields in bracketed patterns. [#7111](https://github.com/JabRef/jabref/issues/7111)

### Changed

- We improved the arXiv fetcher. Now it should find entries even more reliably and does no longer include the version (e.g `v1`) in the `eprint` field. [forum#1941](https://discourse.jabref.org/t/remove-version-in-arxiv-import/1941)
- We moved the group search bar and the button "New group" from bottom to top position to make it more prominent. [#6112](https://github.com/JabRef/jabref/pull/6112)
- When JabRef finds a `.sav` file without changes, there is no dialog asking for acceptance of changes anymore.
- We changed the buttons for import/export/show all/reset of preferences to smaller icon buttons in the preferences dialog. [#6130](https://github.com/JabRef/jabref/pull/6130)
- We moved the functionality "Manage field names & content" from the "Library" menu to the "Edit" menu, because it affects the selected entries and not the whole library
- We merged the functionality "Append contents from a BibTeX library into the currently viewed library" into the "Import into database" functionality. Fixes [#6049](https://github.com/JabRef/jabref/issues/6049).
- We changed the directory where fulltext downloads are stored to the directory set in the import-tab in preferences. [#6381](https://github.com/JabRef/jabref/pull/6381)
- We improved the error message for invalid jstyles. [#6303](https://github.com/JabRef/jabref/issues/6303)
- We changed the section name of 'Advanced' to 'Network' in the preferences and removed some obsolete options.[#6489](https://github.com/JabRef/jabref/pull/6489)
- We improved the context menu of the column "Linked identifiers" of the main table, by truncating their texts, if they are too long. [#6499](https://github.com/JabRef/jabref/issues/6499)
- We merged the main table tabs in the preferences dialog. [#6518](https://github.com/JabRef/jabref/pull/6518)
- We changed the command line option 'generateBibtexKeys' to the more generic term 'generateCitationKeys' while the short option remains 'g'.[#6545](https://github.com/JabRef/jabref/pull/6545)
- We improved the "Possible duplicate entries" window to remember its size and position throughout a session. [#6582](https://github.com/JabRef/jabref/issues/6582)
- We divided the toolbar into small parts, so if the application window is to small, only a part of the toolbar is moved into the chevron popup. [#6682](https://github.com/JabRef/jabref/pull/6682)
- We changed the layout for of the buttons in the Open Office side panel to ensure that the button text is always visible, specially when resizing. [#6639](https://github.com/JabRef/jabref/issues/6639)
- We merged the two new library commands in the file menu to one which always creates a new library in the default library mode. [#6539](https://github.com/JabRef/jabref/pull/6539#issuecomment-641056536)

### Fixed

- We fixed an issue where entry preview tab has no name in drop down list. [#6591](https://github.com/JabRef/jabref/issues/6591)
- We fixed to only search file links in the BIB file location directory when preferences has corresponding checkbox checked. [#5891](https://github.com/JabRef/jabref/issues/5891)
- We fixed wrong button order (Apply and Cancel) in ManageProtectedTermsDialog.
- We fixed an issue with incompatible characters at BibTeX key [#6257](https://github.com/JabRef/jabref/issues/6257)
- We fixed an issue where dash (`-`) was reported as illegal BibTeX key [#6295](https://github.com/JabRef/jabref/issues/6295)
- We greatly improved the performance of the overall application and many operations. [#5071](https://github.com/JabRef/jabref/issues/5071)
- We fixed an issue where sort by priority was broken. [#6222](https://github.com/JabRef/jabref/issues/6222)
- We fixed an issue where opening a library from the recent libraries menu was not possible. [#5939](https://github.com/JabRef/jabref/issues/5939)
- We fixed an issue with inconsistent capitalization of file extensions when downloading files. [#6115](https://github.com/JabRef/jabref/issues/6115)
- We fixed the display of language and encoding in the preferences dialog. [#6130](https://github.com/JabRef/jabref/pull/6130)
- Now the link and/or the link description in the column "linked files" of the main table gets truncated or wrapped, if too long, otherwise display issues arise. [#6178](https://github.com/JabRef/jabref/issues/6178)
- We fixed the issue that groups panel does not keep size when resizing window. [#6180](https://github.com/JabRef/jabref/issues/6180)
- We fixed an error that sometimes occurred when using the context menu. [#6085](https://github.com/JabRef/jabref/issues/6085)
- We fixed an issue where search full-text documents downloaded files with same name, overwriting existing files. [#6174](https://github.com/JabRef/jabref/pull/6174)
- We fixed an issue when importing into current library an erroneous message "import cancelled" is displayed even though import is successful. [#6266](https://github.com/JabRef/jabref/issues/6266)
- We fixed an issue where custom jstyles for Open/LibreOffice where not saved correctly. [#6170](https://github.com/JabRef/jabref/issues/6170)
- We fixed an issue where the INSPIRE fetcher was no longer working [#6229](https://github.com/JabRef/jabref/issues/6229)
- We fixed an issue where custom exports with an uppercase file extension could not be selected for "Copy...-> Export to Clipboard" [#6285](https://github.com/JabRef/jabref/issues/6285)
- We fixed the display of icon both in the main table and linked file editor. [#6169](https://github.com/JabRef/jabref/issues/6169)
- We fixed an issue where the windows installer did not create an entry in the start menu [bug report in the forum](https://discourse.jabref.org/t/error-while-fetching-from-doi/2018/3)
- We fixed an issue where only the field `abstract` and `comment` were declared as multiline fields. Other fields can now be configured in the preferences using "Do not wrap the following fields when saving" [4373](https://github.com/JabRef/jabref/issues/4373)
- We fixed an issue where JabRef switched to discrete graphics under macOS [#5935](https://github.com/JabRef/jabref/issues/5935)
- We fixed an issue where the Preferences entry preview will be unexpected modified leads to Value too long exception [#6198](https://github.com/JabRef/jabref/issues/6198)
- We fixed an issue where custom jstyles for Open/LibreOffice would only be valid if a layout line for the entry type `default` was at the end of the layout section [#6303](https://github.com/JabRef/jabref/issues/6303)
- We fixed an issue where a new entry is not shown in the library if a search is active [#6297](https://github.com/JabRef/jabref/issues/6297)
- We fixed an issue where long directory names created from patterns could create an exception. [#3915](https://github.com/JabRef/jabref/issues/3915)
- We fixed an issue where sort on numeric cases was broken. [#6349](https://github.com/JabRef/jabref/issues/6349)
- We fixed an issue where year and month fields were not cleared when converting to biblatex [#6224](https://github.com/JabRef/jabref/issues/6224)
- We fixed an issue where an "Not on FX thread" exception occurred when saving on linux [#6453](https://github.com/JabRef/jabref/issues/6453)
- We fixed an issue where the library sort order was lost. [#6091](https://github.com/JabRef/jabref/issues/6091)
- We fixed an issue where brackets in regular expressions were not working. [6469](https://github.com/JabRef/jabref/pull/6469)
- We fixed an issue where multiple background task popups stacked over each other.. [#6472](https://github.com/JabRef/jabref/issues/6472)
- We fixed an issue where LaTeX citations for specific commands (`\autocite`s) of biblatex-mla were not recognized. [#6476](https://github.com/JabRef/jabref/issues/6476)
- We fixed an issue where drag and drop was not working on empty database. [#6487](https://github.com/JabRef/jabref/issues/6487)
- We fixed an issue where the name fields were not updated after the preferences changed. [#6515](https://github.com/JabRef/jabref/issues/6515)
- We fixed an issue where "null" appeared in generated BibTeX keys. [#6459](https://github.com/JabRef/jabref/issues/6459)
- We fixed an issue where the authors' names were incorrectly displayed in the authors' column when they were bracketed. [#6465](https://github.com/JabRef/jabref/issues/6465) [#6459](https://github.com/JabRef/jabref/issues/6459)
- We fixed an issue where importing certain unlinked files would result in an exception [#5815](https://github.com/JabRef/jabref/issues/5815)
- We fixed an issue where downloaded files would be moved to a directory named after the citationkey when no file directory pattern is specified [#6589](https://github.com/JabRef/jabref/issues/6589)
- We fixed an issue with the creation of a group of cited entries which incorrectly showed the message that the library had been modified externally whenever saving the library. [#6420](https://github.com/JabRef/jabref/issues/6420)
- We fixed an issue with the creation of a group of cited entries. Now the file path to an aux file gets validated. [#6585](https://github.com/JabRef/jabref/issues/6585)
- We fixed an issue on Linux systems where the application would crash upon inotify failure. Now, the user is prompted with a warning, and given the choice to continue the session. [#6073](https://github.com/JabRef/jabref/issues/6073)
- We moved the search modifier buttons into the search bar, as they were not accessible, if autocompletion was disabled. [#6625](https://github.com/JabRef/jabref/issues/6625)
- We fixed an issue about duplicated group color indicators [#6175](https://github.com/JabRef/jabref/issues/6175)
- We fixed an issue where entries with the entry type Misc from an imported aux file would not be saved correctly to the bib file on disk [#6405](https://github.com/JabRef/jabref/issues/6405)
- We fixed an issue where percent sign ('%') was not formatted properly by the HTML formatter [#6753](https://github.com/JabRef/jabref/issues/6753)
- We fixed an issue with the [SAO/NASA Astrophysics Data System](https://docs.jabref.org/collect/add-entry-using-an-id#sao-nasa-a-ds) fetcher where `\textbackslash` appeared at the end of the abstract.
- We fixed an issue with the Science Direct fetcher where PDFs could not be downloaded. Fixes [#5860](https://github.com/JabRef/jabref/issues/5860)
- We fixed an issue with the Library of Congress importer.
- We fixed the [link to the external libraries listing](https://github.com/JabRef/jabref/blob/master/external-libraries.md) in the about dialog
- We fixed an issue regarding pasting on Linux. [#6293](https://github.com/JabRef/jabref/issues/6293)

### Removed

- We removed the option of the "enforce legal key". [#6295](https://github.com/JabRef/jabref/issues/6295)
- We removed the obsolete `External programs / Open PDF` section in the preferences, as the default application to open PDFs is now set in the `Manage external file types` dialog. [#6130](https://github.com/JabRef/jabref/pull/6130)
- We removed the option to configure whether a `.bib.bak` file should be generated upon save. It is now always enabled. Documentation at <https://docs.jabref.org/advanced/autosave>. [#6092](https://github.com/JabRef/jabref/issues/6092)
- We removed the built-in list of IEEE journal abbreviations using BibTeX strings. If you still want to use them, you have to download them separately from <https://abbrv.jabref.org>.

## [5.0] – 2020-03-06

### Changed

- Added browser integration to the snap package for firefox/chromium browsers. [#6062](https://github.com/JabRef/jabref/pull/6062)
- We reintroduced the possibility to extract references from plain text (using [GROBID](https://grobid.readthedocs.io/en/latest/)). [#5614](https://github.com/JabRef/jabref/pull/5614)
- We changed the open office panel to show buttons in rows of three instead of going straight down to save space as the button expanded out to take up unnecessary horizontal space. [#5479](https://github.com/JabRef/jabref/issues/5479)
- We cleaned up the group add/edit dialog. [#5826](https://github.com/JabRef/jabref/pull/5826)
- We reintroduced the index column. [#5844](https://github.com/JabRef/jabref/pull/5844)
- Filenames of external files can no longer contain curly braces. [#5926](https://github.com/JabRef/jabref/pull/5926)
- We made the filters more easily accessible in the integrity check dialog. [#5955](https://github.com/JabRef/jabref/pull/5955)
- We reimplemented and improved the dialog "Customize entry types". [#4719](https://github.com/JabRef/jabref/issues/4719)
- We added an [American Physical Society](https://journals.aps.org/) fetcher. [#818](https://github.com/JabRef/jabref/issues/818)
- We added possibility to enable/disable items quantity in groups. [#6042](https://github.com/JabRef/jabref/issues/6042)

### Fixed

- We fixed an issue where the command line console was always opened in the background. [#5474](https://github.com/JabRef/jabref/issues/5474)
- We fixed and issue where pdf files will not open under some KDE linux distributions when using okular. [#5253](https://github.com/JabRef/jabref/issues/5253)
- We fixed an issue where the Medline fetcher was only working when JabRef was running from source. [#5645](https://github.com/JabRef/jabref/issues/5645)
- We fixed some visual issues in the dark theme. [#5764](https://github.com/JabRef/jabref/pull/5764) [#5753](https://github.com/JabRef/jabref/issues/5753)
- We fixed an issue where non-default previews didn't handle unicode characters. [#5779](https://github.com/JabRef/jabref/issues/5779)
- We improved the performance, especially changing field values in the entry should feel smoother now. [#5843](https://github.com/JabRef/jabref/issues/5843)
- We fixed an issue where the ampersand character wasn't rendering correctly on previews. [#3840](https://github.com/JabRef/jabref/issues/3840)
- We fixed an issue where an erroneous "The library has been modified by another program" message was shown when saving. [#4877](https://github.com/JabRef/jabref/issues/4877)
- We fixed an issue where the file extension was missing after downloading a file (we now fall-back to pdf). [#5816](https://github.com/JabRef/jabref/issues/5816)
- We fixed an issue where cleaning up entries broke web URLs, if "Make paths of linked files relative (if possible)" was enabled, which resulted in various other issues subsequently. [#5861](https://github.com/JabRef/jabref/issues/5861)
- We fixed an issue where the tab "Required fields" of the entry editor did not show all required fields, if at least two of the defined required fields are linked with a logical or. [#5859](https://github.com/JabRef/jabref/issues/5859)
- We fixed several issues concerning managing external file types: Now everything is usable and fully functional. Previously, there were problems with the radio buttons, with saving the settings and with loading an input field value. Furthermore, different behavior for Windows and other operating systems was given, which was unified as well. [#5846](https://github.com/JabRef/jabref/issues/5846)
- We fixed an issue where entries containing Unicode charaters were not parsed correctly [#5899](https://github.com/JabRef/jabref/issues/5899)
- We fixed an issue where an entry containing an external filename with curly braces could not be saved. Curly braces are now longer allowed in filenames. [#5899](https://github.com/JabRef/jabref/issues/5899)
- We fixed an issue where changing the type of an entry did not update the main table [#5906](https://github.com/JabRef/jabref/issues/5906)
- We fixed an issue in the optics of the library properties, that cropped the dialog on scaled displays. [#5969](https://github.com/JabRef/jabref/issues/5969)
- We fixed an issue where changing the type of an entry did not update the main table. [#5906](https://github.com/JabRef/jabref/issues/5906)
- We fixed an issue where opening a library from the recent libraries menu was not possible. [#5939](https://github.com/JabRef/jabref/issues/5939)
- We fixed an issue where the most bottom group in the list got lost, if it was dragged on itself. [#5983](https://github.com/JabRef/jabref/issues/5983)
- We fixed an issue where changing entry type doesn't always work when biblatex source is shown. [#5905](https://github.com/JabRef/jabref/issues/5905)
- We fixed an issue where the group and the link column were not updated after changing the entry in the main table. [#5985](https://github.com/JabRef/jabref/issues/5985)
- We fixed an issue where reordering the groups was not possible after inserting an article. [#6008](https://github.com/JabRef/jabref/issues/6008)
- We fixed an issue where citation styles except the default "Preview" could not be used. [#5622](https://github.com/JabRef/jabref/issues/5622)
- We fixed an issue where a warning was displayed when the title content is made up of two sentences. [#5832](https://github.com/JabRef/jabref/issues/5832)
- We fixed an issue where an exception was thrown when adding a save action without a selected formatter in the library properties [#6069](https://github.com/JabRef/jabref/issues/6069)
- We fixed an issue where JabRef's icon was missing in the Export to clipboard Dialog. [#6286](https://github.com/JabRef/jabref/issues/6286)
- We fixed an issue when an "Abstract field" was duplicating text, when importing from RIS file (Neurons) [#6065](https://github.com/JabRef/jabref/issues/6065)
- We fixed an issue where adding the addition of a new entry was not completely validated [#6370](https://github.com/JabRef/jabref/issues/6370)
- We fixed an issue where the blue and red text colors in the Merge entries dialog were not quite visible [#6334](https://github.com/JabRef/jabref/issues/6334)
- We fixed an issue where underscore character was removed from the file name in the Recent Libraries list in File menu [#6383](https://github.com/JabRef/jabref/issues/6383)
- We fixed an issue where few keyboard shortcuts regarding new entries were missing [#6403](https://github.com/JabRef/jabref/issues/6403)

### Removed

- Ampersands are no longer escaped by default in the `bib` file. If you want to keep the current behaviour, you can use the new "Escape Ampersands" formatter as a save action. [#5869](https://github.com/JabRef/jabref/issues/5869)
- The "Merge Entries" entry was removed from the Quality Menu. Users should use the right-click menu instead. [#6021](https://github.com/JabRef/jabref/pull/6021)

## [5.0-beta] – 2019-12-15

### Changed

- We added a short DOI field formatter which shortens DOI to more human-readable form. [koppor#343](https://github.com/koppor/jabref/issues/343)
- We improved the display of group memberships by adding multiple colored bars if the entry belongs to more than one group. [#4574](https://github.com/JabRef/jabref/issues/4574)
- We added an option to show the preview as an extra tab in the entry editor (instead of in a split view). [#5244](https://github.com/JabRef/jabref/issues/5244)
- A custom Open/LibreOffice jstyle file now requires a layout line for the entry type `default` [#5452](https://github.com/JabRef/jabref/issues/5452)
- The entry editor is now open by default when JabRef starts up. [#5460](https://github.com/JabRef/jabref/issues/5460)
- Customized entry types are now serialized in alphabetical order in the bib file.
- We added a new ADS fetcher to use the new ADS API. [#4949](https://github.com/JabRef/jabref/issues/4949)
- We added support of the [X11 primary selection](https://unix.stackexchange.com/a/139193/18033) [#2389](https://github.com/JabRef/jabref/issues/2389)
- We added support to switch between biblatex and bibtex library types. [#5550](https://github.com/JabRef/jabref/issues/5550)
- We changed the save action buttons to be easier to understand. [#5565](https://github.com/JabRef/jabref/issues/5565)
- We made the columns for groups, files and uri in the main table reorderable and merged the clickable icon columns for uri, url, doi and eprint. [#5544](https://github.com/JabRef/jabref/pull/5544)
- We reduced the number of write actions performed when autosave is enabled [#5679](https://github.com/JabRef/jabref/issues/5679)
- We made the column sort order in the main table persistent [#5730](https://github.com/JabRef/jabref/pull/5730)
- When an entry is modified on disk, the change dialog now shows the merge dialog to highlight the changes [#5688](https://github.com/JabRef/jabref/pull/5688)

### Fixed

- Inherit fields from cross-referenced entries as specified by biblatex. [#5045](https://github.com/JabRef/jabref/issues/5045)
- We fixed an issue where it was no longer possible to connect to LibreOffice. [#5261](https://github.com/JabRef/jabref/issues/5261)
- The "All entries group" is no longer shown when no library is open.
- We fixed an exception which occurred when closing JabRef. [#5348](https://github.com/JabRef/jabref/issues/5348)
- We fixed an issue where JabRef reports incorrectly about customized entry types. [#5332](https://github.com/JabRef/jabref/issues/5332)
- We fixed a few problems that prevented JabFox to communicate with JabRef. [#4737](https://github.com/JabRef/jabref/issues/4737) [#4303](https://github.com/JabRef/jabref/issues/4303)
- We fixed an error where the groups containing an entry loose their highlight color when scrolling. [#5022](https://github.com/JabRef/jabref/issues/5022)
- We fixed an error where scrollbars were not shown. [#5374](https://github.com/JabRef/jabref/issues/5374)
- We fixed an error where an exception was thrown when merging entries. [#5169](https://github.com/JabRef/jabref/issues/5169)
- We fixed an error where certain metadata items were not serialized alphabetically.
- After assigning an entry to a group, the item count is now properly colored to reflect the new membership of the entry. [#3112](https://github.com/JabRef/jabref/issues/3112)
- The group panel is now properly updated when switching between libraries (or when closing/opening one). [#3142](https://github.com/JabRef/jabref/issues/3142)
- We fixed an error where the number of matched entries shown in the group pane was not updated correctly. [#4441](https://github.com/JabRef/jabref/issues/4441)
- We fixed an error where the wrong file is renamed and linked when using the "Copy, rename and link" action. [#5653](https://github.com/JabRef/jabref/issues/5653)
- We fixed a "null" error when writing XMP metadata. [#5449](https://github.com/JabRef/jabref/issues/5449)
- We fixed an issue where empty keywords lead to a strange display of automatic keyword groups. [#5333](https://github.com/JabRef/jabref/issues/5333)
- We fixed an error where the default color of a new group was white instead of dark gray. [#4868](https://github.com/JabRef/jabref/issues/4868)
- We fixed an issue where the first field in the entry editor got the focus while performing a different action (like searching). [#5084](https://github.com/JabRef/jabref/issues/5084)
- We fixed an issue where multiple entries were highlighted in the web search result after scrolling. [#5035](https://github.com/JabRef/jabref/issues/5035)
- We fixed an issue where the hover indication in the web search pane was not working. [#5277](https://github.com/JabRef/jabref/issues/5277)
- We fixed an error mentioning "javafx.controls/com.sun.javafx.scene.control" that was thrown when interacting with the toolbar.
- We fixed an error where a cleared search was restored after switching libraries. [#4846](https://github.com/JabRef/jabref/issues/4846)
- We fixed an exception which occurred when trying to open a non-existing file from the "Recent files"-menu [#5334](https://github.com/JabRef/jabref/issues/5334)
- We fixed an issues where the search highlight in the entry preview did not worked. [#5069](https://github.com/JabRef/jabref/issues/5069)
- The context menu for fields in the entry editor is back. [#5254](https://github.com/JabRef/jabref/issues/5254)
- We fixed an exception which occurred when trying to open a non-existing file from the "Recent files"-menu [#5334](https://github.com/JabRef/jabref/issues/5334)
- We fixed a problem where the "editor" information has been duplicated during saving a .bib-Database. [#5359](https://github.com/JabRef/jabref/issues/5359)
- We re-introduced the feature to switch between different preview styles. [#5221](https://github.com/JabRef/jabref/issues/5221)
- We fixed various issues (including [#5263](https://github.com/JabRef/jabref/issues/5263)) related to copying entries to the clipboard
- We fixed some display errors in the preferences dialog and replaced some of the controls [#5033](https://github.com/JabRef/jabref/pull/5033) [#5047](https://github.com/JabRef/jabref/pull/5047) [#5062](https://github.com/JabRef/jabref/pull/5062) [#5141](https://github.com/JabRef/jabref/pull/5141) [#5185](https://github.com/JabRef/jabref/pull/5185) [#5265](https://github.com/JabRef/jabref/pull/5265) [#5315](https://github.com/JabRef/jabref/pull/5315) [#5360](https://github.com/JabRef/jabref/pull/5360)
- We fixed an exception which occurred when trying to import entries without an open library. [#5447](https://github.com/JabRef/jabref/issues/5447)
- The "Automatically set file links" feature now follows symbolic links. [#5664](https://github.com/JabRef/jabref/issues/5664)
- After successful import of one or multiple bib entries the main table scrolls to the first imported entry [#5383](https://github.com/JabRef/jabref/issues/5383)
- We fixed an exception which occurred when an invalid jstyle was loaded. [#5452](https://github.com/JabRef/jabref/issues/5452)
- We fixed an issue where the command line arguments `importBibtex` and `importToOpen` did not import into the currently open library, but opened a new one. [#5537](https://github.com/JabRef/jabref/issues/5537)
- We fixed an error where the preview theme did not adapt to the "Dark" mode [#5463](https://github.com/JabRef/jabref/issues/5463)
- We fixed an issue where multiple entries were allowed in the "crossref" field [#5284](https://github.com/JabRef/jabref/issues/5284)
- We fixed an issue where the merge dialog showed the wrong text colour in "Dark" mode [#5516](https://github.com/JabRef/jabref/issues/5516)
- We fixed visibility issues with the scrollbar and group selection highlight in "Dark" mode, and enabled "Dark" mode for the OpenOffice preview in the style selection window. [#5522](https://github.com/JabRef/jabref/issues/5522)
- We fixed an issue where the author field was not correctly parsed during bibtex key-generation. [#5551](https://github.com/JabRef/jabref/issues/5551)
- We fixed an issue where notifications where shown during autosave. [#5555](https://github.com/JabRef/jabref/issues/5555)
- We fixed an issue where the side pane was not remembering its position. [#5615](https://github.com/JabRef/jabref/issues/5615)
- We fixed an issue where JabRef could not interact with [Oracle XE](https://www.oracle.com/de/database/technologies/appdev/xe.html) in the [shared SQL database setup](https://docs.jabref.org/collaborative-work/sqldatabase).
- We fixed an issue where the toolbar icons were hidden on smaller screens.
- We fixed an issue where renaming referenced files for bib entries with long titles was not possible. [#5603](https://github.com/JabRef/jabref/issues/5603)
- We fixed an issue where a window which is on an external screen gets unreachable when external screen is removed. [#5037](https://github.com/JabRef/jabref/issues/5037)
- We fixed a bug where the selection of groups was lost after drag and drop. [#2868](https://github.com/JabRef/jabref/issues/2868)
- We fixed an issue where the custom entry types didn't show the correct display name [#5651](https://github.com/JabRef/jabref/issues/5651)

### Removed

- We removed some obsolete notifications. [#5555](https://github.com/JabRef/jabref/issues/5555)
- We removed an internal step in the [ISBN-to-BibTeX fetcher](https://docs.jabref.org/collect/add-entry-using-an-id#isbn): The [ISBN to BibTeX Converter](https://manas.tungare.name/software/isbn-to-bibtex) by [@manastungare](https://github.com/manastungare) is not used anymore, because it is offline: "people using this tool have not been generating enough sales for Amazon."
- We removed the option to control the default drag and drop behaviour. You can use the modifier keys (like CtrL or Alt) instead.

## [5.0-alpha] – 2019-08-25

### Changed

- We added eventitle, eventdate and venue fields to `@unpublished` entry type.
- We added `@software` and `@dataSet` entry type to biblatex.
- All fields are now properly sorted alphabetically (in the subgroups of required/optional fields) when the entry is written to the bib file.
- We fixed an issue where some importers used the field `pubstatus` instead of the standard BibTeX field `pubstate`.
- We changed the latex command removal for docbook exporter. [#3838](https://github.com/JabRef/jabref/issues/3838)
- We changed the location of some fields in the entry editor (you might need to reset your preferences for these changes to come into effect)
  - Journal/Year/Month in biblatex mode -> Deprecated (if filled)
  - DOI/URL: General -> Optional
  - Internal fields like ranking, read status and priority: Other -> General
  - Moreover, empty deprecated fields are no longer shown
- Added server timezone parameter when connecting to a shared database.
- We updated the dialog for setting up general fields.
- URL field formatting is updated. All whitespace chars, located at the beginning/ending of the URL, are trimmed automatically
- We changed the behavior of the field formatting dialog such that the `bibtexkey` is not changed when formatting all fields or all text fields.
- We added a "Move file to file directory and rename file" option for simultaneously moving and renaming of document file. [#4166](https://github.com/JabRef/jabref/issues/4166)
- Use integrated graphics card instead of discrete on macOS [#4070](https://github.com/JabRef/jabref/issues/4070)
- We added a cleanup operation that detects an arXiv identifier in the note, journal or URL field and moves it to the `eprint` field.
  Because of this change, the last-used cleanup operations were reset.
- We changed the minimum required version of Java to 1.8.0_171, as this is the latest release for which the automatic Java update works. [#4093](https://github.com/JabRef/jabref/issues/4093)
- The special fields like `Printed` and `Read status` now show gray icons when the row is hovered.
- We added a button in the tab header which allows you to close the database with one click. [#494](https://github.com/JabRef/jabref/issues/494)
- Sorting in the main table now takes information from cross-referenced entries into account. [#2808](https://github.com/JabRef/jabref/issues/2808)
- If a group has a color specified, then entries matched by this group have a small colored bar in front of them in the main table.
- Change default icon for groups to a circle because a colored version of the old icon was hard to distinguish from its black counterpart.
- In the main table, the context menu appears now when you press the "context menu" button on the keyboard. [feature request in the forum](https://discourse.jabref.org/t/how-to-enable-keyboard-context-key-windows)
- We added icons to the group side panel to quickly switch between `union` and `intersection` group view mode. [#3269](https://github.com/JabRef/jabref/issues/3269).
- We use `https` for [fetching from most online bibliographic database](https://docs.jabref.org/collect/import-using-online-bibliographic-database).
- We changed the default keyboard shortcuts for moving between entries when the entry editor is active to ̀<kbd>alt</kbd> + <kbd>up/down</kbd>.
- Opening a new file now prompts the directory of the currently selected file, instead of the directory of the last opened file.
- Window state is saved on close and restored on start.
- We made the MathSciNet fetcher more reliable.
- We added the ISBN fetcher to the list of fetcher available under "Update with bibliographic information from the web" in the entry editor toolbar.
- Files without a defined external file type are now directly opened with the default application of the operating system
- We streamlined the process to rename and move files by removing the confirmation dialogs.
- We removed the redundant new lines of markings and wrapped the summary in the File annotation tab. [#3823](https://github.com/JabRef/jabref/issues/3823)
- We add auto URL formatting when user paste link to URL field in entry editor. [koppor#254](https://github.com/koppor/jabref/issues/254)
- We added a minimum height for the entry editor so that it can no longer be hidden by accident. [#4279](https://github.com/JabRef/jabref/issues/4279)
- We added a new keyboard shortcut so that the entry editor could be closed by <kbd>Ctrl</kbd> + <kbd>E</kbd>. [#4222](https://github.com/JabRef/jabref/issues/4222)
- We added an option in the preference dialog box, that allows user to pick the dark or light theme option. [#4130](https://github.com/JabRef/jabref/issues/4130)
- We updated the Related Articles tab to accept JSON from the new version of the Mr. DLib service
- We added an option in the preference dialog box that allows user to choose behavior after dragging and dropping files in Entry Editor. [#4356](https://github.com/JabRef/jabref/issues/4356)
- We added the ability to have an export preference where previously "File"-->"Export"/"Export selected entries" would not save the user's preference[#4495](https://github.com/JabRef/jabref/issues/4495)
- We optimized the code responsible for connecting to an external database, which should lead to huge improvements in performance.
- For automatically created groups, added ability to filter groups by entry type. [#4539](https://github.com/JabRef/jabref/issues/4539)
- We added the ability to add field names from the Preferences Dialog [#4546](https://github.com/JabRef/jabref/issues/4546)
- We added the ability to change the column widths directly in the main table. [#4546](https://github.com/JabRef/jabref/issues/4546)
- We added a description of how recommendations were chosen and better error handling to Related Articles tab
- We added the ability to execute default action in dialog by using with <kbd>Ctrl</kbd> + <kbd>Enter</kbd> combination [#4496](https://github.com/JabRef/jabref/issues/4496)
- We grouped and reordered the Main Menu (File, Edit, Library, Quality, Tools, and View tabs & icons). [#4666](https://github.com/JabRef/jabref/issues/4666) [#4667](https://github.com/JabRef/jabref/issues/4667) [#4668](https://github.com/JabRef/jabref/issues/4668) [#4669](https://github.com/JabRef/jabref/issues/4669) [#4670](https://github.com/JabRef/jabref/issues/4670) [#4671](https://github.com/JabRef/jabref/issues/4671) [#4672](https://github.com/JabRef/jabref/issues/4672) [#4673](https://github.com/JabRef/jabref/issues/4673)
- We added additional modifiers (capitalize, titlecase and sentencecase) to the Bibtex key generator. [#1506](https://github.com/JabRef/jabref/issues/1506)
- We have migrated from the mysql jdbc connector to the mariadb one for better authentication scheme support. [#4745](https://github.com/JabRef/jabref/issues/4745)
- We grouped the toolbar icons and changed the Open Library and Copy icons. [#4584](https://github.com/JabRef/jabref/issues/4584)
- We added a browse button next to the path text field for aux-based groups. [#4586](https://github.com/JabRef/jabref/issues/4586)
- We changed the title of Group Dialog to "Add subgroup" from "Edit group" when we select Add subgroup option.
- We enable import button only if entries are selected. [#4755](https://github.com/JabRef/jabref/issues/4755)
- We made modifications to improve the contrast of UI elements. [#4583](https://github.com/JabRef/jabref/issues/4583)
- We added a warning for empty BibTeX keys in the entry editor. [#4440](https://github.com/JabRef/jabref/issues/4440)
- We added an option in the settings to set the default action in JabRef when right clicking on any entry in any database and selecting "Open folder". [#4763](https://github.com/JabRef/jabref/issues/4763)
- The Medline fetcher now normalizes the author names according to the BibTeX-Standard [#4345](https://github.com/JabRef/jabref/issues/4345)
- We added an option on the Linked File Viewer to rename the attached file of an entry directly on the JabRef. [#4844](https://github.com/JabRef/jabref/issues/4844)
- We added an option in the preference dialog box that allows user to enable helpful tooltips.[#3599](https://github.com/JabRef/jabref/issues/3599)
- We reworked the functionality for extracting BibTeX entries from plain text, because our used service [freecite shut down](https://library.brown.edu/libweb/freecite_notice.php). [#5206](https://github.com/JabRef/jabref/pull/5206)
- We moved the dropdown menu for selecting the push-application from the toolbar into the external application preferences. [#674](https://github.com/JabRef/jabref/issues/674)
- We removed the alphabetical ordering of the custom tabs and updated the error message when trying to create a general field with a name containing an illegal character. [#5019](https://github.com/JabRef/jabref/issues/5019)
- We added a context menu to the bib(la)tex-source-editor to copy'n'paste. [#5007](https://github.com/JabRef/jabref/pull/5007)
- We added a tool that allows searching for citations in LaTeX files. It scans directories and shows which entries are used, how many times and where.
- We added a 'LaTeX citations' tab to the entry editor, to search for citations to the active entry in the LaTeX file directory. It can be disabled in the preferences dialog.
- We added an option in preferences to allow for integers in field "edition" when running database in bibtex mode. [#4680](https://github.com/JabRef/jabref/issues/4680)
- We added the ability to use negation in export filter layouts. [#5138](https://github.com/JabRef/jabref/pull/5138)
- Focus on Name Area instead of 'OK' button whenever user presses 'Add subgroup'. [#6307](https://github.com/JabRef/jabref/issues/6307)
- We changed the behavior of merging that the entry which has "smaller" bibkey will be selected. [#7395](https://github.com/JabRef/jabref/issues/7395)

### Fixed

- We fixed an issue where JabRef died silently for the user without enough inotify instances [#4874](https://github.com/JabRef/jabref/issues/4874)
- We fixed an issue where corresponding groups are sometimes not highlighted when clicking on entries [#3112](https://github.com/JabRef/jabref/issues/3112)
- We fixed an issue where custom exports could not be selected in the 'Export (selected) entries' dialog [#4013](https://github.com/JabRef/jabref/issues/4013)
- Italic text is now rendered correctly. [#3356](https://github.com/JabRef/jabref/issues/3356)
- The entry editor no longer gets corrupted after using the source tab. [#3532](https://github.com/JabRef/jabref/issues/3532) [#3608](https://github.com/JabRef/jabref/issues/3608) [#3616](https://github.com/JabRef/jabref/issues/3616)
- We fixed multiple issues where entries did not show up after import if a search was active. [#1513](https://github.com/JabRef/jabref/issues/1513) [#3219](https://github.com/JabRef/jabref/issues/3219))
- We fixed an issue where the group tree was not updated correctly after an entry was changed. [#3618](https://github.com/JabRef/jabref/issues/3618)
- We fixed an issue where a right-click in the main table selected a wrong entry. [#3267](https://github.com/JabRef/jabref/issues/3267)
- We fixed an issue where in rare cases entries where overlayed in the main table. [#3281](https://github.com/JabRef/jabref/issues/3281)
- We fixed an issue where selecting a group messed up the focus of the main table and the entry editor. [#3367](https://github.com/JabRef/jabref/issues/3367)
- We fixed an issue where composite author names were sorted incorrectly. [#2828](https://github.com/JabRef/jabref/issues/2828)
- We fixed an issue where commands followed by `-` didn't work. [#3805](https://github.com/JabRef/jabref/issues/3805)
- We fixed an issue where a non-existing aux file in a group made it impossible to open the library. [#4735](https://github.com/JabRef/jabref/issues/4735)
- We fixed an issue where some journal names were wrongly marked as abbreviated. [#4115](https://github.com/JabRef/jabref/issues/4115)
- We fixed an issue where the custom file column were sorted incorrectly. [#3119](https://github.com/JabRef/jabref/issues/3119)
- We improved the parsing of author names whose infix is abbreviated without a dot. [#4864](https://github.com/JabRef/jabref/issues/4864)
- We fixed an issues where the entry losses focus when a field is edited and at the same time used for sorting. [#3373](https://github.com/JabRef/jabref/issues/3373)
- We fixed an issue where the menu on Mac OS was not displayed in the usual Mac-specific way. [#3146](https://github.com/JabRef/jabref/issues/3146)
- We improved the integrity check for page numbers. [#4113](https://github.com/JabRef/jabref/issues/4113) and [feature request in the forum](https://discourse.jabref.org/t/pages-field-allow-use-of-en-dash/1199)
- We fixed an issue where the order of fields in customized entry types was not saved correctly. [#4033](https://github.com/JabRef/jabref/issues/4033)
- We fixed an issue where renaming a group did not change the group name in the interface. [#3189](https://github.com/JabRef/jabref/issues/3189)
- We fixed an issue where the groups tree of the last database was still shown even after the database was already closed.
- We fixed an issue where the "Open file dialog" may disappear behind other windows. [#3410](https://github.com/JabRef/jabref/issues/3410)
- We fixed an issue where the number of entries matched was not updated correctly upon adding or removing an entry. [#3537](https://github.com/JabRef/jabref/issues/3537)
- We fixed an issue where the default icon of a group was not colored correctly.
- We fixed an issue where the first field in entry editor was not focused when adding a new entry. [#4024](https://github.com/JabRef/jabref/issues/4024)
- We reworked the "Edit file" dialog to make it resizeable and improved the workflow for adding and editing files [#2970](https://github.com/JabRef/jabref/issues/2970)
- We fixed an issue where custom name formatters were no longer found correctly. [#3531](https://github.com/JabRef/jabref/issues/3531)
- We fixed an issue where the month was not shown in the preview. [#3239](https://github.com/JabRef/jabref/issues/3239)
- Rewritten logic to detect a second jabref instance. [#4023](https://github.com/JabRef/jabref/issues/4023)
- We fixed an issue where the "Convert to BibTeX-Cleanup" moved the content of the `file` field to the `pdf` field [#4120](https://github.com/JabRef/jabref/issues/4120)
- We fixed an issue where the preview pane in entry preview in preferences wasn't showing the citation style selected [#3849](https://github.com/JabRef/jabref/issues/3849)
- We fixed an issue where the default entry preview style still contained the field `review`. The field `review` in the style is now replaced with comment to be consistent with the entry editor [#4098](https://github.com/JabRef/jabref/issues/4098)
- We fixed an issue where users were vulnerable to XXE attacks during parsing [#4229](https://github.com/JabRef/jabref/issues/4229)
- We fixed an issue where files added via the "Attach file" contextmenu of an entry were not made relative. [#4201](https://github.com/JabRef/jabref/issues/4201) and [#4241](https://github.com/JabRef/jabref/issues/4241)
- We fixed an issue where author list parser can't generate bibtex for Chinese author. [#4169](https://github.com/JabRef/jabref/issues/4169)
- We fixed an issue where the list of XMP Exclusion fields in the preferences was not be saved [#4072](https://github.com/JabRef/jabref/issues/4072)
- We fixed an issue where the ArXiv Fetcher did not support HTTP URLs [koppor#328](https://github.com/koppor/jabref/issues/328)
- We fixed an issue where only one PDF file could be imported [#4422](https://github.com/JabRef/jabref/issues/4422)
- We fixed an issue where "Move to group" would always move the first entry in the library and not the selected [#4414](https://github.com/JabRef/jabref/issues/4414)
- We fixed an issue where an older dialog appears when downloading full texts from the quality menu. [#4489](https://github.com/JabRef/jabref/issues/4489)
- We fixed an issue where right clicking on any entry in any database and selecting "Open folder" results in the NullPointer exception. [#4763](https://github.com/JabRef/jabref/issues/4763)
- We fixed an issue where option 'open terminal here' with custom command was passing the wrong argument. [#4802](https://github.com/JabRef/jabref/issues/4802)
- We fixed an issue where ranking an entry would generate an IllegalArgumentException. [#4754](https://github.com/JabRef/jabref/issues/4754)
- We fixed an issue where special characters where removed from non-label key generation pattern parts [#4767](https://github.com/JabRef/jabref/issues/4767)
- We fixed an issue where the RIS import would overwite the article date with the value of the acessed date [#4816](https://github.com/JabRef/jabref/issues/4816)
- We fixed an issue where an NullPointer exception was thrown when a referenced entry in an Open/Libre Office document was no longer present in the library. Now an error message with the reference marker of the missing entry is shown. [#4932](https://github.com/JabRef/jabref/issues/4932)
- We fixed an issue where a database exception related to a missing timezone was too big. [#4827](https://github.com/JabRef/jabref/issues/4827)
- We fixed an issue where the IEEE fetcher returned an error if no keywords were present in the result from the IEEE website [#4997](https://github.com/JabRef/jabref/issues/4997)
- We fixed an issue where the command line help text had several errors, and arguments and descriptions have been rewritten to simplify and detail them better. [#2016](https://github.com/JabRef/jabref/issues/2016)
- We fixed an issue where the same menu for changing entry type had two different sizes and weights. [#4977](https://github.com/JabRef/jabref/issues/4977)
- We fixed an issue where the "Attach file" dialog, in the right-click menu for an entry, started on the working directory instead of the user's main directory. [#4995](https://github.com/JabRef/jabref/issues/4995)
- We fixed an issue where the JabRef Icon in the macOS launchpad was not displayed correctly [#5003](https://github.com/JabRef/jabref/issues/5003)
- We fixed an issue where the "Search for unlinked local files" would throw an exception when parsing the content of a PDF-file with missing "series" information [#5128](https://github.com/JabRef/jabref/issues/5128)
- We fixed an issue where the XMP Importer would incorrectly return an empty default entry when importing pdfs [#6577](https://github.com/JabRef/jabref/issues/6577)
- We fixed an issue where opening the menu 'Library properties' marked the library as modified [#6451](https://github.com/JabRef/jabref/issues/6451)
- We fixed an issue when importing resulted in an exception [#7343](https://github.com/JabRef/jabref/issues/7343)
- We fixed an issue where the field in the Field formatter dropdown selection were sorted in random order. [#7710](https://github.com/JabRef/jabref/issues/7710)

### Removed

- The feature to "mark entries" was removed and merged with the groups functionality. For migration, a group is created for every value of the `__markedentry` field and the entry is added to this group.
- The number column was removed.
- We removed the global search feature.
- We removed the coloring of cells in the main table according to whether the field is optional/required.
- We removed the feature to find and resolve duplicate BibTeX keys (as this use case is already covered by the integrity check).
- We removed a few commands from the right-click menu that are not needed often and thus don't need to be placed that prominently:
  - Print entry preview: available through entry preview
  - All commands related to marking: marking is not yet reimplemented
  - Set/clear/append/rename fields: available through Edit menu
  - Manage keywords: available through the Edit menu
  - Copy linked files to folder: available through File menu
  - Add/move/remove from group: removed completely (functionality still available through group interface)
- We removed the option to change the column widths in the preferences dialog. [#4546](https://github.com/JabRef/jabref/issues/4546)

## Older versions

The changelog of JabRef 4.x is available at the [v4.3.1 tag](https://github.com/JabRef/jabref/blob/v4.3.1/CHANGELOG.md).
The changelog of JabRef 3.x is available at the [v3.8.2 tag](https://github.com/JabRef/jabref/blob/v3.8.2/CHANGELOG.md).
The changelog of JabRef 2.11 and all previous versions is available as [text file in the v2.11.1 tag](https://github.com/JabRef/jabref/blob/v2.11.1/CHANGELOG).

[Unreleased]: https://github.com/JabRef/jabref/compare/v6.0-alpha...HEAD
[6.0-alpha]: https://github.com/JabRef/jabref/compare/v5.15...v6.0-alpha
[5.15]: https://github.com/JabRef/jabref/compare/v5.14...v5.15
[5.14]: https://github.com/JabRef/jabref/compare/v5.13...v5.14
[5.13]: https://github.com/JabRef/jabref/compare/v5.12...v5.13
[5.12]: https://github.com/JabRef/jabref/compare/v5.11...v5.12
[5.11]: https://github.com/JabRef/jabref/compare/v5.10...v5.11
[5.10]: https://github.com/JabRef/jabref/compare/v5.9...v5.10
[5.9]: https://github.com/JabRef/jabref/compare/v5.8...v5.9
[5.8]: https://github.com/JabRef/jabref/compare/v5.7...v5.8
[5.7]: https://github.com/JabRef/jabref/compare/v5.6...v5.7
[5.6]: https://github.com/JabRef/jabref/compare/v5.5...v5.6
[5.5]: https://github.com/JabRef/jabref/compare/v5.4...v5.5
[5.4]: https://github.com/JabRef/jabref/compare/v5.3...v5.4
[5.3]: https://github.com/JabRef/jabref/compare/v5.2...v5.3
[5.2]: https://github.com/JabRef/jabref/compare/v5.1...v5.2
[5.1]: https://github.com/JabRef/jabref/compare/v5.0...v5.1
[5.0]: https://github.com/JabRef/jabref/compare/v5.0-beta...v5.0
[5.0-beta]: https://github.com/JabRef/jabref/compare/v5.0-alpha...v5.0-beta
[5.0-alpha]: https://github.com/JabRef/jabref/compare/v4.3...v5.0-alpha
<!-- markdownlint-disable-file MD012 MD024 MD033 MD053 --><|MERGE_RESOLUTION|>--- conflicted
+++ resolved
@@ -22,7 +22,6 @@
 - We moved the "Generate a new key for imported entries" option from the "Web search" tab to the "Citation key generator" tab in preferences. [#12436](https://github.com/JabRef/jabref/pull/12436)
 - We improved the offline parsing of BibTeX data from PDF-documents. [#12278](https://github.com/JabRef/jabref/issues/12278)
 - The tab bar is now hidden when only one library is open. [#9971](https://github.com/JabRef/jabref/issues/9971)
-<<<<<<< HEAD
 - We renamed "Rename file to a given name" to "Rename files to configured filename format pattern" in the entry editor. [#12587](https://github.com/JabRef/jabref/pull/12587)
 - We renamed "Move DOIs from note and URL field to DOI field and remove http prefix" to "Move DOIs from 'note' field and 'URL' field to 'DOI' field and remove http prefix" in the Cleanup entries. [#12587](https://github.com/JabRef/jabref/pull/12587)
 - We renamed "Move preprint information from 'URL' and 'journal' field to the 'eprint' field" to "Move preprint information from 'URL' field and 'journal' field to the 'eprint' field" in the Cleanup entries. [#12587](https://github.com/JabRef/jabref/pull/12587)
@@ -30,7 +29,6 @@
 - We renamed "Rename PDFs to given filename format pattern" to "Rename files to configured filename format pattern" in the Cleanup entries. [#12587](https://github.com/JabRef/jabref/pull/12587)
 - We renamed "Rename only PDFs having a relative path" to "Only rename files that have a relative path" in the Cleanup entries. [#12587](https://github.com/JabRef/jabref/pull/12587)
 - We renamed "Filename format pattern: " to "Filename format pattern (from preferences)" in the Cleanup entries. [#12587](https://github.com/JabRef/jabref/pull/12587)
-=======
 - When working with CSL styles in LibreOffice, citing with a new style now updates all other citations in the document to have the currently selected style. [#12472](https://github.com/JabRef/jabref/pull/12472)
 - We improved the user comments field visibility so that it remains displayed if it contains text. Additionally, users can now easily toggle the field on or off via buttons unless disabled in preferences. [#11021](https://github.com/JabRef/jabref/issues/11021)
 - The LibreOffice integration for CSL styles is now more performant. [#12472](https://github.com/JabRef/jabref/pull/12472)
@@ -39,7 +37,6 @@
 - We keep the list of recent files if one files could not be found. [#12517](https://github.com/JabRef/jabref/pull/12517)
 - During the import process, the labels indicating individual paragraphs within an abstract returned by PubMed/Medline XML are preserved. [#12527](https://github.com/JabRef/jabref/issues/12527)
 - Pressing Tab in empty text fields of the entry editor now moves the focus to the next field instead of inserting a tab character. [#11938](https://github.com/JabRef/jabref/issues/11938)
->>>>>>> 3344cfa0
 
 ### Fixed
 
