# Changelog
All notable changes to this project will be documented in this file.
This project **does not** adhere to [Semantic Versioning](http://semver.org/).
This file tries to follow the conventions proposed by [keepachangelog.com](http://keepachangelog.com/).
Here, the categories "Changed" for added and changed functionality,
"Fixed" for fixed functionality, and
"Removed" for removed functionality are used.

We refer to [GitHub issues](https://github.com/JabRef/jabref/issues) by using `#NUM`.


## [Unreleased]

### Changed
- We added bracketed expresion support for file search patterns, import file name patterns and file directory patters, in addition to bibtexkey patterns.
- We added support for '[entrytype]' bracketed expression.
- Updated French translation
- We improved the handling of abstracts in the "Astrophysics Data System" fetcher. [#2471](https://github.com/JabRef/jabref/issues/2471)
- We added support for pasting entries in different formats [#3143](https://github.com/JabRef/jabref/issues/3143)
- Crossreferenced entries are now used when a BibTex key is generated for an entry with empty fields. [#2811](https://github.com/JabRef/jabref/issues/2811)
- We now set the WM_CLASS of the UI to org-jabref-JabRefMain to allow certain Un*x window managers to properly identify its windows
- We changed the default paths for the OpenOffice/LibreOffice binaries to the default path for LibreOffice


### Fixed
 - We fixed an issue where JabRef would not terminated after asking to collect anonymous statistics [#2955 comment](https://github.com/JabRef/jabref/issues/2955#issuecomment-334591123)
 - We fixed an issue where JabRef would not shut down when started with the '-n' (No GUI) option. [#3247](https://github.com/JabRef/jabref/issues/3247)
 - We improved the way metadata is updated in remote databases. [#3235](https://github.com/JabRef/jabref/issues/3235)
<<<<<<< HEAD
 - We improved font rendering of the Entry Editor for Linux based systems [#3295](https://github.com/JabRef/jabref/issues/3295)

=======
 - We fixed an issue where JabRef would freeze when trying to replace the original entry after a merge with new information from identifiers like DOI/ISBN etc. [3294](https://github.com/JabRef/jabref/issues/3294)
>>>>>>> 137c4486
### Removed














































## [4.0] - 2017-10-04

### Changed

- We add a textArea to see versionInfo in the About JabRef Dialog.[#2942](https://github.com/JabRef/jabref/issues/2942)
- We turned the validation feature in the entry editor off by default, because of a bug in the library we have been using [#3145](https://github.com/JabRef/jabref/issues/3145)
- Added 'Filter All' and 'Filter None' buttons with corresponding functionality to Quality Check tool.
- We increased the size of the keywords and file text areas in the entry editor
- When the entry that is currently shown in the entry editor is deleted externally, the editor is now closed automatically [#2946](https://github.com/JabRef/jabref/issues/2946)
- We added reordering of file and link entries in the `General`-Tab [3165, comment](https://github.com/JabRef/jabref/issues/3165#issuecomment-326269715)
- We added autcompletion for the `crossref` field on basis of the BibTeX-key. To accept such an autcompleted key as new entry-link, you have to press <kbd>Enter</kbd> two times, otherwise the field data is not stored in the library file.[koppor#257](https://github.com/koppor/jabref/issues/257)
- We added drag and drop support for adding files directly in the `General`-Tab. The dragged files are currently only linked from their existing directory. For more advanced features use the `Add files` dialog. [#koppor#244](https://github.com/koppor/jabref/issues/244)
- We added the file description filed back to the list of files in the `General`-Tab [#2930, comment](https://github.com/JabRef/jabref/issues/2930#issuecomment-328328172)
- Added an error dialog if the file is open in another process and cannot be renamed. [#3229]
- On Windows, the `JabRef.exe` executable can now be used to start JabRef from the command line. By default, no output is shown unless the new "-console" option is specified.

### Fixed

- We re-added the "Normalize to BibTeX name format" context menu item [#3136](https://github.com/JabRef/jabref/issues/3136)
- We fixed a memory leak in the source tab of the entry editor [#3113](https://github.com/JabRef/jabref/issues/3113)
- We fixed a [java bug](https://bugs.openjdk.java.net/browse/JDK-8185792) where linux users could not enter accented characters in the entry editor and the search bar [#3028](https://github.com/JabRef/jabref/issues/3028)
- We fixed a regression introduced in v4.0-beta2: A file can be dropped to the entry preview to attach it to the entry [koppor#245](https://github.com/koppor/jabref/issues/245)
- We fixed an issue in the "Replace String" dialog (<kbd>Ctrl</kbd>+<kbd>R</kbd> where search and replace did not work for the `bibtexkey` field. [#3132](https://github.com/JabRef/jabref/issues/3132)
- We fixed an issue in the entry editor where adding a term to a new protected terms list freezed JabRef completely. [#3157](https://github.com/JabRef/jabref/issues/3157)
- We fixed an issue in the "Manage protected terms" dialog where an 'Open file' dialog instead of a 'Save file' dialog was shown when creating a new list. [#3157](https://github.com/JabRef/jabref/issues/3157)
- We fixed an issue where unparseable dates of the FileAnnotations caused the FileAnnotationsTab to crash.
- We fixed an issue where a new protected terms list was not available immediately after its addition. [#3161](https://github.com/JabRef/jabref/issues/3161)
- We fixed an issue where an online file link could not be removed from an entry [#3165](https://github.com/JabRef/jabref/issues/3165)
- We fixed an issue where an online file link did not open the browser and created an error [#3165](https://github.com/JabRef/jabref/issues/3165)
- We fixed an issue where the arrow keys in the search bar did not work as expected [#3081](https://github.com/JabRef/jabref/issues/3081)
- We fixed wrong hotkey being displayed at "automatically file links" in the entry editor
- We fixed an issue where metadata syncing with local and shared database were unstable. It will also fix syncing groups and sub-groups in database. [#2284](https://github.com/JabRef/jabref/issues/2284)
- We fixed an issue where renaming a linked file would fail silently if a file with the same name existed.  Added support for overriding existing file at user discretion. [#3172] (https://github.com/JabRef/jabref/issues/3172)
- We fixed an issue where the "Remove group and subgroups" operation did not remove group information from entries in the group [#3190](https://github.com/JabRef/jabref/issues/3190)
- We fixed an issue where it was possible to leave the entry editor with an imbalance of braces. [#3167](https://github.com/JabRef/jabref/issues/3167)
- Renaming files now truncates the filename to not exceed the limit of 255 chars [#2622](https://github.com/JabRef/jabref/issues/2622)
- We improved the handling of hyphens in names. [#2775](https://github.com/JabRef/jabref/issues/2775)
- We fixed an issue where an entered file description was not written to the bib-file [#3208](https://github.com/JabRef/jabref/issues/3208)
- We improved the auto completion in the search bar. [koppor#253](https://github.com/koppor/jabref/issues/253)
- We fixed renaming files which are not in the main directory. [#3230](https://github.com/JabRef/jabref/issues/3230)

### Removed
- We removed support for LatexEditor, as it is not under active development. [#3199](https://github.com/JabRef/jabref/issues/3199)


## [4.0-beta3] – 2017-08-16

### Changed
- We made the font size in the entry editor and group panel customizable by "Menu and label font size". [#3034](https://github.com/JabRef/jabref/issues/3034)
- If fetched article is already in database, then the entry merge dialog is shown.
- An error message is now displayed if you try to create a group containing the keyword separator or if there is already a group with the same name. [#3075](https://github.com/JabRef/jabref/issues/3075) and [#1495](https://github.com/JabRef/jabref/issues/1495)
- The FileAnnotationsTab was re-implemented in JavaFx. [#3082](https://github.com/JabRef/jabref/pull/3082)
- Integrity warnings are now directly displayed in the entry editor.
- We added the functionality to have `regex` as modifier. [#457](https://github.com/JabRef/jabref/issues/457)

### Fixed

- We fixed an issue where the fetcher for the Astrophysics Data System (ADS) added some non-bibtex data to the entry returned from the search [#3035](https://github.com/JabRef/jabref/issues/3035)
- We improved the auto completion so that minor changes are not added as suggestions. [#2998](https://github.com/JabRef/jabref/issues/2998)
- We readded the undo mechanism for changes in the entry editor [#2973](https://github.com/JabRef/jabref/issues/2973)
- We fixed an issue where assigning an entry via drag and drop to a group caused JabRef to stop/freeze completely [#3036](https://github.com/JabRef/jabref/issues/3036)
- We fixed the shortcut <kbd>Ctrl</kbd>+<kbd>F</kbd> for the search field.
- We fixed an issue where `title_case` and `capitalize` modifiers did not work with shorttitle.
- We fixed an issue where the preferences could not be imported without a restart of JabRef [#3064](https://github.com/JabRef/jabref/issues/3064)
- We fixed an issue where <kbd>DEL</kbd>, <kbd>Ctrl</kbd>+<kbd>C</kbd>, <kbd>Ctrl</kbd>+<kbd>V</kbd> and <kbd>Ctrl</kbd>+<kbd>A</kbd> in the search field triggered corresponding actions in the main table [#3067](https://github.com/JabRef/jabref/issues/3067)
- We fixed an issue where JabRef freezed when editing an assigned file in the `General`-Tab [#2930, comment](https://github.com/JabRef/jabref/issues/2930#issuecomment-311050976)
- We fixed an issue where a file could not be assigned to an existing entry via the entry context menu action `Attach file` [#3080](https://github.com/JabRef/jabref/issues/3080)
- We fixed an issue where entry editor was not focused after opening up. [#3052](https://github.com/JabRef/jabref/issues/3052)
- We fixed an issue where changes in the source tab were not stored when selecting a new entry. [#3086](https://github.com/JabRef/jabref/issues/3086)
- We fixed an issue where the other tab was not updated when fields where changed in the source tab. [#3063](https://github.com/JabRef/jabref/issues/3063)
- We fixed an issue where the source tab was not updated after fetching data by DOI. [#3103](https://github.com/JabRef/jabref/issues/3103)
- We fixed an issue where the move to group operation did not remove the entry from other groups [#3101](https://github.com/JabRef/jabref/issues/3101)
- We fixed an issue where the main table was not updated when grouping changes [#1903](https://github.com/JabRef/jabref/issues/1903)

## [4.0-beta2] – 2017-07-18

### Changed
- We moved the `adsurl` field to `url` field when fetching with the ADS fetcher.
- We continued to improve the new groups interface:
  - You can now again select multiple groups (and a few related settings were added to the preferences) [#2786](https://github.com/JabRef/jabref/issues/2786).
  - We further improved performance of group operations, especially of the new filter feature [#2852](https://github.com/JabRef/jabref/issues/2852).
  - It is now possible to resort groups using drag & drop [#2785](https://github.com/JabRef/jabref/issues/2785).
- The entry editor got a fresh coat of paint:
  - Homogenize the size of text fields.
  - The buttons were changed to icons.
  - Completely new interface to add or modify linked files.
  - Removed the hidden feature that a double click in the editor inserted the current date.
  - Complete new implementation of the the auto complete feature.
- All authors and editors are separated using semicolons when exporting to csv. [#2762](https://github.com/JabRef/jabref/issues/2762)
- Improved wording of "Show recommendations: into "Show 'Related Articles' tab" in the preferences
- We added integration of the Library of Congress catalog as a fetcher based on the [LCCN identifier](https://en.wikipedia.org/wiki/Library_of_Congress_Control_Number). [Feature request 636 in the forum](http://discourse.jabref.org/t/loc-marc-mods-connection/636)
- The integrity check for person names now also tests that the names are specified in one of the standard BibTeX formats.
- Links in the Recommended Articles tab (Mr.DLib), when clicked, are now opened in the system's default browser. [2931](https://github.com/JabRef/jabref/issues/2931)
- We improved the duplicate checker such that different editions of the same publication are not marked as duplicates. [2960](https://github.com/JabRef/jabref/issues/2960)

### Fixed
- We fixed a bug that leaves .sav file after SaveAs [#2947](https://github.com/JabRef/jabref/issues/2947)
- We fixed the function "Edit - Copy BibTeX key and link" to pass a hyperlink rather than an HTML statement.
- We fixed the adding of a new entry from DOI which led to a connection error. The DOI resolution now uses HTTPS to protect the user's privacy.[#2879](https://github.com/JabRef/jabref/issues/2897)
- We fixed the IEEE Xplore web search functionality [#2789](https://github.com/JabRef/jabref/issues/2789)
- We fixed an error in the CrossRef fetcher that occurred if one of the fetched entries had no title
- We fixed an issue that prevented new entries to be automatically assigned to the currently selected group [#2783](https://github.com/JabRef/jabref/issues/2783).
- We fixed a bug that only allowed parsing positive timezones from a FileAnnotation [#2839](https://github.com/JabRef/jabref/issues/2839)
- We fixed a bug that did not allow the correct re-export of the MS-Office XML field `msbib-accessed` with a different date format [#2859](https://github.com/JabRef/jabref/issues/2859).
- We fixed some bugs that prevented the display of FileAnnotations that were created using the Foxit Reader. [#2839, comment](https://github.com/JabRef/jabref/issues/2839#issuecomment-302058227).
- We fixed an error that prevented the FileAnnotation tab to load when the entry had no bibtexkey [#2903](https://github.com/JabRef/jabref/issues/2903).
- We fixed a bug which which could result in an exception when opening/saving files from/to a nonexistent directory [#2917](https://github.com/JabRef/jabref/issues/2917).
- We fixed a bug where recursive RegExpBased search found a file in a subdirectory multiple times and non-recursive RegExpBased search erroneously found files in subdirectories.
- We fixed a bug where new groups information was not stored on save [#2932](https://github.com/JabRef/jabref/issues/2932)
- We fixed a bug where the language files for Brazilian Portugese could not be loaded and the GUI localization remained in English [#1128](https://github.com/JabRef/jabref/issues/1182)
- We fixed a bug where the database was not marked as dirty when entries or groups were changed [#2787](https://github.com/JabRef/jabref/issues/2787)
- We fixed a bug where editors in the DocBook export were not exported [#3020](https://github.com/JabRef/jabref/issues/3020)
- We fixed a bug where the source tab was not updated when one the fields was changed [#2888](https://github.com/JabRef/jabref/issues/2888)
- We restored the original functionality that when browsing through the MainTable, the Entry Editor remembers which tab was opened before [#2896](https://github.com/JabRef/jabref/issues/2896)

## [4.0-beta] – 2017-04-17

### Changed
- JabRef has a new logo! The logo was designed by "[AikTheOne](https://99designs.de/profiles/theonestudio)" - who was the winner of a design contest at 99designs.com
- Partly switched to a new UI technology ([JavaFX]).
  - Redesigned group panel.
    - Number of matched entries is always shown.
    - The background color of the hit counter signals whether the group contains all/any of the entries selected in the main table.
    - Added a possibility to filter the groups panel [#1904](https://github.com/JabRef/jabref/issues/1904)
    - Removed edit mode.
    - Removed the following commands in the right-click menu:
      - Expand/collapse subtree
      - Move up/down/left/right
    - Remove option to "highlight overlapping groups"
    - Moved the option to "Gray out non-hits" / "Hide non-hits" to the preferences
    - Removed the following options from the group preferences:
      - Show icons (icons can now be customized)
      - Show dynamic groups in italics (dynamic groups are not treated specially now)
      - Initially show groups tree expanded (always true now)
    - Expansion status of groups are saved across sessions. [#1428](https://github.com/JabRef/jabref/issues/1428)
  - Redesigned about dialog.
  - Redesigned key bindings dialog.
  - Redesigned journal abbreviations dialog.
  - New error console.
  - All file dialogs now use the native file selector of the OS. [#1711](https://github.com/JabRef/jabref/issues/1711)
- We added a few properties to a group:
    - Icon (with customizable color) that is shown in the groups panel (implements a [feature request in the forum](http://discourse.jabref.org/t/assign-colors-to-groups/321)).
    - Description text that is shown on mouse hover (implements old feature requests [489](https://sourceforge.net/p/jabref/feature-requests/489/) and [818](https://sourceforge.net/p/jabref/feature-requests/818/))
- We introduced "automatic groups" that automatically create subgroups based on a certain criteria (e.g., a subgroup for every author or keyword) and supports hierarchies. Implements [91](https://sourceforge.net/p/jabref/feature-requests/91/), [398](https://sourceforge.net/p/jabref/feature-requests/398/), [#1173](https://github.com/JabRef/jabref/issues/1173) and [#628](https://github.com/JabRef/jabref/issues/628).
- We added a document viewer which allows you to have a glance at your PDF documents directly from within JabRef.
- Using "Look up document identifier" in the quality menu, it is possible to look up DOIs, ArXiv ids and other identifiers for multiple entries.
- Comments in PDF files can now be displayed inside JabRef in a separate tab
- We separated the `Move file` and `Rename Pdfs` logic and context menu entries in the `General`-Tab for the Field `file` to improve the semantics
- We integrated support for the [paper recommender system Mr.DLib](http://help.jabref.org/en/EntryEditor#related-articles-tab) in a new tab in the entry editor.
- We renamed "database" to "library" to have a real distinction to SQL databases ("shared database") and `bib` files ("library"). [#2095](https://github.com/JabRef/jabref/issues/2095)
- We improved the UI customization possibilities:
    - It is now possible to customize the colors and the size of the icons (implements a [feature request in the forum](http://discourse.jabref.org/t/menu-and-buttons-with-a-dark-theme/405)).
    - Resizing the menu and label sizes has been improved.
    - Font sizes can now be increased <kbd>Ctrl</kbd> + <kbd>Plus</kbd>, decreased <kbd>Ctrl</kbd> + <kbd>Minus</kbd>, and reset to default <kbd>CTRL</kbd> + <kbd>0</kbd>.
- <kbd>F4</kbd> opens selected file in current JTable context not just from selected entry inside the main table [#2355](https://github.com/JabRef/jabref/issues/2355)
- We are happy to welcome [CrossRef](https://www.crossref.org/) as a new member of our fetcher family. [#2455](https://github.com/JabRef/jabref/issues/2455)
- We added MathSciNet as a ID-based fetcher in the `BibTeX -> New entry` dialog (implements a [feature request in the forum](http://discourse.jabref.org/t/allow-to-search-by-mr-number-mathscinet))
- Add tab which shows the MathSciNet review website if the `MRNumber` field is present.
- A scrollbar was added to the cleanup panel, as a result of issue [#2501](https://github.com/JabRef/jabref/issues/2501)
- Several scrollbars were added to the preference dialog which show up when content is too large [#2559](https://github.com/JabRef/jabref/issues/2559)
- We fixed and improved the auto detection of the [OpenOffice and LibreOffice connection](http://help.jabref.org/en/OpenOfficeIntegration)
- We added an option to copy the title of BibTeX entries to the clipboard through `Edit -> Copy title` (implements [#210](https://github.com/koppor/jabref/issues/210))
- The `Move linked files to default file directory`-Cleanup operation respects the `File directory pattern` setting
- We removed the ordinals-to-superscript formatter from the recommendations for biblatex save actions [#2596](https://github.com/JabRef/jabref/issues/2596)
- Improved MS-Office Import/Export
  - Improved author handling
  - The `day` part of the biblatex `date` field is now exported to the corresponding `day` field. [#2691](https://github.com/JabRef/jabref/issues/2691)
  - Entries with a single corporate author are now correctly exported to the corresponding `corporate` author field. [#1497](https://github.com/JabRef/jabref/issues/1497)
  - Now exports the field `volumes` and `pubstate`.
- The integrity checker reports now if a journal is not found in the abbreviation list
- JabRef will now no longer delete meta data it does not know, but keeps such entries and tries to keep their formatting as far as possible.
- Switch to the [latex2unicode library](https://github.com/tomtung/latex2unicode) for converting LaTeX to unicode
- Single underscores are not converted during the LaTeX to unicode conversion, which does not follow the rules of LaTeX, but is what users require. [#2664](https://github.com/JabRef/jabref/issues/2664)
- The bibtexkey field is not converted to unicode

### Fixed
 - ArXiV fetcher now checks similarity of entry when using DOI retrieval to avoid false positives [#2575](https://github.com/JabRef/jabref/issues/2575)
 - We fixed an issue of duplicate keys after using a fetcher, e.g., DOI or ISBN [#2867](https://github.com/JabRef/jabref/issues/2687)
 - We fixed an issue that prevented multiple parallel JabRef instances from terminating gracefully. [#2698](https://github.com/JabRef/jabref/issues/2698)
 - We fixed an issue where authors with multiple surnames were not presented correctly in the main table. [#2534](https://github.com/JabRef/jabref/issues/2534)
 - Repairs the handling of apostrophes in the LaTeX to unicode conversion. [#2500](https://github.com/JabRef/jabref/issues/2500)
 - Fix import of journal title in RIS format. [#2506](https://github.com/JabRef/jabref/issues/2506)
 - We fixed the export of the `number` field in MS-Office XML export. [#2509](https://github.com/JabRef/jabref/issues/2509)
 - The field `issue` is now always exported to the corresponding `issue` field in MS-Office XML.
 - We fixed the import of MS-Office XML files, when the `month` field contained an invalid value.
 - We fixed an issue with repeated escaping of the %-sign when running the LaTeXCleanup more than once. [#2451](https://github.com/JabRef/jabref/issues/2451)
 - Sciencedirect/Elsevier fetcher is now able to scrape new HTML structure [#2576](https://github.com/JabRef/jabref/issues/2576)
 - Fixed the synchronization logic of keywords and special fields and vice versa [#2580](https://github.com/JabRef/jabref/issues/2580)
 - We fixed an exception that prevented JabRef from starting in rare cases [bug report in the forum](http://discourse.jabref.org/t/jabref-not-opening/476).
 - We fixed an unhandled exception when saving an entry containing unbalanced braces [#2571](https://github.com/JabRef/jabref/issues/2571)
 - Fixed a display issue when removing a group with a long name [#1407](https://github.com/JabRef/jabref/issues/1407)
 - We fixed an issue where the "find unlinked files" functionality threw an error when only one PDF was imported but not assigned to an entry [#2577](https://github.com/JabRef/jabref/issues/2577)
 - We fixed issue where escaped braces were incorrectly counted when calculating brace balance in a field [#2561](https://github.com/JabRef/jabref/issues/2561)
 - We fixed an issue introduced with Version 3.8.2 where executing the `Rename PDFs`-cleanup operation moved the files to the file directory. [#2526](https://github.com/JabRef/jabref/issues/2526)
 - We improved the performance when opening a big library that still used the old groups format. Fixes an [issue raised in the forum](http://discourse.jabref.org/t/v3-8-2-x64-windows-problem-saving-large-bib-libraries/456).
 - We fixed an issue where the `Move linked files to default file directory`- cleanup operation did not move the files to the location of the bib-file. [#2454](https://github.com/JabRef/jabref/issues/2454)
 - We fixed an issue where executing `Move file` on a selected file in the `general`-tab could overwrite an existing file. [#2385](https://github.com/JabRef/jabref/issues/2358)
 - We fixed an issue with importing groups and subgroups [#2600](https://github.com/JabRef/jabref/issues/2600)
 - Fixed an issue where title-related key patterns did not correspond to the documentation. [#2604](https://github.com/JabRef/jabref/issues/2604) [#2589](https://github.com/JabRef/jabref/issues/2589)
 - We fixed an issue which prohibited the citation export to external programs on MacOS. [#2613](https://github.com/JabRef/jabref/issues/2613)
 - We fixed an issue where the file folder could not be changed when running `Get fulltext` in the `general`-tab. [#2572](https://github.com/JabRef/jabref/issues/2572)
 - Newly created libraries no longer have the executable bit set under POSIX/Linux systems. The file permissions are now set to `664 (-rw-rw-r--)`. [#2635](https://github.com/JabRef/jabref/issues/#2635)
 - Fixed an issue where names were split inconsistently with the BibTeX conventions [#2652](https://github.com/JabRef/jabref/issues/2652)
 - <kbd>Ctrl</kbd> + <kbd>A</kbd> now correctly selects all entries again. [#2615](https://github.com/JabRef/jabref/issues/#2615)
 - We fixed an issue where the dialog for selecting the main file directory in the preferences opened the wrong folder
 - OpenOffice text formatting now handles nested tags properly [#2483](https://github.com/JabRef/jabref/issues/#2483)
 - The group selection is no longer lost when switching tabs [#1104](https://github.com/JabRef/jabref/issues/1104)


## [3.8.2] – 2017-01-29

### Changed
- Added the option to update bibliographic information from DOI to the sidebar of the entryeditor. Implements [#2432](https://github.com/JabRef/jabref/issues/2432).
- The default shortcut for "Cleanup entries" is now <kbd>Alt</kbd> + <kbd>F8</kbd> since <kbd>F8</kbd> alone did not work.
  Please [reset your key bindings](http://help.jabref.org/en/CustomKeyBindings) to get <kbd>Alt</kbd> + <kbd>F8</kbd> as default.
  Fixes [#2251](https://github.com/JabRef/jabref/issues/2251).

### Fixed
- The formatter for normalizing pages now also can treat ACM pages such as `2:1--2:33`.
- Backslashes in content selectors are now correctly escaped. Fixes [#2426](https://github.com/JabRef/jabref/issues/2426).
- Non-ISO timestamp settings prevented the opening of the entry editor. Fixes [#2447](https://github.com/JabRef/jabref/issues/2447).
- When pressing <kbd>Ctrl</kbd> + <kbd>F</kbd> and the searchbar is already focused, the text will be selected.
- LaTeX symbols are now displayed as Unicode for the author column in the main table. `'n` and `\'{n}` are parsed correctly. Fixes [#2458](https://github.com/JabRef/jabref/issues/2458).
- If one deleted the current query it was not saved (every basepanel can have its own query). Fixes [#2468](https://github.com/JabRef/jabref/issues/2468).
- The [ACM fetcher](https://help.jabref.org/en/ACMPortal) does no longer add HTML code to the bib-file. Fixes [#2472](https://github.com/JabRef/jabref/issues/2472).
- When [finding unlinked files](https://help.jabref.org/en/FindUnlinkedFiles), JabRef does not freeze any more. Fixes [#2309]()https://github.com/JabRef/jabref/issues/2309).
- Collapse and expand all buttons in the group assignment dialog no longer lead to a crash of JabRef.
- The aux export command line function does no longer add duplicates of references that were resolved via `crossref`. Fixes [#2475](https://github.com/JabRef/jabref/issues/2475).
- When the database is changed externally, JabRef is no longer prevented from an orderly shutdown. Fixes [#2486](https://github.com/JabRef/jabref/issues/2486).
- Parsing of damaged metadata is now more robust and reports a more detailed error message. Fixes [#2477](https://github.com/JabRef/jabref/issues/2477).
- Dynamic groups with regular expression can be edited again. Fixes [#2481](https://github.com/JabRef/jabref/issues/2481).


## [3.8.1] – 2016-12-24

### Changed
- When [adding a new entry](https://help.jabref.org/en/BaseFrame#adding-a-new-entry), one can select "title" to create a full BibTeX entry based on a title.
- When [editing](https://help.jabref.org/en/EntryEditor) an article, the tab "Optional fields" now shows "ISSN".
- When editing a book, the tab "Optional fields" now shows "ISBN".
- When using "Copy citation (HTML)" and pasting into a text editor, plain text is always pasted.
- When using the "Download from URL" functionality, one is not limited to http(s) URLs, but can, for instance, enter ftp URLs.
- When using the "Look up full text documents" functionality, JabRef warns more explicitly about multiple requests.
- The entry received from DOI does no longer contain the DOI as URL. Implements [#2417](https://github.com/JabRef/jabref/issues/2417).
- We use following parameters for the JVM on Windows and OSX: `-XX:+UseG1GC -XX:+UseStringDeduplication -XX:StringTableSize=1000003`.

### Fixed
- Clicking on "Get Fulltext" button sets links correctly for the entry being edited. Fixes [#2391](https://github.com/JabRef/jabref/issues/2391).
- The [integrity check](https://help.jabref.org/en/CheckIntegrity) now determines the set of biblatex-only fields differently. Fixes [#2390](https://github.com/JabRef/jabref/issues/2390).
- The integrity check filter works again. Fixes [#2406](https://github.com/JabRef/jabref/issues/2406).
- The [ArXiv fetcher](http://help.jabref.org/en/arXiv) also accepts identifiers that include the "arXiv:" prefix. Fixes [#2427](https://github.com/JabRef/jabref/issues/2427).
- We fixed an issue where groups containing brackets were not working properly. Fixes [#2394](https://github.com/JabRef/jabref/issues/2394).
- Closing of subtrees in the groups panel using "close subtree" is working again. Fixes [#2319](https://github.com/JabRef/jabref/issues/2319).
- We fixed issues with the [timestamp](http://help.jabref.org/en/TimeStamp) field. However, clearing with the clear button is not possible if timestamp format does not match the current settings. Fixes [#2403](https://github.com/JabRef/jabref/issues/2403).
- The proxy settings are now also applied to HTTPS connections. Fixes [#2249](https://github.com/JabRef/jabref/issues/2249).


## [3.8] – 2016-12-16

### Changed
- Bibliographic information from web resources can now be used to complete existing entries.
  This functionality can be accessed via a new button in the entry editor.
- URLs can now be passed as arguments to the `-import` and `-importToOpen` command line options.
  The referenced file is downloaded and then imported as usual.
- We added integrity check to detect all bibtex keys which deviate from their generation pattern [#2206](https://github.com/JabRef/jabref/issues/2206)
- We added an integrity check that detects invalid DOIs [#1445](https://github.com/JabRef/jabref/issues/1445)
- We enhanced the integrity checks testing for biblatex-only fields to be aware of more fields (e.g., `location`).
- ISBNs not available at [ebook.de](https://www.ebook.de) are now resolved using <https://bibtex.chimbori.com/>. [#684](https://github.com/JabRef/jabref/issues/684)
- When using the ISBN fetcher, the names are now correctly rendered in BibTeX. [#2343](https://github.com/JabRef/jabref/issues/2343)
- We display both the field name `journaltitle` and `journal` in biblatex mode as `journaltitle` only was causing headaches. [#2209](https://github.com/JabRef/jabref/issues/2209)
- We changed the order of the cleanup operations so that the generated file name corresponds to the cleaned-up fields. [#1441](https://github.com/JabRef/jabref/issues/1441)
- Files can now be moved to subfolders named by a custom format pattern, e.g., based on `entrytype`.
  The pattern can be specified in the settings like the filename pattern. [#1092](https://github.com/JabRef/jabref/issues/1092)
- [#2375](https://github.com/JabRef/jabref/issues/2375) 'LaTeXCleanup' action does now escape % signs inside BibTeX fields
- Add the possibility to copy citations of multiple entries to the clipboard
- Custom EntryTypes are now stored independently for BibTeX and biblatex mode.
  - Upon the first start of JabRef 3.8 old entry type customizations will be converted to custom types for the set default database mode (BibTeX if not changed to biblatex)
- Upon opening a file with customized entry types it is now possible to choose which customizations should be stored in local preferences.
- The default emacs executable name on linux changed from `gnuclient` to `emacsclient`.
  [feature-request 433](https://sourceforge.net/p/jabref/feature-requests/433/)
- Replaces manual thread management with cached thread pool
- Windows and OSX binaries are now signed with a certificate.

### Fixed
- We fixed various problems with customized entry types:
  - Resetting the preferences now also resets custom entry types. [#2261](https://github.com/JabRef/jabref/issues/2261)
  - Importing preferences does no longer duplicate custom entry types. [#772](https://github.com/JabRef/jabref/issues/772)
  - Potenial problems upon resetting to defaults should be fixed. [#772](https://github.com/JabRef/jabref/issues/772)
  - Customized standard types (such as `@article`) are no longer listed as "custom" type in "New Entry" dialog.
  - Applying changes in the "Custom Entry Types" dialog is now faster. [#2318](https://github.com/JabRef/jabref/issues/2318)
- We fixed a few groups related issues:
  - "Remove entries from group" no longer removes entries from groups with similar names. [#2334](https://github.com/JabRef/jabref/issues/2334)
  - If an entry's group field contains 'a b' it is no longer considered a member the groups 'a', 'b', and 'a b'. [1873](https://github.com/JabRef/jabref/issues/1873)
  - Reading and writing now works for groups that contain special escaped characters in their names. [1681](https://github.com/JabRef/jabref/issues/1681)
- Fixed [#2221](https://github.com/JabRef/jabref/issues/2221): Customizable field content selectors due to popular demand. Content selectors now avoid duplicate words.
- We fixed an issue which prevented JabRef from closing using the "Quit" menu command. [#2336](https://github.com/JabRef/jabref/issues/2336)
- We fixed an issue where the file permissions of the .bib-file were changed upon saving [#2279](https://github.com/JabRef/jabref/issues/2279).
- We fixed an issue which prevented that a database was saved successfully if JabRef failed to generate new BibTeX-keys [#2285](https://github.com/JabRef/jabref/issues/2285).
- Update check now correctly notifies about new release if development version is used. [#2298](https://github.com/JabRef/jabref/issues/2298)
- Fixed [#2311](https://github.com/JabRef/jabref/issues/2311): The DBLP fetcher has been rewritten and is working again.
- Fixed [#2273](https://github.com/JabRef/jabref/issues/2273): Export via commandline in no-gui mode is now working again.
- We fixed an issue when JabRef restores its session and a shared database was used: The error message "No suitable driver found" will not appear.
- We fixed an issue which caused a metadata loss on reconnection to shared database. [#2219](https://github.com/JabRef/jabref/issues/2219)
- We fixed an issue which caused an internal error when leaving the file path field empty and connecting to a shared database.
- We fixed an issue where the biblatex Cleanup did not move the contents of the fields `year` and `month` to the field `date`. [#2335](https://github.com/JabRef/jabref/issues/2335)
- Fixed [#2378](https://github.com/JabRef/jabref/issues/2378): Saving of the Backup-Option in the Preferences does now work.
- We fixed an issue which prevented the preference dialog to open on systems with Java 9.


## [3.7] – 2016-11-14

### Changed
- Implementation of eventbased autosave and backup functionality and file synchronization for shared DBs. Related to [#344](https://github.com/JabRef/jabref/issues/344)
- Source tab in the entry editor displays "biblatex Source" when using biblatex mode
- [koppor#171](https://github.com/koppor/jabref/issues/171): Add Shortcuts to context menu
- Add session restoring functionality for shared database. Related to [#1703](https://github.com/JabRef/jabref/issues/1703)
- Implementation of LiveUpdate for PostgreSQL & Oracle systems. Related to [#970](https://github.com/JabRef/jabref/issues/970).
- [koppor#31](https://github.com/koppor/jabref/issues/31): Number column in the main table is always Left aligned
- Added support for [1.0.1 CitationStyles](http://citationstyles.org/)
- You can set and cycle between different preview styles (including CitationStyles)
- Added fetcher for [MathSciNet](http://www.ams.org/mathscinet), [zbMATH](https://www.zbmath.org/) and [Astrophysics Data System](http://www.adsabs.harvard.edu/)
- Improved search:
  - Search queries consisting of a normal query and a field-based query are now supported (for example, `JabRef AND author == you`)
  - Implemented [#825](https://github.com/JabRef/jabref/issues/825): Search Bar across all bib files instead each having its own
  - Implemented [#573](https://github.com/JabRef/jabref/issues/573): Add key shortcut for global search (<kbd>Ctrl</kbd> + <kbd>Shift</kbd> + <kbd>F</kbd>, if the searchfield is empty it will be focused instead)
  - The search result Window will now show which entry belongs to which bib file
  - The search result Window will now remember its location
  - The search result Window won't stay on top anymore if the main Window is focused and will be present in the taskbar
  - The user can jump from the searchbar to the maintable  with <kbd>Ctrl</kbd> + <kbd>Enter</kbd>
  - Implemented [#573 (comment)](https://github.com/JabRef/jabref/issues/573#issuecomment-232284156): Added shortcut: closing the search result window with <kbd>Ctrl</kbd> + <kbd>W</kbd>
- Added integrity check for fields with BibTeX keys, e.g., `crossref` and `related`, to check that the key exists
- Fields linking to other entries (e.g., `crossref` and `related`) have now specialized editors in the entry editor. Check the tabs "Other fields" and "General".
- [#1496](https://github.com/JabRef/jabref/issues/1496) Keep track of which entry a downloaded file belongs to
- Made it possible to download multiple entries in one action
- [#1506](https://github.com/JabRef/jabref/issues/1506) It is possible to apply two new key modifier `title_case` for Title Case, `capitalize` for Capitalized first character of each word (difference is that title case will leave prepositions etc in lower case), and `sentence_case` for normal sentence case (first word capitalized). In addition `lower_case` and `upper_case` can be used instead of `lower` and `upper`.
- Added two new pseudo-fields for search: `anykeyword` to search for a specific keyword and `anyfield` to search in all fields (useful in combination with search in specific fields)
- [#1813](https://github.com/JabRef/jabref/issues/1813) Import/Export preferences dialog default directory set to working directory
- [#1897](https://github.com/JabRef/jabref/issues/1897) Implemented integrity check for `year` field: Last four nonpunctuation characters should be numerals
- Address in MS-Office 2007 xml format is now imported as `location`
- [#1912](https://github.com/JabRef/jabref/issues/1912) Implemented integrity check for `edition` field: Should have the first letter capitalized (BibTeX), Should contain an integer or a literal (biblatex)
- The dialog for choosing new entries additionally supports ID-based entry generation. For instance, when searching for a DOI or ISBN, you have to press <kbd>Ctrl</kbd> + <kbd>N</kbd> instead of using the web search (<kbd>Alt</kbd> + <kbd>4</kbd>).
- `number` field is now exported as `number` field in MS-Office 2007 xml format, if no `issue` field is present and the entry type is not `patent`
- `note` field is now exported as `comments` field in MS-Office 2007 xml format
- `comments` field in MS-Office 2007 xml format is now imported as `note` field
- [#463](https://github.com/JabRef/jabref/issues/463): Disable menu-item and toolbar-buttons while no database is open
- Implemented integrity check for `note` and `howpublished` field: Should have the first letter capitalized (BibTeX)
- <kbd>Pos1</kbd> / <kbd>Home</kbd> now select the first/last entry in the main table and the search result frame.
- <kbd>Up</kbd> / <kbd>Down</kbd> / <kbd>Tab</kbd> / <kbd>Shift</kbd> + <kbd>Tab</kbd> in the search result frame have now the same functionality as in the main  table.
- Importer for MODS format added
- [#2012](https://github.com/JabRef/jabref/issues/2012) Implemented integrity check for `month` field: Should be an integer or normalized (biblatex), Should be normalized (BibTeX)
- [#1779](https://github.com/JabRef/jabref/issues/1779) Implemented integrity check for `bibtexkey` field: Empty BibTeX key
- Prohibit more than one connections to the same shared database.
- Implemented integrity check for `journaltitle` field: biblatex field only (BibTeX)
- [#463](https://github.com/JabRef/jabref/issues/463): Disable certain menu items, toolbar buttons and context menu items while multiple entries are selected
- [#490](https://github.com/JabRef/jabref/issues/490) Added right click menu to main table and entry editor to allow copying doi url
- [#549](https://github.com/JabRef/jabref/issues/549) Added new shortcut to copy the BibTeX key as a hyperlink to its url to the clipboard
- Complete vietnam language translation in menu
- Generalize German translation of database into "Datenbank"
- Improve language quality of the German translation of shared database
- Change "Recent files" to "Recent databases" to keep the file menu consistent
- Customized importer files need to be slightly changed since the class `ImportFormat` was renamed to `Importer`
- [koppor/#97] (https://github.com/koppor/jabref/issues/97): When importing preferences, the explorer will start where the preferences are last exported
- [koppor#5](https://github.com/koppor/jabref/issues/5) When entries are found while dropping a pdf with xmp meta data the found entries will be displayed in the import dialog
- [koppor#61](https://github.com/koppor/jabref/issues/61) Display gray background text in "Author" and "Editor" field to assist newcomers
- Updated Vietnamese translation
- Added greyed-out suggestion for `year`/`date`/`url` fields
- [#1908](https://github.com/JabRef/jabref/issues/1908) Add a shortcut for check integrity <kbd>Ctrl</kbd> + <kbd>F8</kbd>
- When creatig an entry based on an ISBN, but the ISBN is not available on ebook.de, the error message is now more clear.

### Fixed
- Fixed problem where closing brackets could not be used as texts in layout arguments
- Fixed NullPointerException when opening search result window for an untitled database
- Fixed selecting an entry out of multiple duplicates
- Entries in the SearchResultPanel will be shown correctly (Latex to Unicode)
- Suggestions in the autocomplete will be shown correctly (Latex to Unicode)
- Selecting an entry in the search result Window will now select the correct entry in the bib file
- Suggestions in the autocomplete (search) are now in Unicode
- Entries in the SearchResultDialog are now converted to Unicode
- Fixed NullPointerException when opening search result window for an untitled database
- Fixed entry table traversal with Tab (no column traversal thus no double jump)
- Fixed: When searching the first match will be selected if the current selection is no match
- Fixed [koppor#160](https://github.com/koppor/jabref/issues/160): Tooltips now working in the main table
- Fixed [koppor/#128](https://github.com/koppor/jabref/issues/128): Sensible default settings for "Enable save actions" and "Cleanup"
- Fixed loop when pulling changes (shared database) when current selected field has changed
- Fixed field `key` field is not exported to MS-Office 2008 xml format
- Fixed field `location` containing only city is not exported correctly to MS-Office 2007 xml format
- Fixed close action of entry editor not working after parsing error corrected
- Fixed RTFChars would only use "?" for characters with unicode over the value of 127, now it uses the base character (é -> e instead of ?)
- Fixed download files failed silently when an invalid directory is selected
- Fixed InvalidBackgroundColor flickering with <kbd>Ctrl</kbd> + <kbd>S</kbd> and File > Save database
- Fixed file menu displays wrong hotkey in the German translation
- Fixed [#617](https://github.com/JabRef/jabref/issues/617): `Enter` in global search opens the selected entry & `Enter` in search dialog window opens the selected entry
- Fixed [#1181](https://github.com/JabRef/jabref/issues/1181) and [#1504](https://github.com/JabRef/jabref/issues/1504): Improved "Normalize to BibTeX name format": Support separated names with commas and colons. Considered name affixes such as "Jr".
- Fixed [#1235](https://github.com/JabRef/jabref/issues/1235): Modified Key bindings do not work correctly
- Fixed [#1542](https://github.com/JabRef/jabref/issues/1542): Improved error messages when using fetcher
- Fixed [#1663](https://github.com/JabRef/jabref/issues/1663): Better multi-monitor support
- Fixed [#1757](https://github.com/JabRef/jabref/issues/1757): Crash after saving illegal argument in entry editor
- Fixed [#1808](https://github.com/JabRef/jabref/issues/1808): Font preference dialog now keeps changes
- Fixed [#1882](https://github.com/JabRef/jabref/issues/1882): Crash after saving illegal bibtexkey in entry editor
- Fixed [#1937](https://github.com/JabRef/jabref/issues/1937): If no help page for the current chosen language exists, the english help page will be shown
- Fixed [#1949](https://github.com/JabRef/jabref/issues/1949): Error message directs to the wrong preference tab
- Fixed [#1958](https://github.com/JabRef/jabref/issues/1958): Verbatim fields are no longer checked for HTML encoded characters by integrity checks
- Fixed [#1993](https://github.com/JabRef/jabref/issues/1993): Various optimizations regarding search performance
- Fixed [#2021](https://github.com/JabRef/jabref/issues/2021): All filetypes can be selected on MacOS again
- Fixed [#2054](https://github.com/JabRef/jabref/issues/2054): Ignoring a new version now works as expected
- Fixed [#2060](https://github.com/JabRef/jabref/issues/2060): Medline fetcher now imports data in UTF-8 encoding
- Fixed [#2064](https://github.com/JabRef/jabref/issues/2064): Not all `other fields` are shown on entry change of same type
- Fixed [#2089](https://github.com/JabRef/jabref/issues/2089): Fixed faulty cite key generation
- Fixed [#2090](https://github.com/JabRef/jabref/issues/#2090): If special fields were not selected, two menu item separator were shown
- Fixed [#2092](https://github.com/JabRef/jabref/issues/2092): "None"-button in date picker clears the date field
- Fixed [#2104](https://github.com/JabRef/jabref/issues/#2104): Crash after saving BibTeX source with parsing error
- Fixed [#2109](https://github.com/JabRef/jabref/issues/#2109): <kbd>Ctrl</kbd> + <kbd>S</kbd> doesn't trigger parsing error message
- Fixed [#2200](https://github.com/JabRef/jabref/issues/#2200): Sorting now uses the same unicode representation that is also used for showing the content in the maintable
- Fixed [#2201](https://github.com/JabRef/jabref/issues/#2201) and [#1825](https://github.com/JabRef/jabref/issues/#1825): Status of the Group panel is saved and reused for next startup of JabRef
- Fixed [#2228](https://github.com/JabRef/jabref/issues/2228): Fixed Medline fetcher no longer working. The fetcher now uses `https` for fetching

### Removed
- Removed 2nd preview style
- The non-supported feature of being able to define file directories for any extension is removed. Still, it should work for older databases using the legacy `ps` and `pdf` fields, although we strongly encourage using the `file` field.
- Automatic migration for the `evastar_pdf` field is removed.
- We removed the customizable "content selectors" since they are replaced by the auto-completion feature
- Removed optional fields from `other fields` (BibTeX), Removed deprecated fields from `other fields` (biblatex)


## [3.6] – 2016-08-26

### Changed
- [#462](https://github.com/JabRef/jabref/issues/462) Extend the OpenConsoleFeature by offering a selection between default terminal emulator and configurable command execution.
- [#970](https://github.com/JabRef/jabref/issues/970): Implementation of shared database support (full system) with event based synchronization for MySQL, PostgreSQL and Oracle database systems.
- [#1026](https://github.com/JabRef/jabref/issues/1026) JabRef does no longer delete user comments outside of BibTeX entries and strings
- [#1225](https://github.com/JabRef/jabref/issues/1225): Hotkeys are now consistent
- [#1249](https://github.com/JabRef/jabref/issues/1249) Date layout formatter added
- [#1345](https://github.com/JabRef/jabref/issues/1345) Cleanup ISSN
- [#1516](https://github.com/JabRef/jabref/issues/1516) Selected field names are written in uppercase in the entry editor
- [#1751](https://github.com/JabRef/jabref/issues/1751) Added tooltip to web search button
- [#1758](https://github.com/JabRef/jabref/issues/1758) Added a button to open Database Properties dialog help
- [#1841](https://github.com/JabRef/jabref/issues/1841) The "etal"-string in the Authors layout formatter can now be empty
- Added EntryTypeFormatter to add camel casing to entry type in layouts, e.g., InProceedings
- Added print entry preview to the right click menu
- Added links to JabRef internet resources
- Added integrity check to avoid non-ASCII characters in BibTeX files
- Added ISBN integrity checker
- Added filter to not show selected integrity checks
- Automatically generated group names are now converted from LaTeX to Unicode
- Enhance the entry customization dialog to give better visual feedback
- Externally fetched information can be merged for entries with an ISBN
- Externally fetched information can be merged for entries with an ArXiv eprint
- File open dialogs now use default extensions as primary file filter
- For developers: Moved the bst package into logic. This requires the regeneration of antlr sources, execute: `gradlew generateSource`
- It is now possible to generate a new BIB database from the citations in an OpenOffice/LibreOffice document
- It is now possible to add your own lists of protected terms, see Options -> Manage protected terms
- Improve focus of the maintable after a sidepane gets closed (Before it would focus the toolbar or it would focus the wrong entry)
- Table row height is adjusted on Windows which is useful for high resolution displays
- The field name in the layout files for entry type is changed from `bibtextype` to `entrytype`. Please update your existing files as support for `bibtextype` will be removed eventually.
- The contents of `crossref` and `related` will be automatically updated if a linked entry changes key
- The information shown in the main table now resolves crossrefs and strings and it can be shown which fields are resolved in this way (Preferences -> Appearance -> Color codes for resolved fields)
- The formatting of the main table is based on the actual field shown when using e.g. `title/author`
- The arXiv fetcher now also supports free-text search queries
- Undo/redo are enabled/disabled and show the action in the tool tip
- Unified dialogs for opening/saving files

### Fixed
- Fixed [#636](https://github.com/JabRef/jabref/issues/636): DOI in export filters
- Fixed [#1257](https://github.com/JabRef/jabref/issues/1324): Preferences for the BibTeX key generator set in a version prior to 3.2 are now migrated automatically to the new version
- Fixed [#1264](https://github.com/JabRef/jabref/issues/1264): S with caron does not render correctly
- Fixed [#1288](https://github.com/JabRef/jabref/issues/1288): Newly opened bib-file is not focused
- Fixed [#1321](https://github.com/JabRef/jabref/issues/1321): LaTeX commands in fields not displayed in the list of references
- Fixed [#1324](https://github.com/JabRef/jabref/issues/1324): Save-Dialog for Lookup fulltext document now opens in the specified working directory
- Fixed [#1499](https://github.com/JabRef/jabref/issues/1499): {} braces are now treated correctly in in author/editor
- Fixed [#1527](https://github.com/JabRef/jabref/issues/1527): 'Get BibTeX data from DOI' Removes Marking
- Fixed [#1519](https://github.com/JabRef/jabref/issues/1519): The word "Seiten" is automatically removed when fetching info from ISBN
- Fixed [#1531](https://github.com/JabRef/jabref/issues/1531): `\relax` can be used for abbreviation of author names
- Fixed [#1554](https://github.com/JabRef/jabref/issues/1554): Import dialog is no longer hidden behind main window
- Fixed [#1592](https://github.com/JabRef/jabref/issues/1592): LibreOffice: wrong numbers in citation labels
- Fixed [#1609](https://github.com/JabRef/jabref/issues/1324): Adding a file to an entry opened dialog in the parent folder of the working directory
- Fixed [#1632](https://github.com/JabRef/jabref/issues/1632): User comments (`@Comment`) with or without brackets are now kept
- Fixed [#1639](https://github.com/JabRef/jabref/issues/1639): Google Scholar fetching works again.
- Fixed [#1643](https://github.com/JabRef/jabref/issues/1643): Searching with double quotes in a specific field ignores the last character
- Fixed [#1669](https://github.com/JabRef/jabref/issues/1669): Dialog for manual connection to OpenOffice/LibreOffice works again on Linux
- Fixed [#1682](https://github.com/JabRef/jabref/issues/1682): An entry now must have a BibTeX key to be cited in OpenOffice/LibreOffice
- Fixed [#1687](https://github.com/JabRef/jabref/issues/1687): "month" field ascending/descending sorting swapped
- Fixed [#1716](https://github.com/JabRef/jabref/issues/1716): `@`-Symbols stored in BibTeX fields no longer break the database
- Fixed [#1750](https://github.com/JabRef/jabref/issues/1750): biblatex `date` field is now correctly exported as `year` in MS-Office 2007 xml format
- Fixed [#1760](https://github.com/JabRef/jabref/issues/1760): Preview updated correctly when selecting a single entry after selecting multiple entries
- Fixed [#1771](https://github.com/JabRef/jabref/issues/1771): Show all supported import types as default
- Fixed [#1804](https://github.com/JabRef/jabref/issues/1804): Integrity check no longer removes URL field by mistake
- Fixed: LaTeX characters in author names are now converted to Unicode before export in MS-Office 2007 xml format
- Fixed: `volume`, `journaltitle`, `issue` and `number`(for patents) fields are now exported correctly in MS-Office 2007 xml format
- Fixed NullPointerException when clicking OK without specifying a field name in set/clear/rename fields
- Fixed IndexOutOfBoundsException when trying to download a full text document without selecting an entry
- Fixed NullPointerException when trying to set a special field or mark an entry through the menu without having an open database
- Fixed NullPointerException when trying to synchronize file field with an entry without BibTeX key
- Fixed NullPointerException when importing PDFs and pressing cancel when selecting entry type
- Fixed a number of issues related to accessing the GUI from outside the EDT
- Fixed NullPointerException when using BibTeX key pattern `authFirstFull` and the author does not have a "von"-part
- Fixed NullPointerException when opening Customize entry type dialog without an open database
- LaTeX to Unicode converter now handles combining accents
- Fixed NullPointerException when clicking Browse in Journal abbreviations with empty text field
- Fixed NullPointerException when opening file in Plain text import
- Fixed NullPointerException when appending database
- Fixed NullPointerException when loading a style file that has not got a default style
- Date fields in the biblatex standard are now always formatted in the correct way, independent of the preferences
- The merge entry dialog showed wrong heading after merging from DOI
- Manage content selectors now saves edited existing lists again and only marks database as changed when the content selectors are changed
- When inserting a duplicate the right entry will be selected
- Preview panel height is now saved immediately, thus is shown correctly if the panel height is changed, closed and opened again

### Removed
- [#1610](https://github.com/JabRef/jabref/issues/1610) Removed the possibility to auto show or hide the groups interface
- It is not longer possible to choose to convert HTML sub- and superscripts to equations
- Removed option to open right-click menu with ctrl + left-click as it was not working
- Removed option to disable entry editor when multiple entries are selected as it was not working
- Removed option to show warning for empty key as it was not working
- Removed option to show warning for duplicate key as it was not working
- Removed preview toolbar (since long disabled)


## [3.5] – 2016-07-13

### Changed
- Implemented [#1356](https://github.com/JabRef/jabref/issues/1356): Added a formatter for converting HTML to Unicode
- Implemented [#661](https://github.com/JabRef/jabref/issues/661): Introducing a "check for updates" mechnism (manually/automatic at startup)
- Implemented [#1338](https://github.com/JabRef/jabref/issues/1338): clicking on a crossref in the main table selects the parent entry and added a button in the entry editor to select the parent entry.
- Implemented [#1485](https://github.com/JabRef/jabref/issues/1485): Biblatex field shorttitle is now exported/imported as standard field ShortTitle to Word bibliography
- Implemented [#1431](https://github.com/JabRef/jabref/issues/1431): Import dialog shows file extensions and filters the view
- When resolving duplicate BibTeX-keys there is now an "Ignore" button. "Cancel" and close key now quits the resolving.
- The [online forum](http://discourse.jabref.org/) is now directly accessible via the "Help" menu
- Updated German translation

### Fixed
- Fixed [#1530](https://github.com/JabRef/jabref/issues/1530): Unescaped hashes in the url field are ignored by the integrity checker
- Fixed [#405](https://github.com/JabRef/jabref/issues/405): Added more {} around capital letters in Unicode/HTML to LaTeX conversion to preserve them
- Fixed [#1476](https://github.com/JabRef/jabref/issues/1476): NPE when importing from SQL DB because of missing DatabaseMode
- Fixed [#1481](https://github.com/JabRef/jabref/issues/1481): Mac OS X binary seems broken for JabRef 3.4 release
- Fixed [#1430](https://github.com/JabRef/jabref/issues/1430): "review changes" did misinterpret changes
- Fixed [#1434](https://github.com/JabRef/jabref/issues/1434): Static groups are now longer displayed as dynamic ones
- Fixed [#1482](https://github.com/JabRef/jabref/issues/1482): Correct number of matched entries is displayed for refining subgroups
- Fixed [#1444](https://github.com/JabRef/jabref/issues/1444): Implement getExtension and getDescription for importers.
- Fixed [#1507](https://github.com/JabRef/jabref/issues/1507): Keywords are now separated by the delimiter specified in the preferences
- Fixed [#1484](https://github.com/JabRef/jabref/issues/1484): HTML export handles some UTF characters wrong
- Fixed [#1534](https://github.com/JabRef/jabref/issues/1534): "Mark entries imported into database" does not work correctly
- Fixed [#1500](https://github.com/JabRef/jabref/issues/1500): Renaming of explicit groups now changes entries accordingly
- Fixed issue where field changes were not undoable if the time stamp was updated on editing
- Springer fetcher now fetches the requested number of entries (not one less as before)
- Alleviate multiuser concurrency issue when near simultaneous saves occur to a shared database file


## [3.4] – 2016-06-02

### Changed
- Implemented [#629](https://github.com/JabRef/jabref/issues/629): Explicit groups are now written in the "groups" field of the entry instead of at the end of the bib file
- Main table now accepts pasted DOIs and tries to retrieve the entry
- Added support for several Biblatex-fields through drop-down lists with valid alternatives
- Added integrity checker for an odd number of unescaped '#'
- Implemented [feature request #384](https://sourceforge.net/p/jabref/features/384): The merge entries dialog now show all text and colored differences between the fields
- Implemented [#1233](https://github.com/JabRef/jabref/issues/1233): Group side pane now takes up all the remaining space
- Added integrity check detecting HTML-encoded characters
- Added missing help files
- Implemented [feature request #1294](https://github.com/JabRef/jabref/issues/1294): Added possibility to filter for `*.jstyle` files in OpenOffice/LibreOffice style selection dialog. Open style selection dialog in directory of last selected file
- Added integrity check for ISSN
- Add LaTeX to Unicode converter as cleanup operation
- Added an option in the about dialog to easily copy the version information of JabRef
- Integrity check table can be sorted by clicking on column headings
- Added \SOFTWARE\Jabref 'Path' registry entry for installation path inside the installer
- Added an additional icon to distinguish DOI and URL links ([feature request #696](https://github.com/JabRef/jabref/issues/696))
- Added nbib fields to Medlineplain importer and to MedlineImporter
- Implemented [#1342](https://github.com/JabRef/jabref/issues/1342): show description of case converters as tooltip
- Updated German translation

### Fixed
- Fixed [#473](https://github.com/JabRef/jabref/issues/473): Values in an entry containing symbols like ' are now properly escaped for exporting to the database
- Fixed [#1270](https://github.com/JabRef/jabref/issues/1270): Auto save is now working again as expected (without leaving a bunch of temporary files behind)
- Fixed [#1234](https://github.com/JabRef/jabref/issues/1234): NPE when getting information from retrieved DOI
- Fixed [#1245](https://github.com/JabRef/jabref/issues/1245): Empty jstyle properties can now be specified as ""
- Fixed [#1259](https://github.com/JabRef/jabref/issues/1259): NPE when sorting tabs
- Fixed display bug in the cleanup dialog: field formatters are now correctly displayed using their name
- Fixed [#1271](https://github.com/JabRef/jabref/issues/1271): Authors with compound first names are displayed properly
- Fixed: Selecting invalid jstyle causes NPE and prevents opening of style selection dialog
- Fixed: Move linked files to default directory works again
- Fixed [#1327](https://github.com/JabRef/jabref/issues/1327): PDF cleanup changes order of linked pdfs
- Fixed [#1313](https://github.com/JabRef/jabref/issues/1313): Remove UI for a configuration option which was no longer available
- Fixed [#1340](https://github.com/JabRef/jabref/issues/1340): Edit -> Mark Specific Color Dysfunctional on OSX
- Fixed [#1245](https://github.com/JabRef/jabref/issues/1245): Empty jstyle properties can now be specified as ""
- Fixed [#1364](https://github.com/JabRef/jabref/issues/1364): Windows: install to LOCALAPPDATA directory for non-admin users
- Fixed [#1365](https://github.com/JabRef/jabref/issues/1365): Default label pattern back to `[auth][year]`
- Fixed [#796](https://github.com/JabRef/jabref/issues/796): Undoing more than one entry at the same time is now working
- Fixed [#1122](https://github.com/JabRef/jabref/issues/1122): Group view is immediately updated after adding an entry to a group
- Fixed [#171](https://github.com/JabRef/jabref/issues/171): Dragging an entry to a group preserves scrolling
- Fixed [#1353](https://github.com/JabRef/jabref/issues/1353): Fetch-Preview did not display updated BibTeX-Key after clicking on `Generate Now`
- Fixed [#1381](https://github.com/JabRef/jabref/issues/1381): File links containing blanks are broken if non-default viewer is set
- Fixed sourceforge bug 1000: shorttitleINI can generate the initials of the shorttitle
- Fixed [#1394](https://github.com/JabRef/jabref/issues/1394): Personal journal abbrevations could not be saved
- Fixed [#1400](https://github.com/JabRef/jabref/issues/1400): Detect path constructs wrong path for Windows
- Fixed [#973](https://github.com/JabRef/jabref/issues/973): Add additional DOI field for English version of MS Office 2007 XML
- Fixed [#1412](https://github.com/JabRef/jabref/issues/1412): Save action *protect terms* protects terms within words unecessarily
- Fixed [#1420](https://github.com/JabRef/jabref/issues/1420): Auto downloader should respect file pattern and propose correct filename
- Fixed [#651](https://github.com/JabRef/jabref/issues/651): Improve parsing of author names containing braces
- Fixed [#1421](https://github.com/JabRef/jabref/issues/1421): Auto downloader should try to retrieve DOI if not present and fetch afterwards
- Fixed [#1457](https://github.com/JabRef/jabref/issues/1457): Support multiple words inside LaTeX commands to RTF export
- Entries retain their groupmembership when undoing their cut/deletion
- Fixed [#1450](https://github.com/JabRef/jabref/issues/1450): EntryEditor is restored in the correct size after preference changes
- Fixed [#421](https://github.com/JabRef/jabref/issues/421): Remove LaTeX commands from all BibTeX fields when exporting to Word Bibliography

### Removed
- Removed possibility to export entries/databases to an `.sql` file, as the logic cannot easily use the correct escape logic
- Removed support of old groups format, which was used prior to JabRef version 1.6. If you happen to have a 10 years old .bib file, then JabRef 3.3 can be used to convert it to the current format.
- Removed possibility to automatically add braces via Option - Preferences - File - Store the following fields with braces around capital letters. Please use save actions instead for adding braces automatically.
- Removed button to refresh groups view. This button shouldn't be needed anymore. Please report any cases where the groups view is not updated automatically.
- Medline and GVK importer no longer try to expand author initials (i.e.  `EH Wissler -> E. H. Wissler`).
- Removed not-working option "Select Matches" under Groups -> Settings.


## [3.3] – 2016-04-17

### Changed
- Migrated JabRef help to markdown at https://github.com/JabRef/help.jabref.org
- Add possibility to lookup DOI from BibTeX entry contents inside the DOI field
- PDFs can be automatically fetched from IEEE (given that you have access without logging in)
- The OpenOffice/LibreOffice style file handling is changed to have only a single list of available style and you need to add your custom styles again
- OpenOffice/LibreOffice style files are now always read and written with the same default encoding as for the database (found in the preferences)
- The user journal abbreviation list is now always read and written with the same default encoding as for the database (found in the preferences)
- The mass edit function "Set/clear/rename fields" is now in the Edit menu
- Implemented [#455](https://github.com/JabRef/jabref/issues/455): Add button in preference dialog to reset preferences
- Add ability to run arbitrary formatters as cleanup actions (some old cleanup jobs are replaced by this functionality)
- Add "Move linked files to default file directory" as cleanup procedure
- Implemented [#756](https://github.com/JabRef/jabref/issues/756): Add possibility to reformat all entries on save (under Preferences, File)
- All fields in a bib entry are written without any leading and trailing whitespace
- Comments and preamble are serialized with capitalized first letter, i.e. `@Comment` instead of `@comment` and `@Preamble` instead of `@PREAMBLE`.
- Global sorting options and preferences are removed. Databases can still be sorted on save, but this is configured locally and stored in the file
- OvidImporter now also imports fields: doi, issn, language and keywords
- Implemented [#647](https://github.com/JabRef/jabref/issues/647): The preview can now be copied
- [#459](https://github.com/JabRef/jabref/issues/459) Open default directory when trying to add files to an entry
- Implemented [#668](https://github.com/JabRef/jabref/issues/668): Replace clear with icon to reduce search bar width
- Improved layout for OSX: Toolbar buttons and search field
- BibTeX and biblatex mode is now file based and can be switched at runtime. The information is stored in the .bib file, and if it is not there detected by the entry types.
- Moved all quality-related database actions inside a new quality menu
- [#684](https://github.com/JabRef/jabref/issues/684): ISBNtoBibTex Error Message is now more clear
- Moved default bibliography mode to general preferences tab
- Add dialog to show all preferences in their raw form plus some filtering
- Added Ordinal formatter (1 -> 1st etc)
- [#492](https://github.com/JabRef/jabref/issues/492): If no text is marked, the whole field is copied. Preview of pasted text in tool tip
- [#454](https://github.com/JabRef/jabref/issues/454) Add a tab that shows all remaining entry fields that are not displayed in any other tab
- The LaTeX to Unicode/HTML functionality is much improved by covering many more cases
- Ability to convert from LaTeX to Unicode in right-click field menu
- Regex-based search is know only applied entirely and not split up to different regexes on whitespaces
- [#492](https://github.com/JabRef/jabref/issues/492): If no text is marked, the whole field is copied. Preview of pasted text in tool tip
- Integrity check now also checks broken file links, abbreviations in `journal` and `booktitle`, and incorrect use of proceedings with page numbers
- PdfContentImporter does not write the content of the first page into the review field any more
- Implemented [#462](https://github.com/JabRef/jabref/issues/462): Add new action to open console where opened database file is located. New button, menu entry and shortcut (CTRL+SHIFT+J) for this action have also been added.
- [#957](https://github.com/JabRef/jabref/issues/957) Improved usability of Export save order selection in Preferences and Database Properties
- [#958](https://github.com/JabRef/jabref/issues/958) Adjusted size and changed layout of database dialog
- [#1023](https://github.com/JabRef/jabref/issues/492) ArXiv fetcher now also fetches based on eprint id
- Moved "Get BibTeX data from DOI" from main table context menu to DOI field in entry editor
- Added open buttons to DOI and URL field
- Move Look & Feel settings from advanced to appearance tab in preferences
- JabRef installer now automatically determines the user rights and installs to home directory/program dir when user is restricted/admin
- Move PDF file directory configuration from external tab to file tab in preferences
- Implemented [#672](https://github.com/JabRef/jabref/issues/672): FileList now distributes its space dependent on the width of its columns
- Added missing German translations
- Swedish is added as a language option (still not a complete translation)
- [#969](https://github.com/JabRef/jabref/issues/969) Adding and replacing old event system mechanisms with Google Guava EventBus.

### Fixed
- Fixed [#318](https://github.com/JabRef/jabref/issues/318): Improve normalization of author names
- Fixed [#598](https://github.com/JabRef/jabref/issues/598) and [#402](https://github.com/JabRef/jabref/issues/402): No more issues with invalid icons for ExternalFileTypes in global search or after editing the settings
- Fixed [#883](https://github.com/JabRef/jabref/issues/883): No NPE during cleanup
- Fixed [#845](https://github.com/JabRef/jabref/issues/845): Add checkboxes for highlighting in groups menu, fixes other toggle highlighting as well for all toggle buttons
- Fixed [#890](https://github.com/JabRef/jabref/issues/890): No NPE when renaming file
- Fixed [#466](https://github.com/JabRef/jabref/issues/466): Rename PDF cleanup now also changes case of file name
- Fixed [#621](https://github.com/JabRef/jabref/issues/621) and [#669](https://github.com/JabRef/jabref/issues/669): Encoding and preamble now end with newline.
- Make BibTex parser more robust against missing newlines
- Fix bug that prevented the import of BibTex entries having only a key as content
- Fixed [#666](https://github.com/JabRef/jabref/issues/666): MS Office 2007 export is working again
- Fixed [#670](https://github.com/JabRef/jabref/issues/670): Expressions using enclosed quotes (`keywords="one two"`) did not work.
- Fixed [#667](https://github.com/JabRef/jabref/issues/667): URL field is not sanitized anymore upon opening in browser.
- Fixed [#687](https://github.com/JabRef/jabref/issues/687): Fixed NPE when closing JabRef with new unsaved database.
- Fixed [#680](https://github.com/JabRef/jabref/issues/680): Synchronize Files key binding works again.
- Fixed [#212](https://github.com/JabRef/jabref/issues/212): Added command line option `-g` for autogenerating bibtex keys
- Fixed [#213](https://github.com/JabRef/jabref/issues/212): Added command line option `-asfl` for autosetting file links
- Fixed [#671](https://github.com/JabRef/jabref/issues/671): Remember working directory of last import
- IEEEXplore fetcher replaces keyword separator with the preferred
- Fixed [#710](https://github.com/JabRef/jabref/issues/710): Fixed quit behavior under OSX
- "Merge from DOI" now honors removed fields
- Fixed [#778](https://github.com/JabRef/jabref/issues/778): Fixed NPE when exporting to `.sql` File
- Fixed [#824](https://github.com/JabRef/jabref/issues/824): MimeTypeDetector can now also handle local file links
- Fixed [#803](https://github.com/JabRef/jabref/issues/803): Fixed dynamically group, free-form search
- Fixed [#743](https://github.com/JabRef/jabref/issues/743): Logger not configured when JAR is started
- Fixed [#822](https://github.com/JabRef/jabref/issues/822): OSX - Exception when adding the icon to the dock
- Fixed [#609](https://github.com/JabRef/jabref/issues/609): Sort Arrows are shown in the main table if table is sorted
- Fixed [#685](https://github.com/JabRef/jabref/issues/685): Fixed MySQL exporting for more than one entry
- Fixed [#815](https://github.com/JabRef/jabref/issues/815): Curly Braces no longer ignored in OpenOffice/LibreOffice citation
- Fixed [#855](https://github.com/JabRef/jabref/issues/856): Fixed OpenOffice Manual connect - Clicking on browse does now work correctly
- Fixed [#649](https://github.com/JabRef/jabref/issues/649): Key bindings are now working in the preview panel
- Fixed [#410](https://github.com/JabRef/jabref/issues/410): Find unlinked files no longer freezes when extracting entry from PDF content
- Fixed [#936](https://github.com/JabRef/jabref/issues/936): Preview panel is now updated when an entry is cut/deleted
- Fixed [#1001](https://github.com/JabRef/jabref/issues/1001): No NPE when exporting a complete database
- Fixed [#991](https://github.com/JabRef/jabref/issues/991): Entry is now correctly removed from the BibDatabase
- Fixed [#1062](https://github.com/JabRef/jabref/issues/1062): Merge entry with DOI information now also applies changes to entry type
- Fixed [#535](https://github.com/JabRef/jabref/issues/535): Add merge action to right click menu
- Fixed [#1115](https://github.com/JabRef/jabref/issues/1115): Wrong warning message when importing duplicate entries
- Fixed [#935](https://github.com/JabRef/jabref/issues/935): PDFs, which are readable, but carry a protection for editing, are treated by the XMP parser and the importer generating a BibTeX entry based on the content.
- Fixed: Showing the preview panel with a single-click at startup

### Removed
- Removed JabRef offline help files which are replaced by the new online documentation at https://github.com/JabRef/help.jabref.org
- Fixed [#627](https://github.com/JabRef/jabref/issues/627): The `pdf` field is removed from the export formats, use the `file` field
- Removed configuration option to use database file directory as base directory for attached files and make it default instead
- Removed save session functionality as it just saved the last opened tabs which is done by default
- Removed CLI option `-l` to load a session
- Removed PDF preview functionality
- Removed Sixpackimporter it is not used in the wild anymore
- Removed double click listener from `doi` and `url` fields


## [3.2] – 2016-01-10

### Changed
- All import/open database warnings are now shown in a scrolling text area
- Add an integrity check to ensure that a url has a correct protocol, implements [#358](https://github.com/JabRef/jabref/issues/358)

### Fixed
- Changes in customized entry types are now directly reflected in the table when clicking "Apply" or "OK"
- Fixed [#608](https://github.com/JabRef/jabref/issues/608): Export works again
- Fixed [#417](https://github.com/JabRef/jabref/issues/417): Table now updates when switching groups
- Fixed [#534](https://github.com/JabRef/jabref/issues/534): No OpenOffice setup panel in preferences
- Fixed [#545](https://github.com/JabRef/jabref/issues/545): ACM fetcher works again
- Fixed [#593](https://github.com/JabRef/jabref/issues/593): Reference list generation works for OpenOffice/LibreOffice again
- Fixed [#598](https://github.com/JabRef/jabref/issues/598): Use default file icon for custom external file types
- Fixed [#607](https://github.com/JabRef/jabref/issues/607): OpenOffice/LibreOffice works on OSX again

### Removed
- OpenOffice/LibreOffice is removed from the push-to-application button and only accessed through the side panel


## [3.1] – 2015-12-24

### Changed
- Added new DoiResolution fetcher that tries to download full text PDF from DOI link
- Add options to close other/all databases in tab right-click menu
- Implements [#470](https://github.com/JabRef/jabref/issues/470): Show editor (as an alternative to author) and booktitle (as an alternative to journal) in the main table by default
- Restore focus to last focused tab on start
- Add ability to format/cleanup the date field
- Add support for proxy authentication via VM args and GUI settings, this implements [feature request 388](https://sourceforge.net/p/jabref/feature-requests/388/)
- Move Bibtex and Biblatex mode switcher to File menu
- Display active edit mode (BibTeX or Biblatex) at window title
- Implements [#444](https://github.com/JabRef/jabref/issues/444): The search is cleared by either clicking the clear-button or by pressing ESC with having focus in the search field.
- Icons are shown as Header for icon columns in the entry table ([#315](https://github.com/JabRef/jabref/issues/315))
- Tooltips are shown for header columns and contents which are too wide to be displayed in the entry table ([#384](https://github.com/JabRef/jabref/issues/384))
- Default order in entry table:  # | all file based icons (file, URL/DOI, ...) | all bibtex field based icons (bibtexkey, entrytype, author, title, ...) | all activated special field icons (ranking, quality, ...)
- Write all field keys in lower case. No more camel casing of field names. E.g., `title` is written instead of `Title`, `howpublished` instead of `HowPublished`, and `doi` instead of `DOI`. The configuration option `Use camel case for field names (e.g., "HowPublished" instead of "howpublished")` is gone.
- All field saving options are removed. There is no more customization of field sorting. '=' is now appended to the field key instead of its value. The intendation is aligned for an entry and not for the entire database. Entry names are written in title case format.
- Entries are only reformatted if they were changed during a session. There is no more mandatory reformatting of the entire database on save.
- Implements [#565](https://github.com/JabRef/jabref/issues/565): Highlighting matches works now also for regular expressions in preview panel and entry editor
- IEEEXplore search now downloads the full Bibtex record instead of parsing the fields from the HTML webpage result (fixes [bug 1146](https://sourceforge.net/p/jabref/bugs/1146/) and [bug 1267](https://sourceforge.net/p/jabref/bugs/1267/))
- Christmas color theme (red and green)
- Implements #444: The search is cleared by either clicking the clear-button or by pressing ESC with having focus in the search field.
- Added command line switch --debug to show more detailed logging messages

### Fixed
- Fixed [bug 482](https://sourceforge.net/p/jabref/bugs/482/) partly: escaped brackets are now parsed properly when opening a bib file
- Fixed [#479](https://github.com/JabRef/jabref/issues/479): Import works again
- Fixed [#434](https://github.com/JabRef/jabref/issues/434): Revert to old 'JabRef' installation folder name instead of 'jabref'
- Fixed [#435](https://github.com/JabRef/jabref/issues/435): Retrieve non open access ScienceDirect PDFs via HTTP DOM
- Fixed: Cleanup process aborts if linked file does not exists
- Fixed [#420](https://github.com/JabRef/jabref/issues/420): Reenable preference changes
- Fixed [#414](https://github.com/JabRef/jabref/issues/414): Rework biblatex entry types with correct required and optional fields
- Fixed [#413](https://github.com/JabRef/jabref/issues/413): Help links in released jar version are not working
- Fixes [#412](https://github.com/JabRef/jabref/issues/412): Biblatex preserves capital letters, checking whether letters may be converted to lowercase within the Integrity Check action is obsolete.
- Fixed [#437](https://github.com/JabRef/jabref/issues/437): The toolbar after the search field is now correctly wrapped when using a small window size for JabRef
- Fixed [#438](https://github.com/JabRef/jabref/issues/438): Cut, Copy and Paste are now translated correctly in the menu
- Fixed [#443](https://github.com/JabRef/jabref/issues/443)/[#445](https://github.com/JabRef/jabref/issues/445): Fixed sorting and moving special field columns
- Fixed [#498](https://github.com/JabRef/jabref/issues/498): non-working legacy PDF/PS column removed
- Fixed [#473](https://github.com/JabRef/jabref/issues/473): Import/export to external database works again
- Fixed [#526](https://github.com/JabRef/jabref/issues/526): OpenOffice/LibreOffice connection works again on Linux/OSX
- Fixed [#533](https://github.com/JabRef/jabref/issues/533): Preview parsed incorrectly when regular expression was enabled
- Fixed: MedlinePlain Importer made more resistant for malformed entries
- Fixed [#564](https://github.com/JabRef/jabref/issues/564): Cite command changes are immediately reflected in the push-to-application actions, and not only after restart

### Removed
- Removed BioMail format importer
- Removed file history size preference (never available from the UI)
- Removed jstorImporter because it's hardly ever used, even Jstor.org doesn't support/export said format anymore
- Removed ScifinderImporter because it's hardly ever used, and we could not get resource files to test against
- Removed option "Show one letter heading for icon columns" which is obsolete with the fix of [#315](https://github.com/JabRef/jabref/issues/315)/[#384](https://github.com/JabRef/jabref/issues/384)
- Removed table column "PDF/PS" which refers to legacy fields "ps" resp. "pdf" which are no longer supported (see also fix [#498](https://github.com/JabRef/jabref/issues/498))
- Removed the ability to export references on the CLI interface based on year ranges


## [3.0] – 2015-11-29

### Changed
 - Updated to support OpenOffice 4 and LibreOffice 5
 - Add toolbar icon for deleting an entry, and move menu item for this action to BibTeX
 - Better support for IEEEtranBSTCTL entries
 - Quick selection of month in entry editor
 - Unknown entry types will be converted to 'Misc' (was 'Other' before).
 - EntryTypes are now clustered per group on the 'new entry' GUI screen.
 - Tab shows the minimal unique folder name substring if multiple database files share the same name
 - Added a page numbers integrity checker
 - Position and size of certain dialogs are stored and restored.
 - Feature: Search Springer
 - Feature: Search DOAJ, Directory of Open Access Journals
 - Changes the old integrity check by improving the code base (+tests) and converting it to a simple issues table
 - Added combo box in MassSetFieldAction to simplify selecting the correct field name
 - Feature: Merge information from both entries on duplication detection
 - Always use import inspection dialog on import from file
 - All duplicate whitespaces / tabs / newlines are now removed from non-multiline fields
 - Improvements to search:
   - Search bar is now at the top
   - A summary of the search result is shown in textual form in the search bar
   - The search text field changes its color based on the search result (red if nothing is found, green if at least one entry is found)
   - Autocompletion suggestions are shown in a popup
   - Search options are available via a drop-down list, this implements [feature request 853](https://sourceforge.net/p/jabref/feature-requests/853/)
   - "Clear search" button also clears search field, this implements [feature request 601](https://sourceforge.net/p/jabref/feature-requests/601/)
   - Every search is done automatically (live) as soon as the search text is changed
   - Search is local by default. To do a global search, one has to do a local search and then this search can be done globally as well, opening a new window.
   - The local search results can be shown in a new window.
 - Feature: Merge information from a DOI generated BibTex entry to an entry
 - Added more characters to HTML/Unicode converter
 - Feature: Push citations to Texmaker ([bug 318](https://sourceforge.net/p/jabref/bugs/318/), [bug 582](https://sourceforge.net/p/jabref/bugs/582/))
 - Case changers improved to honor words (not yet more than single words) within {}
 - Feature: Added converters from HTML and Unicode to LaTeX on right click in text fields ([#191](https://github.com/JabRef/jabref/issues/191))
 - Feature: Add an option to the FileList context menu to delete an associated file from the file system
 - Feature: Field names "Doi", "Ee", and "Url" are now written as "DOI", "EE", and "URL"
 - The default language is now automatically set to the system's locale.
 - Use correct encoding names ([#155](https://github.com/JabRef/jabref/issues/155)) and replace old encoding names in bibtex files. This changes the file header.
 - No longer write JabRef version to BibTex file header.
 - No longer add blank lines inside a bibtex entry
 - Feature: When pasting a Google search URL, meta data will be automatically stripped before insertion.
 - Feature: PDF auto download from ACS, arXiv, ScienceDirect, SpringerLink, and Google Scholar
 - List of authors is now auto generated `scripts/generate-authors.sh` and inserted into L10N About.html
 - Streamline logging API: Replace usages of java.util.logging with commons.logging
 - Remove support for custom icon themes. The user has to use the default one.
 - Solved [feature request 767](https://sourceforge.net/p/jabref/feature-requests/767/): New subdatabase based on AUX file (biblatex)
 - Feature: DOItoBibTeX fetcher now also handles HTTP URLs
 - Feature: "Normalize to BibTeX name format" also removes newlines
 - Tweak of preference defaults
   - Autolink requires that the filename starts with the given BibTeX key and the default filename patterns is key followed by title
   - Default sorting changed
   - Default label pattern changed from `[auth][year]` to `[authors3][year]`
 - Feature: case changers now leave protected areas (enclosed with curly brackets) alone
 - BREAKING: The BibTeX key generator settings from previous versions are lost
 - BREAKING: LabelPatterns `[auth.etal]`, `[authEtAl]`, `[authors]`, `[authorsN]`, `[authorLast]` and more to omit spaces and commas (and work as described at http://jabref.sourceforge.net/help/LabelPatterns.php)
 - BREAKING: `[keywordN]` returns the Nth keyword (as described in the help) and not the first N keywords
 - BREAKING: If field consists of blanks only or an emtpy string, it is not written at all
 - Feature: new LabelPattern `[authFirstFull]` returning the last name of the first author and also a "van" or "von" if it exists
 - Feature: all new lines when writing an entry are obeying the globally configured new line (File -> newline separator). Affects fields: abstract and review
 - Feature: `[veryShortTitle]` and `[shortTitle]` also skip words like "in", "among", "before", ...
 - Feature: New LabelPattern `[keywordsN]`, where N is optional. Returns the first N keywords. If no N is specified ("`[keywords]`"), all keywords are returned. Spaces are removed.
 - Update supported LookAndFeels
 - Show replaced journal abbreviations on console
 - Integrated [GVK-Plugin](http://www.gbv.de/wikis/cls/Jabref-GVK-Plugin)
 - The three options to manage file references are moved to their own separated group in the Tools menu.
 - Default preferences: Remote server (port 6050) always started on first JabRef instance. This prevents JabRef loaded twice when opening a bib file.

### Fixed
 - Fixed the bug that the file encoding was not correctly determined from the first (or second) line
 - Fixed [#325](https://github.com/JabRef/jabref/issues/325): Deactivating AutoCompletion crashes EntryEditor
 - Fixed bug when having added and then removed a personal journal list, an exception is always shown on startup
 - Fixed a bug in the IEEEXploreFetcher
 - Fixed [bug 1282](https://sourceforge.net/p/jabref/bugs/1282/) related to backslashes duplication.
 - Fixed [bug 1285](https://sourceforge.net/p/jabref/bugs/1285/): Editing position is not lost on saving
 - Fixed [bug 1297](https://sourceforge.net/p/jabref/bugs/1297/): No console message on closing
 - Fixed [#194](https://github.com/JabRef/jabref/issues/194): JabRef starts again on Win XP and Win Vista
 - Fixed: Tooltips are now shown for the #-field when the bibtex entry is incomplete.
 - Fixed [#173](https://github.com/JabRef/jabref/issues/173): Personal journal abbreviation list is not loaded twice
 - Bugfix: Preview of external journal abbreviation list now displays the correct list
 - Fixed [#223](https://github.com/JabRef/jabref/issues/223): Window is displayed in visible area even when having multiple screens
 - Localization tweaks: "can not" -> "cannot" and "file name" -> "filename"
 - Fixed: When reconfiguring the BibTeX key generator, changes are applied instantly without requiring a restart of JabRef
 - Fixed [#250](https://github.com/JabRef/jabref/issues/250): No hard line breaks after 70 chars in serialized JabRef meta data
 - Fixed [bug 1296](https://sourceforge.net/p/jabref/bugs/1296/): External links in the help open in the standard browser
 - Fixed behavior of opening files: If an existing database is opened, it is focused now instead of opening it twice.

### Removed
 - Entry type 'Other' is not selectable anymore as it is no real entry type. Will be converted to 'Misc'.
 - BREAKING: Remove plugin functionality.
 - The key bindings for searching specific databases are removed
 - Remove option to toggle native file dialog on mac by making JabRef always use native file dialogs on mac
 - Remove options to set PDF and PS directories per .bib database as the general options have also been deleted.
 - Remove option to disable renaming in FileChooser dialogs.
 - Remove option to hide the BibTeX Code tab in the entry editor.
 - Remove option to set a custom icon for the external file types. This is not possible anymore with the new icon font.
 - Remove legacy options to sync files in the "pdf" or "ps" field
 - Remove button to merge entries and keep the old ones.
 - Remove non-compact rank symbols in favor of compact rank
 - Remove Mr.DLib support as MR.DLib will be shut down in 2015
 - Remove support for key bindings per external application by allowing only the key binding "push to application" for the currently selected external application.
 - Remove "edit preamble" from toolbar
 - Remove support to the move-to-SysTray action
 - Remove incremental search
 - Remove option to disable autocompleters for search and make this always one
 - Remove option to highlight matches and make this always one when not using regex or grammar-based search
 - Remove non-working web searches: JSTOR and Sciencedirect (planned to be fixed for the next release)
 - Remove option Tools -> Open PDF or PS which is replaced by Tools -> Open File

## 2.80 – never released

Version 2.80 was intended as intermediate step to JabRef 3.0.
Since much functionality has changed during development, a release of this version was skipped.

## 2.11

The changelog of 2.11 and versions before is maintained as [text file](https://github.com/JabRef/jabref/blob/v2.11.1/CHANGELOG) in the [v2.11.1 tag](https://github.com/JabRef/jabref/tree/v2.11.1).

[Unreleased]: https://github.com/JabRef/jabref/compare/v4.0...HEAD
[4.0]: https://github.com/JabRef/jabref/compare/v4.0-beta3...v4.0
[4.0-beta3]: https://github.com/JabRef/jabref/compare/v4.0-beta2...v4.0-beta3
[4.0-beta2]: https://github.com/JabRef/jabref/compare/v4.0-beta...v4.0-beta2
[4.0-beta]: https://github.com/JabRef/jabref/compare/v3.8.2...v4.0-beta
[3.8.2]: https://github.com/JabRef/jabref/compare/v3.8.1...v3.8.2
[3.8.1]: https://github.com/JabRef/jabref/compare/v3.8...v3.8.1
[3.8]: https://github.com/JabRef/jabref/compare/v3.7...v3.8
[3.7]: https://github.com/JabRef/jabref/compare/v3.6...v3.7
[3.6]: https://github.com/JabRef/jabref/compare/v3.5...v3.6
[3.5]: https://github.com/JabRef/jabref/compare/v3.4...v3.5
[3.4]: https://github.com/JabRef/jabref/compare/v3.3...v3.4
[3.3]: https://github.com/JabRef/jabref/compare/v3.2...v3.3
[3.2]: https://github.com/JabRef/jabref/compare/v3.1...v3.2
[3.1]: https://github.com/JabRef/jabref/compare/v3.0...v3.1
[3.0]: https://github.com/JabRef/jabref/compare/v2.11.1...v3.0
[dev_2.11]: https://github.com/JabRef/jabref/compare/v2.11.1...dev_2.11
[2.11.1]: https://github.com/JabRef/jabref/compare/v2.11...v2.11.1
[JavaFX]: https://en.wikipedia.org/wiki/JavaFX<|MERGE_RESOLUTION|>--- conflicted
+++ resolved
@@ -26,12 +26,9 @@
  - We fixed an issue where JabRef would not terminated after asking to collect anonymous statistics [#2955 comment](https://github.com/JabRef/jabref/issues/2955#issuecomment-334591123)
  - We fixed an issue where JabRef would not shut down when started with the '-n' (No GUI) option. [#3247](https://github.com/JabRef/jabref/issues/3247)
  - We improved the way metadata is updated in remote databases. [#3235](https://github.com/JabRef/jabref/issues/3235)
-<<<<<<< HEAD
  - We improved font rendering of the Entry Editor for Linux based systems [#3295](https://github.com/JabRef/jabref/issues/3295)
-
-=======
  - We fixed an issue where JabRef would freeze when trying to replace the original entry after a merge with new information from identifiers like DOI/ISBN etc. [3294](https://github.com/JabRef/jabref/issues/3294)
->>>>>>> 137c4486
+
 ### Removed
 
 
