# Changelog

All notable changes to this project will be documented in this file.
The format is based on [Keep a Changelog](https://keepachangelog.com/en/1.0.0/).
We refer to [GitHub issues](https://github.com/JabRef/jabref/issues) by using `#NUM`.
In case, there is no issue present, the pull request implementing the feature is linked.

Note that this project **does not** adhere to [Semantic Versioning](http://semver.org/).

## [Unreleased]

### Added

- We added import support for CFF files. [#7945](https://github.com/JabRef/jabref/issues/7945)
- We added the option to copy the DOI of an entry directly from the context menu copy submenu. [#7826](https://github.com/JabRef/jabref/issues/7826)
- We added a fulltext search feature. [#2838](https://github.com/JabRef/jabref/pull/2838)
- We improved the deduction of bib-entries from imported fulltext pdfs. [#7947](https://github.com/JabRef/jabref/pull/7947)
- We added unprotect_terms to the list of bracketed pattern modifiers [#7826](https://github.com/JabRef/jabref/pull/7960)
- We added a dialog that allows to parse metadata from linked pdfs. [#7929](https://github.com/JabRef/jabref/pull/7929)
- We added an icon picker in group edit dialog. [#6142](https://github.com/JabRef/jabref/issues/6142)
- We added a preference to Opt-In to JabRef's online metadata extraction service (Grobid) usage. [#8002](https://github.com/JabRef/jabref/pull/8002)
- We readded the possibility to display the search results of all databases ("Global Search"). It is shown in a separate window. [#4096](https://github.com/JabRef/jabref/issues/4096)
- We readded the possibility to keep the search string when switching tabs. It is implemented by a toggle button. [#4096](https://github.com/JabRef/jabref/issues/4096#issuecomment-575986882)
- We allowed the user to also preview the available citation styles in the preferences besides the selected ones [#8108](https://github.com/JabRef/jabref/issues/8108)
- We added an option to search the available citation styles by name in the preferences [#8108](https://github.com/JabRef/jabref/issues/8108)
- We added an option to generate bib-entries from ID through a popover in the toolbar. [#4183](https://github.com/JabRef/jabref/issues/4183)

### Changed

- Local library settings may overwrite the setting "Search and store files relative to library file location" [#8179](https://github.com/JabRef/jabref/issues/8179)
- The option "Fit table horizontally on screen" in the "Entry table" preferences is now disabled by default [#8148](https://github.com/JabRef/jabref/pull/8148)
- We improved the preferences and descriptions in the "Linked files" preferences tab [#8148](https://github.com/JabRef/jabref/pull/8148)
- We slightly changed the layout of the Journal tab in the preferences for ui consistency. [#7937](https://github.com/JabRef/jabref/pull/7937)
- The JabRefHost on Windows now writes a temporary file and calls `-importToOpen` instead of passing the bibtex via `-importBibtex`. [#7374](https://github.com/JabRef/jabref/issues/7374), [JabRef Browser Ext #274](https://github.com/JabRef/JabRef-Browser-Extension/issues/274)
- We reordered some entries in the right-click menu of the main table. [#6099](https://github.com/JabRef/jabref/issues/6099)
- We merged the barely used ImportSettingsTab and the CustomizationTab in the preferences into one single tab and moved the option to allow Integers in Edition Fields in Bibtex-Mode to the EntryEditor tab. [#7849](https://github.com/JabRef/jabref/pull/7849)
- We moved the export order in the preferences from `File` to `Import and Export`. [#7935](https://github.com/JabRef/jabref/pull/7935)
- We reworked the export order in the preferences and the save order in the library preferences. You can now set more than three sort criteria in your library preferences. [#7935](https://github.com/JabRef/jabref/pull/7935)
- The metadata-to-pdf actions now also embeds the bibfile to the PDF. [#8037](https://github.com/JabRef/jabref/pull/8037)
- The snap was updated to use the core20 base and to use lzo compression for better startup performance [#8109](https://github.com/JabRef/jabref/pull/8109)
- We improved the Drag and Drop behavior in the "Customize Entry Types" Dialog [#6338](https://github.com/JabRef/jabref/issues/6338)
- When determining the URL of an ArXiV eprint, the URL now points to the version [#8149](https://github.com/JabRef/jabref/pull/8149)
- We Included all standard fields with citation key when exporting to Old OpenOffice/LibreOffice Calc Format [#8176](https://github.com/JabRef/jabref/pull/8176)

### Fixed

<<<<<<< HEAD
- We fixed an issue where an invalid DOI should not show "Connection error" [#8127] (https://github.com/JabRef/jabref/issues/8127)
=======
- We fixed an issue where an invalid DOI should not show "Connection error" [#8127](https://github.com/JabRef/jabref/issues/8127)
>>>>>>> e49a1d29
- We fixed an issue where an exception ocurred when a linked online file was edited in the entry editor [#8008](https://github.com/JabRef/jabref/issues/8008)
- We fixed an issue where an exception occurred when a linked online file was edited in the entry editor [#8008](https://github.com/JabRef/jabref/issues/8008)
- We fixed an issue when checking for a new version when JabRef is used behind a corporate proxy. [#7884](https://github.com/JabRef/jabref/issues/7884)
- We fixed some icons that were drawn in the wrong color when JabRef used a custom theme. [#7853](https://github.com/JabRef/jabref/issues/7853)
- We fixed an issue where the `Aux file` on `Edit group` doesn't support relative sub-directories path to import. [#7719](https://github.com/JabRef/jabref/issues/7719).
- We fixed an issue where it was impossible to add or modify groups. [#7912](https://github.com/JabRef/jabref/pull/793://github.com/JabRef/jabref/pull/7921)
- We fixed an issue where exported entries from a Citavi bib containing URLs could not be imported [#7892](https://github.com/JabRef/jabref/issues/7882)
- We fixed an issue where the icons in the search bar had the same color, toggled as well as untoggled. [#8014](https://github.com/JabRef/jabref/pull/8014)
- We fixed an issue where typing an invalid UNC path into the "Main file directory" text field caused an error. [#8107](https://github.com/JabRef/jabref/issues/8107)
- We fixed an issue where "Open Folder" didn't select the file on macOS in Finder [#8130](https://github.com/JabRef/jabref/issues/8130)
- We fixed an issue where importing PDFs resulted in an uncaught exception [#8143](https://github.com/JabRef/jabref/issues/8143)
- The default directory of the "LaTeX Citations" tab is now the directory of the currently opened database (and not the directory chosen at the last open file dialog or the last database save) [koppor#538](https://github.com/koppor/jabref/issues/538)  
- We fixed an issue where right-clicking on a tab and selecting close will close the focused tab even if it is not the tab we right-clicked [#8193](https://github.com/JabRef/jabref/pull/8193)

### Removed

- We removed two orphaned preferences options [#8164](https://github.com/JabRef/jabref/pull/8164)





























































































## [5.3] – 2021-07-05

### Added

- We added a progress counter to the title bar in Possible Duplicates dialog window. [#7366](https://github.com/JabRef/jabref/issues/7366)
- We added new "Customization" tab to the preferences which includes option to choose a custom address for DOI access. [#7337](https://github.com/JabRef/jabref/issues/7337)
- We added zbmath to the public databases from which the bibliographic information of an existing entry can be updated. [#7437](https://github.com/JabRef/jabref/issues/7437)
- We showed to the find Unlinked Files Dialog the date of the files' most recent modification. [#4652](https://github.com/JabRef/jabref/issues/4652)
- We added to the find Unlinked Files function a filter to show only files based on date of last modification (Last Year, Last Month, Last Week, Last Day). [#4652](https://github.com/JabRef/jabref/issues/4652)
- We added to the find Unlinked Files function a filter that sorts the files based on the date of last modification(Sort by Newest, Sort by Oldest First). [#4652](https://github.com/JabRef/jabref/issues/4652)
- We added the possibility to add a new entry via its zbMath ID (zbMATH can be chosen as ID type in the "Select entry type" window). [#7202](https://github.com/JabRef/jabref/issues/7202)
- We added the extension support and the external application support (For Texshow, Texmaker and LyX) to the flatpak [#7248](https://github.com/JabRef/jabref/pull/7248)
- We added some symbols and keybindings to the context menu in the entry editor. [#7268](https://github.com/JabRef/jabref/pull/7268)
- We added keybindings for setting and clearing the read status. [#7264](https://github.com/JabRef/jabref/issues/7264)
- We added two new fields to track the creation and most recent modification date and time for each entry. [koppor#130](https://github.com/koppor/jabref/issues/130)
- We added a feature that allows the user to copy highlighted text in the preview window. [#6962](https://github.com/JabRef/jabref/issues/6962)
- We added a feature that allows you to create new BibEntry via paste arxivId [#2292](https://github.com/JabRef/jabref/issues/2292)
- We added support for conducting automated and systematic literature search across libraries and git support for persistence [#369](https://github.com/koppor/jabref/issues/369)
- We added a add group functionality at the bottom of the side pane. [#4682](https://github.com/JabRef/jabref/issues/4682)
- We added a feature that allows the user to choose whether to trust the target site when unable to find a valid certification path from the file download site. [#7616](https://github.com/JabRef/jabref/issues/7616)
- We added a feature that allows the user to open all linked files of multiple selected entries by "Open file" option. [#6966](https://github.com/JabRef/jabref/issues/6966)
- We added a keybinding preset for new entries. [#7705](https://github.com/JabRef/jabref/issues/7705)
- We added a select all button for the library import function. [#7786](https://github.com/JabRef/jabref/issues/7786)
- We added a search feature for journal abbreviations. [#7804](https://github.com/JabRef/jabref/pull/7804)
- We added auto-key-generation progress to the background task list. [#7267](https://github.com/JabRef/jabref/issues/72)
- We added the option to write XMP metadata to pdfs from the CLI. [7814](https://github.com/JabRef/jabref/pull/7814)

### Changed

- The export to MS Office XML now exports the author field as `Inventor` if the bibtex entry type is `patent` [#7830](https://github.com/JabRef/jabref/issues/7830)
- We changed the EndNote importer to import the field `label` to the corresponding bibtex field `endnote-label` [forum#2734](https://discourse.jabref.org/t/importing-endnote-label-field-to-jabref-from-xml-file/2734)
- The keywords added via "Manage content selectors" are now displayed in alphabetical order. [#3791](https://github.com/JabRef/jabref/issues/3791)
- We improved the "Find unlinked files" dialog to show import results for each file. [#7209](https://github.com/JabRef/jabref/pull/7209)
- The content of the field `timestamp` is migrated to `creationdate`. In case one configured "udpate timestampe", it is migrated to `modificationdate`. [koppor#130](https://github.com/koppor/jabref/issues/130)
- The JabRef specific meta-data content in the main field such as priorities (prio1, prio2, ...) are migrated to their respective fields. They are removed from the keywords. [#6840](https://github.com/jabref/jabref/issues/6840)
- We fixed an issue where groups generated from authors' last names did not include all entries of the authors' [#5833](https://github.com/JabRef/jabref/issues/5833)
- The export to MS Office XML now uses the month name for the field `MonthAcessed` instead of the two digit number [#7354](https://github.com/JabRef/jabref/issues/7354)
- We included some standalone dialogs from the options menu in the main preference dialog and fixed some visual issues in the preferences dialog. [#7384](https://github.com/JabRef/jabref/pull/7384)
- We improved the linking of the `python3` interpreter via the shebang to dynamically use the systems default Python. Related to [JabRef-Browser-Extension #177](https://github.com/JabRef/JabRef-Browser-Extension/issues/177)
- Automatically found pdf files now have the linking button to the far left and uses a link icon with a plus instead of a briefcase. The file name also has lowered opacity(70%) until added. [#3607](https://github.com/JabRef/jabref/issues/3607)
- We simplified the select entry type form by splitting it into two parts ("Recommended" and "Others") based on internal usage data. [#6730](https://github.com/JabRef/jabref/issues/6730)
- We improved the submenu list by merging the'Remove group' having two options, with or without subgroups. [#4682](https://github.com/JabRef/jabref/issues/4682)
- The export to MS Office XML now uses the month name for the field `Month` instead of the two digit number [forum#2685](https://discourse.jabref.org/t/export-month-as-text-not-number/2685)
- We reintroduced missing default keybindings for new entries. [#7346](https://github.com/JabRef/jabref/issues/7346) [#7439](https://github.com/JabRef/jabref/issues/7439)
- Lists of available fields are now sorted alphabetically. [#7716](https://github.com/JabRef/jabref/issues/7716)
- The tooltip of the search field explaining the search is always shown. [#7279](https://github.com/JabRef/jabref/pull/7279)
- We rewrote the ACM fetcher to adapt to the new interface. [#5804](https://github.com/JabRef/jabref/issues/5804)
- We moved the select/collapse buttons in the unlinked files dialog into a context menu. [#7383](https://github.com/JabRef/jabref/issues/7383)
- We fixed an issue where journal abbreviations containing curly braces were not recognized  [#7773](https://github.com/JabRef/jabref/issues/7773)

### Fixed

- We fixed an isuse where some texts (e.g. descriptionss) in dialogs could not be translated [#7854](https://github.com/JabRef/jabref/issues/7854)
- We fixed an issue where import hangs for ris files with "ER - " [#7737](https://github.com/JabRef/jabref/issues/7737)
- We fixed an issue where getting bibliograhpic data from DOI or another identifer did not respect the library mode (BibTeX/biblatex)[#1018](https://github.com/JabRef/jabref/issues/6267)
- We fixed an issue where importing entries would not respect the library mode (BibTeX/biblatex)[#1018](https://github.com/JabRef/jabref/issues/1018)
- We fixed an issue where an exception occured when importing entries from a web search [#7606](https://github.com/JabRef/jabref/issues/7606)
- We fixed an issue where the table column sort order was not properly stored and resulted in unsorted eports [#7524](https://github.com/JabRef/jabref/issues/7524)
- We fixed an issue where the value of the field `school` or `institution` would be printed twice in the HTML Export [forum#2634](https://discourse.jabref.org/t/problem-with-exporting-techreport-phdthesis-mastersthesis-to-html/2634)
- We fixed an issue preventing to connect to a shared database. [#7570](https://github.com/JabRef/jabref/pull/7570)
- We fixed an issue preventing files from being dragged & dropped into an empty library. [#6851](https://github.com/JabRef/jabref/issues/6851)
- We fixed an issue where double-click onto PDF in file list under the 'General' tab section should just open the file. [#7465](https://github.com/JabRef/jabref/issues/7465)
- We fixed an issue where the dark theme did not extend to a group's custom color picker. [#7481](https://github.com/JabRef/jabref/issues/7481)
- We fixed an issue where choosing the fields on which autocompletion should not work in "Entry editor" preferences had no effect. [#7320](https://github.com/JabRef/jabref/issues/7320)
- We fixed an issue where the "Normalize page numbers" formatter did not replace en-dashes or em-dashes with a hyphen-minus sign. [#7239](https://github.com/JabRef/jabref/issues/7239)
- We fixed an issue with the style of highlighted check boxes while searching in preferences. [#7226](https://github.com/JabRef/jabref/issues/7226)
- We fixed an issue where the option "Move file to file directory" was disabled in the entry editor for all files [#7194](https://github.com/JabRef/jabref/issues/7194)
- We fixed an issue where application dialogs were opening in the wrong display when using multiple screens [#7273](https://github.com/JabRef/jabref/pull/7273)
- We fixed an issue where the "Find unlinked files" dialog would freeze JabRef on importing. [#7205](https://github.com/JabRef/jabref/issues/7205)
- We fixed an issue where the "Find unlinked files" would stop importing when importing a single file failed. [#7206](https://github.com/JabRef/jabref/issues/7206)
- We fixed an issue where JabRef froze for a few seconds in MacOS when DNS resolution timed out. [#7441](https://github.com/JabRef/jabref/issues/7441)
- We fixed an issue where an exception would be displayed for previewing and preferences when a custom theme has been configured but is missing [#7177](https://github.com/JabRef/jabref/issues/7177)
- We fixed an issue where URLs in `file` fields could not be handled on Windows. [#7359](https://github.com/JabRef/jabref/issues/7359)
- We fixed an issue where the regex based file search miss-interpreted specific symbols. [#4342](https://github.com/JabRef/jabref/issues/4342)
- We fixed an issue where the Harvard RTF exporter used the wrong default file extension. [4508](https://github.com/JabRef/jabref/issues/4508)
- We fixed an issue where the Harvard RTF exporter did not use the new authors formatter and therefore did not export "organization" authors correctly. [4508](https://github.com/JabRef/jabref/issues/4508)
- We fixed an issue where the field `urldate` was not exported to the corresponding fields `YearAccessed`, `MonthAccessed`, `DayAccessed` in MS Office XML [#7354](https://github.com/JabRef/jabref/issues/7354)
- We fixed an issue where the password for a shared SQL database was only remembered if it was the same as the username [#6869](https://github.com/JabRef/jabref/issues/6869)
- We fixed an issue where some custom exports did not use the new authors formatter and therefore did not export authors correctly [#7356](https://github.com/JabRef/jabref/issues/7356)
- We fixed an issue where alt+keyboard shortcuts do not work [#6994](https://github.com/JabRef/jabref/issues/6994)
- We fixed an issue about the file link editor did not allow to change the file name according to the default pattern after changing an entry. [#7525](https://github.com/JabRef/jabref/issues/7525)
- We fixed an issue where the file path is invisible in dark theme. [#7382](https://github.com/JabRef/jabref/issues/7382)
- We fixed an issue where the secondary sorting is not working for some special fields. [#7015](https://github.com/JabRef/jabref/issues/7015)
- We fixed an issue where changing the font size makes the font size field too small. [#7085](https://github.com/JabRef/jabref/issues/7085)
- We fixed an issue with TexGroups on Linux systems, where the modification of an aux-file did not trigger an auto-update for TexGroups. Furthermore, the detection of file modifications is now more reliable. [#7412](https://github.com/JabRef/jabref/pull/7412)
- We fixed an issue where the Unicode to Latex formatter produced wrong results for characters with a codepoint higher than Character.MAX_VALUE. [#7387](https://github.com/JabRef/jabref/issues/7387)
- We fixed an issue where a non valid value as font size results in an uncaught exception. [#7415](https://github.com/JabRef/jabref/issues/7415)
- We fixed an issue where "Merge citations" in the Openoffice/Libreoffice integration panel did not have a corresponding opposite. [#7454](https://github.com/JabRef/jabref/issues/7454)
- We fixed an issue where drag and drop of bib files for opening resulted in uncaught exceptions [#7464](https://github.com/JabRef/jabref/issues/7464)
- We fixed an issue where columns shrink in width when we try to enlarge JabRef window. [#6818](https://github.com/JabRef/jabref/issues/6818)
- We fixed an issue where Content selector does not seem to work for custom fields. [#6819](https://github.com/JabRef/jabref/issues/6819)
- We fixed an issue where font size of the preferences dialog does not update with the rest of the GUI. [#7416](https://github.com/JabRef/jabref/issues/7416)
- We fixed an issue in which a linked online file consisting of a web page was saved as an invalid pdf file upon being downloaded. The user is now notified when downloading a linked file results in an HTML file. [#7452](https://github.com/JabRef/jabref/issues/7452)
- We fixed an issue where opening BibTex file (doubleclick) from Folder with spaces not working. [#6487](https://github.com/JabRef/jabref/issues/6487)
- We fixed the header title in the Add Group/Subgroup Dialog box. [#4682](https://github.com/JabRef/jabref/issues/4682)
- We fixed an issue with saving large `.bib` files [#7265](https://github.com/JabRef/jabref/issues/7265)
- We fixed an issue with very large page numbers [#7590](https://github.com/JabRef/jabref/issues/7590)
- We fixed an issue where the file extension is missing on saving the library file on linux [#7451](https://github.com/JabRef/jabref/issues/7451)
- We fixed an issue with opacity of disabled icon-buttons [#7195](https://github.com/JabRef/jabref/issues/7195)
- We fixed an issue where journal abbreviations in UTF-8 were not recognized [#5850](https://github.com/JabRef/jabref/issues/5850)
- We fixed an issue where the article title with curly brackets fails to download the arXiv link (pdf file). [#7633](https://github.com/JabRef/jabref/issues/7633)
- We fixed an issue with toggle of special fields does not work for sorted entries [#7016](https://github.com/JabRef/jabref/issues/7016)
- We fixed an issue with the default path of external application. [#7641](https://github.com/JabRef/jabref/issues/7641)
- We fixed an issue where urls must be embedded in a style tag when importing EndNote style Xml files. Now it can parse url with or without a style tag. [#6199](https://github.com/JabRef/jabref/issues/6199)
- We fixed an issue where the article title with colon fails to download the arXiv link (pdf file). [#7660](https://github.com/JabRef/issues/7660)
- We fixed an issue where the keybinding for delete entry did not work on the main table [7580](https://github.com/JabRef/jabref/pull/7580)
- We fixed an issue where the RFC fetcher is not compatible with the draft [7305](https://github.com/JabRef/jabref/issues/7305)
- We fixed an issue where duplicate files (both file names and contents are the same) is downloaded and add to linked files [#6197](https://github.com/JabRef/jabref/issues/6197)
- We fixed an issue where changing the appearance of the preview tab did not trigger a restart warning. [#5464](https://github.com/JabRef/jabref/issues/5464)
- We fixed an issue where editing "Custom preview style" triggers exception. [#7526](https://github.com/JabRef/jabref/issues/7526)
- We fixed the [SAO/NASA Astrophysics Data System](https://docs.jabref.org/collect/import-using-online-bibliographic-database#sao-nasa-astrophysics-data-system) fetcher. [#7867](https://github.com/JabRef/jabref/pull/7867)
- We fixed an issue where a title with multiple applied formattings in EndNote was not imported correctly [forum#2734](https://discourse.jabref.org/t/importing-endnote-label-field-to-jabref-from-xml-file/2734)
- We fixed an issue where a `report` in EndNote was imported as `article` [forum#2734](https://discourse.jabref.org/t/importing-endnote-label-field-to-jabref-from-xml-file/2734)
- We fixed an issue where the field `publisher` in EndNote was not imported in JabRef [forum#2734](https://discourse.jabref.org/t/importing-endnote-label-field-to-jabref-from-xml-file/2734)

### Removed

- We removed add group button beside the filter group tab. [#4682](https://github.com/JabRef/jabref/issues/4682)

## [5.2] – 2020-12-24

### Added

- We added a validation to check if the current database location is shared, preventing an exception when Pulling Changes From Shared Database. [#6959](https://github.com/JabRef/jabref/issues/6959)
- We added a query parser and mapping layer to enable conversion of queries formulated in simplified lucene syntax by the user into api queries. [#6799](https://github.com/JabRef/jabref/pull/6799)
- We added some basic functionality to customise the look of JabRef by importing a css theme file. [#5790](https://github.com/JabRef/jabref/issues/5790)
- We added connection check function in network preference setting [#6560](https://github.com/JabRef/jabref/issues/6560)
- We added support for exporting to YAML. [#6974](https://github.com/JabRef/jabref/issues/6974)
- We added a DOI format and organization check to detect [American Physical Society](https://journals.aps.org/) journals to copy the article ID to the page field for cases where the page numbers are missing. [#7019](https://github.com/JabRef/jabref/issues/7019)
- We added an error message in the New Entry dialog that is shown in case the fetcher did not find anything . [#7000](https://github.com/JabRef/jabref/issues/7000)
- We added a new formatter to output shorthand month format. [#6579](https://github.com/JabRef/jabref/issues/6579)
- We added support for the new Microsoft Edge browser in all platforms. [#7056](https://github.com/JabRef/jabref/pull/7056)
- We reintroduced emacs/bash-like keybindings. [#6017](https://github.com/JabRef/jabref/issues/6017)
- We added a feature to provide automated cross library search using a cross library query language. This provides support for the search step of systematic literature reviews (SLRs). [koppor#369](https://github.com/koppor/jabref/issues/369)

### Changed

- We changed the default preferences for OpenOffice/LibreOffice integration to automatically sync the bibliography when inserting new citations in a OpenOffic/LibreOffice document. [#6957](https://github.com/JabRef/jabref/issues/6957)
- We restructured the 'File' tab and extracted some parts into the 'Linked files' tab [#6779](https://github.com/JabRef/jabref/pull/6779)
- JabRef now offers journal lists from <https://abbrv.jabref.org>. JabRef the lists which use a dot inside the abbreviations. [#5749](https://github.com/JabRef/jabref/pull/5749)
- We removed two useless preferences in the groups preferences dialog. [#6836](https://github.com/JabRef/jabref/pull/6836)
- Synchronization of SpecialFields to keywords is now disabled by default. [#6621](https://github.com/JabRef/jabref/issues/6621)
- JabRef no longer opens the entry editor with the first entry on startup [#6855](https://github.com/JabRef/jabref/issues/6855)
- We completed the rebranding of `bibtexkey` as `citationkey` which was started in JabRef 5.1.
- JabRef no longer opens the entry editor with the first entry on startup [#6855](https://github.com/JabRef/jabref/issues/6855)
- Fetch by ID: (long) "SAO/NASA Astrophysics Data System" replaced by (short) "SAO/NASA ADS" [#6876](https://github.com/JabRef/jabref/pull/6876)
- We changed the title of the window "Manage field names and content" to have the same title as the corresponding menu item [#6895](https://github.com/JabRef/jabref/pull/6895)
- We renamed the menus "View -> Previous citation style" and "View -> Next citation style" into "View -> Previous preview style" and "View -> Next preview style" and renamed the "Preview" style to "Customized preview style". [#6899](https://github.com/JabRef/jabref/pull/6899)
- We changed the default preference option "Search and store files relative to library file location" to on, as this seems to be a more intuitive behaviour. [#6863](https://github.com/JabRef/jabref/issues/6863)
- We changed the title of the window  "Manage field names and content":  to have the same title as the corresponding menu item  [#6895](https://github.com/JabRef/jabref/pull/6895)
- We improved the detection of "short" DOIs [6880](https://github.com/JabRef/jabref/issues/6880)
- We improved the duplicate detection when identifiers like DOI or arxiv are semantiaclly the same, but just syntactically differ (e.g. with or without http(s):// prefix). [#6707](https://github.com/JabRef/jabref/issues/6707)
- We improved JabRef start up time [6057](https://github.com/JabRef/jabref/issues/6057)
- We changed in the group interface "Generate groups from keywords in a BibTeX field" by "Generate groups from keywords in the following field". [#6983](https://github.com/JabRef/jabref/issues/6983)
- We changed the name of a group type from "Searching for keywords" to "Searching for a keyword". [6995](https://github.com/JabRef/jabref/pull/6995)
- We changed the way JabRef displays the title of a tab and of the window. [4161](https://github.com/JabRef/jabref/issues/4161)
- We changed connect timeouts for server requests to 30 seconds in general and 5 seconds for GROBID server (special) and improved user notifications on connection issues. [7026](https://github.com/JabRef/jabref/pull/7026)
- We changed the order of the library tab context menu items. [#7171](https://github.com/JabRef/jabref/issues/7171)
- We changed the way linked files are opened on Linux to use the native openFile method, compatible with confined  packages. [7037](https://github.com/JabRef/jabref/pull/7037)
- We refined the entry preview to show the full names of authors and editors, to list the editor only if no author is present, have the year earlier. [#7083](https://github.com/JabRef/jabref/issues/7083)

### Fixed

- We fixed an issue changing the icon link_variation_off that is not meaningful. [#6834](https://github.com/JabRef/jabref/issues/6834)
- We fixed an issue where the `.sav` file was not deleted upon exiting JabRef. [#6109](https://github.com/JabRef/jabref/issues/6109)
- We fixed a linked identifier icon inconsistency. [#6705](https://github.com/JabRef/jabref/issues/6705)
- We fixed the wrong behavior that font size changes are not reflected in dialogs. [#6039](https://github.com/JabRef/jabref/issues/6039)
- We fixed the failure to Copy citation key and link. [#5835](https://github.com/JabRef/jabref/issues/5835)
- We fixed an issue where the sort order of the entry table was reset after a restart of JabRef. [#6898](https://github.com/JabRef/jabref/pull/6898)
- We fixed an issue where no longer a warning was displayed when inserting references into LibreOffice with an invalid "ReferenceParagraphFormat". [#6907](https://github.com/JabRef/jabref/pull/60907).
- We fixed an issue where a selected field was not removed after the first click in the custom entry types dialog. [#6934](https://github.com/JabRef/jabref/issues/6934)
- We fixed an issue where a remove icon was shown for standard entry types in the custom entry types dialog. [#6906](https://github.com/JabRef/jabref/issues/6906)
- We fixed an issue where it was impossible to connect to OpenOffice/LibreOffice on Mac OSX. [#6970](https://github.com/JabRef/jabref/pull/6970)
- We fixed an issue with the python script used by browser plugins that failed to locate JabRef if not installed in its default location. [#6963](https://github.com/JabRef/jabref/pull/6963/files)
- We fixed an issue where spaces and newlines in an isbn would generate an exception. [#6456](https://github.com/JabRef/jabref/issues/6456)
- We fixed an issue where identity column header had incorrect foreground color in the  Dark theme. [#6796](https://github.com/JabRef/jabref/issues/6796)
- We fixed an issue where the RIS exporter added extra blank lines.[#7007](https://github.com/JabRef/jabref/pull/7007/files)
- We fixed an issue where clicking on Collapse All button in the Search for Unlinked Local Files expanded the directory structure erroneously [#6848](https://github.com/JabRef/jabref/issues/6848)
- We fixed an issue, when pulling changes from shared database via shortcut caused creation of a new tech report [6867](https://github.com/JabRef/jabref/issues/6867)
- We fixed an issue where the JabRef GUI does not highlight the "All entries" group on start-up [#6691](https://github.com/JabRef/jabref/issues/6691)
- We fixed an issue where a custom dark theme was not applied to the entry preview tab [7068](https://github.com/JabRef/jabref/issues/7068)
- We fixed an issue where modifications to the Custom preview layout in the preferences were not saved [#6447](https://github.com/JabRef/jabref/issues/6447)
- We fixed an issue where errors from imports were not shown to the user [#7084](https://github.com/JabRef/jabref/pull/7084)
- We fixed an issue where the EndNote XML Import would fail on empty keywords tags [forum#2387](https://discourse.jabref.org/t/importing-in-unknown-format-fails-to-import-xml-library-from-bookends-export/2387)
- We fixed an issue where the color of groups of type "free search expression" not persisting after restarting the application [#6999](https://github.com/JabRef/jabref/issues/6999)
- We fixed an issue where modifications in the source tab where not saved without switching to another field before saving the library [#6622](https://github.com/JabRef/jabref/issues/6622)
- We fixed an issue where the "Document Viewer" did not show the first page of the opened pdf document and did not show the correct total number of pages [#7108](https://github.com/JabRef/jabref/issues/7108)
- We fixed an issue where the context menu was not updated after a file link was changed. [#5777](https://github.com/JabRef/jabref/issues/5777)
- We fixed an issue where the password for a shared SQL database was not remembered [#6869](https://github.com/JabRef/jabref/issues/6869)
- We fixed an issue where newly added entires were not synced to a shared SQL database [#7176](https://github.com/JabRef/jabref/issues/7176)
- We fixed an issue where the PDF-Content importer threw an exception when no DOI number is present at the first page of the PDF document [#7203](https://github.com/JabRef/jabref/issues/7203)
- We fixed an issue where groups created from aux files did not update on file changes [#6394](https://github.com/JabRef/jabref/issues/6394)
- We fixed an issue where authors that only have last names were incorrectly identified as institutes when generating citation keys [#7199](https://github.com/JabRef/jabref/issues/7199)
- We fixed an issue where institutes were incorrectly identified as universities when generating citation keys [#6942](https://github.com/JabRef/jabref/issues/6942)

### Removed

- We removed the Google Scholar fetcher and the ACM fetcher do not work due to traffic limitations [#6369](https://github.com/JabRef/jabref/issues/6369)
- We removed the menu entry "Manage external file types" because it's already in 'Preferences' dialog [#6991](https://github.com/JabRef/jabref/issues/6991)
- We removed the integrity check "Abbreviation detected" for the field journal/journaltitle in the entry editor [#3925](https://github.com/JabRef/jabref/issues/3925)

## [5.1] – 2020-08-30

### Added

- We added a new fetcher to enable users to search mEDRA DOIs [#6602](https://github.com/JabRef/jabref/issues/6602)
- We added a new fetcher to enable users to search "[Collection of Computer Science Bibliographies](https://liinwww.ira.uka.de/bibliography/index.html)". [#6638](https://github.com/JabRef/jabref/issues/6638)
- We added default values for delimiters in Add Subgroup window [#6624](https://github.com/JabRef/jabref/issues/6624)
- We improved responsiveness of general fields specification dialog window. [#6643](https://github.com/JabRef/jabref/issues/6604)
- We added support for importing ris file and load DOI [#6530](https://github.com/JabRef/jabref/issues/6530)
- We added the Library properties to a context menu on the library tabs [#6485](https://github.com/JabRef/jabref/issues/6485)
- We added a new field in the preferences in 'BibTeX key generator' for unwanted characters that can be user-specified. [#6295](https://github.com/JabRef/jabref/issues/6295)
- We added support for searching ShortScience for an entry through the user's browser. [#6018](https://github.com/JabRef/jabref/pull/6018)
- We updated EditionChecker to permit edition to start with a number. [#6144](https://github.com/JabRef/jabref/issues/6144)
- We added tooltips for most fields in the entry editor containing a short description. [#5847](https://github.com/JabRef/jabref/issues/5847)
- We added support for basic markdown in custom formatted previews [#6194](https://github.com/JabRef/jabref/issues/6194)
- We now show the number of items found and selected to import in the online search dialog. [#6248](https://github.com/JabRef/jabref/pull/6248)
- We created a new install screen for macOS. [#5759](https://github.com/JabRef/jabref/issues/5759)
- We added a new integrity check for duplicate DOIs. [koppor#339](https://github.com/koppor/jabref/issues/339)
- We implemented an option to download fulltext files while importing. [#6381](https://github.com/JabRef/jabref/pull/6381)
- We added a progress-indicator showing the average progress of background tasks to the toolbar. Clicking it reveals a pop-over with a list of running background tasks. [6443](https://github.com/JabRef/jabref/pull/6443)
- We fixed the bug when strike the delete key in the text field. [#6421](https://github.com/JabRef/jabref/issues/6421)
- We added a BibTex key modifier for truncating strings. [#3915](https://github.com/JabRef/jabref/issues/3915)
- We added support for jumping to target entry when typing letter/digit after sorting a column in maintable [#6146](https://github.com/JabRef/jabref/issues/6146)
- We added a new fetcher to enable users to search all available E-Libraries simultaneously. [koppor#369](https://github.com/koppor/jabref/issues/369)
- We added the field "entrytype" to the export sort criteria [#6531](https://github.com/JabRef/jabref/pull/6531)
- We added the possibility to change the display order of the fields in the entry editor. The order can now be configured using drag and drop in the "Customize entry types" dialog [#6152](https://github.com/JabRef/jabref/pull/6152)
- We added native support for biblatex-software [#6574](https://github.com/JabRef/jabref/issues/6574)
- We added a missing restart warning for AutoComplete in the preferences dialog. [#6351](https://github.com/JabRef/jabref/issues/6351)
- We added a note to the citation key pattern preferences dialog as a temporary workaround for a JavaFX bug, about committing changes in a table cell, if the focus is lost. [#5825](https://github.com/JabRef/jabref/issues/5825)
- We added support for customized fallback fields in bracketed patterns. [#7111](https://github.com/JabRef/jabref/issues/7111)

### Changed

- We improved the arXiv fetcher. Now it should find entries even more reliably and does no longer include the version (e.g `v1`) in the `eprint` field. [forum#1941](https://discourse.jabref.org/t/remove-version-in-arxiv-import/1941)
- We moved the group search bar and the button "New group" from bottom to top position to make it more prominent. [#6112](https://github.com/JabRef/jabref/pull/6112)
- When JabRef finds a `.sav` file without changes, there is no dialog asking for acceptance of changes anymore.
- We changed the buttons for import/export/show all/reset of preferences to smaller icon buttons in the preferences dialog. [#6130](https://github.com/JabRef/jabref/pull/6130)
- We moved the functionality "Manage field names & content" from the "Library" menu to the "Edit" menu, because it affects the selected entries and not the whole library
- We merged the functionality "Append contents from a BibTeX library into the currently viewed library" into the "Import into database" functionality. Fixes [#6049](https://github.com/JabRef/jabref/issues/6049).
- We changed the directory where fulltext downloads are stored to the directory set in the import-tab in preferences. [#6381](https://github.com/JabRef/jabref/pull/6381)
- We improved the error message for invalid jstyles. [#6303](https://github.com/JabRef/jabref/issues/6303)
- We changed the section name of 'Advanced' to 'Network' in the preferences and removed some obsolete options.[#6489](https://github.com/JabRef/jabref/pull/6489)
- We improved the context menu of the column "Linked identifiers" of the main table, by truncating their texts, if they are too long. [#6499](https://github.com/JabRef/jabref/issues/6499)
- We merged the main table tabs in the preferences dialog. [#6518](https://github.com/JabRef/jabref/pull/6518)
- We changed the command line option 'generateBibtexKeys' to the more generic term 'generateCitationKeys' while the short option remains 'g'.[#6545](https://github.com/JabRef/jabref/pull/6545)
- We improved the "Possible duplicate entries" window to remember its size and position throughout a session. [#6582](https://github.com/JabRef/jabref/issues/6582)
- We divided the toolbar into small parts, so if the application window is to small, only a part of the toolbar is moved into the chevron popup. [#6682](https://github.com/JabRef/jabref/pull/6682)
- We changed the layout for of the buttons in the Open Office side panel to ensure that the button text is always visible, specially when resizing. [#6639](https://github.com/JabRef/jabref/issues/6639)
- We merged the two new library commands in the file menu to one which always creates a new library in the default library mode. [#6359](https://github.com/JabRef/jabref/pull/6539#issuecomment-641056536)

### Fixed

- We fixed an issue where entry preview tab has no name in drop down list. [#6591](https://github.com/JabRef/jabref/issues/6591)
- We fixed to only search file links in the BIB file location directory when preferences has corresponding checkbox checked. [#5891](https://github.com/JabRef/jabref/issues/5891)
- We fixed wrong button order (Apply and Cancel) in ManageProtectedTermsDialog.
- We fixed an issue with incompatible characters at BibTeX key [#6257](https://github.com/JabRef/jabref/issues/6257)
- We fixed an issue where dash (`-`) was reported as illegal BibTeX key [#6295](https://github.com/JabRef/jabref/issues/6295)
- We greatly improved the performance of the overall application and many operations. [#5071](https://github.com/JabRef/jabref/issues/5071)
- We fixed an issue where sort by priority was broken. [#6222](https://github.com/JabRef/jabref/issues/6222)
- We fixed an issue where opening a library from the recent libraries menu was not possible. [#5939](https://github.com/JabRef/jabref/issues/5939)
- We fixed an issue with inconsistent capitalization of file extensions when downloading files. [#6115](https://github.com/JabRef/jabref/issues/6115)
- We fixed the display of language and encoding in the preferences dialog. [#6130](https://github.com/JabRef/jabref/pull/6130)
- Now the link and/or the link description in the column "linked files" of the main table gets truncated or wrapped, if too long, otherwise display issues arise. [#6178](https://github.com/JabRef/jabref/issues/6178)
- We fixed the issue that groups panel does not keep size when resizing window. [#6180](https://github.com/JabRef/jabref/issues/6180)
- We fixed an error that sometimes occurred when using the context menu. [#6085](https://github.com/JabRef/jabref/issues/6085)
- We fixed an issue where search full-text documents downloaded files with same name, overwriting existing files. [#6174](https://github.com/JabRef/jabref/pull/6174)
- We fixed an issue when importing into current library an erroneous message "import cancelled" is displayed even though import is successful. [#6266](https://github.com/JabRef/jabref/issues/6266)
- We fixed an issue where custom jstyles for Open/LibreOffice where not saved correctly. [#6170](https://github.com/JabRef/jabref/issues/6170)
- We fixed an issue where the INSPIRE fetcher was no longer working [#6229](https://github.com/JabRef/jabref/issues/6229)
- We fixed an issue where custom exports with an uppercase file extension could not be selected for "Copy...-> Export to Clipboard" [#6285](https://github.com/JabRef/jabref/issues/6285)
- We fixed the display of icon both in the main table and linked file editor. [#6169](https://github.com/JabRef/jabref/issues/6169)
- We fixed an issue where the windows installer did not create an entry in the start menu [bug report in the forum](https://discourse.jabref.org/t/error-while-fetching-from-doi/2018/3)
- We fixed an issue where only the field `abstract` and `comment` were declared as multiline fields. Other fields can now be configured in the preferences using "Do not wrap the following fields when saving" [4373](https://github.com/JabRef/jabref/issues/4373)
- We fixed an issue where JabRef switched to discrete graphics under macOS [#5935](https://github.com/JabRef/jabref/issues/5935)
- We fixed an issue where the Preferences entry preview will be unexpected modified leads to Value too long exception [#6198](https://github.com/JabRef/jabref/issues/6198)
- We fixed an issue where custom jstyles for Open/LibreOffice would only be valid if a layout line for the entry type `default` was at the end of the layout section [#6303](https://github.com/JabRef/jabref/issues/6303)
- We fixed an issue where a new entry is not shown in the library if a search is active [#6297](https://github.com/JabRef/jabref/issues/6297)
- We fixed an issue where long directory names created from patterns could create an exception. [#3915](https://github.com/JabRef/jabref/issues/3915)
- We fixed an issue where sort on numeric cases was broken. [#6349](https://github.com/JabRef/jabref/issues/6349)
- We fixed an issue where year and month fields were not cleared when converting to biblatex [#6224](https://github.com/JabRef/jabref/issues/6224)
- We fixed an issue where an "Not on FX thread" exception occured when saving on linux [#6453](https://github.com/JabRef/jabref/issues/6453)
- We fixed an issue where the library sort order was lost. [#6091](https://github.com/JabRef/jabref/issues/6091)
- We fixed an issue where brackets in regular expressions were not working. [6469](https://github.com/JabRef/jabref/pull/6469)
- We fixed an issue where multiple background task popups stacked over each other.. [#6472](https://github.com/JabRef/jabref/issues/6472)
- We fixed an issue where LaTeX citations for specific commands (\autocites) of biblatex-mla were not recognized. [#6476](https://github.com/JabRef/jabref/issues/6476)
- We fixed an issue where drag and drop was not working on empty database. [#6487](https://github.com/JabRef/jabref/issues/6487)
- We fixed an issue where the name fields were not updated after the preferences changed. [#6515](https://github.com/JabRef/jabref/issues/6515)
- We fixed an issue where "null" appeared in generated BibTeX keys. [#6459](https://github.com/JabRef/jabref/issues/6459)
- We fixed an issue where the authors' names were incorrectly displayed in the authors' column when they were bracketed. [#6465](https://github.com/JabRef/jabref/issues/6465) [#6459](https://github.com/JabRef/jabref/issues/6459)
- We fixed an issue where importing certain unlinked files would result in an exception [#5815](https://github.com/JabRef/jabref/issues/5815)
- We fixed an issue where downloaded files would be moved to a directory named after the citationkey when no file directory pattern is specified [#6589](https://github.com/JabRef/jabref/issues/6589)
- We fixed an issue with the creation of a group of cited entries which incorrectly showed the message that the library had been modified externally whenever saving the library. [#6420](https://github.com/JabRef/jabref/issues/6420)
- We fixed an issue with the creation of a group of cited entries. Now the file path to an aux file gets validated. [#6585](https://github.com/JabRef/jabref/issues/6585)
- We fixed an issue on Linux systems where the application would crash upon inotify failure. Now, the user is prompted with a warning, and given the choice to continue the session. [#6073](https://github.com/JabRef/jabref/issues/6073)
- We moved the search modifier buttons into the search bar, as they were not accessible, if autocompletion was disabled. [#6625](https://github.com/JabRef/jabref/issues/6625)
- We fixed an issue about duplicated group color indicators [#6175](https://github.com/JabRef/jabref/issues/6175)
- We fixed an issue where entries with the entry type Misc from an imported aux file would not be saved correctly to the bib file on disk [#6405](https://github.com/JabRef/jabref/issues/6405)
- We fixed an issue where percent sign ('%') was not formatted properly by the HTML formatter [#6753](https://github.com/JabRef/jabref/issues/6753)
- We fixed an issue with the [SAO/NASA Astrophysics Data System](https://docs.jabref.org/collect/import-using-online-bibliographic-database/ads) fetcher where `\textbackslash` appeared at the end of the abstract.
- We fixed an issue with the Science Direct fetcher where PDFs could not be downloaded. Fixes [#5860](https://github.com/JabRef/jabref/issues/5860)
- We fixed an issue with the Library of Congress importer.
- We fixed the [link to the external libraries listing](https://github.com/JabRef/jabref/blob/master/external-libraries.md) in the about dialog
- We fixed an issue regarding pasting on Linux. [#6293](https://github.com/JabRef/jabref/issues/6293)

### Removed

- We removed the option of the "enforce legal key". [#6295](https://github.com/JabRef/jabref/issues/6295)
- We removed the obsolete `External programs / Open PDF` section in the preferences, as the default application to open PDFs is now set in the `Manage external file types` dialog. [#6130](https://github.com/JabRef/jabref/pull/6130)
- We removed the option to configure whether a `.bib.bak` file should be generated upon save. It is now always enabled. Documentation at <https://docs.jabref.org/general/autosave>. [#6092](https://github.com/JabRef/jabref/issues/6092)
- We removed the built-in list of IEEE journal abbreviations using BibTeX strings. If you still want to use them, you have to download them separately from <https://abbrv.jabref.org>.

## [5.0] – 2020-03-06

### Changed

- Added browser integration to the snap package for firefox/chromium browsers. [#6062](https://github.com/JabRef/jabref/pull/6062)
- We reintroduced the possibility to extract references from plain text (using [GROBID](https://grobid.readthedocs.io/en/latest/)). [#5614](https://github.com/JabRef/jabref/pull/5614)
- We changed the open office panel to show buttons in rows of three instead of going straight down to save space as the button expanded out to take up unnecessary horizontal space. [#5479](https://github.com/JabRef/jabref/issues/5479)
- We cleaned up the group add/edit dialog. [#5826](https://github.com/JabRef/jabref/pull/5826)
- We reintroduced the index column. [#5844](https://github.com/JabRef/jabref/pull/5844)
- Filenames of external files can no longer contain curly braces. [#5926](https://github.com/JabRef/jabref/pull/5926)
- We made the filters more easily accessible in the integrity check dialog. [#5955](https://github.com/JabRef/jabref/pull/5955)
- We reimplemented and improved the dialog "Customize entry types". [#4719](https://github.com/JabRef/jabref/issues/4719)
- We added an [American Physical Society](https://journals.aps.org/) fetcher. [#818](https://github.com/JabRef/jabref/issues/818)
- We added possibility to enable/disable items quantity in groups. [#6042](https://github.com/JabRef/jabref/issues/6042)

### Fixed

- We fixed an issue where the command line console was always opened in the background. [#5474](https://github.com/JabRef/jabref/issues/5474)
- We fixed and issue where pdf files will not open under some KDE linux distributions when using okular. [#5253](https://github.com/JabRef/jabref/issues/5253)
- We fixed an issue where the Medline fetcher was only working when JabRef was running from source. [#5645](https://github.com/JabRef/jabref/issues/5645)
- We fixed some visual issues in the dark theme. [#5764](https://github.com/JabRef/jabref/pull/5764) [#5753](https://github.com/JabRef/jabref/issues/5753)
- We fixed an issue where non-default previews didn't handle unicode characters. [#5779](https://github.com/JabRef/jabref/issues/5779)
- We improved the performance, especially changing field values in the entry should feel smoother now. [#5843](https://github.com/JabRef/jabref/issues/5843)
- We fixed an issue where the ampersand character wasn't rendering correctly on previews. [#3840](https://github.com/JabRef/jabref/issues/3840)
- We fixed an issue where an erroneous "The library has been modified by another program" message was shown when saving. [#4877](https://github.com/JabRef/jabref/issues/4877)
- We fixed an issue where the file extension was missing after downloading a file (we now fall-back to pdf). [#5816](https://github.com/JabRef/jabref/issues/5816)
- We fixed an issue where cleaning up entries broke web URLs, if "Make paths of linked files relative (if possible)" was enabled, which resulted in various other issues subsequently. [#5861](https://github.com/JabRef/jabref/issues/5861)
- We fixed an issue where the tab "Required fields" of the entry editor did not show all required fields, if at least two of the defined required fields are linked with a logical or. [#5859](https://github.com/JabRef/jabref/issues/5859)
- We fixed several issues concerning managing external file types: Now everything is usable and fully functional. Previously, there were problems with the radio buttons, with saving the settings and with loading an input field value. Furthermore, different behavior for Windows and other operating systems was given, which was unified as well. [#5846](https://github.com/JabRef/jabref/issues/5846)
- We fixed an issue where entries containing Unicode charaters were not parsed correctly [#5899](https://github.com/JabRef/jabref/issues/5899)
- We fixed an issue where an entry containing an external filename with curly braces could not be saved. Curly braces are now longer allowed in filenames. [#5899](https://github.com/JabRef/jabref/issues/5899)
- We fixed an issue where changing the type of an entry did not update the main table [#5906](https://github.com/JabRef/jabref/issues/5906)
- We fixed an issue in the optics of the library properties, that cropped the dialog on scaled displays. [#5969](https://github.com/JabRef/jabref/issues/5969)
- We fixed an issue where changing the type of an entry did not update the main table. [#5906](https://github.com/JabRef/jabref/issues/5906)
- We fixed an issue where opening a library from the recent libraries menu was not possible. [#5939](https://github.com/JabRef/jabref/issues/5939)
- We fixed an issue where the most bottom group in the list got lost, if it was dragged on itself. [#5983](https://github.com/JabRef/jabref/issues/5983)
- We fixed an issue where changing entry type doesn't always work when biblatex source is shown. [#5905](https://github.com/JabRef/jabref/issues/5905)
- We fixed an issue where the group and the link column were not updated after changing the entry in the main table. [#5985](https://github.com/JabRef/jabref/issues/5985)
- We fixed an issue where reordering the groups was not possible after inserting an article. [#6008](https://github.com/JabRef/jabref/issues/6008)
- We fixed an issue where citation styles except the default "Preview" could not be used. [#56220](https://github.com/JabRef/jabref/issues/5622)
- We fixed an issue where a warning was displayed when the title content is made up of two sentences. [#5832](https://github.com/JabRef/jabref/issues/5832)
- We fixed an issue where an exception was thrown when adding a save action without a selected formatter in the library properties [#6069](https://github.com/JabRef/jabref/issues/6069)
- We fixed an issue where JabRef's icon was missing in the Export to clipboard Dialog. [#6286](https://github.com/JabRef/jabref/issues/6286)
- We fixed an issue when an "Abstract field" was duplicating text, when importing from RIS file (Neurons) [#6065](https://github.com/JabRef/jabref/issues/6065)
- We fixed an issue where adding the addition of a new entry was not completely validated [#6370](https://github.com/JabRef/jabref/issues/6370)
- We fixed an issue where the blue and red text colors in the Merge entries dialog were not quite visible [#6334](https://github.com/JabRef/jabref/issues/6334)
- We fixed an issue where underscore character was removed from the file name in the Recent Libraries list in File menu [#6383](https://github.com/JabRef/jabref/issues/6383)
- We fixed an issue where few keyboard shortcuts regarding new entries were missing [#6403](https://github.com/JabRef/jabref/issues/6403)

### Removed

- Ampersands are no longer escaped by default in the `bib` file. If you want to keep the current behaviour, you can use the new "Escape Ampersands" formatter as a save action. [#5869](https://github.com/JabRef/jabref/issues/5869)
- The "Merge Entries" entry was removed from the Quality Menu. Users should use the right-click menu instead. [#6021](https://github.com/JabRef/jabref/pull/6021)

## [5.0-beta] – 2019-12-15

### Changed

- We added a short DOI field formatter which shortens DOI to more human-readable form. [koppor#343](https://github.com/koppor/jabref/issues/343)
- We improved the display of group memberships by adding multiple colored bars if the entry belongs to more than one group. [#4574](https://github.com/JabRef/jabref/issues/4574)
- We added an option to show the preview as an extra tab in the entry editor (instead of in a split view). [#5244](https://github.com/JabRef/jabref/issues/5244)
- A custom Open/LibreOffice jstyle file now requires a layout line for the entry type `default` [#5452](https://github.com/JabRef/jabref/issues/5452)
- The entry editor is now open by default when JabRef starts up. [#5460](https://github.com/JabRef/jabref/issues/5460)
- Customized entry types are now serialized in alphabetical order in the bib file.
- We added a new ADS fetcher to use the new ADS API. [#4949](https://github.com/JabRef/jabref/issues/4949)
- We added support of the [X11 primary selection](https://unix.stackexchange.com/a/139193/18033) [#2389](https://github.com/JabRef/jabref/issues/2389)
- We added support to switch between biblatex and bibtex library types. [#5550](https://github.com/JabRef/jabref/issues/5550)
- We changed the save action buttons to be easier to understand. [#5565](https://github.com/JabRef/jabref/issues/5565)
- We made the columns for groups, files and uri in the main table reorderable and merged the clickable icon columns for uri, url, doi and eprint. [#5544](https://github.com/JabRef/jabref/pull/5544)
- We reduced the number of write actions performed when autosave is enabled [#5679](https://github.com/JabRef/jabref/issues/5679)
- We made the column sort order in the main table persistent [#5730](https://github.com/JabRef/jabref/pull/5730)
- When an entry is modified on disk, the change dialog now shows the merge dialog to highlight the changes [#5688](https://github.com/JabRef/jabref/pull/5688)

### Fixed

- Inherit fields from cross-referenced entries as specified by biblatex. [#5045](https://github.com/JabRef/jabref/issues/5045)
- We fixed an issue where it was no longer possible to connect to LibreOffice. [#5261](https://github.com/JabRef/jabref/issues/5261)
- The "All entries group" is no longer shown when no library is open.
- We fixed an exception which occurred when closing JabRef. [#5348](https://github.com/JabRef/jabref/issues/5348)
- We fixed an issue where JabRef reports incorrectly about customized entry types. [#5332](https://github.com/JabRef/jabref/issues/5332)
- We fixed a few problems that prevented JabFox to communicate with JabRef. [#4737](https://github.com/JabRef/jabref/issues/4737) [#4303](https://github.com/JabRef/jabref/issues/4303)
- We fixed an error where the groups containing an entry loose their highlight color when scrolling. [#5022](https://github.com/JabRef/jabref/issues/5022)
- We fixed an error where scrollbars were not shown. [#5374](https://github.com/JabRef/jabref/issues/5374)
- We fixed an error where an exception was thrown when merging entries. [#5169](https://github.com/JabRef/jabref/issues/5169)
- We fixed an error where certain metadata items were not serialized alphabetically.
- After assigning an entry to a group, the item count is now properly colored to reflect the new membership of the entry. [#3112](https://github.com/JabRef/jabref/issues/3112)
- The group panel is now properly updated when switching between libraries (or when closing/opening one). [#3142](https://github.com/JabRef/jabref/issues/3142)
- We fixed an error where the number of matched entries shown in the group pane was not updated correctly. [#4441](https://github.com/JabRef/jabref/issues/4441)
- We fixed an error where the wrong file is renamed and linked when using the "Copy, rename and link" action. [#5653](https://github.com/JabRef/jabref/issues/5653)
- We fixed a "null" error when writing XMP metadata. [#5449](https://github.com/JabRef/jabref/issues/5449)
- We fixed an issue where empty keywords lead to a strange display of automatic keyword groups. [#5333](https://github.com/JabRef/jabref/issues/5333)
- We fixed an error where the default color of a new group was white instead of dark gray. [#4868](https://github.com/JabRef/jabref/issues/4868)
- We fixed an issue where the first field in the entry editor got the focus while performing a different action (like searching). [#5084](https://github.com/JabRef/jabref/issues/5084)
- We fixed an issue where multiple entries were highlighted in the web search result after scrolling. [#5035](https://github.com/JabRef/jabref/issues/5035)
- We fixed an issue where the hover indication in the web search pane was not working. [#5277](https://github.com/JabRef/jabref/issues/5277)
- We fixed an error mentioning "javafx.controls/com.sun.javafx.scene.control" that was thrown when interacting with the toolbar.
- We fixed an error where a cleared search was restored after switching libraries. [#4846](https://github.com/JabRef/jabref/issues/4846)
- We fixed an exception which occurred when trying to open a non-existing file from the "Recent files"-menu [#5334](https://github.com/JabRef/jabref/issues/5334)
- We fixed an issues where the search highlight in the entry preview did not worked. [#5069](https://github.com/JabRef/jabref/issues/5069)
- The context menu for fields in the entry editor is back. [#5254](https://github.com/JabRef/jabref/issues/5254)
- We fixed an exception which occurred when trying to open a non-existing file from the "Recent files"-menu [#5334](https://github.com/JabRef/jabref/issues/5334)
- We fixed a problem where the "editor" information has been duplicated during saving a .bib-Database. [#5359](https://github.com/JabRef/jabref/issues/5359)
- We re-introduced the feature to switch between different preview styles. [#5221](https://github.com/JabRef/jabref/issues/5221)
- We fixed various issues (including [#5263](https://github.com/JabRef/jabref/issues/5263)) related to copying entries to the clipboard
- We fixed some display errors in the preferences dialog and replaced some of the controls [#5033](https://github.com/JabRef/jabref/pull/5033) [#5047](https://github.com/JabRef/jabref/pull/5047) [#5062](https://github.com/JabRef/jabref/pull/5062) [#5141](https://github.com/JabRef/jabref/pull/5141) [#5185](https://github.com/JabRef/jabref/pull/5185) [#5265](https://github.com/JabRef/jabref/pull/5265) [#5315](https://github.com/JabRef/jabref/pull/5315) [#5360](https://github.com/JabRef/jabref/pull/5360)
- We fixed an exception which occurred when trying to import entries without an open library. [#5447](https://github.com/JabRef/jabref/issues/5447)
- The "Automatically set file links" feature now follows symbolic links. [#5664](https://github.com/JabRef/jabref/issues/5664)
- After successful import of one or multiple bib entries the main table scrolls to the first imported entry [#5383](https://github.com/JabRef/jabref/issues/5383)
- We fixed an exception which occurred when an invalid jstyle was loaded. [#5452](https://github.com/JabRef/jabref/issues/5452)
- We fixed an issue where the command line arguments `importBibtex` and `importToOpen` did not import into the currently open library, but opened a new one. [#5537](https://github.com/JabRef/jabref/issues/5537)
- We fixed an error where the preview theme did not adapt to the "Dark" mode [#5463](https://github.com/JabRef/jabref/issues/5463)
- We fixed an issue where multiple entries were allowed in the "crossref" field [#5284](https://github.com/JabRef/jabref/issues/5284)
- We fixed an issue where the merge dialog showed the wrong text colour in "Dark" mode [#5516](https://github.com/JabRef/jabref/issues/5516)
- We fixed visibility issues with the scrollbar and group selection highlight in "Dark" mode, and enabled "Dark" mode for the OpenOffice preview in the style selection window. [#5522](https://github.com/JabRef/jabref/issues/5522)
- We fixed an issue where the author field was not correctly parsed during bibtex key-generation. [#5551](https://github.com/JabRef/jabref/issues/5551)
- We fixed an issue where notifications where shown during autosave. [#5555](https://github.com/JabRef/jabref/issues/5555)
- We fixed an issue where the side pane was not remembering its position. [#5615](https://github.com/JabRef/jabref/issues/5615)
- We fixed an issue where JabRef could not interact with [Oracle XE](https://www.oracle.com/de/database/technologies/appdev/xe.html) in the [shared SQL database setup](https://docs.jabref.org/collaborative-work/sqldatabase).
- We fixed an issue where the toolbar icons were hidden on smaller screens.
- We fixed an issue where renaming referenced files for bib entries with long titles was not possible. [#5603](https://github.com/JabRef/jabref/issues/5603)
- We fixed an issue where a window which is on an external screen gets unreachable when external screen is removed. [#5037](https://github.com/JabRef/jabref/issues/5037)
- We fixed a bug where the selection of groups was lost after drag and drop. [#2868](https://github.com/JabRef/jabref/issues/2868)
- We fixed an issue where the custom entry types didn't show the correct display name [#5651](https://github.com/JabRef/jabref/issues/5651)

### Removed

- We removed some obsolete notifications. [#5555](https://github.com/JabRef/jabref/issues/5555)
- We removed an internal step in the [ISBN-to-BibTeX fetcher](https://docs.jabref.org/import-using-publication-identifiers/isbntobibtex): The [ISBN to BibTeX Converter](https://manas.tungare.name/software/isbn-to-bibtex) by [@manastungare](https://github.com/manastungare) is not used anymore, because it is offline: "people using this tool have not been generating enough sales for Amazon."
- We removed the option to control the default drag and drop behaviour. You can use the modifier keys (like CtrL or Alt) instead.

## [5.0-alpha] – 2019-08-25

### Changed

- We added eventitle, eventdate and venue fields to `@unpublished` entry type.
- We added `@software` and `@dataSet` entry type to biblatex.
- All fields are now properly sorted alphabetically (in the subgroups of required/optional fields) when the entry is written to the bib file.
- We fixed an issue where some importers used the field `pubstatus` instead of the standard BibTeX field `pubstate`.
- We changed the latex command removal for docbook exporter. [#3838](https://github.com/JabRef/jabref/issues/3838)
- We changed the location of some fields in the entry editor (you might need to reset your preferences for these changes to come into effect)
  - Journal/Year/Month in biblatex mode -> Deprecated (if filled)
  - DOI/URL: General -> Optional
  - Internal fields like ranking, read status and priority: Other -> General
  - Moreover, empty deprecated fields are no longer shown
- Added server timezone parameter when connecting to a shared database.
- We updated the dialog for setting up general fields.
- URL field formatting is updated. All whitespace chars, located at the beginning/ending of the URL, are trimmed automatically
- We changed the behavior of the field formatting dialog such that the `bibtexkey` is not changed when formatting all fields or all text fields.
- We added a "Move file to file directory and rename file" option for simultaneously moving and renaming of document file. [#4166](https://github.com/JabRef/jabref/issues/4166)
- Use integrated graphics card instead of discrete on macOS [#4070](https://github.com/JabRef/jabref/issues/4070)
- We added a cleanup operation that detects an arXiv identifier in the note, journal or URL field and moves it to the `eprint` field.
  Because of this change, the last-used cleanup operations were reset.
- We changed the minimum required version of Java to 1.8.0_171, as this is the latest release for which the automatic Java update works.  [#4093](https://github.com/JabRef/jabref/issues/4093)
- The special fields like `Printed` and `Read status` now show gray icons when the row is hovered.
- We added a button in the tab header which allows you to close the database with one click. [#494](https://github.com/JabRef/jabref/issues/494)
- Sorting in the main table now takes information from cross-referenced entries into account. [#2808](https://github.com/JabRef/jabref/issues/2808)
- If a group has a color specified, then entries matched by this group have a small colored bar in front of them in the main table.
- Change default icon for groups to a circle because a colored version of the old icon was hard to distinguish from its black counterpart.
- In the main table, the context menu appears now when you press the "context menu" button on the keyboard. [feature request in the forum](http://discourse.jabref.org/t/how-to-enable-keyboard-context-key-windows)
- We added icons to the group side panel to quickly switch between `union` and `intersection` group view mode. [#3269](https://github.com/JabRef/jabref/issues/3269).
- We use `https` for [fetching from most online bibliographic database](https://docs.jabref.org/import-using-online-bibliographic-database).
- We changed the default keyboard shortcuts for moving between entries when the entry editor is active to ̀<kbd>alt</kbd> + <kbd>up/down</kbd>.
- Opening a new file now prompts the directory of the currently selected file, instead of the directory of the last opened file.
- Window state is saved on close and restored on start.
- We made the MathSciNet fetcher more reliable.
- We added the ISBN fetcher to the list of fetcher available under "Update with bibliographic information from the web" in the entry editor toolbar.
- Files without a defined external file type are now directly opened with the default application of the operating system
- We streamlined the process to rename and move files by removing the confirmation dialogs.
- We removed the redundant new lines of markings and wrapped the summary in the File annotation tab. [#3823](https://github.com/JabRef/jabref/issues/3823)
- We add auto URL formatting when user paste link to URL field in entry editor. [koppor#254](https://github.com/koppor/jabref/issues/254)
- We added a minimum height for the entry editor so that it can no longer be hidden by accident. [#4279](https://github.com/JabRef/jabref/issues/4279)
- We added a new keyboard shortcut so that the entry editor could be closed by <kbd>Ctrl</kbd> + <kbd>E</kbd>. [#4222](https://github.com/JabRef/jabref/issues/4222)
- We added an option in the preference dialog box, that allows user to pick the dark or light theme option. [#4130](https://github.com/JabRef/jabref/issues/4130)
- We updated the Related Articles tab to accept JSON from the new version of the Mr. DLib service
- We added an option in the preference dialog box that allows user to choose behavior after dragging and dropping files in Entry Editor. [#4356](https://github.com/JabRef/jabref/issues/4356)
- We added the ability to have an export preference where previously "File"-->"Export"/"Export selected entries" would not save the user's preference[#4495](https://github.com/JabRef/jabref/issues/4495)
- We optimized the code responsible for connecting to an external database, which should lead to huge improvements in performance.
- For automatically created groups, added ability to filter groups by entry type. [#4539](https://github.com/JabRef/jabref/issues/4539)
- We added the ability to add field names from the Preferences Dialog [#4546](https://github.com/JabRef/jabref/issues/4546)
- We added the ability to change the column widths directly in the main
. [#4546](https://github.com/JabRef/jabref/issues/4546)
- We added a description of how recommendations were chosen and better error handling to Related Articles tab
- We added the ability to execute default action in dialog by using with <kbd>Ctrl</kbd> + <kbd>Enter</kbd> combination [#4496](https://github.com/JabRef/jabref/issues/4496)
- We grouped and reordered the Main Menu (File, Edit, Library, Quality, Tools, and View tabs & icons). [#4666](https://github.com/JabRef/jabref/issues/4666) [#4667](https://github.com/JabRef/jabref/issues/4667) [#4668](https://github.com/JabRef/jabref/issues/4668) [#4669](https://github.com/JabRef/jabref/issues/4669) [#4670](https://github.com/JabRef/jabref/issues/4670) [#4671](https://github.com/JabRef/jabref/issues/4671) [#4672](https://github.com/JabRef/jabref/issues/4672) [#4673](https://github.com/JabRef/jabref/issues/4673)
- We added additional modifiers (capitalize, titlecase and sentencecase) to the Bibtex key generator. [#1506](https://github.com/JabRef/jabref/issues/1506)
- We have migrated from the mysql jdbc connector to the mariadb one for better authentication scheme support. [#4746](https://github.com/JabRef/jabref/issues/4745)
- We grouped the toolbar icons and changed the Open Library and Copy icons. [#4584](https://github.com/JabRef/jabref/issues/4584)
- We added a browse button next to the path text field for aux-based groups. [#4586](https://github.com/JabRef/jabref/issues/4586)
- We changed the title of Group Dialog to "Add subgroup" from "Edit group" when we select Add subgroup option.
- We enable import button only if entries are selected. [#4755](https://github.com/JabRef/jabref/issues/4755)
- We made modifications to improve the contrast of UI elements. [#4583](https://github.com/JabRef/jabref/issues/4583)
- We added a warning for empty BibTeX keys in the entry editor. [#4440](https://github.com/JabRef/jabref/issues/4440)
- We added an option in the settings to set the default action in JabRef when right clicking on any entry in any database and selecting "Open folder". [#4763](https://github.com/JabRef/jabref/issues/4763)
- The Medline fetcher now normalizes the author names according to the BibTeX-Standard [#4345](https://github.com/JabRef/jabref/issues/4345)
- We added an option on the Linked File Viewer to rename the attached file of an entry directly on the JabRef. [#4844](https://github.com/JabRef/jabref/issues/4844)
- We added an option in the preference dialog box that allows user to enable helpful tooltips.[#3599](https://github.com/JabRef/jabref/issues/3599)
- We reworked the functionality for extracting BibTeX entries from plain text, because our used service [freecite shut down](https://library.brown.edu/libweb/freecite_notice.php). [#5206](https://github.com/JabRef/jabref/pull/5206)
- We moved the dropdown menu for selecting the push-application from the toolbar into the external application preferences. [#674](https://github.com/JabRef/jabref/issues/674)
- We removed the alphabetical ordering of the custom tabs and updated the error message when trying to create a general field with a name containing an illegal character. [#5019](https://github.com/JabRef/jabref/issues/5019)
- We added a context menu to the bib(la)tex-source-editor to copy'n'paste. [#5007](https://github.com/JabRef/jabref/pull/5007)
- We added a tool that allows searching for citations in LaTeX files. It scans directories and shows which entries are used, how many times and where.
- We added a 'LaTeX citations' tab to the entry editor, to search for citations to the active entry in the LaTeX file directory. It can be disabled in the preferences dialog.
- We added an option in preferences to allow for integers in field "edition" when running database in bibtex mode. [#4680](https://github.com/JabRef/jabref/issues/4680)
- We added the ability to use negation in export filter layouts. [#5138](https://github.com/JabRef/jabref/pull/5138)
- Focus on Name Area instead of 'OK' button whenever user presses 'Add subgroup'. [#6307](https://github.com/JabRef/jabref/issues/6307)
- We changed the behavior of merging that the entry which has "smaller" bibkey will be selected. [#7395](https://github.com/JabRef/jabref/issues/7395)

### Fixed

- We fixed an issue where JabRef died silently for the user without enough inotify instances [#4874](https://github.com/JabRef/jabref/issues/4847)
- We fixed an issue where corresponding groups are sometimes not highlighted when clicking on entries [#3112](https://github.com/JabRef/jabref/issues/3112)
- We fixed an issue where custom exports could not be selected in the 'Export (selected) entries' dialog [#4013](https://github.com/JabRef/jabref/issues/4013)
- Italic text is now rendered correctly. [#3356](https://github.com/JabRef/jabref/issues/3356)
- The entry editor no longer gets corrupted after using the source tab. [#3532](https://github.com/JabRef/jabref/issues/3532) [#3608](https://github.com/JabRef/jabref/issues/3608) [#3616](https://github.com/JabRef/jabref/issues/3616)
- We fixed multiple issues where entries did not show up after import if a search was active. [#1513](https://github.com/JabRef/jabref/issues/1513) [#3219](https://github.com/JabRef/jabref/issues/3219))
- We fixed an issue where the group tree was not updated correctly after an entry was changed. [#3618](https://github.com/JabRef/jabref/issues/3618)
- We fixed an issue where a right-click in the main table selected a wrong entry. [#3267](https://github.com/JabRef/jabref/issues/3267)
- We fixed an issue where in rare cases entries where overlayed in the main table. [#3281](https://github.com/JabRef/jabref/issues/3281)
- We fixed an issue where selecting a group messed up the focus of the main table and the entry editor. [#3367](https://github.com/JabRef/jabref/issues/3367)
- We fixed an issue where composite author names were sorted incorrectly. [#2828](https://github.com/JabRef/jabref/issues/2828)
- We fixed an issue where commands followed by `-` didn't work. [#3805](https://github.com/JabRef/jabref/issues/3805)
- We fixed an issue where a non-existing aux file in a group made it impossible to open the library. [#4735](https://github.com/JabRef/jabref/issues/4735)
- We fixed an issue where some journal names were wrongly marked as abbreviated. [#4115](https://github.com/JabRef/jabref/issues/4115)
- We fixed an issue where the custom file column were sorted incorrectly. [#3119](https://github.com/JabRef/jabref/issues/3119)
- We improved the parsing of author names whose infix is abbreviated without a dot. [#4864](https://github.com/JabRef/jabref/issues/4864)
- We fixed an issues where the entry losses focus when a field is edited and at the same time used for sorting. [#3373](https://github.com/JabRef/jabref/issues/3373)
- We fixed an issue where the menu on Mac OS was not displayed in the usual Mac-specific way. [#3146](https://github.com/JabRef/jabref/issues/3146)
- We improved the integrity check for page numbers. [#4113](https://github.com/JabRef/jabref/issues/4113) and [feature request in the forum](http://discourse.jabref.org/t/pages-field-allow-use-of-en-dash/1199)
- We fixed an issue where the order of fields in customized entry types was not saved correctly. [#4033](http://github.com/JabRef/jabref/issues/4033)
- We fixed an issue where renaming a group did not change the group name in the interface. [#3189](https://github.com/JabRef/jabref/issues/3189)
- We fixed an issue where the groups tree of the last database was still shown even after the database was already closed.
- We fixed an issue where the "Open file dialog" may disappear behind other windows. [#3410](https://github.com/JabRef/jabref/issues/3410)
- We fixed an issue where the number of entries matched was not updated correctly upon adding or removing an entry. [#3537](https://github.com/JabRef/jabref/issues/3537)
- We fixed an issue where the default icon of a group was not colored correctly.
- We fixed an issue where the first field in entry editor was not focused when adding a new entry. [#4024](https://github.com/JabRef/jabref/issues/4024)
- We reworked the "Edit file" dialog to make it resizeable and improved the workflow for adding and editing files [#2970](https://github.com/JabRef/jabref/issues/2970)
- We fixed an issue where custom name formatters were no longer found correctly. [#3531](https://github.com/JabRef/jabref/issues/3531)
- We fixed an issue where the month was not shown in the preview. [#3239](https://github.com/JabRef/jabref/issues/3239)
- Rewritten logic to detect a second jabref instance. [#4023](https://github.com/JabRef/jabref/issues/4023)
- We fixed an issue where the "Convert to BibTeX-Cleanup" moved the content of the `file` field to the `pdf` field [#4120](https://github.com/JabRef/jabref/issues/4120)
- We fixed an issue where the preview pane in entry preview in preferences wasn't showing the citation style selected [#3849](https://github.com/JabRef/jabref/issues/3849)
- We fixed an issue where the default entry preview style still contained the field `review`. The field `review` in the style is now replaced with comment to be consistent with the entry editor [#4098](https://github.com/JabRef/jabref/issues/4098)
- We fixed an issue where users were vulnerable to XXE attacks during parsing [#4229](https://github.com/JabRef/jabref/issues/4229)
- We fixed an issue where files added via the "Attach file" contextmenu of an entry were not made relative. [#4201](https://github.com/JabRef/jabref/issues/4201) and [#4241](https://github.com/JabRef/jabref/issues/4241)
- We fixed an issue where author list parser can't generate bibtex for Chinese author. [#4169](https://github.com/JabRef/jabref/issues/4169)
- We fixed an issue where the list of XMP Exclusion fields in the preferences was not be saved [#4072](https://github.com/JabRef/jabref/issues/4072)
- We fixed an issue where the ArXiv Fetcher did not support HTTP URLs [koppor#328](https://github.com/koppor/jabref/issues/328)
- We fixed an issue where only one PDF file could be imported [#4422](https://github.com/JabRef/jabref/issues/4422)
- We fixed an issue where "Move to group" would always move the first entry in the library and not the selected [#4414](https://github.com/JabRef/jabref/issues/4414)
- We fixed an issue where an older dialog appears when downloading full texts from the quality menu. [#4489](https://github.com/JabRef/jabref/issues/4489)
- We fixed an issue where right clicking on any entry in any database and selecting "Open folder" results in the NullPointer exception. [#4763](https://github.com/JabRef/jabref/issues/4763)
- We fixed an issue where option 'open terminal here' with custom command was passing the wrong argument. [#4802](https://github.com/JabRef/jabref/issues/4802)
- We fixed an issue where ranking an entry would generate an IllegalArgumentException. [#4754](https://github.com/JabRef/jabref/issues/4754)
- We fixed an issue where special characters where removed from non-label key generation pattern parts [#4767](https://github.com/JabRef/jabref/issues/4767)
- We fixed an issue where the RIS import would overwite the article date with the value of the acessed date [#4816](https://github.com/JabRef/jabref/issues/4816)
- We fixed an issue where an NullPointer exception was thrown when a referenced entry in an Open/Libre Office document was no longer present in the library. Now an error message with the reference marker of the missing entry is shown. [#4932](https://github.com/JabRef/jabref/issues/4932)
- We fixed an issue where a database exception related to a missing timezone was too big. [#4827](https://github.com/JabRef/jabref/issues/4827)
- We fixed an issue where the IEEE fetcher returned an error if no keywords were present in the result from the IEEE website [#4997](https://github.com/JabRef/jabref/issues/4997)
- We fixed an issue where the command line help text had several errors, and arguments and descriptions have been rewritten to simplify and detail them better. [#4932](https://github.com/JabRef/jabref/issues/2016)
- We fixed an issue where the same menu for changing entry type had two different sizes and weights. [#4977](https://github.com/JabRef/jabref/issues/4977)
- We fixed an issue where the "Attach file" dialog, in the right-click menu for an entry, started on the working directory instead of the user's main directory. [#4995](https://github.com/JabRef/jabref/issues/4995)
- We fixed an issue where the JabRef Icon in the macOS launchpad was not displayed correctly [#5003](https://github.com/JabRef/jabref/issues/5003)
- We fixed an issue where the "Search for unlinked local files" would throw an exception when parsing the content of a PDF-file with missing "series" information [#5128](https://github.com/JabRef/jabref/issues/5128)
- We fixed an issue where the XMP Importer would incorrectly return an empty default entry when importing pdfs [#6577](https://github.com/JabRef/jabref/issues/6577)
- We fixed an issue where opening the menu 'Library properties' marked the library as modified [#6451](https://github.com/JabRef/jabref/issues/6451)
- We fixed an issue when importing resulted in an exception [#7343](https://github.com/JabRef/jabref/issues/7343)
- We fixed an issue where the field in the Field formatter dropdown selection were sorted in random order. [#7710](https://github.com/JabRef/jabref/issues/7710)

### Removed

- The feature to "mark entries" was removed and merged with the groups functionality.  For migration, a group is created for every value of the `__markedentry` field and the entry is added to this group.
- The number column was removed.
- We removed the global search feature.
- We removed the coloring of cells in the main table according to whether the field is optional/required.
- We removed the feature to find and resolve duplicate BibTeX keys (as this use case is already covered by the integrity check).
- We removed a few commands from the right-click menu that are not needed often and thus don't need to be placed that prominently:
  - Print entry preview: available through entry preview
  - All commands related to marking: marking is not yet reimplemented
  - Set/clear/append/rename fields: available through Edit menu
  - Manage keywords: available through the Edit menu
  - Copy linked files to folder: available through File menu
  - Add/move/remove from group: removed completely (functionality still available through group interface)
- We removed the option to change the column widths in the preferences dialog. [#4546](https://github.com/JabRef/jabref/issues/4546)

## Older versions

The changelog of JabRef 4.x is available at the [v4.3.1 tag](https://github.com/JabRef/jabref/blob/v4.3.1/CHANGELOG.md).
The changelog of JabRef 3.x is available at the [v3.8.2 tag](https://github.com/JabRef/jabref/blob/v3.8.2/CHANGELOG.md).
The changelog of JabRef 2.11 and all previous versions is available as [text file in the v2.11.1 tag](https://github.com/JabRef/jabref/blob/v2.11.1/CHANGELOG).

[Unreleased]: https://github.com/JabRef/jabref/compare/v5.3...HEAD
[5.3]: https://github.com/JabRef/jabref/compare/v5.2...v5.3
[5.2]: https://github.com/JabRef/jabref/compare/v5.1...v5.2
[5.1]: https://github.com/JabRef/jabref/compare/v5.0...v5.1
[5.0]: https://github.com/JabRef/jabref/compare/v5.0-beta...v5.0
[5.0-beta]: https://github.com/JabRef/jabref/compare/v5.0-alpha...v5.0-beta
[5.0-alpha]: https://github.com/JabRef/jabref/compare/v4.3...v5.0-alpha

<!-- markdownlint-disable-file MD012 MD024 MD033 --><|MERGE_RESOLUTION|>--- conflicted
+++ resolved
@@ -44,11 +44,8 @@
 
 ### Fixed
 
-<<<<<<< HEAD
 - We fixed an issue where an invalid DOI should not show "Connection error" [#8127] (https://github.com/JabRef/jabref/issues/8127)
-=======
 - We fixed an issue where an invalid DOI should not show "Connection error" [#8127](https://github.com/JabRef/jabref/issues/8127)
->>>>>>> e49a1d29
 - We fixed an issue where an exception ocurred when a linked online file was edited in the entry editor [#8008](https://github.com/JabRef/jabref/issues/8008)
 - We fixed an issue where an exception occurred when a linked online file was edited in the entry editor [#8008](https://github.com/JabRef/jabref/issues/8008)
 - We fixed an issue when checking for a new version when JabRef is used behind a corporate proxy. [#7884](https://github.com/JabRef/jabref/issues/7884)
