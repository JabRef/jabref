# Changelog

All notable changes to this project will be documented in this file.
The format is based on [Keep a Changelog](https://keepachangelog.com/en/1.0.0/).
We refer to [GitHub issues](https://github.com/JabRef/jabref/issues) by using `#NUM`.
In case, there is no issue present, the pull request implementing the feature is linked.

Note that this project **does not** adhere to [Semantic Versioning](https://semver.org/).

## [Unreleased]

### Added

- We added an error-specific message for when a download from a URL fails[#9826](https://github.com/JabRef/jabref/issues/9826).
- We added protected terms described as "Computer science". [#10222](https://github.com/JabRef/jabref/pull/10222)

### Changed

### Fixed

- It is possible again to use "current table sort order" for the order of entries when saving. [#9869](https://github.com/JabRef/jabref/issues/9869)
- Passwords can be stored in GNOME key ring. [#10274](https://github.com/JabRef/jabref/issues/10274)
- We fixed an issue where groups based on an aux file could not be created due to an exception [#10350](https://github.com/JabRef/jabref/issues/10350)
- We fixed an issue where the JabRef browser extension could not communicate with JabRef under macOS due to missing files. You should use the `.pkg` for the first installation as it updates all necessary files for the extension [#10308](https://github.com/JabRef/jabref/issues/10308)
<<<<<<< HEAD
- We fixed an issue where the ISBN fetcher returned the entrytype `misc` for certain ISBN numbers [#10348](https://github.com/JabRef/jabref/issues/10348)
=======
- We fixed a bug where an exception was raised when saving less than three export save orders in the preference. [#10157](https://github.com/JabRef/jabref/issues/10157)
>>>>>>> 0cf4acc8

### Removed

## [5.10] - 2023-09-02

### Added

- We added a field showing the BibTeX/biblatex source for added and deleted entries in the "External Changes Resolver" dialog. [#9509](https://github.com/JabRef/jabref/issues/9509)
- We added user-specific comment field so that multiple users can make separate comments. [#543](https://github.com/koppor/jabref/issues/543)
- We added a search history list in the search field's right click menu. [#7906](https://github.com/JabRef/jabref/issues/7906)
- We added a full text fetcher for IACR eprints. [#9651](https://github.com/JabRef/jabref/pull/9651)
- We added "Attach file from URL" to right-click context menu to download and store a file with the reference library. [#9646](https://github.com/JabRef/jabref/issues/9646)
- We enabled updating an existing entry with data from InspireHEP. [#9351](https://github.com/JabRef/jabref/issues/9351)
- We added a fetcher for the Bibliotheksverbund Bayern (experimental). [#9641](https://github.com/JabRef/jabref/pull/9641)
- We added support for more biblatex date formats for parsing dates. [#2753](https://github.com/JabRef/issues/2753)
- We added support for multiple languages for exporting to and importing references from MS Office. [#9699](https://github.com/JabRef/jabref/issues/9699)
- We enabled scrolling in the groups list when dragging a group on another group. [#2869](https://github.com/JabRef/jabref/pull/2869)
- We added the option to automatically download online files when a new entry is created from an existing ID (e.g., DOI). The option can be disabled in the preferences under "Import and Export". [#9756](https://github.com/JabRef/jabref/issues/9756)
- We added a new Integrity check for unescaped ampersands. [koppor#585](https://github.com/koppor/jabref/issues/585)
- We added support for parsing `$\backslash$` in file paths (as exported by Mendeley). [forum#3470](https://discourse.jabref.org/t/mendeley-bib-import-with-linked-files/3470)
- We added the possibility to automatically fetch entries when an ISBN is pasted on the main table. [#9864](https://github.com/JabRef/jabref/issues/9864)
- We added the option to disable the automatic linking of files in the entry editor [#5105](https://github.com/JabRef/jabref/issues/5105)
- We added the link icon for ISBNs in linked identifiers column. [#9819](https://github.com/JabRef/jabref/issues/9819)
- We added key binding to focus on groups <kbd>alt</kbd> + <kbd>s</kbd> [#9863](https://github.com/JabRef/jabref/issues/9863)
- We added the option to unprotect a text selection, which strips all pairs of curly braces away. [#9950](https://github.com/JabRef/jabref/issues/9950)
- We added drag and drop events for field 'Groups' in entry editor panel. [#569](https://github.com/koppor/jabref/issues/569)
- We added support for parsing MathML in the Medline importer. [#4273](https://github.com/JabRef/jabref/issues/4273)
- We added the ability to search for an identifier (DOI, ISBN, ArXiv ID) directly from 'Web Search'. [#7575](https://github.com/JabRef/jabref/issues/7575) [#9674](https://github.com/JabRef/jabref/issues/9674)
- We added a cleanup activity that identifies a URL or a last-visited-date in the `note` field and moves it to the `url` and `urldate` field respectively. [koppor#216](https://github.com/koppor/jabref/issues/216)
- We enabled the user to change the name of a field in a custom entry type by double-clicking on it. [#9840](https://github.com/JabRef/jabref/issues/9840)
- We added some preferences options to disable online activity. [#10064](https://github.com/JabRef/jabref/issues/10064)
- We integrated two mail actions ("As Email" and "To Kindle") under a new "Send" option in the right-click & Tools menus. The Kindle option creates an email targeted to the user's Kindle email, which can be set in preferences under "External programs" [#6186](https://github.com/JabRef/jabref/issues/6186)
- We added an option to clear recent libraries' history. [#10003](https://github.com/JabRef/jabref/issues/10003)
- We added an option to encrypt and remember the proxy password. [#8055](https://github.com/JabRef/jabref/issues/8055)[#10044](https://github.com/JabRef/jabref/issues/10044)
- We added support for showing journal information, via info buttons next to the `Journal` and `ISSN` fields in the entry editor. [#6189](https://github.com/JabRef/jabref/issues/6189)
- We added support for pushing citations to Sublime Text 3 [#10098](https://github.com/JabRef/jabref/issues/10098)
- We added support for the Finnish language. [#10183](https://github.com/JabRef/jabref/pull/10183)
- We added the option to automatically replaces illegal characters in the filename when adding a file to JabRef. [#10182](https://github.com/JabRef/jabref/issues/10182)
- We added a privacy policy. [#10064](https://github.com/JabRef/jabref/issues/10064)
- We added a tooltip to show the number of entries in a group [#10208](https://github.com/JabRef/jabref/issues/10208)

### Changed

- We replaced "Close" by "Close library" and placed it after "Save all" in the File menu. [#10043](https://github.com/JabRef/jabref/pull/10043)
- We upgraded to Lucene 9.7 for the fulltext search. The search index will be rebuild. [#9584](https://github.com/JabRef/jabref/pull/10036)
- 'Get full text' now also checks the file url. [#568](https://github.com/koppor/jabref/issues/568)
- JabRef writes a new backup file only if there is a change. Before, JabRef created a backup upon start. [#9679](https://github.com/JabRef/jabref/pull/9679)
- We modified the `Add Group` dialog to use the most recently selected group hierarchical context. [#9141](https://github.com/JabRef/jabref/issues/9141)
- We refined the 'main directory not found' error message. [#9625](https://github.com/JabRef/jabref/pull/9625)
- JabRef writes a new backup file only if there is a change. Before, JabRef created a backup upon start. [#9679](https://github.com/JabRef/jabref/pull/9679)
- Backups of libraries are not stored per JabRef version, but collected together. [#9676](https://github.com/JabRef/jabref/pull/9676)
- We streamlined the paths for logs and backups: The parent path fragment is always `logs` or `backups`.
- `log.txt` now contains an entry if a BibTeX entry could not be parsed.
- `log.txt` now contains debug messages. Debugging needs to be enabled explicitly. [#9678](https://github.com/JabRef/jabref/pull/9678)
- `log.txt` does not contain entries for non-found files during PDF indexing. [#9678](https://github.com/JabRef/jabref/pull/9678)
- The hostname is now determined using environment variables (`COMPUTERNAME`/`HOSTNAME`) first. [#9910](https://github.com/JabRef/jabref/pull/9910)
- We improved the Medline importer to correctly import ISO dates for `revised`. [#9536](https://github.com/JabRef/jabref/issues/9536)
- To avoid cluttering of the directory, We always delete the `.sav` file upon successful write. [#9675](https://github.com/JabRef/jabref/pull/9675)
- We improved the unlinking/deletion of multiple linked files of an entry using the <kbd>Delete</kbd> key. [#9473](https://github.com/JabRef/jabref/issues/9473)
- The field names of customized entry types are now exchanged preserving the case. [#9993](https://github.com/JabRef/jabref/pull/9993)
- We moved the custom entry types dialog into the preferences dialog. [#9760](https://github.com/JabRef/jabref/pull/9760)
- We moved the manage content selectors dialog to the library properties. [#9768](https://github.com/JabRef/jabref/pull/9768)
- We moved the preferences menu command from the options menu to the file menu. [#9768](https://github.com/JabRef/jabref/pull/9768)
- We reworked the cross ref labels in the entry editor and added a right click menu. [#10046](https://github.com/JabRef/jabref/pull/10046)
- We reorganized the order of tabs and settings in the library properties. [#9836](https://github.com/JabRef/jabref/pull/9836)
- We changed the handling of an "overflow" of authors at `[authIniN]`: JabRef uses `+` to indicate an overflow. Example: `[authIni2]` produces `A+` (instead of `AB`) for `Aachen and Berlin and Chemnitz`. [#9703](https://github.com/JabRef/jabref/pull/9703)
- We moved the preferences option to open the last edited files on startup to the 'General' tab. [#9808](https://github.com/JabRef/jabref/pull/9808)
- We improved the recognition of DOIs when pasting a link containing a DOI on the maintable. [#9864](https://github.com/JabRef/jabref/issues/9864s)
- We reordered the preferences dialog. [#9839](https://github.com/JabRef/jabref/pull/9839)
- We split the 'Import and Export' tab into 'Web Search' and 'Export'. [#9839](https://github.com/JabRef/jabref/pull/9839)
- We moved the option to run JabRef in memory stick mode into the preferences dialog toolbar. [#9866](https://github.com/JabRef/jabref/pull/9866)
- In case the library contains empty entries, they are not written to disk. [#8645](https://github.com/JabRef/jabref/issues/8645)
- The formatter `remove_unicode_ligatures` is now called `replace_unicode_ligatures`. [#9890](https://github.com/JabRef/jabref/pull/9890)
- We improved the error message when no terminal was found. [#9607](https://github.com/JabRef/jabref/issues/9607)
- In the context of the "systematic literature functionality", we changed the name "database" to "catalog" to use a separate term for online catalogs in comparison to SQL databases. [#9951](https://github.com/JabRef/jabref/pull/9951)
- We now show more fields (including Special Fields) in the dropdown selection for "Save sort order" in the library properties and for "Export sort order" in the preferences. [#10010](https://github.com/JabRef/jabref/issues/10010)
- We now encrypt and store the custom API keys in the OS native credential store. [#10044](https://github.com/JabRef/jabref/issues/10044)
- We changed the behavior of group addition/edit, so that sorting by alphabetical order is not performed by default after the modification. [#10017](https://github.com/JabRef/jabref/issues/10017)
- We fixed an issue with spacing in the cleanup dialogue. [#10081](https://github.com/JabRef/jabref/issues/10081)
- The GVK fetcher now uses the new [K10plus](https://www.bszgbv.de/services/k10plus/) database. [#10189](https://github.com/JabRef/jabref/pull/10189)

### Fixed

- We fixed an issue where clicking the group expansion pane/arrow caused the node to be selected, when it should just expand/detract the node. [#10111](https://github.com/JabRef/jabref/pull/10111)
- We fixed an issue where the browser import would add ' characters before the BibTeX entry on Linux. [#9588](https://github.com/JabRef/jabref/issues/9588)
- We fixed an issue where searching for a specific term with the DOAB fetcher lead to an exception. [#9571](https://github.com/JabRef/jabref/issues/9571)
- We fixed an issue where the "Import" -> "Library to import to" did not show the correct library name if two opened libraries had the same suffix. [#9567](https://github.com/JabRef/jabref/issues/9567)
- We fixed an issue where the rpm-Version of JabRef could not be properly uninstalled and reinstalled. [#9558](https://github.com/JabRef/jabref/issues/9558), [#9603](https://github.com/JabRef/jabref/issues/9603)
- We fixed an issue where the command line export using `--exportMatches` flag does not create an output bib file. [#9581](https://github.com/JabRef/jabref/issues/9581)
- We fixed an issue where custom field in the custom entry types could not be set to mulitline. [#9609](https://github.com/JabRef/jabref/issues/9609)
- We fixed an issue where the Office XML exporter did not resolve BibTeX-Strings when exporting entries. [forum#3741](https://discourse.jabref.org/t/exporting-bibtex-constant-strings-to-ms-office-2007-xml/3741)
- We fixed an issue where the Merge Entries Toolbar configuration was not saved after hitting 'Merge Entries' button. [#9091](https://github.com/JabRef/jabref/issues/9091)
- We fixed an issue where the password is stored in clear text if the user wants to use a proxy with authentication. [#8055](https://github.com/JabRef/jabref/issues/8055)
- JabRef is now more relaxed when parsing field content: In case a field content ended with `\`, the combination `\}` was treated as plain `}`. [#9668](https://github.com/JabRef/jabref/issues/9668)
- We resolved an issue that cut off the number of group entries when it exceeded four digits. [#8797](https://github.com/JabRef/jabref/issues/8797)
- We fixed the issue where the size of the global search window was not retained after closing. [#9362](https://github.com/JabRef/jabref/issues/9362)
- We fixed an issue where the Global Search UI preview is still white in dark theme. [#9362](https://github.com/JabRef/jabref/issues/9362)
- We fixed the double paste issue when <kbd>Cmd</kbd> + <kbd>v</kbd> is pressed on 'New entry from plaintext' dialog. [#9367](https://github.com/JabRef/jabref/issues/9367)
- We fixed an issue where the pin button on the Global Search dialog was located at the bottom and not at the top. [#9362](https://github.com/JabRef/jabref/issues/9362)
- We fixed the log text color in the event log console when using dark mode. [#9732](https://github.com/JabRef/jabref/issues/9732)
- We fixed an issue where searching for unlinked files would include the current library's .bib file. [#9735](https://github.com/JabRef/jabref/issues/9735)
- We fixed an issue where it was no longer possible to connect to a shared mysql database due to an exception. [#9761](https://github.com/JabRef/jabref/issues/9761)
- We fixed an issue where an exception was thrown for the user after <kbd>Ctrl</kbd>+<kbd>Z</kbd> command. [#9737](https://github.com/JabRef/jabref/issues/9737)
- We fixed the citation key generation for [`[authors]`, `[authshort]`, `[authorsAlpha]`, `[authIniN]`, `[authEtAl]`, `[auth.etal]`](https://docs.jabref.org/setup/citationkeypatterns#special-field-markers) to handle `and others` properly. [koppor#626](https://github.com/koppor/jabref/issues/626)
- We fixed the Save/save as file type shows BIBTEX_DB instead of "Bibtex library". [#9372](https://github.com/JabRef/jabref/issues/9372)
- We fixed the default main file directory for non-English Linux users. [#8010](https://github.com/JabRef/jabref/issues/8010)
- We fixed an issue when overwriting the owner was disabled. [#9896](https://github.com/JabRef/jabref/pull/9896)
- We fixed an issue regarding recording redundant prefixes in search history. [#9685](https://github.com/JabRef/jabref/issues/9685)
- We fixed an issue where passing a URL containing a DOI led to a "No entry found" notification. [#9821](https://github.com/JabRef/jabref/issues/9821)
- We fixed some minor visual inconsistencies and issues in the preferences dialog. [#9866](https://github.com/JabRef/jabref/pull/9866)
- The order of save actions is now retained. [#9890](https://github.com/JabRef/jabref/pull/9890)
- We fixed an issue where the order of save actions was not retained in the bib file. [#9890](https://github.com/JabRef/jabref/pull/9890)
- We fixed an issue in the preferences 'External file types' tab ignoring a custom application path in the edit dialog. [#9895](https://github.com/JabRef/jabref/issues/9895)
- We fixed an issue in the preferences where custom columns could be added to the entry table with no qualifier. [#9913](https://github.com/JabRef/jabref/issues/9913)
- We fixed an issue where the encoding header in a bib file was not respected when the file contained a BOM (Byte Order Mark). [#9926](https://github.com/JabRef/jabref/issues/9926)
- We fixed an issue where cli help output for import and export format was inconsistent. [koppor#429](https://github.com/koppor/jabref/issues/429)
- We fixed an issue where the user could select multiple conflicting options for autocompletion at once. [#10181](https://github.com/JabRef/jabref/issues/10181)
- We fixed an issue where no preview could be generated for some entry types and led to an exception. [#9947](https://github.com/JabRef/jabref/issues/9947)
- We fixed an issue where the Linux terminal working directory argument was malformed and therefore ignored upon opening a terminal [#9953](https://github.com/JabRef/jabref/issues/9953)
- We fixed an issue under Linux where under some systems the file instead of the folder was opened. [#9607](https://github.com/JabRef/jabref/issues/9607)
- We fixed an issue where an Automatic Keyword Group could not be deleted in the UI. [#9778](https://github.com/JabRef/jabref/issues/9778)
- We fixed an issue where the citation key pattern `[edtrN_M]` returned the wrong editor. [#9946](https://github.com/JabRef/jabref/pull/9946)
- We fixed an issue where empty grey containers would remain in the groups panel, if displaying of group item count is turned off. [#9972](https://github.com/JabRef/jabref/issues/9972)
- We fixed an issue where fetching an ISBN could lead to application freezing when the fetcher did not return any results. [#9979](https://github.com/JabRef/jabref/issues/9979)
- We fixed an issue where closing a library containing groups and entries caused an exception [#9997](https://github.com/JabRef/jabref/issues/9997)
- We fixed a bug where the editor for strings in a bibliography file did not sort the entries by their keys [#10083](https://github.com/JabRef/jabref/pull/10083)
- We fixed an issues where clicking on the empty space of specific context menu entries would not trigger the associated action. [#8388](https://github.com/JabRef/jabref/issues/8388)
- We fixed an issue where JabRef would not remember whether the window was in fullscreen. [#4939](https://github.com/JabRef/jabref/issues/4939)
- We fixed an issue where the ACM Portal search sometimes would not return entries for some search queries when the article author had no given name. [#10107](https://github.com/JabRef/jabref/issues/10107)
- We fixed an issue that caused high CPU usage and a zombie process after quitting JabRef because of author names autocompletion. [#10159](https://github.com/JabRef/jabref/pull/10159)
- We fixed an issue where files with illegal characters in the filename could be added to JabRef. [#10182](https://github.com/JabRef/jabref/issues/10182)
- We fixed that checked-out radio buttons under "specified keywords" were not displayed as checked after closing and reopening the "edit group" window. [#10248](https://github.com/JabRef/jabref/issues/10248)
- We fixed that when editing groups, checked-out properties such as case sensitive and regular expression (under "Free search expression") were not displayed checked. [#10108](https://github.com/JabRef/jabref/issues/10108)

### Removed

- We removed the support of BibTeXML. [#9540](https://github.com/JabRef/jabref/issues/9540)
- We removed support for Markdown syntax for strikethrough and task lists in comment fields. [#9726](https://github.com/JabRef/jabref/pull/9726)
- We removed the options menu, because the two contents were moved to the File menu or the properties of the library. [#9768](https://github.com/JabRef/jabref/pull/9768)
- We removed the 'File' tab in the preferences and moved its contents to the 'Export' tab. [#9839](https://github.com/JabRef/jabref/pull/9839)
- We removed the "[Collection of Computer Science Bibliographies](https://en.wikipedia.org/wiki/Collection_of_Computer_Science_Bibliographies)" fetcher the websits is no longer available. [#6638](https://github.com/JabRef/jabref/issues/6638)

## [5.9] - 2023-01-06

### Added

- We added a dropdown menu to let users change the library they want to import into during import. [#6177](https://github.com/JabRef/jabref/issues/6177)
- We added the possibility to add/remove a preview style from the selected list using a double click. [#9490](https://github.com/JabRef/jabref/issues/9490)
- We added the option to define fields as "multine" directly in the custom entry types dialog. [#6448](https://github.com/JabRef/jabref/issues/6448)
- We changed the minWidth and the minHeight of the main window, so it won't have a width and/or a height with the value 0. [#9606](https://github.com/JabRef/jabref/issues/9606)

### Changed

- We changed database structure: in MySQL/MariaDB we renamed tables by adding a `JABREF_` prefix, and in PGSQL we moved tables in `jabref` schema. We added `VersionDBStructure` variable in `METADATA` table to indicate current version of structure, this variable is needed for automatic migration. [#9312](https://github.com/JabRef/jabref/issues/9312)
- We moved some preferences options to a new tab in the preferences dialog. [#9442](https://github.com/JabRef/jabref/pull/9308)
- We renamed "Medline abbreviation" to "dotless abbreviation". [#9504](https://github.com/JabRef/jabref/pull/9504)
- We now have more "dots" in the offered journal abbreviations. [#9504](https://github.com/JabRef/jabref/pull/9504)
- We now disable the button "Full text search" in the Searchbar by default [#9527](https://github.com/JabRef/jabref/pull/9527)


### Fixed

- The tab "deprecated fields" is shown in biblatex-mode only. [#7757](https://github.com/JabRef/jabref/issues/7757)
- In case a journal name of an IEEE journal is abbreviated, the "normal" abbreviation is used - and not the one of the IEEE BibTeX strings. [abbrv#91](https://github.com/JabRef/abbrv.jabref.org/issues/91)
- We fixed a performance issue when loading large lists of custom journal abbreviations. [#8928](https://github.com/JabRef/jabref/issues/8928)
- We fixed an issue where the last opened libraries were not remembered when a new unsaved library was open as well. [#9190](https://github.com/JabRef/jabref/issues/9190)
- We fixed an issue where no context menu for the group "All entries" was present. [forum#3682](https://discourse.jabref.org/t/how-sort-groups-a-z-not-subgroups/3682)
- We fixed an issue where extra curly braces in some fields would trigger an exception when selecting the entry or doing an integrity check. [#9475](https://github.com/JabRef/jabref/issues/9475), [#9503](https://github.com/JabRef/jabref/issues/9503)
- We fixed an issue where entering a date in the format "YYYY/MM" in the entry editor date field caused an exception. [#9492](https://github.com/JabRef/jabref/issues/9492)
- For portable versions, the `.deb` file now works on plain debian again. [#9472](https://github.com/JabRef/jabref/issues/9472)
- We fixed an issue where the download of linked online files failed after an import of entries for certain urls. [#9518](https://github.com/JabRef/jabref/issues/9518)
- We fixed an issue where an exception occurred when manually downloading a file from an URL in the entry editor. [#9521](https://github.com/JabRef/jabref/issues/9521)
- We fixed an issue with open office csv file formatting where commas in the abstract field where not escaped. [#9087](https://github.com/JabRef/jabref/issues/9087)
- We fixed an issue with deleting groups where subgroups different from the selected group were deleted. [#9281](https://github.com/JabRef/jabref/issues/9281)

## [5.8] - 2022-12-18

### Added

- We integrated a new three-way merge UI for merging entries in the Entries Merger Dialog, the Duplicate Resolver Dialog, the Entry Importer Dialog, and the External Changes Resolver Dialog. [#8945](https://github.com/JabRef/jabref/pull/8945)
- We added the ability to merge groups, keywords, comments and files when merging entries. [#9022](https://github.com/JabRef/jabref/pull/9022)
- We added a warning message next to the authors field in the merge dialog to warn users when the authors are the same but formatted differently. [#8745](https://github.com/JabRef/jabref/issues/8745)
- The default file directory of a library is used as default directory for [unlinked file lookup](https://docs.jabref.org/collect/findunlinkedfiles#link-the-pdfs-to-your-bib-library). [koppor#546](https://github.com/koppor/jabref/issues/546)
- The properties of an existing systematic literature review (SLR) can be edited. [koppor#604](https://github.com/koppor/jabref/issues/604)
- An systematic literature review (SLR) can now be started from the SLR itself. [#9131](https://github.com/JabRef/jabref/pull/9131), [koppor#601](https://github.com/koppor/jabref/issues/601)
- On startup, JabRef notifies the user if there were parsing errors during opening.
- We added support for the field `fjournal` (in `@article`) for abbreviation and unabbreviation functionalities. [#321](https://github.com/JabRef/jabref/pull/321)
- In case a backup is found, the filename of the backup is shown and one can navigate to the file. [#9311](https://github.com/JabRef/jabref/pull/9311)
- We added support for the Ukrainian and Arabic languages. [#9236](https://github.com/JabRef/jabref/pull/9236), [#9243](https://github.com/JabRef/jabref/pull/9243)

### Changed

- We improved the Citavi Importer to also import so called Knowledge-items into the field `comment` of the corresponding entry [#9025](https://github.com/JabRef/jabref/issues/9025)
- We modified the change case sub-menus and their corresponding tips (displayed when you stay long over the menu) to properly reflect exemplified cases. [#9339](https://github.com/Jabref/jabref/issues/9339)
- We call backup files `.bak` and temporary writing files now `.sav`.
- JabRef keeps 10 older versions of a `.bib` file in the [user data dir](https://github.com/harawata/appdirs#supported-directories) (instead of a single `.sav` (now: `.bak`) file in the directory of the `.bib` file)
- We improved the External Changes Resolver dialog to be more usaable. [#9021](https://github.com/JabRef/jabref/pull/9021)
- We simplified the actions to fast-resolve duplicates to 'Keep Left', 'Keep Right', 'Keep Both' and 'Keep Merged'. [#9056](https://github.com/JabRef/jabref/issues/9056)
- The fallback directory of the file folder now is the general file directory. In case there was a directory configured for a library and this directory was not found, JabRef placed the PDF next to the .bib file and not into the general file directory.
- The global default directory for storing PDFs is now the documents folder in the user's home.
- When adding or editing a subgroup it is placed w.r.t. to alphabetical ordering rather than at the end. [koppor#577](https://github.com/koppor/jabref/issues/577)
- Groups context menu now shows appropriate options depending on number of subgroups. [koppor#579](https://github.com/koppor/jabref/issues/579)
- We modified the "Delete file" dialog and added the full file path to the dialog text. The file path in the title was changed to file name only. [koppor#534](https://github.com/koppor/jabref/issues/534)
- Download from URL now automatically fills with URL from clipboard. [koppor#535](https://github.com/koppor/jabref/issues/535)
- We added HTML and Markdown files to Find Unlinked Files and removed BibTeX. [koppor#547](https://github.com/koppor/jabref/issues/547)
- ArXiv fetcher now retrieves additional data from related DOIs (both ArXiv and user-assigned). [#9170](https://github.com/JabRef/jabref/pull/9170)
- We modified the Directory of Open Access Books (DOAB) fetcher so that it will now also fetch the ISBN when possible. [#8708](https://github.com/JabRef/jabref/issues/8708)
- Genres are now mapped correctly to entry types when importing MODS files. [#9185](https://github.com/JabRef/jabref/issues/9185)
- We changed the button label from "Return to JabRef" to "Return to library" to better indicate the purpose of the action.
- We changed the color of found text from red to high-contrast colors (background: yellow; font color: purple). [koppor#552](https://github.com/koppor/jabref/issues/552)
- We fixed an issue where the wrong icon for a successful import of a bib entry was shown. [#9308](https://github.com/JabRef/jabref/pull/9308)
- We changed the messages after importing unlinked local files to past tense. [koppor#548](https://github.com/koppor/jabref/issues/548)
- We fixed an issue where the wrong icon for a successful import of a bib entry was shown [#9308](https://github.com/JabRef/jabref/pull/9308)
- In the context of the [Cleanup dialog](https://docs.jabref.org/finding-sorting-and-cleaning-entries/cleanupentries) we changed the text of the conversion of BibTeX to biblatex (and vice versa) to make it more clear. [koppor#545](https://github.com/koppor/jabref/issues/545)
- We removed wrapping of string constants when writing to a `.bib` file.
- In the context of a systematic literature review (SLR), a user can now add arbitrary data into `study.yml`. JabRef just ignores this data. [#9124](https://github.com/JabRef/jabref/pull/9124)
- In the context of a systematic literature review (SLR), we reworked the "Define study" parameters dialog. [#9123](https://github.com/JabRef/jabref/pull/9123)
- We upgraded to Lucene 9.4 for the fulltext search. The search index will be rebuild. [#9213](https://github.com/JabRef/jabref/pull/9213)
- We disabled the "change case" menu for empty fields. [#9214](https://github.com/JabRef/jabref/issues/9214)
- We disabled the conversion menu for empty fields. [#9200](https://github.com/JabRef/jabref/issues/9200)

### Fixed

- We fixed an issue where applied save actions on saving the library file would lead to the dialog "The library has been modified by another program" popping up. [#4877](https://github.com/JabRef/jabref/issues/4877)
- We fixed issues with save actions not correctly loaded when opening the library. [#9122](https://github.com/JabRef/jabref/pull/9122)
- We fixed the behavior of "Discard changes" when reopening a modified library. [#9361](https://github.com/JabRef/jabref/issues/9361)
- We fixed several bugs regarding the manual and the autosave of library files that could lead to exceptions. [#9067](https://github.com/JabRef/jabref/pull/9067), [#8484](https://github.com/JabRef/jabref/issues/8484), [#8746](https://github.com/JabRef/jabref/issues/8746), [#6684](https://github.com/JabRef/jabref/issues/6684), [#6644](https://github.com/JabRef/jabref/issues/6644), [#6102](https://github.com/JabRef/jabref/issues/6102), [#6000](https://github.com/JabRef/jabref/issues/6000)
- We fixed an issue where pdfs were re-indexed on each startup. [#9166](https://github.com/JabRef/jabref/pull/9166)
- We fixed an issue when using an unsafe character in the citation key, the auto-linking feature fails to link files. [#9267](https://github.com/JabRef/jabref/issues/9267)
- We fixed an issue where a message about changed metadata would occur on saving although nothing changed. [#9159](https://github.com/JabRef/jabref/issues/9159)
- We fixed an issue where the possibility to generate a subdatabase from an aux file was writing empty files when called from the commandline. [#9115](https://github.com/JabRef/jabref/issues/9115), [forum#3516](https://discourse.jabref.org/t/export-subdatabase-from-aux-file-on-macos-command-line/3516)
- We fixed an issue where author names with tilde accents (for example ñ) were marked as "Names are not in the standard BibTeX format". [#8071](https://github.com/JabRef/jabref/issues/8071)
- We fixed an issue where capitalize didn't capitalize words after hyphen characters. [#9157](https://github.com/JabRef/jabref/issues/9157)
- We fixed an issue where title case didn't capitalize words after en-dash characters and skip capitalization of conjunctions that comes after en-dash characters. [#9068](https://github.com/JabRef/jabref/pull/9068),[#9142](https://github.com/JabRef/jabref/pull/9142)
- We fixed an issue with the message that is displayed when fetcher returns an empty list of entries for given query. [#9195](https://github.com/JabRef/jabref/issues/9195)
- We fixed an issue where editing entry's "date" field in library mode "biblatex" causes an uncaught exception. [#8747](https://github.com/JabRef/jabref/issues/8747)
- We fixed an issue where importing from XMP would fail for certain PDFs. [#9383](https://github.com/JabRef/jabref/issues/9383)
- We fixed an issue that JabRef displayed the wrong group tree after loading. [koppor#637](https://github.com/koppor/jabref/issues/637)
- We fixed that sorting of entries in the maintable by special fields is updated immediately. [#9334](https://github.com/JabRef/jabref/issues/9334)
- We fixed the display of issue, number, eid and pages fields in the entry preview. [#8607](https://github.com/JabRef/jabref/pull/8607), [#8372](https://github.com/JabRef/jabref/issues/8372), [Koppor#514](https://github.com/koppor/jabref/issues/514), [forum#2390](https://discourse.jabref.org/t/unable-to-edit-my-bibtex-file-that-i-used-before-vers-5-1/2390), [forum#3462](https://discourse.jabref.org/t/jabref-5-6-need-help-with-export-from-jabref-to-microsoft-word-entry-preview-of-apa-7-not-rendering-correctly/3462)
- We fixed the page ranges checker to detect article numbers in the pages field (used at [Check Integrity](https://docs.jabref.org/finding-sorting-and-cleaning-entries/checkintegrity)). [#8607](https://github.com/JabRef/jabref/pull/8607)
- The [HtmlToLaTeXFormatter](https://docs.jabref.org/finding-sorting-and-cleaning-entries/saveactions#html-to-latex) keeps single `<` characters.
- We fixed a performance regression when opening large libraries. [#9041](https://github.com/JabRef/jabref/issues/9041)
- We fixed a bug where spaces are trimmed when highlighting differences in the Entries merge dialog. [koppor#371](https://github.com/koppor/jabref/issues/371)
- We fixed some visual glitches with the linked files editor field in the entry editor and increased its height. [#8823](https://github.com/JabRef/jabref/issues/8823)
- We fixed some visual inconsistencies (round corners of highlighted buttons). [#8806](https://github.com/JabRef/jabref/issues/8806)
- We fixed an issue where JabRef would not exit when a connection to a LibreOffice document was established previously and the document is still open. [#9075](https://github.com/JabRef/jabref/issues/9075)
- We fixed an issue about selecting the save order in the preferences. [#9147](https://github.com/JabRef/jabref/issues/9147)
- We fixed an issue where an exception when fetching a DOI was not logged correctly. [koppor#627](https://github.com/koppor/jabref/issues/627)
- We fixed an issue where a user could not open an attached file in a new unsaved library. [#9386](https://github.com/JabRef/jabref/issues/9386)
- We fixed a typo within a connection error message. [koppor#625](https://github.com/koppor/jabref/issues/625)
- We fixed an issue where journal abbreviations would not abbreviate journal titles with escaped ampersands (\\&). [#8948](https://github.com/JabRef/jabref/issues/8948)
- We fixed the readability of the file field in the dark theme. [#9340](https://github.com/JabRef/jabref/issues/9340)
- We fixed an issue where the 'close dialog' key binding was not closing the Preferences dialog. [#8888](https://github.com/jabref/jabref/issues/8888)
- We fixed an issue where a known journal's medline/dot-less abbreviation does not switch to the full name. [#9370](https://github.com/JabRef/jabref/issues/9370)
- We fixed an issue where hitting enter on the search field within the preferences dialog closed the dialog. [koppor#630](https://github.com/koppor/jabref/issues/630)
- We fixed the "Cleanup entries" dialog is partially visible. [#9223](https://github.com/JabRef/jabref/issues/9223)
- We fixed an issue where font size preferences did not apply correctly to preference dialog window and the menu bar. [#8386](https://github.com/JabRef/jabref/issues/8386) and [#9279](https://github.com/JabRef/jabref/issues/9279)
- We fixed the display of the "Customize Entry Types" dialog title. [#9198](https://github.com/JabRef/jabref/issues/9198)
- We fixed an issue where the CSS styles are missing in some dialogs. [#9150](https://github.com/JabRef/jabref/pull/9150)
- We fixed an issue where controls in the preferences dialog could outgrow the window. [#9017](https://github.com/JabRef/jabref/issues/9017)
- We fixed an issue where highlighted text color for entry merge dialogue was not clearly visible. [#9192](https://github.com/JabRef/jabref/issues/9192)

### Removed

- We removed "last-search-date" from the systematic literature review feature, because the last-search-date can be deducted from the git logs. [#9116](https://github.com/JabRef/jabref/pull/9116)
- We removed the [CiteseerX](https://docs.jabref.org/collect/import-using-online-bibliographic-database#citeseerx) fetcher, because the API used by JabRef is sundowned. [#9466](https://github.com/JabRef/jabref/pull/9466)

## [5.7] - 2022-08-05

### Added

- We added a fetcher for [Biodiversity Heritage Library](https://www.biodiversitylibrary.org/). [8539](https://github.com/JabRef/jabref/issues/8539)
- We added support for multiple messages in the snackbar. [#7340](https://github.com/JabRef/jabref/issues/7340)
- We added an extra option in the 'Find Unlinked Files' dialog view to ignore unnecessary files like Thumbs.db, DS_Store, etc. [koppor#373](https://github.com/koppor/jabref/issues/373)
- JabRef now writes log files. Linux: `$home/.cache/jabref/logs/version`, Windows: `%APPDATA%\..\Local\harawata\jabref\version\logs`, Mac: `Users/.../Library/Logs/jabref/version`
- We added an importer for Citavi backup files, support ".ctv5bak" and ".ctv6bak" file formats. [#8322](https://github.com/JabRef/jabref/issues/8322)
- We added a feature to drag selected entries and drop them to other opened inactive library tabs [koppor521](https://github.com/koppor/jabref/issues/521).
- We added support for the [biblatex-apa](https://github.com/plk/biblatex-apa) legal entry types `Legislation`, `Legadminmaterial`, `Jurisdiction`, `Constitution` and `Legal` [#8931](https://github.com/JabRef/jabref/issues/8931)

### Changed

- The file column in the main table now shows the corresponding defined icon for the linked file [8930](https://github.com/JabRef/jabref/issues/8930).
- We improved the color of the selected entries and the color of the summary in the Import Entries Dialog in the dark theme. [#7927](https://github.com/JabRef/jabref/issues/7927)
- We upgraded to Lucene 9.2 for the fulltext search.
  Thus, the now created search index cannot be read from older versions of JabRef anylonger.
  ⚠️ JabRef will recreate the index in a new folder for new files and this will take a long time for a huge library.
  Moreover, switching back and forth JabRef versions and meanwhile adding PDFs also requires rebuilding the index now and then.
  [#8868](https://github.com/JabRef/jabref/pull/8868)
- We improved the Latex2Unicode conversion [#8639](https://github.com/JabRef/jabref/pull/8639)
- Writing BibTeX data into a PDF (XMP) removes braces. [#8452](https://github.com/JabRef/jabref/issues/8452)
- Writing BibTeX data into a PDF (XMP) does not write the `file` field.
- Writing BibTeX data into a PDF (XMP) considers the configured keyword separator (and does not use "," as default any more)
- The Medline/Pubmed search now also supports the [default fields and operators for searching](https://docs.jabref.org/collect/import-using-online-bibliographic-database#search-syntax). [forum#3554](https://discourse.jabref.org/t/native-pubmed-search/3354)
- We improved group expansion arrow that prevent it from activating group when expanding or collapsing. [#7982](https://github.com/JabRef/jabref/issues/7982), [#3176](https://github.com/JabRef/jabref/issues/3176)
- When configured SSL certificates changed, JabRef warns the user to restart to apply the configuration.
- We improved the appearances and logic of the "Manage field names & content" dialog, and renamed it to "Automatic field editor". [#6536](https://github.com/JabRef/jabref/issues/6536)
- We improved the message explaining the options when modifying an automatic keyword group [#8911](https://github.com/JabRef/jabref/issues/8911)
- We moved the preferences option "Warn about duplicates on import" option from the tab "File" to the tab "Import and Export". [koppor#570](https://github.com/koppor/jabref/issues/570)
- When JabRef encounters `% Encoding: UTF-8` header, it is kept during writing (and not removed). [#8964](https://github.com/JabRef/jabref/pull/8964)
- We replace characters which cannot be decoded using the specified encoding by a (probably another) valid character. This happens if JabRef detects the wrong charset (e.g., UTF-8 instead of Windows 1252). One can use the [Integrity Check](https://docs.jabref.org/finding-sorting-and-cleaning-entries/checkintegrity) to find those characters.

### Fixed

- We fixed an issue where linked fails containing parts of the main file directory could not be opened. [#8991](https://github.com/JabRef/jabref/issues/8991)
- Linked files with an absolute path can be opened again. [#8991](https://github.com/JabRef/jabref/issues/8991)
- We fixed an issue where the user could not rate an entry in the main table when an entry was not yet ranked. [#5842](https://github.com/JabRef/jabref/issues/5842)
- We fixed an issue that caused JabRef to sometimes open multiple instances when "Remote Operation" is enabled. [#8653](https://github.com/JabRef/jabref/issues/8653)
- We fixed an issue where linked files with the filetype "application/pdf" in an entry were not shown with the correct PDF-Icon in the main table [8930](https://github.com/JabRef/jabref/issues/8930)
- We fixed an issue where "open folder" for linked files did not open the folder and did not select the file unter certain Linux desktop environments [#8679](https://github.com/JabRef/jabref/issues/8679), [#8849](https://github.com/JabRef/jabref/issues/8849)
- We fixed an issue where the content of a big shared database library is not shown [#8788](https://github.com/JabRef/jabref/issues/8788)
- We fixed the unnecessary horizontal scroll bar in group panel [#8467](https://github.com/JabRef/jabref/issues/8467)
- We fixed an issue where the notification bar message, icon and actions appeared to be invisible. [#8761](https://github.com/JabRef/jabref/issues/8761)
- We fixed an issue where deprecated fields tab is shown when the fields don't contain any values. [#8396](https://github.com/JabRef/jabref/issues/8396)
- We fixed an issue where an exception for DOI search occurred when the DOI contained urlencoded characters. [#8787](https://github.com/JabRef/jabref/issues/8787)
- We fixed an issue which allow us to select and open identifiers from a popup list in the maintable [#8758](https://github.com/JabRef/jabref/issues/8758), [8802](https://github.com/JabRef/jabref/issues/8802)
- We fixed an issue where the escape button had no functionality within the "Filter groups" textfield. [koppor#562](https://github.com/koppor/jabref/issues/562)
- We fixed an issue where the exception that there are invalid characters in filename. [#8786](https://github.com/JabRef/jabref/issues/8786)
- When the proxy configuration removed the proxy user/password, this change is applied immediately.
- We fixed an issue where removing several groups deletes only one of them. [#8390](https://github.com/JabRef/jabref/issues/8390)
- We fixed an issue where the Sidepane (groups, web search and open office) width is not remembered after restarting JabRef. [#8907](https://github.com/JabRef/jabref/issues/8907)
- We fixed a bug where switching between themes will cause an error/exception. [#8939](https://github.com/JabRef/jabref/pull/8939)
- We fixed a bug where files that were deleted in the source bibtex file were kept in the index. [#8962](https://github.com/JabRef/jabref/pull/8962)
- We fixed "Error while sending to JabRef" when the browser extension interacts with JabRef. [JabRef-Browser-Extension#479](https://github.com/JabRef/JabRef-Browser-Extension/issues/479)
- We fixed a bug where updating group view mode (intersection or union) requires re-selecting groups to take effect. [#6998](https://github.com/JabRef/jabref/issues/6998)
- We fixed a bug that prevented external group metadata changes from being merged. [#8873](https://github.com/JabRef/jabref/issues/8873)
- We fixed the shared database opening dialog to remember autosave folder and tick. [#7516](https://github.com/JabRef/jabref/issues/7516)
- We fixed an issue where name formatter could not be saved. [#9120](https://github.com/JabRef/jabref/issues/9120)
- We fixed a bug where after the export of Preferences, custom exports were duplicated. [#10176](https://github.com/JabRef/jabref/issues/10176)

### Removed

- We removed the social media buttons for our Twitter and Facebook pages. [#8774](https://github.com/JabRef/jabref/issues/8774)

## [5.6] - 2022-04-25

### Added

- We enabled the user to customize the API Key for some fetchers. [#6877](https://github.com/JabRef/jabref/issues/6877)
- We added an extra option when right-clicking an entry in the Entry List to copy either the DOI or the DOI url.
- We added a fetcher for [Directory of Open Access Books (DOAB)](https://doabooks.org/) [8576](https://github.com/JabRef/jabref/issues/8576)
- We added an extra option to ask the user whether they want to open to reveal the folder holding the saved file with the file selected. [#8195](https://github.com/JabRef/jabref/issues/8195)
- We added a new section to network preferences to allow using custom SSL certificates. [#8126](https://github.com/JabRef/jabref/issues/8126)
- We improved the version check to take also beta version into account and now redirect to the right changelog for the version.
- We added two new web and fulltext fetchers: SemanticScholar and ResearchGate.
- We added notifications on success and failure when writing metadata to a PDF-file. [#8276](https://github.com/JabRef/jabref/issues/8276)
- We added a cleanup action that escapes `$` (by adding a backslash in front). [#8673](https://github.com/JabRef/jabref/issues/8673)

### Changed

- We upgraded to Lucene 9.1 for the fulltext search.
  Thus, the now created search index cannot be read from older versions of JabRef any longer.
  ⚠️ JabRef will recreate the index in a new folder for new files and this will take a long time for a huge library.
  Moreover, switching back and forth JabRef versions and meanwhile adding PDFs also requires rebuilding the index now and then.
  [#8362](https://github.com/JabRef/jabref/pull/8362)
- We changed the list of CSL styles to those that support formatting bibliographies. [#8421](https://github.com/JabRef/jabref/issues/8421) [citeproc-java#116](https://github.com/michel-kraemer/citeproc-java/issues/116)
- The CSL preview styles now also support displaying data from cross references entries that are linked via the `crossref` field. [#7378](https://github.com/JabRef/jabref/issues/7378)
- We made the Search button in Web Search wider. We also skewed the panel titles to the left. [#8397](https://github.com/JabRef/jabref/issues/8397)
- We introduced a preference to disable fulltext indexing. [#8468](https://github.com/JabRef/jabref/issues/8468)
- When exporting entries, the encoding is always UTF-8.
- When embedding BibTeX data into a PDF, the encoding is always UTF-8.
- We replaced the [OttoBib](https://en.wikipedia.org/wiki/OttoBib) fetcher by a fetcher by [OpenLibrary](https://openlibrary.org/dev/docs/api/books). [#8652](https://github.com/JabRef/jabref/issues/8652)
- We first fetch ISBN data from OpenLibrary, if nothing found, ebook.de is tried.
- We now only show a warning when exiting for tasks that will not be recovered automatically upon relaunch of JabRef. [#8468](https://github.com/JabRef/jabref/issues/8468)

### Fixed

- We fixed an issue where right clicking multiple entries and pressing "Change entry type" would only change one entry. [#8654](https://github.com/JabRef/jabref/issues/8654)
- We fixed an issue where it was no longer possible to add or delete multiple files in the `file` field in the entry editor. [#8659](https://github.com/JabRef/jabref/issues/8659)
- We fixed an issue where the author's lastname was not used for the citation key generation if it started with a lowercase letter. [#8601](https://github.com/JabRef/jabref/issues/8601)
- We fixed an issue where custom "Protected terms" files were missing after a restart of JabRef. [#8608](https://github.com/JabRef/jabref/issues/8608)
- We fixed an issue where JabRef could not start due to a missing directory for the fulltex index. [#8579](https://github.com/JabRef/jabref/issues/8579)
- We fixed an issue where long article numbers in the `pages` field would cause an exception and preventing the citation style to display. [#8381](https://github.com/JabRef/jabref/issues/8381), [citeproc-java](https://github.com/michel-kraemer/citeproc-java/issues/114)
- We fixed an issue where online links in the file field were not detected correctly and could produce an exception. [#8510](https://github.com/JabRef/jabref/issues/8510)
- We fixed an issue where an exception could occur when saving the preferences [#7614](https://github.com/JabRef/jabref/issues/7614)
- We fixed an issue where "Copy DOI url" in the right-click menu of the Entry List would just copy the DOI and not the DOI url. [#8389](https://github.com/JabRef/jabref/issues/8389)
- We fixed an issue where opening the console from the drop-down menu would cause an exception. [#8466](https://github.com/JabRef/jabref/issues/8466)
- We fixed an issue when reading non-UTF-8 encoded. When no encoding header is present, the encoding is now detected from the file content (and the preference option is disregarded). [#8417](https://github.com/JabRef/jabref/issues/8417)
- We fixed an issue where pasting a URL was replacing `+` signs by spaces making the URL unreachable. [#8448](https://github.com/JabRef/jabref/issues/8448)
- We fixed an issue where creating subsidiary files from aux files created with some versions of biblatex would produce incorrect results. [#8513](https://github.com/JabRef/jabref/issues/8513)
- We fixed an issue where opening the changelog from withing JabRef led to a 404 error. [#8563](https://github.com/JabRef/jabref/issues/8563)
- We fixed an issue where not all found unlinked local files were imported correctly due to some race condition. [#8444](https://github.com/JabRef/jabref/issues/8444)
- We fixed an issue where Merge entries dialog exceeds screen boundaries.
- We fixed an issue where the app lags when selecting an entry after a fresh start. [#8446](https://github.com/JabRef/jabref/issues/8446)
- We fixed an issue where no citationkey was generated on import, pasting a doi or an entry on the main table. [8406](https://github.com/JabRef/jabref/issues/8406), [koppor#553](https://github.com/koppor/jabref/issues/553)
- We fixed an issue where accent search does not perform consistently. [#6815](https://github.com/JabRef/jabref/issues/6815)
- We fixed an issue where the incorrect entry was selected when "New Article" is pressed while search filters are active. [#8674](https://github.com/JabRef/jabref/issues/8674)
- We fixed an issue where "Write BibTeXEntry metadata to PDF" button remains enabled while writing to PDF is in-progress. [#8691](https://github.com/JabRef/jabref/issues/8691)

### Removed

- We removed the option to copy CSL Citation styles data as `XSL_FO`, `ASCIIDOC`, and `RTF` as these have not been working since a long time and are no longer supported in the external library used for processing the styles. [#7378](https://github.com/JabRef/jabref/issues/7378)
- We removed the option to configure the default encoding. The default encoding is now hard-coded to the modern UTF-8 encoding.

## [5.5] - 2022-01-17

### Changed

- We integrated the external file types dialog directly inside the preferences. [#8341](https://github.com/JabRef/jabref/pull/8341)
- We disabled the add group button color change after adding 10 new groups. [#8051](https://github.com/JabRef/jabref/issues/8051)
- We inverted the logic for resolving [BibTeX strings](https://docs.jabref.org/advanced/strings). This helps to keep `#` chars. By default String resolving is only activated for a couple of standard fields. The list of fields can be modified in the preferences. [#7010](https://github.com/JabRef/jabref/issues/7010), [#7012](https://github.com/JabRef/jabref/issues/7012), [#8303](https://github.com/JabRef/jabref/issues/8303)
- We moved the search box in preview preferences closer to the available citation styles list. [#8370](https://github.com/JabRef/jabref/pull/8370)
- Changing the preference to show the preview panel as a separate tab now has effect without restarting JabRef. [#8370](https://github.com/JabRef/jabref/pull/8370)
- We enabled switching themes in JabRef without the need to restart JabRef. [#7335](https://github.com/JabRef/jabref/pull/7335)
- We added support for the field `day`, `rights`, `coverage` and `language` when reading XMP data in Dublin Core format. [#8491](https://github.com/JabRef/jabref/issues/8491)

### Fixed

- We fixed an issue where the preferences for "Search and store files relative to library file location" where ignored when the "Main file directory" field was not empty [#8385](https://github.com/JabRef/jabref/issues/8385)
- We fixed an issue where `#`chars in certain fields would be interpreted as BibTeX strings [#7010](https://github.com/JabRef/jabref/issues/7010), [#7012](https://github.com/JabRef/jabref/issues/7012), [#8303](https://github.com/JabRef/jabref/issues/8303)
- We fixed an issue where the fulltext search on an empty library with no documents would lead to an exception [koppor#522](https://github.com/koppor/jabref/issues/522)
- We fixed an issue where clicking on "Accept changes" in the merge dialog would lead to an exception [forum#2418](https://discourse.jabref.org/t/the-library-has-been-modified-by-another-program/2418/8)
- We fixed an issue where clicking on headings in the entry preview could lead to an exception. [#8292](https://github.com/JabRef/jabref/issues/8292)
- We fixed an issue where IntegrityCheck used the system's character encoding instead of the one set by the library or in preferences [#8022](https://github.com/JabRef/jabref/issues/8022)
- We fixed an issue about empty metadata in library properties when called from the right click menu. [#8358](https://github.com/JabRef/jabref/issues/8358)
- We fixed an issue where someone could add a duplicate field in the customize entry type dialog. [#8194](https://github.com/JabRef/jabref/issues/8194)
- We fixed a typo in the library properties tab: "String constants". There, one can configure [BibTeX string constants](https://docs.jabref.org/advanced/strings).
- We fixed an issue when writing a non-UTF-8 encoded file: The header is written again. [#8417](https://github.com/JabRef/jabref/issues/8417)
- We fixed an issue where folder creation during systemic literature review failed due to an illegal fetcher name. [#8552](https://github.com/JabRef/jabref/pull/8552)

## [5.4] - 2021-12-20

### Added

- We added confirmation dialog when user wants to close a library where any empty entries are detected. [#8096](https://github.com/JabRef/jabref/issues/8096)
- We added import support for CFF files. [#7945](https://github.com/JabRef/jabref/issues/7945)
- We added the option to copy the DOI of an entry directly from the context menu copy submenu. [#7826](https://github.com/JabRef/jabref/issues/7826)
- We added a fulltext search feature. [#2838](https://github.com/JabRef/jabref/pull/2838)
- We improved the deduction of bib-entries from imported fulltext pdfs. [#7947](https://github.com/JabRef/jabref/pull/7947)
- We added unprotect_terms to the list of bracketed pattern modifiers [#7826](https://github.com/JabRef/jabref/pull/7960)
- We added a dialog that allows to parse metadata from linked pdfs. [#7929](https://github.com/JabRef/jabref/pull/7929)
- We added an icon picker in group edit dialog. [#6142](https://github.com/JabRef/jabref/issues/6142)
- We added a preference to Opt-In to JabRef's online metadata extraction service (Grobid) usage. [#8002](https://github.com/JabRef/jabref/pull/8002)
- We readded the possibility to display the search results of all databases ("Global Search"). It is shown in a separate window. [#4096](https://github.com/JabRef/jabref/issues/4096)
- We readded the possibility to keep the search string when switching tabs. It is implemented by a toggle button. [#4096](https://github.com/JabRef/jabref/issues/4096#issuecomment-575986882)
- We allowed the user to also preview the available citation styles in the preferences besides the selected ones [#8108](https://github.com/JabRef/jabref/issues/8108)
- We added an option to search the available citation styles by name in the preferences [#8108](https://github.com/JabRef/jabref/issues/8108)
- We added an option to generate bib-entries from ID through a popover in the toolbar. [#4183](https://github.com/JabRef/jabref/issues/4183)
- We added a menu option in the right click menu of the main table tabs to display the library properties. [#6527](https://github.com/JabRef/jabref/issues/6527)
- When a `.bib` file ("library") was saved successfully, a notification is shown

### Changed

- Local library settings may overwrite the setting "Search and store files relative to library file location" [#8179](https://github.com/JabRef/jabref/issues/8179)
- The option "Fit table horizontally on screen" in the "Entry table" preferences is now disabled by default [#8148](https://github.com/JabRef/jabref/pull/8148)
- We improved the preferences and descriptions in the "Linked files" preferences tab [#8148](https://github.com/JabRef/jabref/pull/8148)
- We slightly changed the layout of the Journal tab in the preferences for ui consistency. [#7937](https://github.com/JabRef/jabref/pull/7937)
- The JabRefHost on Windows now writes a temporary file and calls `-importToOpen` instead of passing the bibtex via `-importBibtex`. [#7374](https://github.com/JabRef/jabref/issues/7374), [JabRef Browser Ext #274](https://github.com/JabRef/JabRef-Browser-Extension/issues/274)
- We reordered some entries in the right-click menu of the main table. [#6099](https://github.com/JabRef/jabref/issues/6099)
- We merged the barely used ImportSettingsTab and the CustomizationTab in the preferences into one single tab and moved the option to allow Integers in Edition Fields in Bibtex-Mode to the EntryEditor tab. [#7849](https://github.com/JabRef/jabref/pull/7849)
- We moved the export order in the preferences from `File` to `Import and Export`. [#7935](https://github.com/JabRef/jabref/pull/7935)
- We reworked the export order in the preferences and the save order in the library preferences. You can now set more than three sort criteria in your library preferences. [#7935](https://github.com/JabRef/jabref/pull/7935)
- The metadata-to-pdf actions now also embeds the bibfile to the PDF. [#8037](https://github.com/JabRef/jabref/pull/8037)
- The snap was updated to use the core20 base and to use lzo compression for better startup performance [#8109](https://github.com/JabRef/jabref/pull/8109)
- We moved the union/intersection view button in the group sidepane to the left of the other controls. [#8202](https://github.com/JabRef/jabref/pull/8202)
- We improved the Drag and Drop behavior in the "Customize Entry Types" Dialog [#6338](https://github.com/JabRef/jabref/issues/6338)
- When determining the URL of an ArXiV eprint, the URL now points to the version [#8149](https://github.com/JabRef/jabref/pull/8149)
- We Included all standard fields with citation key when exporting to Old OpenOffice/LibreOffice Calc Format [#8176](https://github.com/JabRef/jabref/pull/8176)
- In case the database is encoded with `UTF8`, the `% Encoding` marker is not written anymore
- The written `.bib` file has the same line endings [#390](https://github.com/koppor/jabref/issues/390)
- The written `.bib` file always has a final line break
- The written `.bib` file keeps the newline separator of the loaded `.bib` file
- We present options to manually enter an article or return to the New Entry menu when the fetcher DOI fails to find an entry for an ID [#7870](https://github.com/JabRef/jabref/issues/7870)
- We trim white space and non-ASCII characters from DOI [#8127](https://github.com/JabRef/jabref/issues/8127)
- The duplicate checker now inspects other fields in case no difference in the required and optional fields are found.
- We reworked the library properties dialog and integrated the `Library > Preamble`, `Library > Citation key pattern` and `Library > String constants dialogs` [#8264](https://github.com/JabRef/jabref/pulls/8264)
- We improved the startup time of JabRef by switching from the logging library `log4j2` to `tinylog` [#8007](https://github.com/JabRef/jabref/issues/8007)

### Fixed

- We fixed an issue where an exception occurred when pasting an entry with a publication date-range of the form 1910/1917 [#7864](https://github.com/JabRef/jabref/issues/7864)
- We fixed an issue where an exception occurred when a preview style was edited and afterwards another preview style selected. [#8280](https://github.com/JabRef/jabref/issues/8280)
- We fixed an issue where the actions to move a file to a directory were incorrectly disabled. [#7908](https://github.com/JabRef/jabref/issues/7908)
- We fixed an issue where an exception occurred when a linked online file was edited in the entry editor [#8008](https://github.com/JabRef/jabref/issues/8008)
- We fixed an issue when checking for a new version when JabRef is used behind a corporate proxy. [#7884](https://github.com/JabRef/jabref/issues/7884)
- We fixed some icons that were drawn in the wrong color when JabRef used a custom theme. [#7853](https://github.com/JabRef/jabref/issues/7853)
- We fixed an issue where the `Aux file` on `Edit group` doesn't support relative sub-directories path to import. [#7719](https://github.com/JabRef/jabref/issues/7719).
- We fixed an issue where it was impossible to add or modify groups. [#7912](https://github.com/JabRef/jabref/pull/793://github.com/JabRef/jabref/pull/7921)
- We fixed an issue about the visible side pane components being out of sync with the view menu. [#8115](https://github.com/JabRef/jabref/issues/8115)
- We fixed an issue where the side pane would not close when all its components were closed. [#8082](https://github.com/JabRef/jabref/issues/8082)
- We fixed an issue where exported entries from a Citavi bib containing URLs could not be imported [#7882](https://github.com/JabRef/jabref/issues/7882)
- We fixed an issue where the icons in the search bar had the same color, toggled as well as untoggled. [#8014](https://github.com/JabRef/jabref/pull/8014)
- We fixed an issue where typing an invalid UNC path into the "Main file directory" text field caused an error. [#8107](https://github.com/JabRef/jabref/issues/8107)
- We fixed an issue where "Open Folder" didn't select the file on macOS in Finder [#8130](https://github.com/JabRef/jabref/issues/8130)
- We fixed an issue where importing PDFs resulted in an uncaught exception [#8143](https://github.com/JabRef/jabref/issues/8143)
- We fixed "The library has been modified by another program" showing up when line breaks change [#4877](https://github.com/JabRef/jabref/issues/4877)
- The default directory of the "LaTeX Citations" tab is now the directory of the currently opened database (and not the directory chosen at the last open file dialog or the last database save) [koppor#538](https://github.com/koppor/jabref/issues/538)
- When writing a bib file, the `NegativeArraySizeException` should not occur [#8231](https://github.com/JabRef/jabref/issues/8231) [#8265](https://github.com/JabRef/jabref/issues/8265)
- We fixed an issue where some menu entries were available without entries selected. [#4795](https://github.com/JabRef/jabref/issues/4795)
- We fixed an issue where right-clicking on a tab and selecting close will close the focused tab even if it is not the tab we right-clicked [#8193](https://github.com/JabRef/jabref/pull/8193)
- We fixed an issue where selecting a citation style in the preferences would sometimes produce an exception [#7860](https://github.com/JabRef/jabref/issues/7860)
- We fixed an issue where an exception would occur when clicking on a DOI link in the preview pane [#7706](https://github.com/JabRef/jabref/issues/7706)
- We fixed an issue where XMP and embedded BibTeX export would not work [#8278](https://github.com/JabRef/jabref/issues/8278)
- We fixed an issue where the XMP and embedded BibTeX import of a file containing multiple schemas failed [#8278](https://github.com/JabRef/jabref/issues/8278)
- We fixed an issue where writing embedded BibTeX import fails due to write protection or bibtex already being present [#8332](https://github.com/JabRef/jabref/pull/8332)
- We fixed an issue where pdf-paths and the pdf-indexer could get out of sync [#8182](https://github.com/JabRef/jabref/issues/8182)
- We fixed an issue where Status-Logger error messages appeared during the startup of JabRef [#5475](https://github.com/JabRef/jabref/issues/5475)

### Removed

- We removed two orphaned preferences options [#8164](https://github.com/JabRef/jabref/pull/8164)
- We removed the functionality of the `--debug` commandline options. Use the java command line switch `-Dtinylog.level=debug` for debug output instead. [#8226](https://github.com/JabRef/jabref/pull/8226)

## [5.3] – 2021-07-05

### Added

- We added a progress counter to the title bar in Possible Duplicates dialog window. [#7366](https://github.com/JabRef/jabref/issues/7366)
- We added new "Customization" tab to the preferences which includes option to choose a custom address for DOI access. [#7337](https://github.com/JabRef/jabref/issues/7337)
- We added zbmath to the public databases from which the bibliographic information of an existing entry can be updated. [#7437](https://github.com/JabRef/jabref/issues/7437)
- We showed to the find Unlinked Files Dialog the date of the files' most recent modification. [#4652](https://github.com/JabRef/jabref/issues/4652)
- We added to the find Unlinked Files function a filter to show only files based on date of last modification (Last Year, Last Month, Last Week, Last Day). [#4652](https://github.com/JabRef/jabref/issues/4652)
- We added to the find Unlinked Files function a filter that sorts the files based on the date of last modification(Sort by Newest, Sort by Oldest First). [#4652](https://github.com/JabRef/jabref/issues/4652)
- We added the possibility to add a new entry via its zbMath ID (zbMATH can be chosen as ID type in the "Select entry type" window). [#7202](https://github.com/JabRef/jabref/issues/7202)
- We added the extension support and the external application support (For Texshow, Texmaker and LyX) to the flatpak [#7248](https://github.com/JabRef/jabref/pull/7248)
- We added some symbols and keybindings to the context menu in the entry editor. [#7268](https://github.com/JabRef/jabref/pull/7268)
- We added keybindings for setting and clearing the read status. [#7264](https://github.com/JabRef/jabref/issues/7264)
- We added two new fields to track the creation and most recent modification date and time for each entry. [koppor#130](https://github.com/koppor/jabref/issues/130)
- We added a feature that allows the user to copy highlighted text in the preview window. [#6962](https://github.com/JabRef/jabref/issues/6962)
- We added a feature that allows you to create new BibEntry via paste arxivId [#2292](https://github.com/JabRef/jabref/issues/2292)
- We added support for conducting automated and systematic literature search across libraries and git support for persistence [#369](https://github.com/koppor/jabref/issues/369)
- We added a add group functionality at the bottom of the side pane. [#4682](https://github.com/JabRef/jabref/issues/4682)
- We added a feature that allows the user to choose whether to trust the target site when unable to find a valid certification path from the file download site. [#7616](https://github.com/JabRef/jabref/issues/7616)
- We added a feature that allows the user to open all linked files of multiple selected entries by "Open file" option. [#6966](https://github.com/JabRef/jabref/issues/6966)
- We added a keybinding preset for new entries. [#7705](https://github.com/JabRef/jabref/issues/7705)
- We added a select all button for the library import function. [#7786](https://github.com/JabRef/jabref/issues/7786)
- We added a search feature for journal abbreviations. [#7804](https://github.com/JabRef/jabref/pull/7804)
- We added auto-key-generation progress to the background task list. [#7267](https://github.com/JabRef/jabref/issues/7267)
- We added the option to write XMP metadata to pdfs from the CLI. [7814](https://github.com/JabRef/jabref/pull/7814)

### Changed

- The export to MS Office XML now exports the author field as `Inventor` if the bibtex entry type is `patent` [#7830](https://github.com/JabRef/jabref/issues/7830)
- We changed the EndNote importer to import the field `label` to the corresponding bibtex field `endnote-label` [forum#2734](https://discourse.jabref.org/t/importing-endnote-label-field-to-jabref-from-xml-file/2734)
- The keywords added via "Manage content selectors" are now displayed in alphabetical order. [#3791](https://github.com/JabRef/jabref/issues/3791)
- We improved the "Find unlinked files" dialog to show import results for each file. [#7209](https://github.com/JabRef/jabref/pull/7209)
- The content of the field `timestamp` is migrated to `creationdate`. In case one configured "udpate timestampe", it is migrated to `modificationdate`. [koppor#130](https://github.com/koppor/jabref/issues/130)
- The JabRef specific meta-data content in the main field such as priorities (prio1, prio2, ...) are migrated to their respective fields. They are removed from the keywords. [#6840](https://github.com/jabref/jabref/issues/6840)
- We fixed an issue where groups generated from authors' last names did not include all entries of the authors' [#5833](https://github.com/JabRef/jabref/issues/5833)
- The export to MS Office XML now uses the month name for the field `MonthAcessed` instead of the two digit number [#7354](https://github.com/JabRef/jabref/issues/7354)
- We included some standalone dialogs from the options menu in the main preference dialog and fixed some visual issues in the preferences dialog. [#7384](https://github.com/JabRef/jabref/pull/7384)
- We improved the linking of the `python3` interpreter via the shebang to dynamically use the systems default Python. Related to [JabRef-Browser-Extension #177](https://github.com/JabRef/JabRef-Browser-Extension/issues/177)
- Automatically found pdf files now have the linking button to the far left and uses a link icon with a plus instead of a briefcase. The file name also has lowered opacity(70%) until added. [#3607](https://github.com/JabRef/jabref/issues/3607)
- We simplified the select entry type form by splitting it into two parts ("Recommended" and "Others") based on internal usage data. [#6730](https://github.com/JabRef/jabref/issues/6730)
- We improved the submenu list by merging the'Remove group' having two options, with or without subgroups. [#4682](https://github.com/JabRef/jabref/issues/4682)
- The export to MS Office XML now uses the month name for the field `Month` instead of the two digit number [forum#2685](https://discourse.jabref.org/t/export-month-as-text-not-number/2685)
- We reintroduced missing default keybindings for new entries. [#7346](https://github.com/JabRef/jabref/issues/7346) [#7439](https://github.com/JabRef/jabref/issues/7439)
- Lists of available fields are now sorted alphabetically. [#7716](https://github.com/JabRef/jabref/issues/7716)
- The tooltip of the search field explaining the search is always shown. [#7279](https://github.com/JabRef/jabref/pull/7279)
- We rewrote the ACM fetcher to adapt to the new interface. [#5804](https://github.com/JabRef/jabref/issues/5804)
- We moved the select/collapse buttons in the unlinked files dialog into a context menu. [#7383](https://github.com/JabRef/jabref/issues/7383)
- We fixed an issue where journal abbreviations containing curly braces were not recognized [#7773](https://github.com/JabRef/jabref/issues/7773)

### Fixed

- We fixed an issue where some texts (e.g. descriptions) in dialogs could not be translated [#7854](https://github.com/JabRef/jabref/issues/7854)
- We fixed an issue where import hangs for ris files with "ER - " [#7737](https://github.com/JabRef/jabref/issues/7737)
- We fixed an issue where getting bibliograhpic data from DOI or another identifer did not respect the library mode (BibTeX/biblatex)[#6267](https://github.com/JabRef/jabref/issues/6267)
- We fixed an issue where importing entries would not respect the library mode (BibTeX/biblatex)[#1018](https://github.com/JabRef/jabref/issues/1018)
- We fixed an issue where an exception occurred when importing entries from a web search [#7606](https://github.com/JabRef/jabref/issues/7606)
- We fixed an issue where the table column sort order was not properly stored and resulted in unsorted eports [#7524](https://github.com/JabRef/jabref/issues/7524)
- We fixed an issue where the value of the field `school` or `institution` would be printed twice in the HTML Export [forum#2634](https://discourse.jabref.org/t/problem-with-exporting-techreport-phdthesis-mastersthesis-to-html/2634)
- We fixed an issue preventing to connect to a shared database. [#7570](https://github.com/JabRef/jabref/pull/7570)
- We fixed an issue preventing files from being dragged & dropped into an empty library. [#6851](https://github.com/JabRef/jabref/issues/6851)
- We fixed an issue where double-click onto PDF in file list under the 'General' tab section should just open the file. [#7465](https://github.com/JabRef/jabref/issues/7465)
- We fixed an issue where the dark theme did not extend to a group's custom color picker. [#7481](https://github.com/JabRef/jabref/issues/7481)
- We fixed an issue where choosing the fields on which autocompletion should not work in "Entry editor" preferences had no effect. [#7320](https://github.com/JabRef/jabref/issues/7320)
- We fixed an issue where the "Normalize page numbers" formatter did not replace en-dashes or em-dashes with a hyphen-minus sign. [#7239](https://github.com/JabRef/jabref/issues/7239)
- We fixed an issue with the style of highlighted check boxes while searching in preferences. [#7226](https://github.com/JabRef/jabref/issues/7226)
- We fixed an issue where the option "Move file to file directory" was disabled in the entry editor for all files [#7194](https://github.com/JabRef/jabref/issues/7194)
- We fixed an issue where application dialogs were opening in the wrong display when using multiple screens [#7273](https://github.com/JabRef/jabref/pull/7273)
- We fixed an issue where the "Find unlinked files" dialog would freeze JabRef on importing. [#7205](https://github.com/JabRef/jabref/issues/7205)
- We fixed an issue where the "Find unlinked files" would stop importing when importing a single file failed. [#7206](https://github.com/JabRef/jabref/issues/7206)
- We fixed an issue where JabRef froze for a few seconds in MacOS when DNS resolution timed out. [#7441](https://github.com/JabRef/jabref/issues/7441)
- We fixed an issue where an exception would be displayed for previewing and preferences when a custom theme has been configured but is missing [#7177](https://github.com/JabRef/jabref/issues/7177)
- We fixed an issue where URLs in `file` fields could not be handled on Windows. [#7359](https://github.com/JabRef/jabref/issues/7359)
- We fixed an issue where the regex based file search miss-interpreted specific symbols. [#4342](https://github.com/JabRef/jabref/issues/4342)
- We fixed an issue where the Harvard RTF exporter used the wrong default file extension. [4508](https://github.com/JabRef/jabref/issues/4508)
- We fixed an issue where the Harvard RTF exporter did not use the new authors formatter and therefore did not export "organization" authors correctly. [4508](https://github.com/JabRef/jabref/issues/4508)
- We fixed an issue where the field `urldate` was not exported to the corresponding fields `YearAccessed`, `MonthAccessed`, `DayAccessed` in MS Office XML [#7354](https://github.com/JabRef/jabref/issues/7354)
- We fixed an issue where the password for a shared SQL database was only remembered if it was the same as the username [#6869](https://github.com/JabRef/jabref/issues/6869)
- We fixed an issue where some custom exports did not use the new authors formatter and therefore did not export authors correctly [#7356](https://github.com/JabRef/jabref/issues/7356)
- We fixed an issue where alt+keyboard shortcuts do not work [#6994](https://github.com/JabRef/jabref/issues/6994)
- We fixed an issue about the file link editor did not allow to change the file name according to the default pattern after changing an entry. [#7525](https://github.com/JabRef/jabref/issues/7525)
- We fixed an issue where the file path is invisible in dark theme. [#7382](https://github.com/JabRef/jabref/issues/7382)
- We fixed an issue where the secondary sorting is not working for some special fields. [#7015](https://github.com/JabRef/jabref/issues/7015)
- We fixed an issue where changing the font size makes the font size field too small. [#7085](https://github.com/JabRef/jabref/issues/7085)
- We fixed an issue with TexGroups on Linux systems, where the modification of an aux-file did not trigger an auto-update for TexGroups. Furthermore, the detection of file modifications is now more reliable. [#7412](https://github.com/JabRef/jabref/pull/7412)
- We fixed an issue where the Unicode to Latex formatter produced wrong results for characters with a codepoint higher than Character.MAX_VALUE. [#7387](https://github.com/JabRef/jabref/issues/7387)
- We fixed an issue where a non valid value as font size results in an uncaught exception. [#7415](https://github.com/JabRef/jabref/issues/7415)
- We fixed an issue where "Merge citations" in the Openoffice/Libreoffice integration panel did not have a corresponding opposite. [#7454](https://github.com/JabRef/jabref/issues/7454)
- We fixed an issue where drag and drop of bib files for opening resulted in uncaught exceptions [#7464](https://github.com/JabRef/jabref/issues/7464)
- We fixed an issue where columns shrink in width when we try to enlarge JabRef window. [#6818](https://github.com/JabRef/jabref/issues/6818)
- We fixed an issue where Content selector does not seem to work for custom fields. [#6819](https://github.com/JabRef/jabref/issues/6819)
- We fixed an issue where font size of the preferences dialog does not update with the rest of the GUI. [#7416](https://github.com/JabRef/jabref/issues/7416)
- We fixed an issue in which a linked online file consisting of a web page was saved as an invalid pdf file upon being downloaded. The user is now notified when downloading a linked file results in an HTML file. [#7452](https://github.com/JabRef/jabref/issues/7452)
- We fixed an issue where opening BibTex file (doubleclick) from Folder with spaces not working. [#6487](https://github.com/JabRef/jabref/issues/6487)
- We fixed the header title in the Add Group/Subgroup Dialog box. [#4682](https://github.com/JabRef/jabref/issues/4682)
- We fixed an issue with saving large `.bib` files [#7265](https://github.com/JabRef/jabref/issues/7265)
- We fixed an issue with very large page numbers [#7590](https://github.com/JabRef/jabref/issues/7590)
- We fixed an issue where the file extension is missing on saving the library file on linux [#7451](https://github.com/JabRef/jabref/issues/7451)
- We fixed an issue with opacity of disabled icon-buttons [#7195](https://github.com/JabRef/jabref/issues/7195)
- We fixed an issue where journal abbreviations in UTF-8 were not recognized [#5850](https://github.com/JabRef/jabref/issues/5850)
- We fixed an issue where the article title with curly brackets fails to download the arXiv link (pdf file). [#7633](https://github.com/JabRef/jabref/issues/7633)
- We fixed an issue with toggle of special fields does not work for sorted entries [#7016](https://github.com/JabRef/jabref/issues/7016)
- We fixed an issue with the default path of external application. [#7641](https://github.com/JabRef/jabref/issues/7641)
- We fixed an issue where urls must be embedded in a style tag when importing EndNote style Xml files. Now it can parse url with or without a style tag. [#6199](https://github.com/JabRef/jabref/issues/6199)
- We fixed an issue where the article title with colon fails to download the arXiv link (pdf file). [#7660](https://github.com/JabRef/issues/7660)
- We fixed an issue where the keybinding for delete entry did not work on the main table [7580](https://github.com/JabRef/jabref/pull/7580)
- We fixed an issue where the RFC fetcher is not compatible with the draft [7305](https://github.com/JabRef/jabref/issues/7305)
- We fixed an issue where duplicate files (both file names and contents are the same) is downloaded and add to linked files [#6197](https://github.com/JabRef/jabref/issues/6197)
- We fixed an issue where changing the appearance of the preview tab did not trigger a restart warning. [#5464](https://github.com/JabRef/jabref/issues/5464)
- We fixed an issue where editing "Custom preview style" triggers exception. [#7526](https://github.com/JabRef/jabref/issues/7526)
- We fixed the [SAO/NASA Astrophysics Data System](https://docs.jabref.org/collect/import-using-online-bibliographic-database#sao-nasa-astrophysics-data-system) fetcher. [#7867](https://github.com/JabRef/jabref/pull/7867)
- We fixed an issue where a title with multiple applied formattings in EndNote was not imported correctly [forum#2734](https://discourse.jabref.org/t/importing-endnote-label-field-to-jabref-from-xml-file/2734)
- We fixed an issue where a `report` in EndNote was imported as `article` [forum#2734](https://discourse.jabref.org/t/importing-endnote-label-field-to-jabref-from-xml-file/2734)
- We fixed an issue where the field `publisher` in EndNote was not imported in JabRef [forum#2734](https://discourse.jabref.org/t/importing-endnote-label-field-to-jabref-from-xml-file/2734)

### Removed

- We removed add group button beside the filter group tab. [#4682](https://github.com/JabRef/jabref/issues/4682)

## [5.2] – 2020-12-24

### Added

- We added a validation to check if the current database location is shared, preventing an exception when Pulling Changes From Shared Database. [#6959](https://github.com/JabRef/jabref/issues/6959)
- We added a query parser and mapping layer to enable conversion of queries formulated in simplified lucene syntax by the user into api queries. [#6799](https://github.com/JabRef/jabref/pull/6799)
- We added some basic functionality to customise the look of JabRef by importing a css theme file. [#5790](https://github.com/JabRef/jabref/issues/5790)
- We added connection check function in network preference setting [#6560](https://github.com/JabRef/jabref/issues/6560)
- We added support for exporting to YAML. [#6974](https://github.com/JabRef/jabref/issues/6974)
- We added a DOI format and organization check to detect [American Physical Society](https://journals.aps.org/) journals to copy the article ID to the page field for cases where the page numbers are missing. [#7019](https://github.com/JabRef/jabref/issues/7019)
- We added an error message in the New Entry dialog that is shown in case the fetcher did not find anything . [#7000](https://github.com/JabRef/jabref/issues/7000)
- We added a new formatter to output shorthand month format. [#6579](https://github.com/JabRef/jabref/issues/6579)
- We added support for the new Microsoft Edge browser in all platforms. [#7056](https://github.com/JabRef/jabref/pull/7056)
- We reintroduced emacs/bash-like keybindings. [#6017](https://github.com/JabRef/jabref/issues/6017)
- We added a feature to provide automated cross library search using a cross library query language. This provides support for the search step of systematic literature reviews (SLRs). [koppor#369](https://github.com/koppor/jabref/issues/369)

### Changed

- We changed the default preferences for OpenOffice/LibreOffice integration to automatically sync the bibliography when inserting new citations in a OpenOffic/LibreOffice document. [#6957](https://github.com/JabRef/jabref/issues/6957)
- We restructured the 'File' tab and extracted some parts into the 'Linked files' tab [#6779](https://github.com/JabRef/jabref/pull/6779)
- JabRef now offers journal lists from <https://abbrv.jabref.org>. JabRef the lists which use a dot inside the abbreviations. [#5749](https://github.com/JabRef/jabref/pull/5749)
- We removed two useless preferences in the groups preferences dialog. [#6836](https://github.com/JabRef/jabref/pull/6836)
- Synchronization of SpecialFields to keywords is now disabled by default. [#6621](https://github.com/JabRef/jabref/issues/6621)
- JabRef no longer opens the entry editor with the first entry on startup [#6855](https://github.com/JabRef/jabref/issues/6855)
- We completed the rebranding of `bibtexkey` as `citationkey` which was started in JabRef 5.1.
- JabRef no longer opens the entry editor with the first entry on startup [#6855](https://github.com/JabRef/jabref/issues/6855)
- Fetch by ID: (long) "SAO/NASA Astrophysics Data System" replaced by (short) "SAO/NASA ADS" [#6876](https://github.com/JabRef/jabref/pull/6876)
- We changed the title of the window "Manage field names and content" to have the same title as the corresponding menu item [#6895](https://github.com/JabRef/jabref/pull/6895)
- We renamed the menus "View -> Previous citation style" and "View -> Next citation style" into "View -> Previous preview style" and "View -> Next preview style" and renamed the "Preview" style to "Customized preview style". [#6899](https://github.com/JabRef/jabref/pull/6899)
- We changed the default preference option "Search and store files relative to library file location" to on, as this seems to be a more intuitive behaviour. [#6863](https://github.com/JabRef/jabref/issues/6863)
- We changed the title of the window "Manage field names and content": to have the same title as the corresponding menu item [#6895](https://github.com/JabRef/jabref/pull/6895)
- We improved the detection of "short" DOIs [6880](https://github.com/JabRef/jabref/issues/6880)
- We improved the duplicate detection when identifiers like DOI or arxiv are semantiaclly the same, but just syntactically differ (e.g. with or without http(s):// prefix). [#6707](https://github.com/JabRef/jabref/issues/6707)
- We improved JabRef start up time [6057](https://github.com/JabRef/jabref/issues/6057)
- We changed in the group interface "Generate groups from keywords in a BibTeX field" by "Generate groups from keywords in the following field". [#6983](https://github.com/JabRef/jabref/issues/6983)
- We changed the name of a group type from "Searching for keywords" to "Searching for a keyword". [6995](https://github.com/JabRef/jabref/pull/6995)
- We changed the way JabRef displays the title of a tab and of the window. [4161](https://github.com/JabRef/jabref/issues/4161)
- We changed connect timeouts for server requests to 30 seconds in general and 5 seconds for GROBID server (special) and improved user notifications on connection issues. [7026](https://github.com/JabRef/jabref/pull/7026)
- We changed the order of the library tab context menu items. [#7171](https://github.com/JabRef/jabref/issues/7171)
- We changed the way linked files are opened on Linux to use the native openFile method, compatible with confined packages. [7037](https://github.com/JabRef/jabref/pull/7037)
- We refined the entry preview to show the full names of authors and editors, to list the editor only if no author is present, have the year earlier. [#7083](https://github.com/JabRef/jabref/issues/7083)

### Fixed

- We fixed an issue changing the icon link_variation_off that is not meaningful. [#6834](https://github.com/JabRef/jabref/issues/6834)
- We fixed an issue where the `.sav` file was not deleted upon exiting JabRef. [#6109](https://github.com/JabRef/jabref/issues/6109)
- We fixed a linked identifier icon inconsistency. [#6705](https://github.com/JabRef/jabref/issues/6705)
- We fixed the wrong behavior that font size changes are not reflected in dialogs. [#6039](https://github.com/JabRef/jabref/issues/6039)
- We fixed the failure to Copy citation key and link. [#5835](https://github.com/JabRef/jabref/issues/5835)
- We fixed an issue where the sort order of the entry table was reset after a restart of JabRef. [#6898](https://github.com/JabRef/jabref/pull/6898)
- We fixed an issue where no longer a warning was displayed when inserting references into LibreOffice with an invalid "ReferenceParagraphFormat". [#6907](https://github.com/JabRef/jabref/pull/60907).
- We fixed an issue where a selected field was not removed after the first click in the custom entry types dialog. [#6934](https://github.com/JabRef/jabref/issues/6934)
- We fixed an issue where a remove icon was shown for standard entry types in the custom entry types dialog. [#6906](https://github.com/JabRef/jabref/issues/6906)
- We fixed an issue where it was impossible to connect to OpenOffice/LibreOffice on Mac OSX. [#6970](https://github.com/JabRef/jabref/pull/6970)
- We fixed an issue with the python script used by browser plugins that failed to locate JabRef if not installed in its default location. [#6963](https://github.com/JabRef/jabref/pull/6963/files)
- We fixed an issue where spaces and newlines in an isbn would generate an exception. [#6456](https://github.com/JabRef/jabref/issues/6456)
- We fixed an issue where identity column header had incorrect foreground color in the Dark theme. [#6796](https://github.com/JabRef/jabref/issues/6796)
- We fixed an issue where the RIS exporter added extra blank lines.[#7007](https://github.com/JabRef/jabref/pull/7007/files)
- We fixed an issue where clicking on Collapse All button in the Search for Unlinked Local Files expanded the directory structure erroneously [#6848](https://github.com/JabRef/jabref/issues/6848)
- We fixed an issue, when pulling changes from shared database via shortcut caused creation of a new tech report [6867](https://github.com/JabRef/jabref/issues/6867)
- We fixed an issue where the JabRef GUI does not highlight the "All entries" group on start-up [#6691](https://github.com/JabRef/jabref/issues/6691)
- We fixed an issue where a custom dark theme was not applied to the entry preview tab [7068](https://github.com/JabRef/jabref/issues/7068)
- We fixed an issue where modifications to the Custom preview layout in the preferences were not saved [#6447](https://github.com/JabRef/jabref/issues/6447)
- We fixed an issue where errors from imports were not shown to the user [#7084](https://github.com/JabRef/jabref/pull/7084)
- We fixed an issue where the EndNote XML Import would fail on empty keywords tags [forum#2387](https://discourse.jabref.org/t/importing-in-unknown-format-fails-to-import-xml-library-from-bookends-export/2387)
- We fixed an issue where the color of groups of type "free search expression" not persisting after restarting the application [#6999](https://github.com/JabRef/jabref/issues/6999)
- We fixed an issue where modifications in the source tab where not saved without switching to another field before saving the library [#6622](https://github.com/JabRef/jabref/issues/6622)
- We fixed an issue where the "Document Viewer" did not show the first page of the opened pdf document and did not show the correct total number of pages [#7108](https://github.com/JabRef/jabref/issues/7108)
- We fixed an issue where the context menu was not updated after a file link was changed. [#5777](https://github.com/JabRef/jabref/issues/5777)
- We fixed an issue where the password for a shared SQL database was not remembered [#6869](https://github.com/JabRef/jabref/issues/6869)
- We fixed an issue where newly added entires were not synced to a shared SQL database [#7176](https://github.com/JabRef/jabref/issues/7176)
- We fixed an issue where the PDF-Content importer threw an exception when no DOI number is present at the first page of the PDF document [#7203](https://github.com/JabRef/jabref/issues/7203)
- We fixed an issue where groups created from aux files did not update on file changes [#6394](https://github.com/JabRef/jabref/issues/6394)
- We fixed an issue where authors that only have last names were incorrectly identified as institutes when generating citation keys [#7199](https://github.com/JabRef/jabref/issues/7199)
- We fixed an issue where institutes were incorrectly identified as universities when generating citation keys [#6942](https://github.com/JabRef/jabref/issues/6942)

### Removed

- We removed the Google Scholar fetcher and the ACM fetcher do not work due to traffic limitations [#6369](https://github.com/JabRef/jabref/issues/6369)
- We removed the menu entry "Manage external file types" because it's already in 'Preferences' dialog [#6991](https://github.com/JabRef/jabref/issues/6991)
- We removed the integrity check "Abbreviation detected" for the field journal/journaltitle in the entry editor [#3925](https://github.com/JabRef/jabref/issues/3925)

## [5.1] – 2020-08-30

### Added

- We added a new fetcher to enable users to search mEDRA DOIs [#6602](https://github.com/JabRef/jabref/issues/6602)
- We added a new fetcher to enable users to search "[Collection of Computer Science Bibliographies](https://liinwww.ira.uka.de/bibliography/index.html)". [#6638](https://github.com/JabRef/jabref/issues/6638)
- We added default values for delimiters in Add Subgroup window [#6624](https://github.com/JabRef/jabref/issues/6624)
- We improved responsiveness of general fields specification dialog window. [#6604](https://github.com/JabRef/jabref/issues/6604)
- We added support for importing ris file and load DOI [#6530](https://github.com/JabRef/jabref/issues/6530)
- We added the Library properties to a context menu on the library tabs [#6485](https://github.com/JabRef/jabref/issues/6485)
- We added a new field in the preferences in 'BibTeX key generator' for unwanted characters that can be user-specified. [#6295](https://github.com/JabRef/jabref/issues/6295)
- We added support for searching ShortScience for an entry through the user's browser. [#6018](https://github.com/JabRef/jabref/pull/6018)
- We updated EditionChecker to permit edition to start with a number. [#6144](https://github.com/JabRef/jabref/issues/6144)
- We added tooltips for most fields in the entry editor containing a short description. [#5847](https://github.com/JabRef/jabref/issues/5847)
- We added support for basic markdown in custom formatted previews [#6194](https://github.com/JabRef/jabref/issues/6194)
- We now show the number of items found and selected to import in the online search dialog. [#6248](https://github.com/JabRef/jabref/pull/6248)
- We created a new install screen for macOS. [#5759](https://github.com/JabRef/jabref/issues/5759)
- We added a new integrity check for duplicate DOIs. [koppor#339](https://github.com/koppor/jabref/issues/339)
- We implemented an option to download fulltext files while importing. [#6381](https://github.com/JabRef/jabref/pull/6381)
- We added a progress-indicator showing the average progress of background tasks to the toolbar. Clicking it reveals a pop-over with a list of running background tasks. [6443](https://github.com/JabRef/jabref/pull/6443)
- We fixed the bug when strike the delete key in the text field. [#6421](https://github.com/JabRef/jabref/issues/6421)
- We added a BibTex key modifier for truncating strings. [#3915](https://github.com/JabRef/jabref/issues/3915)
- We added support for jumping to target entry when typing letter/digit after sorting a column in maintable [#6146](https://github.com/JabRef/jabref/issues/6146)
- We added a new fetcher to enable users to search all available E-Libraries simultaneously. [koppor#369](https://github.com/koppor/jabref/issues/369)
- We added the field "entrytype" to the export sort criteria [#6531](https://github.com/JabRef/jabref/pull/6531)
- We added the possibility to change the display order of the fields in the entry editor. The order can now be configured using drag and drop in the "Customize entry types" dialog [#6152](https://github.com/JabRef/jabref/pull/6152)
- We added native support for biblatex-software [#6574](https://github.com/JabRef/jabref/issues/6574)
- We added a missing restart warning for AutoComplete in the preferences dialog. [#6351](https://github.com/JabRef/jabref/issues/6351)
- We added a note to the citation key pattern preferences dialog as a temporary workaround for a JavaFX bug, about committing changes in a table cell, if the focus is lost. [#5825](https://github.com/JabRef/jabref/issues/5825)
- We added support for customized fallback fields in bracketed patterns. [#7111](https://github.com/JabRef/jabref/issues/7111)

### Changed

- We improved the arXiv fetcher. Now it should find entries even more reliably and does no longer include the version (e.g `v1`) in the `eprint` field. [forum#1941](https://discourse.jabref.org/t/remove-version-in-arxiv-import/1941)
- We moved the group search bar and the button "New group" from bottom to top position to make it more prominent. [#6112](https://github.com/JabRef/jabref/pull/6112)
- When JabRef finds a `.sav` file without changes, there is no dialog asking for acceptance of changes anymore.
- We changed the buttons for import/export/show all/reset of preferences to smaller icon buttons in the preferences dialog. [#6130](https://github.com/JabRef/jabref/pull/6130)
- We moved the functionality "Manage field names & content" from the "Library" menu to the "Edit" menu, because it affects the selected entries and not the whole library
- We merged the functionality "Append contents from a BibTeX library into the currently viewed library" into the "Import into database" functionality. Fixes [#6049](https://github.com/JabRef/jabref/issues/6049).
- We changed the directory where fulltext downloads are stored to the directory set in the import-tab in preferences. [#6381](https://github.com/JabRef/jabref/pull/6381)
- We improved the error message for invalid jstyles. [#6303](https://github.com/JabRef/jabref/issues/6303)
- We changed the section name of 'Advanced' to 'Network' in the preferences and removed some obsolete options.[#6489](https://github.com/JabRef/jabref/pull/6489)
- We improved the context menu of the column "Linked identifiers" of the main table, by truncating their texts, if they are too long. [#6499](https://github.com/JabRef/jabref/issues/6499)
- We merged the main table tabs in the preferences dialog. [#6518](https://github.com/JabRef/jabref/pull/6518)
- We changed the command line option 'generateBibtexKeys' to the more generic term 'generateCitationKeys' while the short option remains 'g'.[#6545](https://github.com/JabRef/jabref/pull/6545)
- We improved the "Possible duplicate entries" window to remember its size and position throughout a session. [#6582](https://github.com/JabRef/jabref/issues/6582)
- We divided the toolbar into small parts, so if the application window is to small, only a part of the toolbar is moved into the chevron popup. [#6682](https://github.com/JabRef/jabref/pull/6682)
- We changed the layout for of the buttons in the Open Office side panel to ensure that the button text is always visible, specially when resizing. [#6639](https://github.com/JabRef/jabref/issues/6639)
- We merged the two new library commands in the file menu to one which always creates a new library in the default library mode. [#6359](https://github.com/JabRef/jabref/pull/6539#issuecomment-641056536)

### Fixed

- We fixed an issue where entry preview tab has no name in drop down list. [#6591](https://github.com/JabRef/jabref/issues/6591)
- We fixed to only search file links in the BIB file location directory when preferences has corresponding checkbox checked. [#5891](https://github.com/JabRef/jabref/issues/5891)
- We fixed wrong button order (Apply and Cancel) in ManageProtectedTermsDialog.
- We fixed an issue with incompatible characters at BibTeX key [#6257](https://github.com/JabRef/jabref/issues/6257)
- We fixed an issue where dash (`-`) was reported as illegal BibTeX key [#6295](https://github.com/JabRef/jabref/issues/6295)
- We greatly improved the performance of the overall application and many operations. [#5071](https://github.com/JabRef/jabref/issues/5071)
- We fixed an issue where sort by priority was broken. [#6222](https://github.com/JabRef/jabref/issues/6222)
- We fixed an issue where opening a library from the recent libraries menu was not possible. [#5939](https://github.com/JabRef/jabref/issues/5939)
- We fixed an issue with inconsistent capitalization of file extensions when downloading files. [#6115](https://github.com/JabRef/jabref/issues/6115)
- We fixed the display of language and encoding in the preferences dialog. [#6130](https://github.com/JabRef/jabref/pull/6130)
- Now the link and/or the link description in the column "linked files" of the main table gets truncated or wrapped, if too long, otherwise display issues arise. [#6178](https://github.com/JabRef/jabref/issues/6178)
- We fixed the issue that groups panel does not keep size when resizing window. [#6180](https://github.com/JabRef/jabref/issues/6180)
- We fixed an error that sometimes occurred when using the context menu. [#6085](https://github.com/JabRef/jabref/issues/6085)
- We fixed an issue where search full-text documents downloaded files with same name, overwriting existing files. [#6174](https://github.com/JabRef/jabref/pull/6174)
- We fixed an issue when importing into current library an erroneous message "import cancelled" is displayed even though import is successful. [#6266](https://github.com/JabRef/jabref/issues/6266)
- We fixed an issue where custom jstyles for Open/LibreOffice where not saved correctly. [#6170](https://github.com/JabRef/jabref/issues/6170)
- We fixed an issue where the INSPIRE fetcher was no longer working [#6229](https://github.com/JabRef/jabref/issues/6229)
- We fixed an issue where custom exports with an uppercase file extension could not be selected for "Copy...-> Export to Clipboard" [#6285](https://github.com/JabRef/jabref/issues/6285)
- We fixed the display of icon both in the main table and linked file editor. [#6169](https://github.com/JabRef/jabref/issues/6169)
- We fixed an issue where the windows installer did not create an entry in the start menu [bug report in the forum](https://discourse.jabref.org/t/error-while-fetching-from-doi/2018/3)
- We fixed an issue where only the field `abstract` and `comment` were declared as multiline fields. Other fields can now be configured in the preferences using "Do not wrap the following fields when saving" [4373](https://github.com/JabRef/jabref/issues/4373)
- We fixed an issue where JabRef switched to discrete graphics under macOS [#5935](https://github.com/JabRef/jabref/issues/5935)
- We fixed an issue where the Preferences entry preview will be unexpected modified leads to Value too long exception [#6198](https://github.com/JabRef/jabref/issues/6198)
- We fixed an issue where custom jstyles for Open/LibreOffice would only be valid if a layout line for the entry type `default` was at the end of the layout section [#6303](https://github.com/JabRef/jabref/issues/6303)
- We fixed an issue where a new entry is not shown in the library if a search is active [#6297](https://github.com/JabRef/jabref/issues/6297)
- We fixed an issue where long directory names created from patterns could create an exception. [#3915](https://github.com/JabRef/jabref/issues/3915)
- We fixed an issue where sort on numeric cases was broken. [#6349](https://github.com/JabRef/jabref/issues/6349)
- We fixed an issue where year and month fields were not cleared when converting to biblatex [#6224](https://github.com/JabRef/jabref/issues/6224)
- We fixed an issue where an "Not on FX thread" exception occurred when saving on linux [#6453](https://github.com/JabRef/jabref/issues/6453)
- We fixed an issue where the library sort order was lost. [#6091](https://github.com/JabRef/jabref/issues/6091)
- We fixed an issue where brackets in regular expressions were not working. [6469](https://github.com/JabRef/jabref/pull/6469)
- We fixed an issue where multiple background task popups stacked over each other.. [#6472](https://github.com/JabRef/jabref/issues/6472)
- We fixed an issue where LaTeX citations for specific commands (`\autocite`s) of biblatex-mla were not recognized. [#6476](https://github.com/JabRef/jabref/issues/6476)
- We fixed an issue where drag and drop was not working on empty database. [#6487](https://github.com/JabRef/jabref/issues/6487)
- We fixed an issue where the name fields were not updated after the preferences changed. [#6515](https://github.com/JabRef/jabref/issues/6515)
- We fixed an issue where "null" appeared in generated BibTeX keys. [#6459](https://github.com/JabRef/jabref/issues/6459)
- We fixed an issue where the authors' names were incorrectly displayed in the authors' column when they were bracketed. [#6465](https://github.com/JabRef/jabref/issues/6465) [#6459](https://github.com/JabRef/jabref/issues/6459)
- We fixed an issue where importing certain unlinked files would result in an exception [#5815](https://github.com/JabRef/jabref/issues/5815)
- We fixed an issue where downloaded files would be moved to a directory named after the citationkey when no file directory pattern is specified [#6589](https://github.com/JabRef/jabref/issues/6589)
- We fixed an issue with the creation of a group of cited entries which incorrectly showed the message that the library had been modified externally whenever saving the library. [#6420](https://github.com/JabRef/jabref/issues/6420)
- We fixed an issue with the creation of a group of cited entries. Now the file path to an aux file gets validated. [#6585](https://github.com/JabRef/jabref/issues/6585)
- We fixed an issue on Linux systems where the application would crash upon inotify failure. Now, the user is prompted with a warning, and given the choice to continue the session. [#6073](https://github.com/JabRef/jabref/issues/6073)
- We moved the search modifier buttons into the search bar, as they were not accessible, if autocompletion was disabled. [#6625](https://github.com/JabRef/jabref/issues/6625)
- We fixed an issue about duplicated group color indicators [#6175](https://github.com/JabRef/jabref/issues/6175)
- We fixed an issue where entries with the entry type Misc from an imported aux file would not be saved correctly to the bib file on disk [#6405](https://github.com/JabRef/jabref/issues/6405)
- We fixed an issue where percent sign ('%') was not formatted properly by the HTML formatter [#6753](https://github.com/JabRef/jabref/issues/6753)
- We fixed an issue with the [SAO/NASA Astrophysics Data System](https://docs.jabref.org/collect/import-using-online-bibliographic-database/ads) fetcher where `\textbackslash` appeared at the end of the abstract.
- We fixed an issue with the Science Direct fetcher where PDFs could not be downloaded. Fixes [#5860](https://github.com/JabRef/jabref/issues/5860)
- We fixed an issue with the Library of Congress importer.
- We fixed the [link to the external libraries listing](https://github.com/JabRef/jabref/blob/master/external-libraries.md) in the about dialog
- We fixed an issue regarding pasting on Linux. [#6293](https://github.com/JabRef/jabref/issues/6293)

### Removed

- We removed the option of the "enforce legal key". [#6295](https://github.com/JabRef/jabref/issues/6295)
- We removed the obsolete `External programs / Open PDF` section in the preferences, as the default application to open PDFs is now set in the `Manage external file types` dialog. [#6130](https://github.com/JabRef/jabref/pull/6130)
- We removed the option to configure whether a `.bib.bak` file should be generated upon save. It is now always enabled. Documentation at <https://docs.jabref.org/general/autosave>. [#6092](https://github.com/JabRef/jabref/issues/6092)
- We removed the built-in list of IEEE journal abbreviations using BibTeX strings. If you still want to use them, you have to download them separately from <https://abbrv.jabref.org>.

## [5.0] – 2020-03-06

### Changed

- Added browser integration to the snap package for firefox/chromium browsers. [#6062](https://github.com/JabRef/jabref/pull/6062)
- We reintroduced the possibility to extract references from plain text (using [GROBID](https://grobid.readthedocs.io/en/latest/)). [#5614](https://github.com/JabRef/jabref/pull/5614)
- We changed the open office panel to show buttons in rows of three instead of going straight down to save space as the button expanded out to take up unnecessary horizontal space. [#5479](https://github.com/JabRef/jabref/issues/5479)
- We cleaned up the group add/edit dialog. [#5826](https://github.com/JabRef/jabref/pull/5826)
- We reintroduced the index column. [#5844](https://github.com/JabRef/jabref/pull/5844)
- Filenames of external files can no longer contain curly braces. [#5926](https://github.com/JabRef/jabref/pull/5926)
- We made the filters more easily accessible in the integrity check dialog. [#5955](https://github.com/JabRef/jabref/pull/5955)
- We reimplemented and improved the dialog "Customize entry types". [#4719](https://github.com/JabRef/jabref/issues/4719)
- We added an [American Physical Society](https://journals.aps.org/) fetcher. [#818](https://github.com/JabRef/jabref/issues/818)
- We added possibility to enable/disable items quantity in groups. [#6042](https://github.com/JabRef/jabref/issues/6042)

### Fixed

- We fixed an issue where the command line console was always opened in the background. [#5474](https://github.com/JabRef/jabref/issues/5474)
- We fixed and issue where pdf files will not open under some KDE linux distributions when using okular. [#5253](https://github.com/JabRef/jabref/issues/5253)
- We fixed an issue where the Medline fetcher was only working when JabRef was running from source. [#5645](https://github.com/JabRef/jabref/issues/5645)
- We fixed some visual issues in the dark theme. [#5764](https://github.com/JabRef/jabref/pull/5764) [#5753](https://github.com/JabRef/jabref/issues/5753)
- We fixed an issue where non-default previews didn't handle unicode characters. [#5779](https://github.com/JabRef/jabref/issues/5779)
- We improved the performance, especially changing field values in the entry should feel smoother now. [#5843](https://github.com/JabRef/jabref/issues/5843)
- We fixed an issue where the ampersand character wasn't rendering correctly on previews. [#3840](https://github.com/JabRef/jabref/issues/3840)
- We fixed an issue where an erroneous "The library has been modified by another program" message was shown when saving. [#4877](https://github.com/JabRef/jabref/issues/4877)
- We fixed an issue where the file extension was missing after downloading a file (we now fall-back to pdf). [#5816](https://github.com/JabRef/jabref/issues/5816)
- We fixed an issue where cleaning up entries broke web URLs, if "Make paths of linked files relative (if possible)" was enabled, which resulted in various other issues subsequently. [#5861](https://github.com/JabRef/jabref/issues/5861)
- We fixed an issue where the tab "Required fields" of the entry editor did not show all required fields, if at least two of the defined required fields are linked with a logical or. [#5859](https://github.com/JabRef/jabref/issues/5859)
- We fixed several issues concerning managing external file types: Now everything is usable and fully functional. Previously, there were problems with the radio buttons, with saving the settings and with loading an input field value. Furthermore, different behavior for Windows and other operating systems was given, which was unified as well. [#5846](https://github.com/JabRef/jabref/issues/5846)
- We fixed an issue where entries containing Unicode charaters were not parsed correctly [#5899](https://github.com/JabRef/jabref/issues/5899)
- We fixed an issue where an entry containing an external filename with curly braces could not be saved. Curly braces are now longer allowed in filenames. [#5899](https://github.com/JabRef/jabref/issues/5899)
- We fixed an issue where changing the type of an entry did not update the main table [#5906](https://github.com/JabRef/jabref/issues/5906)
- We fixed an issue in the optics of the library properties, that cropped the dialog on scaled displays. [#5969](https://github.com/JabRef/jabref/issues/5969)
- We fixed an issue where changing the type of an entry did not update the main table. [#5906](https://github.com/JabRef/jabref/issues/5906)
- We fixed an issue where opening a library from the recent libraries menu was not possible. [#5939](https://github.com/JabRef/jabref/issues/5939)
- We fixed an issue where the most bottom group in the list got lost, if it was dragged on itself. [#5983](https://github.com/JabRef/jabref/issues/5983)
- We fixed an issue where changing entry type doesn't always work when biblatex source is shown. [#5905](https://github.com/JabRef/jabref/issues/5905)
- We fixed an issue where the group and the link column were not updated after changing the entry in the main table. [#5985](https://github.com/JabRef/jabref/issues/5985)
- We fixed an issue where reordering the groups was not possible after inserting an article. [#6008](https://github.com/JabRef/jabref/issues/6008)
- We fixed an issue where citation styles except the default "Preview" could not be used. [#5622](https://github.com/JabRef/jabref/issues/5622)
- We fixed an issue where a warning was displayed when the title content is made up of two sentences. [#5832](https://github.com/JabRef/jabref/issues/5832)
- We fixed an issue where an exception was thrown when adding a save action without a selected formatter in the library properties [#6069](https://github.com/JabRef/jabref/issues/6069)
- We fixed an issue where JabRef's icon was missing in the Export to clipboard Dialog. [#6286](https://github.com/JabRef/jabref/issues/6286)
- We fixed an issue when an "Abstract field" was duplicating text, when importing from RIS file (Neurons) [#6065](https://github.com/JabRef/jabref/issues/6065)
- We fixed an issue where adding the addition of a new entry was not completely validated [#6370](https://github.com/JabRef/jabref/issues/6370)
- We fixed an issue where the blue and red text colors in the Merge entries dialog were not quite visible [#6334](https://github.com/JabRef/jabref/issues/6334)
- We fixed an issue where underscore character was removed from the file name in the Recent Libraries list in File menu [#6383](https://github.com/JabRef/jabref/issues/6383)
- We fixed an issue where few keyboard shortcuts regarding new entries were missing [#6403](https://github.com/JabRef/jabref/issues/6403)

### Removed

- Ampersands are no longer escaped by default in the `bib` file. If you want to keep the current behaviour, you can use the new "Escape Ampersands" formatter as a save action. [#5869](https://github.com/JabRef/jabref/issues/5869)
- The "Merge Entries" entry was removed from the Quality Menu. Users should use the right-click menu instead. [#6021](https://github.com/JabRef/jabref/pull/6021)

## [5.0-beta] – 2019-12-15

### Changed

- We added a short DOI field formatter which shortens DOI to more human-readable form. [koppor#343](https://github.com/koppor/jabref/issues/343)
- We improved the display of group memberships by adding multiple colored bars if the entry belongs to more than one group. [#4574](https://github.com/JabRef/jabref/issues/4574)
- We added an option to show the preview as an extra tab in the entry editor (instead of in a split view). [#5244](https://github.com/JabRef/jabref/issues/5244)
- A custom Open/LibreOffice jstyle file now requires a layout line for the entry type `default` [#5452](https://github.com/JabRef/jabref/issues/5452)
- The entry editor is now open by default when JabRef starts up. [#5460](https://github.com/JabRef/jabref/issues/5460)
- Customized entry types are now serialized in alphabetical order in the bib file.
- We added a new ADS fetcher to use the new ADS API. [#4949](https://github.com/JabRef/jabref/issues/4949)
- We added support of the [X11 primary selection](https://unix.stackexchange.com/a/139193/18033) [#2389](https://github.com/JabRef/jabref/issues/2389)
- We added support to switch between biblatex and bibtex library types. [#5550](https://github.com/JabRef/jabref/issues/5550)
- We changed the save action buttons to be easier to understand. [#5565](https://github.com/JabRef/jabref/issues/5565)
- We made the columns for groups, files and uri in the main table reorderable and merged the clickable icon columns for uri, url, doi and eprint. [#5544](https://github.com/JabRef/jabref/pull/5544)
- We reduced the number of write actions performed when autosave is enabled [#5679](https://github.com/JabRef/jabref/issues/5679)
- We made the column sort order in the main table persistent [#5730](https://github.com/JabRef/jabref/pull/5730)
- When an entry is modified on disk, the change dialog now shows the merge dialog to highlight the changes [#5688](https://github.com/JabRef/jabref/pull/5688)

### Fixed

- Inherit fields from cross-referenced entries as specified by biblatex. [#5045](https://github.com/JabRef/jabref/issues/5045)
- We fixed an issue where it was no longer possible to connect to LibreOffice. [#5261](https://github.com/JabRef/jabref/issues/5261)
- The "All entries group" is no longer shown when no library is open.
- We fixed an exception which occurred when closing JabRef. [#5348](https://github.com/JabRef/jabref/issues/5348)
- We fixed an issue where JabRef reports incorrectly about customized entry types. [#5332](https://github.com/JabRef/jabref/issues/5332)
- We fixed a few problems that prevented JabFox to communicate with JabRef. [#4737](https://github.com/JabRef/jabref/issues/4737) [#4303](https://github.com/JabRef/jabref/issues/4303)
- We fixed an error where the groups containing an entry loose their highlight color when scrolling. [#5022](https://github.com/JabRef/jabref/issues/5022)
- We fixed an error where scrollbars were not shown. [#5374](https://github.com/JabRef/jabref/issues/5374)
- We fixed an error where an exception was thrown when merging entries. [#5169](https://github.com/JabRef/jabref/issues/5169)
- We fixed an error where certain metadata items were not serialized alphabetically.
- After assigning an entry to a group, the item count is now properly colored to reflect the new membership of the entry. [#3112](https://github.com/JabRef/jabref/issues/3112)
- The group panel is now properly updated when switching between libraries (or when closing/opening one). [#3142](https://github.com/JabRef/jabref/issues/3142)
- We fixed an error where the number of matched entries shown in the group pane was not updated correctly. [#4441](https://github.com/JabRef/jabref/issues/4441)
- We fixed an error where the wrong file is renamed and linked when using the "Copy, rename and link" action. [#5653](https://github.com/JabRef/jabref/issues/5653)
- We fixed a "null" error when writing XMP metadata. [#5449](https://github.com/JabRef/jabref/issues/5449)
- We fixed an issue where empty keywords lead to a strange display of automatic keyword groups. [#5333](https://github.com/JabRef/jabref/issues/5333)
- We fixed an error where the default color of a new group was white instead of dark gray. [#4868](https://github.com/JabRef/jabref/issues/4868)
- We fixed an issue where the first field in the entry editor got the focus while performing a different action (like searching). [#5084](https://github.com/JabRef/jabref/issues/5084)
- We fixed an issue where multiple entries were highlighted in the web search result after scrolling. [#5035](https://github.com/JabRef/jabref/issues/5035)
- We fixed an issue where the hover indication in the web search pane was not working. [#5277](https://github.com/JabRef/jabref/issues/5277)
- We fixed an error mentioning "javafx.controls/com.sun.javafx.scene.control" that was thrown when interacting with the toolbar.
- We fixed an error where a cleared search was restored after switching libraries. [#4846](https://github.com/JabRef/jabref/issues/4846)
- We fixed an exception which occurred when trying to open a non-existing file from the "Recent files"-menu [#5334](https://github.com/JabRef/jabref/issues/5334)
- We fixed an issues where the search highlight in the entry preview did not worked. [#5069](https://github.com/JabRef/jabref/issues/5069)
- The context menu for fields in the entry editor is back. [#5254](https://github.com/JabRef/jabref/issues/5254)
- We fixed an exception which occurred when trying to open a non-existing file from the "Recent files"-menu [#5334](https://github.com/JabRef/jabref/issues/5334)
- We fixed a problem where the "editor" information has been duplicated during saving a .bib-Database. [#5359](https://github.com/JabRef/jabref/issues/5359)
- We re-introduced the feature to switch between different preview styles. [#5221](https://github.com/JabRef/jabref/issues/5221)
- We fixed various issues (including [#5263](https://github.com/JabRef/jabref/issues/5263)) related to copying entries to the clipboard
- We fixed some display errors in the preferences dialog and replaced some of the controls [#5033](https://github.com/JabRef/jabref/pull/5033) [#5047](https://github.com/JabRef/jabref/pull/5047) [#5062](https://github.com/JabRef/jabref/pull/5062) [#5141](https://github.com/JabRef/jabref/pull/5141) [#5185](https://github.com/JabRef/jabref/pull/5185) [#5265](https://github.com/JabRef/jabref/pull/5265) [#5315](https://github.com/JabRef/jabref/pull/5315) [#5360](https://github.com/JabRef/jabref/pull/5360)
- We fixed an exception which occurred when trying to import entries without an open library. [#5447](https://github.com/JabRef/jabref/issues/5447)
- The "Automatically set file links" feature now follows symbolic links. [#5664](https://github.com/JabRef/jabref/issues/5664)
- After successful import of one or multiple bib entries the main table scrolls to the first imported entry [#5383](https://github.com/JabRef/jabref/issues/5383)
- We fixed an exception which occurred when an invalid jstyle was loaded. [#5452](https://github.com/JabRef/jabref/issues/5452)
- We fixed an issue where the command line arguments `importBibtex` and `importToOpen` did not import into the currently open library, but opened a new one. [#5537](https://github.com/JabRef/jabref/issues/5537)
- We fixed an error where the preview theme did not adapt to the "Dark" mode [#5463](https://github.com/JabRef/jabref/issues/5463)
- We fixed an issue where multiple entries were allowed in the "crossref" field [#5284](https://github.com/JabRef/jabref/issues/5284)
- We fixed an issue where the merge dialog showed the wrong text colour in "Dark" mode [#5516](https://github.com/JabRef/jabref/issues/5516)
- We fixed visibility issues with the scrollbar and group selection highlight in "Dark" mode, and enabled "Dark" mode for the OpenOffice preview in the style selection window. [#5522](https://github.com/JabRef/jabref/issues/5522)
- We fixed an issue where the author field was not correctly parsed during bibtex key-generation. [#5551](https://github.com/JabRef/jabref/issues/5551)
- We fixed an issue where notifications where shown during autosave. [#5555](https://github.com/JabRef/jabref/issues/5555)
- We fixed an issue where the side pane was not remembering its position. [#5615](https://github.com/JabRef/jabref/issues/5615)
- We fixed an issue where JabRef could not interact with [Oracle XE](https://www.oracle.com/de/database/technologies/appdev/xe.html) in the [shared SQL database setup](https://docs.jabref.org/collaborative-work/sqldatabase).
- We fixed an issue where the toolbar icons were hidden on smaller screens.
- We fixed an issue where renaming referenced files for bib entries with long titles was not possible. [#5603](https://github.com/JabRef/jabref/issues/5603)
- We fixed an issue where a window which is on an external screen gets unreachable when external screen is removed. [#5037](https://github.com/JabRef/jabref/issues/5037)
- We fixed a bug where the selection of groups was lost after drag and drop. [#2868](https://github.com/JabRef/jabref/issues/2868)
- We fixed an issue where the custom entry types didn't show the correct display name [#5651](https://github.com/JabRef/jabref/issues/5651)

### Removed

- We removed some obsolete notifications. [#5555](https://github.com/JabRef/jabref/issues/5555)
- We removed an internal step in the [ISBN-to-BibTeX fetcher](https://docs.jabref.org/import-using-publication-identifiers/isbntobibtex): The [ISBN to BibTeX Converter](https://manas.tungare.name/software/isbn-to-bibtex) by [@manastungare](https://github.com/manastungare) is not used anymore, because it is offline: "people using this tool have not been generating enough sales for Amazon."
- We removed the option to control the default drag and drop behaviour. You can use the modifier keys (like CtrL or Alt) instead.

## [5.0-alpha] – 2019-08-25

### Changed

- We added eventitle, eventdate and venue fields to `@unpublished` entry type.
- We added `@software` and `@dataSet` entry type to biblatex.
- All fields are now properly sorted alphabetically (in the subgroups of required/optional fields) when the entry is written to the bib file.
- We fixed an issue where some importers used the field `pubstatus` instead of the standard BibTeX field `pubstate`.
- We changed the latex command removal for docbook exporter. [#3838](https://github.com/JabRef/jabref/issues/3838)
- We changed the location of some fields in the entry editor (you might need to reset your preferences for these changes to come into effect)
  - Journal/Year/Month in biblatex mode -> Deprecated (if filled)
  - DOI/URL: General -> Optional
  - Internal fields like ranking, read status and priority: Other -> General
  - Moreover, empty deprecated fields are no longer shown
- Added server timezone parameter when connecting to a shared database.
- We updated the dialog for setting up general fields.
- URL field formatting is updated. All whitespace chars, located at the beginning/ending of the URL, are trimmed automatically
- We changed the behavior of the field formatting dialog such that the `bibtexkey` is not changed when formatting all fields or all text fields.
- We added a "Move file to file directory and rename file" option for simultaneously moving and renaming of document file. [#4166](https://github.com/JabRef/jabref/issues/4166)
- Use integrated graphics card instead of discrete on macOS [#4070](https://github.com/JabRef/jabref/issues/4070)
- We added a cleanup operation that detects an arXiv identifier in the note, journal or URL field and moves it to the `eprint` field.
  Because of this change, the last-used cleanup operations were reset.
- We changed the minimum required version of Java to 1.8.0_171, as this is the latest release for which the automatic Java update works. [#4093](https://github.com/JabRef/jabref/issues/4093)
- The special fields like `Printed` and `Read status` now show gray icons when the row is hovered.
- We added a button in the tab header which allows you to close the database with one click. [#494](https://github.com/JabRef/jabref/issues/494)
- Sorting in the main table now takes information from cross-referenced entries into account. [#2808](https://github.com/JabRef/jabref/issues/2808)
- If a group has a color specified, then entries matched by this group have a small colored bar in front of them in the main table.
- Change default icon for groups to a circle because a colored version of the old icon was hard to distinguish from its black counterpart.
- In the main table, the context menu appears now when you press the "context menu" button on the keyboard. [feature request in the forum](https://discourse.jabref.org/t/how-to-enable-keyboard-context-key-windows)
- We added icons to the group side panel to quickly switch between `union` and `intersection` group view mode. [#3269](https://github.com/JabRef/jabref/issues/3269).
- We use `https` for [fetching from most online bibliographic database](https://docs.jabref.org/import-using-online-bibliographic-database).
- We changed the default keyboard shortcuts for moving between entries when the entry editor is active to ̀<kbd>alt</kbd> + <kbd>up/down</kbd>.
- Opening a new file now prompts the directory of the currently selected file, instead of the directory of the last opened file.
- Window state is saved on close and restored on start.
- We made the MathSciNet fetcher more reliable.
- We added the ISBN fetcher to the list of fetcher available under "Update with bibliographic information from the web" in the entry editor toolbar.
- Files without a defined external file type are now directly opened with the default application of the operating system
- We streamlined the process to rename and move files by removing the confirmation dialogs.
- We removed the redundant new lines of markings and wrapped the summary in the File annotation tab. [#3823](https://github.com/JabRef/jabref/issues/3823)
- We add auto URL formatting when user paste link to URL field in entry editor. [koppor#254](https://github.com/koppor/jabref/issues/254)
- We added a minimum height for the entry editor so that it can no longer be hidden by accident. [#4279](https://github.com/JabRef/jabref/issues/4279)
- We added a new keyboard shortcut so that the entry editor could be closed by <kbd>Ctrl</kbd> + <kbd>E</kbd>. [#4222](https://github.com/JabRef/jabref/issues/4222)
- We added an option in the preference dialog box, that allows user to pick the dark or light theme option. [#4130](https://github.com/JabRef/jabref/issues/4130)
- We updated the Related Articles tab to accept JSON from the new version of the Mr. DLib service
- We added an option in the preference dialog box that allows user to choose behavior after dragging and dropping files in Entry Editor. [#4356](https://github.com/JabRef/jabref/issues/4356)
- We added the ability to have an export preference where previously "File"-->"Export"/"Export selected entries" would not save the user's preference[#4495](https://github.com/JabRef/jabref/issues/4495)
- We optimized the code responsible for connecting to an external database, which should lead to huge improvements in performance.
- For automatically created groups, added ability to filter groups by entry type. [#4539](https://github.com/JabRef/jabref/issues/4539)
- We added the ability to add field names from the Preferences Dialog [#4546](https://github.com/JabRef/jabref/issues/4546)
- We added the ability to change the column widths directly in the main table. [#4546](https://github.com/JabRef/jabref/issues/4546)
- We added a description of how recommendations were chosen and better error handling to Related Articles tab
- We added the ability to execute default action in dialog by using with <kbd>Ctrl</kbd> + <kbd>Enter</kbd> combination [#4496](https://github.com/JabRef/jabref/issues/4496)
- We grouped and reordered the Main Menu (File, Edit, Library, Quality, Tools, and View tabs & icons). [#4666](https://github.com/JabRef/jabref/issues/4666) [#4667](https://github.com/JabRef/jabref/issues/4667) [#4668](https://github.com/JabRef/jabref/issues/4668) [#4669](https://github.com/JabRef/jabref/issues/4669) [#4670](https://github.com/JabRef/jabref/issues/4670) [#4671](https://github.com/JabRef/jabref/issues/4671) [#4672](https://github.com/JabRef/jabref/issues/4672) [#4673](https://github.com/JabRef/jabref/issues/4673)
- We added additional modifiers (capitalize, titlecase and sentencecase) to the Bibtex key generator. [#1506](https://github.com/JabRef/jabref/issues/1506)
- We have migrated from the mysql jdbc connector to the mariadb one for better authentication scheme support. [#4745](https://github.com/JabRef/jabref/issues/4745)
- We grouped the toolbar icons and changed the Open Library and Copy icons. [#4584](https://github.com/JabRef/jabref/issues/4584)
- We added a browse button next to the path text field for aux-based groups. [#4586](https://github.com/JabRef/jabref/issues/4586)
- We changed the title of Group Dialog to "Add subgroup" from "Edit group" when we select Add subgroup option.
- We enable import button only if entries are selected. [#4755](https://github.com/JabRef/jabref/issues/4755)
- We made modifications to improve the contrast of UI elements. [#4583](https://github.com/JabRef/jabref/issues/4583)
- We added a warning for empty BibTeX keys in the entry editor. [#4440](https://github.com/JabRef/jabref/issues/4440)
- We added an option in the settings to set the default action in JabRef when right clicking on any entry in any database and selecting "Open folder". [#4763](https://github.com/JabRef/jabref/issues/4763)
- The Medline fetcher now normalizes the author names according to the BibTeX-Standard [#4345](https://github.com/JabRef/jabref/issues/4345)
- We added an option on the Linked File Viewer to rename the attached file of an entry directly on the JabRef. [#4844](https://github.com/JabRef/jabref/issues/4844)
- We added an option in the preference dialog box that allows user to enable helpful tooltips.[#3599](https://github.com/JabRef/jabref/issues/3599)
- We reworked the functionality for extracting BibTeX entries from plain text, because our used service [freecite shut down](https://library.brown.edu/libweb/freecite_notice.php). [#5206](https://github.com/JabRef/jabref/pull/5206)
- We moved the dropdown menu for selecting the push-application from the toolbar into the external application preferences. [#674](https://github.com/JabRef/jabref/issues/674)
- We removed the alphabetical ordering of the custom tabs and updated the error message when trying to create a general field with a name containing an illegal character. [#5019](https://github.com/JabRef/jabref/issues/5019)
- We added a context menu to the bib(la)tex-source-editor to copy'n'paste. [#5007](https://github.com/JabRef/jabref/pull/5007)
- We added a tool that allows searching for citations in LaTeX files. It scans directories and shows which entries are used, how many times and where.
- We added a 'LaTeX citations' tab to the entry editor, to search for citations to the active entry in the LaTeX file directory. It can be disabled in the preferences dialog.
- We added an option in preferences to allow for integers in field "edition" when running database in bibtex mode. [#4680](https://github.com/JabRef/jabref/issues/4680)
- We added the ability to use negation in export filter layouts. [#5138](https://github.com/JabRef/jabref/pull/5138)
- Focus on Name Area instead of 'OK' button whenever user presses 'Add subgroup'. [#6307](https://github.com/JabRef/jabref/issues/6307)
- We changed the behavior of merging that the entry which has "smaller" bibkey will be selected. [#7395](https://github.com/JabRef/jabref/issues/7395)

### Fixed

- We fixed an issue where JabRef died silently for the user without enough inotify instances [#4874](https://github.com/JabRef/jabref/issues/4874)
- We fixed an issue where corresponding groups are sometimes not highlighted when clicking on entries [#3112](https://github.com/JabRef/jabref/issues/3112)
- We fixed an issue where custom exports could not be selected in the 'Export (selected) entries' dialog [#4013](https://github.com/JabRef/jabref/issues/4013)
- Italic text is now rendered correctly. [#3356](https://github.com/JabRef/jabref/issues/3356)
- The entry editor no longer gets corrupted after using the source tab. [#3532](https://github.com/JabRef/jabref/issues/3532) [#3608](https://github.com/JabRef/jabref/issues/3608) [#3616](https://github.com/JabRef/jabref/issues/3616)
- We fixed multiple issues where entries did not show up after import if a search was active. [#1513](https://github.com/JabRef/jabref/issues/1513) [#3219](https://github.com/JabRef/jabref/issues/3219))
- We fixed an issue where the group tree was not updated correctly after an entry was changed. [#3618](https://github.com/JabRef/jabref/issues/3618)
- We fixed an issue where a right-click in the main table selected a wrong entry. [#3267](https://github.com/JabRef/jabref/issues/3267)
- We fixed an issue where in rare cases entries where overlayed in the main table. [#3281](https://github.com/JabRef/jabref/issues/3281)
- We fixed an issue where selecting a group messed up the focus of the main table and the entry editor. [#3367](https://github.com/JabRef/jabref/issues/3367)
- We fixed an issue where composite author names were sorted incorrectly. [#2828](https://github.com/JabRef/jabref/issues/2828)
- We fixed an issue where commands followed by `-` didn't work. [#3805](https://github.com/JabRef/jabref/issues/3805)
- We fixed an issue where a non-existing aux file in a group made it impossible to open the library. [#4735](https://github.com/JabRef/jabref/issues/4735)
- We fixed an issue where some journal names were wrongly marked as abbreviated. [#4115](https://github.com/JabRef/jabref/issues/4115)
- We fixed an issue where the custom file column were sorted incorrectly. [#3119](https://github.com/JabRef/jabref/issues/3119)
- We improved the parsing of author names whose infix is abbreviated without a dot. [#4864](https://github.com/JabRef/jabref/issues/4864)
- We fixed an issues where the entry losses focus when a field is edited and at the same time used for sorting. [#3373](https://github.com/JabRef/jabref/issues/3373)
- We fixed an issue where the menu on Mac OS was not displayed in the usual Mac-specific way. [#3146](https://github.com/JabRef/jabref/issues/3146)
- We improved the integrity check for page numbers. [#4113](https://github.com/JabRef/jabref/issues/4113) and [feature request in the forum](https://discourse.jabref.org/t/pages-field-allow-use-of-en-dash/1199)
- We fixed an issue where the order of fields in customized entry types was not saved correctly. [#4033](https://github.com/JabRef/jabref/issues/4033)
- We fixed an issue where renaming a group did not change the group name in the interface. [#3189](https://github.com/JabRef/jabref/issues/3189)
- We fixed an issue where the groups tree of the last database was still shown even after the database was already closed.
- We fixed an issue where the "Open file dialog" may disappear behind other windows. [#3410](https://github.com/JabRef/jabref/issues/3410)
- We fixed an issue where the number of entries matched was not updated correctly upon adding or removing an entry. [#3537](https://github.com/JabRef/jabref/issues/3537)
- We fixed an issue where the default icon of a group was not colored correctly.
- We fixed an issue where the first field in entry editor was not focused when adding a new entry. [#4024](https://github.com/JabRef/jabref/issues/4024)
- We reworked the "Edit file" dialog to make it resizeable and improved the workflow for adding and editing files [#2970](https://github.com/JabRef/jabref/issues/2970)
- We fixed an issue where custom name formatters were no longer found correctly. [#3531](https://github.com/JabRef/jabref/issues/3531)
- We fixed an issue where the month was not shown in the preview. [#3239](https://github.com/JabRef/jabref/issues/3239)
- Rewritten logic to detect a second jabref instance. [#4023](https://github.com/JabRef/jabref/issues/4023)
- We fixed an issue where the "Convert to BibTeX-Cleanup" moved the content of the `file` field to the `pdf` field [#4120](https://github.com/JabRef/jabref/issues/4120)
- We fixed an issue where the preview pane in entry preview in preferences wasn't showing the citation style selected [#3849](https://github.com/JabRef/jabref/issues/3849)
- We fixed an issue where the default entry preview style still contained the field `review`. The field `review` in the style is now replaced with comment to be consistent with the entry editor [#4098](https://github.com/JabRef/jabref/issues/4098)
- We fixed an issue where users were vulnerable to XXE attacks during parsing [#4229](https://github.com/JabRef/jabref/issues/4229)
- We fixed an issue where files added via the "Attach file" contextmenu of an entry were not made relative. [#4201](https://github.com/JabRef/jabref/issues/4201) and [#4241](https://github.com/JabRef/jabref/issues/4241)
- We fixed an issue where author list parser can't generate bibtex for Chinese author. [#4169](https://github.com/JabRef/jabref/issues/4169)
- We fixed an issue where the list of XMP Exclusion fields in the preferences was not be saved [#4072](https://github.com/JabRef/jabref/issues/4072)
- We fixed an issue where the ArXiv Fetcher did not support HTTP URLs [koppor#328](https://github.com/koppor/jabref/issues/328)
- We fixed an issue where only one PDF file could be imported [#4422](https://github.com/JabRef/jabref/issues/4422)
- We fixed an issue where "Move to group" would always move the first entry in the library and not the selected [#4414](https://github.com/JabRef/jabref/issues/4414)
- We fixed an issue where an older dialog appears when downloading full texts from the quality menu. [#4489](https://github.com/JabRef/jabref/issues/4489)
- We fixed an issue where right clicking on any entry in any database and selecting "Open folder" results in the NullPointer exception. [#4763](https://github.com/JabRef/jabref/issues/4763)
- We fixed an issue where option 'open terminal here' with custom command was passing the wrong argument. [#4802](https://github.com/JabRef/jabref/issues/4802)
- We fixed an issue where ranking an entry would generate an IllegalArgumentException. [#4754](https://github.com/JabRef/jabref/issues/4754)
- We fixed an issue where special characters where removed from non-label key generation pattern parts [#4767](https://github.com/JabRef/jabref/issues/4767)
- We fixed an issue where the RIS import would overwite the article date with the value of the acessed date [#4816](https://github.com/JabRef/jabref/issues/4816)
- We fixed an issue where an NullPointer exception was thrown when a referenced entry in an Open/Libre Office document was no longer present in the library. Now an error message with the reference marker of the missing entry is shown. [#4932](https://github.com/JabRef/jabref/issues/4932)
- We fixed an issue where a database exception related to a missing timezone was too big. [#4827](https://github.com/JabRef/jabref/issues/4827)
- We fixed an issue where the IEEE fetcher returned an error if no keywords were present in the result from the IEEE website [#4997](https://github.com/JabRef/jabref/issues/4997)
- We fixed an issue where the command line help text had several errors, and arguments and descriptions have been rewritten to simplify and detail them better. [#2016](https://github.com/JabRef/jabref/issues/2016)
- We fixed an issue where the same menu for changing entry type had two different sizes and weights. [#4977](https://github.com/JabRef/jabref/issues/4977)
- We fixed an issue where the "Attach file" dialog, in the right-click menu for an entry, started on the working directory instead of the user's main directory. [#4995](https://github.com/JabRef/jabref/issues/4995)
- We fixed an issue where the JabRef Icon in the macOS launchpad was not displayed correctly [#5003](https://github.com/JabRef/jabref/issues/5003)
- We fixed an issue where the "Search for unlinked local files" would throw an exception when parsing the content of a PDF-file with missing "series" information [#5128](https://github.com/JabRef/jabref/issues/5128)
- We fixed an issue where the XMP Importer would incorrectly return an empty default entry when importing pdfs [#6577](https://github.com/JabRef/jabref/issues/6577)
- We fixed an issue where opening the menu 'Library properties' marked the library as modified [#6451](https://github.com/JabRef/jabref/issues/6451)
- We fixed an issue when importing resulted in an exception [#7343](https://github.com/JabRef/jabref/issues/7343)
- We fixed an issue where the field in the Field formatter dropdown selection were sorted in random order. [#7710](https://github.com/JabRef/jabref/issues/7710)

### Removed

- The feature to "mark entries" was removed and merged with the groups functionality. For migration, a group is created for every value of the `__markedentry` field and the entry is added to this group.
- The number column was removed.
- We removed the global search feature.
- We removed the coloring of cells in the main table according to whether the field is optional/required.
- We removed the feature to find and resolve duplicate BibTeX keys (as this use case is already covered by the integrity check).
- We removed a few commands from the right-click menu that are not needed often and thus don't need to be placed that prominently:
  - Print entry preview: available through entry preview
  - All commands related to marking: marking is not yet reimplemented
  - Set/clear/append/rename fields: available through Edit menu
  - Manage keywords: available through the Edit menu
  - Copy linked files to folder: available through File menu
  - Add/move/remove from group: removed completely (functionality still available through group interface)
- We removed the option to change the column widths in the preferences dialog. [#4546](https://github.com/JabRef/jabref/issues/4546)

## Older versions

The changelog of JabRef 4.x is available at the [v4.3.1 tag](https://github.com/JabRef/jabref/blob/v4.3.1/CHANGELOG.md).
The changelog of JabRef 3.x is available at the [v3.8.2 tag](https://github.com/JabRef/jabref/blob/v3.8.2/CHANGELOG.md).
The changelog of JabRef 2.11 and all previous versions is available as [text file in the v2.11.1 tag](https://github.com/JabRef/jabref/blob/v2.11.1/CHANGELOG).

[Unreleased]: https://github.com/JabRef/jabref/compare/v5.10...HEAD
[5.10]: https://github.com/JabRef/jabref/compare/v5.9...v5.10
[5.9]: https://github.com/JabRef/jabref/compare/v5.8...v5.9
[5.8]: https://github.com/JabRef/jabref/compare/v5.7...v5.8
[5.7]: https://github.com/JabRef/jabref/compare/v5.6...v5.7
[5.6]: https://github.com/JabRef/jabref/compare/v5.5...v5.6
[5.5]: https://github.com/JabRef/jabref/compare/v5.4...v5.5
[5.4]: https://github.com/JabRef/jabref/compare/v5.3...v5.4
[5.3]: https://github.com/JabRef/jabref/compare/v5.2...v5.3
[5.2]: https://github.com/JabRef/jabref/compare/v5.1...v5.2
[5.1]: https://github.com/JabRef/jabref/compare/v5.0...v5.1
[5.0]: https://github.com/JabRef/jabref/compare/v5.0-beta...v5.0
[5.0-beta]: https://github.com/JabRef/jabref/compare/v5.0-alpha...v5.0-beta
[5.0-alpha]: https://github.com/JabRef/jabref/compare/v4.3...v5.0-alpha
<!-- markdownlint-disable-file MD012 MD024 MD033 --><|MERGE_RESOLUTION|>--- conflicted
+++ resolved
@@ -22,11 +22,8 @@
 - Passwords can be stored in GNOME key ring. [#10274](https://github.com/JabRef/jabref/issues/10274)
 - We fixed an issue where groups based on an aux file could not be created due to an exception [#10350](https://github.com/JabRef/jabref/issues/10350)
 - We fixed an issue where the JabRef browser extension could not communicate with JabRef under macOS due to missing files. You should use the `.pkg` for the first installation as it updates all necessary files for the extension [#10308](https://github.com/JabRef/jabref/issues/10308)
-<<<<<<< HEAD
 - We fixed an issue where the ISBN fetcher returned the entrytype `misc` for certain ISBN numbers [#10348](https://github.com/JabRef/jabref/issues/10348)
-=======
 - We fixed a bug where an exception was raised when saving less than three export save orders in the preference. [#10157](https://github.com/JabRef/jabref/issues/10157)
->>>>>>> 0cf4acc8
 
 ### Removed
 
