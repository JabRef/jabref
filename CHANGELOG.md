--- conflicted
+++ resolved
@@ -11,9 +11,7 @@
 
 ### Added
 
-<<<<<<< HEAD
 - We reintroduced the floating search in the main table. [#8963](https://github.com/JabRef/jabref/pull/8963)
-=======
 - We added support for offline extracting references from PDFs following the IEEE format. [#11156](https://github.com/JabRef/jabref/pull/11156)
 - We added a new keyboard shortcut  <kbd>ctrl</kbd> + <kbd>,</kbd> to open the preferences. [#11154](https://github.com/JabRef/jabref/pull/11154)
 - We added value selection (such as for month) for content selectors in custom entry types. [#11109](https://github.com/JabRef/jabref/issues/11109)
@@ -185,7 +183,6 @@
 ### Added
 
 - We added the ability to sort subgroups in Z-A order, as well as by ascending and descending number of subgroups. [#10249](https://github.com/JabRef/jabref/issues/10249)
->>>>>>> fcd6b9b5
 - We added the possibility to find (and add) papers that cite or are cited by a given paper. [#6187](https://github.com/JabRef/jabref/issues/6187)
 - We added an error-specific message for when a download from a URL fails. [#9826](https://github.com/JabRef/jabref/issues/9826)
 - We added support for customizing the citation command (e.g., `[@key1,@key2]`) when [pushing to external applications](https://docs.jabref.org/cite/pushtoapplications). [#10133](https://github.com/JabRef/jabref/issues/10133)
@@ -212,11 +209,8 @@
 
 ### Fixed
 
-<<<<<<< HEAD
 - The search in the library now displays probable search hits instead of exact matches. Sorting by hit score can be done by the new score table column. [#8963](https://github.com/JabRef/jabref/pull/8963)
-=======
 - We fixed an issue where "Move URL in note field to url field" in the cleanup dialog caused an exception if no note field was present [forum#3999](https://discourse.jabref.org/t/cleanup-entries-cant-get-it-to-work/3999)
->>>>>>> fcd6b9b5
 - It is possible again to use "current table sort order" for the order of entries when saving. [#9869](https://github.com/JabRef/jabref/issues/9869)
 - Passwords can be stored in GNOME key ring. [#10274](https://github.com/JabRef/jabref/issues/10274)
 - We fixed an issue where groups based on an aux file could not be created due to an exception [#10350](https://github.com/JabRef/jabref/issues/10350)
