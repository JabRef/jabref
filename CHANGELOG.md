--- conflicted
+++ resolved
@@ -51,11 +51,8 @@
 - Prohibit more than one connections to the same shared database.
 - Implemented integrity check for `journaltitle` field: BibLaTeX field only (BibTeX)
 - [#463](https://github.com/JabRef/jabref/issues/463): Disable certain menu items, toolbar buttons and context menu items while multiple entries are selected
-<<<<<<< HEAD
+- [#490](https://github.com/JabRef/jabref/issues/490) Added right click menu to main table and entry editor to allow copying doi url
 - [#549](https://github.com/JabRef/jabref/issues/549) Added new shortcut to copy the BibTeX key as a hyperlink to its url to the clipboard
-=======
-- [#490](https://github.com/JabRef/jabref/issues/490) Added right click menu to main table and entry editor to allow copying doi url
->>>>>>> ffa3299d
 
 ### Fixed
 - Fixed [koppor#160](https://github.com/koppor/jabref/issues/160): Tooltips now working in the main table
