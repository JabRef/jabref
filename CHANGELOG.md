# Changelog

All notable changes to this project will be documented in this file.
The format is based on [Keep a Changelog](https://keepachangelog.com/en/1.0.0/).
We refer to [GitHub issues](https://github.com/JabRef/jabref/issues) by using `#NUM`.
In case, there is no issue present, the pull request implementing the feature is linked.

Note that this project **does not** adhere to [Semantic Versioning](https://semver.org/).

## [Unreleased]

### Added

- We added support for offline extracting references from PDFs following the IEEE format. [#11156](https://github.com/JabRef/jabref/pull/11156)
- We added a new keyboard shortcut  <kbd>ctrl</kbd> + <kbd>,</kbd> to open the preferences. [#11154](https://github.com/JabRef/jabref/pull/11154)
- We added value selection (such as for month) for content selectors in custom entry types. [#11109](https://github.com/JabRef/jabref/issues/11109)
- We added a duplicate checker for the Citation Relations tab. [#10414](https://github.com/JabRef/jabref/issues/10414)
- We added tooltip on main table cells that shows cell content or cell content and entry preview if set in preferences. [10925](https://github.com/JabRef/jabref/issues/10925)
- Added a formatter to remove word enclosing braces. [#11222](https://github.com/JabRef/jabref/issues/11222)
- We added the ability to add a keyword/crossref when typing the separator character (e.g., comma) in the keywords/crossref fields. [#11178](https://github.com/JabRef/jabref/issues/11178)
- We added an exporter and improved the importer for Endnote XML format. [#11137](https://github.com/JabRef/jabref/issues/11137)
- We added support for using BibTeX Style files (BST) in the Preview. [#11102](https://github.com/JabRef/jabref/issues/11102)
- We added support for automatically update LaTeX citations when a LaTeX file is created, removed, or modified. [#10585](https://github.com/JabRef/jabref/issues/10585)

### Changed

- We replaced the word "Key bindings" with "Keyboard shortcuts" in the Preferences tab. [#11153](https://github.com/JabRef/jabref/pull/11153)
- We slightly improved the duplicate check if ISBNs are present. [#8885](https://github.com/JabRef/jabref/issues/8885)
- JabRef no longer downloads HTML files of websites when a PDF was not found. [#10149](https://github.com/JabRef/jabref/issues/10149)

### Fixed

- We fixed an issue where entry type with duplicate fields prevented opening existing libraries with custom entry types. [#11127](https://github.com/JabRef/jabref/issues/11127)
- We fixed an issue where Markdown rendering removed braces from the text. [#10928](https://github.com/JabRef/jabref/issues/10928)
- We fixed an issue when the file was flagged as changed on disk in the case of content selectors or groups. [#9064](https://github.com/JabRef/jabref/issues/9064)
- We fixed crash on opening the entry editor when auto-completion is enabled. [#11188](https://github.com/JabRef/jabref/issues/11188)
- We fixed the usage of the key binding for "Clear search" (default: <kbd>Escape</kbd>). [#10764](https://github.com/JabRef/jabref/issues/10764)
- We fixed an issue where library shown as unsaved and marked (*) after accepting changes made externally to the file. [#11027](https://github.com/JabRef/jabref/issues/11027)
- We fixed an issue where drag and dropping entries from one library to another was not always working. [#11254](https://github.com/JabRef/jabref/issues/11254)
- We fixed an issue where drag and dropping entries created a shallow copy. [#11160](https://github.com/JabRef/jabref/issues/11160)
- We fixed an issue where imports to a custom group would only work for the first entry [#11085](https://github.com/JabRef/jabref/issues/11085), [#11269](https://github.com/JabRef/jabref/issues/11269)
- We fixed an issue where a new entry was not added to the selected group [#8933](https://github.com/JabRef/jabref/issues/8933)
- We fixed an issue where the horizontal position of the Entry Preview inside the entry editor was not remembered across restarts [#11281](https://github.com/JabRef/jabref/issues/11281)
<<<<<<< HEAD
- We fixed an issue where the search index was not updated after linking PDF files. [#11317](https://github.com/JabRef/jabref/pull/11317)
=======
- We fixed an issue where the entry editor context menu was not shown correctly when JabRef is opened on a second, extended screen [#11323](https://github.com/JabRef/jabref/issues/11323), [#11174](https://github.com/JabRef/jabref/issues/11174)
>>>>>>> cc464e82

### Removed






## [5.13] – 2024-04-01

### Added

- We converted the "Custom API key" list to a table to be more accessible. [#10926](https://github.com/JabRef/jabref/issues/10926)
- We added a "refresh" button for the LaTeX citations tab in the entry editor. [#10584](https://github.com/JabRef/jabref/issues/10584)
- We added the possibility to show the BibTeX source in the [web search](https://docs.jabref.org/collect/import-using-online-bibliographic-database) import screen. [#560](https://github.com/koppor/jabref/issues/560)
- We added a fetcher for [ISIDORE](https://isidore.science/), simply paste in the link into the text field or the last 6 digits in the link that identify that paper. [#10423](https://github.com/JabRef/jabref/issues/10423)
- When importing entries form the "Citation relations" tab, the field [cites](https://docs.jabref.org/advanced/entryeditor/entrylinks) is now filled according to the relationship between the entries. [#10572](https://github.com/JabRef/jabref/pull/10752)
- We added a new integrity check and clean up option for strings having Unicode characters not encoded in [Unicode "Normalization Form Canonical Composition" (NFC)](https://en.wikipedia.org/wiki/Unicode_equivalence#Normal_forms"). [#10506](https://github.com/JabRef/jabref/issues/10506)
- We added a new group icon column to the main table showing the icons of the entry's groups. [#10801](https://github.com/JabRef/jabref/pull/10801)
- When deleting an entry, the files linked to the entry are now optionally deleted as well. [#10509](https://github.com/JabRef/jabref/issues/10509)
- We added support to move the file to the system trash (instead of deleting it). [#10591](https://github.com/JabRef/jabref/pull/10591)
- We added ability to jump to an entry in the command line using `-j CITATIONKEY`. [koppor#540](https://github.com/koppor/jabref/issues/540)
- We added a new boolean to the style files for Openoffice/Libreoffice integration to switch between ZERO_WIDTH_SPACE (default) and no space. [#10843](https://github.com/JabRef/jabref/pull/10843)
- When pasting HTML into the abstract or a comment field, the hypertext is automatically converted to Markdown. [#10558](https://github.com/JabRef/jabref/issues/10558)
- We added the possibility to redownload files that had been present but are no longer in the specified location. [#10848](https://github.com/JabRef/jabref/issues/10848)
- We added the citation key pattern `[camelN]`. Equivalent to the first N words of the `[camel]` pattern.
- We added importing of static groups and linked files from BibDesk .bib files. [#10381](https://github.com/JabRef/jabref/issues/10381)
- We added ability to export in CFF (Citation File Format) [#10661](https://github.com/JabRef/jabref/issues/10661).
- We added ability to push entries to TeXworks. [#3197](https://github.com/JabRef/jabref/issues/3197)
- We added the ability to zoom in and out in the document viewer using <kbd>Ctrl</kbd> + <kbd>Scroll</kbd>. [#10964](https://github.com/JabRef/jabref/pull/10964)
- We added a Cleanup for removing non-existent files and grouped the related options [#10929](https://github.com/JabRef/jabref/issues/10929)
- We added the functionality to parse the bibliography of PDFs using the GROBID online service. [#10200](https://github.com/JabRef/jabref/issues/10200)
- We added a seperated search bar for the global search window. [#11032](https://github.com/JabRef/jabref/pull/11032)
- We added ability to double-click on an entry in the global search window to select the corresponding entry in the main table. [#11010](https://github.com/JabRef/jabref/pull/11010)
- We added support for BibTeX String constants during copy & paste between libraries. [#10872](https://github.com/JabRef/jabref/issues/10872)
- We added the field `langid` which is important for hyphenation and casing in LaTeX. [#10868](https://github.com/JabRef/jabref/issues/10868)
- Event log entries can now be copied via a context menu. [#11100](https://github.com/JabRef/jabref/issues/11100)

### Changed

- The "Automatically open folders of attached files" preference default status has been changed to enabled on Windows. [koppor#56](https://github.com/koppor/jabref/issues/56)
- The Custom export format now uses the custom DOI base URI in the preferences for the `DOICheck`, if activated [forum#4084](https://discourse.jabref.org/t/export-html-disregards-custom-doi-base-uri/4084)
- The index directories for full text search have now more readable names to increase debugging possibilities using Apache Lucense's Lurk. [#10193](https://github.com/JabRef/jabref/issues/10193)
- The fulltext search also indexes files ending with .pdf (but do not having an explicit file type set). [#10193](https://github.com/JabRef/jabref/issues/10193)
- We changed the arrangement of the lists in the "Citation relations" tab. `Cites` are now on the left and `Cited by` on the right [#10572](https://github.com/JabRef/jabref/pull/10752)
- Sub libraries based on `aux` file can now also be generated if some citations are not found library. [#10775](https://github.com/JabRef/jabref/pull/10775)
- We rearranged the tab order in the entry editor and renamed the "Scite Tab" to "Citation information". [#10821](https://github.com/JabRef/jabref/issues/10821)
- We changed the duplicate handling in the Import entries dialog. Potential duplicate entries are marked with an icon and importing will now trigger the merge dialog [#10914](https://github.com/JabRef/jabref/pull/10914)
- We made the command "Push to TexShop" more robust to allow cite commands with a character before the first slash. [forum#2699](https://discourse.jabref.org/t/push-to-texshop-mac/2699/17?u=siedlerchr)
- We only show the notification "Saving library..." if the library contains more than 2000 entries. [#9803](https://github.com/JabRef/jabref/issues/9803)
- JabRef now keeps previous log files upon start. [#11023](https://github.com/JabRef/jabref/pull/11023)
- When normalizing author names, complete enclosing braces are kept. [#10031](https://github.com/JabRef/jabref/issues/10031)
- We enhanced the dialog for adding new fields in the content selector with a selection box containing a list of standard fields. [#10912](https://github.com/JabRef/jabref/pull/10912)
- We store the citation relations in an LRU cache to avoid bloating the memory and out-of-memory exceptions. [#10958](https://github.com/JabRef/jabref/issues/10958)
- Keywords field are now displayed as tags. [#10910](https://github.com/JabRef/jabref/pull/10910)
- Citation relations now get more information, and have quick access to view the articles in a browser without adding them to the library [#10869](https://github.com/JabRef/jabref/issues/10869)
- Importer/Exporter for CFF format now supports JabRef `cites` and `related` relationships, as well as all fields from the CFF specification. [#10993](https://github.com/JabRef/jabref/issues/10993)
- The XMP-Exporter no longer writes the content of the `file`-field. [#11083](https://github.com/JabRef/jabref/pull/11083)
- We added notes, checks and warnings for the case of selection of non-empty directories while starting a new Systematic Literature Review. [#600](https://github.com/koppor/jabref/issues/600)
- Text in the import dialog (web search results) will now be wrapped to prevent horizontal scrolling. [#10931](https://github.com/JabRef/jabref/issues/10931)
- We improved the error handling when invalid bibdesk-files are encountered [#11117](https://github.com/JabRef/jabref/issues/11117)

### Fixed

- We fixed an issue where the fulltext search button in entry editor used to disappear on click till the search is completed. [#10425](https://github.com/JabRef/jabref/issues/10425)
- We fixed an issue where attempting to cancel the importing/generation of an entry from id is ignored. [#10508](https://github.com/JabRef/jabref/issues/10508)
- We fixed an issue where the preview panel showing the wrong entry (an entry that is not selected in the entry table). [#9172](https://github.com/JabRef/jabref/issues/9172)
- We fixed an issue where HTML-reserved characters like '&' and '<', in addition to HTML entities like '&amp;' were not rendered correctly in entry preview. [#10677](https://github.com/JabRef/jabref/issues/10677)
- The last page of a PDF is now indexed by the full text search. [#10193](https://github.com/JabRef/jabref/issues/10193)
- The entry editor respects the configured custom tabs when showing "Other fields". [#11012](https://github.com/JabRef/jabref/pull/11012)
- The default owner of an entry can be changed again. [#10924](https://github.com/JabRef/jabref/issues/10924)
- We fixed an issue where the duplicate check did not take umlauts or other LaTeX-encoded characters into account. [#10744](https://github.com/JabRef/jabref/pull/10744)
- We fixed the colors of the icon on hover for unset special fields. [#10431](https://github.com/JabRef/jabref/issues/10431)
- We fixed an issue where the CrossRef field did not work if autocompletion was disabled [#8145](https://github.com/JabRef/jabref/issues/8145)
- In biblatex mode, JabRef distinguishes between "Optional fields" and "Optional fields 2" again. [#11022](https://github.com/JabRef/jabref/pull/11022)
- We fixed an issue where exporting`@electronic` and `@online` entry types to the Office XMl would duplicate the field `title`  [#10807](https://github.com/JabRef/jabref/issues/10807)
- We fixed an issue where the `CommentsTab` was not properly formatted when the `defaultOwner` contained capital or special letters. [#10870](https://github.com/JabRef/jabref/issues/10870)
- We fixed an issue where the `File -> Close library` menu item was not disabled when no library was open. [#10948](https://github.com/JabRef/jabref/issues/10948)
- We fixed an issue where the Document Viewer would show the PDF in only half the window when maximized. [#10934](https://github.com/JabRef/jabref/issues/10934)
- Clicking on the crossref and related tags in the entry editor jumps to the linked entry. [#5484](https://github.com/JabRef/jabref/issues/5484) [#9369](https://github.com/JabRef/jabref/issues/9369)
- We fixed an issue where JabRef could not parse absolute file paths from Zotero exports. [#10959](https://github.com/JabRef/jabref/issues/10959)
- We fixed an issue where an exception occured when toggling between "Live" or "Locked" in the internal Document Viewer. [#10935](https://github.com/JabRef/jabref/issues/10935)
- When fetching article information fom IEEE Xplore, the em dash is now converted correctly. [koppor#286](https://github.com/koppor/jabref/issues/286)
- Fixed an issue on Windows where the browser extension reported failure to send an entry to JabRef even though it was sent properly. [JabRef-Browser-Extension#493](https://github.com/JabRef/JabRef-Browser-Extension/issues/493)
- Fixed an issue on Windows where TeXworks path was not resolved if it was installed with MiKTeX. [#10977](https://github.com/JabRef/jabref/issues/10977)
- We fixed an issue with where JabRef would throw an error when using MathSciNet search, as it was unable to parse the fetched JSON coreectly. [10996](https://github.com/JabRef/jabref/issues/10996)
- We fixed an issue where the "Import by ID" function would throw an error when a DOI that contains URL-encoded characters was entered. [#10648](https://github.com/JabRef/jabref/issues/10648)
- We fixed an issue with handling of an "overflow" of authors at `[authIniN]`. [#11087](https://github.com/JabRef/jabref/issues/11087)
- We fixed an issue where an exception occurred when selecting entries in the web search results. [#11081](https://github.com/JabRef/jabref/issues/11081)
- When a new library is unsaved, there is now no warning when fetching entries with PDFs. [#11075](https://github.com/JabRef/jabref/issues/11075)
- We fixed an issue where the message "The libary has been modified by another program" occurred when editing library metadata and saving the library. [#4877](https://github.com/JabRef/jabref/issues/4877)

### Removed

- We removed the predatory journal checks due to a high rate of false positives. [#11066](https://github.com/JabRef/jabref/pull/11066)

## [5.12] – 2023-12-24

### Added

- We added a scite.ai tab in the entry editor that retrieves 'Smart Citation' tallies for citations that have a DOI. [koppor#375](https://github.com/koppor/jabref/issues/375)  
- We added a dropdown menu to let users change the reference library during AUX file import. [#10472](https://github.com/JabRef/jabref/issues/10472)
- We added a button to let users reset the cite command to the default value. [#10569](https://github.com/JabRef/jabref/issues/10569)
- We added the option to use System Preference for Light/Dark Theme [#8729](https://github.com/JabRef/jabref/issues/8729).
- We added [scholar.archive.org](https://scholar.archive.org/) as a new fetcher. [#10498](https://github.com/JabRef/jabref/issues/10498)
- We integrated predatory journal checking as part of the Integrity Checker based on the [check-bib-for-predatory](https://github.com/CfKu/check-bib-for-predatory). [koppor#348](https://github.com/koppor/jabref/issues/348)
- We added a 'More options' section in the main table right click menu opening the preferences dialog. [#9432](https://github.com/JabRef/jabref/issues/9432)
- When creating a new group, it inherits the icon of the parent group. [#10521](https://github.com/JabRef/jabref/pull/10521)

### Changed

- We moved the location of the 'Open only one instance of JabRef' preference option from "Network" to "General". [#9306](https://github.com/JabRef/jabref/issues/9306)
- The two previews in the change resolver dialog now have their scrollbars synchronized. [#9576](https://github.com/JabRef/jabref/issues/9576).
- We changed the setting of the keyword separator to accept a single character only. [#177](https://github.com/koppor/jabref/issues/177)
- We replaced "SearchAll" in Web Search by "Search Selected". [#10556](https://github.com/JabRef/jabref/issues/10556)
- Short DOI formatter now checks, if the value is already formatted. If so, it returns the value instead of calling the ShortDOIService again. [#10589](https://github.com/JabRef/jabref/issues/10589)
- We upgraded to JavaFX 21.0.1. As a consequence JabRef requires now macOS 11 or later and GTK 3.8 or later on Linux [10627](https://github.com/JabRef/jabref/pull/10627).
- A user-specific comment fields is not enabled by default, but can be enabled using the "Add" button. [#10424](https://github.com/JabRef/jabref/issues/10424)
- We upgraded to Lucene 9.9 for the fulltext search. The search index will be rebuild. [#10686](https://github.com/JabRef/jabref/pull/10686)
- When using "Copy..." -> "Copy citation key", the delimiter configured at "Push applications" is respected. [#10707](https://github.com/JabRef/jabref/pull/10707)

### Fixed

- We fixed an issue where the added protected term has unwanted leading and trailing whitespaces, where the formatted text has unwanted empty brackets and where the word at the cursor in the textbox can be added to the list. [#10415](https://github.com/JabRef/jabref/issues/10415)
- We fixed an issue where in the merge dialog the file field of entries was not correctly merged when the first and second entry both contained values inside the file field. [#10572](https://github.com/JabRef/jabref/issues/10572)
- We fixed some small inconsistencies in the user interface. [#10507](https://github.com/JabRef/jabref/issues/10507) [#10458](https://github.com/JabRef/jabref/issues/10458) [#10660](https://github.com/JabRef/jabref/issues/10660)
- We fixed the issue where the Hayagriva YAML exporter would not include a parent field for the publisher/series. [#10596](https://github.com/JabRef/jabref/issues/10596)
- We fixed issues in the external file type dialog w.r.t. duplicate entries in the case of a language switch. [#10271](https://github.com/JabRef/jabref/issues/10271)
- We fixed an issue where the right-click action "Copy cite..." did not respect the configured citation command under "External Programs" -> "[Push Applications](https://docs.jabref.org/cite/pushtoapplications)" [#10615](https://github.com/JabRef/jabref/issues/10615)

### Removed

- We removed duplicate filtering and sorting operations in the MainTable when editing BibEntries. [#10619](https://github.com/JabRef/jabref/pull/10619)

## [5.11] – 2023-10-22

### Added

- We added the ability to sort subgroups in Z-A order, as well as by ascending and descending number of subgroups. [#10249](https://github.com/JabRef/jabref/issues/10249)
- We added the possibility to find (and add) papers that cite or are cited by a given paper. [#6187](https://github.com/JabRef/jabref/issues/6187)
- We added an error-specific message for when a download from a URL fails. [#9826](https://github.com/JabRef/jabref/issues/9826)
- We added support for customizing the citation command (e.g., `[@key1,@key2]`) when [pushing to external applications](https://docs.jabref.org/cite/pushtoapplications). [#10133](https://github.com/JabRef/jabref/issues/10133)
- We added an integrity check for more special characters. [#8712](https://github.com/JabRef/jabref/issues/8712)
- We added protected terms described as "Computer science". [#10222](https://github.com/JabRef/jabref/pull/10222)
- We added a link "Get more themes..." in the preferences to that points to [themes.jabref.org](https://themes.jabref.org) allowing the user to download new themes. [#10243](https://github.com/JabRef/jabref/issues/10243)
- We added a fetcher for [LOBID](https://lobid.org/resources/api) resources. [koppor#386](https://github.com/koppor/jabref/issues/386)
- When in `biblatex` mode, the [integrity check](https://docs.jabref.org/finding-sorting-and-cleaning-entries/checkintegrity) for journal titles now also checks the field `journal`.
- We added support for exporting to Hayagriva YAML format. [#10382](https://github.com/JabRef/jabref/issues/10382)
- We added support for pushing citations to [TeXShop](https://pages.uoregon.edu/koch/texshop/) on macOS [forum#2699](https://discourse.jabref.org/t/push-to-texshop-mac/2699).
- We added the 'Bachelor's thesis' type for Biblatex's 'Thesis' EntryType [#10029](https://github.com/JabRef/jabref/issues/10029).

### Changed

- The export formats `listrefs`, `tablerefs`, `tablerefsabsbib`, now use the ISO date format in the footer [#10383](https://github.com/JabRef/jabref/pull/10383).
- When searching for an identifier in the "Web search", the title of the search window is now "Identifier-based Web Search". [#10391](https://github.com/JabRef/jabref/pull/10391)
- The ampersand checker now skips verbatim fields (`file`, `url`, ...). [#10419](https://github.com/JabRef/jabref/pull/10419)
- If no existing document is selected for exporting "XMP annotated pdf" JabRef will now create a new PDF file with a sample text and the metadata. [#10102](https://github.com/JabRef/jabref/issues/10102)
- We modified the DOI cleanup to infer the DOI from an ArXiV ID if it's present. [#10426](https://github.com/JabRef/jabref/issues/10426)
- The ISI importer uses the field `comment` for notes (instead of `review). [#10478](https://github.com/JabRef/jabref/pull/10478)
- If no existing document is selected for exporting "Embedded BibTeX pdf" JabRef will now create a new PDF file with a sample text and the metadata. [#10101](https://github.com/JabRef/jabref/issues/10101)
- Translated titles format no longer raise a warning. [#10459](https://github.com/JabRef/jabref/issues/10459)
- We re-added the empty grey containers in the groups panel to keep an indicator for the current selected group, if displaying of group item count is turned off [#9972](https://github.com/JabRef/jabref/issues/9972)

### Fixed

- We fixed an issue where "Move URL in note field to url field" in the cleanup dialog caused an exception if no note field was present [forum#3999](https://discourse.jabref.org/t/cleanup-entries-cant-get-it-to-work/3999)
- It is possible again to use "current table sort order" for the order of entries when saving. [#9869](https://github.com/JabRef/jabref/issues/9869)
- Passwords can be stored in GNOME key ring. [#10274](https://github.com/JabRef/jabref/issues/10274)
- We fixed an issue where groups based on an aux file could not be created due to an exception [#10350](https://github.com/JabRef/jabref/issues/10350)
- We fixed an issue where the JabRef browser extension could not communicate with JabRef under macOS due to missing files. You should use the `.pkg` for the first installation as it updates all necessary files for the extension [#10308](https://github.com/JabRef/jabref/issues/10308)
- We fixed an issue where the ISBN fetcher returned the entrytype `misc` for certain ISBN numbers [#10348](https://github.com/JabRef/jabref/issues/10348)
- We fixed a bug where an exception was raised when saving less than three export save orders in the preference. [#10157](https://github.com/JabRef/jabref/issues/10157)
- We fixed an issue where it was possible to create a group with no name or with a group separator inside the name [#9776](https://github.com/JabRef/jabref/issues/9776)
- Biblatex's `journaltitle` is now also respected for showing the journal information. [#10397](https://github.com/JabRef/jabref/issues/10397)
- JabRef does not hang anymore when exporting via CLI. [#10380](https://github.com/JabRef/jabref/issues/10380)
- We fixed an issue where it was not possible to save a library on a network share under macOS due to an exception when acquiring a file lock [#10452](https://github.com/JabRef/jabref/issues/10452)
- We fixed an issue where exporting "XMP annotated pdf" without selecting an existing document would produce an exception. [#10102](https://github.com/JabRef/jabref/issues/10102)
- We fixed an issue where the "Enabled" column in the "Protected terms files" tab in the preferences could not be resized [#10285](https://github.com/JabRef/jabref/issues/10285)
- We fixed an issue where after creation of a new library, the new library was not focused. [koppor#592](https://github.com/koppor/jabref/issues/592)
- We fixed an issue where double clicking on an url in the file field would trigger an exception instead of opening the browser [#10480](https://github.com/JabRef/jabref/pull/10480)
- We fixed an issue where scrolling was impossible on dragging a citation on the groups panel. [#9754](https://github.com/JabRef/jabref/issues/9754)
- We fixed an issue where exporting "Embedded BibTeX pdf" without selecting an existing document would produce an exception. [#10101](https://github.com/JabRef/jabref/issues/10101)
- We fixed an issue where there was a failure to access the url link for "eprint" for the ArXiv entry.[#10474](https://github.com/JabRef/jabref/issues/10474)
- We fixed an issue where it was not possible to connect to a shared database once a group with entries was added or other metadata modified [#10336](https://github.com/JabRef/jabref/issues/10336)
- We fixed an issue where middle-button paste in X not always worked [#7905](https://github.com/JabRef/jabref/issues/7905)

## [5.10] – 2023-09-02

### Added

- We added a field showing the BibTeX/biblatex source for added and deleted entries in the "External Changes Resolver" dialog. [#9509](https://github.com/JabRef/jabref/issues/9509)
- We added user-specific comment field so that multiple users can make separate comments. [#543](https://github.com/koppor/jabref/issues/543)
- We added a search history list in the search field's right click menu. [#7906](https://github.com/JabRef/jabref/issues/7906)
- We added a full text fetcher for IACR eprints. [#9651](https://github.com/JabRef/jabref/pull/9651)
- We added "Attach file from URL" to right-click context menu to download and store a file with the reference library. [#9646](https://github.com/JabRef/jabref/issues/9646)
- We enabled updating an existing entry with data from InspireHEP. [#9351](https://github.com/JabRef/jabref/issues/9351)
- We added a fetcher for the Bibliotheksverbund Bayern (experimental). [#9641](https://github.com/JabRef/jabref/pull/9641)
- We added support for more biblatex date formats for parsing dates. [#2753](https://github.com/JabRef/jabref/issues/2753)
- We added support for multiple languages for exporting to and importing references from MS Office. [#9699](https://github.com/JabRef/jabref/issues/9699)
- We enabled scrolling in the groups list when dragging a group on another group. [#2869](https://github.com/JabRef/jabref/pull/2869)
- We added the option to automatically download online files when a new entry is created from an existing ID (e.g., DOI). The option can be disabled in the preferences under "Import and Export". [#9756](https://github.com/JabRef/jabref/issues/9756)
- We added a new Integrity check for unescaped ampersands. [koppor#585](https://github.com/koppor/jabref/issues/585)
- We added support for parsing `$\backslash$` in file paths (as exported by Mendeley). [forum#3470](https://discourse.jabref.org/t/mendeley-bib-import-with-linked-files/3470)
- We added the possibility to automatically fetch entries when an ISBN is pasted on the main table. [#9864](https://github.com/JabRef/jabref/issues/9864)
- We added the option to disable the automatic linking of files in the entry editor [#5105](https://github.com/JabRef/jabref/issues/5105)
- We added the link icon for ISBNs in linked identifiers column. [#9819](https://github.com/JabRef/jabref/issues/9819)
- We added key binding to focus on groups <kbd>alt</kbd> + <kbd>s</kbd> [#9863](https://github.com/JabRef/jabref/issues/9863)
- We added the option to unprotect a text selection, which strips all pairs of curly braces away. [#9950](https://github.com/JabRef/jabref/issues/9950)
- We added drag and drop events for field 'Groups' in entry editor panel. [#569](https://github.com/koppor/jabref/issues/569)
- We added support for parsing MathML in the Medline importer. [#4273](https://github.com/JabRef/jabref/issues/4273)
- We added the ability to search for an identifier (DOI, ISBN, ArXiv ID) directly from 'Web Search'. [#7575](https://github.com/JabRef/jabref/issues/7575) [#9674](https://github.com/JabRef/jabref/issues/9674)
- We added a cleanup activity that identifies a URL or a last-visited-date in the `note` field and moves it to the `url` and `urldate` field respectively. [koppor#216](https://github.com/koppor/jabref/issues/216)
- We enabled the user to change the name of a field in a custom entry type by double-clicking on it. [#9840](https://github.com/JabRef/jabref/issues/9840)
- We added some preferences options to disable online activity. [#10064](https://github.com/JabRef/jabref/issues/10064)
- We integrated two mail actions ("As Email" and "To Kindle") under a new "Send" option in the right-click & Tools menus. The Kindle option creates an email targeted to the user's Kindle email, which can be set in preferences under "External programs" [#6186](https://github.com/JabRef/jabref/issues/6186)
- We added an option to clear recent libraries' history. [#10003](https://github.com/JabRef/jabref/issues/10003)
- We added an option to encrypt and remember the proxy password. [#8055](https://github.com/JabRef/jabref/issues/8055)[#10044](https://github.com/JabRef/jabref/issues/10044)
- We added support for showing journal information, via info buttons next to the `Journal` and `ISSN` fields in the entry editor. [#6189](https://github.com/JabRef/jabref/issues/6189)
- We added support for pushing citations to Sublime Text 3 [#10098](https://github.com/JabRef/jabref/issues/10098)
- We added support for the Finnish language. [#10183](https://github.com/JabRef/jabref/pull/10183)
- We added the option to automatically replaces illegal characters in the filename when adding a file to JabRef. [#10182](https://github.com/JabRef/jabref/issues/10182)
- We added a privacy policy. [#10064](https://github.com/JabRef/jabref/issues/10064)
- We added a tooltip to show the number of entries in a group [#10208](https://github.com/JabRef/jabref/issues/10208)
- We fixed an issue where it was no longer possible to add or remove selected entries to groups via context menu [#10404](https://github.com/JabRef/jabref/issues/10404), [#10317](https://github.com/JabRef/jabref/issues/10317) [#10374](https://github.com/JabRef/jabref/issues/10374)

### Changed

- We replaced "Close" by "Close library" and placed it after "Save all" in the File menu. [#10043](https://github.com/JabRef/jabref/pull/10043)
- We upgraded to Lucene 9.7 for the fulltext search. The search index will be rebuild. [#9584](https://github.com/JabRef/jabref/pull/10036)
- 'Get full text' now also checks the file url. [#568](https://github.com/koppor/jabref/issues/568)
- JabRef writes a new backup file only if there is a change. Before, JabRef created a backup upon start. [#9679](https://github.com/JabRef/jabref/pull/9679)
- We modified the `Add Group` dialog to use the most recently selected group hierarchical context. [#9141](https://github.com/JabRef/jabref/issues/9141)
- We refined the 'main directory not found' error message. [#9625](https://github.com/JabRef/jabref/pull/9625)
- JabRef writes a new backup file only if there is a change. Before, JabRef created a backup upon start. [#9679](https://github.com/JabRef/jabref/pull/9679)
- Backups of libraries are not stored per JabRef version, but collected together. [#9676](https://github.com/JabRef/jabref/pull/9676)
- We streamlined the paths for logs and backups: The parent path fragment is always `logs` or `backups`.
- `log.txt` now contains an entry if a BibTeX entry could not be parsed.
- `log.txt` now contains debug messages. Debugging needs to be enabled explicitly. [#9678](https://github.com/JabRef/jabref/pull/9678)
- `log.txt` does not contain entries for non-found files during PDF indexing. [#9678](https://github.com/JabRef/jabref/pull/9678)
- The hostname is now determined using environment variables (`COMPUTERNAME`/`HOSTNAME`) first. [#9910](https://github.com/JabRef/jabref/pull/9910)
- We improved the Medline importer to correctly import ISO dates for `revised`. [#9536](https://github.com/JabRef/jabref/issues/9536)
- To avoid cluttering of the directory, We always delete the `.sav` file upon successful write. [#9675](https://github.com/JabRef/jabref/pull/9675)
- We improved the unlinking/deletion of multiple linked files of an entry using the <kbd>Delete</kbd> key. [#9473](https://github.com/JabRef/jabref/issues/9473)
- The field names of customized entry types are now exchanged preserving the case. [#9993](https://github.com/JabRef/jabref/pull/9993)
- We moved the custom entry types dialog into the preferences dialog. [#9760](https://github.com/JabRef/jabref/pull/9760)
- We moved the manage content selectors dialog to the library properties. [#9768](https://github.com/JabRef/jabref/pull/9768)
- We moved the preferences menu command from the options menu to the file menu. [#9768](https://github.com/JabRef/jabref/pull/9768)
- We reworked the cross ref labels in the entry editor and added a right click menu. [#10046](https://github.com/JabRef/jabref/pull/10046)
- We reorganized the order of tabs and settings in the library properties. [#9836](https://github.com/JabRef/jabref/pull/9836)
- We changed the handling of an "overflow" of authors at `[authIniN]`: JabRef uses `+` to indicate an overflow. Example: `[authIni2]` produces `A+` (instead of `AB`) for `Aachen and Berlin and Chemnitz`. [#9703](https://github.com/JabRef/jabref/pull/9703)
- We moved the preferences option to open the last edited files on startup to the 'General' tab. [#9808](https://github.com/JabRef/jabref/pull/9808)
- We improved the recognition of DOIs when pasting a link containing a DOI on the maintable. [#9864](https://github.com/JabRef/jabref/issues/9864s)
- We reordered the preferences dialog. [#9839](https://github.com/JabRef/jabref/pull/9839)
- We split the 'Import and Export' tab into 'Web Search' and 'Export'. [#9839](https://github.com/JabRef/jabref/pull/9839)
- We moved the option to run JabRef in memory stick mode into the preferences dialog toolbar. [#9866](https://github.com/JabRef/jabref/pull/9866)
- In case the library contains empty entries, they are not written to disk. [#8645](https://github.com/JabRef/jabref/issues/8645)
- The formatter `remove_unicode_ligatures` is now called `replace_unicode_ligatures`. [#9890](https://github.com/JabRef/jabref/pull/9890)
- We improved the error message when no terminal was found. [#9607](https://github.com/JabRef/jabref/issues/9607)
- In the context of the "systematic literature functionality", we changed the name "database" to "catalog" to use a separate term for online catalogs in comparison to SQL databases. [#9951](https://github.com/JabRef/jabref/pull/9951)
- We now show more fields (including Special Fields) in the dropdown selection for "Save sort order" in the library properties and for "Export sort order" in the preferences. [#10010](https://github.com/JabRef/jabref/issues/10010)
- We now encrypt and store the custom API keys in the OS native credential store. [#10044](https://github.com/JabRef/jabref/issues/10044)
- We changed the behavior of group addition/edit, so that sorting by alphabetical order is not performed by default after the modification. [#10017](https://github.com/JabRef/jabref/issues/10017)
- We fixed an issue with spacing in the cleanup dialogue. [#10081](https://github.com/JabRef/jabref/issues/10081)
- The GVK fetcher now uses the new [K10plus](https://www.bszgbv.de/services/k10plus/) database. [#10189](https://github.com/JabRef/jabref/pull/10189)

### Fixed

- We fixed an issue where clicking the group expansion pane/arrow caused the node to be selected, when it should just expand/detract the node. [#10111](https://github.com/JabRef/jabref/pull/10111)
- We fixed an issue where the browser import would add ' characters before the BibTeX entry on Linux. [#9588](https://github.com/JabRef/jabref/issues/9588)
- We fixed an issue where searching for a specific term with the DOAB fetcher lead to an exception. [#9571](https://github.com/JabRef/jabref/issues/9571)
- We fixed an issue where the "Import" -> "Library to import to" did not show the correct library name if two opened libraries had the same suffix. [#9567](https://github.com/JabRef/jabref/issues/9567)
- We fixed an issue where the rpm-Version of JabRef could not be properly uninstalled and reinstalled. [#9558](https://github.com/JabRef/jabref/issues/9558), [#9603](https://github.com/JabRef/jabref/issues/9603)
- We fixed an issue where the command line export using `--exportMatches` flag does not create an output bib file. [#9581](https://github.com/JabRef/jabref/issues/9581)
- We fixed an issue where custom field in the custom entry types could not be set to mulitline. [#9609](https://github.com/JabRef/jabref/issues/9609)
- We fixed an issue where the Office XML exporter did not resolve BibTeX-Strings when exporting entries. [forum#3741](https://discourse.jabref.org/t/exporting-bibtex-constant-strings-to-ms-office-2007-xml/3741)
- We fixed an issue where the Merge Entries Toolbar configuration was not saved after hitting 'Merge Entries' button. [#9091](https://github.com/JabRef/jabref/issues/9091)
- We fixed an issue where the password is stored in clear text if the user wants to use a proxy with authentication. [#8055](https://github.com/JabRef/jabref/issues/8055)
- JabRef is now more relaxed when parsing field content: In case a field content ended with `\`, the combination `\}` was treated as plain `}`. [#9668](https://github.com/JabRef/jabref/issues/9668)
- We resolved an issue that cut off the number of group entries when it exceeded four digits. [#8797](https://github.com/JabRef/jabref/issues/8797)
- We fixed the issue where the size of the global search window was not retained after closing. [#9362](https://github.com/JabRef/jabref/issues/9362)
- We fixed an issue where the Global Search UI preview is still white in dark theme. [#9362](https://github.com/JabRef/jabref/issues/9362)
- We fixed the double paste issue when <kbd>Cmd</kbd> + <kbd>v</kbd> is pressed on 'New entry from plaintext' dialog. [#9367](https://github.com/JabRef/jabref/issues/9367)
- We fixed an issue where the pin button on the Global Search dialog was located at the bottom and not at the top. [#9362](https://github.com/JabRef/jabref/issues/9362)
- We fixed the log text color in the event log console when using dark mode. [#9732](https://github.com/JabRef/jabref/issues/9732)
- We fixed an issue where searching for unlinked files would include the current library's .bib file. [#9735](https://github.com/JabRef/jabref/issues/9735)
- We fixed an issue where it was no longer possible to connect to a shared mysql database due to an exception. [#9761](https://github.com/JabRef/jabref/issues/9761)
- We fixed an issue where an exception was thrown for the user after <kbd>Ctrl</kbd>+<kbd>Z</kbd> command. [#9737](https://github.com/JabRef/jabref/issues/9737)
- We fixed the citation key generation for [`[authors]`, `[authshort]`, `[authorsAlpha]`, `[authIniN]`, `[authEtAl]`, `[auth.etal]`](https://docs.jabref.org/setup/citationkeypatterns#special-field-markers) to handle `and others` properly. [koppor#626](https://github.com/koppor/jabref/issues/626)
- We fixed the Save/save as file type shows BIBTEX_DB instead of "Bibtex library". [#9372](https://github.com/JabRef/jabref/issues/9372)
- We fixed the default main file directory for non-English Linux users. [#8010](https://github.com/JabRef/jabref/issues/8010)
- We fixed an issue when overwriting the owner was disabled. [#9896](https://github.com/JabRef/jabref/pull/9896)
- We fixed an issue regarding recording redundant prefixes in search history. [#9685](https://github.com/JabRef/jabref/issues/9685)
- We fixed an issue where passing a URL containing a DOI led to a "No entry found" notification. [#9821](https://github.com/JabRef/jabref/issues/9821)
- We fixed some minor visual inconsistencies and issues in the preferences dialog. [#9866](https://github.com/JabRef/jabref/pull/9866)
- The order of save actions is now retained. [#9890](https://github.com/JabRef/jabref/pull/9890)
- We fixed an issue where the order of save actions was not retained in the bib file. [#9890](https://github.com/JabRef/jabref/pull/9890)
- We fixed an issue in the preferences 'External file types' tab ignoring a custom application path in the edit dialog. [#9895](https://github.com/JabRef/jabref/issues/9895)
- We fixed an issue in the preferences where custom columns could be added to the entry table with no qualifier. [#9913](https://github.com/JabRef/jabref/issues/9913)
- We fixed an issue where the encoding header in a bib file was not respected when the file contained a BOM (Byte Order Mark). [#9926](https://github.com/JabRef/jabref/issues/9926)
- We fixed an issue where cli help output for import and export format was inconsistent. [koppor#429](https://github.com/koppor/jabref/issues/429)
- We fixed an issue where the user could select multiple conflicting options for autocompletion at once. [#10181](https://github.com/JabRef/jabref/issues/10181)
- We fixed an issue where no preview could be generated for some entry types and led to an exception. [#9947](https://github.com/JabRef/jabref/issues/9947)
- We fixed an issue where the Linux terminal working directory argument was malformed and therefore ignored upon opening a terminal [#9953](https://github.com/JabRef/jabref/issues/9953)
- We fixed an issue under Linux where under some systems the file instead of the folder was opened. [#9607](https://github.com/JabRef/jabref/issues/9607)
- We fixed an issue where an Automatic Keyword Group could not be deleted in the UI. [#9778](https://github.com/JabRef/jabref/issues/9778)
- We fixed an issue where the citation key pattern `[edtrN_M]` returned the wrong editor. [#9946](https://github.com/JabRef/jabref/pull/9946)
- We fixed an issue where empty grey containers would remain in the groups panel, if displaying of group item count is turned off. [#9972](https://github.com/JabRef/jabref/issues/9972)
- We fixed an issue where fetching an ISBN could lead to application freezing when the fetcher did not return any results. [#9979](https://github.com/JabRef/jabref/issues/9979)
- We fixed an issue where closing a library containing groups and entries caused an exception [#9997](https://github.com/JabRef/jabref/issues/9997)
- We fixed a bug where the editor for strings in a bibliography file did not sort the entries by their keys [#10083](https://github.com/JabRef/jabref/pull/10083)
- We fixed an issues where clicking on the empty space of specific context menu entries would not trigger the associated action. [#8388](https://github.com/JabRef/jabref/issues/8388)
- We fixed an issue where JabRef would not remember whether the window was in fullscreen. [#4939](https://github.com/JabRef/jabref/issues/4939)
- We fixed an issue where the ACM Portal search sometimes would not return entries for some search queries when the article author had no given name. [#10107](https://github.com/JabRef/jabref/issues/10107)
- We fixed an issue that caused high CPU usage and a zombie process after quitting JabRef because of author names autocompletion. [#10159](https://github.com/JabRef/jabref/pull/10159)
- We fixed an issue where files with illegal characters in the filename could be added to JabRef. [#10182](https://github.com/JabRef/jabref/issues/10182)
- We fixed that checked-out radio buttons under "specified keywords" were not displayed as checked after closing and reopening the "edit group" window. [#10248](https://github.com/JabRef/jabref/issues/10248)
- We fixed that when editing groups, checked-out properties such as case sensitive and regular expression (under "Free search expression") were not displayed checked. [#10108](https://github.com/JabRef/jabref/issues/10108)

### Removed

- We removed the support of BibTeXML. [#9540](https://github.com/JabRef/jabref/issues/9540)
- We removed support for Markdown syntax for strikethrough and task lists in comment fields. [#9726](https://github.com/JabRef/jabref/pull/9726)
- We removed the options menu, because the two contents were moved to the File menu or the properties of the library. [#9768](https://github.com/JabRef/jabref/pull/9768)
- We removed the 'File' tab in the preferences and moved its contents to the 'Export' tab. [#9839](https://github.com/JabRef/jabref/pull/9839)
- We removed the "[Collection of Computer Science Bibliographies](https://en.wikipedia.org/wiki/Collection_of_Computer_Science_Bibliographies)" fetcher the websits is no longer available. [#6638](https://github.com/JabRef/jabref/issues/6638)

## [5.9] – 2023-01-06

### Added

- We added a dropdown menu to let users change the library they want to import into during import. [#6177](https://github.com/JabRef/jabref/issues/6177)
- We added the possibility to add/remove a preview style from the selected list using a double click. [#9490](https://github.com/JabRef/jabref/issues/9490)
- We added the option to define fields as "multine" directly in the custom entry types dialog. [#6448](https://github.com/JabRef/jabref/issues/6448)
- We changed the minWidth and the minHeight of the main window, so it won't have a width and/or a height with the value 0. [#9606](https://github.com/JabRef/jabref/issues/9606)

### Changed

- We changed database structure: in MySQL/MariaDB we renamed tables by adding a `JABREF_` prefix, and in PGSQL we moved tables in `jabref` schema. We added `VersionDBStructure` variable in `METADATA` table to indicate current version of structure, this variable is needed for automatic migration. [#9312](https://github.com/JabRef/jabref/issues/9312)
- We moved some preferences options to a new tab in the preferences dialog. [#9442](https://github.com/JabRef/jabref/pull/9308)
- We renamed "Medline abbreviation" to "dotless abbreviation". [#9504](https://github.com/JabRef/jabref/pull/9504)
- We now have more "dots" in the offered journal abbreviations. [#9504](https://github.com/JabRef/jabref/pull/9504)
- We now disable the button "Full text search" in the Searchbar by default [#9527](https://github.com/JabRef/jabref/pull/9527)


### Fixed

- The tab "deprecated fields" is shown in biblatex-mode only. [#7757](https://github.com/JabRef/jabref/issues/7757)
- In case a journal name of an IEEE journal is abbreviated, the "normal" abbreviation is used - and not the one of the IEEE BibTeX strings. [abbrv#91](https://github.com/JabRef/abbrv.jabref.org/issues/91)
- We fixed a performance issue when loading large lists of custom journal abbreviations. [#8928](https://github.com/JabRef/jabref/issues/8928)
- We fixed an issue where the last opened libraries were not remembered when a new unsaved library was open as well. [#9190](https://github.com/JabRef/jabref/issues/9190)
- We fixed an issue where no context menu for the group "All entries" was present. [forum#3682](https://discourse.jabref.org/t/how-sort-groups-a-z-not-subgroups/3682)
- We fixed an issue where extra curly braces in some fields would trigger an exception when selecting the entry or doing an integrity check. [#9475](https://github.com/JabRef/jabref/issues/9475), [#9503](https://github.com/JabRef/jabref/issues/9503)
- We fixed an issue where entering a date in the format "YYYY/MM" in the entry editor date field caused an exception. [#9492](https://github.com/JabRef/jabref/issues/9492)
- For portable versions, the `.deb` file now works on plain debian again. [#9472](https://github.com/JabRef/jabref/issues/9472)
- We fixed an issue where the download of linked online files failed after an import of entries for certain urls. [#9518](https://github.com/JabRef/jabref/issues/9518)
- We fixed an issue where an exception occurred when manually downloading a file from an URL in the entry editor. [#9521](https://github.com/JabRef/jabref/issues/9521)
- We fixed an issue with open office csv file formatting where commas in the abstract field where not escaped. [#9087](https://github.com/JabRef/jabref/issues/9087)
- We fixed an issue with deleting groups where subgroups different from the selected group were deleted. [#9281](https://github.com/JabRef/jabref/issues/9281)

## [5.8] – 2022-12-18

### Added

- We integrated a new three-way merge UI for merging entries in the Entries Merger Dialog, the Duplicate Resolver Dialog, the Entry Importer Dialog, and the External Changes Resolver Dialog. [#8945](https://github.com/JabRef/jabref/pull/8945)
- We added the ability to merge groups, keywords, comments and files when merging entries. [#9022](https://github.com/JabRef/jabref/pull/9022)
- We added a warning message next to the authors field in the merge dialog to warn users when the authors are the same but formatted differently. [#8745](https://github.com/JabRef/jabref/issues/8745)
- The default file directory of a library is used as default directory for [unlinked file lookup](https://docs.jabref.org/collect/findunlinkedfiles#link-the-pdfs-to-your-bib-library). [koppor#546](https://github.com/koppor/jabref/issues/546)
- The properties of an existing systematic literature review (SLR) can be edited. [koppor#604](https://github.com/koppor/jabref/issues/604)
- An systematic literature review (SLR) can now be started from the SLR itself. [#9131](https://github.com/JabRef/jabref/pull/9131), [koppor#601](https://github.com/koppor/jabref/issues/601)
- On startup, JabRef notifies the user if there were parsing errors during opening.
- We added support for the field `fjournal` (in `@article`) for abbreviation and unabbreviation functionalities. [#321](https://github.com/JabRef/jabref/pull/321)
- In case a backup is found, the filename of the backup is shown and one can navigate to the file. [#9311](https://github.com/JabRef/jabref/pull/9311)
- We added support for the Ukrainian and Arabic languages. [#9236](https://github.com/JabRef/jabref/pull/9236), [#9243](https://github.com/JabRef/jabref/pull/9243)

### Changed

- We improved the Citavi Importer to also import so called Knowledge-items into the field `comment` of the corresponding entry [#9025](https://github.com/JabRef/jabref/issues/9025)
- We modified the change case sub-menus and their corresponding tips (displayed when you stay long over the menu) to properly reflect exemplified cases. [#9339](https://github.com/Jabref/jabref/issues/9339)
- We call backup files `.bak` and temporary writing files now `.sav`.
- JabRef keeps 10 older versions of a `.bib` file in the [user data dir](https://github.com/harawata/appdirs#supported-directories) (instead of a single `.sav` (now: `.bak`) file in the directory of the `.bib` file)
- We improved the External Changes Resolver dialog to be more usaable. [#9021](https://github.com/JabRef/jabref/pull/9021)
- We simplified the actions to fast-resolve duplicates to 'Keep Left', 'Keep Right', 'Keep Both' and 'Keep Merged'. [#9056](https://github.com/JabRef/jabref/issues/9056)
- The fallback directory of the file folder now is the general file directory. In case there was a directory configured for a library and this directory was not found, JabRef placed the PDF next to the .bib file and not into the general file directory.
- The global default directory for storing PDFs is now the documents folder in the user's home.
- When adding or editing a subgroup it is placed w.r.t. to alphabetical ordering rather than at the end. [koppor#577](https://github.com/koppor/jabref/issues/577)
- Groups context menu now shows appropriate options depending on number of subgroups. [koppor#579](https://github.com/koppor/jabref/issues/579)
- We modified the "Delete file" dialog and added the full file path to the dialog text. The file path in the title was changed to file name only. [koppor#534](https://github.com/koppor/jabref/issues/534)
- Download from URL now automatically fills with URL from clipboard. [koppor#535](https://github.com/koppor/jabref/issues/535)
- We added HTML and Markdown files to Find Unlinked Files and removed BibTeX. [koppor#547](https://github.com/koppor/jabref/issues/547)
- ArXiv fetcher now retrieves additional data from related DOIs (both ArXiv and user-assigned). [#9170](https://github.com/JabRef/jabref/pull/9170)
- We modified the Directory of Open Access Books (DOAB) fetcher so that it will now also fetch the ISBN when possible. [#8708](https://github.com/JabRef/jabref/issues/8708)
- Genres are now mapped correctly to entry types when importing MODS files. [#9185](https://github.com/JabRef/jabref/issues/9185)
- We changed the button label from "Return to JabRef" to "Return to library" to better indicate the purpose of the action.
- We changed the color of found text from red to high-contrast colors (background: yellow; font color: purple). [koppor#552](https://github.com/koppor/jabref/issues/552)
- We fixed an issue where the wrong icon for a successful import of a bib entry was shown. [#9308](https://github.com/JabRef/jabref/pull/9308)
- We changed the messages after importing unlinked local files to past tense. [koppor#548](https://github.com/koppor/jabref/issues/548)
- We fixed an issue where the wrong icon for a successful import of a bib entry was shown [#9308](https://github.com/JabRef/jabref/pull/9308)
- In the context of the [Cleanup dialog](https://docs.jabref.org/finding-sorting-and-cleaning-entries/cleanupentries) we changed the text of the conversion of BibTeX to biblatex (and vice versa) to make it more clear. [koppor#545](https://github.com/koppor/jabref/issues/545)
- We removed wrapping of string constants when writing to a `.bib` file.
- In the context of a systematic literature review (SLR), a user can now add arbitrary data into `study.yml`. JabRef just ignores this data. [#9124](https://github.com/JabRef/jabref/pull/9124)
- In the context of a systematic literature review (SLR), we reworked the "Define study" parameters dialog. [#9123](https://github.com/JabRef/jabref/pull/9123)
- We upgraded to Lucene 9.4 for the fulltext search. The search index will be rebuild. [#9213](https://github.com/JabRef/jabref/pull/9213)
- We disabled the "change case" menu for empty fields. [#9214](https://github.com/JabRef/jabref/issues/9214)
- We disabled the conversion menu for empty fields. [#9200](https://github.com/JabRef/jabref/issues/9200)

### Fixed

- We fixed an issue where applied save actions on saving the library file would lead to the dialog "The library has been modified by another program" popping up. [#4877](https://github.com/JabRef/jabref/issues/4877)
- We fixed issues with save actions not correctly loaded when opening the library. [#9122](https://github.com/JabRef/jabref/pull/9122)
- We fixed the behavior of "Discard changes" when reopening a modified library. [#9361](https://github.com/JabRef/jabref/issues/9361)
- We fixed several bugs regarding the manual and the autosave of library files that could lead to exceptions. [#9067](https://github.com/JabRef/jabref/pull/9067), [#8484](https://github.com/JabRef/jabref/issues/8484), [#8746](https://github.com/JabRef/jabref/issues/8746), [#6684](https://github.com/JabRef/jabref/issues/6684), [#6644](https://github.com/JabRef/jabref/issues/6644), [#6102](https://github.com/JabRef/jabref/issues/6102), [#6000](https://github.com/JabRef/jabref/issues/6000)
- We fixed an issue where pdfs were re-indexed on each startup. [#9166](https://github.com/JabRef/jabref/pull/9166)
- We fixed an issue when using an unsafe character in the citation key, the auto-linking feature fails to link files. [#9267](https://github.com/JabRef/jabref/issues/9267)
- We fixed an issue where a message about changed metadata would occur on saving although nothing changed. [#9159](https://github.com/JabRef/jabref/issues/9159)
- We fixed an issue where the possibility to generate a subdatabase from an aux file was writing empty files when called from the commandline. [#9115](https://github.com/JabRef/jabref/issues/9115), [forum#3516](https://discourse.jabref.org/t/export-subdatabase-from-aux-file-on-macos-command-line/3516)
- We fixed an issue where author names with tilde accents (for example ñ) were marked as "Names are not in the standard BibTeX format". [#8071](https://github.com/JabRef/jabref/issues/8071)
- We fixed an issue where capitalize didn't capitalize words after hyphen characters. [#9157](https://github.com/JabRef/jabref/issues/9157)
- We fixed an issue where title case didn't capitalize words after en-dash characters and skip capitalization of conjunctions that comes after en-dash characters. [#9068](https://github.com/JabRef/jabref/pull/9068),[#9142](https://github.com/JabRef/jabref/pull/9142)
- We fixed an issue with the message that is displayed when fetcher returns an empty list of entries for given query. [#9195](https://github.com/JabRef/jabref/issues/9195)
- We fixed an issue where editing entry's "date" field in library mode "biblatex" causes an uncaught exception. [#8747](https://github.com/JabRef/jabref/issues/8747)
- We fixed an issue where importing from XMP would fail for certain PDFs. [#9383](https://github.com/JabRef/jabref/issues/9383)
- We fixed an issue that JabRef displayed the wrong group tree after loading. [koppor#637](https://github.com/koppor/jabref/issues/637)
- We fixed that sorting of entries in the maintable by special fields is updated immediately. [#9334](https://github.com/JabRef/jabref/issues/9334)
- We fixed the display of issue, number, eid and pages fields in the entry preview. [#8607](https://github.com/JabRef/jabref/pull/8607), [#8372](https://github.com/JabRef/jabref/issues/8372), [Koppor#514](https://github.com/koppor/jabref/issues/514), [forum#2390](https://discourse.jabref.org/t/unable-to-edit-my-bibtex-file-that-i-used-before-vers-5-1/2390), [forum#3462](https://discourse.jabref.org/t/jabref-5-6-need-help-with-export-from-jabref-to-microsoft-word-entry-preview-of-apa-7-not-rendering-correctly/3462)
- We fixed the page ranges checker to detect article numbers in the pages field (used at [Check Integrity](https://docs.jabref.org/finding-sorting-and-cleaning-entries/checkintegrity)). [#8607](https://github.com/JabRef/jabref/pull/8607)
- The [HtmlToLaTeXFormatter](https://docs.jabref.org/finding-sorting-and-cleaning-entries/saveactions#html-to-latex) keeps single `<` characters.
- We fixed a performance regression when opening large libraries. [#9041](https://github.com/JabRef/jabref/issues/9041)
- We fixed a bug where spaces are trimmed when highlighting differences in the Entries merge dialog. [koppor#371](https://github.com/koppor/jabref/issues/371)
- We fixed some visual glitches with the linked files editor field in the entry editor and increased its height. [#8823](https://github.com/JabRef/jabref/issues/8823)
- We fixed some visual inconsistencies (round corners of highlighted buttons). [#8806](https://github.com/JabRef/jabref/issues/8806)
- We fixed an issue where JabRef would not exit when a connection to a LibreOffice document was established previously and the document is still open. [#9075](https://github.com/JabRef/jabref/issues/9075)
- We fixed an issue about selecting the save order in the preferences. [#9147](https://github.com/JabRef/jabref/issues/9147)
- We fixed an issue where an exception when fetching a DOI was not logged correctly. [koppor#627](https://github.com/koppor/jabref/issues/627)
- We fixed an issue where a user could not open an attached file in a new unsaved library. [#9386](https://github.com/JabRef/jabref/issues/9386)
- We fixed a typo within a connection error message. [koppor#625](https://github.com/koppor/jabref/issues/625)
- We fixed an issue where journal abbreviations would not abbreviate journal titles with escaped ampersands (\\&). [#8948](https://github.com/JabRef/jabref/issues/8948)
- We fixed the readability of the file field in the dark theme. [#9340](https://github.com/JabRef/jabref/issues/9340)
- We fixed an issue where the 'close dialog' key binding was not closing the Preferences dialog. [#8888](https://github.com/jabref/jabref/issues/8888)
- We fixed an issue where a known journal's medline/dot-less abbreviation does not switch to the full name. [#9370](https://github.com/JabRef/jabref/issues/9370)
- We fixed an issue where hitting enter on the search field within the preferences dialog closed the dialog. [koppor#630](https://github.com/koppor/jabref/issues/630)
- We fixed the "Cleanup entries" dialog is partially visible. [#9223](https://github.com/JabRef/jabref/issues/9223)
- We fixed an issue where font size preferences did not apply correctly to preference dialog window and the menu bar. [#8386](https://github.com/JabRef/jabref/issues/8386) and [#9279](https://github.com/JabRef/jabref/issues/9279)
- We fixed the display of the "Customize Entry Types" dialog title. [#9198](https://github.com/JabRef/jabref/issues/9198)
- We fixed an issue where the CSS styles are missing in some dialogs. [#9150](https://github.com/JabRef/jabref/pull/9150)
- We fixed an issue where controls in the preferences dialog could outgrow the window. [#9017](https://github.com/JabRef/jabref/issues/9017)
- We fixed an issue where highlighted text color for entry merge dialogue was not clearly visible. [#9192](https://github.com/JabRef/jabref/issues/9192)

### Removed

- We removed "last-search-date" from the systematic literature review feature, because the last-search-date can be deducted from the git logs. [#9116](https://github.com/JabRef/jabref/pull/9116)
- We removed the [CiteseerX](https://docs.jabref.org/collect/import-using-online-bibliographic-database#citeseerx) fetcher, because the API used by JabRef is sundowned. [#9466](https://github.com/JabRef/jabref/pull/9466)

## [5.7] – 2022-08-05

### Added

- We added a fetcher for [Biodiversity Heritage Library](https://www.biodiversitylibrary.org/). [8539](https://github.com/JabRef/jabref/issues/8539)
- We added support for multiple messages in the snackbar. [#7340](https://github.com/JabRef/jabref/issues/7340)
- We added an extra option in the 'Find Unlinked Files' dialog view to ignore unnecessary files like Thumbs.db, DS_Store, etc. [koppor#373](https://github.com/koppor/jabref/issues/373)
- JabRef now writes log files. Linux: `$home/.cache/jabref/logs/version`, Windows: `%APPDATA%\..\Local\harawata\jabref\version\logs`, Mac: `Users/.../Library/Logs/jabref/version`
- We added an importer for Citavi backup files, support ".ctv5bak" and ".ctv6bak" file formats. [#8322](https://github.com/JabRef/jabref/issues/8322)
- We added a feature to drag selected entries and drop them to other opened inactive library tabs [koppor521](https://github.com/koppor/jabref/issues/521).
- We added support for the [biblatex-apa](https://github.com/plk/biblatex-apa) legal entry types `Legislation`, `Legadminmaterial`, `Jurisdiction`, `Constitution` and `Legal` [#8931](https://github.com/JabRef/jabref/issues/8931)

### Changed

- The file column in the main table now shows the corresponding defined icon for the linked file [8930](https://github.com/JabRef/jabref/issues/8930).
- We improved the color of the selected entries and the color of the summary in the Import Entries Dialog in the dark theme. [#7927](https://github.com/JabRef/jabref/issues/7927)
- We upgraded to Lucene 9.2 for the fulltext search.
  Thus, the now created search index cannot be read from older versions of JabRef anylonger.
  ⚠️ JabRef will recreate the index in a new folder for new files and this will take a long time for a huge library.
  Moreover, switching back and forth JabRef versions and meanwhile adding PDFs also requires rebuilding the index now and then.
  [#8868](https://github.com/JabRef/jabref/pull/8868)
- We improved the Latex2Unicode conversion [#8639](https://github.com/JabRef/jabref/pull/8639)
- Writing BibTeX data into a PDF (XMP) removes braces. [#8452](https://github.com/JabRef/jabref/issues/8452)
- Writing BibTeX data into a PDF (XMP) does not write the `file` field.
- Writing BibTeX data into a PDF (XMP) considers the configured keyword separator (and does not use "," as default any more)
- The Medline/Pubmed search now also supports the [default fields and operators for searching](https://docs.jabref.org/collect/import-using-online-bibliographic-database#search-syntax). [forum#3554](https://discourse.jabref.org/t/native-pubmed-search/3354)
- We improved group expansion arrow that prevent it from activating group when expanding or collapsing. [#7982](https://github.com/JabRef/jabref/issues/7982), [#3176](https://github.com/JabRef/jabref/issues/3176)
- When configured SSL certificates changed, JabRef warns the user to restart to apply the configuration.
- We improved the appearances and logic of the "Manage field names & content" dialog, and renamed it to "Automatic field editor". [#6536](https://github.com/JabRef/jabref/issues/6536)
- We improved the message explaining the options when modifying an automatic keyword group [#8911](https://github.com/JabRef/jabref/issues/8911)
- We moved the preferences option "Warn about duplicates on import" option from the tab "File" to the tab "Import and Export". [koppor#570](https://github.com/koppor/jabref/issues/570)
- When JabRef encounters `% Encoding: UTF-8` header, it is kept during writing (and not removed). [#8964](https://github.com/JabRef/jabref/pull/8964)
- We replace characters which cannot be decoded using the specified encoding by a (probably another) valid character. This happens if JabRef detects the wrong charset (e.g., UTF-8 instead of Windows 1252). One can use the [Integrity Check](https://docs.jabref.org/finding-sorting-and-cleaning-entries/checkintegrity) to find those characters.

### Fixed

- We fixed an issue where linked fails containing parts of the main file directory could not be opened. [#8991](https://github.com/JabRef/jabref/issues/8991)
- Linked files with an absolute path can be opened again. [#8991](https://github.com/JabRef/jabref/issues/8991)
- We fixed an issue where the user could not rate an entry in the main table when an entry was not yet ranked. [#5842](https://github.com/JabRef/jabref/issues/5842)
- We fixed an issue that caused JabRef to sometimes open multiple instances when "Remote Operation" is enabled. [#8653](https://github.com/JabRef/jabref/issues/8653)
- We fixed an issue where linked files with the filetype "application/pdf" in an entry were not shown with the correct PDF-Icon in the main table [8930](https://github.com/JabRef/jabref/issues/8930)
- We fixed an issue where "open folder" for linked files did not open the folder and did not select the file unter certain Linux desktop environments [#8679](https://github.com/JabRef/jabref/issues/8679), [#8849](https://github.com/JabRef/jabref/issues/8849)
- We fixed an issue where the content of a big shared database library is not shown [#8788](https://github.com/JabRef/jabref/issues/8788)
- We fixed the unnecessary horizontal scroll bar in group panel [#8467](https://github.com/JabRef/jabref/issues/8467)
- We fixed an issue where the notification bar message, icon and actions appeared to be invisible. [#8761](https://github.com/JabRef/jabref/issues/8761)
- We fixed an issue where deprecated fields tab is shown when the fields don't contain any values. [#8396](https://github.com/JabRef/jabref/issues/8396)
- We fixed an issue where an exception for DOI search occurred when the DOI contained urlencoded characters. [#8787](https://github.com/JabRef/jabref/issues/8787)
- We fixed an issue which allow us to select and open identifiers from a popup list in the maintable [#8758](https://github.com/JabRef/jabref/issues/8758), [8802](https://github.com/JabRef/jabref/issues/8802)
- We fixed an issue where the escape button had no functionality within the "Filter groups" textfield. [koppor#562](https://github.com/koppor/jabref/issues/562)
- We fixed an issue where the exception that there are invalid characters in filename. [#8786](https://github.com/JabRef/jabref/issues/8786)
- When the proxy configuration removed the proxy user/password, this change is applied immediately.
- We fixed an issue where removing several groups deletes only one of them. [#8390](https://github.com/JabRef/jabref/issues/8390)
- We fixed an issue where the Sidepane (groups, web search and open office) width is not remembered after restarting JabRef. [#8907](https://github.com/JabRef/jabref/issues/8907)
- We fixed a bug where switching between themes will cause an error/exception. [#8939](https://github.com/JabRef/jabref/pull/8939)
- We fixed a bug where files that were deleted in the source bibtex file were kept in the index. [#8962](https://github.com/JabRef/jabref/pull/8962)
- We fixed "Error while sending to JabRef" when the browser extension interacts with JabRef. [JabRef-Browser-Extension#479](https://github.com/JabRef/JabRef-Browser-Extension/issues/479)
- We fixed a bug where updating group view mode (intersection or union) requires re-selecting groups to take effect. [#6998](https://github.com/JabRef/jabref/issues/6998)
- We fixed a bug that prevented external group metadata changes from being merged. [#8873](https://github.com/JabRef/jabref/issues/8873)
- We fixed the shared database opening dialog to remember autosave folder and tick. [#7516](https://github.com/JabRef/jabref/issues/7516)
- We fixed an issue where name formatter could not be saved. [#9120](https://github.com/JabRef/jabref/issues/9120)
- We fixed a bug where after the export of Preferences, custom exports were duplicated. [#10176](https://github.com/JabRef/jabref/issues/10176)

### Removed

- We removed the social media buttons for our Twitter and Facebook pages. [#8774](https://github.com/JabRef/jabref/issues/8774)

## [5.6] – 2022-04-25

### Added

- We enabled the user to customize the API Key for some fetchers. [#6877](https://github.com/JabRef/jabref/issues/6877)
- We added an extra option when right-clicking an entry in the Entry List to copy either the DOI or the DOI url.
- We added a fetcher for [Directory of Open Access Books (DOAB)](https://doabooks.org/) [8576](https://github.com/JabRef/jabref/issues/8576)
- We added an extra option to ask the user whether they want to open to reveal the folder holding the saved file with the file selected. [#8195](https://github.com/JabRef/jabref/issues/8195)
- We added a new section to network preferences to allow using custom SSL certificates. [#8126](https://github.com/JabRef/jabref/issues/8126)
- We improved the version check to take also beta version into account and now redirect to the right changelog for the version.
- We added two new web and fulltext fetchers: SemanticScholar and ResearchGate.
- We added notifications on success and failure when writing metadata to a PDF-file. [#8276](https://github.com/JabRef/jabref/issues/8276)
- We added a cleanup action that escapes `$` (by adding a backslash in front). [#8673](https://github.com/JabRef/jabref/issues/8673)

### Changed

- We upgraded to Lucene 9.1 for the fulltext search.
  Thus, the now created search index cannot be read from older versions of JabRef any longer.
  ⚠️ JabRef will recreate the index in a new folder for new files and this will take a long time for a huge library.
  Moreover, switching back and forth JabRef versions and meanwhile adding PDFs also requires rebuilding the index now and then.
  [#8362](https://github.com/JabRef/jabref/pull/8362)
- We changed the list of CSL styles to those that support formatting bibliographies. [#8421](https://github.com/JabRef/jabref/issues/8421) [citeproc-java#116](https://github.com/michel-kraemer/citeproc-java/issues/116)
- The CSL preview styles now also support displaying data from cross references entries that are linked via the `crossref` field. [#7378](https://github.com/JabRef/jabref/issues/7378)
- We made the Search button in Web Search wider. We also skewed the panel titles to the left. [#8397](https://github.com/JabRef/jabref/issues/8397)
- We introduced a preference to disable fulltext indexing. [#8468](https://github.com/JabRef/jabref/issues/8468)
- When exporting entries, the encoding is always UTF-8.
- When embedding BibTeX data into a PDF, the encoding is always UTF-8.
- We replaced the [OttoBib](https://en.wikipedia.org/wiki/OttoBib) fetcher by a fetcher by [OpenLibrary](https://openlibrary.org/dev/docs/api/books). [#8652](https://github.com/JabRef/jabref/issues/8652)
- We first fetch ISBN data from OpenLibrary, if nothing found, ebook.de is tried.
- We now only show a warning when exiting for tasks that will not be recovered automatically upon relaunch of JabRef. [#8468](https://github.com/JabRef/jabref/issues/8468)

### Fixed

- We fixed an issue where right clicking multiple entries and pressing "Change entry type" would only change one entry. [#8654](https://github.com/JabRef/jabref/issues/8654)
- We fixed an issue where it was no longer possible to add or delete multiple files in the `file` field in the entry editor. [#8659](https://github.com/JabRef/jabref/issues/8659)
- We fixed an issue where the author's lastname was not used for the citation key generation if it started with a lowercase letter. [#8601](https://github.com/JabRef/jabref/issues/8601)
- We fixed an issue where custom "Protected terms" files were missing after a restart of JabRef. [#8608](https://github.com/JabRef/jabref/issues/8608)
- We fixed an issue where JabRef could not start due to a missing directory for the fulltex index. [#8579](https://github.com/JabRef/jabref/issues/8579)
- We fixed an issue where long article numbers in the `pages` field would cause an exception and preventing the citation style to display. [#8381](https://github.com/JabRef/jabref/issues/8381), [citeproc-java](https://github.com/michel-kraemer/citeproc-java/issues/114)
- We fixed an issue where online links in the file field were not detected correctly and could produce an exception. [#8510](https://github.com/JabRef/jabref/issues/8510)
- We fixed an issue where an exception could occur when saving the preferences [#7614](https://github.com/JabRef/jabref/issues/7614)
- We fixed an issue where "Copy DOI url" in the right-click menu of the Entry List would just copy the DOI and not the DOI url. [#8389](https://github.com/JabRef/jabref/issues/8389)
- We fixed an issue where opening the console from the drop-down menu would cause an exception. [#8466](https://github.com/JabRef/jabref/issues/8466)
- We fixed an issue when reading non-UTF-8 encoded. When no encoding header is present, the encoding is now detected from the file content (and the preference option is disregarded). [#8417](https://github.com/JabRef/jabref/issues/8417)
- We fixed an issue where pasting a URL was replacing `+` signs by spaces making the URL unreachable. [#8448](https://github.com/JabRef/jabref/issues/8448)
- We fixed an issue where creating subsidiary files from aux files created with some versions of biblatex would produce incorrect results. [#8513](https://github.com/JabRef/jabref/issues/8513)
- We fixed an issue where opening the changelog from withing JabRef led to a 404 error. [#8563](https://github.com/JabRef/jabref/issues/8563)
- We fixed an issue where not all found unlinked local files were imported correctly due to some race condition. [#8444](https://github.com/JabRef/jabref/issues/8444)
- We fixed an issue where Merge entries dialog exceeds screen boundaries.
- We fixed an issue where the app lags when selecting an entry after a fresh start. [#8446](https://github.com/JabRef/jabref/issues/8446)
- We fixed an issue where no citationkey was generated on import, pasting a doi or an entry on the main table. [8406](https://github.com/JabRef/jabref/issues/8406), [koppor#553](https://github.com/koppor/jabref/issues/553)
- We fixed an issue where accent search does not perform consistently. [#6815](https://github.com/JabRef/jabref/issues/6815)
- We fixed an issue where the incorrect entry was selected when "New Article" is pressed while search filters are active. [#8674](https://github.com/JabRef/jabref/issues/8674)
- We fixed an issue where "Write BibTeXEntry metadata to PDF" button remains enabled while writing to PDF is in-progress. [#8691](https://github.com/JabRef/jabref/issues/8691)

### Removed

- We removed the option to copy CSL Citation styles data as `XSL_FO`, `ASCIIDOC`, and `RTF` as these have not been working since a long time and are no longer supported in the external library used for processing the styles. [#7378](https://github.com/JabRef/jabref/issues/7378)
- We removed the option to configure the default encoding. The default encoding is now hard-coded to the modern UTF-8 encoding.

## [5.5] – 2022-01-17

### Changed

- We integrated the external file types dialog directly inside the preferences. [#8341](https://github.com/JabRef/jabref/pull/8341)
- We disabled the add group button color change after adding 10 new groups. [#8051](https://github.com/JabRef/jabref/issues/8051)
- We inverted the logic for resolving [BibTeX strings](https://docs.jabref.org/advanced/strings). This helps to keep `#` chars. By default String resolving is only activated for a couple of standard fields. The list of fields can be modified in the preferences. [#7010](https://github.com/JabRef/jabref/issues/7010), [#7012](https://github.com/JabRef/jabref/issues/7012), [#8303](https://github.com/JabRef/jabref/issues/8303)
- We moved the search box in preview preferences closer to the available citation styles list. [#8370](https://github.com/JabRef/jabref/pull/8370)
- Changing the preference to show the preview panel as a separate tab now has effect without restarting JabRef. [#8370](https://github.com/JabRef/jabref/pull/8370)
- We enabled switching themes in JabRef without the need to restart JabRef. [#7335](https://github.com/JabRef/jabref/pull/7335)
- We added support for the field `day`, `rights`, `coverage` and `language` when reading XMP data in Dublin Core format. [#8491](https://github.com/JabRef/jabref/issues/8491)

### Fixed

- We fixed an issue where the preferences for "Search and store files relative to library file location" where ignored when the "Main file directory" field was not empty [#8385](https://github.com/JabRef/jabref/issues/8385)
- We fixed an issue where `#`chars in certain fields would be interpreted as BibTeX strings [#7010](https://github.com/JabRef/jabref/issues/7010), [#7012](https://github.com/JabRef/jabref/issues/7012), [#8303](https://github.com/JabRef/jabref/issues/8303)
- We fixed an issue where the fulltext search on an empty library with no documents would lead to an exception [koppor#522](https://github.com/koppor/jabref/issues/522)
- We fixed an issue where clicking on "Accept changes" in the merge dialog would lead to an exception [forum#2418](https://discourse.jabref.org/t/the-library-has-been-modified-by-another-program/2418/8)
- We fixed an issue where clicking on headings in the entry preview could lead to an exception. [#8292](https://github.com/JabRef/jabref/issues/8292)
- We fixed an issue where IntegrityCheck used the system's character encoding instead of the one set by the library or in preferences [#8022](https://github.com/JabRef/jabref/issues/8022)
- We fixed an issue about empty metadata in library properties when called from the right click menu. [#8358](https://github.com/JabRef/jabref/issues/8358)
- We fixed an issue where someone could add a duplicate field in the customize entry type dialog. [#8194](https://github.com/JabRef/jabref/issues/8194)
- We fixed a typo in the library properties tab: "String constants". There, one can configure [BibTeX string constants](https://docs.jabref.org/advanced/strings).
- We fixed an issue when writing a non-UTF-8 encoded file: The header is written again. [#8417](https://github.com/JabRef/jabref/issues/8417)
- We fixed an issue where folder creation during systemic literature review failed due to an illegal fetcher name. [#8552](https://github.com/JabRef/jabref/pull/8552)

## [5.4] – 2021-12-20

### Added

- We added confirmation dialog when user wants to close a library where any empty entries are detected. [#8096](https://github.com/JabRef/jabref/issues/8096)
- We added import support for CFF files. [#7945](https://github.com/JabRef/jabref/issues/7945)
- We added the option to copy the DOI of an entry directly from the context menu copy submenu. [#7826](https://github.com/JabRef/jabref/issues/7826)
- We added a fulltext search feature. [#2838](https://github.com/JabRef/jabref/pull/2838)
- We improved the deduction of bib-entries from imported fulltext pdfs. [#7947](https://github.com/JabRef/jabref/pull/7947)
- We added unprotect_terms to the list of bracketed pattern modifiers [#7826](https://github.com/JabRef/jabref/pull/7960)
- We added a dialog that allows to parse metadata from linked pdfs. [#7929](https://github.com/JabRef/jabref/pull/7929)
- We added an icon picker in group edit dialog. [#6142](https://github.com/JabRef/jabref/issues/6142)
- We added a preference to Opt-In to JabRef's online metadata extraction service (Grobid) usage. [#8002](https://github.com/JabRef/jabref/pull/8002)
- We readded the possibility to display the search results of all databases ("Global Search"). It is shown in a separate window. [#4096](https://github.com/JabRef/jabref/issues/4096)
- We readded the possibility to keep the search string when switching tabs. It is implemented by a toggle button. [#4096](https://github.com/JabRef/jabref/issues/4096#issuecomment-575986882)
- We allowed the user to also preview the available citation styles in the preferences besides the selected ones [#8108](https://github.com/JabRef/jabref/issues/8108)
- We added an option to search the available citation styles by name in the preferences [#8108](https://github.com/JabRef/jabref/issues/8108)
- We added an option to generate bib-entries from ID through a popover in the toolbar. [#4183](https://github.com/JabRef/jabref/issues/4183)
- We added a menu option in the right click menu of the main table tabs to display the library properties. [#6527](https://github.com/JabRef/jabref/issues/6527)
- When a `.bib` file ("library") was saved successfully, a notification is shown

### Changed

- Local library settings may overwrite the setting "Search and store files relative to library file location" [#8179](https://github.com/JabRef/jabref/issues/8179)
- The option "Fit table horizontally on screen" in the "Entry table" preferences is now disabled by default [#8148](https://github.com/JabRef/jabref/pull/8148)
- We improved the preferences and descriptions in the "Linked files" preferences tab [#8148](https://github.com/JabRef/jabref/pull/8148)
- We slightly changed the layout of the Journal tab in the preferences for ui consistency. [#7937](https://github.com/JabRef/jabref/pull/7937)
- The JabRefHost on Windows now writes a temporary file and calls `-importToOpen` instead of passing the bibtex via `-importBibtex`. [#7374](https://github.com/JabRef/jabref/issues/7374), [JabRef Browser Ext #274](https://github.com/JabRef/JabRef-Browser-Extension/issues/274)
- We reordered some entries in the right-click menu of the main table. [#6099](https://github.com/JabRef/jabref/issues/6099)
- We merged the barely used ImportSettingsTab and the CustomizationTab in the preferences into one single tab and moved the option to allow Integers in Edition Fields in Bibtex-Mode to the EntryEditor tab. [#7849](https://github.com/JabRef/jabref/pull/7849)
- We moved the export order in the preferences from `File` to `Import and Export`. [#7935](https://github.com/JabRef/jabref/pull/7935)
- We reworked the export order in the preferences and the save order in the library preferences. You can now set more than three sort criteria in your library preferences. [#7935](https://github.com/JabRef/jabref/pull/7935)
- The metadata-to-pdf actions now also embeds the bibfile to the PDF. [#8037](https://github.com/JabRef/jabref/pull/8037)
- The snap was updated to use the core20 base and to use lzo compression for better startup performance [#8109](https://github.com/JabRef/jabref/pull/8109)
- We moved the union/intersection view button in the group sidepane to the left of the other controls. [#8202](https://github.com/JabRef/jabref/pull/8202)
- We improved the Drag and Drop behavior in the "Customize Entry Types" Dialog [#6338](https://github.com/JabRef/jabref/issues/6338)
- When determining the URL of an ArXiV eprint, the URL now points to the version [#8149](https://github.com/JabRef/jabref/pull/8149)
- We Included all standard fields with citation key when exporting to Old OpenOffice/LibreOffice Calc Format [#8176](https://github.com/JabRef/jabref/pull/8176)
- In case the database is encoded with `UTF8`, the `% Encoding` marker is not written anymore
- The written `.bib` file has the same line endings [#390](https://github.com/koppor/jabref/issues/390)
- The written `.bib` file always has a final line break
- The written `.bib` file keeps the newline separator of the loaded `.bib` file
- We present options to manually enter an article or return to the New Entry menu when the fetcher DOI fails to find an entry for an ID [#7870](https://github.com/JabRef/jabref/issues/7870)
- We trim white space and non-ASCII characters from DOI [#8127](https://github.com/JabRef/jabref/issues/8127)
- The duplicate checker now inspects other fields in case no difference in the required and optional fields are found.
- We reworked the library properties dialog and integrated the `Library > Preamble`, `Library > Citation key pattern` and `Library > String constants dialogs` [#8264](https://github.com/JabRef/jabref/pulls/8264)
- We improved the startup time of JabRef by switching from the logging library `log4j2` to `tinylog` [#8007](https://github.com/JabRef/jabref/issues/8007)

### Fixed

- We fixed an issue where an exception occurred when pasting an entry with a publication date-range of the form 1910/1917 [#7864](https://github.com/JabRef/jabref/issues/7864)
- We fixed an issue where an exception occurred when a preview style was edited and afterwards another preview style selected. [#8280](https://github.com/JabRef/jabref/issues/8280)
- We fixed an issue where the actions to move a file to a directory were incorrectly disabled. [#7908](https://github.com/JabRef/jabref/issues/7908)
- We fixed an issue where an exception occurred when a linked online file was edited in the entry editor [#8008](https://github.com/JabRef/jabref/issues/8008)
- We fixed an issue when checking for a new version when JabRef is used behind a corporate proxy. [#7884](https://github.com/JabRef/jabref/issues/7884)
- We fixed some icons that were drawn in the wrong color when JabRef used a custom theme. [#7853](https://github.com/JabRef/jabref/issues/7853)
- We fixed an issue where the `Aux file` on `Edit group` doesn't support relative sub-directories path to import. [#7719](https://github.com/JabRef/jabref/issues/7719).
- We fixed an issue where it was impossible to add or modify groups. [#7912](https://github.com/JabRef/jabref/pull/793://github.com/JabRef/jabref/pull/7921)
- We fixed an issue about the visible side pane components being out of sync with the view menu. [#8115](https://github.com/JabRef/jabref/issues/8115)
- We fixed an issue where the side pane would not close when all its components were closed. [#8082](https://github.com/JabRef/jabref/issues/8082)
- We fixed an issue where exported entries from a Citavi bib containing URLs could not be imported [#7882](https://github.com/JabRef/jabref/issues/7882)
- We fixed an issue where the icons in the search bar had the same color, toggled as well as untoggled. [#8014](https://github.com/JabRef/jabref/pull/8014)
- We fixed an issue where typing an invalid UNC path into the "Main file directory" text field caused an error. [#8107](https://github.com/JabRef/jabref/issues/8107)
- We fixed an issue where "Open Folder" didn't select the file on macOS in Finder [#8130](https://github.com/JabRef/jabref/issues/8130)
- We fixed an issue where importing PDFs resulted in an uncaught exception [#8143](https://github.com/JabRef/jabref/issues/8143)
- We fixed "The library has been modified by another program" showing up when line breaks change [#4877](https://github.com/JabRef/jabref/issues/4877)
- The default directory of the "LaTeX Citations" tab is now the directory of the currently opened database (and not the directory chosen at the last open file dialog or the last database save) [koppor#538](https://github.com/koppor/jabref/issues/538)
- When writing a bib file, the `NegativeArraySizeException` should not occur [#8231](https://github.com/JabRef/jabref/issues/8231) [#8265](https://github.com/JabRef/jabref/issues/8265)
- We fixed an issue where some menu entries were available without entries selected. [#4795](https://github.com/JabRef/jabref/issues/4795)
- We fixed an issue where right-clicking on a tab and selecting close will close the focused tab even if it is not the tab we right-clicked [#8193](https://github.com/JabRef/jabref/pull/8193)
- We fixed an issue where selecting a citation style in the preferences would sometimes produce an exception [#7860](https://github.com/JabRef/jabref/issues/7860)
- We fixed an issue where an exception would occur when clicking on a DOI link in the preview pane [#7706](https://github.com/JabRef/jabref/issues/7706)
- We fixed an issue where XMP and embedded BibTeX export would not work [#8278](https://github.com/JabRef/jabref/issues/8278)
- We fixed an issue where the XMP and embedded BibTeX import of a file containing multiple schemas failed [#8278](https://github.com/JabRef/jabref/issues/8278)
- We fixed an issue where writing embedded BibTeX import fails due to write protection or bibtex already being present [#8332](https://github.com/JabRef/jabref/pull/8332)
- We fixed an issue where pdf-paths and the pdf-indexer could get out of sync [#8182](https://github.com/JabRef/jabref/issues/8182)
- We fixed an issue where Status-Logger error messages appeared during the startup of JabRef [#5475](https://github.com/JabRef/jabref/issues/5475)

### Removed

- We removed two orphaned preferences options [#8164](https://github.com/JabRef/jabref/pull/8164)
- We removed the functionality of the `--debug` commandline options. Use the java command line switch `-Dtinylog.level=debug` for debug output instead. [#8226](https://github.com/JabRef/jabref/pull/8226)

## [5.3] – 2021-07-05

### Added

- We added a progress counter to the title bar in Possible Duplicates dialog window. [#7366](https://github.com/JabRef/jabref/issues/7366)
- We added new "Customization" tab to the preferences which includes option to choose a custom address for DOI access. [#7337](https://github.com/JabRef/jabref/issues/7337)
- We added zbmath to the public databases from which the bibliographic information of an existing entry can be updated. [#7437](https://github.com/JabRef/jabref/issues/7437)
- We showed to the find Unlinked Files Dialog the date of the files' most recent modification. [#4652](https://github.com/JabRef/jabref/issues/4652)
- We added to the find Unlinked Files function a filter to show only files based on date of last modification (Last Year, Last Month, Last Week, Last Day). [#4652](https://github.com/JabRef/jabref/issues/4652)
- We added to the find Unlinked Files function a filter that sorts the files based on the date of last modification(Sort by Newest, Sort by Oldest First). [#4652](https://github.com/JabRef/jabref/issues/4652)
- We added the possibility to add a new entry via its zbMath ID (zbMATH can be chosen as ID type in the "Select entry type" window). [#7202](https://github.com/JabRef/jabref/issues/7202)
- We added the extension support and the external application support (For Texshow, Texmaker and LyX) to the flatpak [#7248](https://github.com/JabRef/jabref/pull/7248)
- We added some symbols and keybindings to the context menu in the entry editor. [#7268](https://github.com/JabRef/jabref/pull/7268)
- We added keybindings for setting and clearing the read status. [#7264](https://github.com/JabRef/jabref/issues/7264)
- We added two new fields to track the creation and most recent modification date and time for each entry. [koppor#130](https://github.com/koppor/jabref/issues/130)
- We added a feature that allows the user to copy highlighted text in the preview window. [#6962](https://github.com/JabRef/jabref/issues/6962)
- We added a feature that allows you to create new BibEntry via paste arxivId [#2292](https://github.com/JabRef/jabref/issues/2292)
- We added support for conducting automated and systematic literature search across libraries and git support for persistence [#369](https://github.com/koppor/jabref/issues/369)
- We added a add group functionality at the bottom of the side pane. [#4682](https://github.com/JabRef/jabref/issues/4682)
- We added a feature that allows the user to choose whether to trust the target site when unable to find a valid certification path from the file download site. [#7616](https://github.com/JabRef/jabref/issues/7616)
- We added a feature that allows the user to open all linked files of multiple selected entries by "Open file" option. [#6966](https://github.com/JabRef/jabref/issues/6966)
- We added a keybinding preset for new entries. [#7705](https://github.com/JabRef/jabref/issues/7705)
- We added a select all button for the library import function. [#7786](https://github.com/JabRef/jabref/issues/7786)
- We added a search feature for journal abbreviations. [#7804](https://github.com/JabRef/jabref/pull/7804)
- We added auto-key-generation progress to the background task list. [#7267](https://github.com/JabRef/jabref/issues/7267)
- We added the option to write XMP metadata to pdfs from the CLI. [7814](https://github.com/JabRef/jabref/pull/7814)

### Changed

- The export to MS Office XML now exports the author field as `Inventor` if the bibtex entry type is `patent` [#7830](https://github.com/JabRef/jabref/issues/7830)
- We changed the EndNote importer to import the field `label` to the corresponding bibtex field `endnote-label` [forum#2734](https://discourse.jabref.org/t/importing-endnote-label-field-to-jabref-from-xml-file/2734)
- The keywords added via "Manage content selectors" are now displayed in alphabetical order. [#3791](https://github.com/JabRef/jabref/issues/3791)
- We improved the "Find unlinked files" dialog to show import results for each file. [#7209](https://github.com/JabRef/jabref/pull/7209)
- The content of the field `timestamp` is migrated to `creationdate`. In case one configured "udpate timestampe", it is migrated to `modificationdate`. [koppor#130](https://github.com/koppor/jabref/issues/130)
- The JabRef specific meta-data content in the main field such as priorities (prio1, prio2, ...) are migrated to their respective fields. They are removed from the keywords. [#6840](https://github.com/jabref/jabref/issues/6840)
- We fixed an issue where groups generated from authors' last names did not include all entries of the authors' [#5833](https://github.com/JabRef/jabref/issues/5833)
- The export to MS Office XML now uses the month name for the field `MonthAcessed` instead of the two digit number [#7354](https://github.com/JabRef/jabref/issues/7354)
- We included some standalone dialogs from the options menu in the main preference dialog and fixed some visual issues in the preferences dialog. [#7384](https://github.com/JabRef/jabref/pull/7384)
- We improved the linking of the `python3` interpreter via the shebang to dynamically use the systems default Python. Related to [JabRef-Browser-Extension #177](https://github.com/JabRef/JabRef-Browser-Extension/issues/177)
- Automatically found pdf files now have the linking button to the far left and uses a link icon with a plus instead of a briefcase. The file name also has lowered opacity(70%) until added. [#3607](https://github.com/JabRef/jabref/issues/3607)
- We simplified the select entry type form by splitting it into two parts ("Recommended" and "Others") based on internal usage data. [#6730](https://github.com/JabRef/jabref/issues/6730)
- We improved the submenu list by merging the'Remove group' having two options, with or without subgroups. [#4682](https://github.com/JabRef/jabref/issues/4682)
- The export to MS Office XML now uses the month name for the field `Month` instead of the two digit number [forum#2685](https://discourse.jabref.org/t/export-month-as-text-not-number/2685)
- We reintroduced missing default keybindings for new entries. [#7346](https://github.com/JabRef/jabref/issues/7346) [#7439](https://github.com/JabRef/jabref/issues/7439)
- Lists of available fields are now sorted alphabetically. [#7716](https://github.com/JabRef/jabref/issues/7716)
- The tooltip of the search field explaining the search is always shown. [#7279](https://github.com/JabRef/jabref/pull/7279)
- We rewrote the ACM fetcher to adapt to the new interface. [#5804](https://github.com/JabRef/jabref/issues/5804)
- We moved the select/collapse buttons in the unlinked files dialog into a context menu. [#7383](https://github.com/JabRef/jabref/issues/7383)
- We fixed an issue where journal abbreviations containing curly braces were not recognized [#7773](https://github.com/JabRef/jabref/issues/7773)

### Fixed

- We fixed an issue where some texts (e.g. descriptions) in dialogs could not be translated [#7854](https://github.com/JabRef/jabref/issues/7854)
- We fixed an issue where import hangs for ris files with "ER - " [#7737](https://github.com/JabRef/jabref/issues/7737)
- We fixed an issue where getting bibliograhpic data from DOI or another identifer did not respect the library mode (BibTeX/biblatex)[#6267](https://github.com/JabRef/jabref/issues/6267)
- We fixed an issue where importing entries would not respect the library mode (BibTeX/biblatex)[#1018](https://github.com/JabRef/jabref/issues/1018)
- We fixed an issue where an exception occurred when importing entries from a web search [#7606](https://github.com/JabRef/jabref/issues/7606)
- We fixed an issue where the table column sort order was not properly stored and resulted in unsorted eports [#7524](https://github.com/JabRef/jabref/issues/7524)
- We fixed an issue where the value of the field `school` or `institution` would be printed twice in the HTML Export [forum#2634](https://discourse.jabref.org/t/problem-with-exporting-techreport-phdthesis-mastersthesis-to-html/2634)
- We fixed an issue preventing to connect to a shared database. [#7570](https://github.com/JabRef/jabref/pull/7570)
- We fixed an issue preventing files from being dragged & dropped into an empty library. [#6851](https://github.com/JabRef/jabref/issues/6851)
- We fixed an issue where double-click onto PDF in file list under the 'General' tab section should just open the file. [#7465](https://github.com/JabRef/jabref/issues/7465)
- We fixed an issue where the dark theme did not extend to a group's custom color picker. [#7481](https://github.com/JabRef/jabref/issues/7481)
- We fixed an issue where choosing the fields on which autocompletion should not work in "Entry editor" preferences had no effect. [#7320](https://github.com/JabRef/jabref/issues/7320)
- We fixed an issue where the "Normalize page numbers" formatter did not replace en-dashes or em-dashes with a hyphen-minus sign. [#7239](https://github.com/JabRef/jabref/issues/7239)
- We fixed an issue with the style of highlighted check boxes while searching in preferences. [#7226](https://github.com/JabRef/jabref/issues/7226)
- We fixed an issue where the option "Move file to file directory" was disabled in the entry editor for all files [#7194](https://github.com/JabRef/jabref/issues/7194)
- We fixed an issue where application dialogs were opening in the wrong display when using multiple screens [#7273](https://github.com/JabRef/jabref/pull/7273)
- We fixed an issue where the "Find unlinked files" dialog would freeze JabRef on importing. [#7205](https://github.com/JabRef/jabref/issues/7205)
- We fixed an issue where the "Find unlinked files" would stop importing when importing a single file failed. [#7206](https://github.com/JabRef/jabref/issues/7206)
- We fixed an issue where JabRef froze for a few seconds in MacOS when DNS resolution timed out. [#7441](https://github.com/JabRef/jabref/issues/7441)
- We fixed an issue where an exception would be displayed for previewing and preferences when a custom theme has been configured but is missing [#7177](https://github.com/JabRef/jabref/issues/7177)
- We fixed an issue where URLs in `file` fields could not be handled on Windows. [#7359](https://github.com/JabRef/jabref/issues/7359)
- We fixed an issue where the regex based file search miss-interpreted specific symbols. [#4342](https://github.com/JabRef/jabref/issues/4342)
- We fixed an issue where the Harvard RTF exporter used the wrong default file extension. [4508](https://github.com/JabRef/jabref/issues/4508)
- We fixed an issue where the Harvard RTF exporter did not use the new authors formatter and therefore did not export "organization" authors correctly. [4508](https://github.com/JabRef/jabref/issues/4508)
- We fixed an issue where the field `urldate` was not exported to the corresponding fields `YearAccessed`, `MonthAccessed`, `DayAccessed` in MS Office XML [#7354](https://github.com/JabRef/jabref/issues/7354)
- We fixed an issue where the password for a shared SQL database was only remembered if it was the same as the username [#6869](https://github.com/JabRef/jabref/issues/6869)
- We fixed an issue where some custom exports did not use the new authors formatter and therefore did not export authors correctly [#7356](https://github.com/JabRef/jabref/issues/7356)
- We fixed an issue where alt+keyboard shortcuts do not work [#6994](https://github.com/JabRef/jabref/issues/6994)
- We fixed an issue about the file link editor did not allow to change the file name according to the default pattern after changing an entry. [#7525](https://github.com/JabRef/jabref/issues/7525)
- We fixed an issue where the file path is invisible in dark theme. [#7382](https://github.com/JabRef/jabref/issues/7382)
- We fixed an issue where the secondary sorting is not working for some special fields. [#7015](https://github.com/JabRef/jabref/issues/7015)
- We fixed an issue where changing the font size makes the font size field too small. [#7085](https://github.com/JabRef/jabref/issues/7085)
- We fixed an issue with TexGroups on Linux systems, where the modification of an aux-file did not trigger an auto-update for TexGroups. Furthermore, the detection of file modifications is now more reliable. [#7412](https://github.com/JabRef/jabref/pull/7412)
- We fixed an issue where the Unicode to Latex formatter produced wrong results for characters with a codepoint higher than Character.MAX_VALUE. [#7387](https://github.com/JabRef/jabref/issues/7387)
- We fixed an issue where a non valid value as font size results in an uncaught exception. [#7415](https://github.com/JabRef/jabref/issues/7415)
- We fixed an issue where "Merge citations" in the Openoffice/Libreoffice integration panel did not have a corresponding opposite. [#7454](https://github.com/JabRef/jabref/issues/7454)
- We fixed an issue where drag and drop of bib files for opening resulted in uncaught exceptions [#7464](https://github.com/JabRef/jabref/issues/7464)
- We fixed an issue where columns shrink in width when we try to enlarge JabRef window. [#6818](https://github.com/JabRef/jabref/issues/6818)
- We fixed an issue where Content selector does not seem to work for custom fields. [#6819](https://github.com/JabRef/jabref/issues/6819)
- We fixed an issue where font size of the preferences dialog does not update with the rest of the GUI. [#7416](https://github.com/JabRef/jabref/issues/7416)
- We fixed an issue in which a linked online file consisting of a web page was saved as an invalid pdf file upon being downloaded. The user is now notified when downloading a linked file results in an HTML file. [#7452](https://github.com/JabRef/jabref/issues/7452)
- We fixed an issue where opening BibTex file (doubleclick) from Folder with spaces not working. [#6487](https://github.com/JabRef/jabref/issues/6487)
- We fixed the header title in the Add Group/Subgroup Dialog box. [#4682](https://github.com/JabRef/jabref/issues/4682)
- We fixed an issue with saving large `.bib` files [#7265](https://github.com/JabRef/jabref/issues/7265)
- We fixed an issue with very large page numbers [#7590](https://github.com/JabRef/jabref/issues/7590)
- We fixed an issue where the file extension is missing on saving the library file on linux [#7451](https://github.com/JabRef/jabref/issues/7451)
- We fixed an issue with opacity of disabled icon-buttons [#7195](https://github.com/JabRef/jabref/issues/7195)
- We fixed an issue where journal abbreviations in UTF-8 were not recognized [#5850](https://github.com/JabRef/jabref/issues/5850)
- We fixed an issue where the article title with curly brackets fails to download the arXiv link (pdf file). [#7633](https://github.com/JabRef/jabref/issues/7633)
- We fixed an issue with toggle of special fields does not work for sorted entries [#7016](https://github.com/JabRef/jabref/issues/7016)
- We fixed an issue with the default path of external application. [#7641](https://github.com/JabRef/jabref/issues/7641)
- We fixed an issue where urls must be embedded in a style tag when importing EndNote style Xml files. Now it can parse url with or without a style tag. [#6199](https://github.com/JabRef/jabref/issues/6199)
- We fixed an issue where the article title with colon fails to download the arXiv link (pdf file). [#7660](https://github.com/JabRef/jabref/issues/7660)
- We fixed an issue where the keybinding for delete entry did not work on the main table [7580](https://github.com/JabRef/jabref/pull/7580)
- We fixed an issue where the RFC fetcher is not compatible with the draft [7305](https://github.com/JabRef/jabref/issues/7305)
- We fixed an issue where duplicate files (both file names and contents are the same) is downloaded and add to linked files [#6197](https://github.com/JabRef/jabref/issues/6197)
- We fixed an issue where changing the appearance of the preview tab did not trigger a restart warning. [#5464](https://github.com/JabRef/jabref/issues/5464)
- We fixed an issue where editing "Custom preview style" triggers exception. [#7526](https://github.com/JabRef/jabref/issues/7526)
- We fixed the [SAO/NASA Astrophysics Data System](https://docs.jabref.org/collect/import-using-online-bibliographic-database#sao-nasa-astrophysics-data-system) fetcher. [#7867](https://github.com/JabRef/jabref/pull/7867)
- We fixed an issue where a title with multiple applied formattings in EndNote was not imported correctly [forum#2734](https://discourse.jabref.org/t/importing-endnote-label-field-to-jabref-from-xml-file/2734)
- We fixed an issue where a `report` in EndNote was imported as `article` [forum#2734](https://discourse.jabref.org/t/importing-endnote-label-field-to-jabref-from-xml-file/2734)
- We fixed an issue where the field `publisher` in EndNote was not imported in JabRef [forum#2734](https://discourse.jabref.org/t/importing-endnote-label-field-to-jabref-from-xml-file/2734)

### Removed

- We removed add group button beside the filter group tab. [#4682](https://github.com/JabRef/jabref/issues/4682)

## [5.2] – 2020-12-24

### Added

- We added a validation to check if the current database location is shared, preventing an exception when Pulling Changes From Shared Database. [#6959](https://github.com/JabRef/jabref/issues/6959)
- We added a query parser and mapping layer to enable conversion of queries formulated in simplified lucene syntax by the user into api queries. [#6799](https://github.com/JabRef/jabref/pull/6799)
- We added some basic functionality to customise the look of JabRef by importing a css theme file. [#5790](https://github.com/JabRef/jabref/issues/5790)
- We added connection check function in network preference setting [#6560](https://github.com/JabRef/jabref/issues/6560)
- We added support for exporting to YAML. [#6974](https://github.com/JabRef/jabref/issues/6974)
- We added a DOI format and organization check to detect [American Physical Society](https://journals.aps.org/) journals to copy the article ID to the page field for cases where the page numbers are missing. [#7019](https://github.com/JabRef/jabref/issues/7019)
- We added an error message in the New Entry dialog that is shown in case the fetcher did not find anything . [#7000](https://github.com/JabRef/jabref/issues/7000)
- We added a new formatter to output shorthand month format. [#6579](https://github.com/JabRef/jabref/issues/6579)
- We added support for the new Microsoft Edge browser in all platforms. [#7056](https://github.com/JabRef/jabref/pull/7056)
- We reintroduced emacs/bash-like keybindings. [#6017](https://github.com/JabRef/jabref/issues/6017)
- We added a feature to provide automated cross library search using a cross library query language. This provides support for the search step of systematic literature reviews (SLRs). [koppor#369](https://github.com/koppor/jabref/issues/369)

### Changed

- We changed the default preferences for OpenOffice/LibreOffice integration to automatically sync the bibliography when inserting new citations in a OpenOffic/LibreOffice document. [#6957](https://github.com/JabRef/jabref/issues/6957)
- We restructured the 'File' tab and extracted some parts into the 'Linked files' tab [#6779](https://github.com/JabRef/jabref/pull/6779)
- JabRef now offers journal lists from <https://abbrv.jabref.org>. JabRef the lists which use a dot inside the abbreviations. [#5749](https://github.com/JabRef/jabref/pull/5749)
- We removed two useless preferences in the groups preferences dialog. [#6836](https://github.com/JabRef/jabref/pull/6836)
- Synchronization of SpecialFields to keywords is now disabled by default. [#6621](https://github.com/JabRef/jabref/issues/6621)
- JabRef no longer opens the entry editor with the first entry on startup [#6855](https://github.com/JabRef/jabref/issues/6855)
- We completed the rebranding of `bibtexkey` as `citationkey` which was started in JabRef 5.1.
- JabRef no longer opens the entry editor with the first entry on startup [#6855](https://github.com/JabRef/jabref/issues/6855)
- Fetch by ID: (long) "SAO/NASA Astrophysics Data System" replaced by (short) "SAO/NASA ADS" [#6876](https://github.com/JabRef/jabref/pull/6876)
- We changed the title of the window "Manage field names and content" to have the same title as the corresponding menu item [#6895](https://github.com/JabRef/jabref/pull/6895)
- We renamed the menus "View -> Previous citation style" and "View -> Next citation style" into "View -> Previous preview style" and "View -> Next preview style" and renamed the "Preview" style to "Customized preview style". [#6899](https://github.com/JabRef/jabref/pull/6899)
- We changed the default preference option "Search and store files relative to library file location" to on, as this seems to be a more intuitive behaviour. [#6863](https://github.com/JabRef/jabref/issues/6863)
- We changed the title of the window "Manage field names and content": to have the same title as the corresponding menu item [#6895](https://github.com/JabRef/jabref/pull/6895)
- We improved the detection of "short" DOIs [6880](https://github.com/JabRef/jabref/issues/6880)
- We improved the duplicate detection when identifiers like DOI or arxiv are semantiaclly the same, but just syntactically differ (e.g. with or without http(s):// prefix). [#6707](https://github.com/JabRef/jabref/issues/6707)
- We improved JabRef start up time [6057](https://github.com/JabRef/jabref/issues/6057)
- We changed in the group interface "Generate groups from keywords in a BibTeX field" by "Generate groups from keywords in the following field". [#6983](https://github.com/JabRef/jabref/issues/6983)
- We changed the name of a group type from "Searching for keywords" to "Searching for a keyword". [6995](https://github.com/JabRef/jabref/pull/6995)
- We changed the way JabRef displays the title of a tab and of the window. [4161](https://github.com/JabRef/jabref/issues/4161)
- We changed connect timeouts for server requests to 30 seconds in general and 5 seconds for GROBID server (special) and improved user notifications on connection issues. [7026](https://github.com/JabRef/jabref/pull/7026)
- We changed the order of the library tab context menu items. [#7171](https://github.com/JabRef/jabref/issues/7171)
- We changed the way linked files are opened on Linux to use the native openFile method, compatible with confined packages. [7037](https://github.com/JabRef/jabref/pull/7037)
- We refined the entry preview to show the full names of authors and editors, to list the editor only if no author is present, have the year earlier. [#7083](https://github.com/JabRef/jabref/issues/7083)

### Fixed

- We fixed an issue changing the icon link_variation_off that is not meaningful. [#6834](https://github.com/JabRef/jabref/issues/6834)
- We fixed an issue where the `.sav` file was not deleted upon exiting JabRef. [#6109](https://github.com/JabRef/jabref/issues/6109)
- We fixed a linked identifier icon inconsistency. [#6705](https://github.com/JabRef/jabref/issues/6705)
- We fixed the wrong behavior that font size changes are not reflected in dialogs. [#6039](https://github.com/JabRef/jabref/issues/6039)
- We fixed the failure to Copy citation key and link. [#5835](https://github.com/JabRef/jabref/issues/5835)
- We fixed an issue where the sort order of the entry table was reset after a restart of JabRef. [#6898](https://github.com/JabRef/jabref/pull/6898)
- We fixed an issue where no longer a warning was displayed when inserting references into LibreOffice with an invalid "ReferenceParagraphFormat". [#6907](https://github.com/JabRef/jabref/pull/60907).
- We fixed an issue where a selected field was not removed after the first click in the custom entry types dialog. [#6934](https://github.com/JabRef/jabref/issues/6934)
- We fixed an issue where a remove icon was shown for standard entry types in the custom entry types dialog. [#6906](https://github.com/JabRef/jabref/issues/6906)
- We fixed an issue where it was impossible to connect to OpenOffice/LibreOffice on Mac OSX. [#6970](https://github.com/JabRef/jabref/pull/6970)
- We fixed an issue with the python script used by browser plugins that failed to locate JabRef if not installed in its default location. [#6963](https://github.com/JabRef/jabref/pull/6963/files)
- We fixed an issue where spaces and newlines in an isbn would generate an exception. [#6456](https://github.com/JabRef/jabref/issues/6456)
- We fixed an issue where identity column header had incorrect foreground color in the Dark theme. [#6796](https://github.com/JabRef/jabref/issues/6796)
- We fixed an issue where the RIS exporter added extra blank lines.[#7007](https://github.com/JabRef/jabref/pull/7007/files)
- We fixed an issue where clicking on Collapse All button in the Search for Unlinked Local Files expanded the directory structure erroneously [#6848](https://github.com/JabRef/jabref/issues/6848)
- We fixed an issue, when pulling changes from shared database via shortcut caused creation of a new tech report [6867](https://github.com/JabRef/jabref/issues/6867)
- We fixed an issue where the JabRef GUI does not highlight the "All entries" group on start-up [#6691](https://github.com/JabRef/jabref/issues/6691)
- We fixed an issue where a custom dark theme was not applied to the entry preview tab [7068](https://github.com/JabRef/jabref/issues/7068)
- We fixed an issue where modifications to the Custom preview layout in the preferences were not saved [#6447](https://github.com/JabRef/jabref/issues/6447)
- We fixed an issue where errors from imports were not shown to the user [#7084](https://github.com/JabRef/jabref/pull/7084)
- We fixed an issue where the EndNote XML Import would fail on empty keywords tags [forum#2387](https://discourse.jabref.org/t/importing-in-unknown-format-fails-to-import-xml-library-from-bookends-export/2387)
- We fixed an issue where the color of groups of type "free search expression" not persisting after restarting the application [#6999](https://github.com/JabRef/jabref/issues/6999)
- We fixed an issue where modifications in the source tab where not saved without switching to another field before saving the library [#6622](https://github.com/JabRef/jabref/issues/6622)
- We fixed an issue where the "Document Viewer" did not show the first page of the opened pdf document and did not show the correct total number of pages [#7108](https://github.com/JabRef/jabref/issues/7108)
- We fixed an issue where the context menu was not updated after a file link was changed. [#5777](https://github.com/JabRef/jabref/issues/5777)
- We fixed an issue where the password for a shared SQL database was not remembered [#6869](https://github.com/JabRef/jabref/issues/6869)
- We fixed an issue where newly added entires were not synced to a shared SQL database [#7176](https://github.com/JabRef/jabref/issues/7176)
- We fixed an issue where the PDF-Content importer threw an exception when no DOI number is present at the first page of the PDF document [#7203](https://github.com/JabRef/jabref/issues/7203)
- We fixed an issue where groups created from aux files did not update on file changes [#6394](https://github.com/JabRef/jabref/issues/6394)
- We fixed an issue where authors that only have last names were incorrectly identified as institutes when generating citation keys [#7199](https://github.com/JabRef/jabref/issues/7199)
- We fixed an issue where institutes were incorrectly identified as universities when generating citation keys [#6942](https://github.com/JabRef/jabref/issues/6942)

### Removed

- We removed the Google Scholar fetcher and the ACM fetcher do not work due to traffic limitations [#6369](https://github.com/JabRef/jabref/issues/6369)
- We removed the menu entry "Manage external file types" because it's already in 'Preferences' dialog [#6991](https://github.com/JabRef/jabref/issues/6991)
- We removed the integrity check "Abbreviation detected" for the field journal/journaltitle in the entry editor [#3925](https://github.com/JabRef/jabref/issues/3925)

## [5.1] – 2020-08-30

### Added

- We added a new fetcher to enable users to search mEDRA DOIs [#6602](https://github.com/JabRef/jabref/issues/6602)
- We added a new fetcher to enable users to search "[Collection of Computer Science Bibliographies](https://en.wikipedia.org/wiki/Collection_of_Computer_Science_Bibliographies)". [#6638](https://github.com/JabRef/jabref/issues/6638)
- We added default values for delimiters in Add Subgroup window [#6624](https://github.com/JabRef/jabref/issues/6624)
- We improved responsiveness of general fields specification dialog window. [#6604](https://github.com/JabRef/jabref/issues/6604)
- We added support for importing ris file and load DOI [#6530](https://github.com/JabRef/jabref/issues/6530)
- We added the Library properties to a context menu on the library tabs [#6485](https://github.com/JabRef/jabref/issues/6485)
- We added a new field in the preferences in 'BibTeX key generator' for unwanted characters that can be user-specified. [#6295](https://github.com/JabRef/jabref/issues/6295)
- We added support for searching ShortScience for an entry through the user's browser. [#6018](https://github.com/JabRef/jabref/pull/6018)
- We updated EditionChecker to permit edition to start with a number. [#6144](https://github.com/JabRef/jabref/issues/6144)
- We added tooltips for most fields in the entry editor containing a short description. [#5847](https://github.com/JabRef/jabref/issues/5847)
- We added support for basic markdown in custom formatted previews [#6194](https://github.com/JabRef/jabref/issues/6194)
- We now show the number of items found and selected to import in the online search dialog. [#6248](https://github.com/JabRef/jabref/pull/6248)
- We created a new install screen for macOS. [#5759](https://github.com/JabRef/jabref/issues/5759)
- We added a new integrity check for duplicate DOIs. [koppor#339](https://github.com/koppor/jabref/issues/339)
- We implemented an option to download fulltext files while importing. [#6381](https://github.com/JabRef/jabref/pull/6381)
- We added a progress-indicator showing the average progress of background tasks to the toolbar. Clicking it reveals a pop-over with a list of running background tasks. [6443](https://github.com/JabRef/jabref/pull/6443)
- We fixed the bug when strike the delete key in the text field. [#6421](https://github.com/JabRef/jabref/issues/6421)
- We added a BibTex key modifier for truncating strings. [#3915](https://github.com/JabRef/jabref/issues/3915)
- We added support for jumping to target entry when typing letter/digit after sorting a column in maintable [#6146](https://github.com/JabRef/jabref/issues/6146)
- We added a new fetcher to enable users to search all available E-Libraries simultaneously. [koppor#369](https://github.com/koppor/jabref/issues/369)
- We added the field "entrytype" to the export sort criteria [#6531](https://github.com/JabRef/jabref/pull/6531)
- We added the possibility to change the display order of the fields in the entry editor. The order can now be configured using drag and drop in the "Customize entry types" dialog [#6152](https://github.com/JabRef/jabref/pull/6152)
- We added native support for biblatex-software [#6574](https://github.com/JabRef/jabref/issues/6574)
- We added a missing restart warning for AutoComplete in the preferences dialog. [#6351](https://github.com/JabRef/jabref/issues/6351)
- We added a note to the citation key pattern preferences dialog as a temporary workaround for a JavaFX bug, about committing changes in a table cell, if the focus is lost. [#5825](https://github.com/JabRef/jabref/issues/5825)
- We added support for customized fallback fields in bracketed patterns. [#7111](https://github.com/JabRef/jabref/issues/7111)

### Changed

- We improved the arXiv fetcher. Now it should find entries even more reliably and does no longer include the version (e.g `v1`) in the `eprint` field. [forum#1941](https://discourse.jabref.org/t/remove-version-in-arxiv-import/1941)
- We moved the group search bar and the button "New group" from bottom to top position to make it more prominent. [#6112](https://github.com/JabRef/jabref/pull/6112)
- When JabRef finds a `.sav` file without changes, there is no dialog asking for acceptance of changes anymore.
- We changed the buttons for import/export/show all/reset of preferences to smaller icon buttons in the preferences dialog. [#6130](https://github.com/JabRef/jabref/pull/6130)
- We moved the functionality "Manage field names & content" from the "Library" menu to the "Edit" menu, because it affects the selected entries and not the whole library
- We merged the functionality "Append contents from a BibTeX library into the currently viewed library" into the "Import into database" functionality. Fixes [#6049](https://github.com/JabRef/jabref/issues/6049).
- We changed the directory where fulltext downloads are stored to the directory set in the import-tab in preferences. [#6381](https://github.com/JabRef/jabref/pull/6381)
- We improved the error message for invalid jstyles. [#6303](https://github.com/JabRef/jabref/issues/6303)
- We changed the section name of 'Advanced' to 'Network' in the preferences and removed some obsolete options.[#6489](https://github.com/JabRef/jabref/pull/6489)
- We improved the context menu of the column "Linked identifiers" of the main table, by truncating their texts, if they are too long. [#6499](https://github.com/JabRef/jabref/issues/6499)
- We merged the main table tabs in the preferences dialog. [#6518](https://github.com/JabRef/jabref/pull/6518)
- We changed the command line option 'generateBibtexKeys' to the more generic term 'generateCitationKeys' while the short option remains 'g'.[#6545](https://github.com/JabRef/jabref/pull/6545)
- We improved the "Possible duplicate entries" window to remember its size and position throughout a session. [#6582](https://github.com/JabRef/jabref/issues/6582)
- We divided the toolbar into small parts, so if the application window is to small, only a part of the toolbar is moved into the chevron popup. [#6682](https://github.com/JabRef/jabref/pull/6682)
- We changed the layout for of the buttons in the Open Office side panel to ensure that the button text is always visible, specially when resizing. [#6639](https://github.com/JabRef/jabref/issues/6639)
- We merged the two new library commands in the file menu to one which always creates a new library in the default library mode. [#6359](https://github.com/JabRef/jabref/pull/6539#issuecomment-641056536)

### Fixed

- We fixed an issue where entry preview tab has no name in drop down list. [#6591](https://github.com/JabRef/jabref/issues/6591)
- We fixed to only search file links in the BIB file location directory when preferences has corresponding checkbox checked. [#5891](https://github.com/JabRef/jabref/issues/5891)
- We fixed wrong button order (Apply and Cancel) in ManageProtectedTermsDialog.
- We fixed an issue with incompatible characters at BibTeX key [#6257](https://github.com/JabRef/jabref/issues/6257)
- We fixed an issue where dash (`-`) was reported as illegal BibTeX key [#6295](https://github.com/JabRef/jabref/issues/6295)
- We greatly improved the performance of the overall application and many operations. [#5071](https://github.com/JabRef/jabref/issues/5071)
- We fixed an issue where sort by priority was broken. [#6222](https://github.com/JabRef/jabref/issues/6222)
- We fixed an issue where opening a library from the recent libraries menu was not possible. [#5939](https://github.com/JabRef/jabref/issues/5939)
- We fixed an issue with inconsistent capitalization of file extensions when downloading files. [#6115](https://github.com/JabRef/jabref/issues/6115)
- We fixed the display of language and encoding in the preferences dialog. [#6130](https://github.com/JabRef/jabref/pull/6130)
- Now the link and/or the link description in the column "linked files" of the main table gets truncated or wrapped, if too long, otherwise display issues arise. [#6178](https://github.com/JabRef/jabref/issues/6178)
- We fixed the issue that groups panel does not keep size when resizing window. [#6180](https://github.com/JabRef/jabref/issues/6180)
- We fixed an error that sometimes occurred when using the context menu. [#6085](https://github.com/JabRef/jabref/issues/6085)
- We fixed an issue where search full-text documents downloaded files with same name, overwriting existing files. [#6174](https://github.com/JabRef/jabref/pull/6174)
- We fixed an issue when importing into current library an erroneous message "import cancelled" is displayed even though import is successful. [#6266](https://github.com/JabRef/jabref/issues/6266)
- We fixed an issue where custom jstyles for Open/LibreOffice where not saved correctly. [#6170](https://github.com/JabRef/jabref/issues/6170)
- We fixed an issue where the INSPIRE fetcher was no longer working [#6229](https://github.com/JabRef/jabref/issues/6229)
- We fixed an issue where custom exports with an uppercase file extension could not be selected for "Copy...-> Export to Clipboard" [#6285](https://github.com/JabRef/jabref/issues/6285)
- We fixed the display of icon both in the main table and linked file editor. [#6169](https://github.com/JabRef/jabref/issues/6169)
- We fixed an issue where the windows installer did not create an entry in the start menu [bug report in the forum](https://discourse.jabref.org/t/error-while-fetching-from-doi/2018/3)
- We fixed an issue where only the field `abstract` and `comment` were declared as multiline fields. Other fields can now be configured in the preferences using "Do not wrap the following fields when saving" [4373](https://github.com/JabRef/jabref/issues/4373)
- We fixed an issue where JabRef switched to discrete graphics under macOS [#5935](https://github.com/JabRef/jabref/issues/5935)
- We fixed an issue where the Preferences entry preview will be unexpected modified leads to Value too long exception [#6198](https://github.com/JabRef/jabref/issues/6198)
- We fixed an issue where custom jstyles for Open/LibreOffice would only be valid if a layout line for the entry type `default` was at the end of the layout section [#6303](https://github.com/JabRef/jabref/issues/6303)
- We fixed an issue where a new entry is not shown in the library if a search is active [#6297](https://github.com/JabRef/jabref/issues/6297)
- We fixed an issue where long directory names created from patterns could create an exception. [#3915](https://github.com/JabRef/jabref/issues/3915)
- We fixed an issue where sort on numeric cases was broken. [#6349](https://github.com/JabRef/jabref/issues/6349)
- We fixed an issue where year and month fields were not cleared when converting to biblatex [#6224](https://github.com/JabRef/jabref/issues/6224)
- We fixed an issue where an "Not on FX thread" exception occurred when saving on linux [#6453](https://github.com/JabRef/jabref/issues/6453)
- We fixed an issue where the library sort order was lost. [#6091](https://github.com/JabRef/jabref/issues/6091)
- We fixed an issue where brackets in regular expressions were not working. [6469](https://github.com/JabRef/jabref/pull/6469)
- We fixed an issue where multiple background task popups stacked over each other.. [#6472](https://github.com/JabRef/jabref/issues/6472)
- We fixed an issue where LaTeX citations for specific commands (`\autocite`s) of biblatex-mla were not recognized. [#6476](https://github.com/JabRef/jabref/issues/6476)
- We fixed an issue where drag and drop was not working on empty database. [#6487](https://github.com/JabRef/jabref/issues/6487)
- We fixed an issue where the name fields were not updated after the preferences changed. [#6515](https://github.com/JabRef/jabref/issues/6515)
- We fixed an issue where "null" appeared in generated BibTeX keys. [#6459](https://github.com/JabRef/jabref/issues/6459)
- We fixed an issue where the authors' names were incorrectly displayed in the authors' column when they were bracketed. [#6465](https://github.com/JabRef/jabref/issues/6465) [#6459](https://github.com/JabRef/jabref/issues/6459)
- We fixed an issue where importing certain unlinked files would result in an exception [#5815](https://github.com/JabRef/jabref/issues/5815)
- We fixed an issue where downloaded files would be moved to a directory named after the citationkey when no file directory pattern is specified [#6589](https://github.com/JabRef/jabref/issues/6589)
- We fixed an issue with the creation of a group of cited entries which incorrectly showed the message that the library had been modified externally whenever saving the library. [#6420](https://github.com/JabRef/jabref/issues/6420)
- We fixed an issue with the creation of a group of cited entries. Now the file path to an aux file gets validated. [#6585](https://github.com/JabRef/jabref/issues/6585)
- We fixed an issue on Linux systems where the application would crash upon inotify failure. Now, the user is prompted with a warning, and given the choice to continue the session. [#6073](https://github.com/JabRef/jabref/issues/6073)
- We moved the search modifier buttons into the search bar, as they were not accessible, if autocompletion was disabled. [#6625](https://github.com/JabRef/jabref/issues/6625)
- We fixed an issue about duplicated group color indicators [#6175](https://github.com/JabRef/jabref/issues/6175)
- We fixed an issue where entries with the entry type Misc from an imported aux file would not be saved correctly to the bib file on disk [#6405](https://github.com/JabRef/jabref/issues/6405)
- We fixed an issue where percent sign ('%') was not formatted properly by the HTML formatter [#6753](https://github.com/JabRef/jabref/issues/6753)
- We fixed an issue with the [SAO/NASA Astrophysics Data System](https://docs.jabref.org/collect/add-entry-using-an-id#sao-nasa-a-ds) fetcher where `\textbackslash` appeared at the end of the abstract.
- We fixed an issue with the Science Direct fetcher where PDFs could not be downloaded. Fixes [#5860](https://github.com/JabRef/jabref/issues/5860)
- We fixed an issue with the Library of Congress importer.
- We fixed the [link to the external libraries listing](https://github.com/JabRef/jabref/blob/master/external-libraries.md) in the about dialog
- We fixed an issue regarding pasting on Linux. [#6293](https://github.com/JabRef/jabref/issues/6293)

### Removed

- We removed the option of the "enforce legal key". [#6295](https://github.com/JabRef/jabref/issues/6295)
- We removed the obsolete `External programs / Open PDF` section in the preferences, as the default application to open PDFs is now set in the `Manage external file types` dialog. [#6130](https://github.com/JabRef/jabref/pull/6130)
- We removed the option to configure whether a `.bib.bak` file should be generated upon save. It is now always enabled. Documentation at <https://docs.jabref.org/advanced/autosave>. [#6092](https://github.com/JabRef/jabref/issues/6092)
- We removed the built-in list of IEEE journal abbreviations using BibTeX strings. If you still want to use them, you have to download them separately from <https://abbrv.jabref.org>.

## [5.0] – 2020-03-06

### Changed

- Added browser integration to the snap package for firefox/chromium browsers. [#6062](https://github.com/JabRef/jabref/pull/6062)
- We reintroduced the possibility to extract references from plain text (using [GROBID](https://grobid.readthedocs.io/en/latest/)). [#5614](https://github.com/JabRef/jabref/pull/5614)
- We changed the open office panel to show buttons in rows of three instead of going straight down to save space as the button expanded out to take up unnecessary horizontal space. [#5479](https://github.com/JabRef/jabref/issues/5479)
- We cleaned up the group add/edit dialog. [#5826](https://github.com/JabRef/jabref/pull/5826)
- We reintroduced the index column. [#5844](https://github.com/JabRef/jabref/pull/5844)
- Filenames of external files can no longer contain curly braces. [#5926](https://github.com/JabRef/jabref/pull/5926)
- We made the filters more easily accessible in the integrity check dialog. [#5955](https://github.com/JabRef/jabref/pull/5955)
- We reimplemented and improved the dialog "Customize entry types". [#4719](https://github.com/JabRef/jabref/issues/4719)
- We added an [American Physical Society](https://journals.aps.org/) fetcher. [#818](https://github.com/JabRef/jabref/issues/818)
- We added possibility to enable/disable items quantity in groups. [#6042](https://github.com/JabRef/jabref/issues/6042)

### Fixed

- We fixed an issue where the command line console was always opened in the background. [#5474](https://github.com/JabRef/jabref/issues/5474)
- We fixed and issue where pdf files will not open under some KDE linux distributions when using okular. [#5253](https://github.com/JabRef/jabref/issues/5253)
- We fixed an issue where the Medline fetcher was only working when JabRef was running from source. [#5645](https://github.com/JabRef/jabref/issues/5645)
- We fixed some visual issues in the dark theme. [#5764](https://github.com/JabRef/jabref/pull/5764) [#5753](https://github.com/JabRef/jabref/issues/5753)
- We fixed an issue where non-default previews didn't handle unicode characters. [#5779](https://github.com/JabRef/jabref/issues/5779)
- We improved the performance, especially changing field values in the entry should feel smoother now. [#5843](https://github.com/JabRef/jabref/issues/5843)
- We fixed an issue where the ampersand character wasn't rendering correctly on previews. [#3840](https://github.com/JabRef/jabref/issues/3840)
- We fixed an issue where an erroneous "The library has been modified by another program" message was shown when saving. [#4877](https://github.com/JabRef/jabref/issues/4877)
- We fixed an issue where the file extension was missing after downloading a file (we now fall-back to pdf). [#5816](https://github.com/JabRef/jabref/issues/5816)
- We fixed an issue where cleaning up entries broke web URLs, if "Make paths of linked files relative (if possible)" was enabled, which resulted in various other issues subsequently. [#5861](https://github.com/JabRef/jabref/issues/5861)
- We fixed an issue where the tab "Required fields" of the entry editor did not show all required fields, if at least two of the defined required fields are linked with a logical or. [#5859](https://github.com/JabRef/jabref/issues/5859)
- We fixed several issues concerning managing external file types: Now everything is usable and fully functional. Previously, there were problems with the radio buttons, with saving the settings and with loading an input field value. Furthermore, different behavior for Windows and other operating systems was given, which was unified as well. [#5846](https://github.com/JabRef/jabref/issues/5846)
- We fixed an issue where entries containing Unicode charaters were not parsed correctly [#5899](https://github.com/JabRef/jabref/issues/5899)
- We fixed an issue where an entry containing an external filename with curly braces could not be saved. Curly braces are now longer allowed in filenames. [#5899](https://github.com/JabRef/jabref/issues/5899)
- We fixed an issue where changing the type of an entry did not update the main table [#5906](https://github.com/JabRef/jabref/issues/5906)
- We fixed an issue in the optics of the library properties, that cropped the dialog on scaled displays. [#5969](https://github.com/JabRef/jabref/issues/5969)
- We fixed an issue where changing the type of an entry did not update the main table. [#5906](https://github.com/JabRef/jabref/issues/5906)
- We fixed an issue where opening a library from the recent libraries menu was not possible. [#5939](https://github.com/JabRef/jabref/issues/5939)
- We fixed an issue where the most bottom group in the list got lost, if it was dragged on itself. [#5983](https://github.com/JabRef/jabref/issues/5983)
- We fixed an issue where changing entry type doesn't always work when biblatex source is shown. [#5905](https://github.com/JabRef/jabref/issues/5905)
- We fixed an issue where the group and the link column were not updated after changing the entry in the main table. [#5985](https://github.com/JabRef/jabref/issues/5985)
- We fixed an issue where reordering the groups was not possible after inserting an article. [#6008](https://github.com/JabRef/jabref/issues/6008)
- We fixed an issue where citation styles except the default "Preview" could not be used. [#5622](https://github.com/JabRef/jabref/issues/5622)
- We fixed an issue where a warning was displayed when the title content is made up of two sentences. [#5832](https://github.com/JabRef/jabref/issues/5832)
- We fixed an issue where an exception was thrown when adding a save action without a selected formatter in the library properties [#6069](https://github.com/JabRef/jabref/issues/6069)
- We fixed an issue where JabRef's icon was missing in the Export to clipboard Dialog. [#6286](https://github.com/JabRef/jabref/issues/6286)
- We fixed an issue when an "Abstract field" was duplicating text, when importing from RIS file (Neurons) [#6065](https://github.com/JabRef/jabref/issues/6065)
- We fixed an issue where adding the addition of a new entry was not completely validated [#6370](https://github.com/JabRef/jabref/issues/6370)
- We fixed an issue where the blue and red text colors in the Merge entries dialog were not quite visible [#6334](https://github.com/JabRef/jabref/issues/6334)
- We fixed an issue where underscore character was removed from the file name in the Recent Libraries list in File menu [#6383](https://github.com/JabRef/jabref/issues/6383)
- We fixed an issue where few keyboard shortcuts regarding new entries were missing [#6403](https://github.com/JabRef/jabref/issues/6403)

### Removed

- Ampersands are no longer escaped by default in the `bib` file. If you want to keep the current behaviour, you can use the new "Escape Ampersands" formatter as a save action. [#5869](https://github.com/JabRef/jabref/issues/5869)
- The "Merge Entries" entry was removed from the Quality Menu. Users should use the right-click menu instead. [#6021](https://github.com/JabRef/jabref/pull/6021)

## [5.0-beta] – 2019-12-15

### Changed

- We added a short DOI field formatter which shortens DOI to more human-readable form. [koppor#343](https://github.com/koppor/jabref/issues/343)
- We improved the display of group memberships by adding multiple colored bars if the entry belongs to more than one group. [#4574](https://github.com/JabRef/jabref/issues/4574)
- We added an option to show the preview as an extra tab in the entry editor (instead of in a split view). [#5244](https://github.com/JabRef/jabref/issues/5244)
- A custom Open/LibreOffice jstyle file now requires a layout line for the entry type `default` [#5452](https://github.com/JabRef/jabref/issues/5452)
- The entry editor is now open by default when JabRef starts up. [#5460](https://github.com/JabRef/jabref/issues/5460)
- Customized entry types are now serialized in alphabetical order in the bib file.
- We added a new ADS fetcher to use the new ADS API. [#4949](https://github.com/JabRef/jabref/issues/4949)
- We added support of the [X11 primary selection](https://unix.stackexchange.com/a/139193/18033) [#2389](https://github.com/JabRef/jabref/issues/2389)
- We added support to switch between biblatex and bibtex library types. [#5550](https://github.com/JabRef/jabref/issues/5550)
- We changed the save action buttons to be easier to understand. [#5565](https://github.com/JabRef/jabref/issues/5565)
- We made the columns for groups, files and uri in the main table reorderable and merged the clickable icon columns for uri, url, doi and eprint. [#5544](https://github.com/JabRef/jabref/pull/5544)
- We reduced the number of write actions performed when autosave is enabled [#5679](https://github.com/JabRef/jabref/issues/5679)
- We made the column sort order in the main table persistent [#5730](https://github.com/JabRef/jabref/pull/5730)
- When an entry is modified on disk, the change dialog now shows the merge dialog to highlight the changes [#5688](https://github.com/JabRef/jabref/pull/5688)

### Fixed

- Inherit fields from cross-referenced entries as specified by biblatex. [#5045](https://github.com/JabRef/jabref/issues/5045)
- We fixed an issue where it was no longer possible to connect to LibreOffice. [#5261](https://github.com/JabRef/jabref/issues/5261)
- The "All entries group" is no longer shown when no library is open.
- We fixed an exception which occurred when closing JabRef. [#5348](https://github.com/JabRef/jabref/issues/5348)
- We fixed an issue where JabRef reports incorrectly about customized entry types. [#5332](https://github.com/JabRef/jabref/issues/5332)
- We fixed a few problems that prevented JabFox to communicate with JabRef. [#4737](https://github.com/JabRef/jabref/issues/4737) [#4303](https://github.com/JabRef/jabref/issues/4303)
- We fixed an error where the groups containing an entry loose their highlight color when scrolling. [#5022](https://github.com/JabRef/jabref/issues/5022)
- We fixed an error where scrollbars were not shown. [#5374](https://github.com/JabRef/jabref/issues/5374)
- We fixed an error where an exception was thrown when merging entries. [#5169](https://github.com/JabRef/jabref/issues/5169)
- We fixed an error where certain metadata items were not serialized alphabetically.
- After assigning an entry to a group, the item count is now properly colored to reflect the new membership of the entry. [#3112](https://github.com/JabRef/jabref/issues/3112)
- The group panel is now properly updated when switching between libraries (or when closing/opening one). [#3142](https://github.com/JabRef/jabref/issues/3142)
- We fixed an error where the number of matched entries shown in the group pane was not updated correctly. [#4441](https://github.com/JabRef/jabref/issues/4441)
- We fixed an error where the wrong file is renamed and linked when using the "Copy, rename and link" action. [#5653](https://github.com/JabRef/jabref/issues/5653)
- We fixed a "null" error when writing XMP metadata. [#5449](https://github.com/JabRef/jabref/issues/5449)
- We fixed an issue where empty keywords lead to a strange display of automatic keyword groups. [#5333](https://github.com/JabRef/jabref/issues/5333)
- We fixed an error where the default color of a new group was white instead of dark gray. [#4868](https://github.com/JabRef/jabref/issues/4868)
- We fixed an issue where the first field in the entry editor got the focus while performing a different action (like searching). [#5084](https://github.com/JabRef/jabref/issues/5084)
- We fixed an issue where multiple entries were highlighted in the web search result after scrolling. [#5035](https://github.com/JabRef/jabref/issues/5035)
- We fixed an issue where the hover indication in the web search pane was not working. [#5277](https://github.com/JabRef/jabref/issues/5277)
- We fixed an error mentioning "javafx.controls/com.sun.javafx.scene.control" that was thrown when interacting with the toolbar.
- We fixed an error where a cleared search was restored after switching libraries. [#4846](https://github.com/JabRef/jabref/issues/4846)
- We fixed an exception which occurred when trying to open a non-existing file from the "Recent files"-menu [#5334](https://github.com/JabRef/jabref/issues/5334)
- We fixed an issues where the search highlight in the entry preview did not worked. [#5069](https://github.com/JabRef/jabref/issues/5069)
- The context menu for fields in the entry editor is back. [#5254](https://github.com/JabRef/jabref/issues/5254)
- We fixed an exception which occurred when trying to open a non-existing file from the "Recent files"-menu [#5334](https://github.com/JabRef/jabref/issues/5334)
- We fixed a problem where the "editor" information has been duplicated during saving a .bib-Database. [#5359](https://github.com/JabRef/jabref/issues/5359)
- We re-introduced the feature to switch between different preview styles. [#5221](https://github.com/JabRef/jabref/issues/5221)
- We fixed various issues (including [#5263](https://github.com/JabRef/jabref/issues/5263)) related to copying entries to the clipboard
- We fixed some display errors in the preferences dialog and replaced some of the controls [#5033](https://github.com/JabRef/jabref/pull/5033) [#5047](https://github.com/JabRef/jabref/pull/5047) [#5062](https://github.com/JabRef/jabref/pull/5062) [#5141](https://github.com/JabRef/jabref/pull/5141) [#5185](https://github.com/JabRef/jabref/pull/5185) [#5265](https://github.com/JabRef/jabref/pull/5265) [#5315](https://github.com/JabRef/jabref/pull/5315) [#5360](https://github.com/JabRef/jabref/pull/5360)
- We fixed an exception which occurred when trying to import entries without an open library. [#5447](https://github.com/JabRef/jabref/issues/5447)
- The "Automatically set file links" feature now follows symbolic links. [#5664](https://github.com/JabRef/jabref/issues/5664)
- After successful import of one or multiple bib entries the main table scrolls to the first imported entry [#5383](https://github.com/JabRef/jabref/issues/5383)
- We fixed an exception which occurred when an invalid jstyle was loaded. [#5452](https://github.com/JabRef/jabref/issues/5452)
- We fixed an issue where the command line arguments `importBibtex` and `importToOpen` did not import into the currently open library, but opened a new one. [#5537](https://github.com/JabRef/jabref/issues/5537)
- We fixed an error where the preview theme did not adapt to the "Dark" mode [#5463](https://github.com/JabRef/jabref/issues/5463)
- We fixed an issue where multiple entries were allowed in the "crossref" field [#5284](https://github.com/JabRef/jabref/issues/5284)
- We fixed an issue where the merge dialog showed the wrong text colour in "Dark" mode [#5516](https://github.com/JabRef/jabref/issues/5516)
- We fixed visibility issues with the scrollbar and group selection highlight in "Dark" mode, and enabled "Dark" mode for the OpenOffice preview in the style selection window. [#5522](https://github.com/JabRef/jabref/issues/5522)
- We fixed an issue where the author field was not correctly parsed during bibtex key-generation. [#5551](https://github.com/JabRef/jabref/issues/5551)
- We fixed an issue where notifications where shown during autosave. [#5555](https://github.com/JabRef/jabref/issues/5555)
- We fixed an issue where the side pane was not remembering its position. [#5615](https://github.com/JabRef/jabref/issues/5615)
- We fixed an issue where JabRef could not interact with [Oracle XE](https://www.oracle.com/de/database/technologies/appdev/xe.html) in the [shared SQL database setup](https://docs.jabref.org/collaborative-work/sqldatabase).
- We fixed an issue where the toolbar icons were hidden on smaller screens.
- We fixed an issue where renaming referenced files for bib entries with long titles was not possible. [#5603](https://github.com/JabRef/jabref/issues/5603)
- We fixed an issue where a window which is on an external screen gets unreachable when external screen is removed. [#5037](https://github.com/JabRef/jabref/issues/5037)
- We fixed a bug where the selection of groups was lost after drag and drop. [#2868](https://github.com/JabRef/jabref/issues/2868)
- We fixed an issue where the custom entry types didn't show the correct display name [#5651](https://github.com/JabRef/jabref/issues/5651)

### Removed

- We removed some obsolete notifications. [#5555](https://github.com/JabRef/jabref/issues/5555)
- We removed an internal step in the [ISBN-to-BibTeX fetcher](https://docs.jabref.org/collect/add-entry-using-an-id#isbn): The [ISBN to BibTeX Converter](https://manas.tungare.name/software/isbn-to-bibtex) by [@manastungare](https://github.com/manastungare) is not used anymore, because it is offline: "people using this tool have not been generating enough sales for Amazon."
- We removed the option to control the default drag and drop behaviour. You can use the modifier keys (like CtrL or Alt) instead.

## [5.0-alpha] – 2019-08-25

### Changed

- We added eventitle, eventdate and venue fields to `@unpublished` entry type.
- We added `@software` and `@dataSet` entry type to biblatex.
- All fields are now properly sorted alphabetically (in the subgroups of required/optional fields) when the entry is written to the bib file.
- We fixed an issue where some importers used the field `pubstatus` instead of the standard BibTeX field `pubstate`.
- We changed the latex command removal for docbook exporter. [#3838](https://github.com/JabRef/jabref/issues/3838)
- We changed the location of some fields in the entry editor (you might need to reset your preferences for these changes to come into effect)
  - Journal/Year/Month in biblatex mode -> Deprecated (if filled)
  - DOI/URL: General -> Optional
  - Internal fields like ranking, read status and priority: Other -> General
  - Moreover, empty deprecated fields are no longer shown
- Added server timezone parameter when connecting to a shared database.
- We updated the dialog for setting up general fields.
- URL field formatting is updated. All whitespace chars, located at the beginning/ending of the URL, are trimmed automatically
- We changed the behavior of the field formatting dialog such that the `bibtexkey` is not changed when formatting all fields or all text fields.
- We added a "Move file to file directory and rename file" option for simultaneously moving and renaming of document file. [#4166](https://github.com/JabRef/jabref/issues/4166)
- Use integrated graphics card instead of discrete on macOS [#4070](https://github.com/JabRef/jabref/issues/4070)
- We added a cleanup operation that detects an arXiv identifier in the note, journal or URL field and moves it to the `eprint` field.
  Because of this change, the last-used cleanup operations were reset.
- We changed the minimum required version of Java to 1.8.0_171, as this is the latest release for which the automatic Java update works. [#4093](https://github.com/JabRef/jabref/issues/4093)
- The special fields like `Printed` and `Read status` now show gray icons when the row is hovered.
- We added a button in the tab header which allows you to close the database with one click. [#494](https://github.com/JabRef/jabref/issues/494)
- Sorting in the main table now takes information from cross-referenced entries into account. [#2808](https://github.com/JabRef/jabref/issues/2808)
- If a group has a color specified, then entries matched by this group have a small colored bar in front of them in the main table.
- Change default icon for groups to a circle because a colored version of the old icon was hard to distinguish from its black counterpart.
- In the main table, the context menu appears now when you press the "context menu" button on the keyboard. [feature request in the forum](https://discourse.jabref.org/t/how-to-enable-keyboard-context-key-windows)
- We added icons to the group side panel to quickly switch between `union` and `intersection` group view mode. [#3269](https://github.com/JabRef/jabref/issues/3269).
- We use `https` for [fetching from most online bibliographic database](https://docs.jabref.org/collect/import-using-online-bibliographic-database).
- We changed the default keyboard shortcuts for moving between entries when the entry editor is active to ̀<kbd>alt</kbd> + <kbd>up/down</kbd>.
- Opening a new file now prompts the directory of the currently selected file, instead of the directory of the last opened file.
- Window state is saved on close and restored on start.
- We made the MathSciNet fetcher more reliable.
- We added the ISBN fetcher to the list of fetcher available under "Update with bibliographic information from the web" in the entry editor toolbar.
- Files without a defined external file type are now directly opened with the default application of the operating system
- We streamlined the process to rename and move files by removing the confirmation dialogs.
- We removed the redundant new lines of markings and wrapped the summary in the File annotation tab. [#3823](https://github.com/JabRef/jabref/issues/3823)
- We add auto URL formatting when user paste link to URL field in entry editor. [koppor#254](https://github.com/koppor/jabref/issues/254)
- We added a minimum height for the entry editor so that it can no longer be hidden by accident. [#4279](https://github.com/JabRef/jabref/issues/4279)
- We added a new keyboard shortcut so that the entry editor could be closed by <kbd>Ctrl</kbd> + <kbd>E</kbd>. [#4222](https://github.com/JabRef/jabref/issues/4222)
- We added an option in the preference dialog box, that allows user to pick the dark or light theme option. [#4130](https://github.com/JabRef/jabref/issues/4130)
- We updated the Related Articles tab to accept JSON from the new version of the Mr. DLib service
- We added an option in the preference dialog box that allows user to choose behavior after dragging and dropping files in Entry Editor. [#4356](https://github.com/JabRef/jabref/issues/4356)
- We added the ability to have an export preference where previously "File"-->"Export"/"Export selected entries" would not save the user's preference[#4495](https://github.com/JabRef/jabref/issues/4495)
- We optimized the code responsible for connecting to an external database, which should lead to huge improvements in performance.
- For automatically created groups, added ability to filter groups by entry type. [#4539](https://github.com/JabRef/jabref/issues/4539)
- We added the ability to add field names from the Preferences Dialog [#4546](https://github.com/JabRef/jabref/issues/4546)
- We added the ability to change the column widths directly in the main table. [#4546](https://github.com/JabRef/jabref/issues/4546)
- We added a description of how recommendations were chosen and better error handling to Related Articles tab
- We added the ability to execute default action in dialog by using with <kbd>Ctrl</kbd> + <kbd>Enter</kbd> combination [#4496](https://github.com/JabRef/jabref/issues/4496)
- We grouped and reordered the Main Menu (File, Edit, Library, Quality, Tools, and View tabs & icons). [#4666](https://github.com/JabRef/jabref/issues/4666) [#4667](https://github.com/JabRef/jabref/issues/4667) [#4668](https://github.com/JabRef/jabref/issues/4668) [#4669](https://github.com/JabRef/jabref/issues/4669) [#4670](https://github.com/JabRef/jabref/issues/4670) [#4671](https://github.com/JabRef/jabref/issues/4671) [#4672](https://github.com/JabRef/jabref/issues/4672) [#4673](https://github.com/JabRef/jabref/issues/4673)
- We added additional modifiers (capitalize, titlecase and sentencecase) to the Bibtex key generator. [#1506](https://github.com/JabRef/jabref/issues/1506)
- We have migrated from the mysql jdbc connector to the mariadb one for better authentication scheme support. [#4745](https://github.com/JabRef/jabref/issues/4745)
- We grouped the toolbar icons and changed the Open Library and Copy icons. [#4584](https://github.com/JabRef/jabref/issues/4584)
- We added a browse button next to the path text field for aux-based groups. [#4586](https://github.com/JabRef/jabref/issues/4586)
- We changed the title of Group Dialog to "Add subgroup" from "Edit group" when we select Add subgroup option.
- We enable import button only if entries are selected. [#4755](https://github.com/JabRef/jabref/issues/4755)
- We made modifications to improve the contrast of UI elements. [#4583](https://github.com/JabRef/jabref/issues/4583)
- We added a warning for empty BibTeX keys in the entry editor. [#4440](https://github.com/JabRef/jabref/issues/4440)
- We added an option in the settings to set the default action in JabRef when right clicking on any entry in any database and selecting "Open folder". [#4763](https://github.com/JabRef/jabref/issues/4763)
- The Medline fetcher now normalizes the author names according to the BibTeX-Standard [#4345](https://github.com/JabRef/jabref/issues/4345)
- We added an option on the Linked File Viewer to rename the attached file of an entry directly on the JabRef. [#4844](https://github.com/JabRef/jabref/issues/4844)
- We added an option in the preference dialog box that allows user to enable helpful tooltips.[#3599](https://github.com/JabRef/jabref/issues/3599)
- We reworked the functionality for extracting BibTeX entries from plain text, because our used service [freecite shut down](https://library.brown.edu/libweb/freecite_notice.php). [#5206](https://github.com/JabRef/jabref/pull/5206)
- We moved the dropdown menu for selecting the push-application from the toolbar into the external application preferences. [#674](https://github.com/JabRef/jabref/issues/674)
- We removed the alphabetical ordering of the custom tabs and updated the error message when trying to create a general field with a name containing an illegal character. [#5019](https://github.com/JabRef/jabref/issues/5019)
- We added a context menu to the bib(la)tex-source-editor to copy'n'paste. [#5007](https://github.com/JabRef/jabref/pull/5007)
- We added a tool that allows searching for citations in LaTeX files. It scans directories and shows which entries are used, how many times and where.
- We added a 'LaTeX citations' tab to the entry editor, to search for citations to the active entry in the LaTeX file directory. It can be disabled in the preferences dialog.
- We added an option in preferences to allow for integers in field "edition" when running database in bibtex mode. [#4680](https://github.com/JabRef/jabref/issues/4680)
- We added the ability to use negation in export filter layouts. [#5138](https://github.com/JabRef/jabref/pull/5138)
- Focus on Name Area instead of 'OK' button whenever user presses 'Add subgroup'. [#6307](https://github.com/JabRef/jabref/issues/6307)
- We changed the behavior of merging that the entry which has "smaller" bibkey will be selected. [#7395](https://github.com/JabRef/jabref/issues/7395)

### Fixed

- We fixed an issue where JabRef died silently for the user without enough inotify instances [#4874](https://github.com/JabRef/jabref/issues/4874)
- We fixed an issue where corresponding groups are sometimes not highlighted when clicking on entries [#3112](https://github.com/JabRef/jabref/issues/3112)
- We fixed an issue where custom exports could not be selected in the 'Export (selected) entries' dialog [#4013](https://github.com/JabRef/jabref/issues/4013)
- Italic text is now rendered correctly. [#3356](https://github.com/JabRef/jabref/issues/3356)
- The entry editor no longer gets corrupted after using the source tab. [#3532](https://github.com/JabRef/jabref/issues/3532) [#3608](https://github.com/JabRef/jabref/issues/3608) [#3616](https://github.com/JabRef/jabref/issues/3616)
- We fixed multiple issues where entries did not show up after import if a search was active. [#1513](https://github.com/JabRef/jabref/issues/1513) [#3219](https://github.com/JabRef/jabref/issues/3219))
- We fixed an issue where the group tree was not updated correctly after an entry was changed. [#3618](https://github.com/JabRef/jabref/issues/3618)
- We fixed an issue where a right-click in the main table selected a wrong entry. [#3267](https://github.com/JabRef/jabref/issues/3267)
- We fixed an issue where in rare cases entries where overlayed in the main table. [#3281](https://github.com/JabRef/jabref/issues/3281)
- We fixed an issue where selecting a group messed up the focus of the main table and the entry editor. [#3367](https://github.com/JabRef/jabref/issues/3367)
- We fixed an issue where composite author names were sorted incorrectly. [#2828](https://github.com/JabRef/jabref/issues/2828)
- We fixed an issue where commands followed by `-` didn't work. [#3805](https://github.com/JabRef/jabref/issues/3805)
- We fixed an issue where a non-existing aux file in a group made it impossible to open the library. [#4735](https://github.com/JabRef/jabref/issues/4735)
- We fixed an issue where some journal names were wrongly marked as abbreviated. [#4115](https://github.com/JabRef/jabref/issues/4115)
- We fixed an issue where the custom file column were sorted incorrectly. [#3119](https://github.com/JabRef/jabref/issues/3119)
- We improved the parsing of author names whose infix is abbreviated without a dot. [#4864](https://github.com/JabRef/jabref/issues/4864)
- We fixed an issues where the entry losses focus when a field is edited and at the same time used for sorting. [#3373](https://github.com/JabRef/jabref/issues/3373)
- We fixed an issue where the menu on Mac OS was not displayed in the usual Mac-specific way. [#3146](https://github.com/JabRef/jabref/issues/3146)
- We improved the integrity check for page numbers. [#4113](https://github.com/JabRef/jabref/issues/4113) and [feature request in the forum](https://discourse.jabref.org/t/pages-field-allow-use-of-en-dash/1199)
- We fixed an issue where the order of fields in customized entry types was not saved correctly. [#4033](https://github.com/JabRef/jabref/issues/4033)
- We fixed an issue where renaming a group did not change the group name in the interface. [#3189](https://github.com/JabRef/jabref/issues/3189)
- We fixed an issue where the groups tree of the last database was still shown even after the database was already closed.
- We fixed an issue where the "Open file dialog" may disappear behind other windows. [#3410](https://github.com/JabRef/jabref/issues/3410)
- We fixed an issue where the number of entries matched was not updated correctly upon adding or removing an entry. [#3537](https://github.com/JabRef/jabref/issues/3537)
- We fixed an issue where the default icon of a group was not colored correctly.
- We fixed an issue where the first field in entry editor was not focused when adding a new entry. [#4024](https://github.com/JabRef/jabref/issues/4024)
- We reworked the "Edit file" dialog to make it resizeable and improved the workflow for adding and editing files [#2970](https://github.com/JabRef/jabref/issues/2970)
- We fixed an issue where custom name formatters were no longer found correctly. [#3531](https://github.com/JabRef/jabref/issues/3531)
- We fixed an issue where the month was not shown in the preview. [#3239](https://github.com/JabRef/jabref/issues/3239)
- Rewritten logic to detect a second jabref instance. [#4023](https://github.com/JabRef/jabref/issues/4023)
- We fixed an issue where the "Convert to BibTeX-Cleanup" moved the content of the `file` field to the `pdf` field [#4120](https://github.com/JabRef/jabref/issues/4120)
- We fixed an issue where the preview pane in entry preview in preferences wasn't showing the citation style selected [#3849](https://github.com/JabRef/jabref/issues/3849)
- We fixed an issue where the default entry preview style still contained the field `review`. The field `review` in the style is now replaced with comment to be consistent with the entry editor [#4098](https://github.com/JabRef/jabref/issues/4098)
- We fixed an issue where users were vulnerable to XXE attacks during parsing [#4229](https://github.com/JabRef/jabref/issues/4229)
- We fixed an issue where files added via the "Attach file" contextmenu of an entry were not made relative. [#4201](https://github.com/JabRef/jabref/issues/4201) and [#4241](https://github.com/JabRef/jabref/issues/4241)
- We fixed an issue where author list parser can't generate bibtex for Chinese author. [#4169](https://github.com/JabRef/jabref/issues/4169)
- We fixed an issue where the list of XMP Exclusion fields in the preferences was not be saved [#4072](https://github.com/JabRef/jabref/issues/4072)
- We fixed an issue where the ArXiv Fetcher did not support HTTP URLs [koppor#328](https://github.com/koppor/jabref/issues/328)
- We fixed an issue where only one PDF file could be imported [#4422](https://github.com/JabRef/jabref/issues/4422)
- We fixed an issue where "Move to group" would always move the first entry in the library and not the selected [#4414](https://github.com/JabRef/jabref/issues/4414)
- We fixed an issue where an older dialog appears when downloading full texts from the quality menu. [#4489](https://github.com/JabRef/jabref/issues/4489)
- We fixed an issue where right clicking on any entry in any database and selecting "Open folder" results in the NullPointer exception. [#4763](https://github.com/JabRef/jabref/issues/4763)
- We fixed an issue where option 'open terminal here' with custom command was passing the wrong argument. [#4802](https://github.com/JabRef/jabref/issues/4802)
- We fixed an issue where ranking an entry would generate an IllegalArgumentException. [#4754](https://github.com/JabRef/jabref/issues/4754)
- We fixed an issue where special characters where removed from non-label key generation pattern parts [#4767](https://github.com/JabRef/jabref/issues/4767)
- We fixed an issue where the RIS import would overwite the article date with the value of the acessed date [#4816](https://github.com/JabRef/jabref/issues/4816)
- We fixed an issue where an NullPointer exception was thrown when a referenced entry in an Open/Libre Office document was no longer present in the library. Now an error message with the reference marker of the missing entry is shown. [#4932](https://github.com/JabRef/jabref/issues/4932)
- We fixed an issue where a database exception related to a missing timezone was too big. [#4827](https://github.com/JabRef/jabref/issues/4827)
- We fixed an issue where the IEEE fetcher returned an error if no keywords were present in the result from the IEEE website [#4997](https://github.com/JabRef/jabref/issues/4997)
- We fixed an issue where the command line help text had several errors, and arguments and descriptions have been rewritten to simplify and detail them better. [#2016](https://github.com/JabRef/jabref/issues/2016)
- We fixed an issue where the same menu for changing entry type had two different sizes and weights. [#4977](https://github.com/JabRef/jabref/issues/4977)
- We fixed an issue where the "Attach file" dialog, in the right-click menu for an entry, started on the working directory instead of the user's main directory. [#4995](https://github.com/JabRef/jabref/issues/4995)
- We fixed an issue where the JabRef Icon in the macOS launchpad was not displayed correctly [#5003](https://github.com/JabRef/jabref/issues/5003)
- We fixed an issue where the "Search for unlinked local files" would throw an exception when parsing the content of a PDF-file with missing "series" information [#5128](https://github.com/JabRef/jabref/issues/5128)
- We fixed an issue where the XMP Importer would incorrectly return an empty default entry when importing pdfs [#6577](https://github.com/JabRef/jabref/issues/6577)
- We fixed an issue where opening the menu 'Library properties' marked the library as modified [#6451](https://github.com/JabRef/jabref/issues/6451)
- We fixed an issue when importing resulted in an exception [#7343](https://github.com/JabRef/jabref/issues/7343)
- We fixed an issue where the field in the Field formatter dropdown selection were sorted in random order. [#7710](https://github.com/JabRef/jabref/issues/7710)

### Removed

- The feature to "mark entries" was removed and merged with the groups functionality. For migration, a group is created for every value of the `__markedentry` field and the entry is added to this group.
- The number column was removed.
- We removed the global search feature.
- We removed the coloring of cells in the main table according to whether the field is optional/required.
- We removed the feature to find and resolve duplicate BibTeX keys (as this use case is already covered by the integrity check).
- We removed a few commands from the right-click menu that are not needed often and thus don't need to be placed that prominently:
  - Print entry preview: available through entry preview
  - All commands related to marking: marking is not yet reimplemented
  - Set/clear/append/rename fields: available through Edit menu
  - Manage keywords: available through the Edit menu
  - Copy linked files to folder: available through File menu
  - Add/move/remove from group: removed completely (functionality still available through group interface)
- We removed the option to change the column widths in the preferences dialog. [#4546](https://github.com/JabRef/jabref/issues/4546)

## Older versions

The changelog of JabRef 4.x is available at the [v4.3.1 tag](https://github.com/JabRef/jabref/blob/v4.3.1/CHANGELOG.md).
The changelog of JabRef 3.x is available at the [v3.8.2 tag](https://github.com/JabRef/jabref/blob/v3.8.2/CHANGELOG.md).
The changelog of JabRef 2.11 and all previous versions is available as [text file in the v2.11.1 tag](https://github.com/JabRef/jabref/blob/v2.11.1/CHANGELOG).

[Unreleased]: https://github.com/JabRef/jabref/compare/v5.13...HEAD
[5.13]: https://github.com/JabRef/jabref/compare/v5.12...v5.13
[5.12]: https://github.com/JabRef/jabref/compare/v5.11...v5.12
[5.11]: https://github.com/JabRef/jabref/compare/v5.10...v5.11
[5.10]: https://github.com/JabRef/jabref/compare/v5.9...v5.10
[5.9]: https://github.com/JabRef/jabref/compare/v5.8...v5.9
[5.8]: https://github.com/JabRef/jabref/compare/v5.7...v5.8
[5.7]: https://github.com/JabRef/jabref/compare/v5.6...v5.7
[5.6]: https://github.com/JabRef/jabref/compare/v5.5...v5.6
[5.5]: https://github.com/JabRef/jabref/compare/v5.4...v5.5
[5.4]: https://github.com/JabRef/jabref/compare/v5.3...v5.4
[5.3]: https://github.com/JabRef/jabref/compare/v5.2...v5.3
[5.2]: https://github.com/JabRef/jabref/compare/v5.1...v5.2
[5.1]: https://github.com/JabRef/jabref/compare/v5.0...v5.1
[5.0]: https://github.com/JabRef/jabref/compare/v5.0-beta...v5.0
[5.0-beta]: https://github.com/JabRef/jabref/compare/v5.0-alpha...v5.0-beta
[5.0-alpha]: https://github.com/JabRef/jabref/compare/v4.3...v5.0-alpha
<!-- markdownlint-disable-file MD012 MD024 MD033 MD053 --><|MERGE_RESOLUTION|>--- conflicted
+++ resolved
@@ -41,11 +41,8 @@
 - We fixed an issue where imports to a custom group would only work for the first entry [#11085](https://github.com/JabRef/jabref/issues/11085), [#11269](https://github.com/JabRef/jabref/issues/11269)
 - We fixed an issue where a new entry was not added to the selected group [#8933](https://github.com/JabRef/jabref/issues/8933)
 - We fixed an issue where the horizontal position of the Entry Preview inside the entry editor was not remembered across restarts [#11281](https://github.com/JabRef/jabref/issues/11281)
-<<<<<<< HEAD
 - We fixed an issue where the search index was not updated after linking PDF files. [#11317](https://github.com/JabRef/jabref/pull/11317)
-=======
 - We fixed an issue where the entry editor context menu was not shown correctly when JabRef is opened on a second, extended screen [#11323](https://github.com/JabRef/jabref/issues/11323), [#11174](https://github.com/JabRef/jabref/issues/11174)
->>>>>>> cc464e82
 
 ### Removed
 
