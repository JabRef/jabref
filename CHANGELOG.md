--- conflicted
+++ resolved
@@ -37,12 +37,9 @@
 - We fixed an issue when importing into current library an erroneous message "import cancelled" is displayed even though import is successful. [#6266](https://github.com/JabRef/jabref/issues/6266)
 - We fixed an issue where custom jstyles for Open/LibreOffice where not saved correctly. [#6170](https://github.com/JabRef/jabref/issues/6170)
 - We fixed an issue where the INSPIRE fetcher was no longer working [#6229](https://github.com/JabRef/jabref/issues/6229)
-<<<<<<< HEAD
 - We fixed an issue where custom exports with an uppercase file extension could not be selected for "Copy...-> Export to Clipboard" [#6285](https://github.com/JabRef/jabref/issues/6285)
 
-=======
 - We fixed the display of icon both in the main table and linked file editor. [#6169](https://github.com/JabRef/jabref/issues/6169)
->>>>>>> 07cb5b89
 
 ### Removed
 
