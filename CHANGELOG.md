# Changelog

All notable changes to this project will be documented in this file.
The format is based on [Keep a Changelog](https://keepachangelog.com/en/1.0.0/).
We refer to [GitHub issues](https://github.com/JabRef/jabref/issues) by using `#NUM`.
In case, there is no issue present, the pull request implementing the feature is linked.

Note that this project **does not** adhere to [Semantic Versioning](http://semver.org/).

## [Unreleased]

### Added

- We added a field showing the BibTeX/biblatex source for added and deleted entries in the "External Changes Resolver" dialog. [#9509](https://github.com/JabRef/jabref/issues/9509)
- We added a full text fetcher for IACR eprints. [#9651](https://github.com/JabRef/jabref/pull/9651)
- We added "Attach file from URL" to right-click context menu to download and store a file with the reference library. [#9646](https://github.com/JabRef/jabref/issues/9646)
- We enabled updating an existing entry with data from InspireHEP. [#9351](https://github.com/JabRef/jabref/issues/9351)




### Changed

- 'Get full text' now also checks the file url. [#568](https://github.com/koppor/jabref/issues/568)
- We refined the 'main directory not found' error message. [#9625](https://github.com/JabRef/jabref/pull/9625)
- We modified the `Add Group` dialog to use the most recently selected group hierarchical context [#9141](https://github.com/JabRef/jabref/issues/9141)



### Fixed

- We fixed an issue where the browser import would add ' characters before the BibTeX entry on Linux [#9588](https://github.com/JabRef/jabref/issues/9588)
- We fixed an issue where searching for a specific term with the DOAB fetcher lead to an exception [#9571](https://github.com/JabRef/jabref/issues/9571)
- We fixed an issue where the "Import" -> "Library to import to" did not show the correct library name if two opened libraries had the same suffix [#9567](https://github.com/JabRef/jabref/issues/9567)
<<<<<<< HEAD
- We added a fetcher for the Bibliotheksverbund Bayern (experimental). [#9641](https://github.com/JabRef/jabref/pull/9641) 


=======
- We fixed an issue where the rpm-Version of JabRef could not be properly uninstalled and reinstalled [#9558](https://github.com/JabRef/jabref/issues/9558), [#9603](https://github.com/JabRef/jabref/issues/9603)
- We fixed an issue where the command line export using `--exportMatches` flag does not create an output bib file [#9581](https://github.com/JabRef/jabref/issues/9581)
- We fixed an issue where custom field in the custom entry types could not be set to mulitline [#9609](https://github.com/JabRef/jabref/issues/9609)
- We fixed an issue where the Office XML exporter did not resolve BibTeX-Strings when exporting entries [forum#3741](https://discourse.jabref.org/t/exporting-bibtex-constant-strings-to-ms-office-2007-xml/3741)
>>>>>>> c0156c96


### Removed

- We removed the support of BibTeXML.[#9540](https://github.com/JabRef/jabref/issues/9540)






## [5.9] - 2023-01-06

### Added

- We added a dropdown menu to let users change the library they want to import into during import. [#6177](https://github.com/JabRef/jabref/issues/6177)
- We added the possibility to add/remove a preview style from the selected list using a double click. [#9490](https://github.com/JabRef/jabref/issues/9490)
- We added the option to define fields as "multine" directly in the custom entry types dialog. [#6448](https://github.com/JabRef/jabref/issues/6448)
- We changed the minWidth and the minHeight of the main window, so it won't have a width and/or a height with the value 0. [#9606](https://github.com/JabRef/jabref/issues/9606)

### Changed

- We changed database structure: in MySQL/MariaDB we renamed tables by adding a `JABREF_` prefix, and in PGSQL we moved tables in `jabref` schema. We added `VersionDBStructure` variable in `METADATA` table to indicate current version of structure, this variable is needed for automatic migration. [#9312](https://github.com/JabRef/jabref/issues/9312)
- We moved some preferences options to a new tab in the preferences dialog. [#9442](https://github.com/JabRef/jabref/pull/9308)
- We renamed "Medline abbreviation" to "dotless abbreviation". [#9504](https://github.com/JabRef/jabref/pull/9504)
- We now have more "dots" in the offered journal abbreviations. [#9504](https://github.com/JabRef/jabref/pull/9504)
- We now disable the button "Full text search" in the Searchbar by default [#9527](https://github.com/JabRef/jabref/pull/9527)

### Fixed

- The tab "deprecated fields" is shown in biblatex-mode only. [#7757](https://github.com/JabRef/jabref/issues/7757)
- In case a journal name of an IEEE journal is abbreviated, the "normal" abbreviation is used - and not the one of the IEEE BibTeX strings. [abbrv#91](https://github.com/JabRef/abbrv.jabref.org/issues/91)
- We fixed a performance issue when loading large lists of custom journal abbreviations. [#8928](https://github.com/JabRef/jabref/issues/8928)
- We fixed an issue where the last opened libraries were not remembered when a new unsaved library was open as well. [#9190](https://github.com/JabRef/jabref/issues/9190)
- We fixed an issue where no context menu for the group "All entries" was present. [forum#3682](https://discourse.jabref.org/t/how-sort-groups-a-z-not-subgroups/3682)
- We fixed an issue where extra curly braces in some fields would trigger an exception when selecting the entry or doing an integrity check. [#9475](https://github.com/JabRef/jabref/issues/9475), [#9503](https://github.com/JabRef/jabref/issues/9503)
- We fixed an issue where entering a date in the format "YYYY/MM" in the entry editor date field caused an exception. [#9492](https://github.com/JabRef/jabref/issues/9492)
- For portable versions, the `.deb` file now works on plain debian again. [#9472](https://github.com/JabRef/jabref/issues/9472)
- We fixed an issue where the download of linked online files failed after an import of entries for certain urls. [#9518](https://github.com/JabRef/jabref/issues/9518)
- We fixed an issue where an exception occured when manually downloading a file from an URL in the entry editor. [#9521](https://github.com/JabRef/jabref/issues/9521)
- We fixed an issue with open office csv file formatting where commas in the abstract field where not escaped. [#9087][https://github.com/JabRef/jabref/issues/9087]
- We fixed an issue with deleting groups where subgroups different from the selected group were deleted. [#9281][https://github.com/JabRef/jabref/issues/9281]

## [5.8] - 2022-12-18

### Added

- We integrated a new three-way merge UI for merging entries in the Entries Merger Dialog, the Duplicate Resolver Dialog, the Entry Importer Dialog, and the External Changes Resolver Dialog. [#8945](https://github.com/JabRef/jabref/pull/8945)
- We added the ability to merge groups, keywords, comments and files when merging entries. [#9022](https://github.com/JabRef/jabref/pull/9022)
- We added a warning message next to the authors field in the merge dialog to warn users when the authors are the same but formatted differently. [#8745](https://github.com/JabRef/jabref/issues/8745)
- The default file directory of a library is used as default directory for [unlinked file lookup](https://docs.jabref.org/collect/findunlinkedfiles#link-the-pdfs-to-your-bib-library). [koppor#546](https://github.com/koppor/jabref/issues/546)
- The properties of an existing systematic literature review (SLR) can be edited. [koppor#604](https://github.com/koppor/jabref/issues/604)
- An systematic literature review (SLR) can now be started from the SLR itself. [#9131](https://github.com/JabRef/jabref/pull/9131), [koppor#601](https://github.com/koppor/jabref/issues/601)
- On startup, JabRef notifies the user if there were parsing errors during opening.
- We added support for the field `fjournal` (in `@article`) for abbreviation and unabbreviation functionalities. [#321](https://github.com/JabRef/jabref/pull/321)
- In case a backup is found, the filename of the backup is shown and one can navigate to the file. [#9311](https://github.com/JabRef/jabref/pull/9311)
- We added support for the Ukrainian and Arabic languages. [#9236](https://github.com/JabRef/jabref/pull/9236), [#9243](https://github.com/JabRef/jabref/pull/9243)

### Changed

- We improved the Citavi Importer to also import so called Knowledge-items into the field `comment` of the corresponding entry [#9025](https://github.com/JabRef/jabref/issues/9025)
- We modified the change case sub-menus and their corresponding tips (displayed when you stay long over the menu) to properly reflect exemplified cases. [#9339](https://github.com/Jabref/jabref/issues/9339)
- We call backup files `.bak` and temporary writing files now `.sav`.
- JabRef keeps 10 older versions of a `.bib` file in the [user data dir](https://github.com/harawata/appdirs#supported-directories) (instead of a single `.sav` (now: `.bak`) file in the directory of the `.bib` file)
- We improved the External Changes Resolver dialog to be more usaable. [#9021](https://github.com/JabRef/jabref/pull/9021)
- We simplified the actions to fast-resolve duplicates to 'Keep Left', 'Keep Right', 'Keep Both' and 'Keep Merged'. [#9056](https://github.com/JabRef/jabref/issues/9056)
- The fallback directory of the file folder now is the general file directory. In case there was a directory configured for a library and this directory was not found, JabRef placed the PDF next to the .bib file and not into the general file directory.
- The global default directory for storing PDFs is now the documents folder in the user's home.
- When adding or editing a subgroup it is placed w.r.t. to alphabetical ordering rather than at the end. [koppor#577](https://github.com/koppor/jabref/issues/577)
- Groups context menu now shows appropriate options depending on number of subgroups. [koppor#579](https://github.com/koppor/jabref/issues/579)
- We modified the "Delete file" dialog and added the full file path to the dialog text. The file path in the title was changed to file name only. [koppor#534](https://github.com/koppor/jabref/issues/534)
- Download from URL now automatically fills with URL from clipboard. [koppor#535](https://github.com/koppor/jabref/issues/535)
- We added HTML and Markdown files to Find Unlinked Files and removed BibTeX. [koppor#547](https://github.com/koppor/jabref/issues/547)
- ArXiv fetcher now retrieves additional data from related DOIs (both ArXiv and user-assigned). [#9170](https://github.com/JabRef/jabref/pull/9170)
- We modified the Directory of Open Access Books (DOAB) fetcher so that it will now also fetch the ISBN when possible. [#8708](https://github.com/JabRef/jabref/issues/8708)
- Genres are now mapped correctly to entry types when importing MODS files. [#9185](https://github.com/JabRef/jabref/issues/9185)
- We changed the button label from "Return to JabRef" to "Return to library" to better indicate the purpose of the action.
- We changed the color of found text from red to high-contrast colors (background: yellow; font color: purple). [koppor#552](https://github.com/koppor/jabref/issues/552)
- We fixed an issue where the wrong icon for a successful import of a bib entry was shown. [#9308](https://github.com/JabRef/jabref/pull/9308)
- We changed the messages after importing unlinked local files to past tense. [koppor#548](https://github.com/koppor/jabref/issues/548)
- We fixed an issue where the wrong icon for a successful import of a bib entry was shown [#9308](https://github.com/JabRef/jabref/pull/9308)
- In the context of the [Cleanup dialog](https://docs.jabref.org/finding-sorting-and-cleaning-entries/cleanupentries) we changed the text of the conversion of BibTeX to biblatex (and vice versa) to make it more clear. [koppor#545](https://github.com/koppor/jabref/issues/545)
- We removed wrapping of string constants when writing to a `.bib` file.
- In the context of a systematic literature review (SLR), a user can now add arbitrary data into `study.yml`. JabRef just ignores this data. [#9124](https://github.com/JabRef/jabref/pull/9124)
- In the context of a systematic literature review (SLR), we reworked the "Define study" parameters dialog. [#9123](https://github.com/JabRef/jabref/pull/9123)
- We upgraded to Lucene 9.4 for the fulltext search. The search index will be rebuild. [#9213](https://github.com/JabRef/jabref/pull/9213)
- We disabled the "change case" menu for empty fields. [#9214](https://github.com/JabRef/jabref/issues/9214)
- We disabled the conversion menu for empty fields. [#9200](https://github.com/JabRef/jabref/issues/9200)

### Fixed

- We fixed an issue where applied save actions on saving the library file would lead to the dialog "The library has been modified by another program" popping up. [#4877](https://github.com/JabRef/jabref/issues/4877)
- We fixed issues with save actions not correctly loaded when opening the library. [#9122](https://github.com/JabRef/jabref/pull/9122)
- We fixed the behavior of "Discard changes" when reopening a modified library. [#9361](https://github.com/JabRef/jabref/issues/9361)
- We fixed several bugs regarding the manual and the autosave of library files that could lead to exceptions. [#9067](https://github.com/JabRef/jabref/pull/9067), [#8448](https://github.com/JabRef/jabref/issues/8484), [#8746](https://github.com/JabRef/jabref/issues/8746), [#6684](https://github.com/JabRef/jabref/issues/6684), [#6644](https://github.com/JabRef/jabref/issues/6644), [#6102](https://github.com/JabRef/jabref/issues/6102), [#6002](https://github.com/JabRef/jabref/issues/6000)
- We fixed an issue where pdfs were re-indexed on each startup. [#9166](https://github.com/JabRef/jabref/pull/9166)
- We fixed an issue when using an unsafe character in the citation key, the auto-linking feature fails to link files. [#9267](https://github.com/JabRef/jabref/issues/9267)
- We fixed an issue where a message about changed metadata would occur on saving although nothing changed. [#9159](https://github.com/JabRef/jabref/issues/9159)
- We fixed an issue where the possibility to generate a subdatabase from an aux file was writing empty files when called from the commandline. [#9115](https://github.com/JabRef/jabref/issues/9115), [forum#3516](https://discourse.jabref.org/t/export-subdatabase-from-aux-file-on-macos-command-line/3516)
- We fixed an issue where author names with tilde accents (for example ñ) were marked as "Names are not in the standard BibTeX format". [#8071](https://github.com/JabRef/jabref/issues/8071)
- We fixed an issue where capitalize didn't capitalize words after hyphen characters. [#9157](https://github.com/JabRef/jabref/issues/9157)
- We fixed an issue where title case didn't capitalize words after en-dash characters and skip capitalization of conjunctions that comes after en-dash characters. [#9068](https://github.com/JabRef/jabref/pull/9068),[#9142](https://github.com/JabRef/jabref/pull/9142)
- We fixed an issue with the message that is displayed when fetcher returns an empty list of entries for given query. [#9195](https://github.com/JabRef/jabref/issues/9195)
- We fixed an issue where editing entry's "date" field in library mode "biblatex" causes an uncaught exception. [#8747](https://github.com/JabRef/jabref/issues/8747)
- We fixed an issue where importing from XMP would fail for certain PDFs. [#9383](https://github.com/JabRef/jabref/issues/9383)
- We fixed an issue that JabRef displayed the wrong group tree after loading. [koppor#637](https://github.com/koppor/jabref/issues/637)
- We fixed that sorting of entries in the maintable by special fields is updated immediately. [#9334](https://github.com/JabRef/jabref/issues/9334)
- We fixed the display of issue, number, eid and pages fields in the entry preview. [#8607](https://github.com/JabRef/jabref/pull/8607), [#8372](https://github.com/JabRef/jabref/issues/8372), [Koppor#514](https://github.com/koppor/jabref/issues/514), [forum#2390](https://discourse.jabref.org/t/unable-to-edit-my-bibtex-file-that-i-used-before-vers-5-1/2390), [forum#3462](https://discourse.jabref.org/t/jabref-5-6-need-help-with-export-from-jabref-to-microsoft-word-entry-preview-of-apa-7-not-rendering-correctly/3462)
- We fixed the page ranges checker to detect article numbers in the pages field (used at [Check Integrity](https://docs.jabref.org/finding-sorting-and-cleaning-entries/checkintegrity)). [#8607](https://github.com/JabRef/jabref/pull/8607)
- The [HtmlToLaTeXFormatter](https://docs.jabref.org/finding-sorting-and-cleaning-entries/saveactions#html-to-latex) keeps single `<` characters.
- We fixed a performance regression when opening large libraries. [#9041](https://github.com/JabRef/jabref/issues/9041)
- We fixed a bug where spaces are trimmed when highlighting differences in the Entries merge dialog. [koppor#371](https://github.com/koppor/jabref/issues/371)
- We fixed some visual glitches with the linked files editor field in the entry editor and increased its height. [#8823](https://github.com/JabRef/jabref/issues/8823)
- We fixed some visual inconsistencies (round corners of highlighted buttons). [#8806](https://github.com/JabRef/jabref/issues/8806)
- We fixed an issue where JabRef would not exit when a connection to a LibreOffice document was established previously and the document is still open. [#9075](https://github.com/JabRef/jabref/issues/9075)
- We fixed an issue about selecting the save order in the preferences. [#9175](https://github.com/JabRef/jabref/issues/9147)
- We fixed an issue where an exception when fetching a DOI was not logged correctly. [koppor#627](https://github.com/koppor/jabref/issues/627)
- We fixed an issue where a user could not open an attached file in a new unsaved library. [#9386](https://github.com/JabRef/jabref/issues/9386)
- We fixed a typo within a connection error message. [koppor#625](https://github.com/koppor/jabref/issues/625)
- We fixed an issue where journal abbreviations would not abbreviate journal titles with escaped ampersands (\\&). [#8948](https://github.com/JabRef/jabref/issues/8948)
- We fixed the readability of the file field in the dark theme. [#9340](https://github.com/JabRef/jabref/issues/9340)
- We fixed an issue where the 'close dialog' key binding was not closing the Preferences dialog. [#8888](https://github.com/jabref/jabref/issues/8888)
- We fixed an issue where a known journal's medline/dot-less abbreviation does not switch to the full name. [#9370](https://github.com/JabRef/jabref/issues/9370)
- We fixed an issue where hitting enter on the search field within the preferences dialog closed the dialog. [koppor#630](https://github.com/koppor/jabref/issues/630)
- We fixed the "Cleanup entries" dialog is partially visible. [#9223](https://github.com/JabRef/jabref/issues/9223)
- We fixed an issue where font size preferences did not apply correctly to preference dialog window and the menu bar. [#8386](https://github.com/JabRef/jabref/issues/8386) and [#9279](https://github.com/JabRef/jabref/issues/9279)
- We fixed the display of the "Customize Entry Types" dialog title. [#9198](https://github.com/JabRef/jabref/issues/9198)
- We fixed an issue where the CSS styles are missing in some dialogs. [#9150](https://github.com/JabRef/jabref/pull/9150)
- We fixed an issue where controls in the preferences dialog could outgrow the window. [#9017](https://github.com/JabRef/jabref/issues/9017)
- We fixed an issue where highlighted text color for entry merge dialogue was not clearly visible. [#9192](https://github.com/JabRef/jabref/issues/9192)

### Removed

- We removed "last-search-date" from the systematic literature review feature, because the last-search-date can be deducted from the git logs. [#9116](https://github.com/JabRef/jabref/pull/9116)
- We removed the [CiteseerX](https://docs.jabref.org/collect/import-using-online-bibliographic-database#citeseerx) fetcher, because the API used by JabRef is sundowned. [#9466](https://github.com/JabRef/jabref/pull/9466)

## [5.7] - 2022-08-05

### Added

- We added a fetcher for [Biodiversity Heritage Library](https://www.biodiversitylibrary.org/). [8539](https://github.com/JabRef/jabref/issues/8539)
- We added support for multiple messages in the snackbar. [#7340](https://github.com/JabRef/jabref/issues/7340)
- We added an extra option in the 'Find Unlinked Files' dialog view to ignore unnecessary files like Thumbs.db, DS_Store, etc. [koppor#373](https://github.com/koppor/jabref/issues/373)
- JabRef now writes log files. Linux: `$home/.cache/jabref/logs/version`, Windows: `%APPDATA%\..\Local\harawata\jabref\version\logs`, Mac: `Users/.../Library/Logs/jabref/version`
- We added an importer for Citavi backup files, support ".ctv5bak" and ".ctv6bak" file formats. [#8322](https://github.com/JabRef/jabref/issues/8322)
- We added a feature to drag selected entries and drop them to other opened inactive library tabs [koppor521](https://github.com/koppor/jabref/issues/521).
- We added support for the [biblatex-apa](https://github.com/plk/biblatex-apa) legal entry types `Legislation`, `Legadminmaterial`, `Jurisdiction`, `Constitution` and `Legal` [#8931](https://github.com/JabRef/jabref/issues/8931)

### Changed

- The file column in the main table now shows the corresponding defined icon for the linked file [8930](https://github.com/JabRef/jabref/issues/8930).
- We improved the color of the selected entries and the color of the summary in the Import Entries Dialog in the dark theme. [#7927](https://github.com/JabRef/jabref/issues/7927)
- We upgraded to Lucene 9.2 for the fulltext search.
  Thus, the now created search index cannot be read from older versions of JabRef anylonger.
  ⚠️ JabRef will recreate the index in a new folder for new files and this will take a long time for a huge library.
  Moreover, switching back and forth JabRef versions and meanwhile adding PDFs also requires rebuilding the index now and then.
  [#8868](https://github.com/JabRef/jabref/pull/8868)
- We improved the Latex2Unicode conversion [#8639](https://github.com/JabRef/jabref/pull/8639)
- Writing BibTeX data into a PDF (XMP) removes braces. [#8452](https://github.com/JabRef/jabref/issues/8452)
- Writing BibTeX data into a PDF (XMP) does not write the `file` field.
- Writing BibTeX data into a PDF (XMP) considers the configured keyword separator (and does not use "," as default any more)
- The Medline/Pubmed search now also supports the [default fields and operators for searching](https://docs.jabref.org/collect/import-using-online-bibliographic-database#search-syntax). [forum#3554](https://discourse.jabref.org/t/native-pubmed-search/3354)
- We improved group expansion arrow that prevent it from activating group when expanding or collapsing. [#7982](https://github.com/JabRef/jabref/issues/7982), [#3176](https://github.com/JabRef/jabref/issues/3176)
- When configured SSL certificates changed, JabRef warns the user to restart to apply the configuration.
- We improved the appearances and logic of the "Manage field names & content" dialog, and renamed it to "Automatic field editor". [#6536](https://github.com/JabRef/jabref/issues/6536)
- We improved the message explaining the options when modifying an automatic keyword group [#8911](https://github.com/JabRef/jabref/issues/8911)
- We moved the preferences option "Warn about duplicates on import" option from the tab "File" to the tab "Import and Export". [koppor#570](https://github.com/koppor/jabref/issues/570)
- When JabRef encounters `% Encoding: UTF-8` header, it is kept during writing (and not removed). [#8964](https://github.com/JabRef/jabref/pull/8964)
- We replace characters which cannot be decoded using the specified encoding by a (probably another) valid character. This happens if JabRef detects the wrong charset (e.g., UTF-8 instead of Windows 1252). One can use the [Integrity Check](https://docs.jabref.org/finding-sorting-and-cleaning-entries/checkintegrity) to find those characters.

### Fixed

- We fixed an issue where linked fails containing parts of the main file directory could not be opened. [#8991](https://github.com/JabRef/jabref/issues/8991)
- Linked files with an absolute path can be opened again. [#8991](https://github.com/JabRef/jabref/issues/8991)
- We fixed an issue where the user could not rate an entry in the main table when an entry was not yet ranked. [#5842](https://github.com/JabRef/jabref/issues/5842)
- We fixed an issue that caused JabRef to sometimes open multiple instances when "Remote Operation" is enabled. [#8653](https://github.com/JabRef/jabref/issues/8653)
- We fixed an issue where linked files with the filetype "application/pdf" in an entry were not shown with the correct PDF-Icon in the main table [8930](https://github.com/JabRef/jabref/issues/8930)
- We fixed an issue where "open folder" for linked files did not open the folder and did not select the file unter certain Linux desktop environments [#8679](https://github.com/JabRef/jabref/issues/8679), [#8849](https://github.com/JabRef/jabref/issues/8849)
- We fixed an issue where the content of a big shared database library is not shown [#8788](https://github.com/JabRef/jabref/issues/8788)
- We fixed the unnecessary horizontal scroll bar in group panel [#8467](https://github.com/JabRef/jabref/issues/8467)
- We fixed an issue where the notification bar message, icon and actions appeared to be invisible. [#8761](https://github.com/JabRef/jabref/issues/8761)
- We fixed an issue where deprecated fields tab is shown when the fields don't contain any values. [#8396](https://github.com/JabRef/jabref/issues/8396)
- We fixed an issue where an exception for DOI search occurred when the DOI contained urlencoded characters. [#8787](https://github.com/JabRef/jabref/issues/8787)
- We fixed an issue which allow us to select and open identifiers from a popup list in the maintable [#8758](https://github.com/JabRef/jabref/issues/8758), [8802](https://github.com/JabRef/jabref/issues/8802)
- We fixed an issue where the escape button had no functionality within the "Filter groups" textfield. [koppor#562](https://github.com/koppor/jabref/issues/562)
- We fixed an issue where the exception that there are invalid characters in filename. [#8786](https://github.com/JabRef/jabref/issues/8786)
- When the proxy configuration removed the proxy user/password, this change is applied immediately.
- We fixed an issue where removing several groups deletes only one of them. [#8390](https://github.com/JabRef/jabref/issues/8390)
- We fixed an issue where the Sidepane (groups, web search and open office) width is not remembered after restarting JabRef. [#8907](https://github.com/JabRef/jabref/issues/8907)
- We fixed a bug where switching between themes will cause an error/exception. [#8939](https://github.com/JabRef/jabref/pull/8939)
- We fixed a bug where files that were deleted in the source bibtex file were kept in the index. [#8962](https://github.com/JabRef/jabref/pull/8962)
- We fixed "Error while sending to JabRef" when the browser extension interacts with JabRef. [JabRef-Browser-Extension#479](https://github.com/JabRef/JabRef-Browser-Extension/issues/479)
- We fixed a bug where updating group view mode (intersection or union) requires re-selecting groups to take effect. [#6998](https://github.com/JabRef/jabref/issues/6998)
- We fixed a bug that prevented external group metadata changes from being merged. [#8873](https://github.com/JabRef/jabref/issues/8873)
- We fixed the shared database opening dialog to remember autosave folder and tick. [#7516](https://github.com/JabRef/jabref/issues/7516)
- We fixed an issue where name formatter could not be saved. [#9120](https://github.com/JabRef/jabref/issues/9120)

### Removed

- We removed the social media buttons for our Twitter and Facebook pages. [#8774](https://github.com/JabRef/jabref/issues/8774)

## [5.6] - 2022-04-25

### Added

- We enabled the user to customize the API Key for some fetchers. [#6877](https://github.com/JabRef/jabref/issues/6877)
- We added an extra option when right-clicking an entry in the Entry List to copy either the DOI or the DOI url.
- We added a fetcher for [Directory of Open Access Books (DOAB)](https://doabooks.org/) [8576](https://github.com/JabRef/jabref/issues/8576)
- We added an extra option to ask the user whether they want to open to reveal the folder holding the saved file with the file selected. [#8195](https://github.com/JabRef/jabref/issues/8195)
- We added a new section to network preferences to allow using custom SSL certificates. [#8126](https://github.com/JabRef/jabref/issues/8126)
- We improved the version check to take also beta version into account and now redirect to the right changelog for the version.
- We added two new web and fulltext fetchers: SemanticScholar and ResearchGate.
- We added notifications on success and failure when writing metadata to a PDF-file. [#8276](https://github.com/JabRef/jabref/issues/8276)
- We added a cleanup action that escapes `$` (by adding a backslash in front). [#8673](https://github.com/JabRef/jabref/issues/8673)

### Changed

- We upgraded to Lucene 9.1 for the fulltext search.
  Thus, the now created search index cannot be read from older versions of JabRef any longer.
  ⚠️ JabRef will recreate the index in a new folder for new files and this will take a long time for a huge library.
  Moreover, switching back and forth JabRef versions and meanwhile adding PDFs also requires rebuilding the index now and then.
  [#8362](https://github.com/JabRef/jabref/pull/8362)
- We changed the list of CSL styles to those that support formatting bibliographies. [#8421](https://github.com/JabRef/jabref/issues/8421) [citeproc-java#116](https://github.com/michel-kraemer/citeproc-java/issues/116)
- The CSL preview styles now also support displaying data from cross references entries that are linked via the `crossref` field. [#7378](https://github.com/JabRef/jabref/issues/7378)
- We made the Search button in Web Search wider. We also skewed the panel titles to the left. [#8397](https://github.com/JabRef/jabref/issues/8397)
- We introduced a preference to disable fulltext indexing. [#8468](https://github.com/JabRef/jabref/issues/8468)
- When exporting entries, the encoding is always UTF-8.
- When embedding BibTeX data into a PDF, the encoding is always UTF-8.
- We replaced the [OttoBib](https://en.wikipedia.org/wiki/OttoBib) fetcher by a fetcher by [OpenLibrary](https://openlibrary.org/dev/docs/api/books). [#8652](https://github.com/JabRef/jabref/issues/8652)
- We first fetch ISBN data from OpenLibrary, if nothing found, ebook.de is tried.
- We now only show a warning when exiting for tasks that will not be recovered automatically upon relaunch of JabRef. [#8468](https://github.com/JabRef/jabref/issues/8468)

### Fixed

- We fixed an issue where right clicking multiple entries and pressing "Change entry type" would only change one entry. [#8654](https://github.com/JabRef/jabref/issues/8654)
- We fixed an issue where it was no longer possible to add or delete multiple files in the `file` field in the entry editor. [#8659](https://github.com/JabRef/jabref/issues/8659)
- We fixed an issue where the author's lastname was not used for the citation key generation if it started with a lowercase letter. [#8601](https://github.com/JabRef/jabref/issues/8601)
- We fixed an issue where custom "Protected terms" files were missing after a restart of JabRef. [#8608](https://github.com/JabRef/jabref/issues/8608)
- We fixed an issue where JabRef could not start due to a missing directory for the fulltex index. [#8579](https://github.com/JabRef/jabref/issues/8579)
- We fixed an issue where long article numbers in the `pages` field would cause an exception and preventing the citation style to display. [#8381](https://github.com/JabRef/jabref/issues/8381), [citeproc-java](https://github.com/michel-kraemer/citeproc-java/issues/114)
- We fixed an issue where online links in the file field were not detected correctly and could produce an exception. [#8150](https://github.com/JabRef/jabref/issues/8510)
- We fixed an issue where an exception could occur when saving the preferences [#7614](https://github.com/JabRef/jabref/issues/7614)
- We fixed an issue where "Copy DOI url" in the right-click menu of the Entry List would just copy the DOI and not the DOI url. [#8389](https://github.com/JabRef/jabref/issues/8389)
- We fixed an issue where opening the console from the drop-down menu would cause an exception. [#8466](https://github.com/JabRef/jabref/issues/8466)
- We fixed an issue when reading non-UTF-8 encoded. When no encoding header is present, the encoding is now detected from the file content (and the preference option is disregarded). [#8417](https://github.com/JabRef/jabref/issues/8417)
- We fixed an issue where pasting a URL was replacing `+` signs by spaces making the URL unreachable. [#8448](https://github.com/JabRef/jabref/issues/8448)
- We fixed an issue where creating subsidiary files from aux files created with some versions of biblatex would produce incorrect results. [#8513](https://github.com/JabRef/jabref/issues/8513)
- We fixed an issue where opening the changelog from withing JabRef led to a 404 error. [#8563](https://github.com/JabRef/jabref/issues/8563)
- We fixed an issue where not all found unlinked local files were imported correctly due to some race condition. [#8444](https://github.com/JabRef/jabref/issues/8444)
- We fixed an issue where Merge entries dialog exceeds screen boundaries.
- We fixed an issue where the app lags when selecting an entry after a fresh start. [#8446](https://github.com/JabRef/jabref/issues/8446)
- We fixed an issue where no citationkey was generated on import, pasting a doi or an entry on the main table. [8406](https://github.com/JabRef/jabref/issues/8406), [koppor#553](https://github.com/koppor/jabref/issues/553)
- We fixed an issue where accent search does not perform consistently. [#6815](https://github.com/JabRef/jabref/issues/6815)
- We fixed an issue where the incorrect entry was selected when "New Article" is pressed while search filters are active. [#8674](https://github.com/JabRef/jabref/issues/8674)
- We fixed an issue where "Write BibTeXEntry metadata to PDF" button remains enabled while writing to PDF is in-progress. [#8691](https://github.com/JabRef/jabref/issues/8691)

### Removed

- We removed the option to copy CSL Citation styles data as `XSL_FO`, `ASCIIDOC`, and `RTF` as these have not been working since a long time and are no longer supported in the external library used for processing the styles. [#7378](https://github.com/JabRef/jabref/issues/7378)
- We removed the option to configure the default encoding. The default encoding is now hard-coded to the modern UTF-8 encoding.

## [5.5] - 2022-01-17

### Changed

- We integrated the external file types dialog directly inside the preferences. [#8341](https://github.com/JabRef/jabref/pull/8341)
- We disabled the add group button color change after adding 10 new groups. [#8051](https://github.com/JabRef/jabref/issues/8051)
- We inverted the logic for resolving [BibTeX strings](https://docs.jabref.org/advanced/strings). This helps to keep `#` chars. By default String resolving is only activated for a couple of standard fields. The list of fields can be modified in the preferences. [#7010](https://github.com/JabRef/jabref/issues/7010), [#7102](https://github.com/JabRef/jabref/issues/7012), [#8303](https://github.com/JabRef/jabref/issues/8303)
- We moved the search box in preview preferences closer to the available citation styles list. [#8370](https://github.com/JabRef/jabref/pull/8370)
- Changing the preference to show the preview panel as a separate tab now has effect without restarting JabRef. [#8370](https://github.com/JabRef/jabref/pull/8370)
- We enabled switching themes in JabRef without the need to restart JabRef. [#7335](https://github.com/JabRef/jabref/pull/7335)
- We added support for the field `day`, `rights`, `coverage` and `language` when reading XMP data in Dublin Core format. [#8491](https://github.com/JabRef/jabref/issues/8491)

### Fixed

- We fixed an issue where the preferences for "Search and store files relative to library file location" where ignored when the "Main file directory" field was not empty [#8385](https://github.com/JabRef/jabref/issues/8385)
- We fixed an issue where `#`chars in certain fields would be interpreted as BibTeX strings [#7010](https://github.com/JabRef/jabref/issues/7010), [#7102](https://github.com/JabRef/jabref/issues/7012), [#8303](https://github.com/JabRef/jabref/issues/8303)
- We fixed an issue where the fulltext search on an empty library with no documents would lead to an exception [koppor#522](https://github.com/koppor/jabref/issues/522)
- We fixed an issue where clicking on "Accept changes" in the merge dialog would lead to an exception [forum#2418](https://discourse.jabref.org/t/the-library-has-been-modified-by-another-program/2418/8)
- We fixed an issue where clicking on headings in the entry preview could lead to an exception. [#8292](https://github.com/JabRef/jabref/issues/8292)
- We fixed an issue where IntegrityCheck used the system's character encoding instead of the one set by the library or in preferences [#8022](https://github.com/JabRef/jabref/issues/8022)
- We fixed an issue about empty metadata in library properties when called from the right click menu. [#8358](https://github.com/JabRef/jabref/issues/8358)
- We fixed an issue where someone could add a duplicate field in the customize entry type dialog. [#8194](https://github.com/JabRef/jabref/issues/8194)
- We fixed a typo in the library properties tab: "String constants". There, one can configure [BibTeX string constants](https://docs.jabref.org/advanced/strings).
- We fixed an issue when writing a non-UTF-8 encoded file: The header is written again. [#8417](https://github.com/JabRef/jabref/issues/8417)
- We fixed an issue where folder creation during systemic literature review failed due to an illegal fetcher name. [#8552](https://github.com/JabRef/jabref/pull/8552)

## [5.4] - 2021-12-20

### Added

- We added confirmation dialog when user wants to close a library where any empty entires are detected. [#8096](https://github.com/JabRef/jabref/issues/8096)
- We added import support for CFF files. [#7945](https://github.com/JabRef/jabref/issues/7945)
- We added the option to copy the DOI of an entry directly from the context menu copy submenu. [#7826](https://github.com/JabRef/jabref/issues/7826)
- We added a fulltext search feature. [#2838](https://github.com/JabRef/jabref/pull/2838)
- We improved the deduction of bib-entries from imported fulltext pdfs. [#7947](https://github.com/JabRef/jabref/pull/7947)
- We added unprotect_terms to the list of bracketed pattern modifiers [#7826](https://github.com/JabRef/jabref/pull/7960)
- We added a dialog that allows to parse metadata from linked pdfs. [#7929](https://github.com/JabRef/jabref/pull/7929)
- We added an icon picker in group edit dialog. [#6142](https://github.com/JabRef/jabref/issues/6142)
- We added a preference to Opt-In to JabRef's online metadata extraction service (Grobid) usage. [#8002](https://github.com/JabRef/jabref/pull/8002)
- We readded the possibility to display the search results of all databases ("Global Search"). It is shown in a separate window. [#4096](https://github.com/JabRef/jabref/issues/4096)
- We readded the possibility to keep the search string when switching tabs. It is implemented by a toggle button. [#4096](https://github.com/JabRef/jabref/issues/4096#issuecomment-575986882)
- We allowed the user to also preview the available citation styles in the preferences besides the selected ones [#8108](https://github.com/JabRef/jabref/issues/8108)
- We added an option to search the available citation styles by name in the preferences [#8108](https://github.com/JabRef/jabref/issues/8108)
- We added an option to generate bib-entries from ID through a popover in the toolbar. [#4183](https://github.com/JabRef/jabref/issues/4183)
- We added a menu option in the right click menu of the main table tabs to display the library properties. [#6527](https://github.com/JabRef/jabref/issues/6527)
- When a `.bib` file ("library") was saved successfully, a notification is shown

### Changed

- Local library settings may overwrite the setting "Search and store files relative to library file location" [#8179](https://github.com/JabRef/jabref/issues/8179)
- The option "Fit table horizontally on screen" in the "Entry table" preferences is now disabled by default [#8148](https://github.com/JabRef/jabref/pull/8148)
- We improved the preferences and descriptions in the "Linked files" preferences tab [#8148](https://github.com/JabRef/jabref/pull/8148)
- We slightly changed the layout of the Journal tab in the preferences for ui consistency. [#7937](https://github.com/JabRef/jabref/pull/7937)
- The JabRefHost on Windows now writes a temporary file and calls `-importToOpen` instead of passing the bibtex via `-importBibtex`. [#7374](https://github.com/JabRef/jabref/issues/7374), [JabRef Browser Ext #274](https://github.com/JabRef/JabRef-Browser-Extension/issues/274)
- We reordered some entries in the right-click menu of the main table. [#6099](https://github.com/JabRef/jabref/issues/6099)
- We merged the barely used ImportSettingsTab and the CustomizationTab in the preferences into one single tab and moved the option to allow Integers in Edition Fields in Bibtex-Mode to the EntryEditor tab. [#7849](https://github.com/JabRef/jabref/pull/7849)
- We moved the export order in the preferences from `File` to `Import and Export`. [#7935](https://github.com/JabRef/jabref/pull/7935)
- We reworked the export order in the preferences and the save order in the library preferences. You can now set more than three sort criteria in your library preferences. [#7935](https://github.com/JabRef/jabref/pull/7935)
- The metadata-to-pdf actions now also embeds the bibfile to the PDF. [#8037](https://github.com/JabRef/jabref/pull/8037)
- The snap was updated to use the core20 base and to use lzo compression for better startup performance [#8109](https://github.com/JabRef/jabref/pull/8109)
- We moved the union/intersection view button in the group sidepane to the left of the other controls. [#8202](https://github.com/JabRef/jabref/pull/8202)
- We improved the Drag and Drop behavior in the "Customize Entry Types" Dialog [#6338](https://github.com/JabRef/jabref/issues/6338)
- When determining the URL of an ArXiV eprint, the URL now points to the version [#8149](https://github.com/JabRef/jabref/pull/8149)
- We Included all standard fields with citation key when exporting to Old OpenOffice/LibreOffice Calc Format [#8176](https://github.com/JabRef/jabref/pull/8176)
- In case the database is encoded with `UTF8`, the `% Encoding` marker is not written anymore
- The written `.bib` file has the same line endings [#390](https://github.com/koppor/jabref/issues/390)
- The written `.bib` file always has a final line break
- The written `.bib` file keeps the newline separator of the loaded `.bib` file
- We present options to manually enter an article or return to the New Entry menu when the fetcher DOI fails to find an entry for an ID [#7870](https://github.com/JabRef/jabref/issues/7870)
- We trim white space and non-ASCII characters from DOI [#8127](https://github.com/JabRef/jabref/issues/8127)
- The duplicate checker now inspects other fields in case no difference in the required and optional fields are found.
- We reworked the library properties dialog and integrated the `Library > Preamble`, `Library > Citation key pattern` and `Library > String constants dialogs` [#8264](https://github.com/JabRef/jabref/pulls/8264)
- We improved the startup time of JabRef by switching from the logging library `log4j2` to `tinylog` [#8007](https://github.com/JabRef/jabref/issues/8007)

### Fixed

- We fixed an issue where an exception occurred when pasting an entry with a publication date-range of the form 1910/1917 [#7864](https://github.com/JabRef/jabref/issues/7864)
- We fixed an issue where an exception occured when a preview style was edited and afterwards another preview style selected. [#8280](https://github.com/JabRef/jabref/issues/8280)
- We fixed an issue where the actions to move a file to a directory were incorrectly disabled. [#7908](https://github.com/JabRef/jabref/issues/7908)
- We fixed an issue where an exception occurred when a linked online file was edited in the entry editor [#8008](https://github.com/JabRef/jabref/issues/8008)
- We fixed an issue when checking for a new version when JabRef is used behind a corporate proxy. [#7884](https://github.com/JabRef/jabref/issues/7884)
- We fixed some icons that were drawn in the wrong color when JabRef used a custom theme. [#7853](https://github.com/JabRef/jabref/issues/7853)
- We fixed an issue where the `Aux file` on `Edit group` doesn't support relative sub-directories path to import. [#7719](https://github.com/JabRef/jabref/issues/7719).
- We fixed an issue where it was impossible to add or modify groups. [#7912](https://github.com/JabRef/jabref/pull/793://github.com/JabRef/jabref/pull/7921)
- We fixed an issue about the visible side pane components being out of sync with the view menu. [#8115](https://github.com/JabRef/jabref/issues/8115)
- We fixed an issue where the side pane would not close when all its components were closed. [#8082](https://github.com/JabRef/jabref/issues/8082)
- We fixed an issue where exported entries from a Citavi bib containing URLs could not be imported [#7892](https://github.com/JabRef/jabref/issues/7882)
- We fixed an issue where the icons in the search bar had the same color, toggled as well as untoggled. [#8014](https://github.com/JabRef/jabref/pull/8014)
- We fixed an issue where typing an invalid UNC path into the "Main file directory" text field caused an error. [#8107](https://github.com/JabRef/jabref/issues/8107)
- We fixed an issue where "Open Folder" didn't select the file on macOS in Finder [#8130](https://github.com/JabRef/jabref/issues/8130)
- We fixed an issue where importing PDFs resulted in an uncaught exception [#8143](https://github.com/JabRef/jabref/issues/8143)
- We fixed "The library has been modified by another program" showing up when line breaks change [#4877](https://github.com/JabRef/jabref/issues/4877)
- The default directory of the "LaTeX Citations" tab is now the directory of the currently opened database (and not the directory chosen at the last open file dialog or the last database save) [koppor#538](https://github.com/koppor/jabref/issues/538)
- When writing a bib file, the `NegativeArraySizeException` should not occur [#8231](https://github.com/JabRef/jabref/issues/8231) [#8265](https://github.com/JabRef/jabref/issues/8265)
- We fixed an issue where some menu entries were available without entries selected. [#4795](https://github.com/JabRef/jabref/issues/4795)
- We fixed an issue where right-clicking on a tab and selecting close will close the focused tab even if it is not the tab we right-clicked [#8193](https://github.com/JabRef/jabref/pull/8193)
- We fixed an issue where selecting a citation style in the preferences would sometimes produce an exception [#7860](https://github.com/JabRef/jabref/issues/7860)
- We fixed an issue where an exception would occur when clicking on a DOI link in the preview pane [#7706](https://github.com/JabRef/jabref/issues/7706)
- We fixed an issue where XMP and embedded BibTeX export would not work [#8278](https://github.com/JabRef/jabref/issues/8278)
- We fixed an issue where the XMP and embedded BibTeX import of a file containing multiple schemas failed [#8278](https://github.com/JabRef/jabref/issues/8278)
- We fixed an issue where writing embedded BibTeX import fails due to write protection or bibtex already being present [#8332](https://github.com/JabRef/jabref/pull/8332)
- We fixed an issue where pdf-paths and the pdf-indexer could get out of sync [#8182](https://github.com/JabRef/jabref/issues/8182)
- We fixed an issue where Status-Logger error messages appeared during the startup of JabRef [#5475](https://github.com/JabRef/jabref/issues/5475)

### Removed

- We removed two orphaned preferences options [#8164](https://github.com/JabRef/jabref/pull/8164)
- We removed the functionality of the `--debug` commandline options. Use the java command line switch `-Dtinylog.level=debug` for debug output instead. [#8226](https://github.com/JabRef/jabref/pull/8226)

## [5.3] – 2021-07-05

### Added

- We added a progress counter to the title bar in Possible Duplicates dialog window. [#7366](https://github.com/JabRef/jabref/issues/7366)
- We added new "Customization" tab to the preferences which includes option to choose a custom address for DOI access. [#7337](https://github.com/JabRef/jabref/issues/7337)
- We added zbmath to the public databases from which the bibliographic information of an existing entry can be updated. [#7437](https://github.com/JabRef/jabref/issues/7437)
- We showed to the find Unlinked Files Dialog the date of the files' most recent modification. [#4652](https://github.com/JabRef/jabref/issues/4652)
- We added to the find Unlinked Files function a filter to show only files based on date of last modification (Last Year, Last Month, Last Week, Last Day). [#4652](https://github.com/JabRef/jabref/issues/4652)
- We added to the find Unlinked Files function a filter that sorts the files based on the date of last modification(Sort by Newest, Sort by Oldest First). [#4652](https://github.com/JabRef/jabref/issues/4652)
- We added the possibility to add a new entry via its zbMath ID (zbMATH can be chosen as ID type in the "Select entry type" window). [#7202](https://github.com/JabRef/jabref/issues/7202)
- We added the extension support and the external application support (For Texshow, Texmaker and LyX) to the flatpak [#7248](https://github.com/JabRef/jabref/pull/7248)
- We added some symbols and keybindings to the context menu in the entry editor. [#7268](https://github.com/JabRef/jabref/pull/7268)
- We added keybindings for setting and clearing the read status. [#7264](https://github.com/JabRef/jabref/issues/7264)
- We added two new fields to track the creation and most recent modification date and time for each entry. [koppor#130](https://github.com/koppor/jabref/issues/130)
- We added a feature that allows the user to copy highlighted text in the preview window. [#6962](https://github.com/JabRef/jabref/issues/6962)
- We added a feature that allows you to create new BibEntry via paste arxivId [#2292](https://github.com/JabRef/jabref/issues/2292)
- We added support for conducting automated and systematic literature search across libraries and git support for persistence [#369](https://github.com/koppor/jabref/issues/369)
- We added a add group functionality at the bottom of the side pane. [#4682](https://github.com/JabRef/jabref/issues/4682)
- We added a feature that allows the user to choose whether to trust the target site when unable to find a valid certification path from the file download site. [#7616](https://github.com/JabRef/jabref/issues/7616)
- We added a feature that allows the user to open all linked files of multiple selected entries by "Open file" option. [#6966](https://github.com/JabRef/jabref/issues/6966)
- We added a keybinding preset for new entries. [#7705](https://github.com/JabRef/jabref/issues/7705)
- We added a select all button for the library import function. [#7786](https://github.com/JabRef/jabref/issues/7786)
- We added a search feature for journal abbreviations. [#7804](https://github.com/JabRef/jabref/pull/7804)
- We added auto-key-generation progress to the background task list. [#7267](https://github.com/JabRef/jabref/issues/72)
- We added the option to write XMP metadata to pdfs from the CLI. [7814](https://github.com/JabRef/jabref/pull/7814)

### Changed

- The export to MS Office XML now exports the author field as `Inventor` if the bibtex entry type is `patent` [#7830](https://github.com/JabRef/jabref/issues/7830)
- We changed the EndNote importer to import the field `label` to the corresponding bibtex field `endnote-label` [forum#2734](https://discourse.jabref.org/t/importing-endnote-label-field-to-jabref-from-xml-file/2734)
- The keywords added via "Manage content selectors" are now displayed in alphabetical order. [#3791](https://github.com/JabRef/jabref/issues/3791)
- We improved the "Find unlinked files" dialog to show import results for each file. [#7209](https://github.com/JabRef/jabref/pull/7209)
- The content of the field `timestamp` is migrated to `creationdate`. In case one configured "udpate timestampe", it is migrated to `modificationdate`. [koppor#130](https://github.com/koppor/jabref/issues/130)
- The JabRef specific meta-data content in the main field such as priorities (prio1, prio2, ...) are migrated to their respective fields. They are removed from the keywords. [#6840](https://github.com/jabref/jabref/issues/6840)
- We fixed an issue where groups generated from authors' last names did not include all entries of the authors' [#5833](https://github.com/JabRef/jabref/issues/5833)
- The export to MS Office XML now uses the month name for the field `MonthAcessed` instead of the two digit number [#7354](https://github.com/JabRef/jabref/issues/7354)
- We included some standalone dialogs from the options menu in the main preference dialog and fixed some visual issues in the preferences dialog. [#7384](https://github.com/JabRef/jabref/pull/7384)
- We improved the linking of the `python3` interpreter via the shebang to dynamically use the systems default Python. Related to [JabRef-Browser-Extension #177](https://github.com/JabRef/JabRef-Browser-Extension/issues/177)
- Automatically found pdf files now have the linking button to the far left and uses a link icon with a plus instead of a briefcase. The file name also has lowered opacity(70%) until added. [#3607](https://github.com/JabRef/jabref/issues/3607)
- We simplified the select entry type form by splitting it into two parts ("Recommended" and "Others") based on internal usage data. [#6730](https://github.com/JabRef/jabref/issues/6730)
- We improved the submenu list by merging the'Remove group' having two options, with or without subgroups. [#4682](https://github.com/JabRef/jabref/issues/4682)
- The export to MS Office XML now uses the month name for the field `Month` instead of the two digit number [forum#2685](https://discourse.jabref.org/t/export-month-as-text-not-number/2685)
- We reintroduced missing default keybindings for new entries. [#7346](https://github.com/JabRef/jabref/issues/7346) [#7439](https://github.com/JabRef/jabref/issues/7439)
- Lists of available fields are now sorted alphabetically. [#7716](https://github.com/JabRef/jabref/issues/7716)
- The tooltip of the search field explaining the search is always shown. [#7279](https://github.com/JabRef/jabref/pull/7279)
- We rewrote the ACM fetcher to adapt to the new interface. [#5804](https://github.com/JabRef/jabref/issues/5804)
- We moved the select/collapse buttons in the unlinked files dialog into a context menu. [#7383](https://github.com/JabRef/jabref/issues/7383)
- We fixed an issue where journal abbreviations containing curly braces were not recognized [#7773](https://github.com/JabRef/jabref/issues/7773)

### Fixed

- We fixed an isuse where some texts (e.g. descriptionss) in dialogs could not be translated [#7854](https://github.com/JabRef/jabref/issues/7854)
- We fixed an issue where import hangs for ris files with "ER - " [#7737](https://github.com/JabRef/jabref/issues/7737)
- We fixed an issue where getting bibliograhpic data from DOI or another identifer did not respect the library mode (BibTeX/biblatex)[#1018](https://github.com/JabRef/jabref/issues/6267)
- We fixed an issue where importing entries would not respect the library mode (BibTeX/biblatex)[#1018](https://github.com/JabRef/jabref/issues/1018)
- We fixed an issue where an exception occured when importing entries from a web search [#7606](https://github.com/JabRef/jabref/issues/7606)
- We fixed an issue where the table column sort order was not properly stored and resulted in unsorted eports [#7524](https://github.com/JabRef/jabref/issues/7524)
- We fixed an issue where the value of the field `school` or `institution` would be printed twice in the HTML Export [forum#2634](https://discourse.jabref.org/t/problem-with-exporting-techreport-phdthesis-mastersthesis-to-html/2634)
- We fixed an issue preventing to connect to a shared database. [#7570](https://github.com/JabRef/jabref/pull/7570)
- We fixed an issue preventing files from being dragged & dropped into an empty library. [#6851](https://github.com/JabRef/jabref/issues/6851)
- We fixed an issue where double-click onto PDF in file list under the 'General' tab section should just open the file. [#7465](https://github.com/JabRef/jabref/issues/7465)
- We fixed an issue where the dark theme did not extend to a group's custom color picker. [#7481](https://github.com/JabRef/jabref/issues/7481)
- We fixed an issue where choosing the fields on which autocompletion should not work in "Entry editor" preferences had no effect. [#7320](https://github.com/JabRef/jabref/issues/7320)
- We fixed an issue where the "Normalize page numbers" formatter did not replace en-dashes or em-dashes with a hyphen-minus sign. [#7239](https://github.com/JabRef/jabref/issues/7239)
- We fixed an issue with the style of highlighted check boxes while searching in preferences. [#7226](https://github.com/JabRef/jabref/issues/7226)
- We fixed an issue where the option "Move file to file directory" was disabled in the entry editor for all files [#7194](https://github.com/JabRef/jabref/issues/7194)
- We fixed an issue where application dialogs were opening in the wrong display when using multiple screens [#7273](https://github.com/JabRef/jabref/pull/7273)
- We fixed an issue where the "Find unlinked files" dialog would freeze JabRef on importing. [#7205](https://github.com/JabRef/jabref/issues/7205)
- We fixed an issue where the "Find unlinked files" would stop importing when importing a single file failed. [#7206](https://github.com/JabRef/jabref/issues/7206)
- We fixed an issue where JabRef froze for a few seconds in MacOS when DNS resolution timed out. [#7441](https://github.com/JabRef/jabref/issues/7441)
- We fixed an issue where an exception would be displayed for previewing and preferences when a custom theme has been configured but is missing [#7177](https://github.com/JabRef/jabref/issues/7177)
- We fixed an issue where URLs in `file` fields could not be handled on Windows. [#7359](https://github.com/JabRef/jabref/issues/7359)
- We fixed an issue where the regex based file search miss-interpreted specific symbols. [#4342](https://github.com/JabRef/jabref/issues/4342)
- We fixed an issue where the Harvard RTF exporter used the wrong default file extension. [4508](https://github.com/JabRef/jabref/issues/4508)
- We fixed an issue where the Harvard RTF exporter did not use the new authors formatter and therefore did not export "organization" authors correctly. [4508](https://github.com/JabRef/jabref/issues/4508)
- We fixed an issue where the field `urldate` was not exported to the corresponding fields `YearAccessed`, `MonthAccessed`, `DayAccessed` in MS Office XML [#7354](https://github.com/JabRef/jabref/issues/7354)
- We fixed an issue where the password for a shared SQL database was only remembered if it was the same as the username [#6869](https://github.com/JabRef/jabref/issues/6869)
- We fixed an issue where some custom exports did not use the new authors formatter and therefore did not export authors correctly [#7356](https://github.com/JabRef/jabref/issues/7356)
- We fixed an issue where alt+keyboard shortcuts do not work [#6994](https://github.com/JabRef/jabref/issues/6994)
- We fixed an issue about the file link editor did not allow to change the file name according to the default pattern after changing an entry. [#7525](https://github.com/JabRef/jabref/issues/7525)
- We fixed an issue where the file path is invisible in dark theme. [#7382](https://github.com/JabRef/jabref/issues/7382)
- We fixed an issue where the secondary sorting is not working for some special fields. [#7015](https://github.com/JabRef/jabref/issues/7015)
- We fixed an issue where changing the font size makes the font size field too small. [#7085](https://github.com/JabRef/jabref/issues/7085)
- We fixed an issue with TexGroups on Linux systems, where the modification of an aux-file did not trigger an auto-update for TexGroups. Furthermore, the detection of file modifications is now more reliable. [#7412](https://github.com/JabRef/jabref/pull/7412)
- We fixed an issue where the Unicode to Latex formatter produced wrong results for characters with a codepoint higher than Character.MAX_VALUE. [#7387](https://github.com/JabRef/jabref/issues/7387)
- We fixed an issue where a non valid value as font size results in an uncaught exception. [#7415](https://github.com/JabRef/jabref/issues/7415)
- We fixed an issue where "Merge citations" in the Openoffice/Libreoffice integration panel did not have a corresponding opposite. [#7454](https://github.com/JabRef/jabref/issues/7454)
- We fixed an issue where drag and drop of bib files for opening resulted in uncaught exceptions [#7464](https://github.com/JabRef/jabref/issues/7464)
- We fixed an issue where columns shrink in width when we try to enlarge JabRef window. [#6818](https://github.com/JabRef/jabref/issues/6818)
- We fixed an issue where Content selector does not seem to work for custom fields. [#6819](https://github.com/JabRef/jabref/issues/6819)
- We fixed an issue where font size of the preferences dialog does not update with the rest of the GUI. [#7416](https://github.com/JabRef/jabref/issues/7416)
- We fixed an issue in which a linked online file consisting of a web page was saved as an invalid pdf file upon being downloaded. The user is now notified when downloading a linked file results in an HTML file. [#7452](https://github.com/JabRef/jabref/issues/7452)
- We fixed an issue where opening BibTex file (doubleclick) from Folder with spaces not working. [#6487](https://github.com/JabRef/jabref/issues/6487)
- We fixed the header title in the Add Group/Subgroup Dialog box. [#4682](https://github.com/JabRef/jabref/issues/4682)
- We fixed an issue with saving large `.bib` files [#7265](https://github.com/JabRef/jabref/issues/7265)
- We fixed an issue with very large page numbers [#7590](https://github.com/JabRef/jabref/issues/7590)
- We fixed an issue where the file extension is missing on saving the library file on linux [#7451](https://github.com/JabRef/jabref/issues/7451)
- We fixed an issue with opacity of disabled icon-buttons [#7195](https://github.com/JabRef/jabref/issues/7195)
- We fixed an issue where journal abbreviations in UTF-8 were not recognized [#5850](https://github.com/JabRef/jabref/issues/5850)
- We fixed an issue where the article title with curly brackets fails to download the arXiv link (pdf file). [#7633](https://github.com/JabRef/jabref/issues/7633)
- We fixed an issue with toggle of special fields does not work for sorted entries [#7016](https://github.com/JabRef/jabref/issues/7016)
- We fixed an issue with the default path of external application. [#7641](https://github.com/JabRef/jabref/issues/7641)
- We fixed an issue where urls must be embedded in a style tag when importing EndNote style Xml files. Now it can parse url with or without a style tag. [#6199](https://github.com/JabRef/jabref/issues/6199)
- We fixed an issue where the article title with colon fails to download the arXiv link (pdf file). [#7660](https://github.com/JabRef/issues/7660)
- We fixed an issue where the keybinding for delete entry did not work on the main table [7580](https://github.com/JabRef/jabref/pull/7580)
- We fixed an issue where the RFC fetcher is not compatible with the draft [7305](https://github.com/JabRef/jabref/issues/7305)
- We fixed an issue where duplicate files (both file names and contents are the same) is downloaded and add to linked files [#6197](https://github.com/JabRef/jabref/issues/6197)
- We fixed an issue where changing the appearance of the preview tab did not trigger a restart warning. [#5464](https://github.com/JabRef/jabref/issues/5464)
- We fixed an issue where editing "Custom preview style" triggers exception. [#7526](https://github.com/JabRef/jabref/issues/7526)
- We fixed the [SAO/NASA Astrophysics Data System](https://docs.jabref.org/collect/import-using-online-bibliographic-database#sao-nasa-astrophysics-data-system) fetcher. [#7867](https://github.com/JabRef/jabref/pull/7867)
- We fixed an issue where a title with multiple applied formattings in EndNote was not imported correctly [forum#2734](https://discourse.jabref.org/t/importing-endnote-label-field-to-jabref-from-xml-file/2734)
- We fixed an issue where a `report` in EndNote was imported as `article` [forum#2734](https://discourse.jabref.org/t/importing-endnote-label-field-to-jabref-from-xml-file/2734)
- We fixed an issue where the field `publisher` in EndNote was not imported in JabRef [forum#2734](https://discourse.jabref.org/t/importing-endnote-label-field-to-jabref-from-xml-file/2734)

### Removed

- We removed add group button beside the filter group tab. [#4682](https://github.com/JabRef/jabref/issues/4682)

## [5.2] – 2020-12-24

### Added

- We added a validation to check if the current database location is shared, preventing an exception when Pulling Changes From Shared Database. [#6959](https://github.com/JabRef/jabref/issues/6959)
- We added a query parser and mapping layer to enable conversion of queries formulated in simplified lucene syntax by the user into api queries. [#6799](https://github.com/JabRef/jabref/pull/6799)
- We added some basic functionality to customise the look of JabRef by importing a css theme file. [#5790](https://github.com/JabRef/jabref/issues/5790)
- We added connection check function in network preference setting [#6560](https://github.com/JabRef/jabref/issues/6560)
- We added support for exporting to YAML. [#6974](https://github.com/JabRef/jabref/issues/6974)
- We added a DOI format and organization check to detect [American Physical Society](https://journals.aps.org/) journals to copy the article ID to the page field for cases where the page numbers are missing. [#7019](https://github.com/JabRef/jabref/issues/7019)
- We added an error message in the New Entry dialog that is shown in case the fetcher did not find anything . [#7000](https://github.com/JabRef/jabref/issues/7000)
- We added a new formatter to output shorthand month format. [#6579](https://github.com/JabRef/jabref/issues/6579)
- We added support for the new Microsoft Edge browser in all platforms. [#7056](https://github.com/JabRef/jabref/pull/7056)
- We reintroduced emacs/bash-like keybindings. [#6017](https://github.com/JabRef/jabref/issues/6017)
- We added a feature to provide automated cross library search using a cross library query language. This provides support for the search step of systematic literature reviews (SLRs). [koppor#369](https://github.com/koppor/jabref/issues/369)

### Changed

- We changed the default preferences for OpenOffice/LibreOffice integration to automatically sync the bibliography when inserting new citations in a OpenOffic/LibreOffice document. [#6957](https://github.com/JabRef/jabref/issues/6957)
- We restructured the 'File' tab and extracted some parts into the 'Linked files' tab [#6779](https://github.com/JabRef/jabref/pull/6779)
- JabRef now offers journal lists from <https://abbrv.jabref.org>. JabRef the lists which use a dot inside the abbreviations. [#5749](https://github.com/JabRef/jabref/pull/5749)
- We removed two useless preferences in the groups preferences dialog. [#6836](https://github.com/JabRef/jabref/pull/6836)
- Synchronization of SpecialFields to keywords is now disabled by default. [#6621](https://github.com/JabRef/jabref/issues/6621)
- JabRef no longer opens the entry editor with the first entry on startup [#6855](https://github.com/JabRef/jabref/issues/6855)
- We completed the rebranding of `bibtexkey` as `citationkey` which was started in JabRef 5.1.
- JabRef no longer opens the entry editor with the first entry on startup [#6855](https://github.com/JabRef/jabref/issues/6855)
- Fetch by ID: (long) "SAO/NASA Astrophysics Data System" replaced by (short) "SAO/NASA ADS" [#6876](https://github.com/JabRef/jabref/pull/6876)
- We changed the title of the window "Manage field names and content" to have the same title as the corresponding menu item [#6895](https://github.com/JabRef/jabref/pull/6895)
- We renamed the menus "View -> Previous citation style" and "View -> Next citation style" into "View -> Previous preview style" and "View -> Next preview style" and renamed the "Preview" style to "Customized preview style". [#6899](https://github.com/JabRef/jabref/pull/6899)
- We changed the default preference option "Search and store files relative to library file location" to on, as this seems to be a more intuitive behaviour. [#6863](https://github.com/JabRef/jabref/issues/6863)
- We changed the title of the window "Manage field names and content": to have the same title as the corresponding menu item [#6895](https://github.com/JabRef/jabref/pull/6895)
- We improved the detection of "short" DOIs [6880](https://github.com/JabRef/jabref/issues/6880)
- We improved the duplicate detection when identifiers like DOI or arxiv are semantiaclly the same, but just syntactically differ (e.g. with or without http(s):// prefix). [#6707](https://github.com/JabRef/jabref/issues/6707)
- We improved JabRef start up time [6057](https://github.com/JabRef/jabref/issues/6057)
- We changed in the group interface "Generate groups from keywords in a BibTeX field" by "Generate groups from keywords in the following field". [#6983](https://github.com/JabRef/jabref/issues/6983)
- We changed the name of a group type from "Searching for keywords" to "Searching for a keyword". [6995](https://github.com/JabRef/jabref/pull/6995)
- We changed the way JabRef displays the title of a tab and of the window. [4161](https://github.com/JabRef/jabref/issues/4161)
- We changed connect timeouts for server requests to 30 seconds in general and 5 seconds for GROBID server (special) and improved user notifications on connection issues. [7026](https://github.com/JabRef/jabref/pull/7026)
- We changed the order of the library tab context menu items. [#7171](https://github.com/JabRef/jabref/issues/7171)
- We changed the way linked files are opened on Linux to use the native openFile method, compatible with confined packages. [7037](https://github.com/JabRef/jabref/pull/7037)
- We refined the entry preview to show the full names of authors and editors, to list the editor only if no author is present, have the year earlier. [#7083](https://github.com/JabRef/jabref/issues/7083)

### Fixed

- We fixed an issue changing the icon link_variation_off that is not meaningful. [#6834](https://github.com/JabRef/jabref/issues/6834)
- We fixed an issue where the `.sav` file was not deleted upon exiting JabRef. [#6109](https://github.com/JabRef/jabref/issues/6109)
- We fixed a linked identifier icon inconsistency. [#6705](https://github.com/JabRef/jabref/issues/6705)
- We fixed the wrong behavior that font size changes are not reflected in dialogs. [#6039](https://github.com/JabRef/jabref/issues/6039)
- We fixed the failure to Copy citation key and link. [#5835](https://github.com/JabRef/jabref/issues/5835)
- We fixed an issue where the sort order of the entry table was reset after a restart of JabRef. [#6898](https://github.com/JabRef/jabref/pull/6898)
- We fixed an issue where no longer a warning was displayed when inserting references into LibreOffice with an invalid "ReferenceParagraphFormat". [#6907](https://github.com/JabRef/jabref/pull/60907).
- We fixed an issue where a selected field was not removed after the first click in the custom entry types dialog. [#6934](https://github.com/JabRef/jabref/issues/6934)
- We fixed an issue where a remove icon was shown for standard entry types in the custom entry types dialog. [#6906](https://github.com/JabRef/jabref/issues/6906)
- We fixed an issue where it was impossible to connect to OpenOffice/LibreOffice on Mac OSX. [#6970](https://github.com/JabRef/jabref/pull/6970)
- We fixed an issue with the python script used by browser plugins that failed to locate JabRef if not installed in its default location. [#6963](https://github.com/JabRef/jabref/pull/6963/files)
- We fixed an issue where spaces and newlines in an isbn would generate an exception. [#6456](https://github.com/JabRef/jabref/issues/6456)
- We fixed an issue where identity column header had incorrect foreground color in the Dark theme. [#6796](https://github.com/JabRef/jabref/issues/6796)
- We fixed an issue where the RIS exporter added extra blank lines.[#7007](https://github.com/JabRef/jabref/pull/7007/files)
- We fixed an issue where clicking on Collapse All button in the Search for Unlinked Local Files expanded the directory structure erroneously [#6848](https://github.com/JabRef/jabref/issues/6848)
- We fixed an issue, when pulling changes from shared database via shortcut caused creation of a new tech report [6867](https://github.com/JabRef/jabref/issues/6867)
- We fixed an issue where the JabRef GUI does not highlight the "All entries" group on start-up [#6691](https://github.com/JabRef/jabref/issues/6691)
- We fixed an issue where a custom dark theme was not applied to the entry preview tab [7068](https://github.com/JabRef/jabref/issues/7068)
- We fixed an issue where modifications to the Custom preview layout in the preferences were not saved [#6447](https://github.com/JabRef/jabref/issues/6447)
- We fixed an issue where errors from imports were not shown to the user [#7084](https://github.com/JabRef/jabref/pull/7084)
- We fixed an issue where the EndNote XML Import would fail on empty keywords tags [forum#2387](https://discourse.jabref.org/t/importing-in-unknown-format-fails-to-import-xml-library-from-bookends-export/2387)
- We fixed an issue where the color of groups of type "free search expression" not persisting after restarting the application [#6999](https://github.com/JabRef/jabref/issues/6999)
- We fixed an issue where modifications in the source tab where not saved without switching to another field before saving the library [#6622](https://github.com/JabRef/jabref/issues/6622)
- We fixed an issue where the "Document Viewer" did not show the first page of the opened pdf document and did not show the correct total number of pages [#7108](https://github.com/JabRef/jabref/issues/7108)
- We fixed an issue where the context menu was not updated after a file link was changed. [#5777](https://github.com/JabRef/jabref/issues/5777)
- We fixed an issue where the password for a shared SQL database was not remembered [#6869](https://github.com/JabRef/jabref/issues/6869)
- We fixed an issue where newly added entires were not synced to a shared SQL database [#7176](https://github.com/JabRef/jabref/issues/7176)
- We fixed an issue where the PDF-Content importer threw an exception when no DOI number is present at the first page of the PDF document [#7203](https://github.com/JabRef/jabref/issues/7203)
- We fixed an issue where groups created from aux files did not update on file changes [#6394](https://github.com/JabRef/jabref/issues/6394)
- We fixed an issue where authors that only have last names were incorrectly identified as institutes when generating citation keys [#7199](https://github.com/JabRef/jabref/issues/7199)
- We fixed an issue where institutes were incorrectly identified as universities when generating citation keys [#6942](https://github.com/JabRef/jabref/issues/6942)

### Removed

- We removed the Google Scholar fetcher and the ACM fetcher do not work due to traffic limitations [#6369](https://github.com/JabRef/jabref/issues/6369)
- We removed the menu entry "Manage external file types" because it's already in 'Preferences' dialog [#6991](https://github.com/JabRef/jabref/issues/6991)
- We removed the integrity check "Abbreviation detected" for the field journal/journaltitle in the entry editor [#3925](https://github.com/JabRef/jabref/issues/3925)

## [5.1] – 2020-08-30

### Added

- We added a new fetcher to enable users to search mEDRA DOIs [#6602](https://github.com/JabRef/jabref/issues/6602)
- We added a new fetcher to enable users to search "[Collection of Computer Science Bibliographies](https://liinwww.ira.uka.de/bibliography/index.html)". [#6638](https://github.com/JabRef/jabref/issues/6638)
- We added default values for delimiters in Add Subgroup window [#6624](https://github.com/JabRef/jabref/issues/6624)
- We improved responsiveness of general fields specification dialog window. [#6643](https://github.com/JabRef/jabref/issues/6604)
- We added support for importing ris file and load DOI [#6530](https://github.com/JabRef/jabref/issues/6530)
- We added the Library properties to a context menu on the library tabs [#6485](https://github.com/JabRef/jabref/issues/6485)
- We added a new field in the preferences in 'BibTeX key generator' for unwanted characters that can be user-specified. [#6295](https://github.com/JabRef/jabref/issues/6295)
- We added support for searching ShortScience for an entry through the user's browser. [#6018](https://github.com/JabRef/jabref/pull/6018)
- We updated EditionChecker to permit edition to start with a number. [#6144](https://github.com/JabRef/jabref/issues/6144)
- We added tooltips for most fields in the entry editor containing a short description. [#5847](https://github.com/JabRef/jabref/issues/5847)
- We added support for basic markdown in custom formatted previews [#6194](https://github.com/JabRef/jabref/issues/6194)
- We now show the number of items found and selected to import in the online search dialog. [#6248](https://github.com/JabRef/jabref/pull/6248)
- We created a new install screen for macOS. [#5759](https://github.com/JabRef/jabref/issues/5759)
- We added a new integrity check for duplicate DOIs. [koppor#339](https://github.com/koppor/jabref/issues/339)
- We implemented an option to download fulltext files while importing. [#6381](https://github.com/JabRef/jabref/pull/6381)
- We added a progress-indicator showing the average progress of background tasks to the toolbar. Clicking it reveals a pop-over with a list of running background tasks. [6443](https://github.com/JabRef/jabref/pull/6443)
- We fixed the bug when strike the delete key in the text field. [#6421](https://github.com/JabRef/jabref/issues/6421)
- We added a BibTex key modifier for truncating strings. [#3915](https://github.com/JabRef/jabref/issues/3915)
- We added support for jumping to target entry when typing letter/digit after sorting a column in maintable [#6146](https://github.com/JabRef/jabref/issues/6146)
- We added a new fetcher to enable users to search all available E-Libraries simultaneously. [koppor#369](https://github.com/koppor/jabref/issues/369)
- We added the field "entrytype" to the export sort criteria [#6531](https://github.com/JabRef/jabref/pull/6531)
- We added the possibility to change the display order of the fields in the entry editor. The order can now be configured using drag and drop in the "Customize entry types" dialog [#6152](https://github.com/JabRef/jabref/pull/6152)
- We added native support for biblatex-software [#6574](https://github.com/JabRef/jabref/issues/6574)
- We added a missing restart warning for AutoComplete in the preferences dialog. [#6351](https://github.com/JabRef/jabref/issues/6351)
- We added a note to the citation key pattern preferences dialog as a temporary workaround for a JavaFX bug, about committing changes in a table cell, if the focus is lost. [#5825](https://github.com/JabRef/jabref/issues/5825)
- We added support for customized fallback fields in bracketed patterns. [#7111](https://github.com/JabRef/jabref/issues/7111)

### Changed

- We improved the arXiv fetcher. Now it should find entries even more reliably and does no longer include the version (e.g `v1`) in the `eprint` field. [forum#1941](https://discourse.jabref.org/t/remove-version-in-arxiv-import/1941)
- We moved the group search bar and the button "New group" from bottom to top position to make it more prominent. [#6112](https://github.com/JabRef/jabref/pull/6112)
- When JabRef finds a `.sav` file without changes, there is no dialog asking for acceptance of changes anymore.
- We changed the buttons for import/export/show all/reset of preferences to smaller icon buttons in the preferences dialog. [#6130](https://github.com/JabRef/jabref/pull/6130)
- We moved the functionality "Manage field names & content" from the "Library" menu to the "Edit" menu, because it affects the selected entries and not the whole library
- We merged the functionality "Append contents from a BibTeX library into the currently viewed library" into the "Import into database" functionality. Fixes [#6049](https://github.com/JabRef/jabref/issues/6049).
- We changed the directory where fulltext downloads are stored to the directory set in the import-tab in preferences. [#6381](https://github.com/JabRef/jabref/pull/6381)
- We improved the error message for invalid jstyles. [#6303](https://github.com/JabRef/jabref/issues/6303)
- We changed the section name of 'Advanced' to 'Network' in the preferences and removed some obsolete options.[#6489](https://github.com/JabRef/jabref/pull/6489)
- We improved the context menu of the column "Linked identifiers" of the main table, by truncating their texts, if they are too long. [#6499](https://github.com/JabRef/jabref/issues/6499)
- We merged the main table tabs in the preferences dialog. [#6518](https://github.com/JabRef/jabref/pull/6518)
- We changed the command line option 'generateBibtexKeys' to the more generic term 'generateCitationKeys' while the short option remains 'g'.[#6545](https://github.com/JabRef/jabref/pull/6545)
- We improved the "Possible duplicate entries" window to remember its size and position throughout a session. [#6582](https://github.com/JabRef/jabref/issues/6582)
- We divided the toolbar into small parts, so if the application window is to small, only a part of the toolbar is moved into the chevron popup. [#6682](https://github.com/JabRef/jabref/pull/6682)
- We changed the layout for of the buttons in the Open Office side panel to ensure that the button text is always visible, specially when resizing. [#6639](https://github.com/JabRef/jabref/issues/6639)
- We merged the two new library commands in the file menu to one which always creates a new library in the default library mode. [#6359](https://github.com/JabRef/jabref/pull/6539#issuecomment-641056536)

### Fixed

- We fixed an issue where entry preview tab has no name in drop down list. [#6591](https://github.com/JabRef/jabref/issues/6591)
- We fixed to only search file links in the BIB file location directory when preferences has corresponding checkbox checked. [#5891](https://github.com/JabRef/jabref/issues/5891)
- We fixed wrong button order (Apply and Cancel) in ManageProtectedTermsDialog.
- We fixed an issue with incompatible characters at BibTeX key [#6257](https://github.com/JabRef/jabref/issues/6257)
- We fixed an issue where dash (`-`) was reported as illegal BibTeX key [#6295](https://github.com/JabRef/jabref/issues/6295)
- We greatly improved the performance of the overall application and many operations. [#5071](https://github.com/JabRef/jabref/issues/5071)
- We fixed an issue where sort by priority was broken. [#6222](https://github.com/JabRef/jabref/issues/6222)
- We fixed an issue where opening a library from the recent libraries menu was not possible. [#5939](https://github.com/JabRef/jabref/issues/5939)
- We fixed an issue with inconsistent capitalization of file extensions when downloading files. [#6115](https://github.com/JabRef/jabref/issues/6115)
- We fixed the display of language and encoding in the preferences dialog. [#6130](https://github.com/JabRef/jabref/pull/6130)
- Now the link and/or the link description in the column "linked files" of the main table gets truncated or wrapped, if too long, otherwise display issues arise. [#6178](https://github.com/JabRef/jabref/issues/6178)
- We fixed the issue that groups panel does not keep size when resizing window. [#6180](https://github.com/JabRef/jabref/issues/6180)
- We fixed an error that sometimes occurred when using the context menu. [#6085](https://github.com/JabRef/jabref/issues/6085)
- We fixed an issue where search full-text documents downloaded files with same name, overwriting existing files. [#6174](https://github.com/JabRef/jabref/pull/6174)
- We fixed an issue when importing into current library an erroneous message "import cancelled" is displayed even though import is successful. [#6266](https://github.com/JabRef/jabref/issues/6266)
- We fixed an issue where custom jstyles for Open/LibreOffice where not saved correctly. [#6170](https://github.com/JabRef/jabref/issues/6170)
- We fixed an issue where the INSPIRE fetcher was no longer working [#6229](https://github.com/JabRef/jabref/issues/6229)
- We fixed an issue where custom exports with an uppercase file extension could not be selected for "Copy...-> Export to Clipboard" [#6285](https://github.com/JabRef/jabref/issues/6285)
- We fixed the display of icon both in the main table and linked file editor. [#6169](https://github.com/JabRef/jabref/issues/6169)
- We fixed an issue where the windows installer did not create an entry in the start menu [bug report in the forum](https://discourse.jabref.org/t/error-while-fetching-from-doi/2018/3)
- We fixed an issue where only the field `abstract` and `comment` were declared as multiline fields. Other fields can now be configured in the preferences using "Do not wrap the following fields when saving" [4373](https://github.com/JabRef/jabref/issues/4373)
- We fixed an issue where JabRef switched to discrete graphics under macOS [#5935](https://github.com/JabRef/jabref/issues/5935)
- We fixed an issue where the Preferences entry preview will be unexpected modified leads to Value too long exception [#6198](https://github.com/JabRef/jabref/issues/6198)
- We fixed an issue where custom jstyles for Open/LibreOffice would only be valid if a layout line for the entry type `default` was at the end of the layout section [#6303](https://github.com/JabRef/jabref/issues/6303)
- We fixed an issue where a new entry is not shown in the library if a search is active [#6297](https://github.com/JabRef/jabref/issues/6297)
- We fixed an issue where long directory names created from patterns could create an exception. [#3915](https://github.com/JabRef/jabref/issues/3915)
- We fixed an issue where sort on numeric cases was broken. [#6349](https://github.com/JabRef/jabref/issues/6349)
- We fixed an issue where year and month fields were not cleared when converting to biblatex [#6224](https://github.com/JabRef/jabref/issues/6224)
- We fixed an issue where an "Not on FX thread" exception occured when saving on linux [#6453](https://github.com/JabRef/jabref/issues/6453)
- We fixed an issue where the library sort order was lost. [#6091](https://github.com/JabRef/jabref/issues/6091)
- We fixed an issue where brackets in regular expressions were not working. [6469](https://github.com/JabRef/jabref/pull/6469)
- We fixed an issue where multiple background task popups stacked over each other.. [#6472](https://github.com/JabRef/jabref/issues/6472)
- We fixed an issue where LaTeX citations for specific commands (\autocites) of biblatex-mla were not recognized. [#6476](https://github.com/JabRef/jabref/issues/6476)
- We fixed an issue where drag and drop was not working on empty database. [#6487](https://github.com/JabRef/jabref/issues/6487)
- We fixed an issue where the name fields were not updated after the preferences changed. [#6515](https://github.com/JabRef/jabref/issues/6515)
- We fixed an issue where "null" appeared in generated BibTeX keys. [#6459](https://github.com/JabRef/jabref/issues/6459)
- We fixed an issue where the authors' names were incorrectly displayed in the authors' column when they were bracketed. [#6465](https://github.com/JabRef/jabref/issues/6465) [#6459](https://github.com/JabRef/jabref/issues/6459)
- We fixed an issue where importing certain unlinked files would result in an exception [#5815](https://github.com/JabRef/jabref/issues/5815)
- We fixed an issue where downloaded files would be moved to a directory named after the citationkey when no file directory pattern is specified [#6589](https://github.com/JabRef/jabref/issues/6589)
- We fixed an issue with the creation of a group of cited entries which incorrectly showed the message that the library had been modified externally whenever saving the library. [#6420](https://github.com/JabRef/jabref/issues/6420)
- We fixed an issue with the creation of a group of cited entries. Now the file path to an aux file gets validated. [#6585](https://github.com/JabRef/jabref/issues/6585)
- We fixed an issue on Linux systems where the application would crash upon inotify failure. Now, the user is prompted with a warning, and given the choice to continue the session. [#6073](https://github.com/JabRef/jabref/issues/6073)
- We moved the search modifier buttons into the search bar, as they were not accessible, if autocompletion was disabled. [#6625](https://github.com/JabRef/jabref/issues/6625)
- We fixed an issue about duplicated group color indicators [#6175](https://github.com/JabRef/jabref/issues/6175)
- We fixed an issue where entries with the entry type Misc from an imported aux file would not be saved correctly to the bib file on disk [#6405](https://github.com/JabRef/jabref/issues/6405)
- We fixed an issue where percent sign ('%') was not formatted properly by the HTML formatter [#6753](https://github.com/JabRef/jabref/issues/6753)
- We fixed an issue with the [SAO/NASA Astrophysics Data System](https://docs.jabref.org/collect/import-using-online-bibliographic-database/ads) fetcher where `\textbackslash` appeared at the end of the abstract.
- We fixed an issue with the Science Direct fetcher where PDFs could not be downloaded. Fixes [#5860](https://github.com/JabRef/jabref/issues/5860)
- We fixed an issue with the Library of Congress importer.
- We fixed the [link to the external libraries listing](https://github.com/JabRef/jabref/blob/master/external-libraries.md) in the about dialog
- We fixed an issue regarding pasting on Linux. [#6293](https://github.com/JabRef/jabref/issues/6293)

### Removed

- We removed the option of the "enforce legal key". [#6295](https://github.com/JabRef/jabref/issues/6295)
- We removed the obsolete `External programs / Open PDF` section in the preferences, as the default application to open PDFs is now set in the `Manage external file types` dialog. [#6130](https://github.com/JabRef/jabref/pull/6130)
- We removed the option to configure whether a `.bib.bak` file should be generated upon save. It is now always enabled. Documentation at <https://docs.jabref.org/general/autosave>. [#6092](https://github.com/JabRef/jabref/issues/6092)
- We removed the built-in list of IEEE journal abbreviations using BibTeX strings. If you still want to use them, you have to download them separately from <https://abbrv.jabref.org>.

## [5.0] – 2020-03-06

### Changed

- Added browser integration to the snap package for firefox/chromium browsers. [#6062](https://github.com/JabRef/jabref/pull/6062)
- We reintroduced the possibility to extract references from plain text (using [GROBID](https://grobid.readthedocs.io/en/latest/)). [#5614](https://github.com/JabRef/jabref/pull/5614)
- We changed the open office panel to show buttons in rows of three instead of going straight down to save space as the button expanded out to take up unnecessary horizontal space. [#5479](https://github.com/JabRef/jabref/issues/5479)
- We cleaned up the group add/edit dialog. [#5826](https://github.com/JabRef/jabref/pull/5826)
- We reintroduced the index column. [#5844](https://github.com/JabRef/jabref/pull/5844)
- Filenames of external files can no longer contain curly braces. [#5926](https://github.com/JabRef/jabref/pull/5926)
- We made the filters more easily accessible in the integrity check dialog. [#5955](https://github.com/JabRef/jabref/pull/5955)
- We reimplemented and improved the dialog "Customize entry types". [#4719](https://github.com/JabRef/jabref/issues/4719)
- We added an [American Physical Society](https://journals.aps.org/) fetcher. [#818](https://github.com/JabRef/jabref/issues/818)
- We added possibility to enable/disable items quantity in groups. [#6042](https://github.com/JabRef/jabref/issues/6042)

### Fixed

- We fixed an issue where the command line console was always opened in the background. [#5474](https://github.com/JabRef/jabref/issues/5474)
- We fixed and issue where pdf files will not open under some KDE linux distributions when using okular. [#5253](https://github.com/JabRef/jabref/issues/5253)
- We fixed an issue where the Medline fetcher was only working when JabRef was running from source. [#5645](https://github.com/JabRef/jabref/issues/5645)
- We fixed some visual issues in the dark theme. [#5764](https://github.com/JabRef/jabref/pull/5764) [#5753](https://github.com/JabRef/jabref/issues/5753)
- We fixed an issue where non-default previews didn't handle unicode characters. [#5779](https://github.com/JabRef/jabref/issues/5779)
- We improved the performance, especially changing field values in the entry should feel smoother now. [#5843](https://github.com/JabRef/jabref/issues/5843)
- We fixed an issue where the ampersand character wasn't rendering correctly on previews. [#3840](https://github.com/JabRef/jabref/issues/3840)
- We fixed an issue where an erroneous "The library has been modified by another program" message was shown when saving. [#4877](https://github.com/JabRef/jabref/issues/4877)
- We fixed an issue where the file extension was missing after downloading a file (we now fall-back to pdf). [#5816](https://github.com/JabRef/jabref/issues/5816)
- We fixed an issue where cleaning up entries broke web URLs, if "Make paths of linked files relative (if possible)" was enabled, which resulted in various other issues subsequently. [#5861](https://github.com/JabRef/jabref/issues/5861)
- We fixed an issue where the tab "Required fields" of the entry editor did not show all required fields, if at least two of the defined required fields are linked with a logical or. [#5859](https://github.com/JabRef/jabref/issues/5859)
- We fixed several issues concerning managing external file types: Now everything is usable and fully functional. Previously, there were problems with the radio buttons, with saving the settings and with loading an input field value. Furthermore, different behavior for Windows and other operating systems was given, which was unified as well. [#5846](https://github.com/JabRef/jabref/issues/5846)
- We fixed an issue where entries containing Unicode charaters were not parsed correctly [#5899](https://github.com/JabRef/jabref/issues/5899)
- We fixed an issue where an entry containing an external filename with curly braces could not be saved. Curly braces are now longer allowed in filenames. [#5899](https://github.com/JabRef/jabref/issues/5899)
- We fixed an issue where changing the type of an entry did not update the main table [#5906](https://github.com/JabRef/jabref/issues/5906)
- We fixed an issue in the optics of the library properties, that cropped the dialog on scaled displays. [#5969](https://github.com/JabRef/jabref/issues/5969)
- We fixed an issue where changing the type of an entry did not update the main table. [#5906](https://github.com/JabRef/jabref/issues/5906)
- We fixed an issue where opening a library from the recent libraries menu was not possible. [#5939](https://github.com/JabRef/jabref/issues/5939)
- We fixed an issue where the most bottom group in the list got lost, if it was dragged on itself. [#5983](https://github.com/JabRef/jabref/issues/5983)
- We fixed an issue where changing entry type doesn't always work when biblatex source is shown. [#5905](https://github.com/JabRef/jabref/issues/5905)
- We fixed an issue where the group and the link column were not updated after changing the entry in the main table. [#5985](https://github.com/JabRef/jabref/issues/5985)
- We fixed an issue where reordering the groups was not possible after inserting an article. [#6008](https://github.com/JabRef/jabref/issues/6008)
- We fixed an issue where citation styles except the default "Preview" could not be used. [#56220](https://github.com/JabRef/jabref/issues/5622)
- We fixed an issue where a warning was displayed when the title content is made up of two sentences. [#5832](https://github.com/JabRef/jabref/issues/5832)
- We fixed an issue where an exception was thrown when adding a save action without a selected formatter in the library properties [#6069](https://github.com/JabRef/jabref/issues/6069)
- We fixed an issue where JabRef's icon was missing in the Export to clipboard Dialog. [#6286](https://github.com/JabRef/jabref/issues/6286)
- We fixed an issue when an "Abstract field" was duplicating text, when importing from RIS file (Neurons) [#6065](https://github.com/JabRef/jabref/issues/6065)
- We fixed an issue where adding the addition of a new entry was not completely validated [#6370](https://github.com/JabRef/jabref/issues/6370)
- We fixed an issue where the blue and red text colors in the Merge entries dialog were not quite visible [#6334](https://github.com/JabRef/jabref/issues/6334)
- We fixed an issue where underscore character was removed from the file name in the Recent Libraries list in File menu [#6383](https://github.com/JabRef/jabref/issues/6383)
- We fixed an issue where few keyboard shortcuts regarding new entries were missing [#6403](https://github.com/JabRef/jabref/issues/6403)

### Removed

- Ampersands are no longer escaped by default in the `bib` file. If you want to keep the current behaviour, you can use the new "Escape Ampersands" formatter as a save action. [#5869](https://github.com/JabRef/jabref/issues/5869)
- The "Merge Entries" entry was removed from the Quality Menu. Users should use the right-click menu instead. [#6021](https://github.com/JabRef/jabref/pull/6021)

## [5.0-beta] – 2019-12-15

### Changed

- We added a short DOI field formatter which shortens DOI to more human-readable form. [koppor#343](https://github.com/koppor/jabref/issues/343)
- We improved the display of group memberships by adding multiple colored bars if the entry belongs to more than one group. [#4574](https://github.com/JabRef/jabref/issues/4574)
- We added an option to show the preview as an extra tab in the entry editor (instead of in a split view). [#5244](https://github.com/JabRef/jabref/issues/5244)
- A custom Open/LibreOffice jstyle file now requires a layout line for the entry type `default` [#5452](https://github.com/JabRef/jabref/issues/5452)
- The entry editor is now open by default when JabRef starts up. [#5460](https://github.com/JabRef/jabref/issues/5460)
- Customized entry types are now serialized in alphabetical order in the bib file.
- We added a new ADS fetcher to use the new ADS API. [#4949](https://github.com/JabRef/jabref/issues/4949)
- We added support of the [X11 primary selection](https://unix.stackexchange.com/a/139193/18033) [#2389](https://github.com/JabRef/jabref/issues/2389)
- We added support to switch between biblatex and bibtex library types. [#5550](https://github.com/JabRef/jabref/issues/5550)
- We changed the save action buttons to be easier to understand. [#5565](https://github.com/JabRef/jabref/issues/5565)
- We made the columns for groups, files and uri in the main table reorderable and merged the clickable icon columns for uri, url, doi and eprint. [#5544](https://github.com/JabRef/jabref/pull/5544)
- We reduced the number of write actions performed when autosave is enabled [#5679](https://github.com/JabRef/jabref/issues/5679)
- We made the column sort order in the main table persistent [#5730](https://github.com/JabRef/jabref/pull/5730)
- When an entry is modified on disk, the change dialog now shows the merge dialog to highlight the changes [#5688](https://github.com/JabRef/jabref/pull/5688)

### Fixed

- Inherit fields from cross-referenced entries as specified by biblatex. [#5045](https://github.com/JabRef/jabref/issues/5045)
- We fixed an issue where it was no longer possible to connect to LibreOffice. [#5261](https://github.com/JabRef/jabref/issues/5261)
- The "All entries group" is no longer shown when no library is open.
- We fixed an exception which occurred when closing JabRef. [#5348](https://github.com/JabRef/jabref/issues/5348)
- We fixed an issue where JabRef reports incorrectly about customized entry types. [#5332](https://github.com/JabRef/jabref/issues/5332)
- We fixed a few problems that prevented JabFox to communicate with JabRef. [#4737](https://github.com/JabRef/jabref/issues/4737) [#4303](https://github.com/JabRef/jabref/issues/4303)
- We fixed an error where the groups containing an entry loose their highlight color when scrolling. [#5022](https://github.com/JabRef/jabref/issues/5022)
- We fixed an error where scrollbars were not shown. [#5374](https://github.com/JabRef/jabref/issues/5374)
- We fixed an error where an exception was thrown when merging entries. [#5169](https://github.com/JabRef/jabref/issues/5169)
- We fixed an error where certain metadata items were not serialized alphabetically.
- After assigning an entry to a group, the item count is now properly colored to reflect the new membership of the entry. [#3112](https://github.com/JabRef/jabref/issues/3112)
- The group panel is now properly updated when switching between libraries (or when closing/opening one). [#3142](https://github.com/JabRef/jabref/issues/3142)
- We fixed an error where the number of matched entries shown in the group pane was not updated correctly. [#4441](https://github.com/JabRef/jabref/issues/4441)
- We fixed an error where the wrong file is renamed and linked when using the "Copy, rename and link" action. [#5653](https://github.com/JabRef/jabref/issues/5653)
- We fixed a "null" error when writing XMP metadata. [#5449](https://github.com/JabRef/jabref/issues/5449)
- We fixed an issue where empty keywords lead to a strange display of automatic keyword groups. [#5333](https://github.com/JabRef/jabref/issues/5333)
- We fixed an error where the default color of a new group was white instead of dark gray. [#4868](https://github.com/JabRef/jabref/issues/4868)
- We fixed an issue where the first field in the entry editor got the focus while performing a different action (like searching). [#5084](https://github.com/JabRef/jabref/issues/5084)
- We fixed an issue where multiple entries were highlighted in the web search result after scrolling. [#5035](https://github.com/JabRef/jabref/issues/5035)
- We fixed an issue where the hover indication in the web search pane was not working. [#5277](https://github.com/JabRef/jabref/issues/5277)
- We fixed an error mentioning "javafx.controls/com.sun.javafx.scene.control" that was thrown when interacting with the toolbar.
- We fixed an error where a cleared search was restored after switching libraries. [#4846](https://github.com/JabRef/jabref/issues/4846)
- We fixed an exception which occurred when trying to open a non-existing file from the "Recent files"-menu [#5334](https://github.com/JabRef/jabref/issues/5334)
- We fixed an issues where the search highlight in the entry preview did not worked. [#5069](https://github.com/JabRef/jabref/issues/5069)
- The context menu for fields in the entry editor is back. [#5254](https://github.com/JabRef/jabref/issues/5254)
- We fixed an exception which occurred when trying to open a non-existing file from the "Recent files"-menu [#5334](https://github.com/JabRef/jabref/issues/5334)
- We fixed a problem where the "editor" information has been duplicated during saving a .bib-Database. [#5359](https://github.com/JabRef/jabref/issues/5359)
- We re-introduced the feature to switch between different preview styles. [#5221](https://github.com/JabRef/jabref/issues/5221)
- We fixed various issues (including [#5263](https://github.com/JabRef/jabref/issues/5263)) related to copying entries to the clipboard
- We fixed some display errors in the preferences dialog and replaced some of the controls [#5033](https://github.com/JabRef/jabref/pull/5033) [#5047](https://github.com/JabRef/jabref/pull/5047) [#5062](https://github.com/JabRef/jabref/pull/5062) [#5141](https://github.com/JabRef/jabref/pull/5141) [#5185](https://github.com/JabRef/jabref/pull/5185) [#5265](https://github.com/JabRef/jabref/pull/5265) [#5315](https://github.com/JabRef/jabref/pull/5315) [#5360](https://github.com/JabRef/jabref/pull/5360)
- We fixed an exception which occurred when trying to import entries without an open library. [#5447](https://github.com/JabRef/jabref/issues/5447)
- The "Automatically set file links" feature now follows symbolic links. [#5664](https://github.com/JabRef/jabref/issues/5664)
- After successful import of one or multiple bib entries the main table scrolls to the first imported entry [#5383](https://github.com/JabRef/jabref/issues/5383)
- We fixed an exception which occurred when an invalid jstyle was loaded. [#5452](https://github.com/JabRef/jabref/issues/5452)
- We fixed an issue where the command line arguments `importBibtex` and `importToOpen` did not import into the currently open library, but opened a new one. [#5537](https://github.com/JabRef/jabref/issues/5537)
- We fixed an error where the preview theme did not adapt to the "Dark" mode [#5463](https://github.com/JabRef/jabref/issues/5463)
- We fixed an issue where multiple entries were allowed in the "crossref" field [#5284](https://github.com/JabRef/jabref/issues/5284)
- We fixed an issue where the merge dialog showed the wrong text colour in "Dark" mode [#5516](https://github.com/JabRef/jabref/issues/5516)
- We fixed visibility issues with the scrollbar and group selection highlight in "Dark" mode, and enabled "Dark" mode for the OpenOffice preview in the style selection window. [#5522](https://github.com/JabRef/jabref/issues/5522)
- We fixed an issue where the author field was not correctly parsed during bibtex key-generation. [#5551](https://github.com/JabRef/jabref/issues/5551)
- We fixed an issue where notifications where shown during autosave. [#5555](https://github.com/JabRef/jabref/issues/5555)
- We fixed an issue where the side pane was not remembering its position. [#5615](https://github.com/JabRef/jabref/issues/5615)
- We fixed an issue where JabRef could not interact with [Oracle XE](https://www.oracle.com/de/database/technologies/appdev/xe.html) in the [shared SQL database setup](https://docs.jabref.org/collaborative-work/sqldatabase).
- We fixed an issue where the toolbar icons were hidden on smaller screens.
- We fixed an issue where renaming referenced files for bib entries with long titles was not possible. [#5603](https://github.com/JabRef/jabref/issues/5603)
- We fixed an issue where a window which is on an external screen gets unreachable when external screen is removed. [#5037](https://github.com/JabRef/jabref/issues/5037)
- We fixed a bug where the selection of groups was lost after drag and drop. [#2868](https://github.com/JabRef/jabref/issues/2868)
- We fixed an issue where the custom entry types didn't show the correct display name [#5651](https://github.com/JabRef/jabref/issues/5651)

### Removed

- We removed some obsolete notifications. [#5555](https://github.com/JabRef/jabref/issues/5555)
- We removed an internal step in the [ISBN-to-BibTeX fetcher](https://docs.jabref.org/import-using-publication-identifiers/isbntobibtex): The [ISBN to BibTeX Converter](https://manas.tungare.name/software/isbn-to-bibtex) by [@manastungare](https://github.com/manastungare) is not used anymore, because it is offline: "people using this tool have not been generating enough sales for Amazon."
- We removed the option to control the default drag and drop behaviour. You can use the modifier keys (like CtrL or Alt) instead.

## [5.0-alpha] – 2019-08-25

### Changed

- We added eventitle, eventdate and venue fields to `@unpublished` entry type.
- We added `@software` and `@dataSet` entry type to biblatex.
- All fields are now properly sorted alphabetically (in the subgroups of required/optional fields) when the entry is written to the bib file.
- We fixed an issue where some importers used the field `pubstatus` instead of the standard BibTeX field `pubstate`.
- We changed the latex command removal for docbook exporter. [#3838](https://github.com/JabRef/jabref/issues/3838)
- We changed the location of some fields in the entry editor (you might need to reset your preferences for these changes to come into effect)
  - Journal/Year/Month in biblatex mode -> Deprecated (if filled)
  - DOI/URL: General -> Optional
  - Internal fields like ranking, read status and priority: Other -> General
  - Moreover, empty deprecated fields are no longer shown
- Added server timezone parameter when connecting to a shared database.
- We updated the dialog for setting up general fields.
- URL field formatting is updated. All whitespace chars, located at the beginning/ending of the URL, are trimmed automatically
- We changed the behavior of the field formatting dialog such that the `bibtexkey` is not changed when formatting all fields or all text fields.
- We added a "Move file to file directory and rename file" option for simultaneously moving and renaming of document file. [#4166](https://github.com/JabRef/jabref/issues/4166)
- Use integrated graphics card instead of discrete on macOS [#4070](https://github.com/JabRef/jabref/issues/4070)
- We added a cleanup operation that detects an arXiv identifier in the note, journal or URL field and moves it to the `eprint` field.
  Because of this change, the last-used cleanup operations were reset.
- We changed the minimum required version of Java to 1.8.0_171, as this is the latest release for which the automatic Java update works. [#4093](https://github.com/JabRef/jabref/issues/4093)
- The special fields like `Printed` and `Read status` now show gray icons when the row is hovered.
- We added a button in the tab header which allows you to close the database with one click. [#494](https://github.com/JabRef/jabref/issues/494)
- Sorting in the main table now takes information from cross-referenced entries into account. [#2808](https://github.com/JabRef/jabref/issues/2808)
- If a group has a color specified, then entries matched by this group have a small colored bar in front of them in the main table.
- Change default icon for groups to a circle because a colored version of the old icon was hard to distinguish from its black counterpart.
- In the main table, the context menu appears now when you press the "context menu" button on the keyboard. [feature request in the forum](http://discourse.jabref.org/t/how-to-enable-keyboard-context-key-windows)
- We added icons to the group side panel to quickly switch between `union` and `intersection` group view mode. [#3269](https://github.com/JabRef/jabref/issues/3269).
- We use `https` for [fetching from most online bibliographic database](https://docs.jabref.org/import-using-online-bibliographic-database).
- We changed the default keyboard shortcuts for moving between entries when the entry editor is active to ̀<kbd>alt</kbd> + <kbd>up/down</kbd>.
- Opening a new file now prompts the directory of the currently selected file, instead of the directory of the last opened file.
- Window state is saved on close and restored on start.
- We made the MathSciNet fetcher more reliable.
- We added the ISBN fetcher to the list of fetcher available under "Update with bibliographic information from the web" in the entry editor toolbar.
- Files without a defined external file type are now directly opened with the default application of the operating system
- We streamlined the process to rename and move files by removing the confirmation dialogs.
- We removed the redundant new lines of markings and wrapped the summary in the File annotation tab. [#3823](https://github.com/JabRef/jabref/issues/3823)
- We add auto URL formatting when user paste link to URL field in entry editor. [koppor#254](https://github.com/koppor/jabref/issues/254)
- We added a minimum height for the entry editor so that it can no longer be hidden by accident. [#4279](https://github.com/JabRef/jabref/issues/4279)
- We added a new keyboard shortcut so that the entry editor could be closed by <kbd>Ctrl</kbd> + <kbd>E</kbd>. [#4222](https://github.com/JabRef/jabref/issues/4222)
- We added an option in the preference dialog box, that allows user to pick the dark or light theme option. [#4130](https://github.com/JabRef/jabref/issues/4130)
- We updated the Related Articles tab to accept JSON from the new version of the Mr. DLib service
- We added an option in the preference dialog box that allows user to choose behavior after dragging and dropping files in Entry Editor. [#4356](https://github.com/JabRef/jabref/issues/4356)
- We added the ability to have an export preference where previously "File"-->"Export"/"Export selected entries" would not save the user's preference[#4495](https://github.com/JabRef/jabref/issues/4495)
- We optimized the code responsible for connecting to an external database, which should lead to huge improvements in performance.
- For automatically created groups, added ability to filter groups by entry type. [#4539](https://github.com/JabRef/jabref/issues/4539)
- We added the ability to add field names from the Preferences Dialog [#4546](https://github.com/JabRef/jabref/issues/4546)
- We added the ability to change the column widths directly in the main table. [#4546](https://github.com/JabRef/jabref/issues/4546)
- We added a description of how recommendations were chosen and better error handling to Related Articles tab
- We added the ability to execute default action in dialog by using with <kbd>Ctrl</kbd> + <kbd>Enter</kbd> combination [#4496](https://github.com/JabRef/jabref/issues/4496)
- We grouped and reordered the Main Menu (File, Edit, Library, Quality, Tools, and View tabs & icons). [#4666](https://github.com/JabRef/jabref/issues/4666) [#4667](https://github.com/JabRef/jabref/issues/4667) [#4668](https://github.com/JabRef/jabref/issues/4668) [#4669](https://github.com/JabRef/jabref/issues/4669) [#4670](https://github.com/JabRef/jabref/issues/4670) [#4671](https://github.com/JabRef/jabref/issues/4671) [#4672](https://github.com/JabRef/jabref/issues/4672) [#4673](https://github.com/JabRef/jabref/issues/4673)
- We added additional modifiers (capitalize, titlecase and sentencecase) to the Bibtex key generator. [#1506](https://github.com/JabRef/jabref/issues/1506)
- We have migrated from the mysql jdbc connector to the mariadb one for better authentication scheme support. [#4746](https://github.com/JabRef/jabref/issues/4745)
- We grouped the toolbar icons and changed the Open Library and Copy icons. [#4584](https://github.com/JabRef/jabref/issues/4584)
- We added a browse button next to the path text field for aux-based groups. [#4586](https://github.com/JabRef/jabref/issues/4586)
- We changed the title of Group Dialog to "Add subgroup" from "Edit group" when we select Add subgroup option.
- We enable import button only if entries are selected. [#4755](https://github.com/JabRef/jabref/issues/4755)
- We made modifications to improve the contrast of UI elements. [#4583](https://github.com/JabRef/jabref/issues/4583)
- We added a warning for empty BibTeX keys in the entry editor. [#4440](https://github.com/JabRef/jabref/issues/4440)
- We added an option in the settings to set the default action in JabRef when right clicking on any entry in any database and selecting "Open folder". [#4763](https://github.com/JabRef/jabref/issues/4763)
- The Medline fetcher now normalizes the author names according to the BibTeX-Standard [#4345](https://github.com/JabRef/jabref/issues/4345)
- We added an option on the Linked File Viewer to rename the attached file of an entry directly on the JabRef. [#4844](https://github.com/JabRef/jabref/issues/4844)
- We added an option in the preference dialog box that allows user to enable helpful tooltips.[#3599](https://github.com/JabRef/jabref/issues/3599)
- We reworked the functionality for extracting BibTeX entries from plain text, because our used service [freecite shut down](https://library.brown.edu/libweb/freecite_notice.php). [#5206](https://github.com/JabRef/jabref/pull/5206)
- We moved the dropdown menu for selecting the push-application from the toolbar into the external application preferences. [#674](https://github.com/JabRef/jabref/issues/674)
- We removed the alphabetical ordering of the custom tabs and updated the error message when trying to create a general field with a name containing an illegal character. [#5019](https://github.com/JabRef/jabref/issues/5019)
- We added a context menu to the bib(la)tex-source-editor to copy'n'paste. [#5007](https://github.com/JabRef/jabref/pull/5007)
- We added a tool that allows searching for citations in LaTeX files. It scans directories and shows which entries are used, how many times and where.
- We added a 'LaTeX citations' tab to the entry editor, to search for citations to the active entry in the LaTeX file directory. It can be disabled in the preferences dialog.
- We added an option in preferences to allow for integers in field "edition" when running database in bibtex mode. [#4680](https://github.com/JabRef/jabref/issues/4680)
- We added the ability to use negation in export filter layouts. [#5138](https://github.com/JabRef/jabref/pull/5138)
- Focus on Name Area instead of 'OK' button whenever user presses 'Add subgroup'. [#6307](https://github.com/JabRef/jabref/issues/6307)
- We changed the behavior of merging that the entry which has "smaller" bibkey will be selected. [#7395](https://github.com/JabRef/jabref/issues/7395)

### Fixed

- We fixed an issue where JabRef died silently for the user without enough inotify instances [#4874](https://github.com/JabRef/jabref/issues/4847)
- We fixed an issue where corresponding groups are sometimes not highlighted when clicking on entries [#3112](https://github.com/JabRef/jabref/issues/3112)
- We fixed an issue where custom exports could not be selected in the 'Export (selected) entries' dialog [#4013](https://github.com/JabRef/jabref/issues/4013)
- Italic text is now rendered correctly. [#3356](https://github.com/JabRef/jabref/issues/3356)
- The entry editor no longer gets corrupted after using the source tab. [#3532](https://github.com/JabRef/jabref/issues/3532) [#3608](https://github.com/JabRef/jabref/issues/3608) [#3616](https://github.com/JabRef/jabref/issues/3616)
- We fixed multiple issues where entries did not show up after import if a search was active. [#1513](https://github.com/JabRef/jabref/issues/1513) [#3219](https://github.com/JabRef/jabref/issues/3219))
- We fixed an issue where the group tree was not updated correctly after an entry was changed. [#3618](https://github.com/JabRef/jabref/issues/3618)
- We fixed an issue where a right-click in the main table selected a wrong entry. [#3267](https://github.com/JabRef/jabref/issues/3267)
- We fixed an issue where in rare cases entries where overlayed in the main table. [#3281](https://github.com/JabRef/jabref/issues/3281)
- We fixed an issue where selecting a group messed up the focus of the main table and the entry editor. [#3367](https://github.com/JabRef/jabref/issues/3367)
- We fixed an issue where composite author names were sorted incorrectly. [#2828](https://github.com/JabRef/jabref/issues/2828)
- We fixed an issue where commands followed by `-` didn't work. [#3805](https://github.com/JabRef/jabref/issues/3805)
- We fixed an issue where a non-existing aux file in a group made it impossible to open the library. [#4735](https://github.com/JabRef/jabref/issues/4735)
- We fixed an issue where some journal names were wrongly marked as abbreviated. [#4115](https://github.com/JabRef/jabref/issues/4115)
- We fixed an issue where the custom file column were sorted incorrectly. [#3119](https://github.com/JabRef/jabref/issues/3119)
- We improved the parsing of author names whose infix is abbreviated without a dot. [#4864](https://github.com/JabRef/jabref/issues/4864)
- We fixed an issues where the entry losses focus when a field is edited and at the same time used for sorting. [#3373](https://github.com/JabRef/jabref/issues/3373)
- We fixed an issue where the menu on Mac OS was not displayed in the usual Mac-specific way. [#3146](https://github.com/JabRef/jabref/issues/3146)
- We improved the integrity check for page numbers. [#4113](https://github.com/JabRef/jabref/issues/4113) and [feature request in the forum](http://discourse.jabref.org/t/pages-field-allow-use-of-en-dash/1199)
- We fixed an issue where the order of fields in customized entry types was not saved correctly. [#4033](http://github.com/JabRef/jabref/issues/4033)
- We fixed an issue where renaming a group did not change the group name in the interface. [#3189](https://github.com/JabRef/jabref/issues/3189)
- We fixed an issue where the groups tree of the last database was still shown even after the database was already closed.
- We fixed an issue where the "Open file dialog" may disappear behind other windows. [#3410](https://github.com/JabRef/jabref/issues/3410)
- We fixed an issue where the number of entries matched was not updated correctly upon adding or removing an entry. [#3537](https://github.com/JabRef/jabref/issues/3537)
- We fixed an issue where the default icon of a group was not colored correctly.
- We fixed an issue where the first field in entry editor was not focused when adding a new entry. [#4024](https://github.com/JabRef/jabref/issues/4024)
- We reworked the "Edit file" dialog to make it resizeable and improved the workflow for adding and editing files [#2970](https://github.com/JabRef/jabref/issues/2970)
- We fixed an issue where custom name formatters were no longer found correctly. [#3531](https://github.com/JabRef/jabref/issues/3531)
- We fixed an issue where the month was not shown in the preview. [#3239](https://github.com/JabRef/jabref/issues/3239)
- Rewritten logic to detect a second jabref instance. [#4023](https://github.com/JabRef/jabref/issues/4023)
- We fixed an issue where the "Convert to BibTeX-Cleanup" moved the content of the `file` field to the `pdf` field [#4120](https://github.com/JabRef/jabref/issues/4120)
- We fixed an issue where the preview pane in entry preview in preferences wasn't showing the citation style selected [#3849](https://github.com/JabRef/jabref/issues/3849)
- We fixed an issue where the default entry preview style still contained the field `review`. The field `review` in the style is now replaced with comment to be consistent with the entry editor [#4098](https://github.com/JabRef/jabref/issues/4098)
- We fixed an issue where users were vulnerable to XXE attacks during parsing [#4229](https://github.com/JabRef/jabref/issues/4229)
- We fixed an issue where files added via the "Attach file" contextmenu of an entry were not made relative. [#4201](https://github.com/JabRef/jabref/issues/4201) and [#4241](https://github.com/JabRef/jabref/issues/4241)
- We fixed an issue where author list parser can't generate bibtex for Chinese author. [#4169](https://github.com/JabRef/jabref/issues/4169)
- We fixed an issue where the list of XMP Exclusion fields in the preferences was not be saved [#4072](https://github.com/JabRef/jabref/issues/4072)
- We fixed an issue where the ArXiv Fetcher did not support HTTP URLs [koppor#328](https://github.com/koppor/jabref/issues/328)
- We fixed an issue where only one PDF file could be imported [#4422](https://github.com/JabRef/jabref/issues/4422)
- We fixed an issue where "Move to group" would always move the first entry in the library and not the selected [#4414](https://github.com/JabRef/jabref/issues/4414)
- We fixed an issue where an older dialog appears when downloading full texts from the quality menu. [#4489](https://github.com/JabRef/jabref/issues/4489)
- We fixed an issue where right clicking on any entry in any database and selecting "Open folder" results in the NullPointer exception. [#4763](https://github.com/JabRef/jabref/issues/4763)
- We fixed an issue where option 'open terminal here' with custom command was passing the wrong argument. [#4802](https://github.com/JabRef/jabref/issues/4802)
- We fixed an issue where ranking an entry would generate an IllegalArgumentException. [#4754](https://github.com/JabRef/jabref/issues/4754)
- We fixed an issue where special characters where removed from non-label key generation pattern parts [#4767](https://github.com/JabRef/jabref/issues/4767)
- We fixed an issue where the RIS import would overwite the article date with the value of the acessed date [#4816](https://github.com/JabRef/jabref/issues/4816)
- We fixed an issue where an NullPointer exception was thrown when a referenced entry in an Open/Libre Office document was no longer present in the library. Now an error message with the reference marker of the missing entry is shown. [#4932](https://github.com/JabRef/jabref/issues/4932)
- We fixed an issue where a database exception related to a missing timezone was too big. [#4827](https://github.com/JabRef/jabref/issues/4827)
- We fixed an issue where the IEEE fetcher returned an error if no keywords were present in the result from the IEEE website [#4997](https://github.com/JabRef/jabref/issues/4997)
- We fixed an issue where the command line help text had several errors, and arguments and descriptions have been rewritten to simplify and detail them better. [#4932](https://github.com/JabRef/jabref/issues/2016)
- We fixed an issue where the same menu for changing entry type had two different sizes and weights. [#4977](https://github.com/JabRef/jabref/issues/4977)
- We fixed an issue where the "Attach file" dialog, in the right-click menu for an entry, started on the working directory instead of the user's main directory. [#4995](https://github.com/JabRef/jabref/issues/4995)
- We fixed an issue where the JabRef Icon in the macOS launchpad was not displayed correctly [#5003](https://github.com/JabRef/jabref/issues/5003)
- We fixed an issue where the "Search for unlinked local files" would throw an exception when parsing the content of a PDF-file with missing "series" information [#5128](https://github.com/JabRef/jabref/issues/5128)
- We fixed an issue where the XMP Importer would incorrectly return an empty default entry when importing pdfs [#6577](https://github.com/JabRef/jabref/issues/6577)
- We fixed an issue where opening the menu 'Library properties' marked the library as modified [#6451](https://github.com/JabRef/jabref/issues/6451)
- We fixed an issue when importing resulted in an exception [#7343](https://github.com/JabRef/jabref/issues/7343)
- We fixed an issue where the field in the Field formatter dropdown selection were sorted in random order. [#7710](https://github.com/JabRef/jabref/issues/7710)

### Removed

- The feature to "mark entries" was removed and merged with the groups functionality. For migration, a group is created for every value of the `__markedentry` field and the entry is added to this group.
- The number column was removed.
- We removed the global search feature.
- We removed the coloring of cells in the main table according to whether the field is optional/required.
- We removed the feature to find and resolve duplicate BibTeX keys (as this use case is already covered by the integrity check).
- We removed a few commands from the right-click menu that are not needed often and thus don't need to be placed that prominently:
  - Print entry preview: available through entry preview
  - All commands related to marking: marking is not yet reimplemented
  - Set/clear/append/rename fields: available through Edit menu
  - Manage keywords: available through the Edit menu
  - Copy linked files to folder: available through File menu
  - Add/move/remove from group: removed completely (functionality still available through group interface)
- We removed the option to change the column widths in the preferences dialog. [#4546](https://github.com/JabRef/jabref/issues/4546)

## Older versions

The changelog of JabRef 4.x is available at the [v4.3.1 tag](https://github.com/JabRef/jabref/blob/v4.3.1/CHANGELOG.md).
The changelog of JabRef 3.x is available at the [v3.8.2 tag](https://github.com/JabRef/jabref/blob/v3.8.2/CHANGELOG.md).
The changelog of JabRef 2.11 and all previous versions is available as [text file in the v2.11.1 tag](https://github.com/JabRef/jabref/blob/v2.11.1/CHANGELOG).

[Unreleased]: https://github.com/JabRef/jabref/compare/v5.9...HEAD
[5.9]: https://github.com/JabRef/jabref/compare/v5.8...v5.9
[5.8]: https://github.com/JabRef/jabref/compare/v5.7...v5.8
[5.7]: https://github.com/JabRef/jabref/compare/v5.6...v5.7
[5.6]: https://github.com/JabRef/jabref/compare/v5.5...v5.6
[5.5]: https://github.com/JabRef/jabref/compare/v5.4...v5.5
[5.4]: https://github.com/JabRef/jabref/compare/v5.3...v5.4
[5.3]: https://github.com/JabRef/jabref/compare/v5.2...v5.3
[5.2]: https://github.com/JabRef/jabref/compare/v5.1...v5.2
[5.1]: https://github.com/JabRef/jabref/compare/v5.0...v5.1
[5.0]: https://github.com/JabRef/jabref/compare/v5.0-beta...v5.0
[5.0-beta]: https://github.com/JabRef/jabref/compare/v5.0-alpha...v5.0-beta
[5.0-alpha]: https://github.com/JabRef/jabref/compare/v4.3...v5.0-alpha

<!-- markdownlint-disable-file MD012 MD024 MD033 --><|MERGE_RESOLUTION|>--- conflicted
+++ resolved
@@ -15,6 +15,7 @@
 - We added a full text fetcher for IACR eprints. [#9651](https://github.com/JabRef/jabref/pull/9651)
 - We added "Attach file from URL" to right-click context menu to download and store a file with the reference library. [#9646](https://github.com/JabRef/jabref/issues/9646)
 - We enabled updating an existing entry with data from InspireHEP. [#9351](https://github.com/JabRef/jabref/issues/9351)
+- We added a fetcher for the Bibliotheksverbund Bayern (experimental). [#9641](https://github.com/JabRef/jabref/pull/9641)
 
 
 
@@ -32,16 +33,10 @@
 - We fixed an issue where the browser import would add ' characters before the BibTeX entry on Linux [#9588](https://github.com/JabRef/jabref/issues/9588)
 - We fixed an issue where searching for a specific term with the DOAB fetcher lead to an exception [#9571](https://github.com/JabRef/jabref/issues/9571)
 - We fixed an issue where the "Import" -> "Library to import to" did not show the correct library name if two opened libraries had the same suffix [#9567](https://github.com/JabRef/jabref/issues/9567)
-<<<<<<< HEAD
-- We added a fetcher for the Bibliotheksverbund Bayern (experimental). [#9641](https://github.com/JabRef/jabref/pull/9641) 
-
-
-=======
 - We fixed an issue where the rpm-Version of JabRef could not be properly uninstalled and reinstalled [#9558](https://github.com/JabRef/jabref/issues/9558), [#9603](https://github.com/JabRef/jabref/issues/9603)
 - We fixed an issue where the command line export using `--exportMatches` flag does not create an output bib file [#9581](https://github.com/JabRef/jabref/issues/9581)
 - We fixed an issue where custom field in the custom entry types could not be set to mulitline [#9609](https://github.com/JabRef/jabref/issues/9609)
 - We fixed an issue where the Office XML exporter did not resolve BibTeX-Strings when exporting entries [forum#3741](https://discourse.jabref.org/t/exporting-bibtex-constant-strings-to-ms-office-2007-xml/3741)
->>>>>>> c0156c96
 
 
 ### Removed
