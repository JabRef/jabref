# Changelog

All notable changes to this project will be documented in this file.
The format is based on [Keep a Changelog](https://keepachangelog.com/en/1.0.0/).
We refer to [GitHub issues](https://github.com/JabRef/jabref/issues) by using `#NUM`.
In case, there is no issue present, the pull request implementing the feature is linked.

Note that this project **does not** adhere to [Semantic Versioning](https://semver.org/).

## [Unreleased]

### Added

- We added "IEEE" as another option for parsing plain text citations. [#14233](github.com/JabRef/jabref/pull/14233)
- We added automatic date-based groups that create year/month/day subgroups from an entry’s date fields. [#10822](https://github.com/JabRef/jabref/issues/10822)
- We added `doi-to-bibtex` to `JabKit`. [#14244](https://github.com/JabRef/jabref/pull/14244)

### Changed

- `JabKit`: `--porcelain` does not output any logs to the console anymore. [#14244](https://github.com/JabRef/jabref/pull/14244)
- <kbd>Ctrl</kbd> + <kbd>Shift</kbd> + <kbd>L</kbd> now opens the terminal in the active library directory. [#14130](https://github.com/JabRef/jabref/issues/14130)

### Fixed

- We fixed an issue where pressing <kbd>ESC</kbd> in the preferences dialog would not always close the dialog. [#8888](https://github.com/JabRef/jabref/issues/8888)
- We fixed the checkbox in merge dialog "Treat duplicates the same way" to make it functional. [#14224](https://github.com/JabRef/jabref/pull/14224)

### Removed

## [6.0-alpha.3] – 2025-10-30

### Added

- We added an initial [cite as you write](https://retorque.re/zotero-better-bibtex/citing/cayw/) ("CAYW") endpoint. [#13187](https://github.com/JabRef/jabref/issues/13187)
- We added a field for the latest ICORE conference ranking lookup on the General Tab. [#13476](https://github.com/JabRef/jabref/issues/13476)
- We added the option to enable the language server in the preferences. [#13697](https://github.com/JabRef/jabref/pull/13697)
- We introduced an option in Preferences under (under Linked files -> Linked file name conventions) to automatically rename linked files when an entry data changes. [#11316](https://github.com/JabRef/jabref/issues/11316)
- We added tooltips (on hover) for 'Library-specific file directory', 'User-specific file directory' and 'LaTeX file directory' fields of the library properties window. [#12269](https://github.com/JabRef/jabref/issues/12269)
- We added the option to configure 'Add space after citation' in Libre/OpenOffice panel settings. [#13559](https://github.com/JabRef/jabref/issues/13559)
- We added automatic lookup of DOI at citation information. [#13561](https://github.com/JabRef/jabref/issues/13561)
- We added a field for the citation count field on the General tab. [#13477](https://github.com/JabRef/jabref/issues/13477)
- We added automatic lookup of DOI at citation relations [#13234](https://github.com/JabRef/jabref/issues/13234)
- We added focus on the field Link in the "Add file link" dialog. [#13486](https://github.com/JabRef/jabref/issues/13486)
- We introduced a settings parameter to manage citations' relations local storage time-to-live with a default value set to 30 days. [#11189](https://github.com/JabRef/jabref/issues/11189)
- We distribute arm64 images for Linux. [#10842](https://github.com/JabRef/jabref/issues/10842)
- When adding an entry to a library, a warning is displayed if said entry already exists in an active library. [#13261](https://github.com/JabRef/jabref/issues/13261)
- We added the field `monthfiled` to the default list of fields to resolve BibTeX-Strings for [#13375](https://github.com/JabRef/jabref/issues/13375)
- We added a new ID based fetcher for [EuropePMC](https://europepmc.org/). [#13389](https://github.com/JabRef/jabref/pull/13389)
- We added quick settings for welcome tab. [#12664](https://github.com/JabRef/jabref/issues/12664)
- We added pagination support for the web search entries dialog, improving navigation for large search results. [#5507](https://github.com/JabRef/jabref/issues/5507)
- We added "copy preview as markdown" feature. [#12552](https://github.com/JabRef/jabref/issues/12552)
- In case no citation relation information can be fetched, we show the data providers reason. [#13549](https://github.com/JabRef/jabref/pull/13549)
- When relativizing file names, symlinks are now taken into account. [#12995](https://github.com/JabRef/jabref/issues/12995)
- We added a new button for shortening the DOI near the DOI field in the general tab when viewing an entry. [#13639](https://github.com/JabRef/jabref/issues/13639)
- We added support for finding CSL-Styles based on their short title (e.g. apa instead of "american psychological association"). [#13728](https://github.com/JabRef/jabref/pull/13728)
- We added BibLaTeX datamodel validation support in order to improve error message quality in entries' fields validation. [#13318](https://github.com/JabRef/jabref/issues/13318)
- We added chronological navigation for entries in each library. [#6352](https://github.com/JabRef/jabref/issues/6352)
- We added support for using Medline/Pubmed fetcher with an API key. [#11296](https://github.com/JabRef/jabref/issues/11296#issuecomment-3289005011)
- We added support for using OpenAlex fetcher. [#13940](https://github.com/JabRef/jabref/issues/13940)
- We added [LOBID](https://lobid.org/) as an alternative ISBN-Fetcher. [#13076](https://github.com/JabRef/jabref/issues/13076)
- We added an option to choose the group during import of the entry(s). [#9191](https://github.com/JabRef/jabref/issues/9191)
- We added an option to search and filter the fields and formatters in the clean up entries dialog. [#13890](https://github.com/JabRef/jabref/issues/13890)
- We added support for managing multiple linked files via the entry context menu. [#12567](https://github.com/JabRef/jabref/issues/12567)
- We made the "Configure API key" option in the Web Search preferences tab searchable via preferences search. [#13929](https://github.com/JabRef/jabref/issues/13929)
- We added support for Cygwin-file paths on a Windows Operating System. [#13274](https://github.com/JabRef/jabref/issues/13274)
- We added a success dialog when using the "Copy to" option, indicating whether the entry was successfully copied and specifying if a cross-reference entry was included. [#12486](https://github.com/JabRef/jabref/issues/12486)
- We added a new button to toggle the file path between an absolute and relative formats in context of library properties. [#13031](https://github.com/JabRef/jabref/issues/13031)
- We added automatic selection of the “Enter Identifier” tab with pre-filled clipboard content if the clipboard contains a valid identifier when opening the “Create New Entry” dialog. [#13087](https://github.com/JabRef/jabref/issues/13087)
- We added batch fetching of bibliographic data for multiple entries in the "Lookup" menu. [#12275](https://github.com/JabRef/jabref/issues/12275)
- We added an "Open example library" button to Welcome Tab. [#13014](https://github.com/JabRef/jabref/issues/13014)
- We added automatic detection and selection of the identifier type (e.g., DOI, ISBN, arXiv) based on clipboard content when opening the "New Entry" dialog [#13111](https://github.com/JabRef/jabref/pull/13111)
- We added support for import of a Refer/BibIX file format. [#13069](https://github.com/JabRef/jabref/issues/13069)
- We added markdown rendering and copy capabilities to AI chat responses. [#12234](https://github.com/JabRef/jabref/issues/12234)
- We introduced a user-configurable group 'Imported entries' for automatic import of entries from web search, PDF import and web fetchers. [#12548](https://github.com/JabRef/jabref/issues/12548)
- We added a tooltip to keywords that resemble Math Subject Classification (MSC) codes. [#12944](https://github.com/JabRef/jabref/issues/12944)
- We added a formatter to convert keywords that resemble MSC codes to their descriptions. [#12944](https://github.com/JabRef/jabref/issues/12944)
- We added support for multi-file import across different formats. [#13269](https://github.com/JabRef/jabref/issues/13269)
- We added support for dark title bar on Windows. [#11457](https://github.com/JabRef/jabref/issues/11457)
- We added functionality to focus running instance when trying to start a second instance. [#13129](https://github.com/JabRef/jabref/issues/13129)
- We added a "Copy Field Content" submenu to the entry context menu, allowing users to quickly copy specific field contents including Author, Journal, Date, Keywords, and Abstract fields from selected entries. [#13280](https://github.com/JabRef/jabref/pull/13280)
- We added a highlighted diff regarding changes to the Group Tree Structure of a bib file, made outside JabRef. [#11221](https://github.com/JabRef/jabref/issues/11221)
- We added a new setting in the 'Entry Editor' preferences to hide the 'File Annotations' tab when no annotations are available. [#13143](https://github.com/JabRef/jabref/issues/13143)
- We added a new "Add JabRef suggested groups" option in the context menu of "All entries". [#12659](https://github.com/JabRef/jabref/issues/12659)
- We added an option to create entries directly from Bib(La)TeX sources to the 'Create New Entry' tool. [#8808](https://github.com/JabRef/jabref/issues/8808)
- We added the provision to choose different CSL bibliography body formats (e.g. First Line Indent, Hanging Indent, Bibliography 1, etc.) in the LibreOffice integration. [#13049](https://github.com/JabRef/jabref/issues/13049)
- We introduced walkthrough functionality [#12664](https://github.com/JabRef/jabref/issues/12664)
- The Welcome Tab now has a responsive layout. [#12664](https://github.com/JabRef/jabref/issues/12664)
- We introduced a donation prompt in the Welcome tab. [#12664](https://github.com/JabRef/jabref/issues/12664)
- We introduced a new command line application called `jabkit`. [#13012](https://github.com/JabRef/jabref/pull/13012) [#110](https://github.com/JabRef/jabref/issues/110)
- We added a new `jabkit` command `pseudonymize` to pseudonymize the library. [#13109](https://github.com/JabRef/jabref/issues/13109)
- We added the integrity check to the jabkit cli application. [#13848](https://github.com/JabRef/jabref/issues/13848)
- We added "Bibliography Heading" to the available CSL bibliography header formats in the LibreOffice integration. [#13049](https://github.com/JabRef/jabref/issues/13049)

### Changed

- We merged the 'New Entry', 'Import by ID', and 'New Entry from Plain Text' tools into a single 'Create New Entry' tool. [#8808](https://github.com/JabRef/jabref/issues/8808)
- We moved all sorting options into a dedicated “Sort” sub-menu in the Groups menu. ([#14017](https://github.com/JabRef/jabref/issues/14017))
- We merged `Citation information` and `Citation relations` into a singular tab. [#13618](https://github.com/JabRef/jabref/issues/13618)
- We changed `ISSNCleanup` into `NormalizeIssn` a `ISSN` formatter. [#13748](https://github.com/JabRef/jabref/issues/13748)
- We changed Citation Relations tab and gave tab panes more descriptive titles and tooltips. [#13619](https://github.com/JabRef/jabref/issues/13619)
- We changed the name from Open AI Provider to Open AI (or API compatible). [#13585](https://github.com/JabRef/jabref/issues/13585)
- We use `https` to connect to [shortDOI](https://shortdoi.org/) service. [#13637](https://github.com/JabRef/jabref/pull/13637)
- We moved the clear fields mechanic in the Automatic Field Editor from the edit content tab to a separate tab. [#13780](https://github.com/JabRef/jabref/issues/13780)
- We improved the detection of DOIs on the first page of a PDF. [#13487](https://github.com/JabRef/jabref/pull/13487)
- We moved some functionality from the graphical application `jabref` with new command verbs `generate-citation-keys`, `check-consistency`, `fetch`, `search`, `convert`, `generate-bib-from-aux`, `preferences` and `pdf` to the new toolkit. [#13012](https://github.com/JabRef/jabref/pull/13012) [#110](https://github.com/JabRef/jabref/issues/110)
- We renamed the "Body Text" CSL bibliography header format name to "Text body" as per internal LibreOffice conventions. [#13074](https://github.com/JabRef/jabref/pull/13074)
- We moved the "Modify bibliography title" option from the CSL styles tab of the Select Style dialog to the OpenOffice/LibreOffice side panel and renamed it to "Bibliography properties". [#13074](https://github.com/JabRef/jabref/pull/13074)
- We changed path output display to show the relative path with respect to library path in context of library properties. [#13031](https://github.com/JabRef/jabref/issues/13031)
- We improved JabRef's internal document viewer. It now allows text section, searching and highlighting of search terms and page rotation [#13193](https://github.com/JabRef/jabref/pull/13193).
- When importing a PDF, there is no empty entry column shown in the multi merge dialog. [#13132](https://github.com/JabRef/jabref/issues/13132)
- We added a progress dialog to the "Check consistency" action and progress output to the corresponding cli command. [#12487](https://github.com/JabRef/jabref/issues/12487)
- The BibTeX source is now formatted using the JabRef style at the import inspection dialog. [#13015](https://github.com/JabRef/jabref/issues/13015)
- We made the `check-consistency` command of the toolkit always return an exit code; 0 means no issues found, a non-zero exit code reflects any issues, which allows CI to fail in these cases [#13328](https://github.com/JabRef/jabref/issues/13328).
- We changed the validation error dialog for overriding the default file directories to a confirmation dialog for saving other preferences under the library properties. [#13488](https://github.com/JabRef/jabref/pull/13488)
- We made the copy sub menu on the context menu consistent with the copy sub menu at "Edit". [#13280](https://github.com/JabRef/jabref/pull/13280)
- We improved file exists warning dialog with clearer options and tooltips [#12565](https://github.com/JabRef/jabref/issues/12565)
- We changed the syntax for the web search to the one of the main search bar. [#13607](https://github.com/JabRef/jabref/issues/13607)
- We improved nested scrolling for the web search tab in the preferences dialog [#13791](https://github.com/JabRef/jabref/pull/13791)
- We improved the event viewer for debugging [#13783](https://github.com/JabRef/jabref/pull/13783).
- We improved "REDACTED" replacement of API key value in web fetcher search URL [#13796](https://github.com/JabRef/jabref/issues/13796)
- When the pin "Keep dialog always on top" in the global search dialog is selected, the search window stays open when double-clicking on an entry. [#13840](https://github.com/JabRef/jabref/issues/13840)
<<<<<<< HEAD
- We improved the handling of entries with broken links during the "Search for unlinked files" process. [#9798](https://github.com/JabRef/jabref/issues/9798)
=======
- We improved the UI of regex replacement in the citation key generator tab. [#13939](https://github.com/JabRef/jabref/pull/13939)
- We improved the way we check for matching curly braces in BibTeX fields and made error messages easier to understand. [#12605](https://github.com/JabRef/jabref/issues/12605)
- We improved the citations relations caching by implementing an offline storage. [#11189](https://github.com/JabRef/jabref/issues/11189)
- A space is now added by default after citations inserted via the Libre/OpenOffice integration. [#13559](https://github.com/JabRef/jabref/issues/13559)
>>>>>>> aec5155d

### Fixed

- We fixed an issue where search results would show stale entries after deleting entries from search results. [#13984](https://github.com/JabRef/jabref/issues/13984)
- When filename pattern is missing for linked files, pattern handling has been introduced to avoid suggesting meaningless filenames like "-". [#13735](https://github.com/JabRef/jabref/issues/13735)
- We fixed an issue where "Print preview" would throw a `NullPointerException` if no printers were available. [#13708](https://github.com/JabRef/jabref/issues/13708)
- We fixed an issue where "Specify Bib(La)TeX" tab was not focused when Bib(La)TeX was in the clipboard. [#13597](https://github.com/JabRef/jabref/issues/13597)
- We fixed an issue whereby the 'About' dialog was not honouring the user's configured font preferences. [#13558](https://github.com/JabRef/jabref/issues/13558)
- We fixed an issue where the Pagetotal column was sorting the values alphabetically instead of numerically. [#12533](https://github.com/JabRef/jabref/issues/12533)
- We fixed an issue where URLs starting with "www." (without a protocol) in file fields caused an `IllegalArgumentException: URI is not absolute` error. [#12186](https://github.com/JabRef/jabref/issues/12186)
- We fixed the dark mode of the BibTeX Source dialog in the Citation Relations tab. [#13599](https://github.com/JabRef/jabref/issues/13599)
- We fixed an issue where the LibreOffice integration did not support citation keys containing Unicode characters. [#13301](https://github.com/JabRef/jabref/issues/13301)
- We fixed an issue where the "Search ShortScience" action did not convert LaTeX-formatted titles to Unicode. [#13418](https://github.com/JabRef/jabref/issues/13418)
- We fixed an issue where LaTeX file directories were not properly shared between different users on the same host. [#9990](https://github.com/JabRef/jabref/issues/9990)
- We added a fallback for the "Convert to biblatex" cleanup when it failed to populate the `date` field if `year` contained a full date in ISO format (e.g., `2011-11-11`). [#11868](https://github.com/JabRef/jabref/issues/11868)
- We fixed an issue where directory check for relative path was not handled properly under library properties. [#13017](https://github.com/JabRef/jabref/issues/13017)
- We fixed an exception on tab dragging. [#12921](https://github.com/JabRef/jabref/issues/12921)
- We fixed an issue where the option for which method to use when parsing plaintext citations was unavailable in the 'Create New Entry' tool. [#8808](https://github.com/JabRef/jabref/issues/8808)
- We fixed an issue where the "Make/Sync bibliography" button in the OpenOffice/LibreOffice sidebar was not enabled when a jstyle was selected. [#13055](https://github.com/JabRef/jabref/pull/13055)
- We fixed an issue where CSL bibliography title properties would be saved even if the "Modify bibliography title" dialog was closed without pressing the "OK" button. [#13074](https://github.com/JabRef/jabref/pull/13074)
- We added "Hanging Indent" as the default selected bibliography body format for CSL styles that specify it (e.g. APA). [#13074](https://github.com/JabRef/jabref/pull/13074)
- We fixed an issue where bibliography entries generated from CSL styles had leading spaces. [#13074](https://github.com/JabRef/jabref/pull/13074)
- We fixed an issue where the preview area in the "Select Style" dialog of the LibreOffice integration was too small to display full content. [#13051](https://github.com/JabRef/jabref/issues/13051)
- We excluded specific fields (e.g., `comment`, `pdf`, `sortkey`) from the consistency check to reduce false positives [#13131](https://github.com/JabRef/jabref/issues/13131)
- We fixed an issue where moved or renamed linked files in the file directory were not automatically relinked by the “search for unlinked files” feature. [#13264](https://github.com/JabRef/jabref/issues/13264)
- We fixed an issue with proxy setup in the absence of a password. [#12412](https://github.com/JabRef/jabref/issues/12412)
- We fixed an issue with the targets of the menu item "copy to". [#13741](https://github.com/JabRef/jabref/pull/13741)
- We fixed an issue where the tab showing the fulltext search results was not displayed. [#12865](https://github.com/JabRef/jabref/issues/12865)
- We fixed an issue showing an empty tooltip in maintable. [#11681](https://github.com/JabRef/jabref/issues/11681)
- We fixed an issue displaying a warning if a file to open is not found. [#13430](https://github.com/JabRef/jabref/pull/13430)
- We fixed an issue where Document Viewer showed technical exceptions when opening entries with non-PDF files. [#13198](https://github.com/JabRef/jabref/issues/13198)
- We fixed an issue with double display of the library filename in the tab tooltip in the case of a changed library. [#13781](https://github.com/JabRef/jabref/pull/13781)
- When creating a library, if you drag a PDF file containing only a single column, the dialog will now automatically close. [#13262](https://github.com/JabRef/jabref/issues/13262)
- We fixed an issue where the tab showing the fulltext search results would appear blank after switching libraries. [#13241](https://github.com/JabRef/jabref/issues/13241)
- We fixed an issue where field names were inconsistently capitalized. [#10590](https://github.com/JabRef/jabref/issues/10590)
- We fixed an issue where "Copy to" was enabled even if no other library was opened. [#13280](https://github.com/JabRef/jabref/pull/13280)
- We fixed an issue where the groups were still displayed after closing all libraries. [#13382](https://github.com/JabRef/jabref/issues/13382)
- Enhanced field selection logic in the Merge Entries dialog when fetching from DOI to prefer valid years and entry types. [#12549](https://github.com/JabRef/jabref/issues/12549)
- We fixed an issue where the "Check Consistency" dialog is unresponsive. [#13700](https://github.com/JabRef/jabref/issues/13700)
- We fixed an issue where opening the Three Way Merge dialog would throw an exception when year field contains an invalid year value. [#13673](https://github.com/JabRef/jabref/issues/13673)
- We improved consistency in the Add Buttons. [#13791](https://github.com/JabRef/jabref/pull/13791)
- We fixed an issue where theme or font size are not respected for all dialogs [#13558](https://github.com/JabRef/jabref/issues/13558)
- We removed unnecessary spacing and margin in the AutomaticFieldEditor. [#13792](https://github.com/JabRef/jabref/pull/13792)
- We fixed an issue where global search auto-completion only worked after switching tabs. [#11428](https://github.com/JabRef/jabref/issues/11428)
- We fixed an issue where hierarchical keywords would only show the parent keyword in the entry editor. [#11390](https://github.com/JabRef/jabref/issues/11390)
- We fixed an issue where some file choosers regarding LaTeX-aux files did not open in the directory of the last selected file. [#13861](https://github.com/JabRef/jabref/pull/13861)
- We fixed an issue where the LaTeX file directory was not stored correctly in combination with the usage of groups from aux files. [#8344](https://github.com/JabRef/jabref/issues/8344)
- We prevented a brief flash of the default JavaFX (Modena) theme on startup. [#13877](https://github.com/JabRef/jabref/pull/13877)
- We fixed an issue where button-bar buttons truncated long text with ellipsis. [#13877](https://github.com/JabRef/jabref/pull/13877)
- We fixed an issue where ignoring of subdirectories via `.gitingore` patterns did not work in the "Find unlinked files dialog". [forum#5425](https://discourse.jabref.org/t/set-list-of-ignored-folders-paths/5425/6)
- We fixed an issue where CTRL+W does not close the current tab [#12530](https://github.com/JabRef/jabref/issues/12530)
- We fixed an issue where the "Applications to push entries to" list in the preferences was not sorted alphabetically. [#14058](https://github.com/JabRef/jabref/issues/14058)
- We fixed an issue where notice text in AI chat was not automatically refreshed when the user changed preferences.[#13855](https://github.com/JabRef/jabref/issues/13855)
- We fixed an issue where the user could add custom entry types with spaces in their names. [#14088](https://github.com/JabRef/jabref/issues/14088)
- We fixed various issues that triggered `IndexOutOfBoundsException`s, when editing entries. [#8012](https://github.com/JabRef/jabref/issues/8012), [#8826](https://github.com/JabRef/jabref/issues/8826), [#8217](https://github.com/JabRef/jabref/issues/8217), [#8281](https://github.com/JabRef/jabref/issues/8281)

### Removed

- We removed the ability to change internal preference values. [#13012](https://github.com/JabRef/jabref/pull/13012)
- We removed support for MySQL/MariaDB and Oracle. [#12990](https://github.com/JabRef/jabref/pull/12990)
- We removed library migrations (users need to use JabRef 6.0-alpha.1 to perform migrations) [#12990](https://github.com/JabRef/jabref/pull/12990)

## [6.0-alpha2] – 2025-04-27

### Added

- We added a button in Privacy notice and Mr. DLib Privacy settings notice for hiding related tabs. [#11707](https://github.com/JabRef/jabref/issues/11707)
- We added buttons "Add example entry" and "Import existing PDFs" when a library is empty, making it easier for new users to get started. [#12662](https://github.com/JabRef/jabref/issues/12662)
- In the Open/LibreOffice integration, we added the provision to modify the bibliography title and its format for CSL styles, in the "Select style" dialog. [#12663](https://github.com/JabRef/jabref/issues/12663)
- We added a new Welcome tab which shows a welcome screen if no database is open. [#12272](https://github.com/JabRef/jabref/issues/12272)
- We added <kbd>F5</kbd> as a shortcut key for fetching data and <kbd>Alt+F</kbd> as a shortcut for looking up data using DOI. [#11802](https://github.com/JabRef/jabref/issues/11802)
- We added a feature to rename the subgroup, with the keybinding (<kbd>F2</kbd>) for quick access. [#11896](https://github.com/JabRef/jabref/issues/11896)
- We added a new functionality that displays a drop-down list of matching suggestions when typing a citation key pattern. [#12502](https://github.com/JabRef/jabref/issues/12502)
- We added a new CLI that supports txt, csv, and console-based output for consistency in BibTeX entries. [#11984](https://github.com/JabRef/jabref/issues/11984)
- We added a new dialog for bibliography consistency check. [#11950](https://github.com/JabRef/jabref/issues/11950)
- We added a feature for copying entries to libraries, available via the context menu, with an option to include cross-references. [#12374](https://github.com/JabRef/jabref/pull/12374)
- We added a new "Copy citation (text)" button in the context menu of the preview. [#12551](https://github.com/JabRef/jabref/issues/12551)
- We added a new "Export to clipboard" button in the context menu of the preview. [#12551](https://github.com/JabRef/jabref/issues/12551)
- We added an integrity check if a URL appears in a title. [#12354](https://github.com/JabRef/jabref/issues/12354)
- We added a feature for enabling drag-and-drop of files into groups  [#12540](https://github.com/JabRef/jabref/issues/12540)
- We added support for reordering keywords via drag and drop, automatic alphabetical ordering, and improved pasting and editing functionalities in the keyword editor. [#10984](https://github.com/JabRef/jabref/issues/10984)
- We added a new functionality where author names having multiple spaces in-between will be considered as separate user block as it does for " and ". [#12701](https://github.com/JabRef/jabref/issues/12701)
- We added a set of example questions to guide users in starting meaningful AI chat interactions. [#12702](https://github.com/JabRef/jabref/issues/12702)
- We added support for loading and displaying BibTeX .blg warnings in the Check integrity dialog, with custom path selection and metadata persistence. [#11998](https://github.com/JabRef/jabref/issues/11998)
- We added an option to choose whether to open the file explorer in the files directory or in the last opened directory when attaching files. [#12554](https://github.com/JabRef/jabref/issues/12554)
- We enhanced support for parsing XMP metadata from PDF files. [#12829](https://github.com/JabRef/jabref/issues/12829)
- We added a "Preview" header in the JStyles tab in the "Select style" dialog, to make it consistent with the CSL styles tab. [#12838](https://github.com/JabRef/jabref/pull/12838)
- We added automatic PubMed URL insertion when importing from PubMed if no URL is present. [#12832](https://github.com/JabRef/jabref/issues/12832/)
- We added a "LTWA" abbreviation feature in the "Quality > Abbreviate journal names > LTWA" menu [#12273](https://github.com/JabRef/jabref/issues/12273/)
- We added path validation to file directories in library properties dialog. [#11840](https://github.com/JabRef/jabref/issues/11840)
- We now support usage of custom CSL styles in the Open/LibreOffice integration. [#12337](https://github.com/JabRef/jabref/issues/12337)
- We added support for citation-only CSL styles which don't specify bibliography formatting. [#12996](https://github.com/JabRef/jabref/pull/12996)

### Changed

- We reordered the settings in the 'Entry editor' tab in preferences. [#11707](https://github.com/JabRef/jabref/issues/11707)
- Added "$" to the citation key generator preferences default list of characters to remove [#12536](https://github.com/JabRef/jabref/issues/12536)
- We changed the message displayed in the Integrity Check Progress dialog to "Waiting for the check to finish...". [#12694](https://github.com/JabRef/jabref/issues/12694)
- We moved the "Generate a new key for imported entries" option from the "Web search" tab to the "Citation key generator" tab in preferences. [#12436](https://github.com/JabRef/jabref/pull/12436)
- We improved the offline parsing of BibTeX data from PDF-documents. [#12278](https://github.com/JabRef/jabref/issues/12278)
- The tab bar is now hidden when only one library is open. [#9971](https://github.com/JabRef/jabref/issues/9971)
- We renamed "Rename file to a given name" to "Rename files to configured filename format pattern" in the entry editor. [#12587](https://github.com/JabRef/jabref/pull/12587)
- We renamed "Move DOIs from note and URL field to DOI field and remove http prefix" to "Move DOIs from 'note' field and 'URL' field to 'DOI' field and remove http prefix" in the Cleanup entries. [#12587](https://github.com/JabRef/jabref/pull/12587)
- We renamed "Move preprint information from 'URL' and 'journal' field to the 'eprint' field" to "Move preprint information from 'URL' field and 'journal' field to the 'eprint' field" in the Cleanup entries. [#12587](https://github.com/JabRef/jabref/pull/12587)
- We renamed "Move URL in note field to url field" to "Move URL in 'note' field to 'URL' field" in the Cleanup entries. [#12587](https://github.com/JabRef/jabref/pull/12587)
- We renamed "Rename PDFs to given filename format pattern" to "Rename files to configured filename format pattern" in the Cleanup entries. [#12587](https://github.com/JabRef/jabref/pull/12587)
- We renamed "Rename only PDFs having a relative path" to "Only rename files that have a relative path" in the Cleanup entries. [#12587](https://github.com/JabRef/jabref/pull/12587)
- We renamed "Filename format pattern: " to "Filename format pattern (from preferences)" in the Cleanup entries. [#12587](https://github.com/JabRef/jabref/pull/12587)
- When working with CSL styles in LibreOffice, citing with a new style now updates all other citations in the document to have the currently selected style. [#12472](https://github.com/JabRef/jabref/pull/12472)
- We improved the user comments field visibility so that it remains displayed if it contains text. Additionally, users can now easily toggle the field on or off via buttons unless disabled in preferences. [#11021](https://github.com/JabRef/jabref/issues/11021)
- The LibreOffice integration for CSL styles is now more performant. [#12472](https://github.com/JabRef/jabref/pull/12472)
- The "automatically sync bibliography when citing" feature of the LibreOffice integration is now disabled by default (can be enabled in settings). [#12472](https://github.com/JabRef/jabref/pull/12472)
- For the Citation key generator patterns, we reverted how `[authorsAlpha]` would behave to the original pattern and renamed the LNI-based pattern introduced in V6.0-alpha to `[authorsAlphaLNI]`. [#12499](https://github.com/JabRef/jabref/pull/12499)
- We keep the list of recent files if one files could not be found. [#12517](https://github.com/JabRef/jabref/pull/12517)
- During the import process, the labels indicating individual paragraphs within an abstract returned by PubMed/Medline XML are preserved. [#12527](https://github.com/JabRef/jabref/issues/12527)
- We changed the "Copy Preview" button to "Copy citation (html) in the context menu of the preview. [#12551](https://github.com/JabRef/jabref/issues/12551)
- Pressing Tab in empty text fields of the entry editor now moves the focus to the next field instead of inserting a tab character. [#11938](https://github.com/JabRef/jabref/issues/11938)
- The embedded PostgresSQL server for the search now supports Linux and macOS ARM based distributions natively [#12607](https://github.com/JabRef/jabref/pull/12607)
- We disabled the search and group fields in the sidebar when no library is opened. [#12657](https://github.com/JabRef/jabref/issues/12657)
- We removed the obsolete Twitter link and added Mastodon and LinkedIn links in Help -> JabRef resources. [#12660](https://github.com/JabRef/jabref/issues/12660)
- We improved the Check Integrity dialog entry interaction so that a single click focuses on the corresponding entry and a double-click both focuses on the entry and closes the dialog. [#12245](https://github.com/JabRef/jabref/issues/12245)
- We improved journal abbreviation lookup with fuzzy matching to handle minor input errors and variations. [#12467](https://github.com/JabRef/jabref/issues/12467)
- We changed the phrase "Cleanup entries" to "Clean up entries". [#12703](https://github.com/JabRef/jabref/issues/12703)
- A tooltip now appears after 300ms (instead of 2s). [#12649](https://github.com/JabRef/jabref/issues/12649)
- We improved search in preferences and keybindings. [#12647](https://github.com/JabRef/jabref/issues/12647)
- We improved the performance of the LibreOffice integration when inserting CSL citations/bibliography. [#12851](https://github.com/JabRef/jabref/pull/12851)
- 'Affected fields' and 'Do not wrap when saving' are now displayed as tags. [#12550](https://github.com/JabRef/jabref/issues/12550)
- We revamped the UI of the Select Style dialog (in the LibreOffice panel) for CSL styles. [#12951](https://github.com/JabRef/jabref/pull/12951)
- We reduced the delay in populating the list of CSL styles in the Select Style dialog of the LibreOffice panel. [#12951](https://github.com/JabRef/jabref/pull/12951)

### Fixed

- We fixed an issue where pasted entries would sometimes end up in the search bar instead of the main table [#12910](https://github.com/JabRef/jabref/issues/12910)
- We fixed an issue where warning signs were improperly positioned next to text fields containing capital letters. [#12884](https://github.com/JabRef/jabref/issues/12884)
- We fixed an issue where the drag'n'drop functionality in entryeditor did not work [#12561](https://github.com/JabRef/jabref/issues/12561)
- We fixed an issue where the F4 shortcut key did not work without opening the right-click context menu. [#6101](https://github.com/JabRef/jabref/pull/6101)
- We fixed an issue where the file renaming dialog was not resizable and its size was too small for long file names. [#12518](https://github.com/JabRef/jabref/pull/12518)
- We fixed an issue where the name of the untitled database was shown as a blank space in the right-click context menu's "Copy to" option. [#12459](https://github.com/JabRef/jabref/pull/12459)
- We fixed an issue where the F3 shortcut key did not work without opening the right-click context menu. [#12417](https://github.com/JabRef/jabref/pull/12417)
- We fixed an issue where a bib file with UFF-8 charset was wrongly loaded with a different charset [forum#5369](https://discourse.jabref.org/t/jabref-5-15-opens-bib-files-with-shift-jis-encoding-instead-of-utf-8/5369/)
- We fixed an issue where new entries were inserted in the middle of the table instead of at the end. [#12371](https://github.com/JabRef/jabref/pull/12371)
- We fixed an issue where removing the sort from the table did not restore the original order. [#12371](https://github.com/JabRef/jabref/pull/12371)
- We fixed an issue where citation keys containing superscript (`^`) and subscript (`_`) characters in text mode were incorrectly flagged by the integrity checker. [#12391](https://github.com/JabRef/jabref/pull/12391)
- We fixed an issue where JabRef icon merges with dark background [#7771](https://github.com/JabRef/jabref/issues/7771)
- We fixed an issue where an entry's group was no longer highlighted on selection [#12413](https://github.com/JabRef/jabref/issues/12413)
- We fixed an issue where BibTeX Strings were not included in the backup file [#12462](https://github.com/JabRef/jabref/issues/12462)
- We fixed an issue where mixing JStyle and CSL style citations in LibreOffice caused two separate bibliography sections to be generated. [#12262](https://github.com/JabRef/jabref/issues/12262)
- We fixed an issue in the LibreOffice integration where the formatting of text (e.g. superscript) was lost when using certain numeric CSL styles. [#12472](https://github.com/JabRef/jabref/pull/12472)
- We fixed an issue where CSL style citations with citation keys having special characters (such as hyphens, colons or slashes) would not be recognized as valid by JabRef. [forum#5431](https://discourse.jabref.org/t/error-when-connecting-to-libreoffice/5431)
- We fixed an issue where the `[authorsAlpha]` pattern in Citation key generator would not behave as per the user documentation. [#12312](https://github.com/JabRef/jabref/issues/12312)
- We fixed an issue where import at "Search for unlinked local files" would re-add already imported files. [#12274](https://github.com/JabRef/jabref/issues/12274)
- We fixed an issue where month values 21–24 (ISO 8601-2019 season codes) in Biblatex date fields were not recognized as seasons during parsing. [#12437](https://github.com/JabRef/jabref/issues/12437)
- We fixed an issue where migration of "Search groups" would fail with an exception when the search query is invalid. [#12555](https://github.com/JabRef/jabref/issues/12555)
- We fixed an issue where not all linked files from BibDesk in the field `bdsk-file-...` were parsed. [#12555](https://github.com/JabRef/jabref/issues/12555)
- We fixed an issue where it was possible to select "Search for unlinked local files" for a new (unsaved) library. [#12558](https://github.com/JabRef/jabref/issues/12558)
- We fixed an issue where user-defined keyword separator does not apply to Merge Groups. [#12535](https://github.com/JabRef/jabref/issues/12535)
- We fixed an issue where duplicate items cannot be removed correctly when merging groups or keywords. [#12585](https://github.com/JabRef/jabref/issues/12585)
- We fixed an issue where JabRef displayed an incorrect deletion notification when canceling entry deletion [#12645](https://github.com/JabRef/jabref/issues/12645)
- We fixed an issue where JabRef displayed an incorrect deletion notification when canceling entry deletion. [#12645](https://github.com/JabRef/jabref/issues/12645)
- We fixed an issue where JabRref wrote wrong field names into the PDF. [#12833](https://github.com/JabRef/jabref/pulls/12833)
- We fixed an issue where an exception would occur when running abbreviate journals for multiple entries. [#12634](https://github.com/JabRef/jabref/issues/12634)
- We fixed an issue Where JabRef displayed an inconsistent search results for date-related queries[#12296](https://github.com/JabRef/jabref/issues/12296)
- We fixed an issue where JabRef displayed dropdown triangle in wrong place in "Search for unlinked local files" dialog [#12713](https://github.com/JabRef/jabref/issues/12713)
- We fixed an issue where JabRef would not open if an invalid external journal abbreviation path was encountered. [#12776](https://github.com/JabRef/jabref/issues/12776)
- We fixed a bug where LaTeX commands were not removed from filenames generated using the `[bibtexkey] - [fulltitle]` pattern. [#12188](https://github.com/JabRef/jabref/issues/12188)
- We fixed an issue where JabRef interface would not properly refresh after a group removal. [#11487](https://github.com/JabRef/jabref/issues/11487)
- We fixed an issue where valid DOI could not be imported if it had special characters like `<` or `>`. [#12434](https://github.com/JabRef/jabref/issues/12434)
- We fixed an issue where JabRef displayed an "unknown format" message when importing a .bib file, preventing the associated groups from being imported as well. [#11025](https://github.com/JabRef/jabref/issues/11025)
- We fixed an issue where the tooltip only displayed the first linked file when hovering. [#12470](https://github.com/JabRef/jabref/issues/12470)
- We fixed an issue where JabRef would crash when trying to display an entry in the Citation Relations tab that had right to left text. [#12410](https://github.com/JabRef/jabref/issues/12410)
- We fixed an issue where some texts in the "Citation Information" tab and the "Preferences" dialog could not be translated. [#12883](https://github.com/JabRef/jabref/pull/12883)
- We fixed an issue where file names were missing the citation key according to the filename format pattern after import. [#12556](https://github.com/JabRef/jabref/issues/12556)
- We fixed an issue where downloading PDFs from URLs to empty entries resulted in meaningless filenames like "-.pdf". [#12917](https://github.com/JabRef/jabref/issues/12917)
- We fixed an issue where pasting a PDF URL into the main table caused an import error instead of creating a new entry. [#12911](https://github.com/JabRef/jabref/pull/12911)
- We fixed an issue where libraries would sometimes be hidden when closing tabs with the Welcome tab open. [#12894](https://github.com/JabRef/jabref/issues/12894)
- We fixed an issue with deleting entries in large libraries that caused it to take a long time. [#8976](https://github.com/JabRef/jabref/issues/8976)
- We fixed an issue where "Reveal in file explorer" option was disabled for newly saved libraries until reopening the file. [#12722](https://github.com/JabRef/jabref/issues/12722)

### Removed

- "Web of Science" [journal abbreviation list](https://docs.jabref.org/advanced/journalabbreviations) was removed. [JabRef/abbrv.jabref.org#176](https://github.com/JabRef/abbrv.jabref.org/issues/176)

## [6.0-alpha] – 2024-12-23

### Added

- We added a Markdown export layout. [#12220](https://github.com/JabRef/jabref/pull/12220)
- We added a "view as BibTeX" option before importing an entry from the citation relation tab. [#11826](https://github.com/JabRef/jabref/issues/11826)
- We added support finding LaTeX-encoded special characters based on plain Unicode and vice versa. [#11542](https://github.com/JabRef/jabref/pull/11542)
- When a search hits a file, the file icon of that entry is changed accordingly. [#11542](https://github.com/JabRef/jabref/pull/11542)
- We added an AI-based chat for entries with linked PDF files. [#11430](https://github.com/JabRef/jabref/pull/11430)
- We added an AI-based summarization possibility for entries with linked PDF files. [#11430](https://github.com/JabRef/jabref/pull/11430)
- We added an AI section in JabRef's [preferences](https://docs.jabref.org/ai/preferences). [#11430](https://github.com/JabRef/jabref/pull/11430)
- We added AI providers: OpenAI, Mistral AI, Hugging Face and Google. [#11430](https://github.com/JabRef/jabref/pull/11430), [#11736](https://github.com/JabRef/jabref/pull/11736)
- We added AI providers: [Ollama](https://docs.jabref.org/ai/local-llm#step-by-step-guide-for-ollama) and GPT4All, which add the possibility to use local LLMs privately on your own device. [#11430](https://github.com/JabRef/jabref/pull/11430), [#11870](https://github.com/JabRef/jabref/issues/11870)
- We added support for selecting and using CSL Styles in JabRef's OpenOffice/LibreOffice integration for inserting bibliographic and in-text citations into a document. [#2146](https://github.com/JabRef/jabref/issues/2146), [#8893](https://github.com/JabRef/jabref/issues/8893)
- We added "Tools > New library based on references in PDF file" ... to create a new library based on the references section in a PDF file. [#11522](https://github.com/JabRef/jabref/pull/11522)
- When converting the references section of a paper (PDF file), more than the last page is treated. [#11522](https://github.com/JabRef/jabref/pull/11522)
- Added the functionality to invoke offline reference parsing explicitly. [#11565](https://github.com/JabRef/jabref/pull/11565)
- The dialog for [adding an entry using reference text](https://docs.jabref.org/collect/newentryfromplaintext) is now filled with the clipboard contents as default. [#11565](https://github.com/JabRef/jabref/pull/11565)
- Added minimal support for [biblatex data annotation](https://mirrors.ctan.org/macros/latex/contrib/biblatex/doc/biblatex.pdf#subsection.3.7) fields in `.layout` files. [#11505](https://github.com/JabRef/jabref/issues/11505)
- Added saving of selected options in the [Lookup -> Search for unlinked local files dialog](https://docs.jabref.org/collect/findunlinkedfiles#link-the-pdfs-to-your-bib-library). [#11439](https://github.com/JabRef/jabref/issues/11439)
- We enabled creating a new file link manually. [#11017](https://github.com/JabRef/jabref/issues/11017)
- We added a toggle button to invert the selected groups. [#9073](https://github.com/JabRef/jabref/issues/9073)
- We reintroduced the floating search in the main table. [#4237](https://github.com/JabRef/jabref/issues/4237)
- We improved [cleanup](https://docs.jabref.org/finding-sorting-and-cleaning-entries/cleanupentries) of `arXiv` IDs in distributed in the fields `note`, `version`, `institution`, and `eid` fields. [#11306](https://github.com/JabRef/jabref/issues/11306)
- We added a switch not to store the linked file URL, because it caused troubles at other apps. [#11735](https://github.com/JabRef/jabref/pull/11735)
- When starting a new SLR, the selected catalogs now persist within and across JabRef sessions. [JabRef/jabref-koppor#614](https://github.com/JabRef/jabref-koppor/issues/614)
- We added support for drag'n'drop on an entry in the maintable to an external application to get the entry preview dropped. [#11846](https://github.com/JabRef/jabref/pull/11846)
- We added the functionality to double click on a [LaTeX citation](https://docs.jabref.org/advanced/entryeditor/latex-citations) to jump to the respective line in the LaTeX editor. [#11996](https://github.com/JabRef/jabref/issues/11996)
- We added a different background color to the search bar to indicate when the search syntax is wrong. [#11658](https://github.com/JabRef/jabref/pull/11658)
- We added a setting which always adds the literal "Cited on pages" text before each JStyle citation. [#11691](https://github.com/jabref/jabref/issues/11691)
- We added a new plain citation parser that uses LLMs. [#11825](https://github.com/JabRef/jabref/issues/11825)
- We added support for `langid` field for biblatex libraries. [#10868](https://github.com/JabRef/jabref/issues/10868)
- We added support for modifier keys when dropping a file on an entry in the main table. [#12001](https://github.com/JabRef/jabref/pull/12001)
- We added an importer for SSRN URLs. [#12021](https://github.com/JabRef/jabref/pull/12021)
- We added a compare button to the duplicates in the citation relations tab to open the "Possible duplicate entries" window. [#11192](https://github.com/JabRef/jabref/issues/11192)
- We added automatic browser extension install on Windows for Chrome and Edge. [#6076](https://github.com/JabRef/jabref/issues/6076)
- We added support to automatically open a `.bib` file in the current/parent folder if no other library is opened. [JabRef/jabref-koppor#377](https://github.com/JabRef/jabref-koppor/issues/377)
- We added a search bar for filtering keyboard shortcuts. [#11686](https://github.com/JabRef/jabref/issues/11686)
- We added new modifiers `camel_case`, `camel_case_n`, `short_title`, and `very_short_title` for the [citation key generator](https://docs.jabref.org/setup/citationkeypatterns). [#11367](https://github.com/JabRef/jabref/issues/11367)
- By double clicking on a local citation in the Citation Relations Tab you can now jump the linked entry. [#11955](https://github.com/JabRef/jabref/pull/11955)
- We use the menu icon for background tasks as a progress indicator to visualise an import's progress when dragging and dropping several PDF files into the main table. [#12072](https://github.com/JabRef/jabref/pull/12072)
- The PDF content importer now supports importing title from upto the second page of the PDF. [#12139](https://github.com/JabRef/jabref/issues/12139)

### Changed

- A search in "any" fields ignores the [groups](https://docs.jabref.org/finding-sorting-and-cleaning-entries/groups). [#7996](https://github.com/JabRef/jabref/issues/7996)
- When a communication error with an [online service](https://docs.jabref.org/collect/import-using-online-bibliographic-database) occurs, JabRef displays the HTTP error. [#11223](https://github.com/JabRef/jabref/issues/11223)
- The Pubmed/Medline Plain importer now imports the PMID field as well [#11488](https://github.com/JabRef/jabref/issues/11488)
- The 'Check for updates' menu bar button is now always enabled. [#11485](https://github.com/JabRef/jabref/pull/11485)
- JabRef respects the [configuration for storing files relative to the .bib file](https://docs.jabref.org/finding-sorting-and-cleaning-entries/filelinks#directories-for-files) in more cases. [#11492](https://github.com/JabRef/jabref/pull/11492)
- JabRef does not show finished background tasks in the status bar popup. [#11821](https://github.com/JabRef/jabref/pull/11821)
- We enhanced the indexing speed. [#11502](https://github.com/JabRef/jabref/pull/11502)
- When dropping a file into the main table, after copy or move, the file is now put in the [configured directory and renamed according to the configured patterns](https://docs.jabref.org/finding-sorting-and-cleaning-entries/filelinks#filename-format-and-file-directory-pattern). [#12001](https://github.com/JabRef/jabref/pull/12001)
- ⚠️ Renamed command line parameters `embeddBibfileInPdf` to `embedBibFileInPdf`, `writeMetadatatoPdf` to `writeMetadataToPdf`, and `writeXMPtoPdf` to `writeXmpToPdf`. [#11575](https://github.com/JabRef/jabref/pull/11575)
- The browse button for a Custom theme now opens in the directory of the current used CSS file. [#11597](https://github.com/JabRef/jabref/pull/11597)
- The browse button for a Custom exporter now opens in the directory of the current used exporter file. [#11717](https://github.com/JabRef/jabref/pull/11717)
- ⚠️ We relaxed the escaping requirements for [bracketed patterns](https://docs.jabref.org/setup/citationkeypatterns), which are used for the [citaton key generator](https://docs.jabref.org/advanced/entryeditor#autogenerate-citation-key) and [filename and directory patterns](https://docs.jabref.org/finding-sorting-and-cleaning-entries/filelinks#auto-linking-files). One only needs to write `\"` if a quote sign should be escaped. All other escapings are not necessary (and working) any more. [#11967](https://github.com/JabRef/jabref/pull/11967)
- When importing BibTeX data starging from on a PDF, the XMP metadata takes precedence over Grobid data. [#11992](https://github.com/JabRef/jabref/pull/11992)
- JabRef now uses TLS 1.2 for all HTTPS connections. [#11852](https://github.com/JabRef/jabref/pull/11852)
- We improved the functionality of getting BibTeX data out of PDF files. [#11999](https://github.com/JabRef/jabref/issues/11999)
- We improved the display of long messages in the integrity check dialog. [#11619](https://github.com/JabRef/jabref/pull/11619)
- We improved the undo/redo buttons in the main toolbar and main menu to be disabled when there is nothing to undo/redo. [#8807](https://github.com/JabRef/jabref/issues/8807)
- We improved the DOI detection in PDF imports. [#11782](https://github.com/JabRef/jabref/pull/11782)
- We improved the performance when pasting and importing entries in an existing library. [#11843](https://github.com/JabRef/jabref/pull/11843)
- When fulltext search is selected but indexing is deactivated, a dialog is now shown asking if the user wants to enable indexing now [#9491](https://github.com/JabRef/jabref/issues/9491)
- We changed instances of 'Search Selected' to 'Search Pre-configured' in Web Search Preferences UI. [#11871](https://github.com/JabRef/jabref/pull/11871)
- We added a new CSS style class `main-table` for the main table. [#11881](https://github.com/JabRef/jabref/pull/11881)
- When renaming a file, the old extension is now used if there is none provided in the new name. [#11903](https://github.com/JabRef/jabref/issues/11903)
- When importing a file using "Find Unlinked Files", when one or more file directories are available, the file path will be relativized where possible [JabRef/jabref-koppor#549](https://github.com/JabRef/jabref-koppor/issues/549)
- We added minimum window sizing for windows dedicated to creating new entries [#11944](https://github.com/JabRef/jabref/issues/11944)
- We changed the name of the library-based file directory from 'General File Directory' to 'Library-specific File Directory' per issue. [#571](https://github.com/JabRef/jabref-koppor/issues/571)
- We changed the defualt [unwanted charachters](https://docs.jabref.org/setup/citationkeypatterns#removing-unwanted-characters) in the citation key generator and allow a dash (`-`) and colon (`:`) being part of a citation key. [#12144](https://github.com/JabRef/jabref/pull/12144)
- The CitationKey column is now a default shown column for the entry table. [#10510](https://github.com/JabRef/jabref/issues/10510)
- We disabled the actions "Open Terminal here" and "Reveal in file explorer" for unsaved libraries. [#11920](https://github.com/JabRef/jabref/issues/11920)
- JabRef now opens the corresponding directory in the library properties when "Browse" is clicked. [#12223](https://github.com/JabRef/jabref/pull/12223)
- We changed the icon for macOS to be more consistent with Apple's Guidelines [#8443](https://github.com/JabRef/jabref/issues/8443)

### Fixed

- We fixed an issue where certain actions were not disabled when no libraries were open. [#11923](https://github.com/JabRef/jabref/issues/11923)
- We fixed an issue where the "Check for updates" preference was not saved. [#11485](https://github.com/JabRef/jabref/pull/11485)
- We fixed an issue where an exception was thrown after changing "show preview as a tab" in the preferences. [#11515](https://github.com/JabRef/jabref/pull/11515)
- We fixed an issue where JabRef put file paths as absolute path when an entry was created using drag and drop of a PDF file. [#11173](https://github.com/JabRef/jabref/issues/11173)
- We fixed an issue that online and offline mode for new library creation were handled incorrectly. [#11565](https://github.com/JabRef/jabref/pull/11565)
- We fixed an issue with colors in the search bar when dark theme is enabled. [#11569](https://github.com/JabRef/jabref/issues/11569)
- We fixed an issue with query transformers (JStor and others). [#11643](https://github.com/JabRef/jabref/pull/11643)
- We fixed an issue where a new unsaved library was not marked with an asterisk. [#11519](https://github.com/JabRef/jabref/pull/11519)
- We fixed an issue where JabRef starts without window decorations. [#11440](https://github.com/JabRef/jabref/pull/11440)
- We fixed an issue where the entry preview highlight was not working when searching before opening the entry editor. [#11659](https://github.com/JabRef/jabref/pull/11659)
- We fixed an issue where text in Dark mode inside "Citation information" was not readable. [#11512](https://github.com/JabRef/jabref/issues/11512)
- We fixed an issue where the selection of an entry in the table lost after searching for a group. [#3176](https://github.com/JabRef/jabref/issues/3176)
- We fixed the non-functionality of the option "Automatically sync bibliography when inserting citations" in the OpenOffice panel, when enabled in case of JStyles. [#11684](https://github.com/JabRef/jabref/issues/11684)
- We fixed an issue where the library was not marked changed after a migration. [#11542](https://github.com/JabRef/jabref/pull/11542)
- We fixed an issue where rebuilding the full-text search index was not working. [#11374](https://github.com/JabRef/jabref/issues/11374)
- We fixed an issue where the progress of indexing linked files showed an incorrect number of files. [#11378](https://github.com/JabRef/jabref/issues/11378)
- We fixed an issue where the full-text search results were incomplete. [#8626](https://github.com/JabRef/jabref/issues/8626)
- We fixed an issue where search result highlighting was incorrectly highlighting the boolean operators. [#11595](https://github.com/JabRef/jabref/issues/11595)
- We fixed an issue where search result highlighting was broken at complex searches. [#8067](https://github.com/JabRef/jabref/issues/8067)
- We fixed an exception when searching for unlinked files. [#11731](https://github.com/JabRef/jabref/issues/11731)
- We fixed an issue with the link to the full text at the BVB fetcher. [#11852](https://github.com/JabRef/jabref/pull/11852)
- We fixed an issue where two contradicting notifications were shown when cutting an entry in the main table. [#11724](https://github.com/JabRef/jabref/pull/11724)
- We fixed an issue where unescaped braces in the arXiv fetcher were not treated. [#11704](https://github.com/JabRef/jabref/issues/11704)
- We fixed an issue where HTML instead of the fulltext pdf was downloaded when importing arXiv entries. [#4913](https://github.com/JabRef/jabref/issues/4913)
- We fixed an issue where the keywords and crossref fields were not properly focused. [#11177](https://github.com/JabRef/jabref/issues/11177)
- We fixed handling of `\"` in [bracketed patterns](https://docs.jabref.org/setup/citationkeypatterns) containing a RegEx. [#11967](https://github.com/JabRef/jabref/pull/11967)
- We fixed an issue where the Undo/Redo buttons were active even when all libraries are closed. [#11837](https://github.com/JabRef/jabref/issues/11837)
- We fixed an issue where recently opened files were not displayed in the main menu properly. [#9042](https://github.com/JabRef/jabref/issues/9042)
- We fixed an issue where the DOI lookup would show an error when a DOI was found for an entry. [#11850](https://github.com/JabRef/jabref/issues/11850)
- We fixed an issue where <kbd>Tab</kbd> cannot be used to jump to next field in some single-line fields. [#11785](https://github.com/JabRef/jabref/issues/11785)
- We fixed an issue where the "Do not ask again" checkbox was not working, when asking for permission to use Grobid [JabRef/jabref-koppor#566](https://github.com/JabRef/jabref-koppor/issues/566).
- We fixed an issue where we display warning message for moving attached open files. [#10121](https://github.com/JabRef/jabref/issues/10121)
- We fixed an issue where it was not possible to select selecting content of other user's comments.[#11106](https://github.com/JabRef/jabref/issues/11106)
- We fixed an issue when handling URLs containing a pipe (`|`) character. [#11876](https://github.com/JabRef/jabref/issues/11876)
- We fixed an issue where web search preferences "Custom API key" table modifications not discarded. [#11925](https://github.com/JabRef/jabref/issues/11925)
- We fixed an issue when opening attached files in [extra file columns](https://docs.jabref.org/finding-sorting-and-cleaning-entries/filelinks#adding-additional-columns-to-entry-table-for-file-types). [#12005](https://github.com/JabRef/jabref/issues/12005)
- We fixed an issue where trying to open a library from a failed mounted directory on Mac would cause an error. [#10548](https://github.com/JabRef/jabref/issues/10548)
- We fixed an issue when the preview was out of sync. [#9172](https://github.com/JabRef/jabref/issues/9172)
- We fixed an issue where identifier paste couldn't work with Unicode REPLACEMENT CHARACTER. [#11986](https://github.com/JabRef/jabref/issues/11986)
- We fixed an issue when click on entry at "Check Integrity" wasn't properly focusing the entry and field. [#11997](https://github.com/JabRef/jabref/issues/11997)
- We fixed an issue with the ui not scaling when changing the font size [#11219](https://github.com/JabRef/jabref/issues/11219)
- We fixed an issue where a custom application for external file types would not be saved [#12311](https://github.com/JabRef/jabref/issues/12311)
- We fixed an issue where a file that no longer exists could not be deleted from an entry using keyboard shortcut [#9731](https://github.com/JabRef/jabref/issues/9731)

### Removed

- We removed the description of search strings. [#11542](https://github.com/JabRef/jabref/pull/11542)
- We removed support for importing using the SilverPlatterImporter (`Record INSPEC`). [#11576](https://github.com/JabRef/jabref/pull/11576)
- We removed support for automatically generating file links using the CLI (`--automaticallySetFileLinks`).

## [5.15] – 2024-07-10

### Added

- We made new groups automatically to focus upon creation. [#11449](https://github.com/JabRef/jabref/issues/11449)

### Fixed

- We fixed an issue where JabRef was no longer built for Intel based macs (x86) [#11468](https://github.com/JabRef/jabref/issues/11468)
- We fixed usage when using running on Snapcraft. [#11465](https://github.com/JabRef/jabref/issues/11465)
- We fixed detection for `soffice.exe` on Windows. [#11478](https://github.com/JabRef/jabref/pull/11478)
- We fixed an issue where saving preferences when importing preferences on first run in a snap did not work [forum#4399](https://discourse.jabref.org/t/how-to-report-problems-in-the-distributed-version-5-14-ensuring-that-one-can-no-longer-work-with-jabref/4399/5)

## [5.14] – 2024-07-08

### Added

- We added support for offline extracting references from PDFs following the IEEE format. [#11156](https://github.com/JabRef/jabref/pull/11156)
- We added a new keyboard shortcut  <kbd>ctrl</kbd> + <kbd>,</kbd> to open the preferences. [#11154](https://github.com/JabRef/jabref/pull/11154)
- We added value selection (such as for month) for content selectors in custom entry types. [#11109](https://github.com/JabRef/jabref/issues/11109)
- We added a duplicate checker for the Citation Relations tab. [#10414](https://github.com/JabRef/jabref/issues/10414)
- We added tooltip on main table cells that shows cell content or cell content and entry preview if set in preferences. [#10925](https://github.com/JabRef/jabref/issues/10925)
- Added a formatter to remove word enclosing braces. [#11222](https://github.com/JabRef/jabref/issues/11222)
- We added the ability to add a keyword/crossref when typing the separator character (e.g., comma) in the keywords/crossref fields. [#11178](https://github.com/JabRef/jabref/issues/11178)
- We added an exporter and improved the importer for Endnote XML format. [#11137](https://github.com/JabRef/jabref/issues/11137)
- We added support for using BibTeX Style files (BST) in the Preview. [#11102](https://github.com/JabRef/jabref/issues/11102)
- We added support for automatically update LaTeX citations when a LaTeX file is created, removed, or modified. [#10585](https://github.com/JabRef/jabref/issues/10585)

### Changed

- We replaced the word "Key bindings" with "Keyboard shortcuts" in the Preferences tab. [#11153](https://github.com/JabRef/jabref/pull/11153)
- We slightly improved the duplicate check if ISBNs are present. [#8885](https://github.com/JabRef/jabref/issues/8885)
- JabRef no longer downloads HTML files of websites when a PDF was not found. [#10149](https://github.com/JabRef/jabref/issues/10149)
- We added the HTTP message (in addition to the response code) if an error is encountered. [#11341](https://github.com/JabRef/jabref/pull/11341)
- We made label wrap text to fit view size when reviewing external group changes. [#11220](https://github.com/JabRef/jabref/issues/11220)

### Fixed

- We fixed an issue where entry type with duplicate fields prevented opening existing libraries with custom entry types. [#11127](https://github.com/JabRef/jabref/issues/11127)
- We fixed an issue where Markdown rendering removed braces from the text. [#10928](https://github.com/JabRef/jabref/issues/10928)
- We fixed an issue when the file was flagged as changed on disk in the case of content selectors or groups. [#9064](https://github.com/JabRef/jabref/issues/9064)
- We fixed crash on opening the entry editor when auto-completion is enabled. [#11188](https://github.com/JabRef/jabref/issues/11188)
- We fixed the usage of the key binding for "Clear search" (default: <kbd>Escape</kbd>). [#10764](https://github.com/JabRef/jabref/issues/10764)
- We fixed an issue where library shown as unsaved and marked (*) after accepting changes made externally to the file. [#11027](https://github.com/JabRef/jabref/issues/11027)
- We fixed an issue where drag and dropping entries from one library to another was not always working. [#11254](https://github.com/JabRef/jabref/issues/11254)
- We fixed an issue where drag and dropping entries created a shallow copy. [#11160](https://github.com/JabRef/jabref/issues/11160)
- We fixed an issue where imports to a custom group would only work for the first entry [#11085](https://github.com/JabRef/jabref/issues/11085), [#11269](https://github.com/JabRef/jabref/issues/11269)
- We fixed an issue when cursor jumped to the beginning of the line. [#5904](https://github.com/JabRef/jabref/issues/5904)
- We fixed an issue where a new entry was not added to the selected group [#8933](https://github.com/JabRef/jabref/issues/8933)
- We fixed an issue where the horizontal position of the Entry Preview inside the entry editor was not remembered across restarts [#11281](https://github.com/JabRef/jabref/issues/11281)
- We fixed an issue where the search index was not updated after linking PDF files. [#11317](https://github.com/JabRef/jabref/pull/11317)
- We fixed rendering of (first) author with a single letter surname. [forum#4330](https://discourse.jabref.org/t/correct-rendering-of-first-author-with-a-single-letter-surname/4330)
- We fixed that the import of the related articles tab sometimes used the wrong library mode. [#11282](https://github.com/JabRef/jabref/pull/11282)
- We fixed an issue where the entry editor context menu was not shown correctly when JabRef is opened on a second, extended screen [#11323](https://github.com/JabRef/jabref/issues/11323), [#11174](https://github.com/JabRef/jabref/issues/11174)
- We fixed an issue where the value of "Override default font settings" was not applied on startup [#11344](https://github.com/JabRef/jabref/issues/11344)
- We fixed an issue when "Library changed on disk" appeared after a save by JabRef. [#4877](https://github.com/JabRef/jabref/issues/4877)
- We fixed an issue where the Pubmed/Medline Plain importer would not respect the user defined keyword separator [#11413](https://github.com/JabRef/jabref/issues/11413)
- We fixed an issue where the value of "Override default font settings" was not applied on startup [#11344](https://github.com/JabRef/jabref/issues/11344)
- We fixed an issue where DatabaseChangeDetailsView was not scrollable when reviewing external metadata changes [#11220](https://github.com/JabRef/jabref/issues/11220)
- We fixed undo/redo for text fields. [#11420](https://github.com/JabRef/jabref/issues/11420)
- We fixed an issue where clicking on a page number in the search results tab opens a wrong file in the document viewer. [#11432](https://github.com/JabRef/jabref/pull/11432)

### Removed

- We removed the misleading message "Doing a cleanup for X entries" when opening the Cleanup entries dialog [#11463](https://github.com/JabRef/jabref/pull/11463)

## [5.13] – 2024-04-01

### Added

- We converted the "Custom API key" list to a table to be more accessible. [#10926](https://github.com/JabRef/jabref/issues/10926)
- We added a "refresh" button for the LaTeX citations tab in the entry editor. [#10584](https://github.com/JabRef/jabref/issues/10584)
- We added the possibility to show the BibTeX source in the [web search](https://docs.jabref.org/collect/import-using-online-bibliographic-database) import screen. [#560](https://github.com/JabRef/jabref-koppor/issues/560)
- We added a fetcher for [ISIDORE](https://isidore.science/), simply paste in the link into the text field or the last 6 digits in the link that identify that paper. [#10423](https://github.com/JabRef/jabref/issues/10423)
- When importing entries form the "Citation relations" tab, the field [cites](https://docs.jabref.org/advanced/entryeditor/entrylinks) is now filled according to the relationship between the entries. [#10752](https://github.com/JabRef/jabref/pull/10752)
- We added a new integrity check and clean up option for strings having Unicode characters not encoded in [Unicode "Normalization Form Canonical Composition" (NFC)](https://en.wikipedia.org/wiki/Unicode_equivalence#Normal_forms"). [#10506](https://github.com/JabRef/jabref/issues/10506)
- We added a new group icon column to the main table showing the icons of the entry's groups. [#10801](https://github.com/JabRef/jabref/pull/10801)
- When deleting an entry, the files linked to the entry are now optionally deleted as well. [#10509](https://github.com/JabRef/jabref/issues/10509)
- We added support to move the file to the system trash (instead of deleting it). [#10591](https://github.com/JabRef/jabref/pull/10591)
- We added ability to jump to an entry in the command line using `-j CITATIONKEY`. [JabRef/jabref-koppor#540](https://github.com/JabRef/jabref-koppor/issues/540)
- We added a new boolean to the style files for Openoffice/Libreoffice integration to switch between ZERO_WIDTH_SPACE (default) and no space. [#10843](https://github.com/JabRef/jabref/pull/10843)
- When pasting HTML into the abstract or a comment field, the hypertext is automatically converted to Markdown. [#10558](https://github.com/JabRef/jabref/issues/10558)
- We added the possibility to redownload files that had been present but are no longer in the specified location. [#10848](https://github.com/JabRef/jabref/issues/10848)
- We added the citation key pattern `[camelN]`. Equivalent to the first N words of the `[camel]` pattern.
- We added importing of static groups and linked files from BibDesk .bib files. [#10381](https://github.com/JabRef/jabref/issues/10381)
- We added ability to export in CFF (Citation File Format) [#10661](https://github.com/JabRef/jabref/issues/10661).
- We added ability to push entries to TeXworks. [#3197](https://github.com/JabRef/jabref/issues/3197)
- We added the ability to zoom in and out in the document viewer using <kbd>Ctrl</kbd> + <kbd>Scroll</kbd>. [#10964](https://github.com/JabRef/jabref/pull/10964)
- We added a Cleanup for removing non-existent files and grouped the related options [#10929](https://github.com/JabRef/jabref/issues/10929)
- We added the functionality to parse the bibliography of PDFs using the GROBID online service. [#10200](https://github.com/JabRef/jabref/issues/10200)
- We added a seperated search bar for the global search window. [#11032](https://github.com/JabRef/jabref/pull/11032)
- We added ability to double-click on an entry in the global search window to select the corresponding entry in the main table. [#11010](https://github.com/JabRef/jabref/pull/11010)
- We added support for BibTeX String constants during copy & paste between libraries. [#10872](https://github.com/JabRef/jabref/issues/10872)
- We added the field `langid` which is important for hyphenation and casing in LaTeX. [#10868](https://github.com/JabRef/jabref/issues/10868)
- Event log entries can now be copied via a context menu. [#11100](https://github.com/JabRef/jabref/issues/11100)

### Changed

- The "Automatically open folders of attached files" preference default status has been changed to enabled on Windows. [JabRef/jabref-koppor#56](https://github.com/JabRef/jabref-koppor/issues/56)
- The Custom export format now uses the custom DOI base URI in the preferences for the `DOICheck`, if activated [forum#4084](https://discourse.jabref.org/t/export-html-disregards-custom-doi-base-uri/4084)
- The index directories for full text search have now more readable names to increase debugging possibilities using Apache Lucense's Lurk. [#10193](https://github.com/JabRef/jabref/issues/10193)
- The fulltext search also indexes files ending with .pdf (but do not having an explicit file type set). [#10193](https://github.com/JabRef/jabref/issues/10193)
- We changed the arrangement of the lists in the "Citation relations" tab. `Cites` are now on the left and `Cited by` on the right [#10752](https://github.com/JabRef/jabref/pull/10752)
- Sub libraries based on `aux` file can now also be generated if some citations are not found library. [#10775](https://github.com/JabRef/jabref/pull/10775)
- We rearranged the tab order in the entry editor and renamed the "Scite Tab" to "Citation information". [#10821](https://github.com/JabRef/jabref/issues/10821)
- We changed the duplicate handling in the Import entries dialog. Potential duplicate entries are marked with an icon and importing will now trigger the merge dialog [#10914](https://github.com/JabRef/jabref/pull/10914)
- We made the command "Push to TexShop" more robust to allow cite commands with a character before the first slash. [forum#2699](https://discourse.jabref.org/t/push-to-texshop-mac/2699/17?u=siedlerchr)
- We only show the notification "Saving library..." if the library contains more than 2000 entries. [#9803](https://github.com/JabRef/jabref/issues/9803)
- JabRef now keeps previous log files upon start. [#11023](https://github.com/JabRef/jabref/pull/11023)
- When normalizing author names, complete enclosing braces are kept. [#10031](https://github.com/JabRef/jabref/issues/10031)
- We enhanced the dialog for adding new fields in the content selector with a selection box containing a list of standard fields. [#10912](https://github.com/JabRef/jabref/pull/10912)
- We store the citation relations in an LRU cache to avoid bloating the memory and out-of-memory exceptions. [#10958](https://github.com/JabRef/jabref/issues/10958)
- Keywords field are now displayed as tags. [#10910](https://github.com/JabRef/jabref/pull/10910)
- Citation relations now get more information, and have quick access to view the articles in a browser without adding them to the library [#10869](https://github.com/JabRef/jabref/issues/10869)
- Importer/Exporter for CFF format now supports JabRef `cites` and `related` relationships, as well as all fields from the CFF specification. [#10993](https://github.com/JabRef/jabref/issues/10993)
- The XMP-Exporter no longer writes the content of the `file`-field. [#11083](https://github.com/JabRef/jabref/pull/11083)
- We added notes, checks and warnings for the case of selection of non-empty directories while starting a new Systematic Literature Review. [#600](https://github.com/JabRef/jabref-koppor/issues/600)
- Text in the import dialog (web search results) will now be wrapped to prevent horizontal scrolling. [#10931](https://github.com/JabRef/jabref/issues/10931)
- We improved the error handling when invalid bibdesk-files are encountered [#11117](https://github.com/JabRef/jabref/issues/11117)

### Fixed

- We fixed an issue where the fulltext search button in entry editor used to disappear on click till the search is completed. [#10425](https://github.com/JabRef/jabref/issues/10425)
- We fixed an issue where attempting to cancel the importing/generation of an entry from id is ignored. [#10508](https://github.com/JabRef/jabref/issues/10508)
- We fixed an issue where the preview panel showing the wrong entry (an entry that is not selected in the entry table). [#9172](https://github.com/JabRef/jabref/issues/9172)
- We fixed an issue where HTML-reserved characters like '&' and '<', in addition to HTML entities like '&amp;' were not rendered correctly in entry preview. [#10677](https://github.com/JabRef/jabref/issues/10677)
- The last page of a PDF is now indexed by the full text search. [#10193](https://github.com/JabRef/jabref/issues/10193)
- The entry editor respects the configured custom tabs when showing "Other fields". [#11012](https://github.com/JabRef/jabref/pull/11012)
- The default owner of an entry can be changed again. [#10924](https://github.com/JabRef/jabref/issues/10924)
- We fixed an issue where the duplicate check did not take umlauts or other LaTeX-encoded characters into account. [#10744](https://github.com/JabRef/jabref/pull/10744)
- We fixed the colors of the icon on hover for unset special fields. [#10431](https://github.com/JabRef/jabref/issues/10431)
- We fixed an issue where the CrossRef field did not work if autocompletion was disabled [#8145](https://github.com/JabRef/jabref/issues/8145)
- In biblatex mode, JabRef distinguishes between "Optional fields" and "Optional fields 2" again. [#11022](https://github.com/JabRef/jabref/pull/11022)
- We fixed an issue where exporting`@electronic` and `@online` entry types to the Office XMl would duplicate the field `title`  [#10807](https://github.com/JabRef/jabref/issues/10807)
- We fixed an issue where the `CommentsTab` was not properly formatted when the `defaultOwner` contained capital or special letters. [#10870](https://github.com/JabRef/jabref/issues/10870)
- We fixed an issue where the `File -> Close library` menu item was not disabled when no library was open. [#10948](https://github.com/JabRef/jabref/issues/10948)
- We fixed an issue where the Document Viewer would show the PDF in only half the window when maximized. [#10934](https://github.com/JabRef/jabref/issues/10934)
- Clicking on the crossref and related tags in the entry editor jumps to the linked entry. [#5484](https://github.com/JabRef/jabref/issues/5484) [#9369](https://github.com/JabRef/jabref/issues/9369)
- We fixed an issue where JabRef could not parse absolute file paths from Zotero exports. [#10959](https://github.com/JabRef/jabref/issues/10959)
- We fixed an issue where an exception occured when toggling between "Live" or "Locked" in the internal Document Viewer. [#10935](https://github.com/JabRef/jabref/issues/10935)
- When fetching article information fom IEEE Xplore, the em dash is now converted correctly. [JabRef/jabref-koppor#286](https://github.com/JabRef/jabref-koppor/issues/286)
- Fixed an issue on Windows where the browser extension reported failure to send an entry to JabRef even though it was sent properly. [JabRef/JabRef-Browser-Extension#493](https://github.com/JabRef/JabRef-Browser-Extension/issues/493)
- Fixed an issue on Windows where TeXworks path was not resolved if it was installed with MiKTeX. [#10977](https://github.com/JabRef/jabref/issues/10977)
- We fixed an issue with where JabRef would throw an error when using MathSciNet search, as it was unable to parse the fetched JSON coreectly. [#10996](https://github.com/JabRef/jabref/issues/10996)
- We fixed an issue where the "Import by ID" function would throw an error when a DOI that contains URL-encoded characters was entered. [#10648](https://github.com/JabRef/jabref/issues/10648)
- We fixed an issue with handling of an "overflow" of authors at `[authIniN]`. [#11087](https://github.com/JabRef/jabref/issues/11087)
- We fixed an issue where an exception occurred when selecting entries in the web search results. [#11081](https://github.com/JabRef/jabref/issues/11081)
- When a new library is unsaved, there is now no warning when fetching entries with PDFs. [#11075](https://github.com/JabRef/jabref/issues/11075)
- We fixed an issue where the message "The libary has been modified by another program" occurred when editing library metadata and saving the library. [#4877](https://github.com/JabRef/jabref/issues/4877)

### Removed

- We removed the predatory journal checks due to a high rate of false positives. [#11066](https://github.com/JabRef/jabref/pull/11066)

## [5.12] – 2023-12-24

### Added

- We added a scite.ai tab in the entry editor that retrieves 'Smart Citation' tallies for citations that have a DOI. [JabRef/jabref-koppor#375](https://github.com/JabRef/jabref-koppor/issues/375)
- We added a dropdown menu to let users change the reference library during AUX file import. [#10472](https://github.com/JabRef/jabref/issues/10472)
- We added a button to let users reset the cite command to the default value. [#10569](https://github.com/JabRef/jabref/issues/10569)
- We added the option to use System Preference for Light/Dark Theme [#8729](https://github.com/JabRef/jabref/issues/8729).
- We added [scholar.archive.org](https://scholar.archive.org/) as a new fetcher. [#10498](https://github.com/JabRef/jabref/issues/10498)
- We integrated predatory journal checking as part of the Integrity Checker based on the [check-bib-for-predatory](https://github.com/CfKu/check-bib-for-predatory). [JabRef/jabref-koppor#348](https://github.com/JabRef/jabref-koppor/issues/348)
- We added a 'More options' section in the main table right click menu opening the preferences dialog. [#9432](https://github.com/JabRef/jabref/issues/9432)
- When creating a new group, it inherits the icon of the parent group. [#10521](https://github.com/JabRef/jabref/pull/10521)

### Changed

- We moved the location of the 'Open only one instance of JabRef' preference option from "Network" to "General". [#9306](https://github.com/JabRef/jabref/issues/9306)
- The two previews in the change resolver dialog now have their scrollbars synchronized. [#9576](https://github.com/JabRef/jabref/issues/9576).
- We changed the setting of the keyword separator to accept a single character only. [#177](https://github.com/JabRef/jabref-koppor/issues/177)
- We replaced "SearchAll" in Web Search by "Search Selected". [#10556](https://github.com/JabRef/jabref/issues/10556)
- Short DOI formatter now checks, if the value is already formatted. If so, it returns the value instead of calling the ShortDOIService again. [#10589](https://github.com/JabRef/jabref/issues/10589)
- We upgraded to JavaFX 21.0.1. As a consequence JabRef requires now macOS 11 or later and GTK 3.8 or later on Linux [#10627](https://github.com/JabRef/jabref/pull/10627).
- A user-specific comment fields is not enabled by default, but can be enabled using the "Add" button. [#10424](https://github.com/JabRef/jabref/issues/10424)
- We upgraded to Lucene 9.9 for the fulltext search. The search index will be rebuild. [#10686](https://github.com/JabRef/jabref/pull/10686)
- When using "Copy..." -> "Copy citation key", the delimiter configured at "Push applications" is respected. [#10707](https://github.com/JabRef/jabref/pull/10707)

### Fixed

- We fixed an issue where the added protected term has unwanted leading and trailing whitespaces, where the formatted text has unwanted empty brackets and where the word at the cursor in the textbox can be added to the list. [#10415](https://github.com/JabRef/jabref/issues/10415)
- We fixed an issue where in the merge dialog the file field of entries was not correctly merged when the first and second entry both contained values inside the file field. [#10572](https://github.com/JabRef/jabref/issues/10572)
- We fixed some small inconsistencies in the user interface. [#10507](https://github.com/JabRef/jabref/issues/10507) [#10458](https://github.com/JabRef/jabref/issues/10458) [#10660](https://github.com/JabRef/jabref/issues/10660)
- We fixed the issue where the Hayagriva YAML exporter would not include a parent field for the publisher/series. [#10596](https://github.com/JabRef/jabref/issues/10596)
- We fixed issues in the external file type dialog w.r.t. duplicate entries in the case of a language switch. [#10271](https://github.com/JabRef/jabref/issues/10271)
- We fixed an issue where the right-click action "Copy cite..." did not respect the configured citation command under "External Programs" -> "[Push Applications](https://docs.jabref.org/cite/pushtoapplications)" [#10615](https://github.com/JabRef/jabref/issues/10615)

### Removed

- We removed duplicate filtering and sorting operations in the MainTable when editing BibEntries. [#10619](https://github.com/JabRef/jabref/pull/10619)

## [5.11] – 2023-10-22

### Added

- We added the ability to sort subgroups in Z-A order, as well as by ascending and descending number of subgroups. [#10249](https://github.com/JabRef/jabref/issues/10249)
- We added the possibility to find (and add) papers that cite or are cited by a given paper. [#6187](https://github.com/JabRef/jabref/issues/6187)
- We added an error-specific message for when a download from a URL fails. [#9826](https://github.com/JabRef/jabref/issues/9826)
- We added support for customizing the citation command (e.g., `[@key1,@key2]`) when [pushing to external applications](https://docs.jabref.org/cite/pushtoapplications). [#10133](https://github.com/JabRef/jabref/issues/10133)
- We added an integrity check for more special characters. [#8712](https://github.com/JabRef/jabref/issues/8712)
- We added protected terms described as "Computer science". [#10222](https://github.com/JabRef/jabref/pull/10222)
- We added a link "Get more themes..." in the preferences to that points to [themes.jabref.org](https://themes.jabref.org) allowing the user to download new themes. [#10243](https://github.com/JabRef/jabref/issues/10243)
- We added a fetcher for [LOBID](https://lobid.org/resources/api) resources. [JabRef/jabref-koppor#386](https://github.com/JabRef/jabref-koppor/issues/386)
- When in `biblatex` mode, the [integrity check](https://docs.jabref.org/finding-sorting-and-cleaning-entries/checkintegrity) for journal titles now also checks the field `journal`.
- We added support for exporting to Hayagriva YAML format. [#10382](https://github.com/JabRef/jabref/issues/10382)
- We added support for pushing citations to [TeXShop](https://pages.uoregon.edu/koch/texshop/) on macOS [forum#2699](https://discourse.jabref.org/t/push-to-texshop-mac/2699).
- We added the 'Bachelor's thesis' type for Biblatex's 'Thesis' EntryType [#10029](https://github.com/JabRef/jabref/issues/10029).

### Changed

- The export formats `listrefs`, `tablerefs`, `tablerefsabsbib`, now use the ISO date format in the footer [#10383](https://github.com/JabRef/jabref/pull/10383).
- When searching for an identifier in the "Web search", the title of the search window is now "Identifier-based Web Search". [#10391](https://github.com/JabRef/jabref/pull/10391)
- The ampersand checker now skips verbatim fields (`file`, `url`, ...). [#10419](https://github.com/JabRef/jabref/pull/10419)
- If no existing document is selected for exporting "XMP annotated pdf" JabRef will now create a new PDF file with a sample text and the metadata. [#10102](https://github.com/JabRef/jabref/issues/10102)
- We modified the DOI cleanup to infer the DOI from an ArXiV ID if it's present. [#10426](https://github.com/JabRef/jabref/issues/10426)
- The ISI importer uses the field `comment` for notes (instead of `review). [#10478](https://github.com/JabRef/jabref/pull/10478)
- If no existing document is selected for exporting "Embedded BibTeX pdf" JabRef will now create a new PDF file with a sample text and the metadata. [#10101](https://github.com/JabRef/jabref/issues/10101)
- Translated titles format no longer raise a warning. [#10459](https://github.com/JabRef/jabref/issues/10459)
- We re-added the empty grey containers in the groups panel to keep an indicator for the current selected group, if displaying of group item count is turned off [#9972](https://github.com/JabRef/jabref/issues/9972)

### Fixed

- We fixed an issue where "Move URL in note field to url field" in the cleanup dialog caused an exception if no note field was present [forum#3999](https://discourse.jabref.org/t/cleanup-entries-cant-get-it-to-work/3999)
- It is possible again to use "current table sort order" for the order of entries when saving. [#9869](https://github.com/JabRef/jabref/issues/9869)
- Passwords can be stored in GNOME key ring. [#10274](https://github.com/JabRef/jabref/issues/10274)
- We fixed an issue where groups based on an aux file could not be created due to an exception [#10350](https://github.com/JabRef/jabref/issues/10350)
- We fixed an issue where the JabRef browser extension could not communicate with JabRef under macOS due to missing files. You should use the `.pkg` for the first installation as it updates all necessary files for the extension [#10308](https://github.com/JabRef/jabref/issues/10308)
- We fixed an issue where the ISBN fetcher returned the entrytype `misc` for certain ISBN numbers [#10348](https://github.com/JabRef/jabref/issues/10348)
- We fixed a bug where an exception was raised when saving less than three export save orders in the preference. [#10157](https://github.com/JabRef/jabref/issues/10157)
- We fixed an issue where it was possible to create a group with no name or with a group separator inside the name [#9776](https://github.com/JabRef/jabref/issues/9776)
- Biblatex's `journaltitle` is now also respected for showing the journal information. [#10397](https://github.com/JabRef/jabref/issues/10397)
- JabRef does not hang anymore when exporting via CLI. [#10380](https://github.com/JabRef/jabref/issues/10380)
- We fixed an issue where it was not possible to save a library on a network share under macOS due to an exception when acquiring a file lock [#10452](https://github.com/JabRef/jabref/issues/10452)
- We fixed an issue where exporting "XMP annotated pdf" without selecting an existing document would produce an exception. [#10102](https://github.com/JabRef/jabref/issues/10102)
- We fixed an issue where the "Enabled" column in the "Protected terms files" tab in the preferences could not be resized [#10285](https://github.com/JabRef/jabref/issues/10285)
- We fixed an issue where after creation of a new library, the new library was not focused. [JabRef/jabref-koppor#592](https://github.com/JabRef/jabref-koppor/issues/592)
- We fixed an issue where double clicking on an url in the file field would trigger an exception instead of opening the browser [#10480](https://github.com/JabRef/jabref/pull/10480)
- We fixed an issue where scrolling was impossible on dragging a citation on the groups panel. [#9754](https://github.com/JabRef/jabref/issues/9754)
- We fixed an issue where exporting "Embedded BibTeX pdf" without selecting an existing document would produce an exception. [#10101](https://github.com/JabRef/jabref/issues/10101)
- We fixed an issue where there was a failure to access the url link for "eprint" for the ArXiv entry.[#10474](https://github.com/JabRef/jabref/issues/10474)
- We fixed an issue where it was not possible to connect to a shared database once a group with entries was added or other metadata modified [#10336](https://github.com/JabRef/jabref/issues/10336)
- We fixed an issue where middle-button paste in X not always worked [#7905](https://github.com/JabRef/jabref/issues/7905)

## [5.10] – 2023-09-02

### Added

- We added a field showing the BibTeX/biblatex source for added and deleted entries in the "External Changes Resolver" dialog. [#9509](https://github.com/JabRef/jabref/issues/9509)
- We added user-specific comment field so that multiple users can make separate comments. [#543](https://github.com/JabRef/jabref-koppor/issues/543)
- We added a search history list in the search field's right click menu. [#7906](https://github.com/JabRef/jabref/issues/7906)
- We added a full text fetcher for IACR eprints. [#9651](https://github.com/JabRef/jabref/pull/9651)
- We added "Attach file from URL" to right-click context menu to download and store a file with the reference library. [#9646](https://github.com/JabRef/jabref/issues/9646)
- We enabled updating an existing entry with data from InspireHEP. [#9351](https://github.com/JabRef/jabref/issues/9351)
- We added a fetcher for the Bibliotheksverbund Bayern (experimental). [#9641](https://github.com/JabRef/jabref/pull/9641)
- We added support for more biblatex date formats for parsing dates. [#2753](https://github.com/JabRef/jabref/issues/2753)
- We added support for multiple languages for exporting to and importing references from MS Office. [#9699](https://github.com/JabRef/jabref/issues/9699)
- We enabled scrolling in the groups list when dragging a group on another group. [#2869](https://github.com/JabRef/jabref/pull/2869)
- We added the option to automatically download online files when a new entry is created from an existing ID (e.g., DOI). The option can be disabled in the preferences under "Import and Export". [#9756](https://github.com/JabRef/jabref/issues/9756)
- We added a new Integrity check for unescaped ampersands. [JabRef/jabref-koppor#585](https://github.com/JabRef/jabref-koppor/issues/585)
- We added support for parsing `$\backslash$` in file paths (as exported by Mendeley). [forum#3470](https://discourse.jabref.org/t/mendeley-bib-import-with-linked-files/3470)
- We added the possibility to automatically fetch entries when an ISBN is pasted on the main table. [#9864](https://github.com/JabRef/jabref/issues/9864)
- We added the option to disable the automatic linking of files in the entry editor [#5105](https://github.com/JabRef/jabref/issues/5105)
- We added the link icon for ISBNs in linked identifiers column. [#9819](https://github.com/JabRef/jabref/issues/9819)
- We added key binding to focus on groups <kbd>alt</kbd> + <kbd>s</kbd> [#9863](https://github.com/JabRef/jabref/issues/9863)
- We added the option to unprotect a text selection, which strips all pairs of curly braces away. [#9950](https://github.com/JabRef/jabref/issues/9950)
- We added drag and drop events for field 'Groups' in entry editor panel. [#569](https://github.com/JabRef/jabref-koppor/issues/569)
- We added support for parsing MathML in the Medline importer. [#4273](https://github.com/JabRef/jabref/issues/4273)
- We added the ability to search for an identifier (DOI, ISBN, ArXiv ID) directly from 'Web Search'. [#7575](https://github.com/JabRef/jabref/issues/7575) [#9674](https://github.com/JabRef/jabref/issues/9674)
- We added a cleanup activity that identifies a URL or a last-visited-date in the `note` field and moves it to the `url` and `urldate` field respectively. [JabRef/jabref-koppor#216](https://github.com/JabRef/jabref-koppor/issues/216)
- We enabled the user to change the name of a field in a custom entry type by double-clicking on it. [#9840](https://github.com/JabRef/jabref/issues/9840)
- We added some preferences options to disable online activity. [#10064](https://github.com/JabRef/jabref/issues/10064)
- We integrated two mail actions ("As Email" and "To Kindle") under a new "Send" option in the right-click & Tools menus. The Kindle option creates an email targeted to the user's Kindle email, which can be set in preferences under "External programs" [#6186](https://github.com/JabRef/jabref/issues/6186)
- We added an option to clear recent libraries' history. [#10003](https://github.com/JabRef/jabref/issues/10003)
- We added an option to encrypt and remember the proxy password. [#8055](https://github.com/JabRef/jabref/issues/8055)[#10044](https://github.com/JabRef/jabref/issues/10044)
- We added support for showing journal information, via info buttons next to the `Journal` and `ISSN` fields in the entry editor. [#6189](https://github.com/JabRef/jabref/issues/6189)
- We added support for pushing citations to Sublime Text 3 [#10098](https://github.com/JabRef/jabref/issues/10098)
- We added support for the Finnish language. [#10183](https://github.com/JabRef/jabref/pull/10183)
- We added the option to automatically replaces illegal characters in the filename when adding a file to JabRef. [#10182](https://github.com/JabRef/jabref/issues/10182)
- We added a privacy policy. [#10064](https://github.com/JabRef/jabref/issues/10064)
- We added a tooltip to show the number of entries in a group [#10208](https://github.com/JabRef/jabref/issues/10208)
- We fixed an issue where it was no longer possible to add or remove selected entries to groups via context menu [#10404](https://github.com/JabRef/jabref/issues/10404), [#10317](https://github.com/JabRef/jabref/issues/10317) [#10374](https://github.com/JabRef/jabref/issues/10374)

### Changed

- We replaced "Close" by "Close library" and placed it after "Save all" in the File menu. [#10043](https://github.com/JabRef/jabref/pull/10043)
- We upgraded to Lucene 9.7 for the fulltext search. The search index will be rebuild. [#10036](https://github.com/JabRef/jabref/pull/10036)
- 'Get full text' now also checks the file url. [#568](https://github.com/JabRef/jabref-koppor/issues/568)
- JabRef writes a new backup file only if there is a change. Before, JabRef created a backup upon start. [#9679](https://github.com/JabRef/jabref/pull/9679)
- We modified the `Add Group` dialog to use the most recently selected group hierarchical context. [#9141](https://github.com/JabRef/jabref/issues/9141)
- We refined the 'main directory not found' error message. [#9625](https://github.com/JabRef/jabref/pull/9625)
- JabRef writes a new backup file only if there is a change. Before, JabRef created a backup upon start. [#9679](https://github.com/JabRef/jabref/pull/9679)
- Backups of libraries are not stored per JabRef version, but collected together. [#9676](https://github.com/JabRef/jabref/pull/9676)
- We streamlined the paths for logs and backups: The parent path fragment is always `logs` or `backups`.
- `log.txt` now contains an entry if a BibTeX entry could not be parsed.
- `log.txt` now contains debug messages. Debugging needs to be enabled explicitly. [#9678](https://github.com/JabRef/jabref/pull/9678)
- `log.txt` does not contain entries for non-found files during PDF indexing. [#9678](https://github.com/JabRef/jabref/pull/9678)
- The hostname is now determined using environment variables (`COMPUTERNAME`/`HOSTNAME`) first. [#9910](https://github.com/JabRef/jabref/pull/9910)
- We improved the Medline importer to correctly import ISO dates for `revised`. [#9536](https://github.com/JabRef/jabref/issues/9536)
- To avoid cluttering of the directory, We always delete the `.sav` file upon successful write. [#9675](https://github.com/JabRef/jabref/pull/9675)
- We improved the unlinking/deletion of multiple linked files of an entry using the <kbd>Delete</kbd> key. [#9473](https://github.com/JabRef/jabref/issues/9473)
- The field names of customized entry types are now exchanged preserving the case. [#9993](https://github.com/JabRef/jabref/pull/9993)
- We moved the custom entry types dialog into the preferences dialog. [#9760](https://github.com/JabRef/jabref/pull/9760)
- We moved the manage content selectors dialog to the library properties. [#9768](https://github.com/JabRef/jabref/pull/9768)
- We moved the preferences menu command from the options menu to the file menu. [#9768](https://github.com/JabRef/jabref/pull/9768)
- We reworked the cross ref labels in the entry editor and added a right click menu. [#10046](https://github.com/JabRef/jabref/pull/10046)
- We reorganized the order of tabs and settings in the library properties. [#9836](https://github.com/JabRef/jabref/pull/9836)
- We changed the handling of an "overflow" of authors at `[authIniN]`: JabRef uses `+` to indicate an overflow. Example: `[authIni2]` produces `A+` (instead of `AB`) for `Aachen and Berlin and Chemnitz`. [#9703](https://github.com/JabRef/jabref/pull/9703)
- We moved the preferences option to open the last edited files on startup to the 'General' tab. [#9808](https://github.com/JabRef/jabref/pull/9808)
- We improved the recognition of DOIs when pasting a link containing a DOI on the maintable. [#9864](https://github.com/JabRef/jabref/issues/9864s)
- We reordered the preferences dialog. [#9839](https://github.com/JabRef/jabref/pull/9839)
- We split the 'Import and Export' tab into 'Web Search' and 'Export'. [#9839](https://github.com/JabRef/jabref/pull/9839)
- We moved the option to run JabRef in memory stick mode into the preferences dialog toolbar. [#9866](https://github.com/JabRef/jabref/pull/9866)
- In case the library contains empty entries, they are not written to disk. [#8645](https://github.com/JabRef/jabref/issues/8645)
- The formatter `remove_unicode_ligatures` is now called `replace_unicode_ligatures`. [#9890](https://github.com/JabRef/jabref/pull/9890)
- We improved the error message when no terminal was found. [#9607](https://github.com/JabRef/jabref/issues/9607)
- In the context of the "systematic literature functionality", we changed the name "database" to "catalog" to use a separate term for online catalogs in comparison to SQL databases. [#9951](https://github.com/JabRef/jabref/pull/9951)
- We now show more fields (including Special Fields) in the dropdown selection for "Save sort order" in the library properties and for "Export sort order" in the preferences. [#10010](https://github.com/JabRef/jabref/issues/10010)
- We now encrypt and store the custom API keys in the OS native credential store. [#10044](https://github.com/JabRef/jabref/issues/10044)
- We changed the behavior of group addition/edit, so that sorting by alphabetical order is not performed by default after the modification. [#10017](https://github.com/JabRef/jabref/issues/10017)
- We fixed an issue with spacing in the cleanup dialogue. [#10081](https://github.com/JabRef/jabref/issues/10081)
- The GVK fetcher now uses the new [K10plus](https://www.bszgbv.de/services/k10plus/) database. [#10189](https://github.com/JabRef/jabref/pull/10189)

### Fixed

- We fixed an issue where clicking the group expansion pane/arrow caused the node to be selected, when it should just expand/detract the node. [#10111](https://github.com/JabRef/jabref/pull/10111)
- We fixed an issue where the browser import would add ' characters before the BibTeX entry on Linux. [#9588](https://github.com/JabRef/jabref/issues/9588)
- We fixed an issue where searching for a specific term with the DOAB fetcher lead to an exception. [#9571](https://github.com/JabRef/jabref/issues/9571)
- We fixed an issue where the "Import" -> "Library to import to" did not show the correct library name if two opened libraries had the same suffix. [#9567](https://github.com/JabRef/jabref/issues/9567)
- We fixed an issue where the rpm-Version of JabRef could not be properly uninstalled and reinstalled. [#9558](https://github.com/JabRef/jabref/issues/9558), [#9603](https://github.com/JabRef/jabref/issues/9603)
- We fixed an issue where the command line export using `--exportMatches` flag does not create an output bib file. [#9581](https://github.com/JabRef/jabref/issues/9581)
- We fixed an issue where custom field in the custom entry types could not be set to mulitline. [#9609](https://github.com/JabRef/jabref/issues/9609)
- We fixed an issue where the Office XML exporter did not resolve BibTeX-Strings when exporting entries. [forum#3741](https://discourse.jabref.org/t/exporting-bibtex-constant-strings-to-ms-office-2007-xml/3741)
- We fixed an issue where the Merge Entries Toolbar configuration was not saved after hitting 'Merge Entries' button. [#9091](https://github.com/JabRef/jabref/issues/9091)
- We fixed an issue where the password is stored in clear text if the user wants to use a proxy with authentication. [#8055](https://github.com/JabRef/jabref/issues/8055)
- JabRef is now more relaxed when parsing field content: In case a field content ended with `\`, the combination `\}` was treated as plain `}`. [#9668](https://github.com/JabRef/jabref/issues/9668)
- We resolved an issue that cut off the number of group entries when it exceeded four digits. [#8797](https://github.com/JabRef/jabref/issues/8797)
- We fixed the issue where the size of the global search window was not retained after closing. [#9362](https://github.com/JabRef/jabref/issues/9362)
- We fixed an issue where the Global Search UI preview is still white in dark theme. [#9362](https://github.com/JabRef/jabref/issues/9362)
- We fixed the double paste issue when <kbd>Cmd</kbd> + <kbd>v</kbd> is pressed on 'New entry from plaintext' dialog. [#9367](https://github.com/JabRef/jabref/issues/9367)
- We fixed an issue where the pin button on the Global Search dialog was located at the bottom and not at the top. [#9362](https://github.com/JabRef/jabref/issues/9362)
- We fixed the log text color in the event log console when using dark mode. [#9732](https://github.com/JabRef/jabref/issues/9732)
- We fixed an issue where searching for unlinked files would include the current library's .bib file. [#9735](https://github.com/JabRef/jabref/issues/9735)
- We fixed an issue where it was no longer possible to connect to a shared mysql database due to an exception. [#9761](https://github.com/JabRef/jabref/issues/9761)
- We fixed an issue where an exception was thrown for the user after <kbd>Ctrl</kbd>+<kbd>Z</kbd> command. [#9737](https://github.com/JabRef/jabref/issues/9737)
- We fixed the citation key generation for [`[authors]`, `[authshort]`, `[authorsAlpha]`, `[authIniN]`, `[authEtAl]`, `[auth.etal]`](https://docs.jabref.org/setup/citationkeypatterns#special-field-markers) to handle `and others` properly. [JabRef/jabref-koppor#626](https://github.com/JabRef/jabref-koppor/issues/626)
- We fixed the Save/save as file type shows BIBTEX_DB instead of "Bibtex library". [#9372](https://github.com/JabRef/jabref/issues/9372)
- We fixed the default main file directory for non-English Linux users. [#8010](https://github.com/JabRef/jabref/issues/8010)
- We fixed an issue when overwriting the owner was disabled. [#9896](https://github.com/JabRef/jabref/pull/9896)
- We fixed an issue regarding recording redundant prefixes in search history. [#9685](https://github.com/JabRef/jabref/issues/9685)
- We fixed an issue where passing a URL containing a DOI led to a "No entry found" notification. [#9821](https://github.com/JabRef/jabref/issues/9821)
- We fixed some minor visual inconsistencies and issues in the preferences dialog. [#9866](https://github.com/JabRef/jabref/pull/9866)
- The order of save actions is now retained. [#9890](https://github.com/JabRef/jabref/pull/9890)
- We fixed an issue where the order of save actions was not retained in the bib file. [#9890](https://github.com/JabRef/jabref/pull/9890)
- We fixed an issue in the preferences 'External file types' tab ignoring a custom application path in the edit dialog. [#9895](https://github.com/JabRef/jabref/issues/9895)
- We fixed an issue in the preferences where custom columns could be added to the entry table with no qualifier. [#9913](https://github.com/JabRef/jabref/issues/9913)
- We fixed an issue where the encoding header in a bib file was not respected when the file contained a BOM (Byte Order Mark). [#9926](https://github.com/JabRef/jabref/issues/9926)
- We fixed an issue where cli help output for import and export format was inconsistent. [JabRef/jabref-koppor#429](https://github.com/JabRef/jabref-koppor/issues/429)
- We fixed an issue where the user could select multiple conflicting options for autocompletion at once. [#10181](https://github.com/JabRef/jabref/issues/10181)
- We fixed an issue where no preview could be generated for some entry types and led to an exception. [#9947](https://github.com/JabRef/jabref/issues/9947)
- We fixed an issue where the Linux terminal working directory argument was malformed and therefore ignored upon opening a terminal [#9953](https://github.com/JabRef/jabref/issues/9953)
- We fixed an issue under Linux where under some systems the file instead of the folder was opened. [#9607](https://github.com/JabRef/jabref/issues/9607)
- We fixed an issue where an Automatic Keyword Group could not be deleted in the UI. [#9778](https://github.com/JabRef/jabref/issues/9778)
- We fixed an issue where the citation key pattern `[edtrN_M]` returned the wrong editor. [#9946](https://github.com/JabRef/jabref/pull/9946)
- We fixed an issue where empty grey containers would remain in the groups panel, if displaying of group item count is turned off. [#9972](https://github.com/JabRef/jabref/issues/9972)
- We fixed an issue where fetching an ISBN could lead to application freezing when the fetcher did not return any results. [#9979](https://github.com/JabRef/jabref/issues/9979)
- We fixed an issue where closing a library containing groups and entries caused an exception [#9997](https://github.com/JabRef/jabref/issues/9997)
- We fixed a bug where the editor for strings in a bibliography file did not sort the entries by their keys [#10083](https://github.com/JabRef/jabref/pull/10083)
- We fixed an issues where clicking on the empty space of specific context menu entries would not trigger the associated action. [#8388](https://github.com/JabRef/jabref/issues/8388)
- We fixed an issue where JabRef would not remember whether the window was in fullscreen. [#4939](https://github.com/JabRef/jabref/issues/4939)
- We fixed an issue where the ACM Portal search sometimes would not return entries for some search queries when the article author had no given name. [#10107](https://github.com/JabRef/jabref/issues/10107)
- We fixed an issue that caused high CPU usage and a zombie process after quitting JabRef because of author names autocompletion. [#10159](https://github.com/JabRef/jabref/pull/10159)
- We fixed an issue where files with illegal characters in the filename could be added to JabRef. [#10182](https://github.com/JabRef/jabref/issues/10182)
- We fixed that checked-out radio buttons under "specified keywords" were not displayed as checked after closing and reopening the "edit group" window. [#10248](https://github.com/JabRef/jabref/issues/10248)
- We fixed that when editing groups, checked-out properties such as case sensitive and regular expression (under "Free search expression") were not displayed checked. [#10108](https://github.com/JabRef/jabref/issues/10108)

### Removed

- We removed the support of BibTeXML. [#9540](https://github.com/JabRef/jabref/issues/9540)
- We removed support for Markdown syntax for strikethrough and task lists in comment fields. [#9726](https://github.com/JabRef/jabref/pull/9726)
- We removed the options menu, because the two contents were moved to the File menu or the properties of the library. [#9768](https://github.com/JabRef/jabref/pull/9768)
- We removed the 'File' tab in the preferences and moved its contents to the 'Export' tab. [#9839](https://github.com/JabRef/jabref/pull/9839)
- We removed the "[Collection of Computer Science Bibliographies](https://en.wikipedia.org/wiki/Collection_of_Computer_Science_Bibliographies)" fetcher the websits is no longer available. [#6638](https://github.com/JabRef/jabref/issues/6638)

## [5.9] – 2023-01-06

### Added

- We added a dropdown menu to let users change the library they want to import into during import. [#6177](https://github.com/JabRef/jabref/issues/6177)
- We added the possibility to add/remove a preview style from the selected list using a double click. [#9490](https://github.com/JabRef/jabref/issues/9490)
- We added the option to define fields as "multine" directly in the custom entry types dialog. [#6448](https://github.com/JabRef/jabref/issues/6448)
- We changed the minWidth and the minHeight of the main window, so it won't have a width and/or a height with the value 0. [#9606](https://github.com/JabRef/jabref/issues/9606)

### Changed

- We changed database structure: in MySQL/MariaDB we renamed tables by adding a `JABREF_` prefix, and in PGSQL we moved tables in `jabref` schema. We added `VersionDBStructure` variable in `METADATA` table to indicate current version of structure, this variable is needed for automatic migration. [#9312](https://github.com/JabRef/jabref/issues/9312)
- We moved some preferences options to a new tab in the preferences dialog. [#9442](https://github.com/JabRef/jabref/pull/9442)
- We renamed "Medline abbreviation" to "dotless abbreviation". [#9504](https://github.com/JabRef/jabref/pull/9504)
- We now have more "dots" in the offered journal abbreviations. [#9504](https://github.com/JabRef/jabref/pull/9504)
- We now disable the button "Full text search" in the Searchbar by default [#9527](https://github.com/JabRef/jabref/pull/9527)

### Fixed

- The tab "deprecated fields" is shown in biblatex-mode only. [#7757](https://github.com/JabRef/jabref/issues/7757)
- In case a journal name of an IEEE journal is abbreviated, the "normal" abbreviation is used - and not the one of the IEEE BibTeX strings. [JabRef/abbrv.jabref.org#91](https://github.com/JabRef/abbrv.jabref.org/issues/91)
- We fixed a performance issue when loading large lists of custom journal abbreviations. [#8928](https://github.com/JabRef/jabref/issues/8928)
- We fixed an issue where the last opened libraries were not remembered when a new unsaved library was open as well. [#9190](https://github.com/JabRef/jabref/issues/9190)
- We fixed an issue where no context menu for the group "All entries" was present. [forum#3682](https://discourse.jabref.org/t/how-sort-groups-a-z-not-subgroups/3682)
- We fixed an issue where extra curly braces in some fields would trigger an exception when selecting the entry or doing an integrity check. [#9475](https://github.com/JabRef/jabref/issues/9475), [#9503](https://github.com/JabRef/jabref/issues/9503)
- We fixed an issue where entering a date in the format "YYYY/MM" in the entry editor date field caused an exception. [#9492](https://github.com/JabRef/jabref/issues/9492)
- For portable versions, the `.deb` file now works on plain debian again. [#9472](https://github.com/JabRef/jabref/issues/9472)
- We fixed an issue where the download of linked online files failed after an import of entries for certain urls. [#9518](https://github.com/JabRef/jabref/issues/9518)
- We fixed an issue where an exception occurred when manually downloading a file from an URL in the entry editor. [#9521](https://github.com/JabRef/jabref/issues/9521)
- We fixed an issue with open office csv file formatting where commas in the abstract field where not escaped. [#9087](https://github.com/JabRef/jabref/issues/9087)
- We fixed an issue with deleting groups where subgroups different from the selected group were deleted. [#9281](https://github.com/JabRef/jabref/issues/9281)

## [5.8] – 2022-12-18

### Added

- We integrated a new three-way merge UI for merging entries in the Entries Merger Dialog, the Duplicate Resolver Dialog, the Entry Importer Dialog, and the External Changes Resolver Dialog. [#8945](https://github.com/JabRef/jabref/pull/8945)
- We added the ability to merge groups, keywords, comments and files when merging entries. [#9022](https://github.com/JabRef/jabref/pull/9022)
- We added a warning message next to the authors field in the merge dialog to warn users when the authors are the same but formatted differently. [#8745](https://github.com/JabRef/jabref/issues/8745)
- The default file directory of a library is used as default directory for [unlinked file lookup](https://docs.jabref.org/collect/findunlinkedfiles#link-the-pdfs-to-your-bib-library). [JabRef/jabref-koppor#546](https://github.com/JabRef/jabref-koppor/issues/546)
- The properties of an existing systematic literature review (SLR) can be edited. [JabRef/jabref-koppor#604](https://github.com/JabRef/jabref-koppor/issues/604)
- An systematic literature review (SLR) can now be started from the SLR itself. [#9131](https://github.com/JabRef/jabref/pull/9131), [JabRef/jabref-koppor#601](https://github.com/JabRef/jabref-koppor/issues/601)
- On startup, JabRef notifies the user if there were parsing errors during opening.
- We added support for the field `fjournal` (in `@article`) for abbreviation and unabbreviation functionalities. [#321](https://github.com/JabRef/jabref/pull/321)
- In case a backup is found, the filename of the backup is shown and one can navigate to the file. [#9311](https://github.com/JabRef/jabref/pull/9311)
- We added support for the Ukrainian and Arabic languages. [#9236](https://github.com/JabRef/jabref/pull/9236), [#9243](https://github.com/JabRef/jabref/pull/9243)

### Changed

- We improved the Citavi Importer to also import so called Knowledge-items into the field `comment` of the corresponding entry [#9025](https://github.com/JabRef/jabref/issues/9025)
- We modified the change case sub-menus and their corresponding tips (displayed when you stay long over the menu) to properly reflect exemplified cases. [#9339](https://github.com/Jabref/jabref/issues/9339)
- We call backup files `.bak` and temporary writing files now `.sav`.
- JabRef keeps 10 older versions of a `.bib` file in the [user data dir](https://github.com/harawata/appdirs#supported-directories) (instead of a single `.sav` (now: `.bak`) file in the directory of the `.bib` file)
- We improved the External Changes Resolver dialog to be more usaable. [#9021](https://github.com/JabRef/jabref/pull/9021)
- We simplified the actions to fast-resolve duplicates to 'Keep Left', 'Keep Right', 'Keep Both' and 'Keep Merged'. [#9056](https://github.com/JabRef/jabref/issues/9056)
- The fallback directory of the file folder now is the general file directory. In case there was a directory configured for a library and this directory was not found, JabRef placed the PDF next to the .bib file and not into the general file directory.
- The global default directory for storing PDFs is now the documents folder in the user's home.
- When adding or editing a subgroup it is placed w.r.t. to alphabetical ordering rather than at the end. [JabRef/jabref-koppor#577](https://github.com/JabRef/jabref-koppor/issues/577)
- Groups context menu now shows appropriate options depending on number of subgroups. [JabRef/jabref-koppor#579](https://github.com/JabRef/jabref-koppor/issues/579)
- We modified the "Delete file" dialog and added the full file path to the dialog text. The file path in the title was changed to file name only. [JabRef/jabref-koppor#534](https://github.com/JabRef/jabref-koppor/issues/534)
- Download from URL now automatically fills with URL from clipboard. [JabRef/jabref-koppor#535](https://github.com/JabRef/jabref-koppor/issues/535)
- We added HTML and Markdown files to Find Unlinked Files and removed BibTeX. [JabRef/jabref-koppor#547](https://github.com/JabRef/jabref-koppor/issues/547)
- ArXiv fetcher now retrieves additional data from related DOIs (both ArXiv and user-assigned). [#9170](https://github.com/JabRef/jabref/pull/9170)
- We modified the Directory of Open Access Books (DOAB) fetcher so that it will now also fetch the ISBN when possible. [#8708](https://github.com/JabRef/jabref/issues/8708)
- Genres are now mapped correctly to entry types when importing MODS files. [#9185](https://github.com/JabRef/jabref/issues/9185)
- We changed the button label from "Return to JabRef" to "Return to library" to better indicate the purpose of the action.
- We changed the color of found text from red to high-contrast colors (background: yellow; font color: purple). [JabRef/jabref-koppor#552](https://github.com/JabRef/jabref-koppor/issues/552)
- We fixed an issue where the wrong icon for a successful import of a bib entry was shown. [#9308](https://github.com/JabRef/jabref/pull/9308)
- We changed the messages after importing unlinked local files to past tense. [JabRef/jabref-koppor#548](https://github.com/JabRef/jabref-koppor/issues/548)
- We fixed an issue where the wrong icon for a successful import of a bib entry was shown [#9308](https://github.com/JabRef/jabref/pull/9308)
- In the context of the [Cleanup dialog](https://docs.jabref.org/finding-sorting-and-cleaning-entries/cleanupentries) we changed the text of the conversion of BibTeX to biblatex (and vice versa) to make it more clear. [JabRef/jabref-koppor#545](https://github.com/JabRef/jabref-koppor/issues/545)
- We removed wrapping of string constants when writing to a `.bib` file.
- In the context of a systematic literature review (SLR), a user can now add arbitrary data into `study.yml`. JabRef just ignores this data. [#9124](https://github.com/JabRef/jabref/pull/9124)
- In the context of a systematic literature review (SLR), we reworked the "Define study" parameters dialog. [#9123](https://github.com/JabRef/jabref/pull/9123)
- We upgraded to Lucene 9.4 for the fulltext search. The search index will be rebuild. [#9213](https://github.com/JabRef/jabref/pull/9213)
- We disabled the "change case" menu for empty fields. [#9214](https://github.com/JabRef/jabref/issues/9214)
- We disabled the conversion menu for empty fields. [#9200](https://github.com/JabRef/jabref/issues/9200)

### Fixed

- We fixed an issue where applied save actions on saving the library file would lead to the dialog "The library has been modified by another program" popping up. [#4877](https://github.com/JabRef/jabref/issues/4877)
- We fixed issues with save actions not correctly loaded when opening the library. [#9122](https://github.com/JabRef/jabref/pull/9122)
- We fixed the behavior of "Discard changes" when reopening a modified library. [#9361](https://github.com/JabRef/jabref/issues/9361)
- We fixed several bugs regarding the manual and the autosave of library files that could lead to exceptions. [#9067](https://github.com/JabRef/jabref/pull/9067), [#8484](https://github.com/JabRef/jabref/issues/8484), [#8746](https://github.com/JabRef/jabref/issues/8746), [#6684](https://github.com/JabRef/jabref/issues/6684), [#6644](https://github.com/JabRef/jabref/issues/6644), [#6102](https://github.com/JabRef/jabref/issues/6102), [#6000](https://github.com/JabRef/jabref/issues/6000)
- We fixed an issue where pdfs were re-indexed on each startup. [#9166](https://github.com/JabRef/jabref/pull/9166)
- We fixed an issue when using an unsafe character in the citation key, the auto-linking feature fails to link files. [#9267](https://github.com/JabRef/jabref/issues/9267)
- We fixed an issue where a message about changed metadata would occur on saving although nothing changed. [#9159](https://github.com/JabRef/jabref/issues/9159)
- We fixed an issue where the possibility to generate a subdatabase from an aux file was writing empty files when called from the commandline. [#9115](https://github.com/JabRef/jabref/issues/9115), [forum#3516](https://discourse.jabref.org/t/export-subdatabase-from-aux-file-on-macos-command-line/3516)
- We fixed an issue where author names with tilde accents (for example ñ) were marked as "Names are not in the standard BibTeX format". [#8071](https://github.com/JabRef/jabref/issues/8071)
- We fixed an issue where capitalize didn't capitalize words after hyphen characters. [#9157](https://github.com/JabRef/jabref/issues/9157)
- We fixed an issue where title case didn't capitalize words after en-dash characters and skip capitalization of conjunctions that comes after en-dash characters. [#9068](https://github.com/JabRef/jabref/pull/9068),[#9142](https://github.com/JabRef/jabref/pull/9142)
- We fixed an issue with the message that is displayed when fetcher returns an empty list of entries for given query. [#9195](https://github.com/JabRef/jabref/issues/9195)
- We fixed an issue where editing entry's "date" field in library mode "biblatex" causes an uncaught exception. [#8747](https://github.com/JabRef/jabref/issues/8747)
- We fixed an issue where importing from XMP would fail for certain PDFs. [#9383](https://github.com/JabRef/jabref/issues/9383)
- We fixed an issue that JabRef displayed the wrong group tree after loading. [JabRef/jabref-koppor#637](https://github.com/JabRef/jabref-koppor/issues/637)
- We fixed that sorting of entries in the maintable by special fields is updated immediately. [#9334](https://github.com/JabRef/jabref/issues/9334)
- We fixed the display of issue, number, eid and pages fields in the entry preview. [#8607](https://github.com/JabRef/jabref/pull/8607), [#8372](https://github.com/JabRef/jabref/issues/8372), [JabRef/jabref-koppor#514](https://github.com/JabRef/jabref-koppor/issues/514), [forum#2390](https://discourse.jabref.org/t/unable-to-edit-my-bibtex-file-that-i-used-before-vers-5-1/2390), [forum#3462](https://discourse.jabref.org/t/jabref-5-6-need-help-with-export-from-jabref-to-microsoft-word-entry-preview-of-apa-7-not-rendering-correctly/3462)
- We fixed the page ranges checker to detect article numbers in the pages field (used at [Check Integrity](https://docs.jabref.org/finding-sorting-and-cleaning-entries/checkintegrity)). [#8607](https://github.com/JabRef/jabref/pull/8607)
- The [HtmlToLaTeXFormatter](https://docs.jabref.org/finding-sorting-and-cleaning-entries/saveactions#html-to-latex) keeps single `<` characters.
- We fixed a performance regression when opening large libraries. [#9041](https://github.com/JabRef/jabref/issues/9041)
- We fixed a bug where spaces are trimmed when highlighting differences in the Entries merge dialog. [JabRef/jabref-koppor#371](https://github.com/JabRef/jabref-koppor/issues/371)
- We fixed some visual glitches with the linked files editor field in the entry editor and increased its height. [#8823](https://github.com/JabRef/jabref/issues/8823)
- We fixed some visual inconsistencies (round corners of highlighted buttons). [#8806](https://github.com/JabRef/jabref/issues/8806)
- We fixed an issue where JabRef would not exit when a connection to a LibreOffice document was established previously and the document is still open. [#9075](https://github.com/JabRef/jabref/issues/9075)
- We fixed an issue about selecting the save order in the preferences. [#9147](https://github.com/JabRef/jabref/issues/9147)
- We fixed an issue where an exception when fetching a DOI was not logged correctly. [JabRef/jabref-koppor#627](https://github.com/JabRef/jabref-koppor/issues/627)
- We fixed an issue where a user could not open an attached file in a new unsaved library. [#9386](https://github.com/JabRef/jabref/issues/9386)
- We fixed a typo within a connection error message. [JabRef/jabref-koppor#625](https://github.com/JabRef/jabref-koppor/issues/625)
- We fixed an issue where journal abbreviations would not abbreviate journal titles with escaped ampersands (\\&). [#8948](https://github.com/JabRef/jabref/issues/8948)
- We fixed the readability of the file field in the dark theme. [#9340](https://github.com/JabRef/jabref/issues/9340)
- We fixed an issue where the 'close dialog' key binding was not closing the Preferences dialog. [#8888](https://github.com/jabref/jabref/issues/8888)
- We fixed an issue where a known journal's medline/dot-less abbreviation does not switch to the full name. [#9370](https://github.com/JabRef/jabref/issues/9370)
- We fixed an issue where hitting enter on the search field within the preferences dialog closed the dialog. [JabRef/jabref-koppor#630](https://github.com/JabRef/jabref-koppor/issues/630)
- We fixed the "Cleanup entries" dialog is partially visible. [#9223](https://github.com/JabRef/jabref/issues/9223)
- We fixed an issue where font size preferences did not apply correctly to preference dialog window and the menu bar. [#8386](https://github.com/JabRef/jabref/issues/8386) and [#9279](https://github.com/JabRef/jabref/issues/9279)
- We fixed the display of the "Customize Entry Types" dialog title. [#9198](https://github.com/JabRef/jabref/issues/9198)
- We fixed an issue where the CSS styles are missing in some dialogs. [#9150](https://github.com/JabRef/jabref/pull/9150)
- We fixed an issue where controls in the preferences dialog could outgrow the window. [#9017](https://github.com/JabRef/jabref/issues/9017)
- We fixed an issue where highlighted text color for entry merge dialogue was not clearly visible. [#9192](https://github.com/JabRef/jabref/issues/9192)

### Removed

- We removed "last-search-date" from the systematic literature review feature, because the last-search-date can be deducted from the git logs. [#9116](https://github.com/JabRef/jabref/pull/9116)
- We removed the [CiteseerX](https://docs.jabref.org/collect/import-using-online-bibliographic-database#citeseerx) fetcher, because the API used by JabRef is sundowned. [#9466](https://github.com/JabRef/jabref/pull/9466)

## [5.7] – 2022-08-05

### Added

- We added a fetcher for [Biodiversity Heritage Library](https://www.biodiversitylibrary.org/). [#8539](https://github.com/JabRef/jabref/issues/8539)
- We added support for multiple messages in the snackbar. [#7340](https://github.com/JabRef/jabref/issues/7340)
- We added an extra option in the 'Find Unlinked Files' dialog view to ignore unnecessary files like Thumbs.db, DS_Store, etc. [JabRef/jabref-koppor#373](https://github.com/JabRef/jabref-koppor/issues/373)
- JabRef now writes log files. Linux: `$home/.cache/jabref/logs/version`, Windows: `%APPDATA%\..\Local\harawata\jabref\version\logs`, Mac: `Users/.../Library/Logs/jabref/version`
- We added an importer for Citavi backup files, support ".ctv5bak" and ".ctv6bak" file formats. [#8322](https://github.com/JabRef/jabref/issues/8322)
- We added a feature to drag selected entries and drop them to other opened inactive library tabs [JabRef/jabref-koppor#521](https://github.com/JabRef/jabref-koppor/issues/521).
- We added support for the [biblatex-apa](https://github.com/plk/biblatex-apa) legal entry types `Legislation`, `Legadminmaterial`, `Jurisdiction`, `Constitution` and `Legal` [#8931](https://github.com/JabRef/jabref/issues/8931)

### Changed

- The file column in the main table now shows the corresponding defined icon for the linked file [#8930](https://github.com/JabRef/jabref/issues/8930).
- We improved the color of the selected entries and the color of the summary in the Import Entries Dialog in the dark theme. [#7927](https://github.com/JabRef/jabref/issues/7927)
- We upgraded to Lucene 9.2 for the fulltext search.
  Thus, the now created search index cannot be read from older versions of JabRef anylonger.
  ⚠️ JabRef will recreate the index in a new folder for new files and this will take a long time for a huge library.
  Moreover, switching back and forth JabRef versions and meanwhile adding PDFs also requires rebuilding the index now and then.
  [#8868](https://github.com/JabRef/jabref/pull/8868)
- We improved the Latex2Unicode conversion [#8639](https://github.com/JabRef/jabref/pull/8639)
- Writing BibTeX data into a PDF (XMP) removes braces. [#8452](https://github.com/JabRef/jabref/issues/8452)
- Writing BibTeX data into a PDF (XMP) does not write the `file` field.
- Writing BibTeX data into a PDF (XMP) considers the configured keyword separator (and does not use "," as default any more)
- The Medline/Pubmed search now also supports the [default fields and operators for searching](https://docs.jabref.org/collect/import-using-online-bibliographic-database#search-syntax). [forum#3554](https://discourse.jabref.org/t/native-pubmed-search/3354)
- We improved group expansion arrow that prevent it from activating group when expanding or collapsing. [#7982](https://github.com/JabRef/jabref/issues/7982), [#3176](https://github.com/JabRef/jabref/issues/3176)
- When configured SSL certificates changed, JabRef warns the user to restart to apply the configuration.
- We improved the appearances and logic of the "Manage field names & content" dialog, and renamed it to "Automatic field editor". [#6536](https://github.com/JabRef/jabref/issues/6536)
- We improved the message explaining the options when modifying an automatic keyword group [#8911](https://github.com/JabRef/jabref/issues/8911)
- We moved the preferences option "Warn about duplicates on import" option from the tab "File" to the tab "Import and Export". [JabRef/jabref-koppor#570](https://github.com/JabRef/jabref-koppor/issues/570)
- When JabRef encounters `% Encoding: UTF-8` header, it is kept during writing (and not removed). [#8964](https://github.com/JabRef/jabref/pull/8964)
- We replace characters which cannot be decoded using the specified encoding by a (probably another) valid character. This happens if JabRef detects the wrong charset (e.g., UTF-8 instead of Windows 1252). One can use the [Integrity Check](https://docs.jabref.org/finding-sorting-and-cleaning-entries/checkintegrity) to find those characters.

### Fixed

- We fixed an issue where linked fails containing parts of the main file directory could not be opened. [#8991](https://github.com/JabRef/jabref/issues/8991)
- Linked files with an absolute path can be opened again. [#8991](https://github.com/JabRef/jabref/issues/8991)
- We fixed an issue where the user could not rate an entry in the main table when an entry was not yet ranked. [#5842](https://github.com/JabRef/jabref/issues/5842)
- We fixed an issue that caused JabRef to sometimes open multiple instances when "Remote Operation" is enabled. [#8653](https://github.com/JabRef/jabref/issues/8653)
- We fixed an issue where linked files with the filetype "application/pdf" in an entry were not shown with the correct PDF-Icon in the main table [#8930](https://github.com/JabRef/jabref/issues/8930)
- We fixed an issue where "open folder" for linked files did not open the folder and did not select the file unter certain Linux desktop environments [#8679](https://github.com/JabRef/jabref/issues/8679), [#8849](https://github.com/JabRef/jabref/issues/8849)
- We fixed an issue where the content of a big shared database library is not shown [#8788](https://github.com/JabRef/jabref/issues/8788)
- We fixed the unnecessary horizontal scroll bar in group panel [#8467](https://github.com/JabRef/jabref/issues/8467)
- We fixed an issue where the notification bar message, icon and actions appeared to be invisible. [#8761](https://github.com/JabRef/jabref/issues/8761)
- We fixed an issue where deprecated fields tab is shown when the fields don't contain any values. [#8396](https://github.com/JabRef/jabref/issues/8396)
- We fixed an issue where an exception for DOI search occurred when the DOI contained urlencoded characters. [#8787](https://github.com/JabRef/jabref/issues/8787)
- We fixed an issue which allow us to select and open identifiers from a popup list in the maintable [#8758](https://github.com/JabRef/jabref/issues/8758), [#8802](https://github.com/JabRef/jabref/issues/8802)
- We fixed an issue where the escape button had no functionality within the "Filter groups" textfield. [JabRef/jabref-koppor#562](https://github.com/JabRef/jabref-koppor/issues/562)
- We fixed an issue where the exception that there are invalid characters in filename. [#8786](https://github.com/JabRef/jabref/issues/8786)
- When the proxy configuration removed the proxy user/password, this change is applied immediately.
- We fixed an issue where removing several groups deletes only one of them. [#8390](https://github.com/JabRef/jabref/issues/8390)
- We fixed an issue where the Sidepane (groups, web search and open office) width is not remembered after restarting JabRef. [#8907](https://github.com/JabRef/jabref/issues/8907)
- We fixed a bug where switching between themes will cause an error/exception. [#8939](https://github.com/JabRef/jabref/pull/8939)
- We fixed a bug where files that were deleted in the source bibtex file were kept in the index. [#8962](https://github.com/JabRef/jabref/pull/8962)
- We fixed "Error while sending to JabRef" when the browser extension interacts with JabRef. [JabRef/JabRef-Browser-Extension#479](https://github.com/JabRef/JabRef-Browser-Extension/issues/479)
- We fixed a bug where updating group view mode (intersection or union) requires re-selecting groups to take effect. [#6998](https://github.com/JabRef/jabref/issues/6998)
- We fixed a bug that prevented external group metadata changes from being merged. [#8873](https://github.com/JabRef/jabref/issues/8873)
- We fixed the shared database opening dialog to remember autosave folder and tick. [#7516](https://github.com/JabRef/jabref/issues/7516)
- We fixed an issue where name formatter could not be saved. [#9120](https://github.com/JabRef/jabref/issues/9120)
- We fixed a bug where after the export of Preferences, custom exports were duplicated. [#10176](https://github.com/JabRef/jabref/issues/10176)

### Removed

- We removed the social media buttons for our Twitter and Facebook pages. [#8774](https://github.com/JabRef/jabref/issues/8774)

## [5.6] – 2022-04-25

### Added

- We enabled the user to customize the API Key for some fetchers. [#6877](https://github.com/JabRef/jabref/issues/6877)
- We added an extra option when right-clicking an entry in the Entry List to copy either the DOI or the DOI url.
- We added a fetcher for [Directory of Open Access Books (DOAB)](https://doabooks.org/) [#8576](https://github.com/JabRef/jabref/issues/8576)
- We added an extra option to ask the user whether they want to open to reveal the folder holding the saved file with the file selected. [#8195](https://github.com/JabRef/jabref/issues/8195)
- We added a new section to network preferences to allow using custom SSL certificates. [#8126](https://github.com/JabRef/jabref/issues/8126)
- We improved the version check to take also beta version into account and now redirect to the right changelog for the version.
- We added two new web and fulltext fetchers: SemanticScholar and ResearchGate.
- We added notifications on success and failure when writing metadata to a PDF-file. [#8276](https://github.com/JabRef/jabref/issues/8276)
- We added a cleanup action that escapes `$` (by adding a backslash in front). [#8673](https://github.com/JabRef/jabref/issues/8673)

### Changed

- We upgraded to Lucene 9.1 for the fulltext search.
  Thus, the now created search index cannot be read from older versions of JabRef any longer.
  ⚠️ JabRef will recreate the index in a new folder for new files and this will take a long time for a huge library.
  Moreover, switching back and forth JabRef versions and meanwhile adding PDFs also requires rebuilding the index now and then.
  [#8362](https://github.com/JabRef/jabref/pull/8362)
- We changed the list of CSL styles to those that support formatting bibliographies. [#8421](https://github.com/JabRef/jabref/issues/8421) [michel-kraemer/citeproc-java#116](https://github.com/michel-kraemer/citeproc-java/issues/116)
- The CSL preview styles now also support displaying data from cross references entries that are linked via the `crossref` field. [#7378](https://github.com/JabRef/jabref/issues/7378)
- We made the Search button in Web Search wider. We also skewed the panel titles to the left. [#8397](https://github.com/JabRef/jabref/issues/8397)
- We introduced a preference to disable fulltext indexing. [#8468](https://github.com/JabRef/jabref/issues/8468)
- When exporting entries, the encoding is always UTF-8.
- When embedding BibTeX data into a PDF, the encoding is always UTF-8.
- We replaced the [OttoBib](https://en.wikipedia.org/wiki/OttoBib) fetcher by a fetcher by [OpenLibrary](https://openlibrary.org/dev/docs/api/books). [#8652](https://github.com/JabRef/jabref/issues/8652)
- We first fetch ISBN data from OpenLibrary, if nothing found, ebook.de is tried.
- We now only show a warning when exiting for tasks that will not be recovered automatically upon relaunch of JabRef. [#8468](https://github.com/JabRef/jabref/issues/8468)

### Fixed

- We fixed an issue where right clicking multiple entries and pressing "Change entry type" would only change one entry. [#8654](https://github.com/JabRef/jabref/issues/8654)
- We fixed an issue where it was no longer possible to add or delete multiple files in the `file` field in the entry editor. [#8659](https://github.com/JabRef/jabref/issues/8659)
- We fixed an issue where the author's lastname was not used for the citation key generation if it started with a lowercase letter. [#8601](https://github.com/JabRef/jabref/issues/8601)
- We fixed an issue where custom "Protected terms" files were missing after a restart of JabRef. [#8608](https://github.com/JabRef/jabref/issues/8608)
- We fixed an issue where JabRef could not start due to a missing directory for the fulltex index. [#8579](https://github.com/JabRef/jabref/issues/8579)
- We fixed an issue where long article numbers in the `pages` field would cause an exception and preventing the citation style to display. [#8381](https://github.com/JabRef/jabref/issues/8381), [michel-kraemer/citeproc-java#114](https://github.com/michel-kraemer/citeproc-java/issues/114)
- We fixed an issue where online links in the file field were not detected correctly and could produce an exception. [#8510](https://github.com/JabRef/jabref/issues/8510)
- We fixed an issue where an exception could occur when saving the preferences [#7614](https://github.com/JabRef/jabref/issues/7614)
- We fixed an issue where "Copy DOI url" in the right-click menu of the Entry List would just copy the DOI and not the DOI url. [#8389](https://github.com/JabRef/jabref/issues/8389)
- We fixed an issue where opening the console from the drop-down menu would cause an exception. [#8466](https://github.com/JabRef/jabref/issues/8466)
- We fixed an issue when reading non-UTF-8 encoded. When no encoding header is present, the encoding is now detected from the file content (and the preference option is disregarded). [#8417](https://github.com/JabRef/jabref/issues/8417)
- We fixed an issue where pasting a URL was replacing `+` signs by spaces making the URL unreachable. [#8448](https://github.com/JabRef/jabref/issues/8448)
- We fixed an issue where creating subsidiary files from aux files created with some versions of biblatex would produce incorrect results. [#8513](https://github.com/JabRef/jabref/issues/8513)
- We fixed an issue where opening the changelog from withing JabRef led to a 404 error. [#8563](https://github.com/JabRef/jabref/issues/8563)
- We fixed an issue where not all found unlinked local files were imported correctly due to some race condition. [#8444](https://github.com/JabRef/jabref/issues/8444)
- We fixed an issue where Merge entries dialog exceeds screen boundaries.
- We fixed an issue where the app lags when selecting an entry after a fresh start. [#8446](https://github.com/JabRef/jabref/issues/8446)
- We fixed an issue where no citationkey was generated on import, pasting a doi or an entry on the main table. [#8406](https://github.com/JabRef/jabref/issues/8406), [JabRef/jabref-koppor#553](https://github.com/JabRef/jabref-koppor/issues/553)
- We fixed an issue where accent search does not perform consistently. [#6815](https://github.com/JabRef/jabref/issues/6815)
- We fixed an issue where the incorrect entry was selected when "New Article" is pressed while search filters are active. [#8674](https://github.com/JabRef/jabref/issues/8674)
- We fixed an issue where "Write BibTeXEntry metadata to PDF" button remains enabled while writing to PDF is in-progress. [#8691](https://github.com/JabRef/jabref/issues/8691)

### Removed

- We removed the option to copy CSL Citation styles data as `XSL_FO`, `ASCIIDOC`, and `RTF` as these have not been working since a long time and are no longer supported in the external library used for processing the styles. [#7378](https://github.com/JabRef/jabref/issues/7378)
- We removed the option to configure the default encoding. The default encoding is now hard-coded to the modern UTF-8 encoding.

## [5.5] – 2022-01-17

### Changed

- We integrated the external file types dialog directly inside the preferences. [#8341](https://github.com/JabRef/jabref/pull/8341)
- We disabled the add group button color change after adding 10 new groups. [#8051](https://github.com/JabRef/jabref/issues/8051)
- We inverted the logic for resolving [BibTeX strings](https://docs.jabref.org/advanced/strings). This helps to keep `#` chars. By default String resolving is only activated for a couple of standard fields. The list of fields can be modified in the preferences. [#7010](https://github.com/JabRef/jabref/issues/7010), [#7012](https://github.com/JabRef/jabref/issues/7012), [#8303](https://github.com/JabRef/jabref/issues/8303)
- We moved the search box in preview preferences closer to the available citation styles list. [#8370](https://github.com/JabRef/jabref/pull/8370)
- Changing the preference to show the preview panel as a separate tab now has effect without restarting JabRef. [#8370](https://github.com/JabRef/jabref/pull/8370)
- We enabled switching themes in JabRef without the need to restart JabRef. [#7335](https://github.com/JabRef/jabref/pull/7335)
- We added support for the field `day`, `rights`, `coverage` and `language` when reading XMP data in Dublin Core format. [#8491](https://github.com/JabRef/jabref/issues/8491)

### Fixed

- We fixed an issue where the preferences for "Search and store files relative to library file location" where ignored when the "Main file directory" field was not empty [#8385](https://github.com/JabRef/jabref/issues/8385)
- We fixed an issue where `#`chars in certain fields would be interpreted as BibTeX strings [#7010](https://github.com/JabRef/jabref/issues/7010), [#7012](https://github.com/JabRef/jabref/issues/7012), [#8303](https://github.com/JabRef/jabref/issues/8303)
- We fixed an issue where the fulltext search on an empty library with no documents would lead to an exception [JabRef/jabref-koppor#522](https://github.com/JabRef/jabref-koppor/issues/522)
- We fixed an issue where clicking on "Accept changes" in the merge dialog would lead to an exception [forum#2418](https://discourse.jabref.org/t/the-library-has-been-modified-by-another-program/2418/8)
- We fixed an issue where clicking on headings in the entry preview could lead to an exception. [#8292](https://github.com/JabRef/jabref/issues/8292)
- We fixed an issue where IntegrityCheck used the system's character encoding instead of the one set by the library or in preferences [#8022](https://github.com/JabRef/jabref/issues/8022)
- We fixed an issue about empty metadata in library properties when called from the right click menu. [#8358](https://github.com/JabRef/jabref/issues/8358)
- We fixed an issue where someone could add a duplicate field in the customize entry type dialog. [#8194](https://github.com/JabRef/jabref/issues/8194)
- We fixed a typo in the library properties tab: "String constants". There, one can configure [BibTeX string constants](https://docs.jabref.org/advanced/strings).
- We fixed an issue when writing a non-UTF-8 encoded file: The header is written again. [#8417](https://github.com/JabRef/jabref/issues/8417)
- We fixed an issue where folder creation during systemic literature review failed due to an illegal fetcher name. [#8552](https://github.com/JabRef/jabref/pull/8552)

## [5.4] – 2021-12-20

### Added

- We added confirmation dialog when user wants to close a library where any empty entries are detected. [#8096](https://github.com/JabRef/jabref/issues/8096)
- We added import support for CFF files. [#7945](https://github.com/JabRef/jabref/issues/7945)
- We added the option to copy the DOI of an entry directly from the context menu copy submenu. [#7826](https://github.com/JabRef/jabref/issues/7826)
- We added a fulltext search feature. [#2838](https://github.com/JabRef/jabref/pull/2838)
- We improved the deduction of bib-entries from imported fulltext pdfs. [#7947](https://github.com/JabRef/jabref/pull/7947)
- We added `unprotect_terms` to the list of bracketed pattern modifiers [#7960](https://github.com/JabRef/jabref/pull/7960)
- We added a dialog that allows to parse metadata from linked pdfs. [#7929](https://github.com/JabRef/jabref/pull/7929)
- We added an icon picker in group edit dialog. [#6142](https://github.com/JabRef/jabref/issues/6142)
- We added a preference to Opt-In to JabRef's online metadata extraction service (Grobid) usage. [#8002](https://github.com/JabRef/jabref/pull/8002)
- We readded the possibility to display the search results of all databases ("Global Search"). It is shown in a separate window. [#4096](https://github.com/JabRef/jabref/issues/4096)
- We readded the possibility to keep the search string when switching tabs. It is implemented by a toggle button. [#4096](https://github.com/JabRef/jabref/issues/4096#issuecomment-575986882)
- We allowed the user to also preview the available citation styles in the preferences besides the selected ones [#8108](https://github.com/JabRef/jabref/issues/8108)
- We added an option to search the available citation styles by name in the preferences [#8108](https://github.com/JabRef/jabref/issues/8108)
- We added an option to generate bib-entries from ID through a popover in the toolbar. [#4183](https://github.com/JabRef/jabref/issues/4183)
- We added a menu option in the right click menu of the main table tabs to display the library properties. [#6527](https://github.com/JabRef/jabref/issues/6527)
- When a `.bib` file ("library") was saved successfully, a notification is shown

### Changed

- Local library settings may overwrite the setting "Search and store files relative to library file location" [#8179](https://github.com/JabRef/jabref/issues/8179)
- The option "Fit table horizontally on screen" in the "Entry table" preferences is now disabled by default [#8148](https://github.com/JabRef/jabref/pull/8148)
- We improved the preferences and descriptions in the "Linked files" preferences tab [#8148](https://github.com/JabRef/jabref/pull/8148)
- We slightly changed the layout of the Journal tab in the preferences for ui consistency. [#7937](https://github.com/JabRef/jabref/pull/7937)
- The JabRefHost on Windows now writes a temporary file and calls `-importToOpen` instead of passing the bibtex via `-importBibtex`. [#7374](https://github.com/JabRef/jabref/issues/7374), [JabRef/JabRef-Browser-Extension#274](https://github.com/JabRef/JabRef-Browser-Extension/issues/274)
- We reordered some entries in the right-click menu of the main table. [#6099](https://github.com/JabRef/jabref/issues/6099)
- We merged the barely used ImportSettingsTab and the CustomizationTab in the preferences into one single tab and moved the option to allow Integers in Edition Fields in Bibtex-Mode to the EntryEditor tab. [#7849](https://github.com/JabRef/jabref/pull/7849)
- We moved the export order in the preferences from `File` to `Import and Export`. [#7935](https://github.com/JabRef/jabref/pull/7935)
- We reworked the export order in the preferences and the save order in the library preferences. You can now set more than three sort criteria in your library preferences. [#7935](https://github.com/JabRef/jabref/pull/7935)
- The metadata-to-pdf actions now also embeds the bibfile to the PDF. [#8037](https://github.com/JabRef/jabref/pull/8037)
- The snap was updated to use the core20 base and to use lzo compression for better startup performance [#8109](https://github.com/JabRef/jabref/pull/8109)
- We moved the union/intersection view button in the group sidepane to the left of the other controls. [#8202](https://github.com/JabRef/jabref/pull/8202)
- We improved the Drag and Drop behavior in the "Customize Entry Types" Dialog [#6338](https://github.com/JabRef/jabref/issues/6338)
- When determining the URL of an ArXiV eprint, the URL now points to the version [#8149](https://github.com/JabRef/jabref/pull/8149)
- We Included all standard fields with citation key when exporting to Old OpenOffice/LibreOffice Calc Format [#8176](https://github.com/JabRef/jabref/pull/8176)
- In case the database is encoded with `UTF8`, the `% Encoding` marker is not written anymore
- The written `.bib` file has the same line endings [#390](https://github.com/JabRef/jabref-koppor/issues/390)
- The written `.bib` file always has a final line break
- The written `.bib` file keeps the newline separator of the loaded `.bib` file
- We present options to manually enter an article or return to the New Entry menu when the fetcher DOI fails to find an entry for an ID [#7870](https://github.com/JabRef/jabref/issues/7870)
- We trim white space and non-ASCII characters from DOI [#8127](https://github.com/JabRef/jabref/issues/8127)
- The duplicate checker now inspects other fields in case no difference in the required and optional fields are found.
- We reworked the library properties dialog and integrated the `Library > Preamble`, `Library > Citation key pattern` and `Library > String constants dialogs` [#8264](https://github.com/JabRef/jabref/pulls/8264)
- We improved the startup time of JabRef by switching from the logging library `log4j2` to `tinylog` [#8007](https://github.com/JabRef/jabref/issues/8007)

### Fixed

- We fixed an issue where an exception occurred when pasting an entry with a publication date-range of the form 1910/1917 [#7864](https://github.com/JabRef/jabref/issues/7864)
- We fixed an issue where an exception occurred when a preview style was edited and afterwards another preview style selected. [#8280](https://github.com/JabRef/jabref/issues/8280)
- We fixed an issue where the actions to move a file to a directory were incorrectly disabled. [#7908](https://github.com/JabRef/jabref/issues/7908)
- We fixed an issue where an exception occurred when a linked online file was edited in the entry editor [#8008](https://github.com/JabRef/jabref/issues/8008)
- We fixed an issue when checking for a new version when JabRef is used behind a corporate proxy. [#7884](https://github.com/JabRef/jabref/issues/7884)
- We fixed some icons that were drawn in the wrong color when JabRef used a custom theme. [#7853](https://github.com/JabRef/jabref/issues/7853)
- We fixed an issue where the `Aux file` on `Edit group` doesn't support relative sub-directories path to import. [#7719](https://github.com/JabRef/jabref/issues/7719).
- We fixed an issue where it was impossible to add or modify groups. [#7912](https://github.com/JabRef/jabref/pull/793://github.com/JabRef/jabref/pull/7921)
- We fixed an issue about the visible side pane components being out of sync with the view menu. [#8115](https://github.com/JabRef/jabref/issues/8115)
- We fixed an issue where the side pane would not close when all its components were closed. [#8082](https://github.com/JabRef/jabref/issues/8082)
- We fixed an issue where exported entries from a Citavi bib containing URLs could not be imported [#7882](https://github.com/JabRef/jabref/issues/7882)
- We fixed an issue where the icons in the search bar had the same color, toggled as well as untoggled. [#8014](https://github.com/JabRef/jabref/pull/8014)
- We fixed an issue where typing an invalid UNC path into the "Main file directory" text field caused an error. [#8107](https://github.com/JabRef/jabref/issues/8107)
- We fixed an issue where "Open Folder" didn't select the file on macOS in Finder [#8130](https://github.com/JabRef/jabref/issues/8130)
- We fixed an issue where importing PDFs resulted in an uncaught exception [#8143](https://github.com/JabRef/jabref/issues/8143)
- We fixed "The library has been modified by another program" showing up when line breaks change [#4877](https://github.com/JabRef/jabref/issues/4877)
- The default directory of the "LaTeX Citations" tab is now the directory of the currently opened database (and not the directory chosen at the last open file dialog or the last database save) [JabRef/jabref-koppor#538](https://github.com/JabRef/jabref-koppor/issues/538)
- When writing a bib file, the `NegativeArraySizeException` should not occur [#8231](https://github.com/JabRef/jabref/issues/8231) [#8265](https://github.com/JabRef/jabref/issues/8265)
- We fixed an issue where some menu entries were available without entries selected. [#4795](https://github.com/JabRef/jabref/issues/4795)
- We fixed an issue where right-clicking on a tab and selecting close will close the focused tab even if it is not the tab we right-clicked [#8193](https://github.com/JabRef/jabref/pull/8193)
- We fixed an issue where selecting a citation style in the preferences would sometimes produce an exception [#7860](https://github.com/JabRef/jabref/issues/7860)
- We fixed an issue where an exception would occur when clicking on a DOI link in the preview pane [#7706](https://github.com/JabRef/jabref/issues/7706)
- We fixed an issue where XMP and embedded BibTeX export would not work [#8278](https://github.com/JabRef/jabref/issues/8278)
- We fixed an issue where the XMP and embedded BibTeX import of a file containing multiple schemas failed [#8278](https://github.com/JabRef/jabref/issues/8278)
- We fixed an issue where writing embedded BibTeX import fails due to write protection or bibtex already being present [#8332](https://github.com/JabRef/jabref/pull/8332)
- We fixed an issue where pdf-paths and the pdf-indexer could get out of sync [#8182](https://github.com/JabRef/jabref/issues/8182)
- We fixed an issue where Status-Logger error messages appeared during the startup of JabRef [#5475](https://github.com/JabRef/jabref/issues/5475)

### Removed

- We removed two orphaned preferences options [#8164](https://github.com/JabRef/jabref/pull/8164)
- We removed the functionality of the `--debug` commandline options. Use the java command line switch `-Dtinylog.level=debug` for debug output instead. [#8226](https://github.com/JabRef/jabref/pull/8226)

## [5.3] – 2021-07-05

### Added

- We added a progress counter to the title bar in Possible Duplicates dialog window. [#7366](https://github.com/JabRef/jabref/issues/7366)
- We added new "Customization" tab to the preferences which includes option to choose a custom address for DOI access. [#7337](https://github.com/JabRef/jabref/issues/7337)
- We added zbmath to the public databases from which the bibliographic information of an existing entry can be updated. [#7437](https://github.com/JabRef/jabref/issues/7437)
- We showed to the find Unlinked Files Dialog the date of the files' most recent modification. [#4652](https://github.com/JabRef/jabref/issues/4652)
- We added to the find Unlinked Files function a filter to show only files based on date of last modification (Last Year, Last Month, Last Week, Last Day). [#4652](https://github.com/JabRef/jabref/issues/4652)
- We added to the find Unlinked Files function a filter that sorts the files based on the date of last modification(Sort by Newest, Sort by Oldest First). [#4652](https://github.com/JabRef/jabref/issues/4652)
- We added the possibility to add a new entry via its zbMath ID (zbMATH can be chosen as ID type in the "Select entry type" window). [#7202](https://github.com/JabRef/jabref/issues/7202)
- We added the extension support and the external application support (For Texshow, Texmaker and LyX) to the flatpak [#7248](https://github.com/JabRef/jabref/pull/7248)
- We added some symbols and keybindings to the context menu in the entry editor. [#7268](https://github.com/JabRef/jabref/pull/7268)
- We added keybindings for setting and clearing the read status. [#7264](https://github.com/JabRef/jabref/issues/7264)
- We added two new fields to track the creation and most recent modification date and time for each entry. [JabRef/jabref-koppor#130](https://github.com/JabRef/jabref-koppor/issues/130)
- We added a feature that allows the user to copy highlighted text in the preview window. [#6962](https://github.com/JabRef/jabref/issues/6962)
- We added a feature that allows you to create new BibEntry via paste arxivId [#2292](https://github.com/JabRef/jabref/issues/2292)
- We added support for conducting automated and systematic literature search across libraries and git support for persistence [#369](https://github.com/JabRef/jabref-koppor/issues/369)
- We added a add group functionality at the bottom of the side pane. [#4682](https://github.com/JabRef/jabref/issues/4682)
- We added a feature that allows the user to choose whether to trust the target site when unable to find a valid certification path from the file download site. [#7616](https://github.com/JabRef/jabref/issues/7616)
- We added a feature that allows the user to open all linked files of multiple selected entries by "Open file" option. [#6966](https://github.com/JabRef/jabref/issues/6966)
- We added a keybinding preset for new entries. [#7705](https://github.com/JabRef/jabref/issues/7705)
- We added a select all button for the library import function. [#7786](https://github.com/JabRef/jabref/issues/7786)
- We added a search feature for journal abbreviations. [#7804](https://github.com/JabRef/jabref/pull/7804)
- We added auto-key-generation progress to the background task list. [#7267](https://github.com/JabRef/jabref/issues/7267)
- We added the option to write XMP metadata to pdfs from the CLI. [#7814](https://github.com/JabRef/jabref/pull/7814)

### Changed

- The export to MS Office XML now exports the author field as `Inventor` if the bibtex entry type is `patent` [#7830](https://github.com/JabRef/jabref/issues/7830)
- We changed the EndNote importer to import the field `label` to the corresponding bibtex field `endnote-label` [forum#2734](https://discourse.jabref.org/t/importing-endnote-label-field-to-jabref-from-xml-file/2734)
- The keywords added via "Manage content selectors" are now displayed in alphabetical order. [#3791](https://github.com/JabRef/jabref/issues/3791)
- We improved the "Find unlinked files" dialog to show import results for each file. [#7209](https://github.com/JabRef/jabref/pull/7209)
- The content of the field `timestamp` is migrated to `creationdate`. In case one configured "udpate timestampe", it is migrated to `modificationdate`. [JabRef/jabref-koppor#130](https://github.com/JabRef/jabref-koppor/issues/130)
- The JabRef specific meta-data content in the main field such as priorities (prio1, prio2, ...) are migrated to their respective fields. They are removed from the keywords. [#6840](https://github.com/jabref/jabref/issues/6840)
- We fixed an issue where groups generated from authors' last names did not include all entries of the authors' [#5833](https://github.com/JabRef/jabref/issues/5833)
- The export to MS Office XML now uses the month name for the field `MonthAcessed` instead of the two digit number [#7354](https://github.com/JabRef/jabref/issues/7354)
- We included some standalone dialogs from the options menu in the main preference dialog and fixed some visual issues in the preferences dialog. [#7384](https://github.com/JabRef/jabref/pull/7384)
- We improved the linking of the `python3` interpreter via the shebang to dynamically use the systems default Python. Related to [JabRef/JabRef-Browser-Extension#177](https://github.com/JabRef/JabRef-Browser-Extension/issues/177)
- Automatically found pdf files now have the linking button to the far left and uses a link icon with a plus instead of a briefcase. The file name also has lowered opacity(70%) until added. [#3607](https://github.com/JabRef/jabref/issues/3607)
- We simplified the select entry type form by splitting it into two parts ("Recommended" and "Others") based on internal usage data. [#6730](https://github.com/JabRef/jabref/issues/6730)
- We improved the submenu list by merging the'Remove group' having two options, with or without subgroups. [#4682](https://github.com/JabRef/jabref/issues/4682)
- The export to MS Office XML now uses the month name for the field `Month` instead of the two digit number [forum#2685](https://discourse.jabref.org/t/export-month-as-text-not-number/2685)
- We reintroduced missing default keybindings for new entries. [#7346](https://github.com/JabRef/jabref/issues/7346) [#7439](https://github.com/JabRef/jabref/issues/7439)
- Lists of available fields are now sorted alphabetically. [#7716](https://github.com/JabRef/jabref/issues/7716)
- The tooltip of the search field explaining the search is always shown. [#7279](https://github.com/JabRef/jabref/pull/7279)
- We rewrote the ACM fetcher to adapt to the new interface. [#5804](https://github.com/JabRef/jabref/issues/5804)
- We moved the select/collapse buttons in the unlinked files dialog into a context menu. [#7383](https://github.com/JabRef/jabref/issues/7383)
- We fixed an issue where journal abbreviations containing curly braces were not recognized [#7773](https://github.com/JabRef/jabref/issues/7773)

### Fixed

- We fixed an issue where some texts (e.g. descriptions) in dialogs could not be translated [#7854](https://github.com/JabRef/jabref/issues/7854)
- We fixed an issue where import hangs for ris files with "ER - " [#7737](https://github.com/JabRef/jabref/issues/7737)
- We fixed an issue where getting bibliograhpic data from DOI or another identifer did not respect the library mode (BibTeX/biblatex)[#6267](https://github.com/JabRef/jabref/issues/6267)
- We fixed an issue where importing entries would not respect the library mode (BibTeX/biblatex)[#1018](https://github.com/JabRef/jabref/issues/1018)
- We fixed an issue where an exception occurred when importing entries from a web search [#7606](https://github.com/JabRef/jabref/issues/7606)
- We fixed an issue where the table column sort order was not properly stored and resulted in unsorted eports [#7524](https://github.com/JabRef/jabref/issues/7524)
- We fixed an issue where the value of the field `school` or `institution` would be printed twice in the HTML Export [forum#2634](https://discourse.jabref.org/t/problem-with-exporting-techreport-phdthesis-mastersthesis-to-html/2634)
- We fixed an issue preventing to connect to a shared database. [#7570](https://github.com/JabRef/jabref/pull/7570)
- We fixed an issue preventing files from being dragged & dropped into an empty library. [#6851](https://github.com/JabRef/jabref/issues/6851)
- We fixed an issue where double-click onto PDF in file list under the 'General' tab section should just open the file. [#7465](https://github.com/JabRef/jabref/issues/7465)
- We fixed an issue where the dark theme did not extend to a group's custom color picker. [#7481](https://github.com/JabRef/jabref/issues/7481)
- We fixed an issue where choosing the fields on which autocompletion should not work in "Entry editor" preferences had no effect. [#7320](https://github.com/JabRef/jabref/issues/7320)
- We fixed an issue where the "Normalize page numbers" formatter did not replace en-dashes or em-dashes with a hyphen-minus sign. [#7239](https://github.com/JabRef/jabref/issues/7239)
- We fixed an issue with the style of highlighted check boxes while searching in preferences. [#7226](https://github.com/JabRef/jabref/issues/7226)
- We fixed an issue where the option "Move file to file directory" was disabled in the entry editor for all files [#7194](https://github.com/JabRef/jabref/issues/7194)
- We fixed an issue where application dialogs were opening in the wrong display when using multiple screens [#7273](https://github.com/JabRef/jabref/pull/7273)
- We fixed an issue where the "Find unlinked files" dialog would freeze JabRef on importing. [#7205](https://github.com/JabRef/jabref/issues/7205)
- We fixed an issue where the "Find unlinked files" would stop importing when importing a single file failed. [#7206](https://github.com/JabRef/jabref/issues/7206)
- We fixed an issue where JabRef froze for a few seconds in MacOS when DNS resolution timed out. [#7441](https://github.com/JabRef/jabref/issues/7441)
- We fixed an issue where an exception would be displayed for previewing and preferences when a custom theme has been configured but is missing [#7177](https://github.com/JabRef/jabref/issues/7177)
- We fixed an issue where URLs in `file` fields could not be handled on Windows. [#7359](https://github.com/JabRef/jabref/issues/7359)
- We fixed an issue where the regex based file search miss-interpreted specific symbols. [#4342](https://github.com/JabRef/jabref/issues/4342)
- We fixed an issue where the Harvard RTF exporter used the wrong default file extension. [#4508](https://github.com/JabRef/jabref/issues/4508)
- We fixed an issue where the Harvard RTF exporter did not use the new authors formatter and therefore did not export "organization" authors correctly. [#4508](https://github.com/JabRef/jabref/issues/4508)
- We fixed an issue where the field `urldate` was not exported to the corresponding fields `YearAccessed`, `MonthAccessed`, `DayAccessed` in MS Office XML [#7354](https://github.com/JabRef/jabref/issues/7354)
- We fixed an issue where the password for a shared SQL database was only remembered if it was the same as the username [#6869](https://github.com/JabRef/jabref/issues/6869)
- We fixed an issue where some custom exports did not use the new authors formatter and therefore did not export authors correctly [#7356](https://github.com/JabRef/jabref/issues/7356)
- We fixed an issue where alt+keyboard shortcuts do not work [#6994](https://github.com/JabRef/jabref/issues/6994)
- We fixed an issue about the file link editor did not allow to change the file name according to the default pattern after changing an entry. [#7525](https://github.com/JabRef/jabref/issues/7525)
- We fixed an issue where the file path is invisible in dark theme. [#7382](https://github.com/JabRef/jabref/issues/7382)
- We fixed an issue where the secondary sorting is not working for some special fields. [#7015](https://github.com/JabRef/jabref/issues/7015)
- We fixed an issue where changing the font size makes the font size field too small. [#7085](https://github.com/JabRef/jabref/issues/7085)
- We fixed an issue with TexGroups on Linux systems, where the modification of an aux-file did not trigger an auto-update for TexGroups. Furthermore, the detection of file modifications is now more reliable. [#7412](https://github.com/JabRef/jabref/pull/7412)
- We fixed an issue where the Unicode to Latex formatter produced wrong results for characters with a codepoint higher than Character.MAX_VALUE. [#7387](https://github.com/JabRef/jabref/issues/7387)
- We fixed an issue where a non valid value as font size results in an uncaught exception. [#7415](https://github.com/JabRef/jabref/issues/7415)
- We fixed an issue where "Merge citations" in the Openoffice/Libreoffice integration panel did not have a corresponding opposite. [#7454](https://github.com/JabRef/jabref/issues/7454)
- We fixed an issue where drag and drop of bib files for opening resulted in uncaught exceptions [#7464](https://github.com/JabRef/jabref/issues/7464)
- We fixed an issue where columns shrink in width when we try to enlarge JabRef window. [#6818](https://github.com/JabRef/jabref/issues/6818)
- We fixed an issue where Content selector does not seem to work for custom fields. [#6819](https://github.com/JabRef/jabref/issues/6819)
- We fixed an issue where font size of the preferences dialog does not update with the rest of the GUI. [#7416](https://github.com/JabRef/jabref/issues/7416)
- We fixed an issue in which a linked online file consisting of a web page was saved as an invalid pdf file upon being downloaded. The user is now notified when downloading a linked file results in an HTML file. [#7452](https://github.com/JabRef/jabref/issues/7452)
- We fixed an issue where opening BibTex file (doubleclick) from Folder with spaces not working. [#6487](https://github.com/JabRef/jabref/issues/6487)
- We fixed the header title in the Add Group/Subgroup Dialog box. [#4682](https://github.com/JabRef/jabref/issues/4682)
- We fixed an issue with saving large `.bib` files [#7265](https://github.com/JabRef/jabref/issues/7265)
- We fixed an issue with very large page numbers [#7590](https://github.com/JabRef/jabref/issues/7590)
- We fixed an issue where the file extension is missing on saving the library file on linux [#7451](https://github.com/JabRef/jabref/issues/7451)
- We fixed an issue with opacity of disabled icon-buttons [#7195](https://github.com/JabRef/jabref/issues/7195)
- We fixed an issue where journal abbreviations in UTF-8 were not recognized [#5850](https://github.com/JabRef/jabref/issues/5850)
- We fixed an issue where the article title with curly brackets fails to download the arXiv link (pdf file). [#7633](https://github.com/JabRef/jabref/issues/7633)
- We fixed an issue with toggle of special fields does not work for sorted entries [#7016](https://github.com/JabRef/jabref/issues/7016)
- We fixed an issue with the default path of external application. [#7641](https://github.com/JabRef/jabref/issues/7641)
- We fixed an issue where urls must be embedded in a style tag when importing EndNote style Xml files. Now it can parse url with or without a style tag. [#6199](https://github.com/JabRef/jabref/issues/6199)
- We fixed an issue where the article title with colon fails to download the arXiv link (pdf file). [#7660](https://github.com/JabRef/jabref/issues/7660)
- We fixed an issue where the keybinding for delete entry did not work on the main table [#7580](https://github.com/JabRef/jabref/pull/7580)
- We fixed an issue where the RFC fetcher is not compatible with the draft [#7305](https://github.com/JabRef/jabref/issues/7305)
- We fixed an issue where duplicate files (both file names and contents are the same) is downloaded and add to linked files [#6197](https://github.com/JabRef/jabref/issues/6197)
- We fixed an issue where changing the appearance of the preview tab did not trigger a restart warning. [#5464](https://github.com/JabRef/jabref/issues/5464)
- We fixed an issue where editing "Custom preview style" triggers exception. [#7526](https://github.com/JabRef/jabref/issues/7526)
- We fixed the [SAO/NASA Astrophysics Data System](https://docs.jabref.org/collect/import-using-online-bibliographic-database#sao-nasa-astrophysics-data-system) fetcher. [#7867](https://github.com/JabRef/jabref/pull/7867)
- We fixed an issue where a title with multiple applied formattings in EndNote was not imported correctly [forum#2734](https://discourse.jabref.org/t/importing-endnote-label-field-to-jabref-from-xml-file/2734)
- We fixed an issue where a `report` in EndNote was imported as `article` [forum#2734](https://discourse.jabref.org/t/importing-endnote-label-field-to-jabref-from-xml-file/2734)
- We fixed an issue where the field `publisher` in EndNote was not imported in JabRef [forum#2734](https://discourse.jabref.org/t/importing-endnote-label-field-to-jabref-from-xml-file/2734)

### Removed

- We removed add group button beside the filter group tab. [#4682](https://github.com/JabRef/jabref/issues/4682)

## [5.2] – 2020-12-24

### Added

- We added a validation to check if the current database location is shared, preventing an exception when Pulling Changes From Shared Database. [#6959](https://github.com/JabRef/jabref/issues/6959)
- We added a query parser and mapping layer to enable conversion of queries formulated in simplified lucene syntax by the user into api queries. [#6799](https://github.com/JabRef/jabref/pull/6799)
- We added some basic functionality to customise the look of JabRef by importing a css theme file. [#5790](https://github.com/JabRef/jabref/issues/5790)
- We added connection check function in network preference setting [#6560](https://github.com/JabRef/jabref/issues/6560)
- We added support for exporting to YAML. [#6974](https://github.com/JabRef/jabref/issues/6974)
- We added a DOI format and organization check to detect [American Physical Society](https://journals.aps.org/) journals to copy the article ID to the page field for cases where the page numbers are missing. [#7019](https://github.com/JabRef/jabref/issues/7019)
- We added an error message in the New Entry dialog that is shown in case the fetcher did not find anything . [#7000](https://github.com/JabRef/jabref/issues/7000)
- We added a new formatter to output shorthand month format. [#6579](https://github.com/JabRef/jabref/issues/6579)
- We added support for the new Microsoft Edge browser in all platforms. [#7056](https://github.com/JabRef/jabref/pull/7056)
- We reintroduced emacs/bash-like keybindings. [#6017](https://github.com/JabRef/jabref/issues/6017)
- We added a feature to provide automated cross library search using a cross library query language. This provides support for the search step of systematic literature reviews (SLRs). [JabRef/jabref-koppor#369](https://github.com/JabRef/jabref-koppor/issues/369)

### Changed

- We changed the default preferences for OpenOffice/LibreOffice integration to automatically sync the bibliography when inserting new citations in a OpenOffic/LibreOffice document. [#6957](https://github.com/JabRef/jabref/issues/6957)
- We restructured the 'File' tab and extracted some parts into the 'Linked files' tab [#6779](https://github.com/JabRef/jabref/pull/6779)
- JabRef now offers journal lists from <https://abbrv.jabref.org>. JabRef the lists which use a dot inside the abbreviations. [#5749](https://github.com/JabRef/jabref/pull/5749)
- We removed two useless preferences in the groups preferences dialog. [#6836](https://github.com/JabRef/jabref/pull/6836)
- Synchronization of SpecialFields to keywords is now disabled by default. [#6621](https://github.com/JabRef/jabref/issues/6621)
- JabRef no longer opens the entry editor with the first entry on startup [#6855](https://github.com/JabRef/jabref/issues/6855)
- We completed the rebranding of `bibtexkey` as `citationkey` which was started in JabRef 5.1.
- JabRef no longer opens the entry editor with the first entry on startup [#6855](https://github.com/JabRef/jabref/issues/6855)
- Fetch by ID: (long) "SAO/NASA Astrophysics Data System" replaced by (short) "SAO/NASA ADS" [#6876](https://github.com/JabRef/jabref/pull/6876)
- We changed the title of the window "Manage field names and content" to have the same title as the corresponding menu item [#6895](https://github.com/JabRef/jabref/pull/6895)
- We renamed the menus "View -> Previous citation style" and "View -> Next citation style" into "View -> Previous preview style" and "View -> Next preview style" and renamed the "Preview" style to "Customized preview style". [#6899](https://github.com/JabRef/jabref/pull/6899)
- We changed the default preference option "Search and store files relative to library file location" to on, as this seems to be a more intuitive behaviour. [#6863](https://github.com/JabRef/jabref/issues/6863)
- We changed the title of the window "Manage field names and content": to have the same title as the corresponding menu item [#6895](https://github.com/JabRef/jabref/pull/6895)
- We improved the detection of "short" DOIs. [#6880](https://github.com/JabRef/jabref/issues/6880)
- We improved the duplicate detection when identifiers like DOI or arXiv are semantically the same, but just syntactically differ (e.g. with or without http(s):// prefix). [#6707](https://github.com/JabRef/jabref/issues/6707)
- We improved JabRef start up time [#6057](https://github.com/JabRef/jabref/issues/6057)
- We changed in the group interface "Generate groups from keywords in a BibTeX field" by "Generate groups from keywords in the following field". [#6983](https://github.com/JabRef/jabref/issues/6983)
- We changed the name of a group type from "Searching for keywords" to "Searching for a keyword". [#6995](https://github.com/JabRef/jabref/pull/6995)
- We changed the way JabRef displays the title of a tab and of the window. [#4161](https://github.com/JabRef/jabref/issues/4161)
- We changed connect timeouts for server requests to 30 seconds in general and 5 seconds for GROBID server (special) and improved user notifications on connection issues. [#7026](https://github.com/JabRef/jabref/pull/7026)
- We changed the order of the library tab context menu items. [#7171](https://github.com/JabRef/jabref/issues/7171)
- We changed the way linked files are opened on Linux to use the native openFile method, compatible with confined packages. [#7037](https://github.com/JabRef/jabref/pull/7037)
- We refined the entry preview to show the full names of authors and editors, to list the editor only if no author is present, have the year earlier. [#7083](https://github.com/JabRef/jabref/issues/7083)

### Fixed

- We fixed an issue changing the icon link_variation_off that is not meaningful. [#6834](https://github.com/JabRef/jabref/issues/6834)
- We fixed an issue where the `.sav` file was not deleted upon exiting JabRef. [#6109](https://github.com/JabRef/jabref/issues/6109)
- We fixed a linked identifier icon inconsistency. [#6705](https://github.com/JabRef/jabref/issues/6705)
- We fixed the wrong behavior that font size changes are not reflected in dialogs. [#6039](https://github.com/JabRef/jabref/issues/6039)
- We fixed the failure to Copy citation key and link. [#5835](https://github.com/JabRef/jabref/issues/5835)
- We fixed an issue where the sort order of the entry table was reset after a restart of JabRef. [#6898](https://github.com/JabRef/jabref/pull/6898)
- We fixed an issue where no longer a warning was displayed when inserting references into LibreOffice with an invalid "ReferenceParagraphFormat". [#6907](https://github.com/JabRef/jabref/pull/6907).
- We fixed an issue where a selected field was not removed after the first click in the custom entry types dialog. [#6934](https://github.com/JabRef/jabref/issues/6934)
- We fixed an issue where a remove icon was shown for standard entry types in the custom entry types dialog. [#6906](https://github.com/JabRef/jabref/issues/6906)
- We fixed an issue where it was impossible to connect to OpenOffice/LibreOffice on Mac OSX. [#6970](https://github.com/JabRef/jabref/pull/6970)
- We fixed an issue with the python script used by browser plugins that failed to locate JabRef if not installed in its default location. [#6963](https://github.com/JabRef/jabref/pull/6963/files)
- We fixed an issue where spaces and newlines in an isbn would generate an exception. [#6456](https://github.com/JabRef/jabref/issues/6456)
- We fixed an issue where identity column header had incorrect foreground color in the Dark theme. [#6796](https://github.com/JabRef/jabref/issues/6796)
- We fixed an issue where the RIS exporter added extra blank lines.[#7007](https://github.com/JabRef/jabref/pull/7007/files)
- We fixed an issue where clicking on Collapse All button in the Search for Unlinked Local Files expanded the directory structure erroneously [#6848](https://github.com/JabRef/jabref/issues/6848)
- We fixed an issue, when pulling changes from shared database via shortcut caused creation of a new tech report [#6867](https://github.com/JabRef/jabref/issues/6867)
- We fixed an issue where the JabRef GUI does not highlight the "All entries" group on start-up [#6691](https://github.com/JabRef/jabref/issues/6691)
- We fixed an issue where a custom dark theme was not applied to the entry preview tab [#7068](https://github.com/JabRef/jabref/issues/7068)
- We fixed an issue where modifications to the Custom preview layout in the preferences were not saved [#6447](https://github.com/JabRef/jabref/issues/6447)
- We fixed an issue where errors from imports were not shown to the user [#7084](https://github.com/JabRef/jabref/pull/7084)
- We fixed an issue where the EndNote XML Import would fail on empty keywords tags [forum#2387](https://discourse.jabref.org/t/importing-in-unknown-format-fails-to-import-xml-library-from-bookends-export/2387)
- We fixed an issue where the color of groups of type "free search expression" not persisting after restarting the application [#6999](https://github.com/JabRef/jabref/issues/6999)
- We fixed an issue where modifications in the source tab where not saved without switching to another field before saving the library [#6622](https://github.com/JabRef/jabref/issues/6622)
- We fixed an issue where the "Document Viewer" did not show the first page of the opened pdf document and did not show the correct total number of pages [#7108](https://github.com/JabRef/jabref/issues/7108)
- We fixed an issue where the context menu was not updated after a file link was changed. [#5777](https://github.com/JabRef/jabref/issues/5777)
- We fixed an issue where the password for a shared SQL database was not remembered [#6869](https://github.com/JabRef/jabref/issues/6869)
- We fixed an issue where newly added entires were not synced to a shared SQL database [#7176](https://github.com/JabRef/jabref/issues/7176)
- We fixed an issue where the PDF-Content importer threw an exception when no DOI number is present at the first page of the PDF document [#7203](https://github.com/JabRef/jabref/issues/7203)
- We fixed an issue where groups created from aux files did not update on file changes [#6394](https://github.com/JabRef/jabref/issues/6394)
- We fixed an issue where authors that only have last names were incorrectly identified as institutes when generating citation keys [#7199](https://github.com/JabRef/jabref/issues/7199)
- We fixed an issue where institutes were incorrectly identified as universities when generating citation keys [#6942](https://github.com/JabRef/jabref/issues/6942)

### Removed

- We removed the Google Scholar fetcher and the ACM fetcher do not work due to traffic limitations [#6369](https://github.com/JabRef/jabref/issues/6369)
- We removed the menu entry "Manage external file types" because it's already in 'Preferences' dialog [#6991](https://github.com/JabRef/jabref/issues/6991)
- We removed the integrity check "Abbreviation detected" for the field journal/journaltitle in the entry editor [#3925](https://github.com/JabRef/jabref/issues/3925)

## [5.1] – 2020-08-30

### Added

- We added a new fetcher to enable users to search mEDRA DOIs [#6602](https://github.com/JabRef/jabref/issues/6602)
- We added a new fetcher to enable users to search "[Collection of Computer Science Bibliographies](https://en.wikipedia.org/wiki/Collection_of_Computer_Science_Bibliographies)". [#6638](https://github.com/JabRef/jabref/issues/6638)
- We added default values for delimiters in Add Subgroup window [#6624](https://github.com/JabRef/jabref/issues/6624)
- We improved responsiveness of general fields specification dialog window. [#6604](https://github.com/JabRef/jabref/issues/6604)
- We added support for importing ris file and load DOI [#6530](https://github.com/JabRef/jabref/issues/6530)
- We added the Library properties to a context menu on the library tabs [#6485](https://github.com/JabRef/jabref/issues/6485)
- We added a new field in the preferences in 'BibTeX key generator' for unwanted characters that can be user-specified. [#6295](https://github.com/JabRef/jabref/issues/6295)
- We added support for searching ShortScience for an entry through the user's browser. [#6018](https://github.com/JabRef/jabref/pull/6018)
- We updated EditionChecker to permit edition to start with a number. [#6144](https://github.com/JabRef/jabref/issues/6144)
- We added tooltips for most fields in the entry editor containing a short description. [#5847](https://github.com/JabRef/jabref/issues/5847)
- We added support for basic markdown in custom formatted previews [#6194](https://github.com/JabRef/jabref/issues/6194)
- We now show the number of items found and selected to import in the online search dialog. [#6248](https://github.com/JabRef/jabref/pull/6248)
- We created a new install screen for macOS. [#5759](https://github.com/JabRef/jabref/issues/5759)
- We added a new integrity check for duplicate DOIs. [JabRef/jabref-koppor#339](https://github.com/JabRef/jabref-koppor/issues/339)
- We implemented an option to download fulltext files while importing. [#6381](https://github.com/JabRef/jabref/pull/6381)
- We added a progress-indicator showing the average progress of background tasks to the toolbar. Clicking it reveals a pop-over with a list of running background tasks. [#6443](https://github.com/JabRef/jabref/pull/6443)
- We fixed the bug when strike the delete key in the text field. [#6421](https://github.com/JabRef/jabref/issues/6421)
- We added a BibTex key modifier for truncating strings. [#3915](https://github.com/JabRef/jabref/issues/3915)
- We added support for jumping to target entry when typing letter/digit after sorting a column in maintable [#6146](https://github.com/JabRef/jabref/issues/6146)
- We added a new fetcher to enable users to search all available E-Libraries simultaneously. [JabRef/jabref-koppor#369](https://github.com/JabRef/jabref-koppor/issues/369)
- We added the field "entrytype" to the export sort criteria [#6531](https://github.com/JabRef/jabref/pull/6531)
- We added the possibility to change the display order of the fields in the entry editor. The order can now be configured using drag and drop in the "Customize entry types" dialog [#6152](https://github.com/JabRef/jabref/pull/6152)
- We added native support for biblatex-software [#6574](https://github.com/JabRef/jabref/issues/6574)
- We added a missing restart warning for AutoComplete in the preferences dialog. [#6351](https://github.com/JabRef/jabref/issues/6351)
- We added a note to the citation key pattern preferences dialog as a temporary workaround for a JavaFX bug, about committing changes in a table cell, if the focus is lost. [#5825](https://github.com/JabRef/jabref/issues/5825)
- We added support for customized fallback fields in bracketed patterns. [#7111](https://github.com/JabRef/jabref/issues/7111)

### Changed

- We improved the arXiv fetcher. Now it should find entries even more reliably and does no longer include the version (e.g `v1`) in the `eprint` field. [forum#1941](https://discourse.jabref.org/t/remove-version-in-arxiv-import/1941)
- We moved the group search bar and the button "New group" from bottom to top position to make it more prominent. [#6112](https://github.com/JabRef/jabref/pull/6112)
- When JabRef finds a `.sav` file without changes, there is no dialog asking for acceptance of changes anymore.
- We changed the buttons for import/export/show all/reset of preferences to smaller icon buttons in the preferences dialog. [#6130](https://github.com/JabRef/jabref/pull/6130)
- We moved the functionality "Manage field names & content" from the "Library" menu to the "Edit" menu, because it affects the selected entries and not the whole library
- We merged the functionality "Append contents from a BibTeX library into the currently viewed library" into the "Import into database" functionality. Fixes [#6049](https://github.com/JabRef/jabref/issues/6049).
- We changed the directory where fulltext downloads are stored to the directory set in the import-tab in preferences. [#6381](https://github.com/JabRef/jabref/pull/6381)
- We improved the error message for invalid jstyles. [#6303](https://github.com/JabRef/jabref/issues/6303)
- We changed the section name of 'Advanced' to 'Network' in the preferences and removed some obsolete options.[#6489](https://github.com/JabRef/jabref/pull/6489)
- We improved the context menu of the column "Linked identifiers" of the main table, by truncating their texts, if they are too long. [#6499](https://github.com/JabRef/jabref/issues/6499)
- We merged the main table tabs in the preferences dialog. [#6518](https://github.com/JabRef/jabref/pull/6518)
- We changed the command line option 'generateBibtexKeys' to the more generic term 'generateCitationKeys' while the short option remains 'g'.[#6545](https://github.com/JabRef/jabref/pull/6545)
- We improved the "Possible duplicate entries" window to remember its size and position throughout a session. [#6582](https://github.com/JabRef/jabref/issues/6582)
- We divided the toolbar into small parts, so if the application window is to small, only a part of the toolbar is moved into the chevron popup. [#6682](https://github.com/JabRef/jabref/pull/6682)
- We changed the layout for of the buttons in the Open Office side panel to ensure that the button text is always visible, specially when resizing. [#6639](https://github.com/JabRef/jabref/issues/6639)
- We merged the two new library commands in the file menu to one which always creates a new library in the default library mode. [#6539](https://github.com/JabRef/jabref/pull/6539#issuecomment-641056536)

### Fixed

- We fixed an issue where entry preview tab has no name in drop down list. [#6591](https://github.com/JabRef/jabref/issues/6591)
- We fixed to only search file links in the BIB file location directory when preferences has corresponding checkbox checked. [#5891](https://github.com/JabRef/jabref/issues/5891)
- We fixed wrong button order (Apply and Cancel) in ManageProtectedTermsDialog.
- We fixed an issue with incompatible characters at BibTeX key [#6257](https://github.com/JabRef/jabref/issues/6257)
- We fixed an issue where dash (`-`) was reported as illegal BibTeX key [#6295](https://github.com/JabRef/jabref/issues/6295)
- We greatly improved the performance of the overall application and many operations. [#5071](https://github.com/JabRef/jabref/issues/5071)
- We fixed an issue where sort by priority was broken. [#6222](https://github.com/JabRef/jabref/issues/6222)
- We fixed an issue where opening a library from the recent libraries menu was not possible. [#5939](https://github.com/JabRef/jabref/issues/5939)
- We fixed an issue with inconsistent capitalization of file extensions when downloading files. [#6115](https://github.com/JabRef/jabref/issues/6115)
- We fixed the display of language and encoding in the preferences dialog. [#6130](https://github.com/JabRef/jabref/pull/6130)
- Now the link and/or the link description in the column "linked files" of the main table gets truncated or wrapped, if too long, otherwise display issues arise. [#6178](https://github.com/JabRef/jabref/issues/6178)
- We fixed the issue that groups panel does not keep size when resizing window. [#6180](https://github.com/JabRef/jabref/issues/6180)
- We fixed an error that sometimes occurred when using the context menu. [#6085](https://github.com/JabRef/jabref/issues/6085)
- We fixed an issue where search full-text documents downloaded files with same name, overwriting existing files. [#6174](https://github.com/JabRef/jabref/pull/6174)
- We fixed an issue when importing into current library an erroneous message "import cancelled" is displayed even though import is successful. [#6266](https://github.com/JabRef/jabref/issues/6266)
- We fixed an issue where custom jstyles for Open/LibreOffice where not saved correctly. [#6170](https://github.com/JabRef/jabref/issues/6170)
- We fixed an issue where the INSPIRE fetcher was no longer working [#6229](https://github.com/JabRef/jabref/issues/6229)
- We fixed an issue where custom exports with an uppercase file extension could not be selected for "Copy...-> Export to Clipboard" [#6285](https://github.com/JabRef/jabref/issues/6285)
- We fixed the display of icon both in the main table and linked file editor. [#6169](https://github.com/JabRef/jabref/issues/6169)
- We fixed an issue where the windows installer did not create an entry in the start menu [bug report in the forum](https://discourse.jabref.org/t/error-while-fetching-from-doi/2018/3)
- We fixed an issue where only the field `abstract` and `comment` were declared as multiline fields. Other fields can now be configured in the preferences using "Do not wrap the following fields when saving" [#4373](https://github.com/JabRef/jabref/issues/4373)
- We fixed an issue where JabRef switched to discrete graphics under macOS [#5935](https://github.com/JabRef/jabref/issues/5935)
- We fixed an issue where the Preferences entry preview will be unexpected modified leads to Value too long exception [#6198](https://github.com/JabRef/jabref/issues/6198)
- We fixed an issue where custom jstyles for Open/LibreOffice would only be valid if a layout line for the entry type `default` was at the end of the layout section [#6303](https://github.com/JabRef/jabref/issues/6303)
- We fixed an issue where a new entry is not shown in the library if a search is active [#6297](https://github.com/JabRef/jabref/issues/6297)
- We fixed an issue where long directory names created from patterns could create an exception. [#3915](https://github.com/JabRef/jabref/issues/3915)
- We fixed an issue where sort on numeric cases was broken. [#6349](https://github.com/JabRef/jabref/issues/6349)
- We fixed an issue where year and month fields were not cleared when converting to biblatex [#6224](https://github.com/JabRef/jabref/issues/6224)
- We fixed an issue where an "Not on FX thread" exception occurred when saving on linux [#6453](https://github.com/JabRef/jabref/issues/6453)
- We fixed an issue where the library sort order was lost. [#6091](https://github.com/JabRef/jabref/issues/6091)
- We fixed an issue where brackets in regular expressions were not working. [#6469](https://github.com/JabRef/jabref/pull/6469)
- We fixed an issue where multiple background task popups stacked over each other.. [#6472](https://github.com/JabRef/jabref/issues/6472)
- We fixed an issue where LaTeX citations for specific commands (`\autocite`s) of biblatex-mla were not recognized. [#6476](https://github.com/JabRef/jabref/issues/6476)
- We fixed an issue where drag and drop was not working on empty database. [#6487](https://github.com/JabRef/jabref/issues/6487)
- We fixed an issue where the name fields were not updated after the preferences changed. [#6515](https://github.com/JabRef/jabref/issues/6515)
- We fixed an issue where "null" appeared in generated BibTeX keys. [#6459](https://github.com/JabRef/jabref/issues/6459)
- We fixed an issue where the authors' names were incorrectly displayed in the authors' column when they were bracketed. [#6465](https://github.com/JabRef/jabref/issues/6465) [#6459](https://github.com/JabRef/jabref/issues/6459)
- We fixed an issue where importing certain unlinked files would result in an exception [#5815](https://github.com/JabRef/jabref/issues/5815)
- We fixed an issue where downloaded files would be moved to a directory named after the citationkey when no file directory pattern is specified [#6589](https://github.com/JabRef/jabref/issues/6589)
- We fixed an issue with the creation of a group of cited entries which incorrectly showed the message that the library had been modified externally whenever saving the library. [#6420](https://github.com/JabRef/jabref/issues/6420)
- We fixed an issue with the creation of a group of cited entries. Now the file path to an aux file gets validated. [#6585](https://github.com/JabRef/jabref/issues/6585)
- We fixed an issue on Linux systems where the application would crash upon inotify failure. Now, the user is prompted with a warning, and given the choice to continue the session. [#6073](https://github.com/JabRef/jabref/issues/6073)
- We moved the search modifier buttons into the search bar, as they were not accessible, if autocompletion was disabled. [#6625](https://github.com/JabRef/jabref/issues/6625)
- We fixed an issue about duplicated group color indicators [#6175](https://github.com/JabRef/jabref/issues/6175)
- We fixed an issue where entries with the entry type Misc from an imported aux file would not be saved correctly to the bib file on disk [#6405](https://github.com/JabRef/jabref/issues/6405)
- We fixed an issue where percent sign ('%') was not formatted properly by the HTML formatter [#6753](https://github.com/JabRef/jabref/issues/6753)
- We fixed an issue with the [SAO/NASA Astrophysics Data System](https://docs.jabref.org/collect/add-entry-using-an-id#sao-nasa-a-ds) fetcher where `\textbackslash` appeared at the end of the abstract.
- We fixed an issue with the Science Direct fetcher where PDFs could not be downloaded. Fixes [#5860](https://github.com/JabRef/jabref/issues/5860)
- We fixed an issue with the Library of Congress importer.
- We fixed the [link to the external libraries listing](https://github.com/JabRef/jabref/blob/master/external-libraries.md) in the about dialog
- We fixed an issue regarding pasting on Linux. [#6293](https://github.com/JabRef/jabref/issues/6293)

### Removed

- We removed the option of the "enforce legal key". [#6295](https://github.com/JabRef/jabref/issues/6295)
- We removed the obsolete `External programs / Open PDF` section in the preferences, as the default application to open PDFs is now set in the `Manage external file types` dialog. [#6130](https://github.com/JabRef/jabref/pull/6130)
- We removed the option to configure whether a `.bib.bak` file should be generated upon save. It is now always enabled. Documentation at <https://docs.jabref.org/advanced/autosave>. [#6092](https://github.com/JabRef/jabref/issues/6092)
- We removed the built-in list of IEEE journal abbreviations using BibTeX strings. If you still want to use them, you have to download them separately from <https://abbrv.jabref.org>.

## [5.0] – 2020-03-06

### Changed

- Added browser integration to the snap package for firefox/chromium browsers. [#6062](https://github.com/JabRef/jabref/pull/6062)
- We reintroduced the possibility to extract references from plain text (using [GROBID](https://grobid.readthedocs.io/en/latest/)). [#5614](https://github.com/JabRef/jabref/pull/5614)
- We changed the open office panel to show buttons in rows of three instead of going straight down to save space as the button expanded out to take up unnecessary horizontal space. [#5479](https://github.com/JabRef/jabref/issues/5479)
- We cleaned up the group add/edit dialog. [#5826](https://github.com/JabRef/jabref/pull/5826)
- We reintroduced the index column. [#5844](https://github.com/JabRef/jabref/pull/5844)
- Filenames of external files can no longer contain curly braces. [#5926](https://github.com/JabRef/jabref/pull/5926)
- We made the filters more easily accessible in the integrity check dialog. [#5955](https://github.com/JabRef/jabref/pull/5955)
- We reimplemented and improved the dialog "Customize entry types". [#4719](https://github.com/JabRef/jabref/issues/4719)
- We added an [American Physical Society](https://journals.aps.org/) fetcher. [#818](https://github.com/JabRef/jabref/issues/818)
- We added possibility to enable/disable items quantity in groups. [#6042](https://github.com/JabRef/jabref/issues/6042)

### Fixed

- We fixed an issue where the command line console was always opened in the background. [#5474](https://github.com/JabRef/jabref/issues/5474)
- We fixed and issue where pdf files will not open under some KDE linux distributions when using okular. [#5253](https://github.com/JabRef/jabref/issues/5253)
- We fixed an issue where the Medline fetcher was only working when JabRef was running from source. [#5645](https://github.com/JabRef/jabref/issues/5645)
- We fixed some visual issues in the dark theme. [#5764](https://github.com/JabRef/jabref/pull/5764) [#5753](https://github.com/JabRef/jabref/issues/5753)
- We fixed an issue where non-default previews didn't handle unicode characters. [#5779](https://github.com/JabRef/jabref/issues/5779)
- We improved the performance, especially changing field values in the entry should feel smoother now. [#5843](https://github.com/JabRef/jabref/issues/5843)
- We fixed an issue where the ampersand character wasn't rendering correctly on previews. [#3840](https://github.com/JabRef/jabref/issues/3840)
- We fixed an issue where an erroneous "The library has been modified by another program" message was shown when saving. [#4877](https://github.com/JabRef/jabref/issues/4877)
- We fixed an issue where the file extension was missing after downloading a file (we now fall-back to pdf). [#5816](https://github.com/JabRef/jabref/issues/5816)
- We fixed an issue where cleaning up entries broke web URLs, if "Make paths of linked files relative (if possible)" was enabled, which resulted in various other issues subsequently. [#5861](https://github.com/JabRef/jabref/issues/5861)
- We fixed an issue where the tab "Required fields" of the entry editor did not show all required fields, if at least two of the defined required fields are linked with a logical or. [#5859](https://github.com/JabRef/jabref/issues/5859)
- We fixed several issues concerning managing external file types: Now everything is usable and fully functional. Previously, there were problems with the radio buttons, with saving the settings and with loading an input field value. Furthermore, different behavior for Windows and other operating systems was given, which was unified as well. [#5846](https://github.com/JabRef/jabref/issues/5846)
- We fixed an issue where entries containing Unicode charaters were not parsed correctly [#5899](https://github.com/JabRef/jabref/issues/5899)
- We fixed an issue where an entry containing an external filename with curly braces could not be saved. Curly braces are now longer allowed in filenames. [#5899](https://github.com/JabRef/jabref/issues/5899)
- We fixed an issue where changing the type of an entry did not update the main table [#5906](https://github.com/JabRef/jabref/issues/5906)
- We fixed an issue in the optics of the library properties, that cropped the dialog on scaled displays. [#5969](https://github.com/JabRef/jabref/issues/5969)
- We fixed an issue where changing the type of an entry did not update the main table. [#5906](https://github.com/JabRef/jabref/issues/5906)
- We fixed an issue where opening a library from the recent libraries menu was not possible. [#5939](https://github.com/JabRef/jabref/issues/5939)
- We fixed an issue where the most bottom group in the list got lost, if it was dragged on itself. [#5983](https://github.com/JabRef/jabref/issues/5983)
- We fixed an issue where changing entry type doesn't always work when biblatex source is shown. [#5905](https://github.com/JabRef/jabref/issues/5905)
- We fixed an issue where the group and the link column were not updated after changing the entry in the main table. [#5985](https://github.com/JabRef/jabref/issues/5985)
- We fixed an issue where reordering the groups was not possible after inserting an article. [#6008](https://github.com/JabRef/jabref/issues/6008)
- We fixed an issue where citation styles except the default "Preview" could not be used. [#5622](https://github.com/JabRef/jabref/issues/5622)
- We fixed an issue where a warning was displayed when the title content is made up of two sentences. [#5832](https://github.com/JabRef/jabref/issues/5832)
- We fixed an issue where an exception was thrown when adding a save action without a selected formatter in the library properties [#6069](https://github.com/JabRef/jabref/issues/6069)
- We fixed an issue where JabRef's icon was missing in the Export to clipboard Dialog. [#6286](https://github.com/JabRef/jabref/issues/6286)
- We fixed an issue when an "Abstract field" was duplicating text, when importing from RIS file (Neurons) [#6065](https://github.com/JabRef/jabref/issues/6065)
- We fixed an issue where adding the addition of a new entry was not completely validated [#6370](https://github.com/JabRef/jabref/issues/6370)
- We fixed an issue where the blue and red text colors in the Merge entries dialog were not quite visible [#6334](https://github.com/JabRef/jabref/issues/6334)
- We fixed an issue where underscore character was removed from the file name in the Recent Libraries list in File menu [#6383](https://github.com/JabRef/jabref/issues/6383)
- We fixed an issue where few keyboard shortcuts regarding new entries were missing [#6403](https://github.com/JabRef/jabref/issues/6403)

### Removed

- Ampersands are no longer escaped by default in the `bib` file. If you want to keep the current behaviour, you can use the new "Escape Ampersands" formatter as a save action. [#5869](https://github.com/JabRef/jabref/issues/5869)
- The "Merge Entries" entry was removed from the Quality Menu. Users should use the right-click menu instead. [#6021](https://github.com/JabRef/jabref/pull/6021)

## [5.0-beta] – 2019-12-15

### Changed

- We added a short DOI field formatter which shortens DOI to more human-readable form. [JabRef/jabref-koppor#343](https://github.com/JabRef/jabref-koppor/issues/343)
- We improved the display of group memberships by adding multiple colored bars if the entry belongs to more than one group. [#4574](https://github.com/JabRef/jabref/issues/4574)
- We added an option to show the preview as an extra tab in the entry editor (instead of in a split view). [#5244](https://github.com/JabRef/jabref/issues/5244)
- A custom Open/LibreOffice jstyle file now requires a layout line for the entry type `default` [#5452](https://github.com/JabRef/jabref/issues/5452)
- The entry editor is now open by default when JabRef starts up. [#5460](https://github.com/JabRef/jabref/issues/5460)
- Customized entry types are now serialized in alphabetical order in the bib file.
- We added a new ADS fetcher to use the new ADS API. [#4949](https://github.com/JabRef/jabref/issues/4949)
- We added support of the [X11 primary selection](https://unix.stackexchange.com/a/139193/18033) [#2389](https://github.com/JabRef/jabref/issues/2389)
- We added support to switch between biblatex and bibtex library types. [#5550](https://github.com/JabRef/jabref/issues/5550)
- We changed the save action buttons to be easier to understand. [#5565](https://github.com/JabRef/jabref/issues/5565)
- We made the columns for groups, files and uri in the main table reorderable and merged the clickable icon columns for uri, url, doi and eprint. [#5544](https://github.com/JabRef/jabref/pull/5544)
- We reduced the number of write actions performed when autosave is enabled [#5679](https://github.com/JabRef/jabref/issues/5679)
- We made the column sort order in the main table persistent [#5730](https://github.com/JabRef/jabref/pull/5730)
- When an entry is modified on disk, the change dialog now shows the merge dialog to highlight the changes [#5688](https://github.com/JabRef/jabref/pull/5688)

### Fixed

- Inherit fields from cross-referenced entries as specified by biblatex. [#5045](https://github.com/JabRef/jabref/issues/5045)
- We fixed an issue where it was no longer possible to connect to LibreOffice. [#5261](https://github.com/JabRef/jabref/issues/5261)
- The "All entries group" is no longer shown when no library is open.
- We fixed an exception which occurred when closing JabRef. [#5348](https://github.com/JabRef/jabref/issues/5348)
- We fixed an issue where JabRef reports incorrectly about customized entry types. [#5332](https://github.com/JabRef/jabref/issues/5332)
- We fixed a few problems that prevented JabFox to communicate with JabRef. [#4737](https://github.com/JabRef/jabref/issues/4737) [#4303](https://github.com/JabRef/jabref/issues/4303)
- We fixed an error where the groups containing an entry loose their highlight color when scrolling. [#5022](https://github.com/JabRef/jabref/issues/5022)
- We fixed an error where scrollbars were not shown. [#5374](https://github.com/JabRef/jabref/issues/5374)
- We fixed an error where an exception was thrown when merging entries. [#5169](https://github.com/JabRef/jabref/issues/5169)
- We fixed an error where certain metadata items were not serialized alphabetically.
- After assigning an entry to a group, the item count is now properly colored to reflect the new membership of the entry. [#3112](https://github.com/JabRef/jabref/issues/3112)
- The group panel is now properly updated when switching between libraries (or when closing/opening one). [#3142](https://github.com/JabRef/jabref/issues/3142)
- We fixed an error where the number of matched entries shown in the group pane was not updated correctly. [#4441](https://github.com/JabRef/jabref/issues/4441)
- We fixed an error where the wrong file is renamed and linked when using the "Copy, rename and link" action. [#5653](https://github.com/JabRef/jabref/issues/5653)
- We fixed a "null" error when writing XMP metadata. [#5449](https://github.com/JabRef/jabref/issues/5449)
- We fixed an issue where empty keywords lead to a strange display of automatic keyword groups. [#5333](https://github.com/JabRef/jabref/issues/5333)
- We fixed an error where the default color of a new group was white instead of dark gray. [#4868](https://github.com/JabRef/jabref/issues/4868)
- We fixed an issue where the first field in the entry editor got the focus while performing a different action (like searching). [#5084](https://github.com/JabRef/jabref/issues/5084)
- We fixed an issue where multiple entries were highlighted in the web search result after scrolling. [#5035](https://github.com/JabRef/jabref/issues/5035)
- We fixed an issue where the hover indication in the web search pane was not working. [#5277](https://github.com/JabRef/jabref/issues/5277)
- We fixed an error mentioning "javafx.controls/com.sun.javafx.scene.control" that was thrown when interacting with the toolbar.
- We fixed an error where a cleared search was restored after switching libraries. [#4846](https://github.com/JabRef/jabref/issues/4846)
- We fixed an exception which occurred when trying to open a non-existing file from the "Recent files"-menu [#5334](https://github.com/JabRef/jabref/issues/5334)
- We fixed an issues where the search highlight in the entry preview did not worked. [#5069](https://github.com/JabRef/jabref/issues/5069)
- The context menu for fields in the entry editor is back. [#5254](https://github.com/JabRef/jabref/issues/5254)
- We fixed an exception which occurred when trying to open a non-existing file from the "Recent files"-menu [#5334](https://github.com/JabRef/jabref/issues/5334)
- We fixed a problem where the "editor" information has been duplicated during saving a .bib-Database. [#5359](https://github.com/JabRef/jabref/issues/5359)
- We re-introduced the feature to switch between different preview styles. [#5221](https://github.com/JabRef/jabref/issues/5221)
- We fixed various issues (including [#5263](https://github.com/JabRef/jabref/issues/5263)) related to copying entries to the clipboard
- We fixed some display errors in the preferences dialog and replaced some of the controls [#5033](https://github.com/JabRef/jabref/pull/5033) [#5047](https://github.com/JabRef/jabref/pull/5047) [#5062](https://github.com/JabRef/jabref/pull/5062) [#5141](https://github.com/JabRef/jabref/pull/5141) [#5185](https://github.com/JabRef/jabref/pull/5185) [#5265](https://github.com/JabRef/jabref/pull/5265) [#5315](https://github.com/JabRef/jabref/pull/5315) [#5360](https://github.com/JabRef/jabref/pull/5360)
- We fixed an exception which occurred when trying to import entries without an open library. [#5447](https://github.com/JabRef/jabref/issues/5447)
- The "Automatically set file links" feature now follows symbolic links. [#5664](https://github.com/JabRef/jabref/issues/5664)
- After successful import of one or multiple bib entries the main table scrolls to the first imported entry [#5383](https://github.com/JabRef/jabref/issues/5383)
- We fixed an exception which occurred when an invalid jstyle was loaded. [#5452](https://github.com/JabRef/jabref/issues/5452)
- We fixed an issue where the command line arguments `importBibtex` and `importToOpen` did not import into the currently open library, but opened a new one. [#5537](https://github.com/JabRef/jabref/issues/5537)
- We fixed an error where the preview theme did not adapt to the "Dark" mode [#5463](https://github.com/JabRef/jabref/issues/5463)
- We fixed an issue where multiple entries were allowed in the "crossref" field [#5284](https://github.com/JabRef/jabref/issues/5284)
- We fixed an issue where the merge dialog showed the wrong text colour in "Dark" mode [#5516](https://github.com/JabRef/jabref/issues/5516)
- We fixed visibility issues with the scrollbar and group selection highlight in "Dark" mode, and enabled "Dark" mode for the OpenOffice preview in the style selection window. [#5522](https://github.com/JabRef/jabref/issues/5522)
- We fixed an issue where the author field was not correctly parsed during bibtex key-generation. [#5551](https://github.com/JabRef/jabref/issues/5551)
- We fixed an issue where notifications where shown during autosave. [#5555](https://github.com/JabRef/jabref/issues/5555)
- We fixed an issue where the side pane was not remembering its position. [#5615](https://github.com/JabRef/jabref/issues/5615)
- We fixed an issue where JabRef could not interact with [Oracle XE](https://www.oracle.com/de/database/technologies/appdev/xe.html) in the [shared SQL database setup](https://docs.jabref.org/collaborative-work/sqldatabase).
- We fixed an issue where the toolbar icons were hidden on smaller screens.
- We fixed an issue where renaming referenced files for bib entries with long titles was not possible. [#5603](https://github.com/JabRef/jabref/issues/5603)
- We fixed an issue where a window which is on an external screen gets unreachable when external screen is removed. [#5037](https://github.com/JabRef/jabref/issues/5037)
- We fixed a bug where the selection of groups was lost after drag and drop. [#2868](https://github.com/JabRef/jabref/issues/2868)
- We fixed an issue where the custom entry types didn't show the correct display name [#5651](https://github.com/JabRef/jabref/issues/5651)

### Removed

- We removed some obsolete notifications. [#5555](https://github.com/JabRef/jabref/issues/5555)
- We removed an internal step in the [ISBN-to-BibTeX fetcher](https://docs.jabref.org/collect/add-entry-using-an-id#isbn): The [ISBN to BibTeX Converter](https://manas.tungare.name/software/isbn-to-bibtex) by [@manastungare](https://github.com/manastungare) is not used anymore, because it is offline: "people using this tool have not been generating enough sales for Amazon."
- We removed the option to control the default drag and drop behaviour. You can use the modifier keys (like CtrL or Alt) instead.

## [5.0-alpha] – 2019-08-25

### Changed

- We added eventitle, eventdate and venue fields to `@unpublished` entry type.
- We added `@software` and `@dataSet` entry type to biblatex.
- All fields are now properly sorted alphabetically (in the subgroups of required/optional fields) when the entry is written to the bib file.
- We fixed an issue where some importers used the field `pubstatus` instead of the standard BibTeX field `pubstate`.
- We changed the latex command removal for docbook exporter. [#3838](https://github.com/JabRef/jabref/issues/3838)
- We changed the location of some fields in the entry editor (you might need to reset your preferences for these changes to come into effect)
  - Journal/Year/Month in biblatex mode -> Deprecated (if filled)
  - DOI/URL: General -> Optional
  - Internal fields like ranking, read status and priority: Other -> General
  - Moreover, empty deprecated fields are no longer shown
- Added server timezone parameter when connecting to a shared database.
- We updated the dialog for setting up general fields.
- URL field formatting is updated. All whitespace chars, located at the beginning/ending of the URL, are trimmed automatically
- We changed the behavior of the field formatting dialog such that the `bibtexkey` is not changed when formatting all fields or all text fields.
- We added a "Move file to file directory and rename file" option for simultaneously moving and renaming of document file. [#4166](https://github.com/JabRef/jabref/issues/4166)
- Use integrated graphics card instead of discrete on macOS [#4070](https://github.com/JabRef/jabref/issues/4070)
- We added a cleanup operation that detects an arXiv identifier in the note, journal or URL field and moves it to the `eprint` field.
  Because of this change, the last-used cleanup operations were reset.
- We changed the minimum required version of Java to 1.8.0_171, as this is the latest release for which the automatic Java update works. [#4093](https://github.com/JabRef/jabref/issues/4093)
- The special fields like `Printed` and `Read status` now show gray icons when the row is hovered.
- We added a button in the tab header which allows you to close the database with one click. [#494](https://github.com/JabRef/jabref/issues/494)
- Sorting in the main table now takes information from cross-referenced entries into account. [#2808](https://github.com/JabRef/jabref/issues/2808)
- If a group has a color specified, then entries matched by this group have a small colored bar in front of them in the main table.
- Change default icon for groups to a circle because a colored version of the old icon was hard to distinguish from its black counterpart.
- In the main table, the context menu appears now when you press the "context menu" button on the keyboard. [feature request in the forum](https://discourse.jabref.org/t/how-to-enable-keyboard-context-key-windows)
- We added icons to the group side panel to quickly switch between `union` and `intersection` group view mode. [#3269](https://github.com/JabRef/jabref/issues/3269).
- We use `https` for [fetching from most online bibliographic database](https://docs.jabref.org/collect/import-using-online-bibliographic-database).
- We changed the default keyboard shortcuts for moving between entries when the entry editor is active to ̀<kbd>alt</kbd> + <kbd>up/down</kbd>.
- Opening a new file now prompts the directory of the currently selected file, instead of the directory of the last opened file.
- Window state is saved on close and restored on start.
- We made the MathSciNet fetcher more reliable.
- We added the ISBN fetcher to the list of fetcher available under "Update with bibliographic information from the web" in the entry editor toolbar.
- Files without a defined external file type are now directly opened with the default application of the operating system
- We streamlined the process to rename and move files by removing the confirmation dialogs.
- We removed the redundant new lines of markings and wrapped the summary in the File annotation tab. [#3823](https://github.com/JabRef/jabref/issues/3823)
- We add auto URL formatting when user paste link to URL field in entry editor. [JabRef/jabref-koppor#254](https://github.com/JabRef/jabref-koppor/issues/254)
- We added a minimum height for the entry editor so that it can no longer be hidden by accident. [#4279](https://github.com/JabRef/jabref/issues/4279)
- We added a new keyboard shortcut so that the entry editor could be closed by <kbd>Ctrl</kbd> + <kbd>E</kbd>. [#4222](https://github.com/JabRef/jabref/issues/4222)
- We added an option in the preference dialog box, that allows user to pick the dark or light theme option. [#4130](https://github.com/JabRef/jabref/issues/4130)
- We updated the Related Articles tab to accept JSON from the new version of the Mr. DLib service
- We added an option in the preference dialog box that allows user to choose behavior after dragging and dropping files in Entry Editor. [#4356](https://github.com/JabRef/jabref/issues/4356)
- We added the ability to have an export preference where previously "File"-->"Export"/"Export selected entries" would not save the user's preference[#4495](https://github.com/JabRef/jabref/issues/4495)
- We optimized the code responsible for connecting to an external database, which should lead to huge improvements in performance.
- For automatically created groups, added ability to filter groups by entry type. [#4539](https://github.com/JabRef/jabref/issues/4539)
- We added the ability to add field names from the Preferences Dialog [#4546](https://github.com/JabRef/jabref/issues/4546)
- We added the ability to change the column widths directly in the main table. [#4546](https://github.com/JabRef/jabref/issues/4546)
- We added a description of how recommendations were chosen and better error handling to Related Articles tab
- We added the ability to execute default action in dialog by using with <kbd>Ctrl</kbd> + <kbd>Enter</kbd> combination [#4496](https://github.com/JabRef/jabref/issues/4496)
- We grouped and reordered the Main Menu (File, Edit, Library, Quality, Tools, and View tabs & icons). [#4666](https://github.com/JabRef/jabref/issues/4666) [#4667](https://github.com/JabRef/jabref/issues/4667) [#4668](https://github.com/JabRef/jabref/issues/4668) [#4669](https://github.com/JabRef/jabref/issues/4669) [#4670](https://github.com/JabRef/jabref/issues/4670) [#4671](https://github.com/JabRef/jabref/issues/4671) [#4672](https://github.com/JabRef/jabref/issues/4672) [#4673](https://github.com/JabRef/jabref/issues/4673)
- We added additional modifiers (capitalize, titlecase and sentencecase) to the Bibtex key generator. [#1506](https://github.com/JabRef/jabref/issues/1506)
- We have migrated from the mysql jdbc connector to the mariadb one for better authentication scheme support. [#4745](https://github.com/JabRef/jabref/issues/4745)
- We grouped the toolbar icons and changed the Open Library and Copy icons. [#4584](https://github.com/JabRef/jabref/issues/4584)
- We added a browse button next to the path text field for aux-based groups. [#4586](https://github.com/JabRef/jabref/issues/4586)
- We changed the title of Group Dialog to "Add subgroup" from "Edit group" when we select Add subgroup option.
- We enable import button only if entries are selected. [#4755](https://github.com/JabRef/jabref/issues/4755)
- We made modifications to improve the contrast of UI elements. [#4583](https://github.com/JabRef/jabref/issues/4583)
- We added a warning for empty BibTeX keys in the entry editor. [#4440](https://github.com/JabRef/jabref/issues/4440)
- We added an option in the settings to set the default action in JabRef when right clicking on any entry in any database and selecting "Open folder". [#4763](https://github.com/JabRef/jabref/issues/4763)
- The Medline fetcher now normalizes the author names according to the BibTeX-Standard [#4345](https://github.com/JabRef/jabref/issues/4345)
- We added an option on the Linked File Viewer to rename the attached file of an entry directly on the JabRef. [#4844](https://github.com/JabRef/jabref/issues/4844)
- We added an option in the preference dialog box that allows user to enable helpful tooltips.[#3599](https://github.com/JabRef/jabref/issues/3599)
- We reworked the functionality for extracting BibTeX entries from plain text, because our used service [freecite shut down](https://library.brown.edu/libweb/freecite_notice.php). [#5206](https://github.com/JabRef/jabref/pull/5206)
- We moved the dropdown menu for selecting the push-application from the toolbar into the external application preferences. [#674](https://github.com/JabRef/jabref/issues/674)
- We removed the alphabetical ordering of the custom tabs and updated the error message when trying to create a general field with a name containing an illegal character. [#5019](https://github.com/JabRef/jabref/issues/5019)
- We added a context menu to the bib(la)tex-source-editor to copy'n'paste. [#5007](https://github.com/JabRef/jabref/pull/5007)
- We added a tool that allows searching for citations in LaTeX files. It scans directories and shows which entries are used, how many times and where.
- We added a 'LaTeX citations' tab to the entry editor, to search for citations to the active entry in the LaTeX file directory. It can be disabled in the preferences dialog.
- We added an option in preferences to allow for integers in field "edition" when running database in bibtex mode. [#4680](https://github.com/JabRef/jabref/issues/4680)
- We added the ability to use negation in export filter layouts. [#5138](https://github.com/JabRef/jabref/pull/5138)
- Focus on Name Area instead of 'OK' button whenever user presses 'Add subgroup'. [#6307](https://github.com/JabRef/jabref/issues/6307)
- We changed the behavior of merging that the entry which has "smaller" bibkey will be selected. [#7395](https://github.com/JabRef/jabref/issues/7395)

### Fixed

- We fixed an issue where JabRef died silently for the user without enough inotify instances [#4874](https://github.com/JabRef/jabref/issues/4874)
- We fixed an issue where corresponding groups are sometimes not highlighted when clicking on entries [#3112](https://github.com/JabRef/jabref/issues/3112)
- We fixed an issue where custom exports could not be selected in the 'Export (selected) entries' dialog [#4013](https://github.com/JabRef/jabref/issues/4013)
- Italic text is now rendered correctly. [#3356](https://github.com/JabRef/jabref/issues/3356)
- The entry editor no longer gets corrupted after using the source tab. [#3532](https://github.com/JabRef/jabref/issues/3532) [#3608](https://github.com/JabRef/jabref/issues/3608) [#3616](https://github.com/JabRef/jabref/issues/3616)
- We fixed multiple issues where entries did not show up after import if a search was active. [#1513](https://github.com/JabRef/jabref/issues/1513) [#3219](https://github.com/JabRef/jabref/issues/3219))
- We fixed an issue where the group tree was not updated correctly after an entry was changed. [#3618](https://github.com/JabRef/jabref/issues/3618)
- We fixed an issue where a right-click in the main table selected a wrong entry. [#3267](https://github.com/JabRef/jabref/issues/3267)
- We fixed an issue where in rare cases entries where overlayed in the main table. [#3281](https://github.com/JabRef/jabref/issues/3281)
- We fixed an issue where selecting a group messed up the focus of the main table and the entry editor. [#3367](https://github.com/JabRef/jabref/issues/3367)
- We fixed an issue where composite author names were sorted incorrectly. [#2828](https://github.com/JabRef/jabref/issues/2828)
- We fixed an issue where commands followed by `-` didn't work. [#3805](https://github.com/JabRef/jabref/issues/3805)
- We fixed an issue where a non-existing aux file in a group made it impossible to open the library. [#4735](https://github.com/JabRef/jabref/issues/4735)
- We fixed an issue where some journal names were wrongly marked as abbreviated. [#4115](https://github.com/JabRef/jabref/issues/4115)
- We fixed an issue where the custom file column were sorted incorrectly. [#3119](https://github.com/JabRef/jabref/issues/3119)
- We improved the parsing of author names whose infix is abbreviated without a dot. [#4864](https://github.com/JabRef/jabref/issues/4864)
- We fixed an issues where the entry losses focus when a field is edited and at the same time used for sorting. [#3373](https://github.com/JabRef/jabref/issues/3373)
- We fixed an issue where the menu on Mac OS was not displayed in the usual Mac-specific way. [#3146](https://github.com/JabRef/jabref/issues/3146)
- We improved the integrity check for page numbers. [#4113](https://github.com/JabRef/jabref/issues/4113) and [feature request in the forum](https://discourse.jabref.org/t/pages-field-allow-use-of-en-dash/1199)
- We fixed an issue where the order of fields in customized entry types was not saved correctly. [#4033](https://github.com/JabRef/jabref/issues/4033)
- We fixed an issue where renaming a group did not change the group name in the interface. [#3189](https://github.com/JabRef/jabref/issues/3189)
- We fixed an issue where the groups tree of the last database was still shown even after the database was already closed.
- We fixed an issue where the "Open file dialog" may disappear behind other windows. [#3410](https://github.com/JabRef/jabref/issues/3410)
- We fixed an issue where the number of entries matched was not updated correctly upon adding or removing an entry. [#3537](https://github.com/JabRef/jabref/issues/3537)
- We fixed an issue where the default icon of a group was not colored correctly.
- We fixed an issue where the first field in entry editor was not focused when adding a new entry. [#4024](https://github.com/JabRef/jabref/issues/4024)
- We reworked the "Edit file" dialog to make it resizeable and improved the workflow for adding and editing files [#2970](https://github.com/JabRef/jabref/issues/2970)
- We fixed an issue where custom name formatters were no longer found correctly. [#3531](https://github.com/JabRef/jabref/issues/3531)
- We fixed an issue where the month was not shown in the preview. [#3239](https://github.com/JabRef/jabref/issues/3239)
- Rewritten logic to detect a second jabref instance. [#4023](https://github.com/JabRef/jabref/issues/4023)
- We fixed an issue where the "Convert to BibTeX-Cleanup" moved the content of the `file` field to the `pdf` field [#4120](https://github.com/JabRef/jabref/issues/4120)
- We fixed an issue where the preview pane in entry preview in preferences wasn't showing the citation style selected [#3849](https://github.com/JabRef/jabref/issues/3849)
- We fixed an issue where the default entry preview style still contained the field `review`. The field `review` in the style is now replaced with comment to be consistent with the entry editor [#4098](https://github.com/JabRef/jabref/issues/4098)
- We fixed an issue where users were vulnerable to XXE attacks during parsing [#4229](https://github.com/JabRef/jabref/issues/4229)
- We fixed an issue where files added via the "Attach file" contextmenu of an entry were not made relative. [#4201](https://github.com/JabRef/jabref/issues/4201) and [#4241](https://github.com/JabRef/jabref/issues/4241)
- We fixed an issue where author list parser can't generate bibtex for Chinese author. [#4169](https://github.com/JabRef/jabref/issues/4169)
- We fixed an issue where the list of XMP Exclusion fields in the preferences was not be saved [#4072](https://github.com/JabRef/jabref/issues/4072)
- We fixed an issue where the ArXiv Fetcher did not support HTTP URLs [JabRef/jabref-koppor#328](https://github.com/JabRef/jabref-koppor/issues/328)
- We fixed an issue where only one PDF file could be imported [#4422](https://github.com/JabRef/jabref/issues/4422)
- We fixed an issue where "Move to group" would always move the first entry in the library and not the selected [#4414](https://github.com/JabRef/jabref/issues/4414)
- We fixed an issue where an older dialog appears when downloading full texts from the quality menu. [#4489](https://github.com/JabRef/jabref/issues/4489)
- We fixed an issue where right clicking on any entry in any database and selecting "Open folder" results in the NullPointer exception. [#4763](https://github.com/JabRef/jabref/issues/4763)
- We fixed an issue where option 'open terminal here' with custom command was passing the wrong argument. [#4802](https://github.com/JabRef/jabref/issues/4802)
- We fixed an issue where ranking an entry would generate an IllegalArgumentException. [#4754](https://github.com/JabRef/jabref/issues/4754)
- We fixed an issue where special characters where removed from non-label key generation pattern parts [#4767](https://github.com/JabRef/jabref/issues/4767)
- We fixed an issue where the RIS import would overwite the article date with the value of the acessed date [#4816](https://github.com/JabRef/jabref/issues/4816)
- We fixed an issue where an NullPointer exception was thrown when a referenced entry in an Open/Libre Office document was no longer present in the library. Now an error message with the reference marker of the missing entry is shown. [#4932](https://github.com/JabRef/jabref/issues/4932)
- We fixed an issue where a database exception related to a missing timezone was too big. [#4827](https://github.com/JabRef/jabref/issues/4827)
- We fixed an issue where the IEEE fetcher returned an error if no keywords were present in the result from the IEEE website [#4997](https://github.com/JabRef/jabref/issues/4997)
- We fixed an issue where the command line help text had several errors, and arguments and descriptions have been rewritten to simplify and detail them better. [#2016](https://github.com/JabRef/jabref/issues/2016)
- We fixed an issue where the same menu for changing entry type had two different sizes and weights. [#4977](https://github.com/JabRef/jabref/issues/4977)
- We fixed an issue where the "Attach file" dialog, in the right-click menu for an entry, started on the working directory instead of the user's main directory. [#4995](https://github.com/JabRef/jabref/issues/4995)
- We fixed an issue where the JabRef Icon in the macOS launchpad was not displayed correctly [#5003](https://github.com/JabRef/jabref/issues/5003)
- We fixed an issue where the "Search for unlinked local files" would throw an exception when parsing the content of a PDF-file with missing "series" information [#5128](https://github.com/JabRef/jabref/issues/5128)
- We fixed an issue where the XMP Importer would incorrectly return an empty default entry when importing pdfs [#6577](https://github.com/JabRef/jabref/issues/6577)
- We fixed an issue where opening the menu 'Library properties' marked the library as modified [#6451](https://github.com/JabRef/jabref/issues/6451)
- We fixed an issue when importing resulted in an exception [#7343](https://github.com/JabRef/jabref/issues/7343)
- We fixed an issue where the field in the Field formatter dropdown selection were sorted in random order. [#7710](https://github.com/JabRef/jabref/issues/7710)

### Removed

- The feature to "mark entries" was removed and merged with the groups functionality. For migration, a group is created for every value of the `__markedentry` field and the entry is added to this group.
- The number column was removed.
- We removed the global search feature.
- We removed the coloring of cells in the main table according to whether the field is optional/required.
- We removed the feature to find and resolve duplicate BibTeX keys (as this use case is already covered by the integrity check).
- We removed a few commands from the right-click menu that are not needed often and thus don't need to be placed that prominently:
  - Print entry preview: available through entry preview
  - All commands related to marking: marking is not yet reimplemented
  - Set/clear/append/rename fields: available through Edit menu
  - Manage keywords: available through the Edit menu
  - Copy linked files to folder: available through File menu
  - Add/move/remove from group: removed completely (functionality still available through group interface)
- We removed the option to change the column widths in the preferences dialog. [#4546](https://github.com/JabRef/jabref/issues/4546)

## Older versions

The changelog of JabRef 4.x is available at the [v4.3.1 tag](https://github.com/JabRef/jabref/blob/v4.3.1/CHANGELOG.md).
The changelog of JabRef 3.x is available at the [v3.8.2 tag](https://github.com/JabRef/jabref/blob/v3.8.2/CHANGELOG.md).
The changelog of JabRef 2.11 and all previous versions is available as [text file in the v2.11.1 tag](https://github.com/JabRef/jabref/blob/v2.11.1/CHANGELOG).

[Unreleased]: https://github.com/JabRef/jabref/compare/v6.0-alpha.3...HEAD
[6.0-alpha.3]: https://github.com/JabRef/jabref/compare/v6.0-alpha2...v6.0-alpha.3
[6.0-alpha2]: https://github.com/JabRef/jabref/compare/v6.0-alpha...v6.0-alpha2
[6.0-alpha]: https://github.com/JabRef/jabref/compare/v5.15...v6.0-alpha
[5.15]: https://github.com/JabRef/jabref/compare/v5.14...v5.15
[5.14]: https://github.com/JabRef/jabref/compare/v5.13...v5.14
[5.13]: https://github.com/JabRef/jabref/compare/v5.12...v5.13
[5.12]: https://github.com/JabRef/jabref/compare/v5.11...v5.12
[5.11]: https://github.com/JabRef/jabref/compare/v5.10...v5.11
[5.10]: https://github.com/JabRef/jabref/compare/v5.9...v5.10
[5.9]: https://github.com/JabRef/jabref/compare/v5.8...v5.9
[5.8]: https://github.com/JabRef/jabref/compare/v5.7...v5.8
[5.7]: https://github.com/JabRef/jabref/compare/v5.6...v5.7
[5.6]: https://github.com/JabRef/jabref/compare/v5.5...v5.6
[5.5]: https://github.com/JabRef/jabref/compare/v5.4...v5.5
[5.4]: https://github.com/JabRef/jabref/compare/v5.3...v5.4
[5.3]: https://github.com/JabRef/jabref/compare/v5.2...v5.3
[5.2]: https://github.com/JabRef/jabref/compare/v5.1...v5.2
[5.1]: https://github.com/JabRef/jabref/compare/v5.0...v5.1
[5.0]: https://github.com/JabRef/jabref/compare/v5.0-beta...v5.0
[5.0-beta]: https://github.com/JabRef/jabref/compare/v5.0-alpha...v5.0-beta
[5.0-alpha]: https://github.com/JabRef/jabref/compare/v4.3...v5.0-alpha
<!-- markdownlint-disable-file MD024 MD033 MD053 --><|MERGE_RESOLUTION|>--- conflicted
+++ resolved
@@ -19,6 +19,8 @@
 
 - `JabKit`: `--porcelain` does not output any logs to the console anymore. [#14244](https://github.com/JabRef/jabref/pull/14244)
 - <kbd>Ctrl</kbd> + <kbd>Shift</kbd> + <kbd>L</kbd> now opens the terminal in the active library directory. [#14130](https://github.com/JabRef/jabref/issues/14130)
+- We improved the handling of entries with broken links during the "Search for unlinked files" process. [#9798](https://github.com/JabRef/jabref/issues/9798)
+
 
 ### Fixed
 
@@ -119,14 +121,10 @@
 - We improved the event viewer for debugging [#13783](https://github.com/JabRef/jabref/pull/13783).
 - We improved "REDACTED" replacement of API key value in web fetcher search URL [#13796](https://github.com/JabRef/jabref/issues/13796)
 - When the pin "Keep dialog always on top" in the global search dialog is selected, the search window stays open when double-clicking on an entry. [#13840](https://github.com/JabRef/jabref/issues/13840)
-<<<<<<< HEAD
-- We improved the handling of entries with broken links during the "Search for unlinked files" process. [#9798](https://github.com/JabRef/jabref/issues/9798)
-=======
 - We improved the UI of regex replacement in the citation key generator tab. [#13939](https://github.com/JabRef/jabref/pull/13939)
 - We improved the way we check for matching curly braces in BibTeX fields and made error messages easier to understand. [#12605](https://github.com/JabRef/jabref/issues/12605)
 - We improved the citations relations caching by implementing an offline storage. [#11189](https://github.com/JabRef/jabref/issues/11189)
 - A space is now added by default after citations inserted via the Libre/OpenOffice integration. [#13559](https://github.com/JabRef/jabref/issues/13559)
->>>>>>> aec5155d
 
 ### Fixed
 
