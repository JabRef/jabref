--- conflicted
+++ resolved
@@ -26,13 +26,9 @@
 - We completed the rebranding of `bibtexkey` as `citationkey` which was started in JabRef 5.1.
 - JabRef no longer opens the entry editor with the first entry on startup [#6855](https://github.com/JabRef/jabref/issues/6855)
 - Fetch by ID: (long) "SAO/NASA Astrophysics Data System" replaced by (short) "SAO/NASA ADS" [#6876](https://github.com/JabRef/jabref/pull/6876)
-<<<<<<< HEAD
 - We changed the title of the window "Manage field names and content" to have the same title as the corresponding menu item [#6895](https://github.com/JabRef/jabref/pull/6895)
-- We renamed the menus "View -> Previous citation style" and "View -> Next citation style" into "View -> Previous preview style" and "View -> Next preview style" because these menus are about the style of the preview [#6899](https://github.com/JabRef/jabref/pull/6899)
-=======
-- We changed the title of the window  "Manage field names and content":  to have the same title as the corresponding menu item  [#6895](https://github.com/JabRef/jabref/pull/6895)
+- We renamed the menus "View -> Previous citation style" and "View -> Next citation style" into "View -> Previous preview style" and "View -> Next preview style" and renamed the "Preview" style to "Customized preview style". [#6899](https://github.com/JabRef/jabref/pull/6899)
 - Improved detection of "short" DOIs [6880](https://github.com/JabRef/jabref/issues/6880)
->>>>>>> 75b6770b
 
 ### Fixed
 
