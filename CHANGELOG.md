# Changelog

All notable changes to this project will be documented in this file.
The format is based on [Keep a Changelog](https://keepachangelog.com/en/1.0.0/).
We refer to [GitHub issues](https://github.com/JabRef/jabref/issues) by using `#NUM`.
In case, there is no issue present, the pull request implementing the feature is linked.

Note that this project **does not** adhere to [Semantic Versioning](https://semver.org/).

## [Unreleased]

### Added

<<<<<<< HEAD
- We added the option in Preferences → Linked files → Attached files to adjust the path of attached files and copy them if needed when entries are copied to another library [#12267](https://github.com/JabRef/jabref/issues/12267)
=======
- We made the "Configure API key" option in the Web Search preferences tab searchable via preferences search. [#13929](https://github.com/JabRef/jabref/issues/13929)
- We added the integrity check to the jabkit cli application. [#13848](https://github.com/JabRef/jabref/issues/13848)
- We added support for Cygwin-file paths on a Windows Operating System. [#13274](https://github.com/JabRef/jabref/issues/13274)
>>>>>>> 26489cf9
- We fixed an issue where "Print preview" would throw a `NullPointerException` if no printers were available. [#13708](https://github.com/JabRef/jabref/issues/13708)
- We added the option to enable the language server in the preferences. [#13697](https://github.com/JabRef/jabref/pull/13697)
- We introduced an option in Preferences under (under Linked files -> Linked file name conventions) to automatically rename linked files when an entry data changes. [#11316](https://github.com/JabRef/jabref/issues/11316)
- We added tooltips (on hover) for 'Library-specific file directory', 'User-specific file directory' and 'LaTeX file directory' fields of the library properties window. [#12269](https://github.com/JabRef/jabref/issues/12269)
- A space is now added by default after citations inserted via the Libre/OpenOffice integration. [#13559](https://github.com/JabRef/jabref/issues/13559)
- We added the option to configure 'Add space after citation' in Libre/OpenOffice panel settings. [#13559](https://github.com/JabRef/jabref/issues/13559)
- We added automatic lookup of DOI at citation information. [#13561](https://github.com/JabRef/jabref/issues/13561)
- We added a field for the citation count field on the General tab. [#13477](https://github.com/JabRef/jabref/issues/13477)
- We added automatic lookup of DOI at citation relations [#13234](https://github.com/JabRef/jabref/issues/13234)
- We added focus on the field Link in the "Add file link" dialog. [#13486](https://github.com/JabRef/jabref/issues/13486)
- We introduced a settings parameter to manage citations' relations local storage time-to-live with a default value set to 30 days. [#11189](https://github.com/JabRef/jabref/issues/11189)
- We distribute arm64 images for Linux. [#10842](https://github.com/JabRef/jabref/issues/10842)
- When adding an entry to a library, a warning is displayed if said entry already exists in an active library. [#13261](https://github.com/JabRef/jabref/issues/13261)
- We added the field `monthfiled` to the default list of fields to resolve BibTeX-Strings for [#13375](https://github.com/JabRef/jabref/issues/13375)
- We added a new ID based fetcher for [EuropePMC](https://europepmc.org/). [#13389](https://github.com/JabRef/jabref/pull/13389)
- We added quick settings for welcome tab. [#12664](https://github.com/JabRef/jabref/issues/12664)
- We added an initial [cite as you write](https://retorque.re/zotero-better-bibtex/citing/cayw/) endpoint. [#13187](https://github.com/JabRef/jabref/issues/13187)
- We added pagination support for the web search entries dialog, improving navigation for large search results. [#5507](https://github.com/JabRef/jabref/issues/5507)
- We added "copy preview as markdown" feature. [#12552](https://github.com/JabRef/jabref/issues/12552)
- In case no citation relation information can be fetched, we show the data providers reason. [#13549](https://github.com/JabRef/jabref/pull/13549)
- When relativizing file names, symlinks are now taken into account. [#12995](https://github.com/JabRef/jabref/issues/12995)
- We added a new button for shortening the DOI near the DOI field in the general tab when viewing an entry. [#13639](https://github.com/JabRef/jabref/issues/13639)
- We added support for finding CSL-Styles based on their short title (e.g. apa instead of "american psychological association"). [#13728](https://github.com/JabRef/jabref/pull/13728)
- We added a field for the latest ICORE conference ranking lookup on the General Tab. [#13476](https://github.com/JabRef/jabref/issues/13476)
- We added BibLaTeX datamodel validation support in order to improve error message quality in entries' fields validation. [#13318](https://github.com/JabRef/jabref/issues/13318)
- We added more supported formats of CAYW endpoint of HTTP server. [#13578](https://github.com/JabRef/jabref/issues/13578)
- We added chronological navigation for entries in each library. [#6352](https://github.com/JabRef/jabref/issues/6352)
- We added support for using Medline/Pubmed fetcher with an API key. [#11296](https://github.com/JabRef/jabref/issues/11296#issuecomment-3289005011)
- We added support for using OpenAlex fetcher. [#13940](https://github.com/JabRef/jabref/issues/13940)
- We added an option to choose the group during import of the entry(s). [#9191](https://github.com/JabRef/jabref/issues/9191)
- We added an option to search and filter the fields and formatters in the Clean up entries dialog. [#13890](https://github.com/JabRef/jabref/issues/13890)

### Changed

- We merged `Citation information` and `Citation relations` into a singular tab. [#13618](https://github.com/JabRef/jabref/issues/13618)
- We changed `ISSNCleanup` into `NormalizeIssn` a `ISSN` formatter. [#13748](https://github.com/JabRef/jabref/issues/13748)
- We changed Citation Relations tab and gave tab panes more descriptive titles and tooltips. [#13619](https://github.com/JabRef/jabref/issues/13619)
- We changed the name from Open AI Provider to Open AI (or API compatible). [#13585](https://github.com/JabRef/jabref/issues/13585)
- We improved the citations relations caching by implementing an offline storage. [#11189](https://github.com/JabRef/jabref/issues/11189)
- We added a tooltip to keywords that resemble Math Subject Classification (MSC) codes. [#12944](https://github.com/JabRef/jabref/issues/12944)
- We added a formatter to convert keywords that resemble MSC codes to their descriptions. [#12944](https://github.com/JabRef/jabref/issues/12944)
- We introduced a new command line application called `jabkit`. [#13012](https://github.com/JabRef/jabref/pull/13012) [#110](https://github.com/JabRef/jabref/issues/110)
- We added a new "Add JabRef suggested groups" option in the context menu of "All entries". [#12659](https://github.com/JabRef/jabref/issues/12659)
- We added an option to create entries directly from Bib(La)TeX sources to the 'Create New Entry' tool. [#8808](https://github.com/JabRef/jabref/issues/8808)
- We added the provision to choose different CSL bibliography body formats (e.g. First Line Indent, Hanging Indent, Bibliography 1, etc.) in the LibreOffice integration. [#13049](https://github.com/JabRef/jabref/issues/13049)
- We use `https` to connect to [shortDOI](https://shortdoi.org/) service. [#13637](https://github.com/JabRef/jabref/pull/13637)
- We added "Bibliography Heading" to the available CSL bibliography header formats in the LibreOffice integration. [#13049](https://github.com/JabRef/jabref/issues/13049)
- We added [LOBID](https://lobid.org/) as an alternative ISBN-Fetcher. [#13076](https://github.com/JabRef/jabref/issues/13076)
- We added a success dialog when using the "Copy to" option, indicating whether the entry was successfully copied and specifying if a cross-reference entry was included. [#12486](https://github.com/JabRef/jabref/issues/12486)
- We added a new button to toggle the file path between an absolute and relative formats in context of library properties. [#13031](https://github.com/JabRef/jabref/issues/13031)
- We introduced user-configurable group 'Imported entries' for automatic import of entries from web search, PDF import and web fetchers. [#12548](https://github.com/JabRef/jabref/issues/12548)
- We added automatic selection of the “Enter Identifier” tab with pre-filled clipboard content if the clipboard contains a valid identifier when opening the “Create New Entry” dialog. [#13087](https://github.com/JabRef/jabref/issues/13087)
- We added batch fetching of bibliographic data for multiple entries in the "Lookup" menu. [#12275](https://github.com/JabRef/jabref/issues/12275)
- We added an "Open example library" button to Welcome Tab. [#13014](https://github.com/JabRef/jabref/issues/13014)
- We added automatic detection and selection of the identifier type (e.g., DOI, ISBN, arXiv) based on clipboard content when opening the "New Entry" dialog [#13111](https://github.com/JabRef/jabref/pull/13111)
- We added support for import of a Refer/BibIX file format. [#13069](https://github.com/JabRef/jabref/issues/13069)
- We added markdown rendering and copy capabilities to AI chat responses. [#12234](https://github.com/JabRef/jabref/issues/12234)
- We added a new `jabkit` command `pseudonymize` to pseudonymize the library. [#13109](https://github.com/JabRef/jabref/issues/13109)
- We moved the clear fields mechanic in the Automatic Field Editor from the edit content tab to a separate tab. [#13780](https://github.com/JabRef/jabref/issues/13780)
- We added functionality to focus running instance when trying to start a second instance. [#13129](https://github.com/JabRef/jabref/issues/13129)
- We added a "Copy Field Content" submenu to the entry context menu, allowing users to quickly copy specific field contents including Author, Journal, Date, Keywords, and Abstract fields from selected entries. [#13280](https://github.com/JabRef/jabref/pull/13280)
- We added a highlighted diff regarding changes to the Group Tree Structure of a bib file, made outside JabRef. [#11221](https://github.com/JabRef/jabref/issues/11221)
- We added a new setting in the 'Entry Editor' preferences to hide the 'File Annotations' tab when no annotations are available. [#13143](https://github.com/JabRef/jabref/issues/13143)
- We added support for multi-file import across different formats. [#13269](https://github.com/JabRef/jabref/issues/13269)
- We improved the detection of DOIs on the first page of a PDF. [#13487](https://github.com/JabRef/jabref/pull/13487)
- We added support for dark title bar on Windows. [#11457](https://github.com/JabRef/jabref/issues/11457)
- We moved some functionality from the graphical application `jabref` with new command verbs `generate-citation-keys`, `check-consistency`, `fetch`, `search`, `convert`, `generate-bib-from-aux`, `preferences` and `pdf` to the new toolkit. [#13012](https://github.com/JabRef/jabref/pull/13012) [#110](https://github.com/JabRef/jabref/issues/110)
- We merged the 'New Entry', 'Import by ID', and 'New Entry from Plain Text' tools into a single 'Create New Entry' tool. [#8808](https://github.com/JabRef/jabref/issues/8808)
- We renamed the "Body Text" CSL bibliography header format name to "Text body" as per internal LibreOffice conventions. [#13074](https://github.com/JabRef/jabref/pull/13074)
- We moved the "Modify bibliography title" option from the CSL styles tab of the Select Style dialog to the OpenOffice/LibreOffice side panel and renamed it to "Bibliography properties". [#13074](https://github.com/JabRef/jabref/pull/13074)
- We changed path output display to show the relative path with respect to library path in context of library properties. [#13031](https://github.com/JabRef/jabref/issues/13031)
- We improved JabRef's internal document viewer. It now allows text section, searching and highlighting of search terms and page rotation [#13193](https://github.com/JabRef/jabref/pull/13193).
- When importing a PDF, there is no empty entry column shown in the multi merge dialog. [#13132](https://github.com/JabRef/jabref/issues/13132)
- We added a progress dialog to the "Check consistency" action and progress output to the corresponding cli command. [#12487](https://github.com/JabRef/jabref/issues/12487)
- The BibTeX source is now formatted using the JabRef style at the import inspection dialog. [#13015](https://github.com/JabRef/jabref/issues/13015)
- We made the `check-consistency` command of the toolkit always return an exit code; 0 means no issues found, a non-zero exit code reflects any issues, which allows CI to fail in these cases [#13328](https://github.com/JabRef/jabref/issues/13328).
- We changed the validation error dialog for overriding the default file directories to a confirmation dialog for saving other preferences under the library properties. [#13488](https://github.com/JabRef/jabref/pull/13488)
- We made the copy sub menu on the context menu consistent with the copy sub menu at "Edit". [#13280](https://github.com/JabRef/jabref/pull/13280)
- We improved file exists warning dialog with clearer options and tooltips [#12565](https://github.com/JabRef/jabref/issues/12565)
- We introduced walkthrough functionality [#12664](https://github.com/JabRef/jabref/issues/12664)
- The Welcome tab now has a responsive layout. [#12664](https://github.com/JabRef/jabref/issues/12664)
- We introduced a donation prompt in the Welcome tab. [#12664](https://github.com/JabRef/jabref/issues/12664)
- We changed the syntax for the web search to the one of the main search bar. [#13607](https://github.com/JabRef/jabref/issues/13607)
- We improved nested scrolling for the web search tab in the preferences dialog [#13791](https://github.com/JabRef/jabref/pull/13791)
- We improved the event viewer for debugging [#13783](https://github.com/JabRef/jabref/pull/13783).
- We improved "REDACTED" replacement of API key value in web fetcher search URL [#13796](https://github.com/JabRef/jabref/issues/13796)
- When the pin "Keep dialog always on top" in the global search dialog is selected, the search window stays open when double-clicking on an entry. [#13840](https://github.com/JabRef/jabref/issues/13840)
- We improved the way we check for matching curly braces in BibTeX fields and made error messages easier to understand. [#12605](https://github.com/JabRef/jabref/issues/12605)

### Fixed

- We fixed an issue where search results would show stale entries after deleting entries from search results. [#13984](https://github.com/JabRef/jabref/issues/13984)
- When filename pattern is missing for linked files, pattern handling has been introduced to avoid suggesting meaningless filenames like "-". [#13735](https://github.com/JabRef/jabref/issues/13735)
- We fixed an issue where "Specify Bib(La)TeX" tab was not focused when Bib(La)TeX was in the clipboard. [#13597](https://github.com/JabRef/jabref/issues/13597)
- We fixed an issue whereby the 'About' dialog was not honouring the user's configured font preferences. [#13558](https://github.com/JabRef/jabref/issues/13558)
- We fixed an issue where the Pagetotal column was sorting the values alphabetically instead of numerically. [#12533](https://github.com/JabRef/jabref/issues/12533)
- We fixed an issue where URLs starting with "www." (without a protocol) in file fields caused an `IllegalArgumentException: URI is not absolute` error. [#12186](https://github.com/JabRef/jabref/issues/12186)
- We fixed the dark mode of the BibTeX Source dialog in the Citation Relations tab. [#13599](https://github.com/JabRef/jabref/issues/13599)
- We fixed an issue where the LibreOffice integration did not support citation keys containing Unicode characters. [#13301](https://github.com/JabRef/jabref/issues/13301)
- We fixed an issue where the "Search ShortScience" action did not convert LaTeX-formatted titles to Unicode. [#13418](https://github.com/JabRef/jabref/issues/13418)
- We fixed an issue where LaTeX file directories were not properly shared between different users on the same host. [#9990](https://github.com/JabRef/jabref/issues/9990)
- We added a fallback for the "Convert to biblatex" cleanup when it failed to populate the `date` field if `year` contained a full date in ISO format (e.g., `2011-11-11`). [#11868](https://github.com/JabRef/jabref/issues/11868)
- We fixed an issue where directory check for relative path was not handled properly under library properties. [#13017](https://github.com/JabRef/jabref/issues/13017)
- We fixed an exception on tab dragging. [#12921](https://github.com/JabRef/jabref/issues/12921)
- We fixed an issue where the option for which method to use when parsing plaintext citations was unavailable in the 'Create New Entry' tool. [#8808](https://github.com/JabRef/jabref/issues/8808)
- We fixed an issue where the "Make/Sync bibliography" button in the OpenOffice/LibreOffice sidebar was not enabled when a jstyle was selected. [#13055](https://github.com/JabRef/jabref/pull/13055)
- We fixed an issue where CSL bibliography title properties would be saved even if the "Modify bibliography title" dialog was closed without pressing the "OK" button. [#13074](https://github.com/JabRef/jabref/pull/13074)
- We added "Hanging Indent" as the default selected bibliography body format for CSL styles that specify it (e.g. APA). [#13074](https://github.com/JabRef/jabref/pull/13074)
- We fixed an issue where bibliography entries generated from CSL styles had leading spaces. [#13074](https://github.com/JabRef/jabref/pull/13074)
- We fixed an issue where the preview area in the "Select Style" dialog of the LibreOffice integration was too small to display full content. [#13051](https://github.com/JabRef/jabref/issues/13051)
- We excluded specific fields (e.g., `comment`, `pdf`, `sortkey`) from the consistency check to reduce false positives [#13131](https://github.com/JabRef/jabref/issues/13131)
- We fixed an issue where moved or renamed linked files in the file directory were not automatically relinked by the “search for unlinked files” feature. [#13264](https://github.com/JabRef/jabref/issues/13264)
- We fixed an issue with proxy setup in the absence of a password. [#12412](https://github.com/JabRef/jabref/issues/12412)
- We fixed an issue with the targets of the menu item "copy to". [#13741](https://github.com/JabRef/jabref/pull/13741)
- We fixed an issue where the tab showing the fulltext search results was not displayed. [#12865](https://github.com/JabRef/jabref/issues/12865)
- We fixed an issue showing an empty tooltip in maintable. [#11681](https://github.com/JabRef/jabref/issues/11681)
- We fixed an issue displaying a warning if a file to open is not found. [#13430](https://github.com/JabRef/jabref/pull/13430)
- We fixed an issue where Document Viewer showed technical exceptions when opening entries with non-PDF files. [#13198](https://github.com/JabRef/jabref/issues/13198)
- We fixed an issue with double display of the library filename in the tab tooltip in the case of a changed library. [#13781](https://github.com/JabRef/jabref/pull/13781)
- When creating a library, if you drag a PDF file containing only a single column, the dialog will now automatically close. [#13262](https://github.com/JabRef/jabref/issues/13262)
- We fixed an issue where the tab showing the fulltext search results would appear blank after switching libraries. [#13241](https://github.com/JabRef/jabref/issues/13241)
- We fixed an issue where field names were inconsistently capitalized. [#10590](https://github.com/JabRef/jabref/issues/10590)
- We fixed an issue where "Copy to" was enabled even if no other library was opened. [#13280](https://github.com/JabRef/jabref/pull/13280)
- We fixed an issue where the groups were still displayed after closing all libraries. [#13382](https://github.com/JabRef/jabref/issues/13382)
- Enhanced field selection logic in the Merge Entries dialog when fetching from DOI to prefer valid years and entry types. [#12549](https://github.com/JabRef/jabref/issues/12549)
- We fixed an issue where the "Check Consistency" dialog is unresponsive. [#13700](https://github.com/JabRef/jabref/issues/13700)
- We fixed an issue where opening the Three Way Merge dialog would throw an exception when year field contains an invalid year value. [#13673](https://github.com/JabRef/jabref/issues/13673)
- We improved consistency in the Add Buttons. [#13791](https://github.com/JabRef/jabref/pull/13791)
- We fixed an issue where theme or font size are not respected for all dialogs [#13558](https://github.com/JabRef/jabref/issues/13558)
- We removed unnecessary spacing and margin in the AutomaticFieldEditor. [#13792](https://github.com/JabRef/jabref/pull/13792)
- We fixed an issue where global search auto-completion only worked after switching tabs. [#11428](https://github.com/JabRef/jabref/issues/11428)
- We fixed an issue where hierarchical keywords would only show the parent keyword in the entry editor. [#11390](https://github.com/JabRef/jabref/issues/11390)
- We fixed an issue where some file choosers regarding LaTeX-aux files did not open in the directory of the last selected file. [#13861](https://github.com/JabRef/jabref/pull/13861)
- We fixed an issue where the LaTeX file directory was not stored correctly in combination with the usage of groups from aux files. [#8344](https://github.com/JabRef/jabref/issues/8344)
- We prevented a brief flash of the default JavaFX (Modena) theme on startup. [#13877](https://github.com/JabRef/jabref/pull/13877)
- We fixed an issue where button-bar buttons truncated long text with ellipsis. [#13877](https://github.com/JabRef/jabref/pull/13877)
- We fixed an issue where ignoring of subdirectories via `.gitingore` patterns did not work in the "Find unlinked files dialog". [forum#5425](https://discourse.jabref.org/t/set-list-of-ignored-folders-paths/5425/6)
- We fixed an issue where the "Applications to push entries to" list in the preferences was not sorted alphabetically. [#14058](https://github.com/JabRef/jabref/issues/14058)

### Removed

- We removed the ability to change internal preference values. [#13012](https://github.com/JabRef/jabref/pull/13012)
- We removed support for MySQL/MariaDB and Oracle. [#12990](https://github.com/JabRef/jabref/pull/12990)
- We removed library migrations (users need to use JabRef 6.0-alpha.1 to perform migrations) [#12990](https://github.com/JabRef/jabref/pull/12990)

## [6.0-alpha2] – 2025-04-27

### Added

- We added a button in Privacy notice and Mr. DLib Privacy settings notice for hiding related tabs. [#11707](https://github.com/JabRef/jabref/issues/11707)
- We added buttons "Add example entry" and "Import existing PDFs" when a library is empty, making it easier for new users to get started. [#12662](https://github.com/JabRef/jabref/issues/12662)
- In the Open/LibreOffice integration, we added the provision to modify the bibliography title and its format for CSL styles, in the "Select style" dialog. [#12663](https://github.com/JabRef/jabref/issues/12663)
- We added a new Welcome tab which shows a welcome screen if no database is open. [#12272](https://github.com/JabRef/jabref/issues/12272)
- We added <kbd>F5</kbd> as a shortcut key for fetching data and <kbd>Alt+F</kbd> as a shortcut for looking up data using DOI. [#11802](https://github.com/JabRef/jabref/issues/11802)
- We added a feature to rename the subgroup, with the keybinding (<kbd>F2</kbd>) for quick access. [#11896](https://github.com/JabRef/jabref/issues/11896)
- We added a new functionality that displays a drop-down list of matching suggestions when typing a citation key pattern. [#12502](https://github.com/JabRef/jabref/issues/12502)
- We added a new CLI that supports txt, csv, and console-based output for consistency in BibTeX entries. [#11984](https://github.com/JabRef/jabref/issues/11984)
- We added a new dialog for bibliography consistency check. [#11950](https://github.com/JabRef/jabref/issues/11950)
- We added a feature for copying entries to libraries, available via the context menu, with an option to include cross-references. [#12374](https://github.com/JabRef/jabref/pull/12374)
- We added a new "Copy citation (text)" button in the context menu of the preview. [#12551](https://github.com/JabRef/jabref/issues/12551)
- We added a new "Export to clipboard" button in the context menu of the preview. [#12551](https://github.com/JabRef/jabref/issues/12551)
- We added an integrity check if a URL appears in a title. [#12354](https://github.com/JabRef/jabref/issues/12354)
- We added a feature for enabling drag-and-drop of files into groups  [#12540](https://github.com/JabRef/jabref/issues/12540)
- We added support for reordering keywords via drag and drop, automatic alphabetical ordering, and improved pasting and editing functionalities in the keyword editor. [#10984](https://github.com/JabRef/jabref/issues/10984)
- We added a new functionality where author names having multiple spaces in-between will be considered as separate user block as it does for " and ". [#12701](https://github.com/JabRef/jabref/issues/12701)
- We added a set of example questions to guide users in starting meaningful AI chat interactions. [#12702](https://github.com/JabRef/jabref/issues/12702)
- We added support for loading and displaying BibTeX .blg warnings in the Check integrity dialog, with custom path selection and metadata persistence. [#11998](https://github.com/JabRef/jabref/issues/11998)
- We added an option to choose whether to open the file explorer in the files directory or in the last opened directory when attaching files. [#12554](https://github.com/JabRef/jabref/issues/12554)
- We enhanced support for parsing XMP metadata from PDF files. [#12829](https://github.com/JabRef/jabref/issues/12829)
- We added a "Preview" header in the JStyles tab in the "Select style" dialog, to make it consistent with the CSL styles tab. [#12838](https://github.com/JabRef/jabref/pull/12838)
- We added automatic PubMed URL insertion when importing from PubMed if no URL is present. [#12832](https://github.com/JabRef/jabref/issues/12832/)
- We added a "LTWA" abbreviation feature in the "Quality > Abbreviate journal names > LTWA" menu [#12273](https://github.com/JabRef/jabref/issues/12273/)
- We added path validation to file directories in library properties dialog. [#11840](https://github.com/JabRef/jabref/issues/11840)
- We now support usage of custom CSL styles in the Open/LibreOffice integration. [#12337](https://github.com/JabRef/jabref/issues/12337)
- We added support for citation-only CSL styles which don't specify bibliography formatting. [#12996](https://github.com/JabRef/jabref/pull/12996)

### Changed

- We reordered the settings in the 'Entry editor' tab in preferences. [#11707](https://github.com/JabRef/jabref/issues/11707)
- Added "$" to the citation key generator preferences default list of characters to remove [#12536](https://github.com/JabRef/jabref/issues/12536)
- We changed the message displayed in the Integrity Check Progress dialog to "Waiting for the check to finish...". [#12694](https://github.com/JabRef/jabref/issues/12694)
- We moved the "Generate a new key for imported entries" option from the "Web search" tab to the "Citation key generator" tab in preferences. [#12436](https://github.com/JabRef/jabref/pull/12436)
- We improved the offline parsing of BibTeX data from PDF-documents. [#12278](https://github.com/JabRef/jabref/issues/12278)
- The tab bar is now hidden when only one library is open. [#9971](https://github.com/JabRef/jabref/issues/9971)
- We renamed "Rename file to a given name" to "Rename files to configured filename format pattern" in the entry editor. [#12587](https://github.com/JabRef/jabref/pull/12587)
- We renamed "Move DOIs from note and URL field to DOI field and remove http prefix" to "Move DOIs from 'note' field and 'URL' field to 'DOI' field and remove http prefix" in the Cleanup entries. [#12587](https://github.com/JabRef/jabref/pull/12587)
- We renamed "Move preprint information from 'URL' and 'journal' field to the 'eprint' field" to "Move preprint information from 'URL' field and 'journal' field to the 'eprint' field" in the Cleanup entries. [#12587](https://github.com/JabRef/jabref/pull/12587)
- We renamed "Move URL in note field to url field" to "Move URL in 'note' field to 'URL' field" in the Cleanup entries. [#12587](https://github.com/JabRef/jabref/pull/12587)
- We renamed "Rename PDFs to given filename format pattern" to "Rename files to configured filename format pattern" in the Cleanup entries. [#12587](https://github.com/JabRef/jabref/pull/12587)
- We renamed "Rename only PDFs having a relative path" to "Only rename files that have a relative path" in the Cleanup entries. [#12587](https://github.com/JabRef/jabref/pull/12587)
- We renamed "Filename format pattern: " to "Filename format pattern (from preferences)" in the Cleanup entries. [#12587](https://github.com/JabRef/jabref/pull/12587)
- When working with CSL styles in LibreOffice, citing with a new style now updates all other citations in the document to have the currently selected style. [#12472](https://github.com/JabRef/jabref/pull/12472)
- We improved the user comments field visibility so that it remains displayed if it contains text. Additionally, users can now easily toggle the field on or off via buttons unless disabled in preferences. [#11021](https://github.com/JabRef/jabref/issues/11021)
- The LibreOffice integration for CSL styles is now more performant. [#12472](https://github.com/JabRef/jabref/pull/12472)
- The "automatically sync bibliography when citing" feature of the LibreOffice integration is now disabled by default (can be enabled in settings). [#12472](https://github.com/JabRef/jabref/pull/12472)
- For the Citation key generator patterns, we reverted how `[authorsAlpha]` would behave to the original pattern and renamed the LNI-based pattern introduced in V6.0-alpha to `[authorsAlphaLNI]`. [#12499](https://github.com/JabRef/jabref/pull/12499)
- We keep the list of recent files if one files could not be found. [#12517](https://github.com/JabRef/jabref/pull/12517)
- During the import process, the labels indicating individual paragraphs within an abstract returned by PubMed/Medline XML are preserved. [#12527](https://github.com/JabRef/jabref/issues/12527)
- We changed the "Copy Preview" button to "Copy citation (html) in the context menu of the preview. [#12551](https://github.com/JabRef/jabref/issues/12551)
- Pressing Tab in empty text fields of the entry editor now moves the focus to the next field instead of inserting a tab character. [#11938](https://github.com/JabRef/jabref/issues/11938)
- The embedded PostgresSQL server for the search now supports Linux and macOS ARM based distributions natively [#12607](https://github.com/JabRef/jabref/pull/12607)
- We disabled the search and group fields in the sidebar when no library is opened. [#12657](https://github.com/JabRef/jabref/issues/12657)
- We removed the obsolete Twitter link and added Mastodon and LinkedIn links in Help -> JabRef resources. [#12660](https://github.com/JabRef/jabref/issues/12660)
- We improved the Check Integrity dialog entry interaction so that a single click focuses on the corresponding entry and a double-click both focuses on the entry and closes the dialog. [#12245](https://github.com/JabRef/jabref/issues/12245)
- We improved journal abbreviation lookup with fuzzy matching to handle minor input errors and variations. [#12467](https://github.com/JabRef/jabref/issues/12467)
- We changed the phrase "Cleanup entries" to "Clean up entries". [#12703](https://github.com/JabRef/jabref/issues/12703)
- A tooltip now appears after 300ms (instead of 2s). [#12649](https://github.com/JabRef/jabref/issues/12649)
- We improved search in preferences and keybindings. [#12647](https://github.com/JabRef/jabref/issues/12647)
- We improved the performance of the LibreOffice integration when inserting CSL citations/bibliography. [#12851](https://github.com/JabRef/jabref/pull/12851)
- 'Affected fields' and 'Do not wrap when saving' are now displayed as tags. [#12550](https://github.com/JabRef/jabref/issues/12550)
- We revamped the UI of the Select Style dialog (in the LibreOffice panel) for CSL styles. [#12951](https://github.com/JabRef/jabref/pull/12951)
- We reduced the delay in populating the list of CSL styles in the Select Style dialog of the LibreOffice panel. [#12951](https://github.com/JabRef/jabref/pull/12951)

### Fixed

- We fixed an issue where pasted entries would sometimes end up in the search bar instead of the main table [#12910](https://github.com/JabRef/jabref/issues/12910)
- We fixed an issue where warning signs were improperly positioned next to text fields containing capital letters. [#12884](https://github.com/JabRef/jabref/issues/12884)
- We fixed an issue where the drag'n'drop functionality in entryeditor did not work [#12561](https://github.com/JabRef/jabref/issues/12561)
- We fixed an issue where the F4 shortcut key did not work without opening the right-click context menu. [#6101](https://github.com/JabRef/jabref/pull/6101)
- We fixed an issue where the file renaming dialog was not resizable and its size was too small for long file names. [#12518](https://github.com/JabRef/jabref/pull/12518)
- We fixed an issue where the name of the untitled database was shown as a blank space in the right-click context menu's "Copy to" option. [#12459](https://github.com/JabRef/jabref/pull/12459)
- We fixed an issue where the F3 shortcut key did not work without opening the right-click context menu. [#12417](https://github.com/JabRef/jabref/pull/12417)
- We fixed an issue where a bib file with UFF-8 charset was wrongly loaded with a different charset [forum#5369](https://discourse.jabref.org/t/jabref-5-15-opens-bib-files-with-shift-jis-encoding-instead-of-utf-8/5369/)
- We fixed an issue where new entries were inserted in the middle of the table instead of at the end. [#12371](https://github.com/JabRef/jabref/pull/12371)
- We fixed an issue where removing the sort from the table did not restore the original order. [#12371](https://github.com/JabRef/jabref/pull/12371)
- We fixed an issue where citation keys containing superscript (`^`) and subscript (`_`) characters in text mode were incorrectly flagged by the integrity checker. [#12391](https://github.com/JabRef/jabref/pull/12391)
- We fixed an issue where JabRef icon merges with dark background [#7771](https://github.com/JabRef/jabref/issues/7771)
- We fixed an issue where an entry's group was no longer highlighted on selection [#12413](https://github.com/JabRef/jabref/issues/12413)
- We fixed an issue where BibTeX Strings were not included in the backup file [#12462](https://github.com/JabRef/jabref/issues/12462)
- We fixed an issue where mixing JStyle and CSL style citations in LibreOffice caused two separate bibliography sections to be generated. [#12262](https://github.com/JabRef/jabref/issues/12262)
- We fixed an issue in the LibreOffice integration where the formatting of text (e.g. superscript) was lost when using certain numeric CSL styles. [#12472](https://github.com/JabRef/jabref/pull/12472)
- We fixed an issue where CSL style citations with citation keys having special characters (such as hyphens, colons or slashes) would not be recognized as valid by JabRef. [forum#5431](https://discourse.jabref.org/t/error-when-connecting-to-libreoffice/5431)
- We fixed an issue where the `[authorsAlpha]` pattern in Citation key generator would not behave as per the user documentation. [#12312](https://github.com/JabRef/jabref/issues/12312)
- We fixed an issue where import at "Search for unlinked local files" would re-add already imported files. [#12274](https://github.com/JabRef/jabref/issues/12274)
- We fixed an issue where month values 21–24 (ISO 8601-2019 season codes) in Biblatex date fields were not recognized as seasons during parsing. [#12437](https://github.com/JabRef/jabref/issues/12437)
- We fixed an issue where migration of "Search groups" would fail with an exception when the search query is invalid. [#12555](https://github.com/JabRef/jabref/issues/12555)
- We fixed an issue where not all linked files from BibDesk in the field `bdsk-file-...` were parsed. [#12555](https://github.com/JabRef/jabref/issues/12555)
- We fixed an issue where it was possible to select "Search for unlinked local files" for a new (unsaved) library. [#12558](https://github.com/JabRef/jabref/issues/12558)
- We fixed an issue where user-defined keyword separator does not apply to Merge Groups. [#12535](https://github.com/JabRef/jabref/issues/12535)
- We fixed an issue where duplicate items cannot be removed correctly when merging groups or keywords. [#12585](https://github.com/JabRef/jabref/issues/12585)
- We fixed an issue where JabRef displayed an incorrect deletion notification when canceling entry deletion [#12645](https://github.com/JabRef/jabref/issues/12645)
- We fixed an issue where JabRef displayed an incorrect deletion notification when canceling entry deletion. [#12645](https://github.com/JabRef/jabref/issues/12645)
- We fixed an issue where JabRref wrote wrong field names into the PDF. [#12833](https://github.com/JabRef/jabref/pulls/12833)
- We fixed an issue where an exception would occur when running abbreviate journals for multiple entries. [#12634](https://github.com/JabRef/jabref/issues/12634)
- We fixed an issue Where JabRef displayed an inconsistent search results for date-related queries[#12296](https://github.com/JabRef/jabref/issues/12296)
- We fixed an issue where JabRef displayed dropdown triangle in wrong place in "Search for unlinked local files" dialog [#12713](https://github.com/JabRef/jabref/issues/12713)
- We fixed an issue where JabRef would not open if an invalid external journal abbreviation path was encountered. [#12776](https://github.com/JabRef/jabref/issues/12776)
- We fixed a bug where LaTeX commands were not removed from filenames generated using the `[bibtexkey] - [fulltitle]` pattern. [#12188](https://github.com/JabRef/jabref/issues/12188)
- We fixed an issue where JabRef interface would not properly refresh after a group removal. [#11487](https://github.com/JabRef/jabref/issues/11487)
- We fixed an issue where valid DOI could not be imported if it had special characters like `<` or `>`. [#12434](https://github.com/JabRef/jabref/issues/12434)
- We fixed an issue where JabRef displayed an "unknown format" message when importing a .bib file, preventing the associated groups from being imported as well. [#11025](https://github.com/JabRef/jabref/issues/11025)
- We fixed an issue where the tooltip only displayed the first linked file when hovering. [#12470](https://github.com/JabRef/jabref/issues/12470)
- We fixed an issue where JabRef would crash when trying to display an entry in the Citation Relations tab that had right to left text. [#12410](https://github.com/JabRef/jabref/issues/12410)
- We fixed an issue where some texts in the "Citation Information" tab and the "Preferences" dialog could not be translated. [#12883](https://github.com/JabRef/jabref/pull/12883)
- We fixed an issue where file names were missing the citation key according to the filename format pattern after import. [#12556](https://github.com/JabRef/jabref/issues/12556)
- We fixed an issue where downloading PDFs from URLs to empty entries resulted in meaningless filenames like "-.pdf". [#12917](https://github.com/JabRef/jabref/issues/12917)
- We fixed an issue where pasting a PDF URL into the main table caused an import error instead of creating a new entry. [#12911](https://github.com/JabRef/jabref/pull/12911)
- We fixed an issue where libraries would sometimes be hidden when closing tabs with the Welcome tab open. [#12894](https://github.com/JabRef/jabref/issues/12894)
- We fixed an issue with deleting entries in large libraries that caused it to take a long time. [#8976](https://github.com/JabRef/jabref/issues/8976)
- We fixed an issue where "Reveal in file explorer" option was disabled for newly saved libraries until reopening the file. [#12722](https://github.com/JabRef/jabref/issues/12722)

### Removed

- "Web of Science" [journal abbreviation list](https://docs.jabref.org/advanced/journalabbreviations) was removed. [JabRef/abbrv.jabref.org#176](https://github.com/JabRef/abbrv.jabref.org/issues/176)

## [6.0-alpha] – 2024-12-23

### Added

- We added a Markdown export layout. [#12220](https://github.com/JabRef/jabref/pull/12220)
- We added a "view as BibTeX" option before importing an entry from the citation relation tab. [#11826](https://github.com/JabRef/jabref/issues/11826)
- We added support finding LaTeX-encoded special characters based on plain Unicode and vice versa. [#11542](https://github.com/JabRef/jabref/pull/11542)
- When a search hits a file, the file icon of that entry is changed accordingly. [#11542](https://github.com/JabRef/jabref/pull/11542)
- We added an AI-based chat for entries with linked PDF files. [#11430](https://github.com/JabRef/jabref/pull/11430)
- We added an AI-based summarization possibility for entries with linked PDF files. [#11430](https://github.com/JabRef/jabref/pull/11430)
- We added an AI section in JabRef's [preferences](https://docs.jabref.org/ai/preferences). [#11430](https://github.com/JabRef/jabref/pull/11430)
- We added AI providers: OpenAI, Mistral AI, Hugging Face and Google. [#11430](https://github.com/JabRef/jabref/pull/11430), [#11736](https://github.com/JabRef/jabref/pull/11736)
- We added AI providers: [Ollama](https://docs.jabref.org/ai/local-llm#step-by-step-guide-for-ollama) and GPT4All, which add the possibility to use local LLMs privately on your own device. [#11430](https://github.com/JabRef/jabref/pull/11430), [#11870](https://github.com/JabRef/jabref/issues/11870)
- We added support for selecting and using CSL Styles in JabRef's OpenOffice/LibreOffice integration for inserting bibliographic and in-text citations into a document. [#2146](https://github.com/JabRef/jabref/issues/2146), [#8893](https://github.com/JabRef/jabref/issues/8893)
- We added "Tools > New library based on references in PDF file" ... to create a new library based on the references section in a PDF file. [#11522](https://github.com/JabRef/jabref/pull/11522)
- When converting the references section of a paper (PDF file), more than the last page is treated. [#11522](https://github.com/JabRef/jabref/pull/11522)
- Added the functionality to invoke offline reference parsing explicitly. [#11565](https://github.com/JabRef/jabref/pull/11565)
- The dialog for [adding an entry using reference text](https://docs.jabref.org/collect/newentryfromplaintext) is now filled with the clipboard contents as default. [#11565](https://github.com/JabRef/jabref/pull/11565)
- Added minimal support for [biblatex data annotation](https://mirrors.ctan.org/macros/latex/contrib/biblatex/doc/biblatex.pdf#subsection.3.7) fields in `.layout` files. [#11505](https://github.com/JabRef/jabref/issues/11505)
- Added saving of selected options in the [Lookup -> Search for unlinked local files dialog](https://docs.jabref.org/collect/findunlinkedfiles#link-the-pdfs-to-your-bib-library). [#11439](https://github.com/JabRef/jabref/issues/11439)
- We enabled creating a new file link manually. [#11017](https://github.com/JabRef/jabref/issues/11017)
- We added a toggle button to invert the selected groups. [#9073](https://github.com/JabRef/jabref/issues/9073)
- We reintroduced the floating search in the main table. [#4237](https://github.com/JabRef/jabref/issues/4237)
- We improved [cleanup](https://docs.jabref.org/finding-sorting-and-cleaning-entries/cleanupentries) of `arXiv` IDs in distributed in the fields `note`, `version`, `institution`, and `eid` fields. [#11306](https://github.com/JabRef/jabref/issues/11306)
- We added a switch not to store the linked file URL, because it caused troubles at other apps. [#11735](https://github.com/JabRef/jabref/pull/11735)
- When starting a new SLR, the selected catalogs now persist within and across JabRef sessions. [JabRef/jabref-koppor#614](https://github.com/JabRef/jabref-koppor/issues/614)
- We added support for drag'n'drop on an entry in the maintable to an external application to get the entry preview dropped. [#11846](https://github.com/JabRef/jabref/pull/11846)
- We added the functionality to double click on a [LaTeX citation](https://docs.jabref.org/advanced/entryeditor/latex-citations) to jump to the respective line in the LaTeX editor. [#11996](https://github.com/JabRef/jabref/issues/11996)
- We added a different background color to the search bar to indicate when the search syntax is wrong. [#11658](https://github.com/JabRef/jabref/pull/11658)
- We added a setting which always adds the literal "Cited on pages" text before each JStyle citation. [#11691](https://github.com/jabref/jabref/issues/11691)
- We added a new plain citation parser that uses LLMs. [#11825](https://github.com/JabRef/jabref/issues/11825)
- We added support for `langid` field for biblatex libraries. [#10868](https://github.com/JabRef/jabref/issues/10868)
- We added support for modifier keys when dropping a file on an entry in the main table. [#12001](https://github.com/JabRef/jabref/pull/12001)
- We added an importer for SSRN URLs. [#12021](https://github.com/JabRef/jabref/pull/12021)
- We added a compare button to the duplicates in the citation relations tab to open the "Possible duplicate entries" window. [#11192](https://github.com/JabRef/jabref/issues/11192)
- We added automatic browser extension install on Windows for Chrome and Edge. [#6076](https://github.com/JabRef/jabref/issues/6076)
- We added support to automatically open a `.bib` file in the current/parent folder if no other library is opened. [JabRef/jabref-koppor#377](https://github.com/JabRef/jabref-koppor/issues/377)
- We added a search bar for filtering keyboard shortcuts. [#11686](https://github.com/JabRef/jabref/issues/11686)
- We added new modifiers `camel_case`, `camel_case_n`, `short_title`, and `very_short_title` for the [citation key generator](https://docs.jabref.org/setup/citationkeypatterns). [#11367](https://github.com/JabRef/jabref/issues/11367)
- By double clicking on a local citation in the Citation Relations Tab you can now jump the linked entry. [#11955](https://github.com/JabRef/jabref/pull/11955)
- We use the menu icon for background tasks as a progress indicator to visualise an import's progress when dragging and dropping several PDF files into the main table. [#12072](https://github.com/JabRef/jabref/pull/12072)
- The PDF content importer now supports importing title from upto the second page of the PDF. [#12139](https://github.com/JabRef/jabref/issues/12139)

### Changed

- A search in "any" fields ignores the [groups](https://docs.jabref.org/finding-sorting-and-cleaning-entries/groups). [#7996](https://github.com/JabRef/jabref/issues/7996)
- When a communication error with an [online service](https://docs.jabref.org/collect/import-using-online-bibliographic-database) occurs, JabRef displays the HTTP error. [#11223](https://github.com/JabRef/jabref/issues/11223)
- The Pubmed/Medline Plain importer now imports the PMID field as well [#11488](https://github.com/JabRef/jabref/issues/11488)
- The 'Check for updates' menu bar button is now always enabled. [#11485](https://github.com/JabRef/jabref/pull/11485)
- JabRef respects the [configuration for storing files relative to the .bib file](https://docs.jabref.org/finding-sorting-and-cleaning-entries/filelinks#directories-for-files) in more cases. [#11492](https://github.com/JabRef/jabref/pull/11492)
- JabRef does not show finished background tasks in the status bar popup. [#11821](https://github.com/JabRef/jabref/pull/11821)
- We enhanced the indexing speed. [#11502](https://github.com/JabRef/jabref/pull/11502)
- When dropping a file into the main table, after copy or move, the file is now put in the [configured directory and renamed according to the configured patterns](https://docs.jabref.org/finding-sorting-and-cleaning-entries/filelinks#filename-format-and-file-directory-pattern). [#12001](https://github.com/JabRef/jabref/pull/12001)
- ⚠️ Renamed command line parameters `embeddBibfileInPdf` to `embedBibFileInPdf`, `writeMetadatatoPdf` to `writeMetadataToPdf`, and `writeXMPtoPdf` to `writeXmpToPdf`. [#11575](https://github.com/JabRef/jabref/pull/11575)
- The browse button for a Custom theme now opens in the directory of the current used CSS file. [#11597](https://github.com/JabRef/jabref/pull/11597)
- The browse button for a Custom exporter now opens in the directory of the current used exporter file. [#11717](https://github.com/JabRef/jabref/pull/11717)
- ⚠️ We relaxed the escaping requirements for [bracketed patterns](https://docs.jabref.org/setup/citationkeypatterns), which are used for the [citaton key generator](https://docs.jabref.org/advanced/entryeditor#autogenerate-citation-key) and [filename and directory patterns](https://docs.jabref.org/finding-sorting-and-cleaning-entries/filelinks#auto-linking-files). One only needs to write `\"` if a quote sign should be escaped. All other escapings are not necessary (and working) any more. [#11967](https://github.com/JabRef/jabref/pull/11967)
- When importing BibTeX data starging from on a PDF, the XMP metadata takes precedence over Grobid data. [#11992](https://github.com/JabRef/jabref/pull/11992)
- JabRef now uses TLS 1.2 for all HTTPS connections. [#11852](https://github.com/JabRef/jabref/pull/11852)
- We improved the functionality of getting BibTeX data out of PDF files. [#11999](https://github.com/JabRef/jabref/issues/11999)
- We improved the display of long messages in the integrity check dialog. [#11619](https://github.com/JabRef/jabref/pull/11619)
- We improved the undo/redo buttons in the main toolbar and main menu to be disabled when there is nothing to undo/redo. [#8807](https://github.com/JabRef/jabref/issues/8807)
- We improved the DOI detection in PDF imports. [#11782](https://github.com/JabRef/jabref/pull/11782)
- We improved the performance when pasting and importing entries in an existing library. [#11843](https://github.com/JabRef/jabref/pull/11843)
- When fulltext search is selected but indexing is deactivated, a dialog is now shown asking if the user wants to enable indexing now [#9491](https://github.com/JabRef/jabref/issues/9491)
- We changed instances of 'Search Selected' to 'Search Pre-configured' in Web Search Preferences UI. [#11871](https://github.com/JabRef/jabref/pull/11871)
- We added a new CSS style class `main-table` for the main table. [#11881](https://github.com/JabRef/jabref/pull/11881)
- When renaming a file, the old extension is now used if there is none provided in the new name. [#11903](https://github.com/JabRef/jabref/issues/11903)
- When importing a file using "Find Unlinked Files", when one or more file directories are available, the file path will be relativized where possible [JabRef/jabref-koppor#549](https://github.com/JabRef/jabref-koppor/issues/549)
- We added minimum window sizing for windows dedicated to creating new entries [#11944](https://github.com/JabRef/jabref/issues/11944)
- We changed the name of the library-based file directory from 'General File Directory' to 'Library-specific File Directory' per issue. [#571](https://github.com/JabRef/jabref-koppor/issues/571)
- We changed the defualt [unwanted charachters](https://docs.jabref.org/setup/citationkeypatterns#removing-unwanted-characters) in the citation key generator and allow a dash (`-`) and colon (`:`) being part of a citation key. [#12144](https://github.com/JabRef/jabref/pull/12144)
- The CitationKey column is now a default shown column for the entry table. [#10510](https://github.com/JabRef/jabref/issues/10510)
- We disabled the actions "Open Terminal here" and "Reveal in file explorer" for unsaved libraries. [#11920](https://github.com/JabRef/jabref/issues/11920)
- JabRef now opens the corresponding directory in the library properties when "Browse" is clicked. [#12223](https://github.com/JabRef/jabref/pull/12223)
- We changed the icon for macOS to be more consistent with Apple's Guidelines [#8443](https://github.com/JabRef/jabref/issues/8443)

### Fixed

- We fixed an issue where certain actions were not disabled when no libraries were open. [#11923](https://github.com/JabRef/jabref/issues/11923)
- We fixed an issue where the "Check for updates" preference was not saved. [#11485](https://github.com/JabRef/jabref/pull/11485)
- We fixed an issue where an exception was thrown after changing "show preview as a tab" in the preferences. [#11515](https://github.com/JabRef/jabref/pull/11515)
- We fixed an issue where JabRef put file paths as absolute path when an entry was created using drag and drop of a PDF file. [#11173](https://github.com/JabRef/jabref/issues/11173)
- We fixed an issue that online and offline mode for new library creation were handled incorrectly. [#11565](https://github.com/JabRef/jabref/pull/11565)
- We fixed an issue with colors in the search bar when dark theme is enabled. [#11569](https://github.com/JabRef/jabref/issues/11569)
- We fixed an issue with query transformers (JStor and others). [#11643](https://github.com/JabRef/jabref/pull/11643)
- We fixed an issue where a new unsaved library was not marked with an asterisk. [#11519](https://github.com/JabRef/jabref/pull/11519)
- We fixed an issue where JabRef starts without window decorations. [#11440](https://github.com/JabRef/jabref/pull/11440)
- We fixed an issue where the entry preview highlight was not working when searching before opening the entry editor. [#11659](https://github.com/JabRef/jabref/pull/11659)
- We fixed an issue where text in Dark mode inside "Citation information" was not readable. [#11512](https://github.com/JabRef/jabref/issues/11512)
- We fixed an issue where the selection of an entry in the table lost after searching for a group. [#3176](https://github.com/JabRef/jabref/issues/3176)
- We fixed the non-functionality of the option "Automatically sync bibliography when inserting citations" in the OpenOffice panel, when enabled in case of JStyles. [#11684](https://github.com/JabRef/jabref/issues/11684)
- We fixed an issue where the library was not marked changed after a migration. [#11542](https://github.com/JabRef/jabref/pull/11542)
- We fixed an issue where rebuilding the full-text search index was not working. [#11374](https://github.com/JabRef/jabref/issues/11374)
- We fixed an issue where the progress of indexing linked files showed an incorrect number of files. [#11378](https://github.com/JabRef/jabref/issues/11378)
- We fixed an issue where the full-text search results were incomplete. [#8626](https://github.com/JabRef/jabref/issues/8626)
- We fixed an issue where search result highlighting was incorrectly highlighting the boolean operators. [#11595](https://github.com/JabRef/jabref/issues/11595)
- We fixed an issue where search result highlighting was broken at complex searches. [#8067](https://github.com/JabRef/jabref/issues/8067)
- We fixed an exception when searching for unlinked files. [#11731](https://github.com/JabRef/jabref/issues/11731)
- We fixed an issue with the link to the full text at the BVB fetcher. [#11852](https://github.com/JabRef/jabref/pull/11852)
- We fixed an issue where two contradicting notifications were shown when cutting an entry in the main table. [#11724](https://github.com/JabRef/jabref/pull/11724)
- We fixed an issue where unescaped braces in the arXiv fetcher were not treated. [#11704](https://github.com/JabRef/jabref/issues/11704)
- We fixed an issue where HTML instead of the fulltext pdf was downloaded when importing arXiv entries. [#4913](https://github.com/JabRef/jabref/issues/4913)
- We fixed an issue where the keywords and crossref fields were not properly focused. [#11177](https://github.com/JabRef/jabref/issues/11177)
- We fixed handling of `\"` in [bracketed patterns](https://docs.jabref.org/setup/citationkeypatterns) containing a RegEx. [#11967](https://github.com/JabRef/jabref/pull/11967)
- We fixed an issue where the Undo/Redo buttons were active even when all libraries are closed. [#11837](https://github.com/JabRef/jabref/issues/11837)
- We fixed an issue where recently opened files were not displayed in the main menu properly. [#9042](https://github.com/JabRef/jabref/issues/9042)
- We fixed an issue where the DOI lookup would show an error when a DOI was found for an entry. [#11850](https://github.com/JabRef/jabref/issues/11850)
- We fixed an issue where <kbd>Tab</kbd> cannot be used to jump to next field in some single-line fields. [#11785](https://github.com/JabRef/jabref/issues/11785)
- We fixed an issue where the "Do not ask again" checkbox was not working, when asking for permission to use Grobid [JabRef/jabref-koppor#566](https://github.com/JabRef/jabref-koppor/issues/566).
- We fixed an issue where we display warning message for moving attached open files. [#10121](https://github.com/JabRef/jabref/issues/10121)
- We fixed an issue where it was not possible to select selecting content of other user's comments.[#11106](https://github.com/JabRef/jabref/issues/11106)
- We fixed an issue when handling URLs containing a pipe (`|`) character. [#11876](https://github.com/JabRef/jabref/issues/11876)
- We fixed an issue where web search preferences "Custom API key" table modifications not discarded. [#11925](https://github.com/JabRef/jabref/issues/11925)
- We fixed an issue when opening attached files in [extra file columns](https://docs.jabref.org/finding-sorting-and-cleaning-entries/filelinks#adding-additional-columns-to-entry-table-for-file-types). [#12005](https://github.com/JabRef/jabref/issues/12005)
- We fixed an issue where trying to open a library from a failed mounted directory on Mac would cause an error. [#10548](https://github.com/JabRef/jabref/issues/10548)
- We fixed an issue when the preview was out of sync. [#9172](https://github.com/JabRef/jabref/issues/9172)
- We fixed an issue where identifier paste couldn't work with Unicode REPLACEMENT CHARACTER. [#11986](https://github.com/JabRef/jabref/issues/11986)
- We fixed an issue when click on entry at "Check Integrity" wasn't properly focusing the entry and field. [#11997](https://github.com/JabRef/jabref/issues/11997)
- We fixed an issue with the ui not scaling when changing the font size [#11219](https://github.com/JabRef/jabref/issues/11219)
- We fixed an issue where a custom application for external file types would not be saved [#12311](https://github.com/JabRef/jabref/issues/12311)
- We fixed an issue where a file that no longer exists could not be deleted from an entry using keyboard shortcut [#9731](https://github.com/JabRef/jabref/issues/9731)

### Removed

- We removed the description of search strings. [#11542](https://github.com/JabRef/jabref/pull/11542)
- We removed support for importing using the SilverPlatterImporter (`Record INSPEC`). [#11576](https://github.com/JabRef/jabref/pull/11576)
- We removed support for automatically generating file links using the CLI (`--automaticallySetFileLinks`).

## [5.15] – 2024-07-10

### Added

- We made new groups automatically to focus upon creation. [#11449](https://github.com/JabRef/jabref/issues/11449)

### Fixed

- We fixed an issue where JabRef was no longer built for Intel based macs (x86) [#11468](https://github.com/JabRef/jabref/issues/11468)
- We fixed usage when using running on Snapcraft. [#11465](https://github.com/JabRef/jabref/issues/11465)
- We fixed detection for `soffice.exe` on Windows. [#11478](https://github.com/JabRef/jabref/pull/11478)
- We fixed an issue where saving preferences when importing preferences on first run in a snap did not work [forum#4399](https://discourse.jabref.org/t/how-to-report-problems-in-the-distributed-version-5-14-ensuring-that-one-can-no-longer-work-with-jabref/4399/5)

## [5.14] – 2024-07-08

### Added

- We added support for offline extracting references from PDFs following the IEEE format. [#11156](https://github.com/JabRef/jabref/pull/11156)
- We added a new keyboard shortcut  <kbd>ctrl</kbd> + <kbd>,</kbd> to open the preferences. [#11154](https://github.com/JabRef/jabref/pull/11154)
- We added value selection (such as for month) for content selectors in custom entry types. [#11109](https://github.com/JabRef/jabref/issues/11109)
- We added a duplicate checker for the Citation Relations tab. [#10414](https://github.com/JabRef/jabref/issues/10414)
- We added tooltip on main table cells that shows cell content or cell content and entry preview if set in preferences. [#10925](https://github.com/JabRef/jabref/issues/10925)
- Added a formatter to remove word enclosing braces. [#11222](https://github.com/JabRef/jabref/issues/11222)
- We added the ability to add a keyword/crossref when typing the separator character (e.g., comma) in the keywords/crossref fields. [#11178](https://github.com/JabRef/jabref/issues/11178)
- We added an exporter and improved the importer for Endnote XML format. [#11137](https://github.com/JabRef/jabref/issues/11137)
- We added support for using BibTeX Style files (BST) in the Preview. [#11102](https://github.com/JabRef/jabref/issues/11102)
- We added support for automatically update LaTeX citations when a LaTeX file is created, removed, or modified. [#10585](https://github.com/JabRef/jabref/issues/10585)

### Changed

- We replaced the word "Key bindings" with "Keyboard shortcuts" in the Preferences tab. [#11153](https://github.com/JabRef/jabref/pull/11153)
- We slightly improved the duplicate check if ISBNs are present. [#8885](https://github.com/JabRef/jabref/issues/8885)
- JabRef no longer downloads HTML files of websites when a PDF was not found. [#10149](https://github.com/JabRef/jabref/issues/10149)
- We added the HTTP message (in addition to the response code) if an error is encountered. [#11341](https://github.com/JabRef/jabref/pull/11341)
- We made label wrap text to fit view size when reviewing external group changes. [#11220](https://github.com/JabRef/jabref/issues/11220)

### Fixed

- We fixed an issue where entry type with duplicate fields prevented opening existing libraries with custom entry types. [#11127](https://github.com/JabRef/jabref/issues/11127)
- We fixed an issue where Markdown rendering removed braces from the text. [#10928](https://github.com/JabRef/jabref/issues/10928)
- We fixed an issue when the file was flagged as changed on disk in the case of content selectors or groups. [#9064](https://github.com/JabRef/jabref/issues/9064)
- We fixed crash on opening the entry editor when auto-completion is enabled. [#11188](https://github.com/JabRef/jabref/issues/11188)
- We fixed the usage of the key binding for "Clear search" (default: <kbd>Escape</kbd>). [#10764](https://github.com/JabRef/jabref/issues/10764)
- We fixed an issue where library shown as unsaved and marked (*) after accepting changes made externally to the file. [#11027](https://github.com/JabRef/jabref/issues/11027)
- We fixed an issue where drag and dropping entries from one library to another was not always working. [#11254](https://github.com/JabRef/jabref/issues/11254)
- We fixed an issue where drag and dropping entries created a shallow copy. [#11160](https://github.com/JabRef/jabref/issues/11160)
- We fixed an issue where imports to a custom group would only work for the first entry [#11085](https://github.com/JabRef/jabref/issues/11085), [#11269](https://github.com/JabRef/jabref/issues/11269)
- We fixed an issue when cursor jumped to the beginning of the line. [#5904](https://github.com/JabRef/jabref/issues/5904)
- We fixed an issue where a new entry was not added to the selected group [#8933](https://github.com/JabRef/jabref/issues/8933)
- We fixed an issue where the horizontal position of the Entry Preview inside the entry editor was not remembered across restarts [#11281](https://github.com/JabRef/jabref/issues/11281)
- We fixed an issue where the search index was not updated after linking PDF files. [#11317](https://github.com/JabRef/jabref/pull/11317)
- We fixed rendering of (first) author with a single letter surname. [forum#4330](https://discourse.jabref.org/t/correct-rendering-of-first-author-with-a-single-letter-surname/4330)
- We fixed that the import of the related articles tab sometimes used the wrong library mode. [#11282](https://github.com/JabRef/jabref/pull/11282)
- We fixed an issue where the entry editor context menu was not shown correctly when JabRef is opened on a second, extended screen [#11323](https://github.com/JabRef/jabref/issues/11323), [#11174](https://github.com/JabRef/jabref/issues/11174)
- We fixed an issue where the value of "Override default font settings" was not applied on startup [#11344](https://github.com/JabRef/jabref/issues/11344)
- We fixed an issue when "Library changed on disk" appeared after a save by JabRef. [#4877](https://github.com/JabRef/jabref/issues/4877)
- We fixed an issue where the Pubmed/Medline Plain importer would not respect the user defined keyword separator [#11413](https://github.com/JabRef/jabref/issues/11413)
- We fixed an issue where the value of "Override default font settings" was not applied on startup [#11344](https://github.com/JabRef/jabref/issues/11344)
- We fixed an issue where DatabaseChangeDetailsView was not scrollable when reviewing external metadata changes [#11220](https://github.com/JabRef/jabref/issues/11220)
- We fixed undo/redo for text fields. [#11420](https://github.com/JabRef/jabref/issues/11420)
- We fixed an issue where clicking on a page number in the search results tab opens a wrong file in the document viewer. [#11432](https://github.com/JabRef/jabref/pull/11432)

### Removed

- We removed the misleading message "Doing a cleanup for X entries" when opening the Cleanup entries dialog [#11463](https://github.com/JabRef/jabref/pull/11463)

## [5.13] – 2024-04-01

### Added

- We converted the "Custom API key" list to a table to be more accessible. [#10926](https://github.com/JabRef/jabref/issues/10926)
- We added a "refresh" button for the LaTeX citations tab in the entry editor. [#10584](https://github.com/JabRef/jabref/issues/10584)
- We added the possibility to show the BibTeX source in the [web search](https://docs.jabref.org/collect/import-using-online-bibliographic-database) import screen. [#560](https://github.com/JabRef/jabref-koppor/issues/560)
- We added a fetcher for [ISIDORE](https://isidore.science/), simply paste in the link into the text field or the last 6 digits in the link that identify that paper. [#10423](https://github.com/JabRef/jabref/issues/10423)
- When importing entries form the "Citation relations" tab, the field [cites](https://docs.jabref.org/advanced/entryeditor/entrylinks) is now filled according to the relationship between the entries. [#10752](https://github.com/JabRef/jabref/pull/10752)
- We added a new integrity check and clean up option for strings having Unicode characters not encoded in [Unicode "Normalization Form Canonical Composition" (NFC)](https://en.wikipedia.org/wiki/Unicode_equivalence#Normal_forms"). [#10506](https://github.com/JabRef/jabref/issues/10506)
- We added a new group icon column to the main table showing the icons of the entry's groups. [#10801](https://github.com/JabRef/jabref/pull/10801)
- When deleting an entry, the files linked to the entry are now optionally deleted as well. [#10509](https://github.com/JabRef/jabref/issues/10509)
- We added support to move the file to the system trash (instead of deleting it). [#10591](https://github.com/JabRef/jabref/pull/10591)
- We added ability to jump to an entry in the command line using `-j CITATIONKEY`. [JabRef/jabref-koppor#540](https://github.com/JabRef/jabref-koppor/issues/540)
- We added a new boolean to the style files for Openoffice/Libreoffice integration to switch between ZERO_WIDTH_SPACE (default) and no space. [#10843](https://github.com/JabRef/jabref/pull/10843)
- When pasting HTML into the abstract or a comment field, the hypertext is automatically converted to Markdown. [#10558](https://github.com/JabRef/jabref/issues/10558)
- We added the possibility to redownload files that had been present but are no longer in the specified location. [#10848](https://github.com/JabRef/jabref/issues/10848)
- We added the citation key pattern `[camelN]`. Equivalent to the first N words of the `[camel]` pattern.
- We added importing of static groups and linked files from BibDesk .bib files. [#10381](https://github.com/JabRef/jabref/issues/10381)
- We added ability to export in CFF (Citation File Format) [#10661](https://github.com/JabRef/jabref/issues/10661).
- We added ability to push entries to TeXworks. [#3197](https://github.com/JabRef/jabref/issues/3197)
- We added the ability to zoom in and out in the document viewer using <kbd>Ctrl</kbd> + <kbd>Scroll</kbd>. [#10964](https://github.com/JabRef/jabref/pull/10964)
- We added a Cleanup for removing non-existent files and grouped the related options [#10929](https://github.com/JabRef/jabref/issues/10929)
- We added the functionality to parse the bibliography of PDFs using the GROBID online service. [#10200](https://github.com/JabRef/jabref/issues/10200)
- We added a seperated search bar for the global search window. [#11032](https://github.com/JabRef/jabref/pull/11032)
- We added ability to double-click on an entry in the global search window to select the corresponding entry in the main table. [#11010](https://github.com/JabRef/jabref/pull/11010)
- We added support for BibTeX String constants during copy & paste between libraries. [#10872](https://github.com/JabRef/jabref/issues/10872)
- We added the field `langid` which is important for hyphenation and casing in LaTeX. [#10868](https://github.com/JabRef/jabref/issues/10868)
- Event log entries can now be copied via a context menu. [#11100](https://github.com/JabRef/jabref/issues/11100)

### Changed

- The "Automatically open folders of attached files" preference default status has been changed to enabled on Windows. [JabRef/jabref-koppor#56](https://github.com/JabRef/jabref-koppor/issues/56)
- The Custom export format now uses the custom DOI base URI in the preferences for the `DOICheck`, if activated [forum#4084](https://discourse.jabref.org/t/export-html-disregards-custom-doi-base-uri/4084)
- The index directories for full text search have now more readable names to increase debugging possibilities using Apache Lucense's Lurk. [#10193](https://github.com/JabRef/jabref/issues/10193)
- The fulltext search also indexes files ending with .pdf (but do not having an explicit file type set). [#10193](https://github.com/JabRef/jabref/issues/10193)
- We changed the arrangement of the lists in the "Citation relations" tab. `Cites` are now on the left and `Cited by` on the right [#10752](https://github.com/JabRef/jabref/pull/10752)
- Sub libraries based on `aux` file can now also be generated if some citations are not found library. [#10775](https://github.com/JabRef/jabref/pull/10775)
- We rearranged the tab order in the entry editor and renamed the "Scite Tab" to "Citation information". [#10821](https://github.com/JabRef/jabref/issues/10821)
- We changed the duplicate handling in the Import entries dialog. Potential duplicate entries are marked with an icon and importing will now trigger the merge dialog [#10914](https://github.com/JabRef/jabref/pull/10914)
- We made the command "Push to TexShop" more robust to allow cite commands with a character before the first slash. [forum#2699](https://discourse.jabref.org/t/push-to-texshop-mac/2699/17?u=siedlerchr)
- We only show the notification "Saving library..." if the library contains more than 2000 entries. [#9803](https://github.com/JabRef/jabref/issues/9803)
- JabRef now keeps previous log files upon start. [#11023](https://github.com/JabRef/jabref/pull/11023)
- When normalizing author names, complete enclosing braces are kept. [#10031](https://github.com/JabRef/jabref/issues/10031)
- We enhanced the dialog for adding new fields in the content selector with a selection box containing a list of standard fields. [#10912](https://github.com/JabRef/jabref/pull/10912)
- We store the citation relations in an LRU cache to avoid bloating the memory and out-of-memory exceptions. [#10958](https://github.com/JabRef/jabref/issues/10958)
- Keywords field are now displayed as tags. [#10910](https://github.com/JabRef/jabref/pull/10910)
- Citation relations now get more information, and have quick access to view the articles in a browser without adding them to the library [#10869](https://github.com/JabRef/jabref/issues/10869)
- Importer/Exporter for CFF format now supports JabRef `cites` and `related` relationships, as well as all fields from the CFF specification. [#10993](https://github.com/JabRef/jabref/issues/10993)
- The XMP-Exporter no longer writes the content of the `file`-field. [#11083](https://github.com/JabRef/jabref/pull/11083)
- We added notes, checks and warnings for the case of selection of non-empty directories while starting a new Systematic Literature Review. [#600](https://github.com/JabRef/jabref-koppor/issues/600)
- Text in the import dialog (web search results) will now be wrapped to prevent horizontal scrolling. [#10931](https://github.com/JabRef/jabref/issues/10931)
- We improved the error handling when invalid bibdesk-files are encountered [#11117](https://github.com/JabRef/jabref/issues/11117)

### Fixed

- We fixed an issue where the fulltext search button in entry editor used to disappear on click till the search is completed. [#10425](https://github.com/JabRef/jabref/issues/10425)
- We fixed an issue where attempting to cancel the importing/generation of an entry from id is ignored. [#10508](https://github.com/JabRef/jabref/issues/10508)
- We fixed an issue where the preview panel showing the wrong entry (an entry that is not selected in the entry table). [#9172](https://github.com/JabRef/jabref/issues/9172)
- We fixed an issue where HTML-reserved characters like '&' and '<', in addition to HTML entities like '&amp;' were not rendered correctly in entry preview. [#10677](https://github.com/JabRef/jabref/issues/10677)
- The last page of a PDF is now indexed by the full text search. [#10193](https://github.com/JabRef/jabref/issues/10193)
- The entry editor respects the configured custom tabs when showing "Other fields". [#11012](https://github.com/JabRef/jabref/pull/11012)
- The default owner of an entry can be changed again. [#10924](https://github.com/JabRef/jabref/issues/10924)
- We fixed an issue where the duplicate check did not take umlauts or other LaTeX-encoded characters into account. [#10744](https://github.com/JabRef/jabref/pull/10744)
- We fixed the colors of the icon on hover for unset special fields. [#10431](https://github.com/JabRef/jabref/issues/10431)
- We fixed an issue where the CrossRef field did not work if autocompletion was disabled [#8145](https://github.com/JabRef/jabref/issues/8145)
- In biblatex mode, JabRef distinguishes between "Optional fields" and "Optional fields 2" again. [#11022](https://github.com/JabRef/jabref/pull/11022)
- We fixed an issue where exporting`@electronic` and `@online` entry types to the Office XMl would duplicate the field `title`  [#10807](https://github.com/JabRef/jabref/issues/10807)
- We fixed an issue where the `CommentsTab` was not properly formatted when the `defaultOwner` contained capital or special letters. [#10870](https://github.com/JabRef/jabref/issues/10870)
- We fixed an issue where the `File -> Close library` menu item was not disabled when no library was open. [#10948](https://github.com/JabRef/jabref/issues/10948)
- We fixed an issue where the Document Viewer would show the PDF in only half the window when maximized. [#10934](https://github.com/JabRef/jabref/issues/10934)
- Clicking on the crossref and related tags in the entry editor jumps to the linked entry. [#5484](https://github.com/JabRef/jabref/issues/5484) [#9369](https://github.com/JabRef/jabref/issues/9369)
- We fixed an issue where JabRef could not parse absolute file paths from Zotero exports. [#10959](https://github.com/JabRef/jabref/issues/10959)
- We fixed an issue where an exception occured when toggling between "Live" or "Locked" in the internal Document Viewer. [#10935](https://github.com/JabRef/jabref/issues/10935)
- When fetching article information fom IEEE Xplore, the em dash is now converted correctly. [JabRef/jabref-koppor#286](https://github.com/JabRef/jabref-koppor/issues/286)
- Fixed an issue on Windows where the browser extension reported failure to send an entry to JabRef even though it was sent properly. [JabRef/JabRef-Browser-Extension#493](https://github.com/JabRef/JabRef-Browser-Extension/issues/493)
- Fixed an issue on Windows where TeXworks path was not resolved if it was installed with MiKTeX. [#10977](https://github.com/JabRef/jabref/issues/10977)
- We fixed an issue with where JabRef would throw an error when using MathSciNet search, as it was unable to parse the fetched JSON coreectly. [#10996](https://github.com/JabRef/jabref/issues/10996)
- We fixed an issue where the "Import by ID" function would throw an error when a DOI that contains URL-encoded characters was entered. [#10648](https://github.com/JabRef/jabref/issues/10648)
- We fixed an issue with handling of an "overflow" of authors at `[authIniN]`. [#11087](https://github.com/JabRef/jabref/issues/11087)
- We fixed an issue where an exception occurred when selecting entries in the web search results. [#11081](https://github.com/JabRef/jabref/issues/11081)
- When a new library is unsaved, there is now no warning when fetching entries with PDFs. [#11075](https://github.com/JabRef/jabref/issues/11075)
- We fixed an issue where the message "The libary has been modified by another program" occurred when editing library metadata and saving the library. [#4877](https://github.com/JabRef/jabref/issues/4877)

### Removed

- We removed the predatory journal checks due to a high rate of false positives. [#11066](https://github.com/JabRef/jabref/pull/11066)

## [5.12] – 2023-12-24

### Added

- We added a scite.ai tab in the entry editor that retrieves 'Smart Citation' tallies for citations that have a DOI. [JabRef/jabref-koppor#375](https://github.com/JabRef/jabref-koppor/issues/375)
- We added a dropdown menu to let users change the reference library during AUX file import. [#10472](https://github.com/JabRef/jabref/issues/10472)
- We added a button to let users reset the cite command to the default value. [#10569](https://github.com/JabRef/jabref/issues/10569)
- We added the option to use System Preference for Light/Dark Theme [#8729](https://github.com/JabRef/jabref/issues/8729).
- We added [scholar.archive.org](https://scholar.archive.org/) as a new fetcher. [#10498](https://github.com/JabRef/jabref/issues/10498)
- We integrated predatory journal checking as part of the Integrity Checker based on the [check-bib-for-predatory](https://github.com/CfKu/check-bib-for-predatory). [JabRef/jabref-koppor#348](https://github.com/JabRef/jabref-koppor/issues/348)
- We added a 'More options' section in the main table right click menu opening the preferences dialog. [#9432](https://github.com/JabRef/jabref/issues/9432)
- When creating a new group, it inherits the icon of the parent group. [#10521](https://github.com/JabRef/jabref/pull/10521)

### Changed

- We moved the location of the 'Open only one instance of JabRef' preference option from "Network" to "General". [#9306](https://github.com/JabRef/jabref/issues/9306)
- The two previews in the change resolver dialog now have their scrollbars synchronized. [#9576](https://github.com/JabRef/jabref/issues/9576).
- We changed the setting of the keyword separator to accept a single character only. [#177](https://github.com/JabRef/jabref-koppor/issues/177)
- We replaced "SearchAll" in Web Search by "Search Selected". [#10556](https://github.com/JabRef/jabref/issues/10556)
- Short DOI formatter now checks, if the value is already formatted. If so, it returns the value instead of calling the ShortDOIService again. [#10589](https://github.com/JabRef/jabref/issues/10589)
- We upgraded to JavaFX 21.0.1. As a consequence JabRef requires now macOS 11 or later and GTK 3.8 or later on Linux [#10627](https://github.com/JabRef/jabref/pull/10627).
- A user-specific comment fields is not enabled by default, but can be enabled using the "Add" button. [#10424](https://github.com/JabRef/jabref/issues/10424)
- We upgraded to Lucene 9.9 for the fulltext search. The search index will be rebuild. [#10686](https://github.com/JabRef/jabref/pull/10686)
- When using "Copy..." -> "Copy citation key", the delimiter configured at "Push applications" is respected. [#10707](https://github.com/JabRef/jabref/pull/10707)

### Fixed

- We fixed an issue where the added protected term has unwanted leading and trailing whitespaces, where the formatted text has unwanted empty brackets and where the word at the cursor in the textbox can be added to the list. [#10415](https://github.com/JabRef/jabref/issues/10415)
- We fixed an issue where in the merge dialog the file field of entries was not correctly merged when the first and second entry both contained values inside the file field. [#10572](https://github.com/JabRef/jabref/issues/10572)
- We fixed some small inconsistencies in the user interface. [#10507](https://github.com/JabRef/jabref/issues/10507) [#10458](https://github.com/JabRef/jabref/issues/10458) [#10660](https://github.com/JabRef/jabref/issues/10660)
- We fixed the issue where the Hayagriva YAML exporter would not include a parent field for the publisher/series. [#10596](https://github.com/JabRef/jabref/issues/10596)
- We fixed issues in the external file type dialog w.r.t. duplicate entries in the case of a language switch. [#10271](https://github.com/JabRef/jabref/issues/10271)
- We fixed an issue where the right-click action "Copy cite..." did not respect the configured citation command under "External Programs" -> "[Push Applications](https://docs.jabref.org/cite/pushtoapplications)" [#10615](https://github.com/JabRef/jabref/issues/10615)

### Removed

- We removed duplicate filtering and sorting operations in the MainTable when editing BibEntries. [#10619](https://github.com/JabRef/jabref/pull/10619)

## [5.11] – 2023-10-22

### Added

- We added the ability to sort subgroups in Z-A order, as well as by ascending and descending number of subgroups. [#10249](https://github.com/JabRef/jabref/issues/10249)
- We added the possibility to find (and add) papers that cite or are cited by a given paper. [#6187](https://github.com/JabRef/jabref/issues/6187)
- We added an error-specific message for when a download from a URL fails. [#9826](https://github.com/JabRef/jabref/issues/9826)
- We added support for customizing the citation command (e.g., `[@key1,@key2]`) when [pushing to external applications](https://docs.jabref.org/cite/pushtoapplications). [#10133](https://github.com/JabRef/jabref/issues/10133)
- We added an integrity check for more special characters. [#8712](https://github.com/JabRef/jabref/issues/8712)
- We added protected terms described as "Computer science". [#10222](https://github.com/JabRef/jabref/pull/10222)
- We added a link "Get more themes..." in the preferences to that points to [themes.jabref.org](https://themes.jabref.org) allowing the user to download new themes. [#10243](https://github.com/JabRef/jabref/issues/10243)
- We added a fetcher for [LOBID](https://lobid.org/resources/api) resources. [JabRef/jabref-koppor#386](https://github.com/JabRef/jabref-koppor/issues/386)
- When in `biblatex` mode, the [integrity check](https://docs.jabref.org/finding-sorting-and-cleaning-entries/checkintegrity) for journal titles now also checks the field `journal`.
- We added support for exporting to Hayagriva YAML format. [#10382](https://github.com/JabRef/jabref/issues/10382)
- We added support for pushing citations to [TeXShop](https://pages.uoregon.edu/koch/texshop/) on macOS [forum#2699](https://discourse.jabref.org/t/push-to-texshop-mac/2699).
- We added the 'Bachelor's thesis' type for Biblatex's 'Thesis' EntryType [#10029](https://github.com/JabRef/jabref/issues/10029).

### Changed

- The export formats `listrefs`, `tablerefs`, `tablerefsabsbib`, now use the ISO date format in the footer [#10383](https://github.com/JabRef/jabref/pull/10383).
- When searching for an identifier in the "Web search", the title of the search window is now "Identifier-based Web Search". [#10391](https://github.com/JabRef/jabref/pull/10391)
- The ampersand checker now skips verbatim fields (`file`, `url`, ...). [#10419](https://github.com/JabRef/jabref/pull/10419)
- If no existing document is selected for exporting "XMP annotated pdf" JabRef will now create a new PDF file with a sample text and the metadata. [#10102](https://github.com/JabRef/jabref/issues/10102)
- We modified the DOI cleanup to infer the DOI from an ArXiV ID if it's present. [#10426](https://github.com/JabRef/jabref/issues/10426)
- The ISI importer uses the field `comment` for notes (instead of `review). [#10478](https://github.com/JabRef/jabref/pull/10478)
- If no existing document is selected for exporting "Embedded BibTeX pdf" JabRef will now create a new PDF file with a sample text and the metadata. [#10101](https://github.com/JabRef/jabref/issues/10101)
- Translated titles format no longer raise a warning. [#10459](https://github.com/JabRef/jabref/issues/10459)
- We re-added the empty grey containers in the groups panel to keep an indicator for the current selected group, if displaying of group item count is turned off [#9972](https://github.com/JabRef/jabref/issues/9972)

### Fixed

- We fixed an issue where "Move URL in note field to url field" in the cleanup dialog caused an exception if no note field was present [forum#3999](https://discourse.jabref.org/t/cleanup-entries-cant-get-it-to-work/3999)
- It is possible again to use "current table sort order" for the order of entries when saving. [#9869](https://github.com/JabRef/jabref/issues/9869)
- Passwords can be stored in GNOME key ring. [#10274](https://github.com/JabRef/jabref/issues/10274)
- We fixed an issue where groups based on an aux file could not be created due to an exception [#10350](https://github.com/JabRef/jabref/issues/10350)
- We fixed an issue where the JabRef browser extension could not communicate with JabRef under macOS due to missing files. You should use the `.pkg` for the first installation as it updates all necessary files for the extension [#10308](https://github.com/JabRef/jabref/issues/10308)
- We fixed an issue where the ISBN fetcher returned the entrytype `misc` for certain ISBN numbers [#10348](https://github.com/JabRef/jabref/issues/10348)
- We fixed a bug where an exception was raised when saving less than three export save orders in the preference. [#10157](https://github.com/JabRef/jabref/issues/10157)
- We fixed an issue where it was possible to create a group with no name or with a group separator inside the name [#9776](https://github.com/JabRef/jabref/issues/9776)
- Biblatex's `journaltitle` is now also respected for showing the journal information. [#10397](https://github.com/JabRef/jabref/issues/10397)
- JabRef does not hang anymore when exporting via CLI. [#10380](https://github.com/JabRef/jabref/issues/10380)
- We fixed an issue where it was not possible to save a library on a network share under macOS due to an exception when acquiring a file lock [#10452](https://github.com/JabRef/jabref/issues/10452)
- We fixed an issue where exporting "XMP annotated pdf" without selecting an existing document would produce an exception. [#10102](https://github.com/JabRef/jabref/issues/10102)
- We fixed an issue where the "Enabled" column in the "Protected terms files" tab in the preferences could not be resized [#10285](https://github.com/JabRef/jabref/issues/10285)
- We fixed an issue where after creation of a new library, the new library was not focused. [JabRef/jabref-koppor#592](https://github.com/JabRef/jabref-koppor/issues/592)
- We fixed an issue where double clicking on an url in the file field would trigger an exception instead of opening the browser [#10480](https://github.com/JabRef/jabref/pull/10480)
- We fixed an issue where scrolling was impossible on dragging a citation on the groups panel. [#9754](https://github.com/JabRef/jabref/issues/9754)
- We fixed an issue where exporting "Embedded BibTeX pdf" without selecting an existing document would produce an exception. [#10101](https://github.com/JabRef/jabref/issues/10101)
- We fixed an issue where there was a failure to access the url link for "eprint" for the ArXiv entry.[#10474](https://github.com/JabRef/jabref/issues/10474)
- We fixed an issue where it was not possible to connect to a shared database once a group with entries was added or other metadata modified [#10336](https://github.com/JabRef/jabref/issues/10336)
- We fixed an issue where middle-button paste in X not always worked [#7905](https://github.com/JabRef/jabref/issues/7905)

## [5.10] – 2023-09-02

### Added

- We added a field showing the BibTeX/biblatex source for added and deleted entries in the "External Changes Resolver" dialog. [#9509](https://github.com/JabRef/jabref/issues/9509)
- We added user-specific comment field so that multiple users can make separate comments. [#543](https://github.com/JabRef/jabref-koppor/issues/543)
- We added a search history list in the search field's right click menu. [#7906](https://github.com/JabRef/jabref/issues/7906)
- We added a full text fetcher for IACR eprints. [#9651](https://github.com/JabRef/jabref/pull/9651)
- We added "Attach file from URL" to right-click context menu to download and store a file with the reference library. [#9646](https://github.com/JabRef/jabref/issues/9646)
- We enabled updating an existing entry with data from InspireHEP. [#9351](https://github.com/JabRef/jabref/issues/9351)
- We added a fetcher for the Bibliotheksverbund Bayern (experimental). [#9641](https://github.com/JabRef/jabref/pull/9641)
- We added support for more biblatex date formats for parsing dates. [#2753](https://github.com/JabRef/jabref/issues/2753)
- We added support for multiple languages for exporting to and importing references from MS Office. [#9699](https://github.com/JabRef/jabref/issues/9699)
- We enabled scrolling in the groups list when dragging a group on another group. [#2869](https://github.com/JabRef/jabref/pull/2869)
- We added the option to automatically download online files when a new entry is created from an existing ID (e.g., DOI). The option can be disabled in the preferences under "Import and Export". [#9756](https://github.com/JabRef/jabref/issues/9756)
- We added a new Integrity check for unescaped ampersands. [JabRef/jabref-koppor#585](https://github.com/JabRef/jabref-koppor/issues/585)
- We added support for parsing `$\backslash$` in file paths (as exported by Mendeley). [forum#3470](https://discourse.jabref.org/t/mendeley-bib-import-with-linked-files/3470)
- We added the possibility to automatically fetch entries when an ISBN is pasted on the main table. [#9864](https://github.com/JabRef/jabref/issues/9864)
- We added the option to disable the automatic linking of files in the entry editor [#5105](https://github.com/JabRef/jabref/issues/5105)
- We added the link icon for ISBNs in linked identifiers column. [#9819](https://github.com/JabRef/jabref/issues/9819)
- We added key binding to focus on groups <kbd>alt</kbd> + <kbd>s</kbd> [#9863](https://github.com/JabRef/jabref/issues/9863)
- We added the option to unprotect a text selection, which strips all pairs of curly braces away. [#9950](https://github.com/JabRef/jabref/issues/9950)
- We added drag and drop events for field 'Groups' in entry editor panel. [#569](https://github.com/JabRef/jabref-koppor/issues/569)
- We added support for parsing MathML in the Medline importer. [#4273](https://github.com/JabRef/jabref/issues/4273)
- We added the ability to search for an identifier (DOI, ISBN, ArXiv ID) directly from 'Web Search'. [#7575](https://github.com/JabRef/jabref/issues/7575) [#9674](https://github.com/JabRef/jabref/issues/9674)
- We added a cleanup activity that identifies a URL or a last-visited-date in the `note` field and moves it to the `url` and `urldate` field respectively. [JabRef/jabref-koppor#216](https://github.com/JabRef/jabref-koppor/issues/216)
- We enabled the user to change the name of a field in a custom entry type by double-clicking on it. [#9840](https://github.com/JabRef/jabref/issues/9840)
- We added some preferences options to disable online activity. [#10064](https://github.com/JabRef/jabref/issues/10064)
- We integrated two mail actions ("As Email" and "To Kindle") under a new "Send" option in the right-click & Tools menus. The Kindle option creates an email targeted to the user's Kindle email, which can be set in preferences under "External programs" [#6186](https://github.com/JabRef/jabref/issues/6186)
- We added an option to clear recent libraries' history. [#10003](https://github.com/JabRef/jabref/issues/10003)
- We added an option to encrypt and remember the proxy password. [#8055](https://github.com/JabRef/jabref/issues/8055)[#10044](https://github.com/JabRef/jabref/issues/10044)
- We added support for showing journal information, via info buttons next to the `Journal` and `ISSN` fields in the entry editor. [#6189](https://github.com/JabRef/jabref/issues/6189)
- We added support for pushing citations to Sublime Text 3 [#10098](https://github.com/JabRef/jabref/issues/10098)
- We added support for the Finnish language. [#10183](https://github.com/JabRef/jabref/pull/10183)
- We added the option to automatically replaces illegal characters in the filename when adding a file to JabRef. [#10182](https://github.com/JabRef/jabref/issues/10182)
- We added a privacy policy. [#10064](https://github.com/JabRef/jabref/issues/10064)
- We added a tooltip to show the number of entries in a group [#10208](https://github.com/JabRef/jabref/issues/10208)
- We fixed an issue where it was no longer possible to add or remove selected entries to groups via context menu [#10404](https://github.com/JabRef/jabref/issues/10404), [#10317](https://github.com/JabRef/jabref/issues/10317) [#10374](https://github.com/JabRef/jabref/issues/10374)

### Changed

- We replaced "Close" by "Close library" and placed it after "Save all" in the File menu. [#10043](https://github.com/JabRef/jabref/pull/10043)
- We upgraded to Lucene 9.7 for the fulltext search. The search index will be rebuild. [#10036](https://github.com/JabRef/jabref/pull/10036)
- 'Get full text' now also checks the file url. [#568](https://github.com/JabRef/jabref-koppor/issues/568)
- JabRef writes a new backup file only if there is a change. Before, JabRef created a backup upon start. [#9679](https://github.com/JabRef/jabref/pull/9679)
- We modified the `Add Group` dialog to use the most recently selected group hierarchical context. [#9141](https://github.com/JabRef/jabref/issues/9141)
- We refined the 'main directory not found' error message. [#9625](https://github.com/JabRef/jabref/pull/9625)
- JabRef writes a new backup file only if there is a change. Before, JabRef created a backup upon start. [#9679](https://github.com/JabRef/jabref/pull/9679)
- Backups of libraries are not stored per JabRef version, but collected together. [#9676](https://github.com/JabRef/jabref/pull/9676)
- We streamlined the paths for logs and backups: The parent path fragment is always `logs` or `backups`.
- `log.txt` now contains an entry if a BibTeX entry could not be parsed.
- `log.txt` now contains debug messages. Debugging needs to be enabled explicitly. [#9678](https://github.com/JabRef/jabref/pull/9678)
- `log.txt` does not contain entries for non-found files during PDF indexing. [#9678](https://github.com/JabRef/jabref/pull/9678)
- The hostname is now determined using environment variables (`COMPUTERNAME`/`HOSTNAME`) first. [#9910](https://github.com/JabRef/jabref/pull/9910)
- We improved the Medline importer to correctly import ISO dates for `revised`. [#9536](https://github.com/JabRef/jabref/issues/9536)
- To avoid cluttering of the directory, We always delete the `.sav` file upon successful write. [#9675](https://github.com/JabRef/jabref/pull/9675)
- We improved the unlinking/deletion of multiple linked files of an entry using the <kbd>Delete</kbd> key. [#9473](https://github.com/JabRef/jabref/issues/9473)
- The field names of customized entry types are now exchanged preserving the case. [#9993](https://github.com/JabRef/jabref/pull/9993)
- We moved the custom entry types dialog into the preferences dialog. [#9760](https://github.com/JabRef/jabref/pull/9760)
- We moved the manage content selectors dialog to the library properties. [#9768](https://github.com/JabRef/jabref/pull/9768)
- We moved the preferences menu command from the options menu to the file menu. [#9768](https://github.com/JabRef/jabref/pull/9768)
- We reworked the cross ref labels in the entry editor and added a right click menu. [#10046](https://github.com/JabRef/jabref/pull/10046)
- We reorganized the order of tabs and settings in the library properties. [#9836](https://github.com/JabRef/jabref/pull/9836)
- We changed the handling of an "overflow" of authors at `[authIniN]`: JabRef uses `+` to indicate an overflow. Example: `[authIni2]` produces `A+` (instead of `AB`) for `Aachen and Berlin and Chemnitz`. [#9703](https://github.com/JabRef/jabref/pull/9703)
- We moved the preferences option to open the last edited files on startup to the 'General' tab. [#9808](https://github.com/JabRef/jabref/pull/9808)
- We improved the recognition of DOIs when pasting a link containing a DOI on the maintable. [#9864](https://github.com/JabRef/jabref/issues/9864s)
- We reordered the preferences dialog. [#9839](https://github.com/JabRef/jabref/pull/9839)
- We split the 'Import and Export' tab into 'Web Search' and 'Export'. [#9839](https://github.com/JabRef/jabref/pull/9839)
- We moved the option to run JabRef in memory stick mode into the preferences dialog toolbar. [#9866](https://github.com/JabRef/jabref/pull/9866)
- In case the library contains empty entries, they are not written to disk. [#8645](https://github.com/JabRef/jabref/issues/8645)
- The formatter `remove_unicode_ligatures` is now called `replace_unicode_ligatures`. [#9890](https://github.com/JabRef/jabref/pull/9890)
- We improved the error message when no terminal was found. [#9607](https://github.com/JabRef/jabref/issues/9607)
- In the context of the "systematic literature functionality", we changed the name "database" to "catalog" to use a separate term for online catalogs in comparison to SQL databases. [#9951](https://github.com/JabRef/jabref/pull/9951)
- We now show more fields (including Special Fields) in the dropdown selection for "Save sort order" in the library properties and for "Export sort order" in the preferences. [#10010](https://github.com/JabRef/jabref/issues/10010)
- We now encrypt and store the custom API keys in the OS native credential store. [#10044](https://github.com/JabRef/jabref/issues/10044)
- We changed the behavior of group addition/edit, so that sorting by alphabetical order is not performed by default after the modification. [#10017](https://github.com/JabRef/jabref/issues/10017)
- We fixed an issue with spacing in the cleanup dialogue. [#10081](https://github.com/JabRef/jabref/issues/10081)
- The GVK fetcher now uses the new [K10plus](https://www.bszgbv.de/services/k10plus/) database. [#10189](https://github.com/JabRef/jabref/pull/10189)

### Fixed

- We fixed an issue where clicking the group expansion pane/arrow caused the node to be selected, when it should just expand/detract the node. [#10111](https://github.com/JabRef/jabref/pull/10111)
- We fixed an issue where the browser import would add ' characters before the BibTeX entry on Linux. [#9588](https://github.com/JabRef/jabref/issues/9588)
- We fixed an issue where searching for a specific term with the DOAB fetcher lead to an exception. [#9571](https://github.com/JabRef/jabref/issues/9571)
- We fixed an issue where the "Import" -> "Library to import to" did not show the correct library name if two opened libraries had the same suffix. [#9567](https://github.com/JabRef/jabref/issues/9567)
- We fixed an issue where the rpm-Version of JabRef could not be properly uninstalled and reinstalled. [#9558](https://github.com/JabRef/jabref/issues/9558), [#9603](https://github.com/JabRef/jabref/issues/9603)
- We fixed an issue where the command line export using `--exportMatches` flag does not create an output bib file. [#9581](https://github.com/JabRef/jabref/issues/9581)
- We fixed an issue where custom field in the custom entry types could not be set to mulitline. [#9609](https://github.com/JabRef/jabref/issues/9609)
- We fixed an issue where the Office XML exporter did not resolve BibTeX-Strings when exporting entries. [forum#3741](https://discourse.jabref.org/t/exporting-bibtex-constant-strings-to-ms-office-2007-xml/3741)
- We fixed an issue where the Merge Entries Toolbar configuration was not saved after hitting 'Merge Entries' button. [#9091](https://github.com/JabRef/jabref/issues/9091)
- We fixed an issue where the password is stored in clear text if the user wants to use a proxy with authentication. [#8055](https://github.com/JabRef/jabref/issues/8055)
- JabRef is now more relaxed when parsing field content: In case a field content ended with `\`, the combination `\}` was treated as plain `}`. [#9668](https://github.com/JabRef/jabref/issues/9668)
- We resolved an issue that cut off the number of group entries when it exceeded four digits. [#8797](https://github.com/JabRef/jabref/issues/8797)
- We fixed the issue where the size of the global search window was not retained after closing. [#9362](https://github.com/JabRef/jabref/issues/9362)
- We fixed an issue where the Global Search UI preview is still white in dark theme. [#9362](https://github.com/JabRef/jabref/issues/9362)
- We fixed the double paste issue when <kbd>Cmd</kbd> + <kbd>v</kbd> is pressed on 'New entry from plaintext' dialog. [#9367](https://github.com/JabRef/jabref/issues/9367)
- We fixed an issue where the pin button on the Global Search dialog was located at the bottom and not at the top. [#9362](https://github.com/JabRef/jabref/issues/9362)
- We fixed the log text color in the event log console when using dark mode. [#9732](https://github.com/JabRef/jabref/issues/9732)
- We fixed an issue where searching for unlinked files would include the current library's .bib file. [#9735](https://github.com/JabRef/jabref/issues/9735)
- We fixed an issue where it was no longer possible to connect to a shared mysql database due to an exception. [#9761](https://github.com/JabRef/jabref/issues/9761)
- We fixed an issue where an exception was thrown for the user after <kbd>Ctrl</kbd>+<kbd>Z</kbd> command. [#9737](https://github.com/JabRef/jabref/issues/9737)
- We fixed the citation key generation for [`[authors]`, `[authshort]`, `[authorsAlpha]`, `[authIniN]`, `[authEtAl]`, `[auth.etal]`](https://docs.jabref.org/setup/citationkeypatterns#special-field-markers) to handle `and others` properly. [JabRef/jabref-koppor#626](https://github.com/JabRef/jabref-koppor/issues/626)
- We fixed the Save/save as file type shows BIBTEX_DB instead of "Bibtex library". [#9372](https://github.com/JabRef/jabref/issues/9372)
- We fixed the default main file directory for non-English Linux users. [#8010](https://github.com/JabRef/jabref/issues/8010)
- We fixed an issue when overwriting the owner was disabled. [#9896](https://github.com/JabRef/jabref/pull/9896)
- We fixed an issue regarding recording redundant prefixes in search history. [#9685](https://github.com/JabRef/jabref/issues/9685)
- We fixed an issue where passing a URL containing a DOI led to a "No entry found" notification. [#9821](https://github.com/JabRef/jabref/issues/9821)
- We fixed some minor visual inconsistencies and issues in the preferences dialog. [#9866](https://github.com/JabRef/jabref/pull/9866)
- The order of save actions is now retained. [#9890](https://github.com/JabRef/jabref/pull/9890)
- We fixed an issue where the order of save actions was not retained in the bib file. [#9890](https://github.com/JabRef/jabref/pull/9890)
- We fixed an issue in the preferences 'External file types' tab ignoring a custom application path in the edit dialog. [#9895](https://github.com/JabRef/jabref/issues/9895)
- We fixed an issue in the preferences where custom columns could be added to the entry table with no qualifier. [#9913](https://github.com/JabRef/jabref/issues/9913)
- We fixed an issue where the encoding header in a bib file was not respected when the file contained a BOM (Byte Order Mark). [#9926](https://github.com/JabRef/jabref/issues/9926)
- We fixed an issue where cli help output for import and export format was inconsistent. [JabRef/jabref-koppor#429](https://github.com/JabRef/jabref-koppor/issues/429)
- We fixed an issue where the user could select multiple conflicting options for autocompletion at once. [#10181](https://github.com/JabRef/jabref/issues/10181)
- We fixed an issue where no preview could be generated for some entry types and led to an exception. [#9947](https://github.com/JabRef/jabref/issues/9947)
- We fixed an issue where the Linux terminal working directory argument was malformed and therefore ignored upon opening a terminal [#9953](https://github.com/JabRef/jabref/issues/9953)
- We fixed an issue under Linux where under some systems the file instead of the folder was opened. [#9607](https://github.com/JabRef/jabref/issues/9607)
- We fixed an issue where an Automatic Keyword Group could not be deleted in the UI. [#9778](https://github.com/JabRef/jabref/issues/9778)
- We fixed an issue where the citation key pattern `[edtrN_M]` returned the wrong editor. [#9946](https://github.com/JabRef/jabref/pull/9946)
- We fixed an issue where empty grey containers would remain in the groups panel, if displaying of group item count is turned off. [#9972](https://github.com/JabRef/jabref/issues/9972)
- We fixed an issue where fetching an ISBN could lead to application freezing when the fetcher did not return any results. [#9979](https://github.com/JabRef/jabref/issues/9979)
- We fixed an issue where closing a library containing groups and entries caused an exception [#9997](https://github.com/JabRef/jabref/issues/9997)
- We fixed a bug where the editor for strings in a bibliography file did not sort the entries by their keys [#10083](https://github.com/JabRef/jabref/pull/10083)
- We fixed an issues where clicking on the empty space of specific context menu entries would not trigger the associated action. [#8388](https://github.com/JabRef/jabref/issues/8388)
- We fixed an issue where JabRef would not remember whether the window was in fullscreen. [#4939](https://github.com/JabRef/jabref/issues/4939)
- We fixed an issue where the ACM Portal search sometimes would not return entries for some search queries when the article author had no given name. [#10107](https://github.com/JabRef/jabref/issues/10107)
- We fixed an issue that caused high CPU usage and a zombie process after quitting JabRef because of author names autocompletion. [#10159](https://github.com/JabRef/jabref/pull/10159)
- We fixed an issue where files with illegal characters in the filename could be added to JabRef. [#10182](https://github.com/JabRef/jabref/issues/10182)
- We fixed that checked-out radio buttons under "specified keywords" were not displayed as checked after closing and reopening the "edit group" window. [#10248](https://github.com/JabRef/jabref/issues/10248)
- We fixed that when editing groups, checked-out properties such as case sensitive and regular expression (under "Free search expression") were not displayed checked. [#10108](https://github.com/JabRef/jabref/issues/10108)

### Removed

- We removed the support of BibTeXML. [#9540](https://github.com/JabRef/jabref/issues/9540)
- We removed support for Markdown syntax for strikethrough and task lists in comment fields. [#9726](https://github.com/JabRef/jabref/pull/9726)
- We removed the options menu, because the two contents were moved to the File menu or the properties of the library. [#9768](https://github.com/JabRef/jabref/pull/9768)
- We removed the 'File' tab in the preferences and moved its contents to the 'Export' tab. [#9839](https://github.com/JabRef/jabref/pull/9839)
- We removed the "[Collection of Computer Science Bibliographies](https://en.wikipedia.org/wiki/Collection_of_Computer_Science_Bibliographies)" fetcher the websits is no longer available. [#6638](https://github.com/JabRef/jabref/issues/6638)

## [5.9] – 2023-01-06

### Added

- We added a dropdown menu to let users change the library they want to import into during import. [#6177](https://github.com/JabRef/jabref/issues/6177)
- We added the possibility to add/remove a preview style from the selected list using a double click. [#9490](https://github.com/JabRef/jabref/issues/9490)
- We added the option to define fields as "multine" directly in the custom entry types dialog. [#6448](https://github.com/JabRef/jabref/issues/6448)
- We changed the minWidth and the minHeight of the main window, so it won't have a width and/or a height with the value 0. [#9606](https://github.com/JabRef/jabref/issues/9606)

### Changed

- We changed database structure: in MySQL/MariaDB we renamed tables by adding a `JABREF_` prefix, and in PGSQL we moved tables in `jabref` schema. We added `VersionDBStructure` variable in `METADATA` table to indicate current version of structure, this variable is needed for automatic migration. [#9312](https://github.com/JabRef/jabref/issues/9312)
- We moved some preferences options to a new tab in the preferences dialog. [#9442](https://github.com/JabRef/jabref/pull/9442)
- We renamed "Medline abbreviation" to "dotless abbreviation". [#9504](https://github.com/JabRef/jabref/pull/9504)
- We now have more "dots" in the offered journal abbreviations. [#9504](https://github.com/JabRef/jabref/pull/9504)
- We now disable the button "Full text search" in the Searchbar by default [#9527](https://github.com/JabRef/jabref/pull/9527)

### Fixed

- The tab "deprecated fields" is shown in biblatex-mode only. [#7757](https://github.com/JabRef/jabref/issues/7757)
- In case a journal name of an IEEE journal is abbreviated, the "normal" abbreviation is used - and not the one of the IEEE BibTeX strings. [JabRef/abbrv.jabref.org#91](https://github.com/JabRef/abbrv.jabref.org/issues/91)
- We fixed a performance issue when loading large lists of custom journal abbreviations. [#8928](https://github.com/JabRef/jabref/issues/8928)
- We fixed an issue where the last opened libraries were not remembered when a new unsaved library was open as well. [#9190](https://github.com/JabRef/jabref/issues/9190)
- We fixed an issue where no context menu for the group "All entries" was present. [forum#3682](https://discourse.jabref.org/t/how-sort-groups-a-z-not-subgroups/3682)
- We fixed an issue where extra curly braces in some fields would trigger an exception when selecting the entry or doing an integrity check. [#9475](https://github.com/JabRef/jabref/issues/9475), [#9503](https://github.com/JabRef/jabref/issues/9503)
- We fixed an issue where entering a date in the format "YYYY/MM" in the entry editor date field caused an exception. [#9492](https://github.com/JabRef/jabref/issues/9492)
- For portable versions, the `.deb` file now works on plain debian again. [#9472](https://github.com/JabRef/jabref/issues/9472)
- We fixed an issue where the download of linked online files failed after an import of entries for certain urls. [#9518](https://github.com/JabRef/jabref/issues/9518)
- We fixed an issue where an exception occurred when manually downloading a file from an URL in the entry editor. [#9521](https://github.com/JabRef/jabref/issues/9521)
- We fixed an issue with open office csv file formatting where commas in the abstract field where not escaped. [#9087](https://github.com/JabRef/jabref/issues/9087)
- We fixed an issue with deleting groups where subgroups different from the selected group were deleted. [#9281](https://github.com/JabRef/jabref/issues/9281)

## [5.8] – 2022-12-18

### Added

- We integrated a new three-way merge UI for merging entries in the Entries Merger Dialog, the Duplicate Resolver Dialog, the Entry Importer Dialog, and the External Changes Resolver Dialog. [#8945](https://github.com/JabRef/jabref/pull/8945)
- We added the ability to merge groups, keywords, comments and files when merging entries. [#9022](https://github.com/JabRef/jabref/pull/9022)
- We added a warning message next to the authors field in the merge dialog to warn users when the authors are the same but formatted differently. [#8745](https://github.com/JabRef/jabref/issues/8745)
- The default file directory of a library is used as default directory for [unlinked file lookup](https://docs.jabref.org/collect/findunlinkedfiles#link-the-pdfs-to-your-bib-library). [JabRef/jabref-koppor#546](https://github.com/JabRef/jabref-koppor/issues/546)
- The properties of an existing systematic literature review (SLR) can be edited. [JabRef/jabref-koppor#604](https://github.com/JabRef/jabref-koppor/issues/604)
- An systematic literature review (SLR) can now be started from the SLR itself. [#9131](https://github.com/JabRef/jabref/pull/9131), [JabRef/jabref-koppor#601](https://github.com/JabRef/jabref-koppor/issues/601)
- On startup, JabRef notifies the user if there were parsing errors during opening.
- We added support for the field `fjournal` (in `@article`) for abbreviation and unabbreviation functionalities. [#321](https://github.com/JabRef/jabref/pull/321)
- In case a backup is found, the filename of the backup is shown and one can navigate to the file. [#9311](https://github.com/JabRef/jabref/pull/9311)
- We added support for the Ukrainian and Arabic languages. [#9236](https://github.com/JabRef/jabref/pull/9236), [#9243](https://github.com/JabRef/jabref/pull/9243)

### Changed

- We improved the Citavi Importer to also import so called Knowledge-items into the field `comment` of the corresponding entry [#9025](https://github.com/JabRef/jabref/issues/9025)
- We modified the change case sub-menus and their corresponding tips (displayed when you stay long over the menu) to properly reflect exemplified cases. [#9339](https://github.com/Jabref/jabref/issues/9339)
- We call backup files `.bak` and temporary writing files now `.sav`.
- JabRef keeps 10 older versions of a `.bib` file in the [user data dir](https://github.com/harawata/appdirs#supported-directories) (instead of a single `.sav` (now: `.bak`) file in the directory of the `.bib` file)
- We improved the External Changes Resolver dialog to be more usaable. [#9021](https://github.com/JabRef/jabref/pull/9021)
- We simplified the actions to fast-resolve duplicates to 'Keep Left', 'Keep Right', 'Keep Both' and 'Keep Merged'. [#9056](https://github.com/JabRef/jabref/issues/9056)
- The fallback directory of the file folder now is the general file directory. In case there was a directory configured for a library and this directory was not found, JabRef placed the PDF next to the .bib file and not into the general file directory.
- The global default directory for storing PDFs is now the documents folder in the user's home.
- When adding or editing a subgroup it is placed w.r.t. to alphabetical ordering rather than at the end. [JabRef/jabref-koppor#577](https://github.com/JabRef/jabref-koppor/issues/577)
- Groups context menu now shows appropriate options depending on number of subgroups. [JabRef/jabref-koppor#579](https://github.com/JabRef/jabref-koppor/issues/579)
- We modified the "Delete file" dialog and added the full file path to the dialog text. The file path in the title was changed to file name only. [JabRef/jabref-koppor#534](https://github.com/JabRef/jabref-koppor/issues/534)
- Download from URL now automatically fills with URL from clipboard. [JabRef/jabref-koppor#535](https://github.com/JabRef/jabref-koppor/issues/535)
- We added HTML and Markdown files to Find Unlinked Files and removed BibTeX. [JabRef/jabref-koppor#547](https://github.com/JabRef/jabref-koppor/issues/547)
- ArXiv fetcher now retrieves additional data from related DOIs (both ArXiv and user-assigned). [#9170](https://github.com/JabRef/jabref/pull/9170)
- We modified the Directory of Open Access Books (DOAB) fetcher so that it will now also fetch the ISBN when possible. [#8708](https://github.com/JabRef/jabref/issues/8708)
- Genres are now mapped correctly to entry types when importing MODS files. [#9185](https://github.com/JabRef/jabref/issues/9185)
- We changed the button label from "Return to JabRef" to "Return to library" to better indicate the purpose of the action.
- We changed the color of found text from red to high-contrast colors (background: yellow; font color: purple). [JabRef/jabref-koppor#552](https://github.com/JabRef/jabref-koppor/issues/552)
- We fixed an issue where the wrong icon for a successful import of a bib entry was shown. [#9308](https://github.com/JabRef/jabref/pull/9308)
- We changed the messages after importing unlinked local files to past tense. [JabRef/jabref-koppor#548](https://github.com/JabRef/jabref-koppor/issues/548)
- We fixed an issue where the wrong icon for a successful import of a bib entry was shown [#9308](https://github.com/JabRef/jabref/pull/9308)
- In the context of the [Cleanup dialog](https://docs.jabref.org/finding-sorting-and-cleaning-entries/cleanupentries) we changed the text of the conversion of BibTeX to biblatex (and vice versa) to make it more clear. [JabRef/jabref-koppor#545](https://github.com/JabRef/jabref-koppor/issues/545)
- We removed wrapping of string constants when writing to a `.bib` file.
- In the context of a systematic literature review (SLR), a user can now add arbitrary data into `study.yml`. JabRef just ignores this data. [#9124](https://github.com/JabRef/jabref/pull/9124)
- In the context of a systematic literature review (SLR), we reworked the "Define study" parameters dialog. [#9123](https://github.com/JabRef/jabref/pull/9123)
- We upgraded to Lucene 9.4 for the fulltext search. The search index will be rebuild. [#9213](https://github.com/JabRef/jabref/pull/9213)
- We disabled the "change case" menu for empty fields. [#9214](https://github.com/JabRef/jabref/issues/9214)
- We disabled the conversion menu for empty fields. [#9200](https://github.com/JabRef/jabref/issues/9200)

### Fixed

- We fixed an issue where applied save actions on saving the library file would lead to the dialog "The library has been modified by another program" popping up. [#4877](https://github.com/JabRef/jabref/issues/4877)
- We fixed issues with save actions not correctly loaded when opening the library. [#9122](https://github.com/JabRef/jabref/pull/9122)
- We fixed the behavior of "Discard changes" when reopening a modified library. [#9361](https://github.com/JabRef/jabref/issues/9361)
- We fixed several bugs regarding the manual and the autosave of library files that could lead to exceptions. [#9067](https://github.com/JabRef/jabref/pull/9067), [#8484](https://github.com/JabRef/jabref/issues/8484), [#8746](https://github.com/JabRef/jabref/issues/8746), [#6684](https://github.com/JabRef/jabref/issues/6684), [#6644](https://github.com/JabRef/jabref/issues/6644), [#6102](https://github.com/JabRef/jabref/issues/6102), [#6000](https://github.com/JabRef/jabref/issues/6000)
- We fixed an issue where pdfs were re-indexed on each startup. [#9166](https://github.com/JabRef/jabref/pull/9166)
- We fixed an issue when using an unsafe character in the citation key, the auto-linking feature fails to link files. [#9267](https://github.com/JabRef/jabref/issues/9267)
- We fixed an issue where a message about changed metadata would occur on saving although nothing changed. [#9159](https://github.com/JabRef/jabref/issues/9159)
- We fixed an issue where the possibility to generate a subdatabase from an aux file was writing empty files when called from the commandline. [#9115](https://github.com/JabRef/jabref/issues/9115), [forum#3516](https://discourse.jabref.org/t/export-subdatabase-from-aux-file-on-macos-command-line/3516)
- We fixed an issue where author names with tilde accents (for example ñ) were marked as "Names are not in the standard BibTeX format". [#8071](https://github.com/JabRef/jabref/issues/8071)
- We fixed an issue where capitalize didn't capitalize words after hyphen characters. [#9157](https://github.com/JabRef/jabref/issues/9157)
- We fixed an issue where title case didn't capitalize words after en-dash characters and skip capitalization of conjunctions that comes after en-dash characters. [#9068](https://github.com/JabRef/jabref/pull/9068),[#9142](https://github.com/JabRef/jabref/pull/9142)
- We fixed an issue with the message that is displayed when fetcher returns an empty list of entries for given query. [#9195](https://github.com/JabRef/jabref/issues/9195)
- We fixed an issue where editing entry's "date" field in library mode "biblatex" causes an uncaught exception. [#8747](https://github.com/JabRef/jabref/issues/8747)
- We fixed an issue where importing from XMP would fail for certain PDFs. [#9383](https://github.com/JabRef/jabref/issues/9383)
- We fixed an issue that JabRef displayed the wrong group tree after loading. [JabRef/jabref-koppor#637](https://github.com/JabRef/jabref-koppor/issues/637)
- We fixed that sorting of entries in the maintable by special fields is updated immediately. [#9334](https://github.com/JabRef/jabref/issues/9334)
- We fixed the display of issue, number, eid and pages fields in the entry preview. [#8607](https://github.com/JabRef/jabref/pull/8607), [#8372](https://github.com/JabRef/jabref/issues/8372), [JabRef/jabref-koppor#514](https://github.com/JabRef/jabref-koppor/issues/514), [forum#2390](https://discourse.jabref.org/t/unable-to-edit-my-bibtex-file-that-i-used-before-vers-5-1/2390), [forum#3462](https://discourse.jabref.org/t/jabref-5-6-need-help-with-export-from-jabref-to-microsoft-word-entry-preview-of-apa-7-not-rendering-correctly/3462)
- We fixed the page ranges checker to detect article numbers in the pages field (used at [Check Integrity](https://docs.jabref.org/finding-sorting-and-cleaning-entries/checkintegrity)). [#8607](https://github.com/JabRef/jabref/pull/8607)
- The [HtmlToLaTeXFormatter](https://docs.jabref.org/finding-sorting-and-cleaning-entries/saveactions#html-to-latex) keeps single `<` characters.
- We fixed a performance regression when opening large libraries. [#9041](https://github.com/JabRef/jabref/issues/9041)
- We fixed a bug where spaces are trimmed when highlighting differences in the Entries merge dialog. [JabRef/jabref-koppor#371](https://github.com/JabRef/jabref-koppor/issues/371)
- We fixed some visual glitches with the linked files editor field in the entry editor and increased its height. [#8823](https://github.com/JabRef/jabref/issues/8823)
- We fixed some visual inconsistencies (round corners of highlighted buttons). [#8806](https://github.com/JabRef/jabref/issues/8806)
- We fixed an issue where JabRef would not exit when a connection to a LibreOffice document was established previously and the document is still open. [#9075](https://github.com/JabRef/jabref/issues/9075)
- We fixed an issue about selecting the save order in the preferences. [#9147](https://github.com/JabRef/jabref/issues/9147)
- We fixed an issue where an exception when fetching a DOI was not logged correctly. [JabRef/jabref-koppor#627](https://github.com/JabRef/jabref-koppor/issues/627)
- We fixed an issue where a user could not open an attached file in a new unsaved library. [#9386](https://github.com/JabRef/jabref/issues/9386)
- We fixed a typo within a connection error message. [JabRef/jabref-koppor#625](https://github.com/JabRef/jabref-koppor/issues/625)
- We fixed an issue where journal abbreviations would not abbreviate journal titles with escaped ampersands (\\&). [#8948](https://github.com/JabRef/jabref/issues/8948)
- We fixed the readability of the file field in the dark theme. [#9340](https://github.com/JabRef/jabref/issues/9340)
- We fixed an issue where the 'close dialog' key binding was not closing the Preferences dialog. [#8888](https://github.com/jabref/jabref/issues/8888)
- We fixed an issue where a known journal's medline/dot-less abbreviation does not switch to the full name. [#9370](https://github.com/JabRef/jabref/issues/9370)
- We fixed an issue where hitting enter on the search field within the preferences dialog closed the dialog. [JabRef/jabref-koppor#630](https://github.com/JabRef/jabref-koppor/issues/630)
- We fixed the "Cleanup entries" dialog is partially visible. [#9223](https://github.com/JabRef/jabref/issues/9223)
- We fixed an issue where font size preferences did not apply correctly to preference dialog window and the menu bar. [#8386](https://github.com/JabRef/jabref/issues/8386) and [#9279](https://github.com/JabRef/jabref/issues/9279)
- We fixed the display of the "Customize Entry Types" dialog title. [#9198](https://github.com/JabRef/jabref/issues/9198)
- We fixed an issue where the CSS styles are missing in some dialogs. [#9150](https://github.com/JabRef/jabref/pull/9150)
- We fixed an issue where controls in the preferences dialog could outgrow the window. [#9017](https://github.com/JabRef/jabref/issues/9017)
- We fixed an issue where highlighted text color for entry merge dialogue was not clearly visible. [#9192](https://github.com/JabRef/jabref/issues/9192)

### Removed

- We removed "last-search-date" from the systematic literature review feature, because the last-search-date can be deducted from the git logs. [#9116](https://github.com/JabRef/jabref/pull/9116)
- We removed the [CiteseerX](https://docs.jabref.org/collect/import-using-online-bibliographic-database#citeseerx) fetcher, because the API used by JabRef is sundowned. [#9466](https://github.com/JabRef/jabref/pull/9466)

## [5.7] – 2022-08-05

### Added

- We added a fetcher for [Biodiversity Heritage Library](https://www.biodiversitylibrary.org/). [#8539](https://github.com/JabRef/jabref/issues/8539)
- We added support for multiple messages in the snackbar. [#7340](https://github.com/JabRef/jabref/issues/7340)
- We added an extra option in the 'Find Unlinked Files' dialog view to ignore unnecessary files like Thumbs.db, DS_Store, etc. [JabRef/jabref-koppor#373](https://github.com/JabRef/jabref-koppor/issues/373)
- JabRef now writes log files. Linux: `$home/.cache/jabref/logs/version`, Windows: `%APPDATA%\..\Local\harawata\jabref\version\logs`, Mac: `Users/.../Library/Logs/jabref/version`
- We added an importer for Citavi backup files, support ".ctv5bak" and ".ctv6bak" file formats. [#8322](https://github.com/JabRef/jabref/issues/8322)
- We added a feature to drag selected entries and drop them to other opened inactive library tabs [JabRef/jabref-koppor#521](https://github.com/JabRef/jabref-koppor/issues/521).
- We added support for the [biblatex-apa](https://github.com/plk/biblatex-apa) legal entry types `Legislation`, `Legadminmaterial`, `Jurisdiction`, `Constitution` and `Legal` [#8931](https://github.com/JabRef/jabref/issues/8931)

### Changed

- The file column in the main table now shows the corresponding defined icon for the linked file [#8930](https://github.com/JabRef/jabref/issues/8930).
- We improved the color of the selected entries and the color of the summary in the Import Entries Dialog in the dark theme. [#7927](https://github.com/JabRef/jabref/issues/7927)
- We upgraded to Lucene 9.2 for the fulltext search.
  Thus, the now created search index cannot be read from older versions of JabRef anylonger.
  ⚠️ JabRef will recreate the index in a new folder for new files and this will take a long time for a huge library.
  Moreover, switching back and forth JabRef versions and meanwhile adding PDFs also requires rebuilding the index now and then.
  [#8868](https://github.com/JabRef/jabref/pull/8868)
- We improved the Latex2Unicode conversion [#8639](https://github.com/JabRef/jabref/pull/8639)
- Writing BibTeX data into a PDF (XMP) removes braces. [#8452](https://github.com/JabRef/jabref/issues/8452)
- Writing BibTeX data into a PDF (XMP) does not write the `file` field.
- Writing BibTeX data into a PDF (XMP) considers the configured keyword separator (and does not use "," as default any more)
- The Medline/Pubmed search now also supports the [default fields and operators for searching](https://docs.jabref.org/collect/import-using-online-bibliographic-database#search-syntax). [forum#3554](https://discourse.jabref.org/t/native-pubmed-search/3354)
- We improved group expansion arrow that prevent it from activating group when expanding or collapsing. [#7982](https://github.com/JabRef/jabref/issues/7982), [#3176](https://github.com/JabRef/jabref/issues/3176)
- When configured SSL certificates changed, JabRef warns the user to restart to apply the configuration.
- We improved the appearances and logic of the "Manage field names & content" dialog, and renamed it to "Automatic field editor". [#6536](https://github.com/JabRef/jabref/issues/6536)
- We improved the message explaining the options when modifying an automatic keyword group [#8911](https://github.com/JabRef/jabref/issues/8911)
- We moved the preferences option "Warn about duplicates on import" option from the tab "File" to the tab "Import and Export". [JabRef/jabref-koppor#570](https://github.com/JabRef/jabref-koppor/issues/570)
- When JabRef encounters `% Encoding: UTF-8` header, it is kept during writing (and not removed). [#8964](https://github.com/JabRef/jabref/pull/8964)
- We replace characters which cannot be decoded using the specified encoding by a (probably another) valid character. This happens if JabRef detects the wrong charset (e.g., UTF-8 instead of Windows 1252). One can use the [Integrity Check](https://docs.jabref.org/finding-sorting-and-cleaning-entries/checkintegrity) to find those characters.

### Fixed

- We fixed an issue where linked fails containing parts of the main file directory could not be opened. [#8991](https://github.com/JabRef/jabref/issues/8991)
- Linked files with an absolute path can be opened again. [#8991](https://github.com/JabRef/jabref/issues/8991)
- We fixed an issue where the user could not rate an entry in the main table when an entry was not yet ranked. [#5842](https://github.com/JabRef/jabref/issues/5842)
- We fixed an issue that caused JabRef to sometimes open multiple instances when "Remote Operation" is enabled. [#8653](https://github.com/JabRef/jabref/issues/8653)
- We fixed an issue where linked files with the filetype "application/pdf" in an entry were not shown with the correct PDF-Icon in the main table [#8930](https://github.com/JabRef/jabref/issues/8930)
- We fixed an issue where "open folder" for linked files did not open the folder and did not select the file unter certain Linux desktop environments [#8679](https://github.com/JabRef/jabref/issues/8679), [#8849](https://github.com/JabRef/jabref/issues/8849)
- We fixed an issue where the content of a big shared database library is not shown [#8788](https://github.com/JabRef/jabref/issues/8788)
- We fixed the unnecessary horizontal scroll bar in group panel [#8467](https://github.com/JabRef/jabref/issues/8467)
- We fixed an issue where the notification bar message, icon and actions appeared to be invisible. [#8761](https://github.com/JabRef/jabref/issues/8761)
- We fixed an issue where deprecated fields tab is shown when the fields don't contain any values. [#8396](https://github.com/JabRef/jabref/issues/8396)
- We fixed an issue where an exception for DOI search occurred when the DOI contained urlencoded characters. [#8787](https://github.com/JabRef/jabref/issues/8787)
- We fixed an issue which allow us to select and open identifiers from a popup list in the maintable [#8758](https://github.com/JabRef/jabref/issues/8758), [#8802](https://github.com/JabRef/jabref/issues/8802)
- We fixed an issue where the escape button had no functionality within the "Filter groups" textfield. [JabRef/jabref-koppor#562](https://github.com/JabRef/jabref-koppor/issues/562)
- We fixed an issue where the exception that there are invalid characters in filename. [#8786](https://github.com/JabRef/jabref/issues/8786)
- When the proxy configuration removed the proxy user/password, this change is applied immediately.
- We fixed an issue where removing several groups deletes only one of them. [#8390](https://github.com/JabRef/jabref/issues/8390)
- We fixed an issue where the Sidepane (groups, web search and open office) width is not remembered after restarting JabRef. [#8907](https://github.com/JabRef/jabref/issues/8907)
- We fixed a bug where switching between themes will cause an error/exception. [#8939](https://github.com/JabRef/jabref/pull/8939)
- We fixed a bug where files that were deleted in the source bibtex file were kept in the index. [#8962](https://github.com/JabRef/jabref/pull/8962)
- We fixed "Error while sending to JabRef" when the browser extension interacts with JabRef. [JabRef/JabRef-Browser-Extension#479](https://github.com/JabRef/JabRef-Browser-Extension/issues/479)
- We fixed a bug where updating group view mode (intersection or union) requires re-selecting groups to take effect. [#6998](https://github.com/JabRef/jabref/issues/6998)
- We fixed a bug that prevented external group metadata changes from being merged. [#8873](https://github.com/JabRef/jabref/issues/8873)
- We fixed the shared database opening dialog to remember autosave folder and tick. [#7516](https://github.com/JabRef/jabref/issues/7516)
- We fixed an issue where name formatter could not be saved. [#9120](https://github.com/JabRef/jabref/issues/9120)
- We fixed a bug where after the export of Preferences, custom exports were duplicated. [#10176](https://github.com/JabRef/jabref/issues/10176)

### Removed

- We removed the social media buttons for our Twitter and Facebook pages. [#8774](https://github.com/JabRef/jabref/issues/8774)

## [5.6] – 2022-04-25

### Added

- We enabled the user to customize the API Key for some fetchers. [#6877](https://github.com/JabRef/jabref/issues/6877)
- We added an extra option when right-clicking an entry in the Entry List to copy either the DOI or the DOI url.
- We added a fetcher for [Directory of Open Access Books (DOAB)](https://doabooks.org/) [#8576](https://github.com/JabRef/jabref/issues/8576)
- We added an extra option to ask the user whether they want to open to reveal the folder holding the saved file with the file selected. [#8195](https://github.com/JabRef/jabref/issues/8195)
- We added a new section to network preferences to allow using custom SSL certificates. [#8126](https://github.com/JabRef/jabref/issues/8126)
- We improved the version check to take also beta version into account and now redirect to the right changelog for the version.
- We added two new web and fulltext fetchers: SemanticScholar and ResearchGate.
- We added notifications on success and failure when writing metadata to a PDF-file. [#8276](https://github.com/JabRef/jabref/issues/8276)
- We added a cleanup action that escapes `$` (by adding a backslash in front). [#8673](https://github.com/JabRef/jabref/issues/8673)

### Changed

- We upgraded to Lucene 9.1 for the fulltext search.
  Thus, the now created search index cannot be read from older versions of JabRef any longer.
  ⚠️ JabRef will recreate the index in a new folder for new files and this will take a long time for a huge library.
  Moreover, switching back and forth JabRef versions and meanwhile adding PDFs also requires rebuilding the index now and then.
  [#8362](https://github.com/JabRef/jabref/pull/8362)
- We changed the list of CSL styles to those that support formatting bibliographies. [#8421](https://github.com/JabRef/jabref/issues/8421) [michel-kraemer/citeproc-java#116](https://github.com/michel-kraemer/citeproc-java/issues/116)
- The CSL preview styles now also support displaying data from cross references entries that are linked via the `crossref` field. [#7378](https://github.com/JabRef/jabref/issues/7378)
- We made the Search button in Web Search wider. We also skewed the panel titles to the left. [#8397](https://github.com/JabRef/jabref/issues/8397)
- We introduced a preference to disable fulltext indexing. [#8468](https://github.com/JabRef/jabref/issues/8468)
- When exporting entries, the encoding is always UTF-8.
- When embedding BibTeX data into a PDF, the encoding is always UTF-8.
- We replaced the [OttoBib](https://en.wikipedia.org/wiki/OttoBib) fetcher by a fetcher by [OpenLibrary](https://openlibrary.org/dev/docs/api/books). [#8652](https://github.com/JabRef/jabref/issues/8652)
- We first fetch ISBN data from OpenLibrary, if nothing found, ebook.de is tried.
- We now only show a warning when exiting for tasks that will not be recovered automatically upon relaunch of JabRef. [#8468](https://github.com/JabRef/jabref/issues/8468)

### Fixed

- We fixed an issue where right clicking multiple entries and pressing "Change entry type" would only change one entry. [#8654](https://github.com/JabRef/jabref/issues/8654)
- We fixed an issue where it was no longer possible to add or delete multiple files in the `file` field in the entry editor. [#8659](https://github.com/JabRef/jabref/issues/8659)
- We fixed an issue where the author's lastname was not used for the citation key generation if it started with a lowercase letter. [#8601](https://github.com/JabRef/jabref/issues/8601)
- We fixed an issue where custom "Protected terms" files were missing after a restart of JabRef. [#8608](https://github.com/JabRef/jabref/issues/8608)
- We fixed an issue where JabRef could not start due to a missing directory for the fulltex index. [#8579](https://github.com/JabRef/jabref/issues/8579)
- We fixed an issue where long article numbers in the `pages` field would cause an exception and preventing the citation style to display. [#8381](https://github.com/JabRef/jabref/issues/8381), [michel-kraemer/citeproc-java#114](https://github.com/michel-kraemer/citeproc-java/issues/114)
- We fixed an issue where online links in the file field were not detected correctly and could produce an exception. [#8510](https://github.com/JabRef/jabref/issues/8510)
- We fixed an issue where an exception could occur when saving the preferences [#7614](https://github.com/JabRef/jabref/issues/7614)
- We fixed an issue where "Copy DOI url" in the right-click menu of the Entry List would just copy the DOI and not the DOI url. [#8389](https://github.com/JabRef/jabref/issues/8389)
- We fixed an issue where opening the console from the drop-down menu would cause an exception. [#8466](https://github.com/JabRef/jabref/issues/8466)
- We fixed an issue when reading non-UTF-8 encoded. When no encoding header is present, the encoding is now detected from the file content (and the preference option is disregarded). [#8417](https://github.com/JabRef/jabref/issues/8417)
- We fixed an issue where pasting a URL was replacing `+` signs by spaces making the URL unreachable. [#8448](https://github.com/JabRef/jabref/issues/8448)
- We fixed an issue where creating subsidiary files from aux files created with some versions of biblatex would produce incorrect results. [#8513](https://github.com/JabRef/jabref/issues/8513)
- We fixed an issue where opening the changelog from withing JabRef led to a 404 error. [#8563](https://github.com/JabRef/jabref/issues/8563)
- We fixed an issue where not all found unlinked local files were imported correctly due to some race condition. [#8444](https://github.com/JabRef/jabref/issues/8444)
- We fixed an issue where Merge entries dialog exceeds screen boundaries.
- We fixed an issue where the app lags when selecting an entry after a fresh start. [#8446](https://github.com/JabRef/jabref/issues/8446)
- We fixed an issue where no citationkey was generated on import, pasting a doi or an entry on the main table. [#8406](https://github.com/JabRef/jabref/issues/8406), [JabRef/jabref-koppor#553](https://github.com/JabRef/jabref-koppor/issues/553)
- We fixed an issue where accent search does not perform consistently. [#6815](https://github.com/JabRef/jabref/issues/6815)
- We fixed an issue where the incorrect entry was selected when "New Article" is pressed while search filters are active. [#8674](https://github.com/JabRef/jabref/issues/8674)
- We fixed an issue where "Write BibTeXEntry metadata to PDF" button remains enabled while writing to PDF is in-progress. [#8691](https://github.com/JabRef/jabref/issues/8691)

### Removed

- We removed the option to copy CSL Citation styles data as `XSL_FO`, `ASCIIDOC`, and `RTF` as these have not been working since a long time and are no longer supported in the external library used for processing the styles. [#7378](https://github.com/JabRef/jabref/issues/7378)
- We removed the option to configure the default encoding. The default encoding is now hard-coded to the modern UTF-8 encoding.

## [5.5] – 2022-01-17

### Changed

- We integrated the external file types dialog directly inside the preferences. [#8341](https://github.com/JabRef/jabref/pull/8341)
- We disabled the add group button color change after adding 10 new groups. [#8051](https://github.com/JabRef/jabref/issues/8051)
- We inverted the logic for resolving [BibTeX strings](https://docs.jabref.org/advanced/strings). This helps to keep `#` chars. By default String resolving is only activated for a couple of standard fields. The list of fields can be modified in the preferences. [#7010](https://github.com/JabRef/jabref/issues/7010), [#7012](https://github.com/JabRef/jabref/issues/7012), [#8303](https://github.com/JabRef/jabref/issues/8303)
- We moved the search box in preview preferences closer to the available citation styles list. [#8370](https://github.com/JabRef/jabref/pull/8370)
- Changing the preference to show the preview panel as a separate tab now has effect without restarting JabRef. [#8370](https://github.com/JabRef/jabref/pull/8370)
- We enabled switching themes in JabRef without the need to restart JabRef. [#7335](https://github.com/JabRef/jabref/pull/7335)
- We added support for the field `day`, `rights`, `coverage` and `language` when reading XMP data in Dublin Core format. [#8491](https://github.com/JabRef/jabref/issues/8491)

### Fixed

- We fixed an issue where the preferences for "Search and store files relative to library file location" where ignored when the "Main file directory" field was not empty [#8385](https://github.com/JabRef/jabref/issues/8385)
- We fixed an issue where `#`chars in certain fields would be interpreted as BibTeX strings [#7010](https://github.com/JabRef/jabref/issues/7010), [#7012](https://github.com/JabRef/jabref/issues/7012), [#8303](https://github.com/JabRef/jabref/issues/8303)
- We fixed an issue where the fulltext search on an empty library with no documents would lead to an exception [JabRef/jabref-koppor#522](https://github.com/JabRef/jabref-koppor/issues/522)
- We fixed an issue where clicking on "Accept changes" in the merge dialog would lead to an exception [forum#2418](https://discourse.jabref.org/t/the-library-has-been-modified-by-another-program/2418/8)
- We fixed an issue where clicking on headings in the entry preview could lead to an exception. [#8292](https://github.com/JabRef/jabref/issues/8292)
- We fixed an issue where IntegrityCheck used the system's character encoding instead of the one set by the library or in preferences [#8022](https://github.com/JabRef/jabref/issues/8022)
- We fixed an issue about empty metadata in library properties when called from the right click menu. [#8358](https://github.com/JabRef/jabref/issues/8358)
- We fixed an issue where someone could add a duplicate field in the customize entry type dialog. [#8194](https://github.com/JabRef/jabref/issues/8194)
- We fixed a typo in the library properties tab: "String constants". There, one can configure [BibTeX string constants](https://docs.jabref.org/advanced/strings).
- We fixed an issue when writing a non-UTF-8 encoded file: The header is written again. [#8417](https://github.com/JabRef/jabref/issues/8417)
- We fixed an issue where folder creation during systemic literature review failed due to an illegal fetcher name. [#8552](https://github.com/JabRef/jabref/pull/8552)

## [5.4] – 2021-12-20

### Added

- We added confirmation dialog when user wants to close a library where any empty entries are detected. [#8096](https://github.com/JabRef/jabref/issues/8096)
- We added import support for CFF files. [#7945](https://github.com/JabRef/jabref/issues/7945)
- We added the option to copy the DOI of an entry directly from the context menu copy submenu. [#7826](https://github.com/JabRef/jabref/issues/7826)
- We added a fulltext search feature. [#2838](https://github.com/JabRef/jabref/pull/2838)
- We improved the deduction of bib-entries from imported fulltext pdfs. [#7947](https://github.com/JabRef/jabref/pull/7947)
- We added `unprotect_terms` to the list of bracketed pattern modifiers [#7960](https://github.com/JabRef/jabref/pull/7960)
- We added a dialog that allows to parse metadata from linked pdfs. [#7929](https://github.com/JabRef/jabref/pull/7929)
- We added an icon picker in group edit dialog. [#6142](https://github.com/JabRef/jabref/issues/6142)
- We added a preference to Opt-In to JabRef's online metadata extraction service (Grobid) usage. [#8002](https://github.com/JabRef/jabref/pull/8002)
- We readded the possibility to display the search results of all databases ("Global Search"). It is shown in a separate window. [#4096](https://github.com/JabRef/jabref/issues/4096)
- We readded the possibility to keep the search string when switching tabs. It is implemented by a toggle button. [#4096](https://github.com/JabRef/jabref/issues/4096#issuecomment-575986882)
- We allowed the user to also preview the available citation styles in the preferences besides the selected ones [#8108](https://github.com/JabRef/jabref/issues/8108)
- We added an option to search the available citation styles by name in the preferences [#8108](https://github.com/JabRef/jabref/issues/8108)
- We added an option to generate bib-entries from ID through a popover in the toolbar. [#4183](https://github.com/JabRef/jabref/issues/4183)
- We added a menu option in the right click menu of the main table tabs to display the library properties. [#6527](https://github.com/JabRef/jabref/issues/6527)
- When a `.bib` file ("library") was saved successfully, a notification is shown

### Changed

- Local library settings may overwrite the setting "Search and store files relative to library file location" [#8179](https://github.com/JabRef/jabref/issues/8179)
- The option "Fit table horizontally on screen" in the "Entry table" preferences is now disabled by default [#8148](https://github.com/JabRef/jabref/pull/8148)
- We improved the preferences and descriptions in the "Linked files" preferences tab [#8148](https://github.com/JabRef/jabref/pull/8148)
- We slightly changed the layout of the Journal tab in the preferences for ui consistency. [#7937](https://github.com/JabRef/jabref/pull/7937)
- The JabRefHost on Windows now writes a temporary file and calls `-importToOpen` instead of passing the bibtex via `-importBibtex`. [#7374](https://github.com/JabRef/jabref/issues/7374), [JabRef/JabRef-Browser-Extension#274](https://github.com/JabRef/JabRef-Browser-Extension/issues/274)
- We reordered some entries in the right-click menu of the main table. [#6099](https://github.com/JabRef/jabref/issues/6099)
- We merged the barely used ImportSettingsTab and the CustomizationTab in the preferences into one single tab and moved the option to allow Integers in Edition Fields in Bibtex-Mode to the EntryEditor tab. [#7849](https://github.com/JabRef/jabref/pull/7849)
- We moved the export order in the preferences from `File` to `Import and Export`. [#7935](https://github.com/JabRef/jabref/pull/7935)
- We reworked the export order in the preferences and the save order in the library preferences. You can now set more than three sort criteria in your library preferences. [#7935](https://github.com/JabRef/jabref/pull/7935)
- The metadata-to-pdf actions now also embeds the bibfile to the PDF. [#8037](https://github.com/JabRef/jabref/pull/8037)
- The snap was updated to use the core20 base and to use lzo compression for better startup performance [#8109](https://github.com/JabRef/jabref/pull/8109)
- We moved the union/intersection view button in the group sidepane to the left of the other controls. [#8202](https://github.com/JabRef/jabref/pull/8202)
- We improved the Drag and Drop behavior in the "Customize Entry Types" Dialog [#6338](https://github.com/JabRef/jabref/issues/6338)
- When determining the URL of an ArXiV eprint, the URL now points to the version [#8149](https://github.com/JabRef/jabref/pull/8149)
- We Included all standard fields with citation key when exporting to Old OpenOffice/LibreOffice Calc Format [#8176](https://github.com/JabRef/jabref/pull/8176)
- In case the database is encoded with `UTF8`, the `% Encoding` marker is not written anymore
- The written `.bib` file has the same line endings [#390](https://github.com/JabRef/jabref-koppor/issues/390)
- The written `.bib` file always has a final line break
- The written `.bib` file keeps the newline separator of the loaded `.bib` file
- We present options to manually enter an article or return to the New Entry menu when the fetcher DOI fails to find an entry for an ID [#7870](https://github.com/JabRef/jabref/issues/7870)
- We trim white space and non-ASCII characters from DOI [#8127](https://github.com/JabRef/jabref/issues/8127)
- The duplicate checker now inspects other fields in case no difference in the required and optional fields are found.
- We reworked the library properties dialog and integrated the `Library > Preamble`, `Library > Citation key pattern` and `Library > String constants dialogs` [#8264](https://github.com/JabRef/jabref/pulls/8264)
- We improved the startup time of JabRef by switching from the logging library `log4j2` to `tinylog` [#8007](https://github.com/JabRef/jabref/issues/8007)

### Fixed

- We fixed an issue where an exception occurred when pasting an entry with a publication date-range of the form 1910/1917 [#7864](https://github.com/JabRef/jabref/issues/7864)
- We fixed an issue where an exception occurred when a preview style was edited and afterwards another preview style selected. [#8280](https://github.com/JabRef/jabref/issues/8280)
- We fixed an issue where the actions to move a file to a directory were incorrectly disabled. [#7908](https://github.com/JabRef/jabref/issues/7908)
- We fixed an issue where an exception occurred when a linked online file was edited in the entry editor [#8008](https://github.com/JabRef/jabref/issues/8008)
- We fixed an issue when checking for a new version when JabRef is used behind a corporate proxy. [#7884](https://github.com/JabRef/jabref/issues/7884)
- We fixed some icons that were drawn in the wrong color when JabRef used a custom theme. [#7853](https://github.com/JabRef/jabref/issues/7853)
- We fixed an issue where the `Aux file` on `Edit group` doesn't support relative sub-directories path to import. [#7719](https://github.com/JabRef/jabref/issues/7719).
- We fixed an issue where it was impossible to add or modify groups. [#7912](https://github.com/JabRef/jabref/pull/793://github.com/JabRef/jabref/pull/7921)
- We fixed an issue about the visible side pane components being out of sync with the view menu. [#8115](https://github.com/JabRef/jabref/issues/8115)
- We fixed an issue where the side pane would not close when all its components were closed. [#8082](https://github.com/JabRef/jabref/issues/8082)
- We fixed an issue where exported entries from a Citavi bib containing URLs could not be imported [#7882](https://github.com/JabRef/jabref/issues/7882)
- We fixed an issue where the icons in the search bar had the same color, toggled as well as untoggled. [#8014](https://github.com/JabRef/jabref/pull/8014)
- We fixed an issue where typing an invalid UNC path into the "Main file directory" text field caused an error. [#8107](https://github.com/JabRef/jabref/issues/8107)
- We fixed an issue where "Open Folder" didn't select the file on macOS in Finder [#8130](https://github.com/JabRef/jabref/issues/8130)
- We fixed an issue where importing PDFs resulted in an uncaught exception [#8143](https://github.com/JabRef/jabref/issues/8143)
- We fixed "The library has been modified by another program" showing up when line breaks change [#4877](https://github.com/JabRef/jabref/issues/4877)
- The default directory of the "LaTeX Citations" tab is now the directory of the currently opened database (and not the directory chosen at the last open file dialog or the last database save) [JabRef/jabref-koppor#538](https://github.com/JabRef/jabref-koppor/issues/538)
- When writing a bib file, the `NegativeArraySizeException` should not occur [#8231](https://github.com/JabRef/jabref/issues/8231) [#8265](https://github.com/JabRef/jabref/issues/8265)
- We fixed an issue where some menu entries were available without entries selected. [#4795](https://github.com/JabRef/jabref/issues/4795)
- We fixed an issue where right-clicking on a tab and selecting close will close the focused tab even if it is not the tab we right-clicked [#8193](https://github.com/JabRef/jabref/pull/8193)
- We fixed an issue where selecting a citation style in the preferences would sometimes produce an exception [#7860](https://github.com/JabRef/jabref/issues/7860)
- We fixed an issue where an exception would occur when clicking on a DOI link in the preview pane [#7706](https://github.com/JabRef/jabref/issues/7706)
- We fixed an issue where XMP and embedded BibTeX export would not work [#8278](https://github.com/JabRef/jabref/issues/8278)
- We fixed an issue where the XMP and embedded BibTeX import of a file containing multiple schemas failed [#8278](https://github.com/JabRef/jabref/issues/8278)
- We fixed an issue where writing embedded BibTeX import fails due to write protection or bibtex already being present [#8332](https://github.com/JabRef/jabref/pull/8332)
- We fixed an issue where pdf-paths and the pdf-indexer could get out of sync [#8182](https://github.com/JabRef/jabref/issues/8182)
- We fixed an issue where Status-Logger error messages appeared during the startup of JabRef [#5475](https://github.com/JabRef/jabref/issues/5475)

### Removed

- We removed two orphaned preferences options [#8164](https://github.com/JabRef/jabref/pull/8164)
- We removed the functionality of the `--debug` commandline options. Use the java command line switch `-Dtinylog.level=debug` for debug output instead. [#8226](https://github.com/JabRef/jabref/pull/8226)

## [5.3] – 2021-07-05

### Added

- We added a progress counter to the title bar in Possible Duplicates dialog window. [#7366](https://github.com/JabRef/jabref/issues/7366)
- We added new "Customization" tab to the preferences which includes option to choose a custom address for DOI access. [#7337](https://github.com/JabRef/jabref/issues/7337)
- We added zbmath to the public databases from which the bibliographic information of an existing entry can be updated. [#7437](https://github.com/JabRef/jabref/issues/7437)
- We showed to the find Unlinked Files Dialog the date of the files' most recent modification. [#4652](https://github.com/JabRef/jabref/issues/4652)
- We added to the find Unlinked Files function a filter to show only files based on date of last modification (Last Year, Last Month, Last Week, Last Day). [#4652](https://github.com/JabRef/jabref/issues/4652)
- We added to the find Unlinked Files function a filter that sorts the files based on the date of last modification(Sort by Newest, Sort by Oldest First). [#4652](https://github.com/JabRef/jabref/issues/4652)
- We added the possibility to add a new entry via its zbMath ID (zbMATH can be chosen as ID type in the "Select entry type" window). [#7202](https://github.com/JabRef/jabref/issues/7202)
- We added the extension support and the external application support (For Texshow, Texmaker and LyX) to the flatpak [#7248](https://github.com/JabRef/jabref/pull/7248)
- We added some symbols and keybindings to the context menu in the entry editor. [#7268](https://github.com/JabRef/jabref/pull/7268)
- We added keybindings for setting and clearing the read status. [#7264](https://github.com/JabRef/jabref/issues/7264)
- We added two new fields to track the creation and most recent modification date and time for each entry. [JabRef/jabref-koppor#130](https://github.com/JabRef/jabref-koppor/issues/130)
- We added a feature that allows the user to copy highlighted text in the preview window. [#6962](https://github.com/JabRef/jabref/issues/6962)
- We added a feature that allows you to create new BibEntry via paste arxivId [#2292](https://github.com/JabRef/jabref/issues/2292)
- We added support for conducting automated and systematic literature search across libraries and git support for persistence [#369](https://github.com/JabRef/jabref-koppor/issues/369)
- We added a add group functionality at the bottom of the side pane. [#4682](https://github.com/JabRef/jabref/issues/4682)
- We added a feature that allows the user to choose whether to trust the target site when unable to find a valid certification path from the file download site. [#7616](https://github.com/JabRef/jabref/issues/7616)
- We added a feature that allows the user to open all linked files of multiple selected entries by "Open file" option. [#6966](https://github.com/JabRef/jabref/issues/6966)
- We added a keybinding preset for new entries. [#7705](https://github.com/JabRef/jabref/issues/7705)
- We added a select all button for the library import function. [#7786](https://github.com/JabRef/jabref/issues/7786)
- We added a search feature for journal abbreviations. [#7804](https://github.com/JabRef/jabref/pull/7804)
- We added auto-key-generation progress to the background task list. [#7267](https://github.com/JabRef/jabref/issues/7267)
- We added the option to write XMP metadata to pdfs from the CLI. [#7814](https://github.com/JabRef/jabref/pull/7814)

### Changed

- The export to MS Office XML now exports the author field as `Inventor` if the bibtex entry type is `patent` [#7830](https://github.com/JabRef/jabref/issues/7830)
- We changed the EndNote importer to import the field `label` to the corresponding bibtex field `endnote-label` [forum#2734](https://discourse.jabref.org/t/importing-endnote-label-field-to-jabref-from-xml-file/2734)
- The keywords added via "Manage content selectors" are now displayed in alphabetical order. [#3791](https://github.com/JabRef/jabref/issues/3791)
- We improved the "Find unlinked files" dialog to show import results for each file. [#7209](https://github.com/JabRef/jabref/pull/7209)
- The content of the field `timestamp` is migrated to `creationdate`. In case one configured "udpate timestampe", it is migrated to `modificationdate`. [JabRef/jabref-koppor#130](https://github.com/JabRef/jabref-koppor/issues/130)
- The JabRef specific meta-data content in the main field such as priorities (prio1, prio2, ...) are migrated to their respective fields. They are removed from the keywords. [#6840](https://github.com/jabref/jabref/issues/6840)
- We fixed an issue where groups generated from authors' last names did not include all entries of the authors' [#5833](https://github.com/JabRef/jabref/issues/5833)
- The export to MS Office XML now uses the month name for the field `MonthAcessed` instead of the two digit number [#7354](https://github.com/JabRef/jabref/issues/7354)
- We included some standalone dialogs from the options menu in the main preference dialog and fixed some visual issues in the preferences dialog. [#7384](https://github.com/JabRef/jabref/pull/7384)
- We improved the linking of the `python3` interpreter via the shebang to dynamically use the systems default Python. Related to [JabRef/JabRef-Browser-Extension#177](https://github.com/JabRef/JabRef-Browser-Extension/issues/177)
- Automatically found pdf files now have the linking button to the far left and uses a link icon with a plus instead of a briefcase. The file name also has lowered opacity(70%) until added. [#3607](https://github.com/JabRef/jabref/issues/3607)
- We simplified the select entry type form by splitting it into two parts ("Recommended" and "Others") based on internal usage data. [#6730](https://github.com/JabRef/jabref/issues/6730)
- We improved the submenu list by merging the'Remove group' having two options, with or without subgroups. [#4682](https://github.com/JabRef/jabref/issues/4682)
- The export to MS Office XML now uses the month name for the field `Month` instead of the two digit number [forum#2685](https://discourse.jabref.org/t/export-month-as-text-not-number/2685)
- We reintroduced missing default keybindings for new entries. [#7346](https://github.com/JabRef/jabref/issues/7346) [#7439](https://github.com/JabRef/jabref/issues/7439)
- Lists of available fields are now sorted alphabetically. [#7716](https://github.com/JabRef/jabref/issues/7716)
- The tooltip of the search field explaining the search is always shown. [#7279](https://github.com/JabRef/jabref/pull/7279)
- We rewrote the ACM fetcher to adapt to the new interface. [#5804](https://github.com/JabRef/jabref/issues/5804)
- We moved the select/collapse buttons in the unlinked files dialog into a context menu. [#7383](https://github.com/JabRef/jabref/issues/7383)
- We fixed an issue where journal abbreviations containing curly braces were not recognized [#7773](https://github.com/JabRef/jabref/issues/7773)

### Fixed

- We fixed an issue where some texts (e.g. descriptions) in dialogs could not be translated [#7854](https://github.com/JabRef/jabref/issues/7854)
- We fixed an issue where import hangs for ris files with "ER - " [#7737](https://github.com/JabRef/jabref/issues/7737)
- We fixed an issue where getting bibliograhpic data from DOI or another identifer did not respect the library mode (BibTeX/biblatex)[#6267](https://github.com/JabRef/jabref/issues/6267)
- We fixed an issue where importing entries would not respect the library mode (BibTeX/biblatex)[#1018](https://github.com/JabRef/jabref/issues/1018)
- We fixed an issue where an exception occurred when importing entries from a web search [#7606](https://github.com/JabRef/jabref/issues/7606)
- We fixed an issue where the table column sort order was not properly stored and resulted in unsorted eports [#7524](https://github.com/JabRef/jabref/issues/7524)
- We fixed an issue where the value of the field `school` or `institution` would be printed twice in the HTML Export [forum#2634](https://discourse.jabref.org/t/problem-with-exporting-techreport-phdthesis-mastersthesis-to-html/2634)
- We fixed an issue preventing to connect to a shared database. [#7570](https://github.com/JabRef/jabref/pull/7570)
- We fixed an issue preventing files from being dragged & dropped into an empty library. [#6851](https://github.com/JabRef/jabref/issues/6851)
- We fixed an issue where double-click onto PDF in file list under the 'General' tab section should just open the file. [#7465](https://github.com/JabRef/jabref/issues/7465)
- We fixed an issue where the dark theme did not extend to a group's custom color picker. [#7481](https://github.com/JabRef/jabref/issues/7481)
- We fixed an issue where choosing the fields on which autocompletion should not work in "Entry editor" preferences had no effect. [#7320](https://github.com/JabRef/jabref/issues/7320)
- We fixed an issue where the "Normalize page numbers" formatter did not replace en-dashes or em-dashes with a hyphen-minus sign. [#7239](https://github.com/JabRef/jabref/issues/7239)
- We fixed an issue with the style of highlighted check boxes while searching in preferences. [#7226](https://github.com/JabRef/jabref/issues/7226)
- We fixed an issue where the option "Move file to file directory" was disabled in the entry editor for all files [#7194](https://github.com/JabRef/jabref/issues/7194)
- We fixed an issue where application dialogs were opening in the wrong display when using multiple screens [#7273](https://github.com/JabRef/jabref/pull/7273)
- We fixed an issue where the "Find unlinked files" dialog would freeze JabRef on importing. [#7205](https://github.com/JabRef/jabref/issues/7205)
- We fixed an issue where the "Find unlinked files" would stop importing when importing a single file failed. [#7206](https://github.com/JabRef/jabref/issues/7206)
- We fixed an issue where JabRef froze for a few seconds in MacOS when DNS resolution timed out. [#7441](https://github.com/JabRef/jabref/issues/7441)
- We fixed an issue where an exception would be displayed for previewing and preferences when a custom theme has been configured but is missing [#7177](https://github.com/JabRef/jabref/issues/7177)
- We fixed an issue where URLs in `file` fields could not be handled on Windows. [#7359](https://github.com/JabRef/jabref/issues/7359)
- We fixed an issue where the regex based file search miss-interpreted specific symbols. [#4342](https://github.com/JabRef/jabref/issues/4342)
- We fixed an issue where the Harvard RTF exporter used the wrong default file extension. [#4508](https://github.com/JabRef/jabref/issues/4508)
- We fixed an issue where the Harvard RTF exporter did not use the new authors formatter and therefore did not export "organization" authors correctly. [#4508](https://github.com/JabRef/jabref/issues/4508)
- We fixed an issue where the field `urldate` was not exported to the corresponding fields `YearAccessed`, `MonthAccessed`, `DayAccessed` in MS Office XML [#7354](https://github.com/JabRef/jabref/issues/7354)
- We fixed an issue where the password for a shared SQL database was only remembered if it was the same as the username [#6869](https://github.com/JabRef/jabref/issues/6869)
- We fixed an issue where some custom exports did not use the new authors formatter and therefore did not export authors correctly [#7356](https://github.com/JabRef/jabref/issues/7356)
- We fixed an issue where alt+keyboard shortcuts do not work [#6994](https://github.com/JabRef/jabref/issues/6994)
- We fixed an issue about the file link editor did not allow to change the file name according to the default pattern after changing an entry. [#7525](https://github.com/JabRef/jabref/issues/7525)
- We fixed an issue where the file path is invisible in dark theme. [#7382](https://github.com/JabRef/jabref/issues/7382)
- We fixed an issue where the secondary sorting is not working for some special fields. [#7015](https://github.com/JabRef/jabref/issues/7015)
- We fixed an issue where changing the font size makes the font size field too small. [#7085](https://github.com/JabRef/jabref/issues/7085)
- We fixed an issue with TexGroups on Linux systems, where the modification of an aux-file did not trigger an auto-update for TexGroups. Furthermore, the detection of file modifications is now more reliable. [#7412](https://github.com/JabRef/jabref/pull/7412)
- We fixed an issue where the Unicode to Latex formatter produced wrong results for characters with a codepoint higher than Character.MAX_VALUE. [#7387](https://github.com/JabRef/jabref/issues/7387)
- We fixed an issue where a non valid value as font size results in an uncaught exception. [#7415](https://github.com/JabRef/jabref/issues/7415)
- We fixed an issue where "Merge citations" in the Openoffice/Libreoffice integration panel did not have a corresponding opposite. [#7454](https://github.com/JabRef/jabref/issues/7454)
- We fixed an issue where drag and drop of bib files for opening resulted in uncaught exceptions [#7464](https://github.com/JabRef/jabref/issues/7464)
- We fixed an issue where columns shrink in width when we try to enlarge JabRef window. [#6818](https://github.com/JabRef/jabref/issues/6818)
- We fixed an issue where Content selector does not seem to work for custom fields. [#6819](https://github.com/JabRef/jabref/issues/6819)
- We fixed an issue where font size of the preferences dialog does not update with the rest of the GUI. [#7416](https://github.com/JabRef/jabref/issues/7416)
- We fixed an issue in which a linked online file consisting of a web page was saved as an invalid pdf file upon being downloaded. The user is now notified when downloading a linked file results in an HTML file. [#7452](https://github.com/JabRef/jabref/issues/7452)
- We fixed an issue where opening BibTex file (doubleclick) from Folder with spaces not working. [#6487](https://github.com/JabRef/jabref/issues/6487)
- We fixed the header title in the Add Group/Subgroup Dialog box. [#4682](https://github.com/JabRef/jabref/issues/4682)
- We fixed an issue with saving large `.bib` files [#7265](https://github.com/JabRef/jabref/issues/7265)
- We fixed an issue with very large page numbers [#7590](https://github.com/JabRef/jabref/issues/7590)
- We fixed an issue where the file extension is missing on saving the library file on linux [#7451](https://github.com/JabRef/jabref/issues/7451)
- We fixed an issue with opacity of disabled icon-buttons [#7195](https://github.com/JabRef/jabref/issues/7195)
- We fixed an issue where journal abbreviations in UTF-8 were not recognized [#5850](https://github.com/JabRef/jabref/issues/5850)
- We fixed an issue where the article title with curly brackets fails to download the arXiv link (pdf file). [#7633](https://github.com/JabRef/jabref/issues/7633)
- We fixed an issue with toggle of special fields does not work for sorted entries [#7016](https://github.com/JabRef/jabref/issues/7016)
- We fixed an issue with the default path of external application. [#7641](https://github.com/JabRef/jabref/issues/7641)
- We fixed an issue where urls must be embedded in a style tag when importing EndNote style Xml files. Now it can parse url with or without a style tag. [#6199](https://github.com/JabRef/jabref/issues/6199)
- We fixed an issue where the article title with colon fails to download the arXiv link (pdf file). [#7660](https://github.com/JabRef/jabref/issues/7660)
- We fixed an issue where the keybinding for delete entry did not work on the main table [#7580](https://github.com/JabRef/jabref/pull/7580)
- We fixed an issue where the RFC fetcher is not compatible with the draft [#7305](https://github.com/JabRef/jabref/issues/7305)
- We fixed an issue where duplicate files (both file names and contents are the same) is downloaded and add to linked files [#6197](https://github.com/JabRef/jabref/issues/6197)
- We fixed an issue where changing the appearance of the preview tab did not trigger a restart warning. [#5464](https://github.com/JabRef/jabref/issues/5464)
- We fixed an issue where editing "Custom preview style" triggers exception. [#7526](https://github.com/JabRef/jabref/issues/7526)
- We fixed the [SAO/NASA Astrophysics Data System](https://docs.jabref.org/collect/import-using-online-bibliographic-database#sao-nasa-astrophysics-data-system) fetcher. [#7867](https://github.com/JabRef/jabref/pull/7867)
- We fixed an issue where a title with multiple applied formattings in EndNote was not imported correctly [forum#2734](https://discourse.jabref.org/t/importing-endnote-label-field-to-jabref-from-xml-file/2734)
- We fixed an issue where a `report` in EndNote was imported as `article` [forum#2734](https://discourse.jabref.org/t/importing-endnote-label-field-to-jabref-from-xml-file/2734)
- We fixed an issue where the field `publisher` in EndNote was not imported in JabRef [forum#2734](https://discourse.jabref.org/t/importing-endnote-label-field-to-jabref-from-xml-file/2734)

### Removed

- We removed add group button beside the filter group tab. [#4682](https://github.com/JabRef/jabref/issues/4682)

## [5.2] – 2020-12-24

### Added

- We added a validation to check if the current database location is shared, preventing an exception when Pulling Changes From Shared Database. [#6959](https://github.com/JabRef/jabref/issues/6959)
- We added a query parser and mapping layer to enable conversion of queries formulated in simplified lucene syntax by the user into api queries. [#6799](https://github.com/JabRef/jabref/pull/6799)
- We added some basic functionality to customise the look of JabRef by importing a css theme file. [#5790](https://github.com/JabRef/jabref/issues/5790)
- We added connection check function in network preference setting [#6560](https://github.com/JabRef/jabref/issues/6560)
- We added support for exporting to YAML. [#6974](https://github.com/JabRef/jabref/issues/6974)
- We added a DOI format and organization check to detect [American Physical Society](https://journals.aps.org/) journals to copy the article ID to the page field for cases where the page numbers are missing. [#7019](https://github.com/JabRef/jabref/issues/7019)
- We added an error message in the New Entry dialog that is shown in case the fetcher did not find anything . [#7000](https://github.com/JabRef/jabref/issues/7000)
- We added a new formatter to output shorthand month format. [#6579](https://github.com/JabRef/jabref/issues/6579)
- We added support for the new Microsoft Edge browser in all platforms. [#7056](https://github.com/JabRef/jabref/pull/7056)
- We reintroduced emacs/bash-like keybindings. [#6017](https://github.com/JabRef/jabref/issues/6017)
- We added a feature to provide automated cross library search using a cross library query language. This provides support for the search step of systematic literature reviews (SLRs). [JabRef/jabref-koppor#369](https://github.com/JabRef/jabref-koppor/issues/369)

### Changed

- We changed the default preferences for OpenOffice/LibreOffice integration to automatically sync the bibliography when inserting new citations in a OpenOffic/LibreOffice document. [#6957](https://github.com/JabRef/jabref/issues/6957)
- We restructured the 'File' tab and extracted some parts into the 'Linked files' tab [#6779](https://github.com/JabRef/jabref/pull/6779)
- JabRef now offers journal lists from <https://abbrv.jabref.org>. JabRef the lists which use a dot inside the abbreviations. [#5749](https://github.com/JabRef/jabref/pull/5749)
- We removed two useless preferences in the groups preferences dialog. [#6836](https://github.com/JabRef/jabref/pull/6836)
- Synchronization of SpecialFields to keywords is now disabled by default. [#6621](https://github.com/JabRef/jabref/issues/6621)
- JabRef no longer opens the entry editor with the first entry on startup [#6855](https://github.com/JabRef/jabref/issues/6855)
- We completed the rebranding of `bibtexkey` as `citationkey` which was started in JabRef 5.1.
- JabRef no longer opens the entry editor with the first entry on startup [#6855](https://github.com/JabRef/jabref/issues/6855)
- Fetch by ID: (long) "SAO/NASA Astrophysics Data System" replaced by (short) "SAO/NASA ADS" [#6876](https://github.com/JabRef/jabref/pull/6876)
- We changed the title of the window "Manage field names and content" to have the same title as the corresponding menu item [#6895](https://github.com/JabRef/jabref/pull/6895)
- We renamed the menus "View -> Previous citation style" and "View -> Next citation style" into "View -> Previous preview style" and "View -> Next preview style" and renamed the "Preview" style to "Customized preview style". [#6899](https://github.com/JabRef/jabref/pull/6899)
- We changed the default preference option "Search and store files relative to library file location" to on, as this seems to be a more intuitive behaviour. [#6863](https://github.com/JabRef/jabref/issues/6863)
- We changed the title of the window "Manage field names and content": to have the same title as the corresponding menu item [#6895](https://github.com/JabRef/jabref/pull/6895)
- We improved the detection of "short" DOIs. [#6880](https://github.com/JabRef/jabref/issues/6880)
- We improved the duplicate detection when identifiers like DOI or arXiv are semantically the same, but just syntactically differ (e.g. with or without http(s):// prefix). [#6707](https://github.com/JabRef/jabref/issues/6707)
- We improved JabRef start up time [#6057](https://github.com/JabRef/jabref/issues/6057)
- We changed in the group interface "Generate groups from keywords in a BibTeX field" by "Generate groups from keywords in the following field". [#6983](https://github.com/JabRef/jabref/issues/6983)
- We changed the name of a group type from "Searching for keywords" to "Searching for a keyword". [#6995](https://github.com/JabRef/jabref/pull/6995)
- We changed the way JabRef displays the title of a tab and of the window. [#4161](https://github.com/JabRef/jabref/issues/4161)
- We changed connect timeouts for server requests to 30 seconds in general and 5 seconds for GROBID server (special) and improved user notifications on connection issues. [#7026](https://github.com/JabRef/jabref/pull/7026)
- We changed the order of the library tab context menu items. [#7171](https://github.com/JabRef/jabref/issues/7171)
- We changed the way linked files are opened on Linux to use the native openFile method, compatible with confined packages. [#7037](https://github.com/JabRef/jabref/pull/7037)
- We refined the entry preview to show the full names of authors and editors, to list the editor only if no author is present, have the year earlier. [#7083](https://github.com/JabRef/jabref/issues/7083)

### Fixed

- We fixed an issue changing the icon link_variation_off that is not meaningful. [#6834](https://github.com/JabRef/jabref/issues/6834)
- We fixed an issue where the `.sav` file was not deleted upon exiting JabRef. [#6109](https://github.com/JabRef/jabref/issues/6109)
- We fixed a linked identifier icon inconsistency. [#6705](https://github.com/JabRef/jabref/issues/6705)
- We fixed the wrong behavior that font size changes are not reflected in dialogs. [#6039](https://github.com/JabRef/jabref/issues/6039)
- We fixed the failure to Copy citation key and link. [#5835](https://github.com/JabRef/jabref/issues/5835)
- We fixed an issue where the sort order of the entry table was reset after a restart of JabRef. [#6898](https://github.com/JabRef/jabref/pull/6898)
- We fixed an issue where no longer a warning was displayed when inserting references into LibreOffice with an invalid "ReferenceParagraphFormat". [#6907](https://github.com/JabRef/jabref/pull/6907).
- We fixed an issue where a selected field was not removed after the first click in the custom entry types dialog. [#6934](https://github.com/JabRef/jabref/issues/6934)
- We fixed an issue where a remove icon was shown for standard entry types in the custom entry types dialog. [#6906](https://github.com/JabRef/jabref/issues/6906)
- We fixed an issue where it was impossible to connect to OpenOffice/LibreOffice on Mac OSX. [#6970](https://github.com/JabRef/jabref/pull/6970)
- We fixed an issue with the python script used by browser plugins that failed to locate JabRef if not installed in its default location. [#6963](https://github.com/JabRef/jabref/pull/6963/files)
- We fixed an issue where spaces and newlines in an isbn would generate an exception. [#6456](https://github.com/JabRef/jabref/issues/6456)
- We fixed an issue where identity column header had incorrect foreground color in the Dark theme. [#6796](https://github.com/JabRef/jabref/issues/6796)
- We fixed an issue where the RIS exporter added extra blank lines.[#7007](https://github.com/JabRef/jabref/pull/7007/files)
- We fixed an issue where clicking on Collapse All button in the Search for Unlinked Local Files expanded the directory structure erroneously [#6848](https://github.com/JabRef/jabref/issues/6848)
- We fixed an issue, when pulling changes from shared database via shortcut caused creation of a new tech report [#6867](https://github.com/JabRef/jabref/issues/6867)
- We fixed an issue where the JabRef GUI does not highlight the "All entries" group on start-up [#6691](https://github.com/JabRef/jabref/issues/6691)
- We fixed an issue where a custom dark theme was not applied to the entry preview tab [#7068](https://github.com/JabRef/jabref/issues/7068)
- We fixed an issue where modifications to the Custom preview layout in the preferences were not saved [#6447](https://github.com/JabRef/jabref/issues/6447)
- We fixed an issue where errors from imports were not shown to the user [#7084](https://github.com/JabRef/jabref/pull/7084)
- We fixed an issue where the EndNote XML Import would fail on empty keywords tags [forum#2387](https://discourse.jabref.org/t/importing-in-unknown-format-fails-to-import-xml-library-from-bookends-export/2387)
- We fixed an issue where the color of groups of type "free search expression" not persisting after restarting the application [#6999](https://github.com/JabRef/jabref/issues/6999)
- We fixed an issue where modifications in the source tab where not saved without switching to another field before saving the library [#6622](https://github.com/JabRef/jabref/issues/6622)
- We fixed an issue where the "Document Viewer" did not show the first page of the opened pdf document and did not show the correct total number of pages [#7108](https://github.com/JabRef/jabref/issues/7108)
- We fixed an issue where the context menu was not updated after a file link was changed. [#5777](https://github.com/JabRef/jabref/issues/5777)
- We fixed an issue where the password for a shared SQL database was not remembered [#6869](https://github.com/JabRef/jabref/issues/6869)
- We fixed an issue where newly added entires were not synced to a shared SQL database [#7176](https://github.com/JabRef/jabref/issues/7176)
- We fixed an issue where the PDF-Content importer threw an exception when no DOI number is present at the first page of the PDF document [#7203](https://github.com/JabRef/jabref/issues/7203)
- We fixed an issue where groups created from aux files did not update on file changes [#6394](https://github.com/JabRef/jabref/issues/6394)
- We fixed an issue where authors that only have last names were incorrectly identified as institutes when generating citation keys [#7199](https://github.com/JabRef/jabref/issues/7199)
- We fixed an issue where institutes were incorrectly identified as universities when generating citation keys [#6942](https://github.com/JabRef/jabref/issues/6942)

### Removed

- We removed the Google Scholar fetcher and the ACM fetcher do not work due to traffic limitations [#6369](https://github.com/JabRef/jabref/issues/6369)
- We removed the menu entry "Manage external file types" because it's already in 'Preferences' dialog [#6991](https://github.com/JabRef/jabref/issues/6991)
- We removed the integrity check "Abbreviation detected" for the field journal/journaltitle in the entry editor [#3925](https://github.com/JabRef/jabref/issues/3925)

## [5.1] – 2020-08-30

### Added

- We added a new fetcher to enable users to search mEDRA DOIs [#6602](https://github.com/JabRef/jabref/issues/6602)
- We added a new fetcher to enable users to search "[Collection of Computer Science Bibliographies](https://en.wikipedia.org/wiki/Collection_of_Computer_Science_Bibliographies)". [#6638](https://github.com/JabRef/jabref/issues/6638)
- We added default values for delimiters in Add Subgroup window [#6624](https://github.com/JabRef/jabref/issues/6624)
- We improved responsiveness of general fields specification dialog window. [#6604](https://github.com/JabRef/jabref/issues/6604)
- We added support for importing ris file and load DOI [#6530](https://github.com/JabRef/jabref/issues/6530)
- We added the Library properties to a context menu on the library tabs [#6485](https://github.com/JabRef/jabref/issues/6485)
- We added a new field in the preferences in 'BibTeX key generator' for unwanted characters that can be user-specified. [#6295](https://github.com/JabRef/jabref/issues/6295)
- We added support for searching ShortScience for an entry through the user's browser. [#6018](https://github.com/JabRef/jabref/pull/6018)
- We updated EditionChecker to permit edition to start with a number. [#6144](https://github.com/JabRef/jabref/issues/6144)
- We added tooltips for most fields in the entry editor containing a short description. [#5847](https://github.com/JabRef/jabref/issues/5847)
- We added support for basic markdown in custom formatted previews [#6194](https://github.com/JabRef/jabref/issues/6194)
- We now show the number of items found and selected to import in the online search dialog. [#6248](https://github.com/JabRef/jabref/pull/6248)
- We created a new install screen for macOS. [#5759](https://github.com/JabRef/jabref/issues/5759)
- We added a new integrity check for duplicate DOIs. [JabRef/jabref-koppor#339](https://github.com/JabRef/jabref-koppor/issues/339)
- We implemented an option to download fulltext files while importing. [#6381](https://github.com/JabRef/jabref/pull/6381)
- We added a progress-indicator showing the average progress of background tasks to the toolbar. Clicking it reveals a pop-over with a list of running background tasks. [#6443](https://github.com/JabRef/jabref/pull/6443)
- We fixed the bug when strike the delete key in the text field. [#6421](https://github.com/JabRef/jabref/issues/6421)
- We added a BibTex key modifier for truncating strings. [#3915](https://github.com/JabRef/jabref/issues/3915)
- We added support for jumping to target entry when typing letter/digit after sorting a column in maintable [#6146](https://github.com/JabRef/jabref/issues/6146)
- We added a new fetcher to enable users to search all available E-Libraries simultaneously. [JabRef/jabref-koppor#369](https://github.com/JabRef/jabref-koppor/issues/369)
- We added the field "entrytype" to the export sort criteria [#6531](https://github.com/JabRef/jabref/pull/6531)
- We added the possibility to change the display order of the fields in the entry editor. The order can now be configured using drag and drop in the "Customize entry types" dialog [#6152](https://github.com/JabRef/jabref/pull/6152)
- We added native support for biblatex-software [#6574](https://github.com/JabRef/jabref/issues/6574)
- We added a missing restart warning for AutoComplete in the preferences dialog. [#6351](https://github.com/JabRef/jabref/issues/6351)
- We added a note to the citation key pattern preferences dialog as a temporary workaround for a JavaFX bug, about committing changes in a table cell, if the focus is lost. [#5825](https://github.com/JabRef/jabref/issues/5825)
- We added support for customized fallback fields in bracketed patterns. [#7111](https://github.com/JabRef/jabref/issues/7111)

### Changed

- We improved the arXiv fetcher. Now it should find entries even more reliably and does no longer include the version (e.g `v1`) in the `eprint` field. [forum#1941](https://discourse.jabref.org/t/remove-version-in-arxiv-import/1941)
- We moved the group search bar and the button "New group" from bottom to top position to make it more prominent. [#6112](https://github.com/JabRef/jabref/pull/6112)
- When JabRef finds a `.sav` file without changes, there is no dialog asking for acceptance of changes anymore.
- We changed the buttons for import/export/show all/reset of preferences to smaller icon buttons in the preferences dialog. [#6130](https://github.com/JabRef/jabref/pull/6130)
- We moved the functionality "Manage field names & content" from the "Library" menu to the "Edit" menu, because it affects the selected entries and not the whole library
- We merged the functionality "Append contents from a BibTeX library into the currently viewed library" into the "Import into database" functionality. Fixes [#6049](https://github.com/JabRef/jabref/issues/6049).
- We changed the directory where fulltext downloads are stored to the directory set in the import-tab in preferences. [#6381](https://github.com/JabRef/jabref/pull/6381)
- We improved the error message for invalid jstyles. [#6303](https://github.com/JabRef/jabref/issues/6303)
- We changed the section name of 'Advanced' to 'Network' in the preferences and removed some obsolete options.[#6489](https://github.com/JabRef/jabref/pull/6489)
- We improved the context menu of the column "Linked identifiers" of the main table, by truncating their texts, if they are too long. [#6499](https://github.com/JabRef/jabref/issues/6499)
- We merged the main table tabs in the preferences dialog. [#6518](https://github.com/JabRef/jabref/pull/6518)
- We changed the command line option 'generateBibtexKeys' to the more generic term 'generateCitationKeys' while the short option remains 'g'.[#6545](https://github.com/JabRef/jabref/pull/6545)
- We improved the "Possible duplicate entries" window to remember its size and position throughout a session. [#6582](https://github.com/JabRef/jabref/issues/6582)
- We divided the toolbar into small parts, so if the application window is to small, only a part of the toolbar is moved into the chevron popup. [#6682](https://github.com/JabRef/jabref/pull/6682)
- We changed the layout for of the buttons in the Open Office side panel to ensure that the button text is always visible, specially when resizing. [#6639](https://github.com/JabRef/jabref/issues/6639)
- We merged the two new library commands in the file menu to one which always creates a new library in the default library mode. [#6539](https://github.com/JabRef/jabref/pull/6539#issuecomment-641056536)

### Fixed

- We fixed an issue where entry preview tab has no name in drop down list. [#6591](https://github.com/JabRef/jabref/issues/6591)
- We fixed to only search file links in the BIB file location directory when preferences has corresponding checkbox checked. [#5891](https://github.com/JabRef/jabref/issues/5891)
- We fixed wrong button order (Apply and Cancel) in ManageProtectedTermsDialog.
- We fixed an issue with incompatible characters at BibTeX key [#6257](https://github.com/JabRef/jabref/issues/6257)
- We fixed an issue where dash (`-`) was reported as illegal BibTeX key [#6295](https://github.com/JabRef/jabref/issues/6295)
- We greatly improved the performance of the overall application and many operations. [#5071](https://github.com/JabRef/jabref/issues/5071)
- We fixed an issue where sort by priority was broken. [#6222](https://github.com/JabRef/jabref/issues/6222)
- We fixed an issue where opening a library from the recent libraries menu was not possible. [#5939](https://github.com/JabRef/jabref/issues/5939)
- We fixed an issue with inconsistent capitalization of file extensions when downloading files. [#6115](https://github.com/JabRef/jabref/issues/6115)
- We fixed the display of language and encoding in the preferences dialog. [#6130](https://github.com/JabRef/jabref/pull/6130)
- Now the link and/or the link description in the column "linked files" of the main table gets truncated or wrapped, if too long, otherwise display issues arise. [#6178](https://github.com/JabRef/jabref/issues/6178)
- We fixed the issue that groups panel does not keep size when resizing window. [#6180](https://github.com/JabRef/jabref/issues/6180)
- We fixed an error that sometimes occurred when using the context menu. [#6085](https://github.com/JabRef/jabref/issues/6085)
- We fixed an issue where search full-text documents downloaded files with same name, overwriting existing files. [#6174](https://github.com/JabRef/jabref/pull/6174)
- We fixed an issue when importing into current library an erroneous message "import cancelled" is displayed even though import is successful. [#6266](https://github.com/JabRef/jabref/issues/6266)
- We fixed an issue where custom jstyles for Open/LibreOffice where not saved correctly. [#6170](https://github.com/JabRef/jabref/issues/6170)
- We fixed an issue where the INSPIRE fetcher was no longer working [#6229](https://github.com/JabRef/jabref/issues/6229)
- We fixed an issue where custom exports with an uppercase file extension could not be selected for "Copy...-> Export to Clipboard" [#6285](https://github.com/JabRef/jabref/issues/6285)
- We fixed the display of icon both in the main table and linked file editor. [#6169](https://github.com/JabRef/jabref/issues/6169)
- We fixed an issue where the windows installer did not create an entry in the start menu [bug report in the forum](https://discourse.jabref.org/t/error-while-fetching-from-doi/2018/3)
- We fixed an issue where only the field `abstract` and `comment` were declared as multiline fields. Other fields can now be configured in the preferences using "Do not wrap the following fields when saving" [#4373](https://github.com/JabRef/jabref/issues/4373)
- We fixed an issue where JabRef switched to discrete graphics under macOS [#5935](https://github.com/JabRef/jabref/issues/5935)
- We fixed an issue where the Preferences entry preview will be unexpected modified leads to Value too long exception [#6198](https://github.com/JabRef/jabref/issues/6198)
- We fixed an issue where custom jstyles for Open/LibreOffice would only be valid if a layout line for the entry type `default` was at the end of the layout section [#6303](https://github.com/JabRef/jabref/issues/6303)
- We fixed an issue where a new entry is not shown in the library if a search is active [#6297](https://github.com/JabRef/jabref/issues/6297)
- We fixed an issue where long directory names created from patterns could create an exception. [#3915](https://github.com/JabRef/jabref/issues/3915)
- We fixed an issue where sort on numeric cases was broken. [#6349](https://github.com/JabRef/jabref/issues/6349)
- We fixed an issue where year and month fields were not cleared when converting to biblatex [#6224](https://github.com/JabRef/jabref/issues/6224)
- We fixed an issue where an "Not on FX thread" exception occurred when saving on linux [#6453](https://github.com/JabRef/jabref/issues/6453)
- We fixed an issue where the library sort order was lost. [#6091](https://github.com/JabRef/jabref/issues/6091)
- We fixed an issue where brackets in regular expressions were not working. [#6469](https://github.com/JabRef/jabref/pull/6469)
- We fixed an issue where multiple background task popups stacked over each other.. [#6472](https://github.com/JabRef/jabref/issues/6472)
- We fixed an issue where LaTeX citations for specific commands (`\autocite`s) of biblatex-mla were not recognized. [#6476](https://github.com/JabRef/jabref/issues/6476)
- We fixed an issue where drag and drop was not working on empty database. [#6487](https://github.com/JabRef/jabref/issues/6487)
- We fixed an issue where the name fields were not updated after the preferences changed. [#6515](https://github.com/JabRef/jabref/issues/6515)
- We fixed an issue where "null" appeared in generated BibTeX keys. [#6459](https://github.com/JabRef/jabref/issues/6459)
- We fixed an issue where the authors' names were incorrectly displayed in the authors' column when they were bracketed. [#6465](https://github.com/JabRef/jabref/issues/6465) [#6459](https://github.com/JabRef/jabref/issues/6459)
- We fixed an issue where importing certain unlinked files would result in an exception [#5815](https://github.com/JabRef/jabref/issues/5815)
- We fixed an issue where downloaded files would be moved to a directory named after the citationkey when no file directory pattern is specified [#6589](https://github.com/JabRef/jabref/issues/6589)
- We fixed an issue with the creation of a group of cited entries which incorrectly showed the message that the library had been modified externally whenever saving the library. [#6420](https://github.com/JabRef/jabref/issues/6420)
- We fixed an issue with the creation of a group of cited entries. Now the file path to an aux file gets validated. [#6585](https://github.com/JabRef/jabref/issues/6585)
- We fixed an issue on Linux systems where the application would crash upon inotify failure. Now, the user is prompted with a warning, and given the choice to continue the session. [#6073](https://github.com/JabRef/jabref/issues/6073)
- We moved the search modifier buttons into the search bar, as they were not accessible, if autocompletion was disabled. [#6625](https://github.com/JabRef/jabref/issues/6625)
- We fixed an issue about duplicated group color indicators [#6175](https://github.com/JabRef/jabref/issues/6175)
- We fixed an issue where entries with the entry type Misc from an imported aux file would not be saved correctly to the bib file on disk [#6405](https://github.com/JabRef/jabref/issues/6405)
- We fixed an issue where percent sign ('%') was not formatted properly by the HTML formatter [#6753](https://github.com/JabRef/jabref/issues/6753)
- We fixed an issue with the [SAO/NASA Astrophysics Data System](https://docs.jabref.org/collect/add-entry-using-an-id#sao-nasa-a-ds) fetcher where `\textbackslash` appeared at the end of the abstract.
- We fixed an issue with the Science Direct fetcher where PDFs could not be downloaded. Fixes [#5860](https://github.com/JabRef/jabref/issues/5860)
- We fixed an issue with the Library of Congress importer.
- We fixed the [link to the external libraries listing](https://github.com/JabRef/jabref/blob/master/external-libraries.md) in the about dialog
- We fixed an issue regarding pasting on Linux. [#6293](https://github.com/JabRef/jabref/issues/6293)

### Removed

- We removed the option of the "enforce legal key". [#6295](https://github.com/JabRef/jabref/issues/6295)
- We removed the obsolete `External programs / Open PDF` section in the preferences, as the default application to open PDFs is now set in the `Manage external file types` dialog. [#6130](https://github.com/JabRef/jabref/pull/6130)
- We removed the option to configure whether a `.bib.bak` file should be generated upon save. It is now always enabled. Documentation at <https://docs.jabref.org/advanced/autosave>. [#6092](https://github.com/JabRef/jabref/issues/6092)
- We removed the built-in list of IEEE journal abbreviations using BibTeX strings. If you still want to use them, you have to download them separately from <https://abbrv.jabref.org>.

## [5.0] – 2020-03-06

### Changed

- Added browser integration to the snap package for firefox/chromium browsers. [#6062](https://github.com/JabRef/jabref/pull/6062)
- We reintroduced the possibility to extract references from plain text (using [GROBID](https://grobid.readthedocs.io/en/latest/)). [#5614](https://github.com/JabRef/jabref/pull/5614)
- We changed the open office panel to show buttons in rows of three instead of going straight down to save space as the button expanded out to take up unnecessary horizontal space. [#5479](https://github.com/JabRef/jabref/issues/5479)
- We cleaned up the group add/edit dialog. [#5826](https://github.com/JabRef/jabref/pull/5826)
- We reintroduced the index column. [#5844](https://github.com/JabRef/jabref/pull/5844)
- Filenames of external files can no longer contain curly braces. [#5926](https://github.com/JabRef/jabref/pull/5926)
- We made the filters more easily accessible in the integrity check dialog. [#5955](https://github.com/JabRef/jabref/pull/5955)
- We reimplemented and improved the dialog "Customize entry types". [#4719](https://github.com/JabRef/jabref/issues/4719)
- We added an [American Physical Society](https://journals.aps.org/) fetcher. [#818](https://github.com/JabRef/jabref/issues/818)
- We added possibility to enable/disable items quantity in groups. [#6042](https://github.com/JabRef/jabref/issues/6042)

### Fixed

- We fixed an issue where the command line console was always opened in the background. [#5474](https://github.com/JabRef/jabref/issues/5474)
- We fixed and issue where pdf files will not open under some KDE linux distributions when using okular. [#5253](https://github.com/JabRef/jabref/issues/5253)
- We fixed an issue where the Medline fetcher was only working when JabRef was running from source. [#5645](https://github.com/JabRef/jabref/issues/5645)
- We fixed some visual issues in the dark theme. [#5764](https://github.com/JabRef/jabref/pull/5764) [#5753](https://github.com/JabRef/jabref/issues/5753)
- We fixed an issue where non-default previews didn't handle unicode characters. [#5779](https://github.com/JabRef/jabref/issues/5779)
- We improved the performance, especially changing field values in the entry should feel smoother now. [#5843](https://github.com/JabRef/jabref/issues/5843)
- We fixed an issue where the ampersand character wasn't rendering correctly on previews. [#3840](https://github.com/JabRef/jabref/issues/3840)
- We fixed an issue where an erroneous "The library has been modified by another program" message was shown when saving. [#4877](https://github.com/JabRef/jabref/issues/4877)
- We fixed an issue where the file extension was missing after downloading a file (we now fall-back to pdf). [#5816](https://github.com/JabRef/jabref/issues/5816)
- We fixed an issue where cleaning up entries broke web URLs, if "Make paths of linked files relative (if possible)" was enabled, which resulted in various other issues subsequently. [#5861](https://github.com/JabRef/jabref/issues/5861)
- We fixed an issue where the tab "Required fields" of the entry editor did not show all required fields, if at least two of the defined required fields are linked with a logical or. [#5859](https://github.com/JabRef/jabref/issues/5859)
- We fixed several issues concerning managing external file types: Now everything is usable and fully functional. Previously, there were problems with the radio buttons, with saving the settings and with loading an input field value. Furthermore, different behavior for Windows and other operating systems was given, which was unified as well. [#5846](https://github.com/JabRef/jabref/issues/5846)
- We fixed an issue where entries containing Unicode charaters were not parsed correctly [#5899](https://github.com/JabRef/jabref/issues/5899)
- We fixed an issue where an entry containing an external filename with curly braces could not be saved. Curly braces are now longer allowed in filenames. [#5899](https://github.com/JabRef/jabref/issues/5899)
- We fixed an issue where changing the type of an entry did not update the main table [#5906](https://github.com/JabRef/jabref/issues/5906)
- We fixed an issue in the optics of the library properties, that cropped the dialog on scaled displays. [#5969](https://github.com/JabRef/jabref/issues/5969)
- We fixed an issue where changing the type of an entry did not update the main table. [#5906](https://github.com/JabRef/jabref/issues/5906)
- We fixed an issue where opening a library from the recent libraries menu was not possible. [#5939](https://github.com/JabRef/jabref/issues/5939)
- We fixed an issue where the most bottom group in the list got lost, if it was dragged on itself. [#5983](https://github.com/JabRef/jabref/issues/5983)
- We fixed an issue where changing entry type doesn't always work when biblatex source is shown. [#5905](https://github.com/JabRef/jabref/issues/5905)
- We fixed an issue where the group and the link column were not updated after changing the entry in the main table. [#5985](https://github.com/JabRef/jabref/issues/5985)
- We fixed an issue where reordering the groups was not possible after inserting an article. [#6008](https://github.com/JabRef/jabref/issues/6008)
- We fixed an issue where citation styles except the default "Preview" could not be used. [#5622](https://github.com/JabRef/jabref/issues/5622)
- We fixed an issue where a warning was displayed when the title content is made up of two sentences. [#5832](https://github.com/JabRef/jabref/issues/5832)
- We fixed an issue where an exception was thrown when adding a save action without a selected formatter in the library properties [#6069](https://github.com/JabRef/jabref/issues/6069)
- We fixed an issue where JabRef's icon was missing in the Export to clipboard Dialog. [#6286](https://github.com/JabRef/jabref/issues/6286)
- We fixed an issue when an "Abstract field" was duplicating text, when importing from RIS file (Neurons) [#6065](https://github.com/JabRef/jabref/issues/6065)
- We fixed an issue where adding the addition of a new entry was not completely validated [#6370](https://github.com/JabRef/jabref/issues/6370)
- We fixed an issue where the blue and red text colors in the Merge entries dialog were not quite visible [#6334](https://github.com/JabRef/jabref/issues/6334)
- We fixed an issue where underscore character was removed from the file name in the Recent Libraries list in File menu [#6383](https://github.com/JabRef/jabref/issues/6383)
- We fixed an issue where few keyboard shortcuts regarding new entries were missing [#6403](https://github.com/JabRef/jabref/issues/6403)

### Removed

- Ampersands are no longer escaped by default in the `bib` file. If you want to keep the current behaviour, you can use the new "Escape Ampersands" formatter as a save action. [#5869](https://github.com/JabRef/jabref/issues/5869)
- The "Merge Entries" entry was removed from the Quality Menu. Users should use the right-click menu instead. [#6021](https://github.com/JabRef/jabref/pull/6021)

## [5.0-beta] – 2019-12-15

### Changed

- We added a short DOI field formatter which shortens DOI to more human-readable form. [JabRef/jabref-koppor#343](https://github.com/JabRef/jabref-koppor/issues/343)
- We improved the display of group memberships by adding multiple colored bars if the entry belongs to more than one group. [#4574](https://github.com/JabRef/jabref/issues/4574)
- We added an option to show the preview as an extra tab in the entry editor (instead of in a split view). [#5244](https://github.com/JabRef/jabref/issues/5244)
- A custom Open/LibreOffice jstyle file now requires a layout line for the entry type `default` [#5452](https://github.com/JabRef/jabref/issues/5452)
- The entry editor is now open by default when JabRef starts up. [#5460](https://github.com/JabRef/jabref/issues/5460)
- Customized entry types are now serialized in alphabetical order in the bib file.
- We added a new ADS fetcher to use the new ADS API. [#4949](https://github.com/JabRef/jabref/issues/4949)
- We added support of the [X11 primary selection](https://unix.stackexchange.com/a/139193/18033) [#2389](https://github.com/JabRef/jabref/issues/2389)
- We added support to switch between biblatex and bibtex library types. [#5550](https://github.com/JabRef/jabref/issues/5550)
- We changed the save action buttons to be easier to understand. [#5565](https://github.com/JabRef/jabref/issues/5565)
- We made the columns for groups, files and uri in the main table reorderable and merged the clickable icon columns for uri, url, doi and eprint. [#5544](https://github.com/JabRef/jabref/pull/5544)
- We reduced the number of write actions performed when autosave is enabled [#5679](https://github.com/JabRef/jabref/issues/5679)
- We made the column sort order in the main table persistent [#5730](https://github.com/JabRef/jabref/pull/5730)
- When an entry is modified on disk, the change dialog now shows the merge dialog to highlight the changes [#5688](https://github.com/JabRef/jabref/pull/5688)

### Fixed

- Inherit fields from cross-referenced entries as specified by biblatex. [#5045](https://github.com/JabRef/jabref/issues/5045)
- We fixed an issue where it was no longer possible to connect to LibreOffice. [#5261](https://github.com/JabRef/jabref/issues/5261)
- The "All entries group" is no longer shown when no library is open.
- We fixed an exception which occurred when closing JabRef. [#5348](https://github.com/JabRef/jabref/issues/5348)
- We fixed an issue where JabRef reports incorrectly about customized entry types. [#5332](https://github.com/JabRef/jabref/issues/5332)
- We fixed a few problems that prevented JabFox to communicate with JabRef. [#4737](https://github.com/JabRef/jabref/issues/4737) [#4303](https://github.com/JabRef/jabref/issues/4303)
- We fixed an error where the groups containing an entry loose their highlight color when scrolling. [#5022](https://github.com/JabRef/jabref/issues/5022)
- We fixed an error where scrollbars were not shown. [#5374](https://github.com/JabRef/jabref/issues/5374)
- We fixed an error where an exception was thrown when merging entries. [#5169](https://github.com/JabRef/jabref/issues/5169)
- We fixed an error where certain metadata items were not serialized alphabetically.
- After assigning an entry to a group, the item count is now properly colored to reflect the new membership of the entry. [#3112](https://github.com/JabRef/jabref/issues/3112)
- The group panel is now properly updated when switching between libraries (or when closing/opening one). [#3142](https://github.com/JabRef/jabref/issues/3142)
- We fixed an error where the number of matched entries shown in the group pane was not updated correctly. [#4441](https://github.com/JabRef/jabref/issues/4441)
- We fixed an error where the wrong file is renamed and linked when using the "Copy, rename and link" action. [#5653](https://github.com/JabRef/jabref/issues/5653)
- We fixed a "null" error when writing XMP metadata. [#5449](https://github.com/JabRef/jabref/issues/5449)
- We fixed an issue where empty keywords lead to a strange display of automatic keyword groups. [#5333](https://github.com/JabRef/jabref/issues/5333)
- We fixed an error where the default color of a new group was white instead of dark gray. [#4868](https://github.com/JabRef/jabref/issues/4868)
- We fixed an issue where the first field in the entry editor got the focus while performing a different action (like searching). [#5084](https://github.com/JabRef/jabref/issues/5084)
- We fixed an issue where multiple entries were highlighted in the web search result after scrolling. [#5035](https://github.com/JabRef/jabref/issues/5035)
- We fixed an issue where the hover indication in the web search pane was not working. [#5277](https://github.com/JabRef/jabref/issues/5277)
- We fixed an error mentioning "javafx.controls/com.sun.javafx.scene.control" that was thrown when interacting with the toolbar.
- We fixed an error where a cleared search was restored after switching libraries. [#4846](https://github.com/JabRef/jabref/issues/4846)
- We fixed an exception which occurred when trying to open a non-existing file from the "Recent files"-menu [#5334](https://github.com/JabRef/jabref/issues/5334)
- We fixed an issues where the search highlight in the entry preview did not worked. [#5069](https://github.com/JabRef/jabref/issues/5069)
- The context menu for fields in the entry editor is back. [#5254](https://github.com/JabRef/jabref/issues/5254)
- We fixed an exception which occurred when trying to open a non-existing file from the "Recent files"-menu [#5334](https://github.com/JabRef/jabref/issues/5334)
- We fixed a problem where the "editor" information has been duplicated during saving a .bib-Database. [#5359](https://github.com/JabRef/jabref/issues/5359)
- We re-introduced the feature to switch between different preview styles. [#5221](https://github.com/JabRef/jabref/issues/5221)
- We fixed various issues (including [#5263](https://github.com/JabRef/jabref/issues/5263)) related to copying entries to the clipboard
- We fixed some display errors in the preferences dialog and replaced some of the controls [#5033](https://github.com/JabRef/jabref/pull/5033) [#5047](https://github.com/JabRef/jabref/pull/5047) [#5062](https://github.com/JabRef/jabref/pull/5062) [#5141](https://github.com/JabRef/jabref/pull/5141) [#5185](https://github.com/JabRef/jabref/pull/5185) [#5265](https://github.com/JabRef/jabref/pull/5265) [#5315](https://github.com/JabRef/jabref/pull/5315) [#5360](https://github.com/JabRef/jabref/pull/5360)
- We fixed an exception which occurred when trying to import entries without an open library. [#5447](https://github.com/JabRef/jabref/issues/5447)
- The "Automatically set file links" feature now follows symbolic links. [#5664](https://github.com/JabRef/jabref/issues/5664)
- After successful import of one or multiple bib entries the main table scrolls to the first imported entry [#5383](https://github.com/JabRef/jabref/issues/5383)
- We fixed an exception which occurred when an invalid jstyle was loaded. [#5452](https://github.com/JabRef/jabref/issues/5452)
- We fixed an issue where the command line arguments `importBibtex` and `importToOpen` did not import into the currently open library, but opened a new one. [#5537](https://github.com/JabRef/jabref/issues/5537)
- We fixed an error where the preview theme did not adapt to the "Dark" mode [#5463](https://github.com/JabRef/jabref/issues/5463)
- We fixed an issue where multiple entries were allowed in the "crossref" field [#5284](https://github.com/JabRef/jabref/issues/5284)
- We fixed an issue where the merge dialog showed the wrong text colour in "Dark" mode [#5516](https://github.com/JabRef/jabref/issues/5516)
- We fixed visibility issues with the scrollbar and group selection highlight in "Dark" mode, and enabled "Dark" mode for the OpenOffice preview in the style selection window. [#5522](https://github.com/JabRef/jabref/issues/5522)
- We fixed an issue where the author field was not correctly parsed during bibtex key-generation. [#5551](https://github.com/JabRef/jabref/issues/5551)
- We fixed an issue where notifications where shown during autosave. [#5555](https://github.com/JabRef/jabref/issues/5555)
- We fixed an issue where the side pane was not remembering its position. [#5615](https://github.com/JabRef/jabref/issues/5615)
- We fixed an issue where JabRef could not interact with [Oracle XE](https://www.oracle.com/de/database/technologies/appdev/xe.html) in the [shared SQL database setup](https://docs.jabref.org/collaborative-work/sqldatabase).
- We fixed an issue where the toolbar icons were hidden on smaller screens.
- We fixed an issue where renaming referenced files for bib entries with long titles was not possible. [#5603](https://github.com/JabRef/jabref/issues/5603)
- We fixed an issue where a window which is on an external screen gets unreachable when external screen is removed. [#5037](https://github.com/JabRef/jabref/issues/5037)
- We fixed a bug where the selection of groups was lost after drag and drop. [#2868](https://github.com/JabRef/jabref/issues/2868)
- We fixed an issue where the custom entry types didn't show the correct display name [#5651](https://github.com/JabRef/jabref/issues/5651)

### Removed

- We removed some obsolete notifications. [#5555](https://github.com/JabRef/jabref/issues/5555)
- We removed an internal step in the [ISBN-to-BibTeX fetcher](https://docs.jabref.org/collect/add-entry-using-an-id#isbn): The [ISBN to BibTeX Converter](https://manas.tungare.name/software/isbn-to-bibtex) by [@manastungare](https://github.com/manastungare) is not used anymore, because it is offline: "people using this tool have not been generating enough sales for Amazon."
- We removed the option to control the default drag and drop behaviour. You can use the modifier keys (like CtrL or Alt) instead.

## [5.0-alpha] – 2019-08-25

### Changed

- We added eventitle, eventdate and venue fields to `@unpublished` entry type.
- We added `@software` and `@dataSet` entry type to biblatex.
- All fields are now properly sorted alphabetically (in the subgroups of required/optional fields) when the entry is written to the bib file.
- We fixed an issue where some importers used the field `pubstatus` instead of the standard BibTeX field `pubstate`.
- We changed the latex command removal for docbook exporter. [#3838](https://github.com/JabRef/jabref/issues/3838)
- We changed the location of some fields in the entry editor (you might need to reset your preferences for these changes to come into effect)
  - Journal/Year/Month in biblatex mode -> Deprecated (if filled)
  - DOI/URL: General -> Optional
  - Internal fields like ranking, read status and priority: Other -> General
  - Moreover, empty deprecated fields are no longer shown
- Added server timezone parameter when connecting to a shared database.
- We updated the dialog for setting up general fields.
- URL field formatting is updated. All whitespace chars, located at the beginning/ending of the URL, are trimmed automatically
- We changed the behavior of the field formatting dialog such that the `bibtexkey` is not changed when formatting all fields or all text fields.
- We added a "Move file to file directory and rename file" option for simultaneously moving and renaming of document file. [#4166](https://github.com/JabRef/jabref/issues/4166)
- Use integrated graphics card instead of discrete on macOS [#4070](https://github.com/JabRef/jabref/issues/4070)
- We added a cleanup operation that detects an arXiv identifier in the note, journal or URL field and moves it to the `eprint` field.
  Because of this change, the last-used cleanup operations were reset.
- We changed the minimum required version of Java to 1.8.0_171, as this is the latest release for which the automatic Java update works. [#4093](https://github.com/JabRef/jabref/issues/4093)
- The special fields like `Printed` and `Read status` now show gray icons when the row is hovered.
- We added a button in the tab header which allows you to close the database with one click. [#494](https://github.com/JabRef/jabref/issues/494)
- Sorting in the main table now takes information from cross-referenced entries into account. [#2808](https://github.com/JabRef/jabref/issues/2808)
- If a group has a color specified, then entries matched by this group have a small colored bar in front of them in the main table.
- Change default icon for groups to a circle because a colored version of the old icon was hard to distinguish from its black counterpart.
- In the main table, the context menu appears now when you press the "context menu" button on the keyboard. [feature request in the forum](https://discourse.jabref.org/t/how-to-enable-keyboard-context-key-windows)
- We added icons to the group side panel to quickly switch between `union` and `intersection` group view mode. [#3269](https://github.com/JabRef/jabref/issues/3269).
- We use `https` for [fetching from most online bibliographic database](https://docs.jabref.org/collect/import-using-online-bibliographic-database).
- We changed the default keyboard shortcuts for moving between entries when the entry editor is active to ̀<kbd>alt</kbd> + <kbd>up/down</kbd>.
- Opening a new file now prompts the directory of the currently selected file, instead of the directory of the last opened file.
- Window state is saved on close and restored on start.
- We made the MathSciNet fetcher more reliable.
- We added the ISBN fetcher to the list of fetcher available under "Update with bibliographic information from the web" in the entry editor toolbar.
- Files without a defined external file type are now directly opened with the default application of the operating system
- We streamlined the process to rename and move files by removing the confirmation dialogs.
- We removed the redundant new lines of markings and wrapped the summary in the File annotation tab. [#3823](https://github.com/JabRef/jabref/issues/3823)
- We add auto URL formatting when user paste link to URL field in entry editor. [JabRef/jabref-koppor#254](https://github.com/JabRef/jabref-koppor/issues/254)
- We added a minimum height for the entry editor so that it can no longer be hidden by accident. [#4279](https://github.com/JabRef/jabref/issues/4279)
- We added a new keyboard shortcut so that the entry editor could be closed by <kbd>Ctrl</kbd> + <kbd>E</kbd>. [#4222](https://github.com/JabRef/jabref/issues/4222)
- We added an option in the preference dialog box, that allows user to pick the dark or light theme option. [#4130](https://github.com/JabRef/jabref/issues/4130)
- We updated the Related Articles tab to accept JSON from the new version of the Mr. DLib service
- We added an option in the preference dialog box that allows user to choose behavior after dragging and dropping files in Entry Editor. [#4356](https://github.com/JabRef/jabref/issues/4356)
- We added the ability to have an export preference where previously "File"-->"Export"/"Export selected entries" would not save the user's preference[#4495](https://github.com/JabRef/jabref/issues/4495)
- We optimized the code responsible for connecting to an external database, which should lead to huge improvements in performance.
- For automatically created groups, added ability to filter groups by entry type. [#4539](https://github.com/JabRef/jabref/issues/4539)
- We added the ability to add field names from the Preferences Dialog [#4546](https://github.com/JabRef/jabref/issues/4546)
- We added the ability to change the column widths directly in the main table. [#4546](https://github.com/JabRef/jabref/issues/4546)
- We added a description of how recommendations were chosen and better error handling to Related Articles tab
- We added the ability to execute default action in dialog by using with <kbd>Ctrl</kbd> + <kbd>Enter</kbd> combination [#4496](https://github.com/JabRef/jabref/issues/4496)
- We grouped and reordered the Main Menu (File, Edit, Library, Quality, Tools, and View tabs & icons). [#4666](https://github.com/JabRef/jabref/issues/4666) [#4667](https://github.com/JabRef/jabref/issues/4667) [#4668](https://github.com/JabRef/jabref/issues/4668) [#4669](https://github.com/JabRef/jabref/issues/4669) [#4670](https://github.com/JabRef/jabref/issues/4670) [#4671](https://github.com/JabRef/jabref/issues/4671) [#4672](https://github.com/JabRef/jabref/issues/4672) [#4673](https://github.com/JabRef/jabref/issues/4673)
- We added additional modifiers (capitalize, titlecase and sentencecase) to the Bibtex key generator. [#1506](https://github.com/JabRef/jabref/issues/1506)
- We have migrated from the mysql jdbc connector to the mariadb one for better authentication scheme support. [#4745](https://github.com/JabRef/jabref/issues/4745)
- We grouped the toolbar icons and changed the Open Library and Copy icons. [#4584](https://github.com/JabRef/jabref/issues/4584)
- We added a browse button next to the path text field for aux-based groups. [#4586](https://github.com/JabRef/jabref/issues/4586)
- We changed the title of Group Dialog to "Add subgroup" from "Edit group" when we select Add subgroup option.
- We enable import button only if entries are selected. [#4755](https://github.com/JabRef/jabref/issues/4755)
- We made modifications to improve the contrast of UI elements. [#4583](https://github.com/JabRef/jabref/issues/4583)
- We added a warning for empty BibTeX keys in the entry editor. [#4440](https://github.com/JabRef/jabref/issues/4440)
- We added an option in the settings to set the default action in JabRef when right clicking on any entry in any database and selecting "Open folder". [#4763](https://github.com/JabRef/jabref/issues/4763)
- The Medline fetcher now normalizes the author names according to the BibTeX-Standard [#4345](https://github.com/JabRef/jabref/issues/4345)
- We added an option on the Linked File Viewer to rename the attached file of an entry directly on the JabRef. [#4844](https://github.com/JabRef/jabref/issues/4844)
- We added an option in the preference dialog box that allows user to enable helpful tooltips.[#3599](https://github.com/JabRef/jabref/issues/3599)
- We reworked the functionality for extracting BibTeX entries from plain text, because our used service [freecite shut down](https://library.brown.edu/libweb/freecite_notice.php). [#5206](https://github.com/JabRef/jabref/pull/5206)
- We moved the dropdown menu for selecting the push-application from the toolbar into the external application preferences. [#674](https://github.com/JabRef/jabref/issues/674)
- We removed the alphabetical ordering of the custom tabs and updated the error message when trying to create a general field with a name containing an illegal character. [#5019](https://github.com/JabRef/jabref/issues/5019)
- We added a context menu to the bib(la)tex-source-editor to copy'n'paste. [#5007](https://github.com/JabRef/jabref/pull/5007)
- We added a tool that allows searching for citations in LaTeX files. It scans directories and shows which entries are used, how many times and where.
- We added a 'LaTeX citations' tab to the entry editor, to search for citations to the active entry in the LaTeX file directory. It can be disabled in the preferences dialog.
- We added an option in preferences to allow for integers in field "edition" when running database in bibtex mode. [#4680](https://github.com/JabRef/jabref/issues/4680)
- We added the ability to use negation in export filter layouts. [#5138](https://github.com/JabRef/jabref/pull/5138)
- Focus on Name Area instead of 'OK' button whenever user presses 'Add subgroup'. [#6307](https://github.com/JabRef/jabref/issues/6307)
- We changed the behavior of merging that the entry which has "smaller" bibkey will be selected. [#7395](https://github.com/JabRef/jabref/issues/7395)

### Fixed

- We fixed an issue where JabRef died silently for the user without enough inotify instances [#4874](https://github.com/JabRef/jabref/issues/4874)
- We fixed an issue where corresponding groups are sometimes not highlighted when clicking on entries [#3112](https://github.com/JabRef/jabref/issues/3112)
- We fixed an issue where custom exports could not be selected in the 'Export (selected) entries' dialog [#4013](https://github.com/JabRef/jabref/issues/4013)
- Italic text is now rendered correctly. [#3356](https://github.com/JabRef/jabref/issues/3356)
- The entry editor no longer gets corrupted after using the source tab. [#3532](https://github.com/JabRef/jabref/issues/3532) [#3608](https://github.com/JabRef/jabref/issues/3608) [#3616](https://github.com/JabRef/jabref/issues/3616)
- We fixed multiple issues where entries did not show up after import if a search was active. [#1513](https://github.com/JabRef/jabref/issues/1513) [#3219](https://github.com/JabRef/jabref/issues/3219))
- We fixed an issue where the group tree was not updated correctly after an entry was changed. [#3618](https://github.com/JabRef/jabref/issues/3618)
- We fixed an issue where a right-click in the main table selected a wrong entry. [#3267](https://github.com/JabRef/jabref/issues/3267)
- We fixed an issue where in rare cases entries where overlayed in the main table. [#3281](https://github.com/JabRef/jabref/issues/3281)
- We fixed an issue where selecting a group messed up the focus of the main table and the entry editor. [#3367](https://github.com/JabRef/jabref/issues/3367)
- We fixed an issue where composite author names were sorted incorrectly. [#2828](https://github.com/JabRef/jabref/issues/2828)
- We fixed an issue where commands followed by `-` didn't work. [#3805](https://github.com/JabRef/jabref/issues/3805)
- We fixed an issue where a non-existing aux file in a group made it impossible to open the library. [#4735](https://github.com/JabRef/jabref/issues/4735)
- We fixed an issue where some journal names were wrongly marked as abbreviated. [#4115](https://github.com/JabRef/jabref/issues/4115)
- We fixed an issue where the custom file column were sorted incorrectly. [#3119](https://github.com/JabRef/jabref/issues/3119)
- We improved the parsing of author names whose infix is abbreviated without a dot. [#4864](https://github.com/JabRef/jabref/issues/4864)
- We fixed an issues where the entry losses focus when a field is edited and at the same time used for sorting. [#3373](https://github.com/JabRef/jabref/issues/3373)
- We fixed an issue where the menu on Mac OS was not displayed in the usual Mac-specific way. [#3146](https://github.com/JabRef/jabref/issues/3146)
- We improved the integrity check for page numbers. [#4113](https://github.com/JabRef/jabref/issues/4113) and [feature request in the forum](https://discourse.jabref.org/t/pages-field-allow-use-of-en-dash/1199)
- We fixed an issue where the order of fields in customized entry types was not saved correctly. [#4033](https://github.com/JabRef/jabref/issues/4033)
- We fixed an issue where renaming a group did not change the group name in the interface. [#3189](https://github.com/JabRef/jabref/issues/3189)
- We fixed an issue where the groups tree of the last database was still shown even after the database was already closed.
- We fixed an issue where the "Open file dialog" may disappear behind other windows. [#3410](https://github.com/JabRef/jabref/issues/3410)
- We fixed an issue where the number of entries matched was not updated correctly upon adding or removing an entry. [#3537](https://github.com/JabRef/jabref/issues/3537)
- We fixed an issue where the default icon of a group was not colored correctly.
- We fixed an issue where the first field in entry editor was not focused when adding a new entry. [#4024](https://github.com/JabRef/jabref/issues/4024)
- We reworked the "Edit file" dialog to make it resizeable and improved the workflow for adding and editing files [#2970](https://github.com/JabRef/jabref/issues/2970)
- We fixed an issue where custom name formatters were no longer found correctly. [#3531](https://github.com/JabRef/jabref/issues/3531)
- We fixed an issue where the month was not shown in the preview. [#3239](https://github.com/JabRef/jabref/issues/3239)
- Rewritten logic to detect a second jabref instance. [#4023](https://github.com/JabRef/jabref/issues/4023)
- We fixed an issue where the "Convert to BibTeX-Cleanup" moved the content of the `file` field to the `pdf` field [#4120](https://github.com/JabRef/jabref/issues/4120)
- We fixed an issue where the preview pane in entry preview in preferences wasn't showing the citation style selected [#3849](https://github.com/JabRef/jabref/issues/3849)
- We fixed an issue where the default entry preview style still contained the field `review`. The field `review` in the style is now replaced with comment to be consistent with the entry editor [#4098](https://github.com/JabRef/jabref/issues/4098)
- We fixed an issue where users were vulnerable to XXE attacks during parsing [#4229](https://github.com/JabRef/jabref/issues/4229)
- We fixed an issue where files added via the "Attach file" contextmenu of an entry were not made relative. [#4201](https://github.com/JabRef/jabref/issues/4201) and [#4241](https://github.com/JabRef/jabref/issues/4241)
- We fixed an issue where author list parser can't generate bibtex for Chinese author. [#4169](https://github.com/JabRef/jabref/issues/4169)
- We fixed an issue where the list of XMP Exclusion fields in the preferences was not be saved [#4072](https://github.com/JabRef/jabref/issues/4072)
- We fixed an issue where the ArXiv Fetcher did not support HTTP URLs [JabRef/jabref-koppor#328](https://github.com/JabRef/jabref-koppor/issues/328)
- We fixed an issue where only one PDF file could be imported [#4422](https://github.com/JabRef/jabref/issues/4422)
- We fixed an issue where "Move to group" would always move the first entry in the library and not the selected [#4414](https://github.com/JabRef/jabref/issues/4414)
- We fixed an issue where an older dialog appears when downloading full texts from the quality menu. [#4489](https://github.com/JabRef/jabref/issues/4489)
- We fixed an issue where right clicking on any entry in any database and selecting "Open folder" results in the NullPointer exception. [#4763](https://github.com/JabRef/jabref/issues/4763)
- We fixed an issue where option 'open terminal here' with custom command was passing the wrong argument. [#4802](https://github.com/JabRef/jabref/issues/4802)
- We fixed an issue where ranking an entry would generate an IllegalArgumentException. [#4754](https://github.com/JabRef/jabref/issues/4754)
- We fixed an issue where special characters where removed from non-label key generation pattern parts [#4767](https://github.com/JabRef/jabref/issues/4767)
- We fixed an issue where the RIS import would overwite the article date with the value of the acessed date [#4816](https://github.com/JabRef/jabref/issues/4816)
- We fixed an issue where an NullPointer exception was thrown when a referenced entry in an Open/Libre Office document was no longer present in the library. Now an error message with the reference marker of the missing entry is shown. [#4932](https://github.com/JabRef/jabref/issues/4932)
- We fixed an issue where a database exception related to a missing timezone was too big. [#4827](https://github.com/JabRef/jabref/issues/4827)
- We fixed an issue where the IEEE fetcher returned an error if no keywords were present in the result from the IEEE website [#4997](https://github.com/JabRef/jabref/issues/4997)
- We fixed an issue where the command line help text had several errors, and arguments and descriptions have been rewritten to simplify and detail them better. [#2016](https://github.com/JabRef/jabref/issues/2016)
- We fixed an issue where the same menu for changing entry type had two different sizes and weights. [#4977](https://github.com/JabRef/jabref/issues/4977)
- We fixed an issue where the "Attach file" dialog, in the right-click menu for an entry, started on the working directory instead of the user's main directory. [#4995](https://github.com/JabRef/jabref/issues/4995)
- We fixed an issue where the JabRef Icon in the macOS launchpad was not displayed correctly [#5003](https://github.com/JabRef/jabref/issues/5003)
- We fixed an issue where the "Search for unlinked local files" would throw an exception when parsing the content of a PDF-file with missing "series" information [#5128](https://github.com/JabRef/jabref/issues/5128)
- We fixed an issue where the XMP Importer would incorrectly return an empty default entry when importing pdfs [#6577](https://github.com/JabRef/jabref/issues/6577)
- We fixed an issue where opening the menu 'Library properties' marked the library as modified [#6451](https://github.com/JabRef/jabref/issues/6451)
- We fixed an issue when importing resulted in an exception [#7343](https://github.com/JabRef/jabref/issues/7343)
- We fixed an issue where the field in the Field formatter dropdown selection were sorted in random order. [#7710](https://github.com/JabRef/jabref/issues/7710)

### Removed

- The feature to "mark entries" was removed and merged with the groups functionality. For migration, a group is created for every value of the `__markedentry` field and the entry is added to this group.
- The number column was removed.
- We removed the global search feature.
- We removed the coloring of cells in the main table according to whether the field is optional/required.
- We removed the feature to find and resolve duplicate BibTeX keys (as this use case is already covered by the integrity check).
- We removed a few commands from the right-click menu that are not needed often and thus don't need to be placed that prominently:
  - Print entry preview: available through entry preview
  - All commands related to marking: marking is not yet reimplemented
  - Set/clear/append/rename fields: available through Edit menu
  - Manage keywords: available through the Edit menu
  - Copy linked files to folder: available through File menu
  - Add/move/remove from group: removed completely (functionality still available through group interface)
- We removed the option to change the column widths in the preferences dialog. [#4546](https://github.com/JabRef/jabref/issues/4546)

## Older versions

The changelog of JabRef 4.x is available at the [v4.3.1 tag](https://github.com/JabRef/jabref/blob/v4.3.1/CHANGELOG.md).
The changelog of JabRef 3.x is available at the [v3.8.2 tag](https://github.com/JabRef/jabref/blob/v3.8.2/CHANGELOG.md).
The changelog of JabRef 2.11 and all previous versions is available as [text file in the v2.11.1 tag](https://github.com/JabRef/jabref/blob/v2.11.1/CHANGELOG).

[Unreleased]: https://github.com/JabRef/jabref/compare/v6.0-alpha2...HEAD
[6.0-alpha2]: https://github.com/JabRef/jabref/compare/v6.0-alpha...v6.0-alpha2
[6.0-alpha]: https://github.com/JabRef/jabref/compare/v5.15...v6.0-alpha
[5.15]: https://github.com/JabRef/jabref/compare/v5.14...v5.15
[5.14]: https://github.com/JabRef/jabref/compare/v5.13...v5.14
[5.13]: https://github.com/JabRef/jabref/compare/v5.12...v5.13
[5.12]: https://github.com/JabRef/jabref/compare/v5.11...v5.12
[5.11]: https://github.com/JabRef/jabref/compare/v5.10...v5.11
[5.10]: https://github.com/JabRef/jabref/compare/v5.9...v5.10
[5.9]: https://github.com/JabRef/jabref/compare/v5.8...v5.9
[5.8]: https://github.com/JabRef/jabref/compare/v5.7...v5.8
[5.7]: https://github.com/JabRef/jabref/compare/v5.6...v5.7
[5.6]: https://github.com/JabRef/jabref/compare/v5.5...v5.6
[5.5]: https://github.com/JabRef/jabref/compare/v5.4...v5.5
[5.4]: https://github.com/JabRef/jabref/compare/v5.3...v5.4
[5.3]: https://github.com/JabRef/jabref/compare/v5.2...v5.3
[5.2]: https://github.com/JabRef/jabref/compare/v5.1...v5.2
[5.1]: https://github.com/JabRef/jabref/compare/v5.0...v5.1
[5.0]: https://github.com/JabRef/jabref/compare/v5.0-beta...v5.0
[5.0-beta]: https://github.com/JabRef/jabref/compare/v5.0-alpha...v5.0-beta
[5.0-alpha]: https://github.com/JabRef/jabref/compare/v4.3...v5.0-alpha

<!-- markdownlint-disable-file MD024 MD033 MD053 --><|MERGE_RESOLUTION|>--- conflicted
+++ resolved
@@ -11,13 +11,10 @@
 
 ### Added
 
-<<<<<<< HEAD
 - We added the option in Preferences → Linked files → Attached files to adjust the path of attached files and copy them if needed when entries are copied to another library [#12267](https://github.com/JabRef/jabref/issues/12267)
-=======
 - We made the "Configure API key" option in the Web Search preferences tab searchable via preferences search. [#13929](https://github.com/JabRef/jabref/issues/13929)
 - We added the integrity check to the jabkit cli application. [#13848](https://github.com/JabRef/jabref/issues/13848)
 - We added support for Cygwin-file paths on a Windows Operating System. [#13274](https://github.com/JabRef/jabref/issues/13274)
->>>>>>> 26489cf9
 - We fixed an issue where "Print preview" would throw a `NullPointerException` if no printers were available. [#13708](https://github.com/JabRef/jabref/issues/13708)
 - We added the option to enable the language server in the preferences. [#13697](https://github.com/JabRef/jabref/pull/13697)
 - We introduced an option in Preferences under (under Linked files -> Linked file name conventions) to automatically rename linked files when an entry data changes. [#11316](https://github.com/JabRef/jabref/issues/11316)
