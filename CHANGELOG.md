# Changelog

All notable changes to this project will be documented in this file.
The format is based on [Keep a Changelog](https://keepachangelog.com/en/1.0.0/).
We refer to [GitHub issues](https://github.com/JabRef/jabref/issues) by using `#NUM`.
In case, there is no issue present, the pull request implementing the feature is linked.

Note that this project **does not** adhere to [Semantic Versioning](https://semver.org/).

## [Unreleased]

### Added

- We added probable search hits instead of exact matches. Sorting by hit score can be done by the new score table column. [#11542](https://github.com/JabRef/jabref/pull/11542)
- We added support finding LaTeX-encoded special characters based on plain Unicode and vice versa. [#11542](https://github.com/JabRef/jabref/pull/11542)
- When a search hits a file, the file icon of that entry is changed accordingly. [#11542](https://github.com/JabRef/jabref/pull/11542)
- We added an AI-based chat for entries with linked PDF files. [#11430](https://github.com/JabRef/jabref/pull/11430)
- We added an AI-based summarization possibility for entries with linked PDF files. [#11430](https://github.com/JabRef/jabref/pull/11430)
- We added support for selecting and using CSL Styles in JabRef's OpenOffice/LibreOffice integration for inserting bibliographic and in-text citations into a document. [#2146](https://github.com/JabRef/jabref/issues/2146), [#8893](https://github.com/JabRef/jabref/issues/8893)
- We added Tools > New library based on references in PDF file... to create a new library based on the references section in a PDF file. [#11522](https://github.com/JabRef/jabref/pull/11522)
- When converting the references section of a paper (PDF file), more than the last page is treated. [#11522](https://github.com/JabRef/jabref/pull/11522)
- Added the functionality to invoke offline reference parsing explicitly. [#11565](https://github.com/JabRef/jabref/pull/11565)
- The dialog for [adding an entry using reference text](https://docs.jabref.org/collect/newentryfromplaintext) is now filled with the clipboard contents as default. [#11565](https://github.com/JabRef/jabref/pull/11565)
- Added minimal support for [biblatex data annotation](https://mirrors.ctan.org/macros/latex/contrib/biblatex/doc/biblatex.pdf#subsection.3.7) fields in `.layout` files. [#11505](https://github.com/JabRef/jabref/issues/11505)
- Added saving of selected options in the [Lookup -> Search for unlinked local files dialog](https://docs.jabref.org/collect/findunlinkedfiles#link-the-pdfs-to-your-bib-library). [#11439](https://github.com/JabRef/jabref/issues/11439)
- We enabled creating a new file link manually. [#11017](https://github.com/JabRef/jabref/issues/11017)
- We added a toggle button to invert the selected groups. [#9073](https://github.com/JabRef/jabref/issues/9073)
- We reintroduced the floating search in the main table. [#4237](https://github.com/JabRef/jabref/issues/4237)
- We improved [cleanup](https://docs.jabref.org/finding-sorting-and-cleaning-entries/cleanupentries) of `arXiv` IDs in distributed in the fields `note`, `version`, `institution`, and `eid` fields. [#11306](https://github.com/JabRef/jabref/issues/11306)
- We added a switch not to store the linked file URL, because it caused troubles at other apps. [#11735](https://github.com/JabRef/jabref/pull/11735)
- When starting a new SLR, the selected catalogs now persist within and across JabRef sessions. [koppor#614](https://github.com/koppor/jabref/issues/614)
- We added a different background color to the search bar to indicate when the search syntax is wrong. [#11658](https://github.com/JabRef/jabref/pull/11658)
- We added a setting which always adds the literal "Cited on pages" text before each JStyle citation. [#11691](https://github.com/JabRef/jabref/pull/11732)

### Changed

- The search syntax is changed to [Apache Lucene syntax](https://lucene.apache.org/core/9_11_1/queryparser/org/apache/lucene/queryparser/classic/package-summary.html#Overview) (also to be similar to the [online search syntax](https://docs.jabref.org/collect/import-using-online-bibliographic-database#search-syntax)). [#11542](https://github.com/JabRef/jabref/pull/11542/)
- When searching using a regular expression, one needs to enclose the search string in `/`. [#11542](https://github.com/JabRef/jabref/pull/11542/)
- A search in "any" fields ignores the [groups](https://docs.jabref.org/finding-sorting-and-cleaning-entries/groups). [#7996](https://github.com/JabRef/jabref/issues/7996)
- When a communication error with an [online service](https://docs.jabref.org/collect/import-using-online-bibliographic-database) occurs, JabRef displays the HTTP error. [#11223](https://github.com/JabRef/jabref/issues/11223)
- The Pubmed/Medline Plain importer now imports the PMID field as well [#11488](https://github.com/JabRef/jabref/issues/11488)
- The 'Check for updates' menu bar button is now always enabled. [#11485](https://github.com/JabRef/jabref/pull/11485)
- JabRef respects the [configuration for storing files relative to the .bib file](https://docs.jabref.org/finding-sorting-and-cleaning-entries/filelinks#directories-for-files) in more cases. [#11492](https://github.com/JabRef/jabref/pull/11492)
- JabRef does not show finished background tasks in the status bar popup. [#11574](https://github.com/JabRef/jabref/pull/11574)
- We enhanced the indexing speed. [#11502](https://github.com/JabRef/jabref/pull/11502)
- ⚠️ Renamed command line parameters `embeddBibfileInPdf` to `embedBibFileInPdf`, `writeMetadatatoPdf` to `writeMetadataToPdf`, and `writeXMPtoPdf` to `writeXmpToPdf`. [#11575](https://github.com/JabRef/jabref/pull/11575)
- The browse button for a Custom theme now opens in the directory of the current used CSS file. [#11597](https://github.com/JabRef/jabref/pull/11597)
- The browse button for a Custom exporter now opens in the directory of the current used exporter file. [#11717](https://github.com/JabRef/jabref/pull/11717)
- We improved the display of long messages in the integrity check dialog. [#11619](https://github.com/JabRef/jabref/pull/11619)
- We improved the undo/redo buttons in the main toolbar and main menu to be disabled when there is nothing to undo/redo. [#8807](https://github.com/JabRef/jabref/issues/8807)
- We improved the DOI detection in PDF imports. [#11782](https://github.com/JabRef/jabref/pull/11782)

### Fixed

- We fixed an issue where the "Check for updates" preference was not saved. [#11485](https://github.com/JabRef/jabref/pull/11485)
- We fixed an issue where an exception was thrown after changing "show preview as a tab" in the preferences. [#11515](https://github.com/JabRef/jabref/pull/11515)
- We fixed an issue where JabRef put file paths as absolute path when an entry was created using drag and drop of a PDF file. [#11173](https://github.com/JabRef/jabref/issues/11173)
- We fixed an issue that online and offline mode for new library creation were handled incorrectly. [#11565](https://github.com/JabRef/jabref/pull/11565)
- We fixed an issue with colors in the search bar when dark theme is enabled. [#11569](https://github.com/JabRef/jabref/issues/11569)
- We fixed an issue with query transformers (JStor and others). [#11643](https://github.com/JabRef/jabref/pull/11643)
- We fixed an issue where a new unsaved library was not marked with an asterisk. [#11519](https://github.com/JabRef/jabref/pull/11519)
- We fixed an issue where JabRef starts without window decorations. [#11440](https://github.com/JabRef/jabref/pull/11440)
- We fixed an issue where the entry preview highlight was not working when searching before opening the entry editor. [#11659](https://github.com/JabRef/jabref/pull/11659)
- We fixed an issue where text in Dark mode inside "Citation information" was not readable. [#11512](https://github.com/JabRef/jabref/issues/11512)
- We fixed an issue where the selection of an entry in the table lost after searching for a group. [#3176](https://github.com/JabRef/jabref/issues/3176)
- We fixed the non-functionality of the option "Automatically sync bibliography when inserting citations" in the OpenOffice panel, when enabled in case of JStyles. [#11684](https://github.com/JabRef/jabref/issues/11684)
- We fixed an issue where the library was not marked changed after a migration. [#11542](https://github.com/JabRef/jabref/pull/11542)
- We fixed an issue where rebuilding the full-text search index was not working. [#11374](https://github.com/JabRef/jabref/issues/11374)
- We fixed an issue where the progress of indexing linked files showed an incorrect number of files. [#11378](https://github.com/JabRef/jabref/issues/11378)
- We fixed an issue where the full-text search results were incomplete. [#8626](https://github.com/JabRef/jabref/issues/8626)
- We fixed an issue where search result highlighting was incorrectly highlighting the boolean operators. [#11595](https://github.com/JabRef/jabref/issues/11595)
- We fixed an issue where search result highlighting was broken at complex searches. [#8067](https://github.com/JabRef/jabref/issues/8067)
- We fixed an exception when searching for unlinked files. [#11731](https://github.com/JabRef/jabref/issues/11731)
- We fixed an issue where two contradicting notifications were shown when cutting an entry in the main table. [#11724](https://github.com/JabRef/jabref/pull/11724)
- We fixed an issue where unescaped braces in the arXiv fetcher were not treated. [#11704](https://github.com/JabRef/jabref/issues/11704)
<<<<<<< HEAD
- We fixed an issue where HTML instead of the fulltext pdf was downloaded when importing arXiv entries. [#4913](https://github.com/JabRef/jabref/issues/4913)
=======
- We fixed an issue where the keywords and crossref fields were not properly focused. [#11177](https://github.com/JabRef/jabref/issues/11177)
>>>>>>> ec62ec0f

### Removed

- We removed support for case-sensitive and exact search. [#11542](https://github.com/JabRef/jabref/pull/11542)
- We removed the description of search strings. [#11542](https://github.com/JabRef/jabref/pull/11542)
- We removed support for importing using the SilverPlatterImporter (`Record INSPEC`). [#11576](https://github.com/JabRef/jabref/pull/11576)








## [5.15] – 2024-07-10

### Added

- We made new groups automatically to focus upon creation. [#11449](https://github.com/JabRef/jabref/issues/11449)

### Fixed

- We fixed an issue where JabRef was no longer built for Intel based macs (x86) [#11468](https://github.com/JabRef/jabref/issues/11468)
- We fixed usage when using running on Snapcraft. [#11465](https://github.com/JabRef/jabref/issues/11465)
- We fixed detection for `soffice.exe` on Windows. [#11478](https://github.com/JabRef/jabref/pull/11478)
- We fixed an issue where saving preferences when importing preferences on first run in a snap did not work [forum#4399](https://discourse.jabref.org/t/how-to-report-problems-in-the-distributed-version-5-14-ensuring-that-one-can-no-longer-work-with-jabref/4399/5)

## [5.14] – 2024-07-08

### Added

- We added support for offline extracting references from PDFs following the IEEE format. [#11156](https://github.com/JabRef/jabref/pull/11156)
- We added a new keyboard shortcut  <kbd>ctrl</kbd> + <kbd>,</kbd> to open the preferences. [#11154](https://github.com/JabRef/jabref/pull/11154)
- We added value selection (such as for month) for content selectors in custom entry types. [#11109](https://github.com/JabRef/jabref/issues/11109)
- We added a duplicate checker for the Citation Relations tab. [#10414](https://github.com/JabRef/jabref/issues/10414)
- We added tooltip on main table cells that shows cell content or cell content and entry preview if set in preferences. [10925](https://github.com/JabRef/jabref/issues/10925)
- Added a formatter to remove word enclosing braces. [#11222](https://github.com/JabRef/jabref/issues/11222)
- We added the ability to add a keyword/crossref when typing the separator character (e.g., comma) in the keywords/crossref fields. [#11178](https://github.com/JabRef/jabref/issues/11178)
- We added an exporter and improved the importer for Endnote XML format. [#11137](https://github.com/JabRef/jabref/issues/11137)
- We added support for using BibTeX Style files (BST) in the Preview. [#11102](https://github.com/JabRef/jabref/issues/11102)
- We added support for automatically update LaTeX citations when a LaTeX file is created, removed, or modified. [#10585](https://github.com/JabRef/jabref/issues/10585)

### Changed

- We replaced the word "Key bindings" with "Keyboard shortcuts" in the Preferences tab. [#11153](https://github.com/JabRef/jabref/pull/11153)
- We slightly improved the duplicate check if ISBNs are present. [#8885](https://github.com/JabRef/jabref/issues/8885)
- JabRef no longer downloads HTML files of websites when a PDF was not found. [#10149](https://github.com/JabRef/jabref/issues/10149)
- We added the HTTP message (in addition to the response code) if an error is encountered. [#11341](https://github.com/JabRef/jabref/pull/11341)
- We made label wrap text to fit view size when reviewing external group changes. [#11220](https://github.com/JabRef/jabref/issues/11220)

### Fixed

- We fixed an issue where entry type with duplicate fields prevented opening existing libraries with custom entry types. [#11127](https://github.com/JabRef/jabref/issues/11127)
- We fixed an issue where Markdown rendering removed braces from the text. [#10928](https://github.com/JabRef/jabref/issues/10928)
- We fixed an issue when the file was flagged as changed on disk in the case of content selectors or groups. [#9064](https://github.com/JabRef/jabref/issues/9064)
- We fixed crash on opening the entry editor when auto-completion is enabled. [#11188](https://github.com/JabRef/jabref/issues/11188)
- We fixed the usage of the key binding for "Clear search" (default: <kbd>Escape</kbd>). [#10764](https://github.com/JabRef/jabref/issues/10764)
- We fixed an issue where library shown as unsaved and marked (*) after accepting changes made externally to the file. [#11027](https://github.com/JabRef/jabref/issues/11027)
- We fixed an issue where drag and dropping entries from one library to another was not always working. [#11254](https://github.com/JabRef/jabref/issues/11254)
- We fixed an issue where drag and dropping entries created a shallow copy. [#11160](https://github.com/JabRef/jabref/issues/11160)
- We fixed an issue where imports to a custom group would only work for the first entry [#11085](https://github.com/JabRef/jabref/issues/11085), [#11269](https://github.com/JabRef/jabref/issues/11269)
- We fixed an issue when cursor jumped to the beginning of the line. [#5904](https://github.com/JabRef/jabref/issues/5904)
- We fixed an issue where a new entry was not added to the selected group [#8933](https://github.com/JabRef/jabref/issues/8933)
- We fixed an issue where the horizontal position of the Entry Preview inside the entry editor was not remembered across restarts [#11281](https://github.com/JabRef/jabref/issues/11281)
- We fixed an issue where the search index was not updated after linking PDF files. [#11317](https://github.com/JabRef/jabref/pull/11317)
- We fixed rendering of (first) author with a single letter surname. [forum#4330](https://discourse.jabref.org/t/correct-rendering-of-first-author-with-a-single-letter-surname/4330)
- We fixed that the import of the related articles tab sometimes used the wrong library mode. [#11282](https://github.com/JabRef/jabref/pull/11282)
- We fixed an issue where the entry editor context menu was not shown correctly when JabRef is opened on a second, extended screen [#11323](https://github.com/JabRef/jabref/issues/11323), [#11174](https://github.com/JabRef/jabref/issues/11174)
- We fixed an issue where the value of "Override default font settings" was not applied on startup [#11344](https://github.com/JabRef/jabref/issues/11344)
- We fixed an issue when "Library changed on disk" appeared after a save by JabRef. [#4877](https://github.com/JabRef/jabref/issues/4877)  
- We fixed an issue where the Pubmed/Medline Plain importer would not respect the user defined keyword separator [#11413](https://github.com/JabRef/jabref/issues/11413)
- We fixed an issue where the value of "Override default font settings" was not applied on startup [#11344](https://github.com/JabRef/jabref/issues/11344)
- We fixed an issue where DatabaseChangeDetailsView was not scrollable when reviewing external metadata changes [#11220](https://github.com/JabRef/jabref/issues/11220)
- We fixed undo/redo for text fields. [#11420](https://github.com/JabRef/jabref/issues/11420)
- We fixed an issue where clicking on a page number in the search results tab opens a wrong file in the document viewer. [#11432](https://github.com/JabRef/jabref/pull/11432)

### Removed

- We removed the misleading message "Doing a cleanup for X entries" when opening the Cleanup entries dialog [#11463](https://github.com/JabRef/jabref/pull/11463)

## [5.13] – 2024-04-01

### Added

- We converted the "Custom API key" list to a table to be more accessible. [#10926](https://github.com/JabRef/jabref/issues/10926)
- We added a "refresh" button for the LaTeX citations tab in the entry editor. [#10584](https://github.com/JabRef/jabref/issues/10584)
- We added the possibility to show the BibTeX source in the [web search](https://docs.jabref.org/collect/import-using-online-bibliographic-database) import screen. [#560](https://github.com/koppor/jabref/issues/560)
- We added a fetcher for [ISIDORE](https://isidore.science/), simply paste in the link into the text field or the last 6 digits in the link that identify that paper. [#10423](https://github.com/JabRef/jabref/issues/10423)
- When importing entries form the "Citation relations" tab, the field [cites](https://docs.jabref.org/advanced/entryeditor/entrylinks) is now filled according to the relationship between the entries. [#10572](https://github.com/JabRef/jabref/pull/10752)
- We added a new integrity check and clean up option for strings having Unicode characters not encoded in [Unicode "Normalization Form Canonical Composition" (NFC)](https://en.wikipedia.org/wiki/Unicode_equivalence#Normal_forms"). [#10506](https://github.com/JabRef/jabref/issues/10506)
- We added a new group icon column to the main table showing the icons of the entry's groups. [#10801](https://github.com/JabRef/jabref/pull/10801)
- When deleting an entry, the files linked to the entry are now optionally deleted as well. [#10509](https://github.com/JabRef/jabref/issues/10509)
- We added support to move the file to the system trash (instead of deleting it). [#10591](https://github.com/JabRef/jabref/pull/10591)
- We added ability to jump to an entry in the command line using `-j CITATIONKEY`. [koppor#540](https://github.com/koppor/jabref/issues/540)
- We added a new boolean to the style files for Openoffice/Libreoffice integration to switch between ZERO_WIDTH_SPACE (default) and no space. [#10843](https://github.com/JabRef/jabref/pull/10843)
- When pasting HTML into the abstract or a comment field, the hypertext is automatically converted to Markdown. [#10558](https://github.com/JabRef/jabref/issues/10558)
- We added the possibility to redownload files that had been present but are no longer in the specified location. [#10848](https://github.com/JabRef/jabref/issues/10848)
- We added the citation key pattern `[camelN]`. Equivalent to the first N words of the `[camel]` pattern.
- We added importing of static groups and linked files from BibDesk .bib files. [#10381](https://github.com/JabRef/jabref/issues/10381)
- We added ability to export in CFF (Citation File Format) [#10661](https://github.com/JabRef/jabref/issues/10661).
- We added ability to push entries to TeXworks. [#3197](https://github.com/JabRef/jabref/issues/3197)
- We added the ability to zoom in and out in the document viewer using <kbd>Ctrl</kbd> + <kbd>Scroll</kbd>. [#10964](https://github.com/JabRef/jabref/pull/10964)
- We added a Cleanup for removing non-existent files and grouped the related options [#10929](https://github.com/JabRef/jabref/issues/10929)
- We added the functionality to parse the bibliography of PDFs using the GROBID online service. [#10200](https://github.com/JabRef/jabref/issues/10200)
- We added a seperated search bar for the global search window. [#11032](https://github.com/JabRef/jabref/pull/11032)
- We added ability to double-click on an entry in the global search window to select the corresponding entry in the main table. [#11010](https://github.com/JabRef/jabref/pull/11010)
- We added support for BibTeX String constants during copy & paste between libraries. [#10872](https://github.com/JabRef/jabref/issues/10872)
- We added the field `langid` which is important for hyphenation and casing in LaTeX. [#10868](https://github.com/JabRef/jabref/issues/10868)
- Event log entries can now be copied via a context menu. [#11100](https://github.com/JabRef/jabref/issues/11100)

### Changed

- The "Automatically open folders of attached files" preference default status has been changed to enabled on Windows. [koppor#56](https://github.com/koppor/jabref/issues/56)
- The Custom export format now uses the custom DOI base URI in the preferences for the `DOICheck`, if activated [forum#4084](https://discourse.jabref.org/t/export-html-disregards-custom-doi-base-uri/4084)
- The index directories for full text search have now more readable names to increase debugging possibilities using Apache Lucense's Lurk. [#10193](https://github.com/JabRef/jabref/issues/10193)
- The fulltext search also indexes files ending with .pdf (but do not having an explicit file type set). [#10193](https://github.com/JabRef/jabref/issues/10193)
- We changed the arrangement of the lists in the "Citation relations" tab. `Cites` are now on the left and `Cited by` on the right [#10572](https://github.com/JabRef/jabref/pull/10752)
- Sub libraries based on `aux` file can now also be generated if some citations are not found library. [#10775](https://github.com/JabRef/jabref/pull/10775)
- We rearranged the tab order in the entry editor and renamed the "Scite Tab" to "Citation information". [#10821](https://github.com/JabRef/jabref/issues/10821)
- We changed the duplicate handling in the Import entries dialog. Potential duplicate entries are marked with an icon and importing will now trigger the merge dialog [#10914](https://github.com/JabRef/jabref/pull/10914)
- We made the command "Push to TexShop" more robust to allow cite commands with a character before the first slash. [forum#2699](https://discourse.jabref.org/t/push-to-texshop-mac/2699/17?u=siedlerchr)
- We only show the notification "Saving library..." if the library contains more than 2000 entries. [#9803](https://github.com/JabRef/jabref/issues/9803)
- JabRef now keeps previous log files upon start. [#11023](https://github.com/JabRef/jabref/pull/11023)
- When normalizing author names, complete enclosing braces are kept. [#10031](https://github.com/JabRef/jabref/issues/10031)
- We enhanced the dialog for adding new fields in the content selector with a selection box containing a list of standard fields. [#10912](https://github.com/JabRef/jabref/pull/10912)
- We store the citation relations in an LRU cache to avoid bloating the memory and out-of-memory exceptions. [#10958](https://github.com/JabRef/jabref/issues/10958)
- Keywords field are now displayed as tags. [#10910](https://github.com/JabRef/jabref/pull/10910)
- Citation relations now get more information, and have quick access to view the articles in a browser without adding them to the library [#10869](https://github.com/JabRef/jabref/issues/10869)
- Importer/Exporter for CFF format now supports JabRef `cites` and `related` relationships, as well as all fields from the CFF specification. [#10993](https://github.com/JabRef/jabref/issues/10993)
- The XMP-Exporter no longer writes the content of the `file`-field. [#11083](https://github.com/JabRef/jabref/pull/11083)
- We added notes, checks and warnings for the case of selection of non-empty directories while starting a new Systematic Literature Review. [#600](https://github.com/koppor/jabref/issues/600)
- Text in the import dialog (web search results) will now be wrapped to prevent horizontal scrolling. [#10931](https://github.com/JabRef/jabref/issues/10931)
- We improved the error handling when invalid bibdesk-files are encountered [#11117](https://github.com/JabRef/jabref/issues/11117)

### Fixed

- We fixed an issue where the fulltext search button in entry editor used to disappear on click till the search is completed. [#10425](https://github.com/JabRef/jabref/issues/10425)
- We fixed an issue where attempting to cancel the importing/generation of an entry from id is ignored. [#10508](https://github.com/JabRef/jabref/issues/10508)
- We fixed an issue where the preview panel showing the wrong entry (an entry that is not selected in the entry table). [#9172](https://github.com/JabRef/jabref/issues/9172)
- We fixed an issue where HTML-reserved characters like '&' and '<', in addition to HTML entities like '&amp;' were not rendered correctly in entry preview. [#10677](https://github.com/JabRef/jabref/issues/10677)
- The last page of a PDF is now indexed by the full text search. [#10193](https://github.com/JabRef/jabref/issues/10193)
- The entry editor respects the configured custom tabs when showing "Other fields". [#11012](https://github.com/JabRef/jabref/pull/11012)
- The default owner of an entry can be changed again. [#10924](https://github.com/JabRef/jabref/issues/10924)
- We fixed an issue where the duplicate check did not take umlauts or other LaTeX-encoded characters into account. [#10744](https://github.com/JabRef/jabref/pull/10744)
- We fixed the colors of the icon on hover for unset special fields. [#10431](https://github.com/JabRef/jabref/issues/10431)
- We fixed an issue where the CrossRef field did not work if autocompletion was disabled [#8145](https://github.com/JabRef/jabref/issues/8145)
- In biblatex mode, JabRef distinguishes between "Optional fields" and "Optional fields 2" again. [#11022](https://github.com/JabRef/jabref/pull/11022)
- We fixed an issue where exporting`@electronic` and `@online` entry types to the Office XMl would duplicate the field `title`  [#10807](https://github.com/JabRef/jabref/issues/10807)
- We fixed an issue where the `CommentsTab` was not properly formatted when the `defaultOwner` contained capital or special letters. [#10870](https://github.com/JabRef/jabref/issues/10870)
- We fixed an issue where the `File -> Close library` menu item was not disabled when no library was open. [#10948](https://github.com/JabRef/jabref/issues/10948)
- We fixed an issue where the Document Viewer would show the PDF in only half the window when maximized. [#10934](https://github.com/JabRef/jabref/issues/10934)
- Clicking on the crossref and related tags in the entry editor jumps to the linked entry. [#5484](https://github.com/JabRef/jabref/issues/5484) [#9369](https://github.com/JabRef/jabref/issues/9369)
- We fixed an issue where JabRef could not parse absolute file paths from Zotero exports. [#10959](https://github.com/JabRef/jabref/issues/10959)
- We fixed an issue where an exception occured when toggling between "Live" or "Locked" in the internal Document Viewer. [#10935](https://github.com/JabRef/jabref/issues/10935)
- When fetching article information fom IEEE Xplore, the em dash is now converted correctly. [koppor#286](https://github.com/koppor/jabref/issues/286)
- Fixed an issue on Windows where the browser extension reported failure to send an entry to JabRef even though it was sent properly. [JabRef-Browser-Extension#493](https://github.com/JabRef/JabRef-Browser-Extension/issues/493)
- Fixed an issue on Windows where TeXworks path was not resolved if it was installed with MiKTeX. [#10977](https://github.com/JabRef/jabref/issues/10977)
- We fixed an issue with where JabRef would throw an error when using MathSciNet search, as it was unable to parse the fetched JSON coreectly. [10996](https://github.com/JabRef/jabref/issues/10996)
- We fixed an issue where the "Import by ID" function would throw an error when a DOI that contains URL-encoded characters was entered. [#10648](https://github.com/JabRef/jabref/issues/10648)
- We fixed an issue with handling of an "overflow" of authors at `[authIniN]`. [#11087](https://github.com/JabRef/jabref/issues/11087)
- We fixed an issue where an exception occurred when selecting entries in the web search results. [#11081](https://github.com/JabRef/jabref/issues/11081)
- When a new library is unsaved, there is now no warning when fetching entries with PDFs. [#11075](https://github.com/JabRef/jabref/issues/11075)
- We fixed an issue where the message "The libary has been modified by another program" occurred when editing library metadata and saving the library. [#4877](https://github.com/JabRef/jabref/issues/4877)

### Removed

- We removed the predatory journal checks due to a high rate of false positives. [#11066](https://github.com/JabRef/jabref/pull/11066)

## [5.12] – 2023-12-24

### Added

- We added a scite.ai tab in the entry editor that retrieves 'Smart Citation' tallies for citations that have a DOI. [koppor#375](https://github.com/koppor/jabref/issues/375)  
- We added a dropdown menu to let users change the reference library during AUX file import. [#10472](https://github.com/JabRef/jabref/issues/10472)
- We added a button to let users reset the cite command to the default value. [#10569](https://github.com/JabRef/jabref/issues/10569)
- We added the option to use System Preference for Light/Dark Theme [#8729](https://github.com/JabRef/jabref/issues/8729).
- We added [scholar.archive.org](https://scholar.archive.org/) as a new fetcher. [#10498](https://github.com/JabRef/jabref/issues/10498)
- We integrated predatory journal checking as part of the Integrity Checker based on the [check-bib-for-predatory](https://github.com/CfKu/check-bib-for-predatory). [koppor#348](https://github.com/koppor/jabref/issues/348)
- We added a 'More options' section in the main table right click menu opening the preferences dialog. [#9432](https://github.com/JabRef/jabref/issues/9432)
- When creating a new group, it inherits the icon of the parent group. [#10521](https://github.com/JabRef/jabref/pull/10521)

### Changed

- We moved the location of the 'Open only one instance of JabRef' preference option from "Network" to "General". [#9306](https://github.com/JabRef/jabref/issues/9306)
- The two previews in the change resolver dialog now have their scrollbars synchronized. [#9576](https://github.com/JabRef/jabref/issues/9576).
- We changed the setting of the keyword separator to accept a single character only. [#177](https://github.com/koppor/jabref/issues/177)
- We replaced "SearchAll" in Web Search by "Search Selected". [#10556](https://github.com/JabRef/jabref/issues/10556)
- Short DOI formatter now checks, if the value is already formatted. If so, it returns the value instead of calling the ShortDOIService again. [#10589](https://github.com/JabRef/jabref/issues/10589)
- We upgraded to JavaFX 21.0.1. As a consequence JabRef requires now macOS 11 or later and GTK 3.8 or later on Linux [10627](https://github.com/JabRef/jabref/pull/10627).
- A user-specific comment fields is not enabled by default, but can be enabled using the "Add" button. [#10424](https://github.com/JabRef/jabref/issues/10424)
- We upgraded to Lucene 9.9 for the fulltext search. The search index will be rebuild. [#10686](https://github.com/JabRef/jabref/pull/10686)
- When using "Copy..." -> "Copy citation key", the delimiter configured at "Push applications" is respected. [#10707](https://github.com/JabRef/jabref/pull/10707)

### Fixed

- We fixed an issue where the added protected term has unwanted leading and trailing whitespaces, where the formatted text has unwanted empty brackets and where the word at the cursor in the textbox can be added to the list. [#10415](https://github.com/JabRef/jabref/issues/10415)
- We fixed an issue where in the merge dialog the file field of entries was not correctly merged when the first and second entry both contained values inside the file field. [#10572](https://github.com/JabRef/jabref/issues/10572)
- We fixed some small inconsistencies in the user interface. [#10507](https://github.com/JabRef/jabref/issues/10507) [#10458](https://github.com/JabRef/jabref/issues/10458) [#10660](https://github.com/JabRef/jabref/issues/10660)
- We fixed the issue where the Hayagriva YAML exporter would not include a parent field for the publisher/series. [#10596](https://github.com/JabRef/jabref/issues/10596)
- We fixed issues in the external file type dialog w.r.t. duplicate entries in the case of a language switch. [#10271](https://github.com/JabRef/jabref/issues/10271)
- We fixed an issue where the right-click action "Copy cite..." did not respect the configured citation command under "External Programs" -> "[Push Applications](https://docs.jabref.org/cite/pushtoapplications)" [#10615](https://github.com/JabRef/jabref/issues/10615)

### Removed

- We removed duplicate filtering and sorting operations in the MainTable when editing BibEntries. [#10619](https://github.com/JabRef/jabref/pull/10619)

## [5.11] – 2023-10-22

### Added

- We added the ability to sort subgroups in Z-A order, as well as by ascending and descending number of subgroups. [#10249](https://github.com/JabRef/jabref/issues/10249)
- We added the possibility to find (and add) papers that cite or are cited by a given paper. [#6187](https://github.com/JabRef/jabref/issues/6187)
- We added an error-specific message for when a download from a URL fails. [#9826](https://github.com/JabRef/jabref/issues/9826)
- We added support for customizing the citation command (e.g., `[@key1,@key2]`) when [pushing to external applications](https://docs.jabref.org/cite/pushtoapplications). [#10133](https://github.com/JabRef/jabref/issues/10133)
- We added an integrity check for more special characters. [#8712](https://github.com/JabRef/jabref/issues/8712)
- We added protected terms described as "Computer science". [#10222](https://github.com/JabRef/jabref/pull/10222)
- We added a link "Get more themes..." in the preferences to that points to [themes.jabref.org](https://themes.jabref.org) allowing the user to download new themes. [#10243](https://github.com/JabRef/jabref/issues/10243)
- We added a fetcher for [LOBID](https://lobid.org/resources/api) resources. [koppor#386](https://github.com/koppor/jabref/issues/386)
- When in `biblatex` mode, the [integrity check](https://docs.jabref.org/finding-sorting-and-cleaning-entries/checkintegrity) for journal titles now also checks the field `journal`.
- We added support for exporting to Hayagriva YAML format. [#10382](https://github.com/JabRef/jabref/issues/10382)
- We added support for pushing citations to [TeXShop](https://pages.uoregon.edu/koch/texshop/) on macOS [forum#2699](https://discourse.jabref.org/t/push-to-texshop-mac/2699).
- We added the 'Bachelor's thesis' type for Biblatex's 'Thesis' EntryType [#10029](https://github.com/JabRef/jabref/issues/10029).

### Changed

- The export formats `listrefs`, `tablerefs`, `tablerefsabsbib`, now use the ISO date format in the footer [#10383](https://github.com/JabRef/jabref/pull/10383).
- When searching for an identifier in the "Web search", the title of the search window is now "Identifier-based Web Search". [#10391](https://github.com/JabRef/jabref/pull/10391)
- The ampersand checker now skips verbatim fields (`file`, `url`, ...). [#10419](https://github.com/JabRef/jabref/pull/10419)
- If no existing document is selected for exporting "XMP annotated pdf" JabRef will now create a new PDF file with a sample text and the metadata. [#10102](https://github.com/JabRef/jabref/issues/10102)
- We modified the DOI cleanup to infer the DOI from an ArXiV ID if it's present. [#10426](https://github.com/JabRef/jabref/issues/10426)
- The ISI importer uses the field `comment` for notes (instead of `review). [#10478](https://github.com/JabRef/jabref/pull/10478)
- If no existing document is selected for exporting "Embedded BibTeX pdf" JabRef will now create a new PDF file with a sample text and the metadata. [#10101](https://github.com/JabRef/jabref/issues/10101)
- Translated titles format no longer raise a warning. [#10459](https://github.com/JabRef/jabref/issues/10459)
- We re-added the empty grey containers in the groups panel to keep an indicator for the current selected group, if displaying of group item count is turned off [#9972](https://github.com/JabRef/jabref/issues/9972)

### Fixed

- We fixed an issue where "Move URL in note field to url field" in the cleanup dialog caused an exception if no note field was present [forum#3999](https://discourse.jabref.org/t/cleanup-entries-cant-get-it-to-work/3999)
- It is possible again to use "current table sort order" for the order of entries when saving. [#9869](https://github.com/JabRef/jabref/issues/9869)
- Passwords can be stored in GNOME key ring. [#10274](https://github.com/JabRef/jabref/issues/10274)
- We fixed an issue where groups based on an aux file could not be created due to an exception [#10350](https://github.com/JabRef/jabref/issues/10350)
- We fixed an issue where the JabRef browser extension could not communicate with JabRef under macOS due to missing files. You should use the `.pkg` for the first installation as it updates all necessary files for the extension [#10308](https://github.com/JabRef/jabref/issues/10308)
- We fixed an issue where the ISBN fetcher returned the entrytype `misc` for certain ISBN numbers [#10348](https://github.com/JabRef/jabref/issues/10348)
- We fixed a bug where an exception was raised when saving less than three export save orders in the preference. [#10157](https://github.com/JabRef/jabref/issues/10157)
- We fixed an issue where it was possible to create a group with no name or with a group separator inside the name [#9776](https://github.com/JabRef/jabref/issues/9776)
- Biblatex's `journaltitle` is now also respected for showing the journal information. [#10397](https://github.com/JabRef/jabref/issues/10397)
- JabRef does not hang anymore when exporting via CLI. [#10380](https://github.com/JabRef/jabref/issues/10380)
- We fixed an issue where it was not possible to save a library on a network share under macOS due to an exception when acquiring a file lock [#10452](https://github.com/JabRef/jabref/issues/10452)
- We fixed an issue where exporting "XMP annotated pdf" without selecting an existing document would produce an exception. [#10102](https://github.com/JabRef/jabref/issues/10102)
- We fixed an issue where the "Enabled" column in the "Protected terms files" tab in the preferences could not be resized [#10285](https://github.com/JabRef/jabref/issues/10285)
- We fixed an issue where after creation of a new library, the new library was not focused. [koppor#592](https://github.com/koppor/jabref/issues/592)
- We fixed an issue where double clicking on an url in the file field would trigger an exception instead of opening the browser [#10480](https://github.com/JabRef/jabref/pull/10480)
- We fixed an issue where scrolling was impossible on dragging a citation on the groups panel. [#9754](https://github.com/JabRef/jabref/issues/9754)
- We fixed an issue where exporting "Embedded BibTeX pdf" without selecting an existing document would produce an exception. [#10101](https://github.com/JabRef/jabref/issues/10101)
- We fixed an issue where there was a failure to access the url link for "eprint" for the ArXiv entry.[#10474](https://github.com/JabRef/jabref/issues/10474)
- We fixed an issue where it was not possible to connect to a shared database once a group with entries was added or other metadata modified [#10336](https://github.com/JabRef/jabref/issues/10336)
- We fixed an issue where middle-button paste in X not always worked [#7905](https://github.com/JabRef/jabref/issues/7905)

## [5.10] – 2023-09-02

### Added

- We added a field showing the BibTeX/biblatex source for added and deleted entries in the "External Changes Resolver" dialog. [#9509](https://github.com/JabRef/jabref/issues/9509)
- We added user-specific comment field so that multiple users can make separate comments. [#543](https://github.com/koppor/jabref/issues/543)
- We added a search history list in the search field's right click menu. [#7906](https://github.com/JabRef/jabref/issues/7906)
- We added a full text fetcher for IACR eprints. [#9651](https://github.com/JabRef/jabref/pull/9651)
- We added "Attach file from URL" to right-click context menu to download and store a file with the reference library. [#9646](https://github.com/JabRef/jabref/issues/9646)
- We enabled updating an existing entry with data from InspireHEP. [#9351](https://github.com/JabRef/jabref/issues/9351)
- We added a fetcher for the Bibliotheksverbund Bayern (experimental). [#9641](https://github.com/JabRef/jabref/pull/9641)
- We added support for more biblatex date formats for parsing dates. [#2753](https://github.com/JabRef/jabref/issues/2753)
- We added support for multiple languages for exporting to and importing references from MS Office. [#9699](https://github.com/JabRef/jabref/issues/9699)
- We enabled scrolling in the groups list when dragging a group on another group. [#2869](https://github.com/JabRef/jabref/pull/2869)
- We added the option to automatically download online files when a new entry is created from an existing ID (e.g., DOI). The option can be disabled in the preferences under "Import and Export". [#9756](https://github.com/JabRef/jabref/issues/9756)
- We added a new Integrity check for unescaped ampersands. [koppor#585](https://github.com/koppor/jabref/issues/585)
- We added support for parsing `$\backslash$` in file paths (as exported by Mendeley). [forum#3470](https://discourse.jabref.org/t/mendeley-bib-import-with-linked-files/3470)
- We added the possibility to automatically fetch entries when an ISBN is pasted on the main table. [#9864](https://github.com/JabRef/jabref/issues/9864)
- We added the option to disable the automatic linking of files in the entry editor [#5105](https://github.com/JabRef/jabref/issues/5105)
- We added the link icon for ISBNs in linked identifiers column. [#9819](https://github.com/JabRef/jabref/issues/9819)
- We added key binding to focus on groups <kbd>alt</kbd> + <kbd>s</kbd> [#9863](https://github.com/JabRef/jabref/issues/9863)
- We added the option to unprotect a text selection, which strips all pairs of curly braces away. [#9950](https://github.com/JabRef/jabref/issues/9950)
- We added drag and drop events for field 'Groups' in entry editor panel. [#569](https://github.com/koppor/jabref/issues/569)
- We added support for parsing MathML in the Medline importer. [#4273](https://github.com/JabRef/jabref/issues/4273)
- We added the ability to search for an identifier (DOI, ISBN, ArXiv ID) directly from 'Web Search'. [#7575](https://github.com/JabRef/jabref/issues/7575) [#9674](https://github.com/JabRef/jabref/issues/9674)
- We added a cleanup activity that identifies a URL or a last-visited-date in the `note` field and moves it to the `url` and `urldate` field respectively. [koppor#216](https://github.com/koppor/jabref/issues/216)
- We enabled the user to change the name of a field in a custom entry type by double-clicking on it. [#9840](https://github.com/JabRef/jabref/issues/9840)
- We added some preferences options to disable online activity. [#10064](https://github.com/JabRef/jabref/issues/10064)
- We integrated two mail actions ("As Email" and "To Kindle") under a new "Send" option in the right-click & Tools menus. The Kindle option creates an email targeted to the user's Kindle email, which can be set in preferences under "External programs" [#6186](https://github.com/JabRef/jabref/issues/6186)
- We added an option to clear recent libraries' history. [#10003](https://github.com/JabRef/jabref/issues/10003)
- We added an option to encrypt and remember the proxy password. [#8055](https://github.com/JabRef/jabref/issues/8055)[#10044](https://github.com/JabRef/jabref/issues/10044)
- We added support for showing journal information, via info buttons next to the `Journal` and `ISSN` fields in the entry editor. [#6189](https://github.com/JabRef/jabref/issues/6189)
- We added support for pushing citations to Sublime Text 3 [#10098](https://github.com/JabRef/jabref/issues/10098)
- We added support for the Finnish language. [#10183](https://github.com/JabRef/jabref/pull/10183)
- We added the option to automatically replaces illegal characters in the filename when adding a file to JabRef. [#10182](https://github.com/JabRef/jabref/issues/10182)
- We added a privacy policy. [#10064](https://github.com/JabRef/jabref/issues/10064)
- We added a tooltip to show the number of entries in a group [#10208](https://github.com/JabRef/jabref/issues/10208)
- We fixed an issue where it was no longer possible to add or remove selected entries to groups via context menu [#10404](https://github.com/JabRef/jabref/issues/10404), [#10317](https://github.com/JabRef/jabref/issues/10317) [#10374](https://github.com/JabRef/jabref/issues/10374)

### Changed

- We replaced "Close" by "Close library" and placed it after "Save all" in the File menu. [#10043](https://github.com/JabRef/jabref/pull/10043)
- We upgraded to Lucene 9.7 for the fulltext search. The search index will be rebuild. [#9584](https://github.com/JabRef/jabref/pull/10036)
- 'Get full text' now also checks the file url. [#568](https://github.com/koppor/jabref/issues/568)
- JabRef writes a new backup file only if there is a change. Before, JabRef created a backup upon start. [#9679](https://github.com/JabRef/jabref/pull/9679)
- We modified the `Add Group` dialog to use the most recently selected group hierarchical context. [#9141](https://github.com/JabRef/jabref/issues/9141)
- We refined the 'main directory not found' error message. [#9625](https://github.com/JabRef/jabref/pull/9625)
- JabRef writes a new backup file only if there is a change. Before, JabRef created a backup upon start. [#9679](https://github.com/JabRef/jabref/pull/9679)
- Backups of libraries are not stored per JabRef version, but collected together. [#9676](https://github.com/JabRef/jabref/pull/9676)
- We streamlined the paths for logs and backups: The parent path fragment is always `logs` or `backups`.
- `log.txt` now contains an entry if a BibTeX entry could not be parsed.
- `log.txt` now contains debug messages. Debugging needs to be enabled explicitly. [#9678](https://github.com/JabRef/jabref/pull/9678)
- `log.txt` does not contain entries for non-found files during PDF indexing. [#9678](https://github.com/JabRef/jabref/pull/9678)
- The hostname is now determined using environment variables (`COMPUTERNAME`/`HOSTNAME`) first. [#9910](https://github.com/JabRef/jabref/pull/9910)
- We improved the Medline importer to correctly import ISO dates for `revised`. [#9536](https://github.com/JabRef/jabref/issues/9536)
- To avoid cluttering of the directory, We always delete the `.sav` file upon successful write. [#9675](https://github.com/JabRef/jabref/pull/9675)
- We improved the unlinking/deletion of multiple linked files of an entry using the <kbd>Delete</kbd> key. [#9473](https://github.com/JabRef/jabref/issues/9473)
- The field names of customized entry types are now exchanged preserving the case. [#9993](https://github.com/JabRef/jabref/pull/9993)
- We moved the custom entry types dialog into the preferences dialog. [#9760](https://github.com/JabRef/jabref/pull/9760)
- We moved the manage content selectors dialog to the library properties. [#9768](https://github.com/JabRef/jabref/pull/9768)
- We moved the preferences menu command from the options menu to the file menu. [#9768](https://github.com/JabRef/jabref/pull/9768)
- We reworked the cross ref labels in the entry editor and added a right click menu. [#10046](https://github.com/JabRef/jabref/pull/10046)
- We reorganized the order of tabs and settings in the library properties. [#9836](https://github.com/JabRef/jabref/pull/9836)
- We changed the handling of an "overflow" of authors at `[authIniN]`: JabRef uses `+` to indicate an overflow. Example: `[authIni2]` produces `A+` (instead of `AB`) for `Aachen and Berlin and Chemnitz`. [#9703](https://github.com/JabRef/jabref/pull/9703)
- We moved the preferences option to open the last edited files on startup to the 'General' tab. [#9808](https://github.com/JabRef/jabref/pull/9808)
- We improved the recognition of DOIs when pasting a link containing a DOI on the maintable. [#9864](https://github.com/JabRef/jabref/issues/9864s)
- We reordered the preferences dialog. [#9839](https://github.com/JabRef/jabref/pull/9839)
- We split the 'Import and Export' tab into 'Web Search' and 'Export'. [#9839](https://github.com/JabRef/jabref/pull/9839)
- We moved the option to run JabRef in memory stick mode into the preferences dialog toolbar. [#9866](https://github.com/JabRef/jabref/pull/9866)
- In case the library contains empty entries, they are not written to disk. [#8645](https://github.com/JabRef/jabref/issues/8645)
- The formatter `remove_unicode_ligatures` is now called `replace_unicode_ligatures`. [#9890](https://github.com/JabRef/jabref/pull/9890)
- We improved the error message when no terminal was found. [#9607](https://github.com/JabRef/jabref/issues/9607)
- In the context of the "systematic literature functionality", we changed the name "database" to "catalog" to use a separate term for online catalogs in comparison to SQL databases. [#9951](https://github.com/JabRef/jabref/pull/9951)
- We now show more fields (including Special Fields) in the dropdown selection for "Save sort order" in the library properties and for "Export sort order" in the preferences. [#10010](https://github.com/JabRef/jabref/issues/10010)
- We now encrypt and store the custom API keys in the OS native credential store. [#10044](https://github.com/JabRef/jabref/issues/10044)
- We changed the behavior of group addition/edit, so that sorting by alphabetical order is not performed by default after the modification. [#10017](https://github.com/JabRef/jabref/issues/10017)
- We fixed an issue with spacing in the cleanup dialogue. [#10081](https://github.com/JabRef/jabref/issues/10081)
- The GVK fetcher now uses the new [K10plus](https://www.bszgbv.de/services/k10plus/) database. [#10189](https://github.com/JabRef/jabref/pull/10189)

### Fixed

- We fixed an issue where clicking the group expansion pane/arrow caused the node to be selected, when it should just expand/detract the node. [#10111](https://github.com/JabRef/jabref/pull/10111)
- We fixed an issue where the browser import would add ' characters before the BibTeX entry on Linux. [#9588](https://github.com/JabRef/jabref/issues/9588)
- We fixed an issue where searching for a specific term with the DOAB fetcher lead to an exception. [#9571](https://github.com/JabRef/jabref/issues/9571)
- We fixed an issue where the "Import" -> "Library to import to" did not show the correct library name if two opened libraries had the same suffix. [#9567](https://github.com/JabRef/jabref/issues/9567)
- We fixed an issue where the rpm-Version of JabRef could not be properly uninstalled and reinstalled. [#9558](https://github.com/JabRef/jabref/issues/9558), [#9603](https://github.com/JabRef/jabref/issues/9603)
- We fixed an issue where the command line export using `--exportMatches` flag does not create an output bib file. [#9581](https://github.com/JabRef/jabref/issues/9581)
- We fixed an issue where custom field in the custom entry types could not be set to mulitline. [#9609](https://github.com/JabRef/jabref/issues/9609)
- We fixed an issue where the Office XML exporter did not resolve BibTeX-Strings when exporting entries. [forum#3741](https://discourse.jabref.org/t/exporting-bibtex-constant-strings-to-ms-office-2007-xml/3741)
- We fixed an issue where the Merge Entries Toolbar configuration was not saved after hitting 'Merge Entries' button. [#9091](https://github.com/JabRef/jabref/issues/9091)
- We fixed an issue where the password is stored in clear text if the user wants to use a proxy with authentication. [#8055](https://github.com/JabRef/jabref/issues/8055)
- JabRef is now more relaxed when parsing field content: In case a field content ended with `\`, the combination `\}` was treated as plain `}`. [#9668](https://github.com/JabRef/jabref/issues/9668)
- We resolved an issue that cut off the number of group entries when it exceeded four digits. [#8797](https://github.com/JabRef/jabref/issues/8797)
- We fixed the issue where the size of the global search window was not retained after closing. [#9362](https://github.com/JabRef/jabref/issues/9362)
- We fixed an issue where the Global Search UI preview is still white in dark theme. [#9362](https://github.com/JabRef/jabref/issues/9362)
- We fixed the double paste issue when <kbd>Cmd</kbd> + <kbd>v</kbd> is pressed on 'New entry from plaintext' dialog. [#9367](https://github.com/JabRef/jabref/issues/9367)
- We fixed an issue where the pin button on the Global Search dialog was located at the bottom and not at the top. [#9362](https://github.com/JabRef/jabref/issues/9362)
- We fixed the log text color in the event log console when using dark mode. [#9732](https://github.com/JabRef/jabref/issues/9732)
- We fixed an issue where searching for unlinked files would include the current library's .bib file. [#9735](https://github.com/JabRef/jabref/issues/9735)
- We fixed an issue where it was no longer possible to connect to a shared mysql database due to an exception. [#9761](https://github.com/JabRef/jabref/issues/9761)
- We fixed an issue where an exception was thrown for the user after <kbd>Ctrl</kbd>+<kbd>Z</kbd> command. [#9737](https://github.com/JabRef/jabref/issues/9737)
- We fixed the citation key generation for [`[authors]`, `[authshort]`, `[authorsAlpha]`, `[authIniN]`, `[authEtAl]`, `[auth.etal]`](https://docs.jabref.org/setup/citationkeypatterns#special-field-markers) to handle `and others` properly. [koppor#626](https://github.com/koppor/jabref/issues/626)
- We fixed the Save/save as file type shows BIBTEX_DB instead of "Bibtex library". [#9372](https://github.com/JabRef/jabref/issues/9372)
- We fixed the default main file directory for non-English Linux users. [#8010](https://github.com/JabRef/jabref/issues/8010)
- We fixed an issue when overwriting the owner was disabled. [#9896](https://github.com/JabRef/jabref/pull/9896)
- We fixed an issue regarding recording redundant prefixes in search history. [#9685](https://github.com/JabRef/jabref/issues/9685)
- We fixed an issue where passing a URL containing a DOI led to a "No entry found" notification. [#9821](https://github.com/JabRef/jabref/issues/9821)
- We fixed some minor visual inconsistencies and issues in the preferences dialog. [#9866](https://github.com/JabRef/jabref/pull/9866)
- The order of save actions is now retained. [#9890](https://github.com/JabRef/jabref/pull/9890)
- We fixed an issue where the order of save actions was not retained in the bib file. [#9890](https://github.com/JabRef/jabref/pull/9890)
- We fixed an issue in the preferences 'External file types' tab ignoring a custom application path in the edit dialog. [#9895](https://github.com/JabRef/jabref/issues/9895)
- We fixed an issue in the preferences where custom columns could be added to the entry table with no qualifier. [#9913](https://github.com/JabRef/jabref/issues/9913)
- We fixed an issue where the encoding header in a bib file was not respected when the file contained a BOM (Byte Order Mark). [#9926](https://github.com/JabRef/jabref/issues/9926)
- We fixed an issue where cli help output for import and export format was inconsistent. [koppor#429](https://github.com/koppor/jabref/issues/429)
- We fixed an issue where the user could select multiple conflicting options for autocompletion at once. [#10181](https://github.com/JabRef/jabref/issues/10181)
- We fixed an issue where no preview could be generated for some entry types and led to an exception. [#9947](https://github.com/JabRef/jabref/issues/9947)
- We fixed an issue where the Linux terminal working directory argument was malformed and therefore ignored upon opening a terminal [#9953](https://github.com/JabRef/jabref/issues/9953)
- We fixed an issue under Linux where under some systems the file instead of the folder was opened. [#9607](https://github.com/JabRef/jabref/issues/9607)
- We fixed an issue where an Automatic Keyword Group could not be deleted in the UI. [#9778](https://github.com/JabRef/jabref/issues/9778)
- We fixed an issue where the citation key pattern `[edtrN_M]` returned the wrong editor. [#9946](https://github.com/JabRef/jabref/pull/9946)
- We fixed an issue where empty grey containers would remain in the groups panel, if displaying of group item count is turned off. [#9972](https://github.com/JabRef/jabref/issues/9972)
- We fixed an issue where fetching an ISBN could lead to application freezing when the fetcher did not return any results. [#9979](https://github.com/JabRef/jabref/issues/9979)
- We fixed an issue where closing a library containing groups and entries caused an exception [#9997](https://github.com/JabRef/jabref/issues/9997)
- We fixed a bug where the editor for strings in a bibliography file did not sort the entries by their keys [#10083](https://github.com/JabRef/jabref/pull/10083)
- We fixed an issues where clicking on the empty space of specific context menu entries would not trigger the associated action. [#8388](https://github.com/JabRef/jabref/issues/8388)
- We fixed an issue where JabRef would not remember whether the window was in fullscreen. [#4939](https://github.com/JabRef/jabref/issues/4939)
- We fixed an issue where the ACM Portal search sometimes would not return entries for some search queries when the article author had no given name. [#10107](https://github.com/JabRef/jabref/issues/10107)
- We fixed an issue that caused high CPU usage and a zombie process after quitting JabRef because of author names autocompletion. [#10159](https://github.com/JabRef/jabref/pull/10159)
- We fixed an issue where files with illegal characters in the filename could be added to JabRef. [#10182](https://github.com/JabRef/jabref/issues/10182)
- We fixed that checked-out radio buttons under "specified keywords" were not displayed as checked after closing and reopening the "edit group" window. [#10248](https://github.com/JabRef/jabref/issues/10248)
- We fixed that when editing groups, checked-out properties such as case sensitive and regular expression (under "Free search expression") were not displayed checked. [#10108](https://github.com/JabRef/jabref/issues/10108)

### Removed

- We removed the support of BibTeXML. [#9540](https://github.com/JabRef/jabref/issues/9540)
- We removed support for Markdown syntax for strikethrough and task lists in comment fields. [#9726](https://github.com/JabRef/jabref/pull/9726)
- We removed the options menu, because the two contents were moved to the File menu or the properties of the library. [#9768](https://github.com/JabRef/jabref/pull/9768)
- We removed the 'File' tab in the preferences and moved its contents to the 'Export' tab. [#9839](https://github.com/JabRef/jabref/pull/9839)
- We removed the "[Collection of Computer Science Bibliographies](https://en.wikipedia.org/wiki/Collection_of_Computer_Science_Bibliographies)" fetcher the websits is no longer available. [#6638](https://github.com/JabRef/jabref/issues/6638)

## [5.9] – 2023-01-06

### Added

- We added a dropdown menu to let users change the library they want to import into during import. [#6177](https://github.com/JabRef/jabref/issues/6177)
- We added the possibility to add/remove a preview style from the selected list using a double click. [#9490](https://github.com/JabRef/jabref/issues/9490)
- We added the option to define fields as "multine" directly in the custom entry types dialog. [#6448](https://github.com/JabRef/jabref/issues/6448)
- We changed the minWidth and the minHeight of the main window, so it won't have a width and/or a height with the value 0. [#9606](https://github.com/JabRef/jabref/issues/9606)

### Changed

- We changed database structure: in MySQL/MariaDB we renamed tables by adding a `JABREF_` prefix, and in PGSQL we moved tables in `jabref` schema. We added `VersionDBStructure` variable in `METADATA` table to indicate current version of structure, this variable is needed for automatic migration. [#9312](https://github.com/JabRef/jabref/issues/9312)
- We moved some preferences options to a new tab in the preferences dialog. [#9442](https://github.com/JabRef/jabref/pull/9308)
- We renamed "Medline abbreviation" to "dotless abbreviation". [#9504](https://github.com/JabRef/jabref/pull/9504)
- We now have more "dots" in the offered journal abbreviations. [#9504](https://github.com/JabRef/jabref/pull/9504)
- We now disable the button "Full text search" in the Searchbar by default [#9527](https://github.com/JabRef/jabref/pull/9527)


### Fixed

- The tab "deprecated fields" is shown in biblatex-mode only. [#7757](https://github.com/JabRef/jabref/issues/7757)
- In case a journal name of an IEEE journal is abbreviated, the "normal" abbreviation is used - and not the one of the IEEE BibTeX strings. [abbrv#91](https://github.com/JabRef/abbrv.jabref.org/issues/91)
- We fixed a performance issue when loading large lists of custom journal abbreviations. [#8928](https://github.com/JabRef/jabref/issues/8928)
- We fixed an issue where the last opened libraries were not remembered when a new unsaved library was open as well. [#9190](https://github.com/JabRef/jabref/issues/9190)
- We fixed an issue where no context menu for the group "All entries" was present. [forum#3682](https://discourse.jabref.org/t/how-sort-groups-a-z-not-subgroups/3682)
- We fixed an issue where extra curly braces in some fields would trigger an exception when selecting the entry or doing an integrity check. [#9475](https://github.com/JabRef/jabref/issues/9475), [#9503](https://github.com/JabRef/jabref/issues/9503)
- We fixed an issue where entering a date in the format "YYYY/MM" in the entry editor date field caused an exception. [#9492](https://github.com/JabRef/jabref/issues/9492)
- For portable versions, the `.deb` file now works on plain debian again. [#9472](https://github.com/JabRef/jabref/issues/9472)
- We fixed an issue where the download of linked online files failed after an import of entries for certain urls. [#9518](https://github.com/JabRef/jabref/issues/9518)
- We fixed an issue where an exception occurred when manually downloading a file from an URL in the entry editor. [#9521](https://github.com/JabRef/jabref/issues/9521)
- We fixed an issue with open office csv file formatting where commas in the abstract field where not escaped. [#9087](https://github.com/JabRef/jabref/issues/9087)
- We fixed an issue with deleting groups where subgroups different from the selected group were deleted. [#9281](https://github.com/JabRef/jabref/issues/9281)

## [5.8] – 2022-12-18

### Added

- We integrated a new three-way merge UI for merging entries in the Entries Merger Dialog, the Duplicate Resolver Dialog, the Entry Importer Dialog, and the External Changes Resolver Dialog. [#8945](https://github.com/JabRef/jabref/pull/8945)
- We added the ability to merge groups, keywords, comments and files when merging entries. [#9022](https://github.com/JabRef/jabref/pull/9022)
- We added a warning message next to the authors field in the merge dialog to warn users when the authors are the same but formatted differently. [#8745](https://github.com/JabRef/jabref/issues/8745)
- The default file directory of a library is used as default directory for [unlinked file lookup](https://docs.jabref.org/collect/findunlinkedfiles#link-the-pdfs-to-your-bib-library). [koppor#546](https://github.com/koppor/jabref/issues/546)
- The properties of an existing systematic literature review (SLR) can be edited. [koppor#604](https://github.com/koppor/jabref/issues/604)
- An systematic literature review (SLR) can now be started from the SLR itself. [#9131](https://github.com/JabRef/jabref/pull/9131), [koppor#601](https://github.com/koppor/jabref/issues/601)
- On startup, JabRef notifies the user if there were parsing errors during opening.
- We added support for the field `fjournal` (in `@article`) for abbreviation and unabbreviation functionalities. [#321](https://github.com/JabRef/jabref/pull/321)
- In case a backup is found, the filename of the backup is shown and one can navigate to the file. [#9311](https://github.com/JabRef/jabref/pull/9311)
- We added support for the Ukrainian and Arabic languages. [#9236](https://github.com/JabRef/jabref/pull/9236), [#9243](https://github.com/JabRef/jabref/pull/9243)

### Changed

- We improved the Citavi Importer to also import so called Knowledge-items into the field `comment` of the corresponding entry [#9025](https://github.com/JabRef/jabref/issues/9025)
- We modified the change case sub-menus and their corresponding tips (displayed when you stay long over the menu) to properly reflect exemplified cases. [#9339](https://github.com/Jabref/jabref/issues/9339)
- We call backup files `.bak` and temporary writing files now `.sav`.
- JabRef keeps 10 older versions of a `.bib` file in the [user data dir](https://github.com/harawata/appdirs#supported-directories) (instead of a single `.sav` (now: `.bak`) file in the directory of the `.bib` file)
- We improved the External Changes Resolver dialog to be more usaable. [#9021](https://github.com/JabRef/jabref/pull/9021)
- We simplified the actions to fast-resolve duplicates to 'Keep Left', 'Keep Right', 'Keep Both' and 'Keep Merged'. [#9056](https://github.com/JabRef/jabref/issues/9056)
- The fallback directory of the file folder now is the general file directory. In case there was a directory configured for a library and this directory was not found, JabRef placed the PDF next to the .bib file and not into the general file directory.
- The global default directory for storing PDFs is now the documents folder in the user's home.
- When adding or editing a subgroup it is placed w.r.t. to alphabetical ordering rather than at the end. [koppor#577](https://github.com/koppor/jabref/issues/577)
- Groups context menu now shows appropriate options depending on number of subgroups. [koppor#579](https://github.com/koppor/jabref/issues/579)
- We modified the "Delete file" dialog and added the full file path to the dialog text. The file path in the title was changed to file name only. [koppor#534](https://github.com/koppor/jabref/issues/534)
- Download from URL now automatically fills with URL from clipboard. [koppor#535](https://github.com/koppor/jabref/issues/535)
- We added HTML and Markdown files to Find Unlinked Files and removed BibTeX. [koppor#547](https://github.com/koppor/jabref/issues/547)
- ArXiv fetcher now retrieves additional data from related DOIs (both ArXiv and user-assigned). [#9170](https://github.com/JabRef/jabref/pull/9170)
- We modified the Directory of Open Access Books (DOAB) fetcher so that it will now also fetch the ISBN when possible. [#8708](https://github.com/JabRef/jabref/issues/8708)
- Genres are now mapped correctly to entry types when importing MODS files. [#9185](https://github.com/JabRef/jabref/issues/9185)
- We changed the button label from "Return to JabRef" to "Return to library" to better indicate the purpose of the action.
- We changed the color of found text from red to high-contrast colors (background: yellow; font color: purple). [koppor#552](https://github.com/koppor/jabref/issues/552)
- We fixed an issue where the wrong icon for a successful import of a bib entry was shown. [#9308](https://github.com/JabRef/jabref/pull/9308)
- We changed the messages after importing unlinked local files to past tense. [koppor#548](https://github.com/koppor/jabref/issues/548)
- We fixed an issue where the wrong icon for a successful import of a bib entry was shown [#9308](https://github.com/JabRef/jabref/pull/9308)
- In the context of the [Cleanup dialog](https://docs.jabref.org/finding-sorting-and-cleaning-entries/cleanupentries) we changed the text of the conversion of BibTeX to biblatex (and vice versa) to make it more clear. [koppor#545](https://github.com/koppor/jabref/issues/545)
- We removed wrapping of string constants when writing to a `.bib` file.
- In the context of a systematic literature review (SLR), a user can now add arbitrary data into `study.yml`. JabRef just ignores this data. [#9124](https://github.com/JabRef/jabref/pull/9124)
- In the context of a systematic literature review (SLR), we reworked the "Define study" parameters dialog. [#9123](https://github.com/JabRef/jabref/pull/9123)
- We upgraded to Lucene 9.4 for the fulltext search. The search index will be rebuild. [#9213](https://github.com/JabRef/jabref/pull/9213)
- We disabled the "change case" menu for empty fields. [#9214](https://github.com/JabRef/jabref/issues/9214)
- We disabled the conversion menu for empty fields. [#9200](https://github.com/JabRef/jabref/issues/9200)

### Fixed

- We fixed an issue where applied save actions on saving the library file would lead to the dialog "The library has been modified by another program" popping up. [#4877](https://github.com/JabRef/jabref/issues/4877)
- We fixed issues with save actions not correctly loaded when opening the library. [#9122](https://github.com/JabRef/jabref/pull/9122)
- We fixed the behavior of "Discard changes" when reopening a modified library. [#9361](https://github.com/JabRef/jabref/issues/9361)
- We fixed several bugs regarding the manual and the autosave of library files that could lead to exceptions. [#9067](https://github.com/JabRef/jabref/pull/9067), [#8484](https://github.com/JabRef/jabref/issues/8484), [#8746](https://github.com/JabRef/jabref/issues/8746), [#6684](https://github.com/JabRef/jabref/issues/6684), [#6644](https://github.com/JabRef/jabref/issues/6644), [#6102](https://github.com/JabRef/jabref/issues/6102), [#6000](https://github.com/JabRef/jabref/issues/6000)
- We fixed an issue where pdfs were re-indexed on each startup. [#9166](https://github.com/JabRef/jabref/pull/9166)
- We fixed an issue when using an unsafe character in the citation key, the auto-linking feature fails to link files. [#9267](https://github.com/JabRef/jabref/issues/9267)
- We fixed an issue where a message about changed metadata would occur on saving although nothing changed. [#9159](https://github.com/JabRef/jabref/issues/9159)
- We fixed an issue where the possibility to generate a subdatabase from an aux file was writing empty files when called from the commandline. [#9115](https://github.com/JabRef/jabref/issues/9115), [forum#3516](https://discourse.jabref.org/t/export-subdatabase-from-aux-file-on-macos-command-line/3516)
- We fixed an issue where author names with tilde accents (for example ñ) were marked as "Names are not in the standard BibTeX format". [#8071](https://github.com/JabRef/jabref/issues/8071)
- We fixed an issue where capitalize didn't capitalize words after hyphen characters. [#9157](https://github.com/JabRef/jabref/issues/9157)
- We fixed an issue where title case didn't capitalize words after en-dash characters and skip capitalization of conjunctions that comes after en-dash characters. [#9068](https://github.com/JabRef/jabref/pull/9068),[#9142](https://github.com/JabRef/jabref/pull/9142)
- We fixed an issue with the message that is displayed when fetcher returns an empty list of entries for given query. [#9195](https://github.com/JabRef/jabref/issues/9195)
- We fixed an issue where editing entry's "date" field in library mode "biblatex" causes an uncaught exception. [#8747](https://github.com/JabRef/jabref/issues/8747)
- We fixed an issue where importing from XMP would fail for certain PDFs. [#9383](https://github.com/JabRef/jabref/issues/9383)
- We fixed an issue that JabRef displayed the wrong group tree after loading. [koppor#637](https://github.com/koppor/jabref/issues/637)
- We fixed that sorting of entries in the maintable by special fields is updated immediately. [#9334](https://github.com/JabRef/jabref/issues/9334)
- We fixed the display of issue, number, eid and pages fields in the entry preview. [#8607](https://github.com/JabRef/jabref/pull/8607), [#8372](https://github.com/JabRef/jabref/issues/8372), [Koppor#514](https://github.com/koppor/jabref/issues/514), [forum#2390](https://discourse.jabref.org/t/unable-to-edit-my-bibtex-file-that-i-used-before-vers-5-1/2390), [forum#3462](https://discourse.jabref.org/t/jabref-5-6-need-help-with-export-from-jabref-to-microsoft-word-entry-preview-of-apa-7-not-rendering-correctly/3462)
- We fixed the page ranges checker to detect article numbers in the pages field (used at [Check Integrity](https://docs.jabref.org/finding-sorting-and-cleaning-entries/checkintegrity)). [#8607](https://github.com/JabRef/jabref/pull/8607)
- The [HtmlToLaTeXFormatter](https://docs.jabref.org/finding-sorting-and-cleaning-entries/saveactions#html-to-latex) keeps single `<` characters.
- We fixed a performance regression when opening large libraries. [#9041](https://github.com/JabRef/jabref/issues/9041)
- We fixed a bug where spaces are trimmed when highlighting differences in the Entries merge dialog. [koppor#371](https://github.com/koppor/jabref/issues/371)
- We fixed some visual glitches with the linked files editor field in the entry editor and increased its height. [#8823](https://github.com/JabRef/jabref/issues/8823)
- We fixed some visual inconsistencies (round corners of highlighted buttons). [#8806](https://github.com/JabRef/jabref/issues/8806)
- We fixed an issue where JabRef would not exit when a connection to a LibreOffice document was established previously and the document is still open. [#9075](https://github.com/JabRef/jabref/issues/9075)
- We fixed an issue about selecting the save order in the preferences. [#9147](https://github.com/JabRef/jabref/issues/9147)
- We fixed an issue where an exception when fetching a DOI was not logged correctly. [koppor#627](https://github.com/koppor/jabref/issues/627)
- We fixed an issue where a user could not open an attached file in a new unsaved library. [#9386](https://github.com/JabRef/jabref/issues/9386)
- We fixed a typo within a connection error message. [koppor#625](https://github.com/koppor/jabref/issues/625)
- We fixed an issue where journal abbreviations would not abbreviate journal titles with escaped ampersands (\\&). [#8948](https://github.com/JabRef/jabref/issues/8948)
- We fixed the readability of the file field in the dark theme. [#9340](https://github.com/JabRef/jabref/issues/9340)
- We fixed an issue where the 'close dialog' key binding was not closing the Preferences dialog. [#8888](https://github.com/jabref/jabref/issues/8888)
- We fixed an issue where a known journal's medline/dot-less abbreviation does not switch to the full name. [#9370](https://github.com/JabRef/jabref/issues/9370)
- We fixed an issue where hitting enter on the search field within the preferences dialog closed the dialog. [koppor#630](https://github.com/koppor/jabref/issues/630)
- We fixed the "Cleanup entries" dialog is partially visible. [#9223](https://github.com/JabRef/jabref/issues/9223)
- We fixed an issue where font size preferences did not apply correctly to preference dialog window and the menu bar. [#8386](https://github.com/JabRef/jabref/issues/8386) and [#9279](https://github.com/JabRef/jabref/issues/9279)
- We fixed the display of the "Customize Entry Types" dialog title. [#9198](https://github.com/JabRef/jabref/issues/9198)
- We fixed an issue where the CSS styles are missing in some dialogs. [#9150](https://github.com/JabRef/jabref/pull/9150)
- We fixed an issue where controls in the preferences dialog could outgrow the window. [#9017](https://github.com/JabRef/jabref/issues/9017)
- We fixed an issue where highlighted text color for entry merge dialogue was not clearly visible. [#9192](https://github.com/JabRef/jabref/issues/9192)

### Removed

- We removed "last-search-date" from the systematic literature review feature, because the last-search-date can be deducted from the git logs. [#9116](https://github.com/JabRef/jabref/pull/9116)
- We removed the [CiteseerX](https://docs.jabref.org/collect/import-using-online-bibliographic-database#citeseerx) fetcher, because the API used by JabRef is sundowned. [#9466](https://github.com/JabRef/jabref/pull/9466)

## [5.7] – 2022-08-05

### Added

- We added a fetcher for [Biodiversity Heritage Library](https://www.biodiversitylibrary.org/). [8539](https://github.com/JabRef/jabref/issues/8539)
- We added support for multiple messages in the snackbar. [#7340](https://github.com/JabRef/jabref/issues/7340)
- We added an extra option in the 'Find Unlinked Files' dialog view to ignore unnecessary files like Thumbs.db, DS_Store, etc. [koppor#373](https://github.com/koppor/jabref/issues/373)
- JabRef now writes log files. Linux: `$home/.cache/jabref/logs/version`, Windows: `%APPDATA%\..\Local\harawata\jabref\version\logs`, Mac: `Users/.../Library/Logs/jabref/version`
- We added an importer for Citavi backup files, support ".ctv5bak" and ".ctv6bak" file formats. [#8322](https://github.com/JabRef/jabref/issues/8322)
- We added a feature to drag selected entries and drop them to other opened inactive library tabs [koppor521](https://github.com/koppor/jabref/issues/521).
- We added support for the [biblatex-apa](https://github.com/plk/biblatex-apa) legal entry types `Legislation`, `Legadminmaterial`, `Jurisdiction`, `Constitution` and `Legal` [#8931](https://github.com/JabRef/jabref/issues/8931)

### Changed

- The file column in the main table now shows the corresponding defined icon for the linked file [8930](https://github.com/JabRef/jabref/issues/8930).
- We improved the color of the selected entries and the color of the summary in the Import Entries Dialog in the dark theme. [#7927](https://github.com/JabRef/jabref/issues/7927)
- We upgraded to Lucene 9.2 for the fulltext search.
  Thus, the now created search index cannot be read from older versions of JabRef anylonger.
  ⚠️ JabRef will recreate the index in a new folder for new files and this will take a long time for a huge library.
  Moreover, switching back and forth JabRef versions and meanwhile adding PDFs also requires rebuilding the index now and then.
  [#8868](https://github.com/JabRef/jabref/pull/8868)
- We improved the Latex2Unicode conversion [#8639](https://github.com/JabRef/jabref/pull/8639)
- Writing BibTeX data into a PDF (XMP) removes braces. [#8452](https://github.com/JabRef/jabref/issues/8452)
- Writing BibTeX data into a PDF (XMP) does not write the `file` field.
- Writing BibTeX data into a PDF (XMP) considers the configured keyword separator (and does not use "," as default any more)
- The Medline/Pubmed search now also supports the [default fields and operators for searching](https://docs.jabref.org/collect/import-using-online-bibliographic-database#search-syntax). [forum#3554](https://discourse.jabref.org/t/native-pubmed-search/3354)
- We improved group expansion arrow that prevent it from activating group when expanding or collapsing. [#7982](https://github.com/JabRef/jabref/issues/7982), [#3176](https://github.com/JabRef/jabref/issues/3176)
- When configured SSL certificates changed, JabRef warns the user to restart to apply the configuration.
- We improved the appearances and logic of the "Manage field names & content" dialog, and renamed it to "Automatic field editor". [#6536](https://github.com/JabRef/jabref/issues/6536)
- We improved the message explaining the options when modifying an automatic keyword group [#8911](https://github.com/JabRef/jabref/issues/8911)
- We moved the preferences option "Warn about duplicates on import" option from the tab "File" to the tab "Import and Export". [koppor#570](https://github.com/koppor/jabref/issues/570)
- When JabRef encounters `% Encoding: UTF-8` header, it is kept during writing (and not removed). [#8964](https://github.com/JabRef/jabref/pull/8964)
- We replace characters which cannot be decoded using the specified encoding by a (probably another) valid character. This happens if JabRef detects the wrong charset (e.g., UTF-8 instead of Windows 1252). One can use the [Integrity Check](https://docs.jabref.org/finding-sorting-and-cleaning-entries/checkintegrity) to find those characters.

### Fixed

- We fixed an issue where linked fails containing parts of the main file directory could not be opened. [#8991](https://github.com/JabRef/jabref/issues/8991)
- Linked files with an absolute path can be opened again. [#8991](https://github.com/JabRef/jabref/issues/8991)
- We fixed an issue where the user could not rate an entry in the main table when an entry was not yet ranked. [#5842](https://github.com/JabRef/jabref/issues/5842)
- We fixed an issue that caused JabRef to sometimes open multiple instances when "Remote Operation" is enabled. [#8653](https://github.com/JabRef/jabref/issues/8653)
- We fixed an issue where linked files with the filetype "application/pdf" in an entry were not shown with the correct PDF-Icon in the main table [8930](https://github.com/JabRef/jabref/issues/8930)
- We fixed an issue where "open folder" for linked files did not open the folder and did not select the file unter certain Linux desktop environments [#8679](https://github.com/JabRef/jabref/issues/8679), [#8849](https://github.com/JabRef/jabref/issues/8849)
- We fixed an issue where the content of a big shared database library is not shown [#8788](https://github.com/JabRef/jabref/issues/8788)
- We fixed the unnecessary horizontal scroll bar in group panel [#8467](https://github.com/JabRef/jabref/issues/8467)
- We fixed an issue where the notification bar message, icon and actions appeared to be invisible. [#8761](https://github.com/JabRef/jabref/issues/8761)
- We fixed an issue where deprecated fields tab is shown when the fields don't contain any values. [#8396](https://github.com/JabRef/jabref/issues/8396)
- We fixed an issue where an exception for DOI search occurred when the DOI contained urlencoded characters. [#8787](https://github.com/JabRef/jabref/issues/8787)
- We fixed an issue which allow us to select and open identifiers from a popup list in the maintable [#8758](https://github.com/JabRef/jabref/issues/8758), [8802](https://github.com/JabRef/jabref/issues/8802)
- We fixed an issue where the escape button had no functionality within the "Filter groups" textfield. [koppor#562](https://github.com/koppor/jabref/issues/562)
- We fixed an issue where the exception that there are invalid characters in filename. [#8786](https://github.com/JabRef/jabref/issues/8786)
- When the proxy configuration removed the proxy user/password, this change is applied immediately.
- We fixed an issue where removing several groups deletes only one of them. [#8390](https://github.com/JabRef/jabref/issues/8390)
- We fixed an issue where the Sidepane (groups, web search and open office) width is not remembered after restarting JabRef. [#8907](https://github.com/JabRef/jabref/issues/8907)
- We fixed a bug where switching between themes will cause an error/exception. [#8939](https://github.com/JabRef/jabref/pull/8939)
- We fixed a bug where files that were deleted in the source bibtex file were kept in the index. [#8962](https://github.com/JabRef/jabref/pull/8962)
- We fixed "Error while sending to JabRef" when the browser extension interacts with JabRef. [JabRef-Browser-Extension#479](https://github.com/JabRef/JabRef-Browser-Extension/issues/479)
- We fixed a bug where updating group view mode (intersection or union) requires re-selecting groups to take effect. [#6998](https://github.com/JabRef/jabref/issues/6998)
- We fixed a bug that prevented external group metadata changes from being merged. [#8873](https://github.com/JabRef/jabref/issues/8873)
- We fixed the shared database opening dialog to remember autosave folder and tick. [#7516](https://github.com/JabRef/jabref/issues/7516)
- We fixed an issue where name formatter could not be saved. [#9120](https://github.com/JabRef/jabref/issues/9120)
- We fixed a bug where after the export of Preferences, custom exports were duplicated. [#10176](https://github.com/JabRef/jabref/issues/10176)

### Removed

- We removed the social media buttons for our Twitter and Facebook pages. [#8774](https://github.com/JabRef/jabref/issues/8774)

## [5.6] – 2022-04-25

### Added

- We enabled the user to customize the API Key for some fetchers. [#6877](https://github.com/JabRef/jabref/issues/6877)
- We added an extra option when right-clicking an entry in the Entry List to copy either the DOI or the DOI url.
- We added a fetcher for [Directory of Open Access Books (DOAB)](https://doabooks.org/) [8576](https://github.com/JabRef/jabref/issues/8576)
- We added an extra option to ask the user whether they want to open to reveal the folder holding the saved file with the file selected. [#8195](https://github.com/JabRef/jabref/issues/8195)
- We added a new section to network preferences to allow using custom SSL certificates. [#8126](https://github.com/JabRef/jabref/issues/8126)
- We improved the version check to take also beta version into account and now redirect to the right changelog for the version.
- We added two new web and fulltext fetchers: SemanticScholar and ResearchGate.
- We added notifications on success and failure when writing metadata to a PDF-file. [#8276](https://github.com/JabRef/jabref/issues/8276)
- We added a cleanup action that escapes `$` (by adding a backslash in front). [#8673](https://github.com/JabRef/jabref/issues/8673)

### Changed

- We upgraded to Lucene 9.1 for the fulltext search.
  Thus, the now created search index cannot be read from older versions of JabRef any longer.
  ⚠️ JabRef will recreate the index in a new folder for new files and this will take a long time for a huge library.
  Moreover, switching back and forth JabRef versions and meanwhile adding PDFs also requires rebuilding the index now and then.
  [#8362](https://github.com/JabRef/jabref/pull/8362)
- We changed the list of CSL styles to those that support formatting bibliographies. [#8421](https://github.com/JabRef/jabref/issues/8421) [citeproc-java#116](https://github.com/michel-kraemer/citeproc-java/issues/116)
- The CSL preview styles now also support displaying data from cross references entries that are linked via the `crossref` field. [#7378](https://github.com/JabRef/jabref/issues/7378)
- We made the Search button in Web Search wider. We also skewed the panel titles to the left. [#8397](https://github.com/JabRef/jabref/issues/8397)
- We introduced a preference to disable fulltext indexing. [#8468](https://github.com/JabRef/jabref/issues/8468)
- When exporting entries, the encoding is always UTF-8.
- When embedding BibTeX data into a PDF, the encoding is always UTF-8.
- We replaced the [OttoBib](https://en.wikipedia.org/wiki/OttoBib) fetcher by a fetcher by [OpenLibrary](https://openlibrary.org/dev/docs/api/books). [#8652](https://github.com/JabRef/jabref/issues/8652)
- We first fetch ISBN data from OpenLibrary, if nothing found, ebook.de is tried.
- We now only show a warning when exiting for tasks that will not be recovered automatically upon relaunch of JabRef. [#8468](https://github.com/JabRef/jabref/issues/8468)

### Fixed

- We fixed an issue where right clicking multiple entries and pressing "Change entry type" would only change one entry. [#8654](https://github.com/JabRef/jabref/issues/8654)
- We fixed an issue where it was no longer possible to add or delete multiple files in the `file` field in the entry editor. [#8659](https://github.com/JabRef/jabref/issues/8659)
- We fixed an issue where the author's lastname was not used for the citation key generation if it started with a lowercase letter. [#8601](https://github.com/JabRef/jabref/issues/8601)
- We fixed an issue where custom "Protected terms" files were missing after a restart of JabRef. [#8608](https://github.com/JabRef/jabref/issues/8608)
- We fixed an issue where JabRef could not start due to a missing directory for the fulltex index. [#8579](https://github.com/JabRef/jabref/issues/8579)
- We fixed an issue where long article numbers in the `pages` field would cause an exception and preventing the citation style to display. [#8381](https://github.com/JabRef/jabref/issues/8381), [citeproc-java](https://github.com/michel-kraemer/citeproc-java/issues/114)
- We fixed an issue where online links in the file field were not detected correctly and could produce an exception. [#8510](https://github.com/JabRef/jabref/issues/8510)
- We fixed an issue where an exception could occur when saving the preferences [#7614](https://github.com/JabRef/jabref/issues/7614)
- We fixed an issue where "Copy DOI url" in the right-click menu of the Entry List would just copy the DOI and not the DOI url. [#8389](https://github.com/JabRef/jabref/issues/8389)
- We fixed an issue where opening the console from the drop-down menu would cause an exception. [#8466](https://github.com/JabRef/jabref/issues/8466)
- We fixed an issue when reading non-UTF-8 encoded. When no encoding header is present, the encoding is now detected from the file content (and the preference option is disregarded). [#8417](https://github.com/JabRef/jabref/issues/8417)
- We fixed an issue where pasting a URL was replacing `+` signs by spaces making the URL unreachable. [#8448](https://github.com/JabRef/jabref/issues/8448)
- We fixed an issue where creating subsidiary files from aux files created with some versions of biblatex would produce incorrect results. [#8513](https://github.com/JabRef/jabref/issues/8513)
- We fixed an issue where opening the changelog from withing JabRef led to a 404 error. [#8563](https://github.com/JabRef/jabref/issues/8563)
- We fixed an issue where not all found unlinked local files were imported correctly due to some race condition. [#8444](https://github.com/JabRef/jabref/issues/8444)
- We fixed an issue where Merge entries dialog exceeds screen boundaries.
- We fixed an issue where the app lags when selecting an entry after a fresh start. [#8446](https://github.com/JabRef/jabref/issues/8446)
- We fixed an issue where no citationkey was generated on import, pasting a doi or an entry on the main table. [8406](https://github.com/JabRef/jabref/issues/8406), [koppor#553](https://github.com/koppor/jabref/issues/553)
- We fixed an issue where accent search does not perform consistently. [#6815](https://github.com/JabRef/jabref/issues/6815)
- We fixed an issue where the incorrect entry was selected when "New Article" is pressed while search filters are active. [#8674](https://github.com/JabRef/jabref/issues/8674)
- We fixed an issue where "Write BibTeXEntry metadata to PDF" button remains enabled while writing to PDF is in-progress. [#8691](https://github.com/JabRef/jabref/issues/8691)

### Removed

- We removed the option to copy CSL Citation styles data as `XSL_FO`, `ASCIIDOC`, and `RTF` as these have not been working since a long time and are no longer supported in the external library used for processing the styles. [#7378](https://github.com/JabRef/jabref/issues/7378)
- We removed the option to configure the default encoding. The default encoding is now hard-coded to the modern UTF-8 encoding.

## [5.5] – 2022-01-17

### Changed

- We integrated the external file types dialog directly inside the preferences. [#8341](https://github.com/JabRef/jabref/pull/8341)
- We disabled the add group button color change after adding 10 new groups. [#8051](https://github.com/JabRef/jabref/issues/8051)
- We inverted the logic for resolving [BibTeX strings](https://docs.jabref.org/advanced/strings). This helps to keep `#` chars. By default String resolving is only activated for a couple of standard fields. The list of fields can be modified in the preferences. [#7010](https://github.com/JabRef/jabref/issues/7010), [#7012](https://github.com/JabRef/jabref/issues/7012), [#8303](https://github.com/JabRef/jabref/issues/8303)
- We moved the search box in preview preferences closer to the available citation styles list. [#8370](https://github.com/JabRef/jabref/pull/8370)
- Changing the preference to show the preview panel as a separate tab now has effect without restarting JabRef. [#8370](https://github.com/JabRef/jabref/pull/8370)
- We enabled switching themes in JabRef without the need to restart JabRef. [#7335](https://github.com/JabRef/jabref/pull/7335)
- We added support for the field `day`, `rights`, `coverage` and `language` when reading XMP data in Dublin Core format. [#8491](https://github.com/JabRef/jabref/issues/8491)

### Fixed

- We fixed an issue where the preferences for "Search and store files relative to library file location" where ignored when the "Main file directory" field was not empty [#8385](https://github.com/JabRef/jabref/issues/8385)
- We fixed an issue where `#`chars in certain fields would be interpreted as BibTeX strings [#7010](https://github.com/JabRef/jabref/issues/7010), [#7012](https://github.com/JabRef/jabref/issues/7012), [#8303](https://github.com/JabRef/jabref/issues/8303)
- We fixed an issue where the fulltext search on an empty library with no documents would lead to an exception [koppor#522](https://github.com/koppor/jabref/issues/522)
- We fixed an issue where clicking on "Accept changes" in the merge dialog would lead to an exception [forum#2418](https://discourse.jabref.org/t/the-library-has-been-modified-by-another-program/2418/8)
- We fixed an issue where clicking on headings in the entry preview could lead to an exception. [#8292](https://github.com/JabRef/jabref/issues/8292)
- We fixed an issue where IntegrityCheck used the system's character encoding instead of the one set by the library or in preferences [#8022](https://github.com/JabRef/jabref/issues/8022)
- We fixed an issue about empty metadata in library properties when called from the right click menu. [#8358](https://github.com/JabRef/jabref/issues/8358)
- We fixed an issue where someone could add a duplicate field in the customize entry type dialog. [#8194](https://github.com/JabRef/jabref/issues/8194)
- We fixed a typo in the library properties tab: "String constants". There, one can configure [BibTeX string constants](https://docs.jabref.org/advanced/strings).
- We fixed an issue when writing a non-UTF-8 encoded file: The header is written again. [#8417](https://github.com/JabRef/jabref/issues/8417)
- We fixed an issue where folder creation during systemic literature review failed due to an illegal fetcher name. [#8552](https://github.com/JabRef/jabref/pull/8552)

## [5.4] – 2021-12-20

### Added

- We added confirmation dialog when user wants to close a library where any empty entries are detected. [#8096](https://github.com/JabRef/jabref/issues/8096)
- We added import support for CFF files. [#7945](https://github.com/JabRef/jabref/issues/7945)
- We added the option to copy the DOI of an entry directly from the context menu copy submenu. [#7826](https://github.com/JabRef/jabref/issues/7826)
- We added a fulltext search feature. [#2838](https://github.com/JabRef/jabref/pull/2838)
- We improved the deduction of bib-entries from imported fulltext pdfs. [#7947](https://github.com/JabRef/jabref/pull/7947)
- We added unprotect_terms to the list of bracketed pattern modifiers [#7826](https://github.com/JabRef/jabref/pull/7960)
- We added a dialog that allows to parse metadata from linked pdfs. [#7929](https://github.com/JabRef/jabref/pull/7929)
- We added an icon picker in group edit dialog. [#6142](https://github.com/JabRef/jabref/issues/6142)
- We added a preference to Opt-In to JabRef's online metadata extraction service (Grobid) usage. [#8002](https://github.com/JabRef/jabref/pull/8002)
- We readded the possibility to display the search results of all databases ("Global Search"). It is shown in a separate window. [#4096](https://github.com/JabRef/jabref/issues/4096)
- We readded the possibility to keep the search string when switching tabs. It is implemented by a toggle button. [#4096](https://github.com/JabRef/jabref/issues/4096#issuecomment-575986882)
- We allowed the user to also preview the available citation styles in the preferences besides the selected ones [#8108](https://github.com/JabRef/jabref/issues/8108)
- We added an option to search the available citation styles by name in the preferences [#8108](https://github.com/JabRef/jabref/issues/8108)
- We added an option to generate bib-entries from ID through a popover in the toolbar. [#4183](https://github.com/JabRef/jabref/issues/4183)
- We added a menu option in the right click menu of the main table tabs to display the library properties. [#6527](https://github.com/JabRef/jabref/issues/6527)
- When a `.bib` file ("library") was saved successfully, a notification is shown

### Changed

- Local library settings may overwrite the setting "Search and store files relative to library file location" [#8179](https://github.com/JabRef/jabref/issues/8179)
- The option "Fit table horizontally on screen" in the "Entry table" preferences is now disabled by default [#8148](https://github.com/JabRef/jabref/pull/8148)
- We improved the preferences and descriptions in the "Linked files" preferences tab [#8148](https://github.com/JabRef/jabref/pull/8148)
- We slightly changed the layout of the Journal tab in the preferences for ui consistency. [#7937](https://github.com/JabRef/jabref/pull/7937)
- The JabRefHost on Windows now writes a temporary file and calls `-importToOpen` instead of passing the bibtex via `-importBibtex`. [#7374](https://github.com/JabRef/jabref/issues/7374), [JabRef Browser Ext #274](https://github.com/JabRef/JabRef-Browser-Extension/issues/274)
- We reordered some entries in the right-click menu of the main table. [#6099](https://github.com/JabRef/jabref/issues/6099)
- We merged the barely used ImportSettingsTab and the CustomizationTab in the preferences into one single tab and moved the option to allow Integers in Edition Fields in Bibtex-Mode to the EntryEditor tab. [#7849](https://github.com/JabRef/jabref/pull/7849)
- We moved the export order in the preferences from `File` to `Import and Export`. [#7935](https://github.com/JabRef/jabref/pull/7935)
- We reworked the export order in the preferences and the save order in the library preferences. You can now set more than three sort criteria in your library preferences. [#7935](https://github.com/JabRef/jabref/pull/7935)
- The metadata-to-pdf actions now also embeds the bibfile to the PDF. [#8037](https://github.com/JabRef/jabref/pull/8037)
- The snap was updated to use the core20 base and to use lzo compression for better startup performance [#8109](https://github.com/JabRef/jabref/pull/8109)
- We moved the union/intersection view button in the group sidepane to the left of the other controls. [#8202](https://github.com/JabRef/jabref/pull/8202)
- We improved the Drag and Drop behavior in the "Customize Entry Types" Dialog [#6338](https://github.com/JabRef/jabref/issues/6338)
- When determining the URL of an ArXiV eprint, the URL now points to the version [#8149](https://github.com/JabRef/jabref/pull/8149)
- We Included all standard fields with citation key when exporting to Old OpenOffice/LibreOffice Calc Format [#8176](https://github.com/JabRef/jabref/pull/8176)
- In case the database is encoded with `UTF8`, the `% Encoding` marker is not written anymore
- The written `.bib` file has the same line endings [#390](https://github.com/koppor/jabref/issues/390)
- The written `.bib` file always has a final line break
- The written `.bib` file keeps the newline separator of the loaded `.bib` file
- We present options to manually enter an article or return to the New Entry menu when the fetcher DOI fails to find an entry for an ID [#7870](https://github.com/JabRef/jabref/issues/7870)
- We trim white space and non-ASCII characters from DOI [#8127](https://github.com/JabRef/jabref/issues/8127)
- The duplicate checker now inspects other fields in case no difference in the required and optional fields are found.
- We reworked the library properties dialog and integrated the `Library > Preamble`, `Library > Citation key pattern` and `Library > String constants dialogs` [#8264](https://github.com/JabRef/jabref/pulls/8264)
- We improved the startup time of JabRef by switching from the logging library `log4j2` to `tinylog` [#8007](https://github.com/JabRef/jabref/issues/8007)

### Fixed

- We fixed an issue where an exception occurred when pasting an entry with a publication date-range of the form 1910/1917 [#7864](https://github.com/JabRef/jabref/issues/7864)
- We fixed an issue where an exception occurred when a preview style was edited and afterwards another preview style selected. [#8280](https://github.com/JabRef/jabref/issues/8280)
- We fixed an issue where the actions to move a file to a directory were incorrectly disabled. [#7908](https://github.com/JabRef/jabref/issues/7908)
- We fixed an issue where an exception occurred when a linked online file was edited in the entry editor [#8008](https://github.com/JabRef/jabref/issues/8008)
- We fixed an issue when checking for a new version when JabRef is used behind a corporate proxy. [#7884](https://github.com/JabRef/jabref/issues/7884)
- We fixed some icons that were drawn in the wrong color when JabRef used a custom theme. [#7853](https://github.com/JabRef/jabref/issues/7853)
- We fixed an issue where the `Aux file` on `Edit group` doesn't support relative sub-directories path to import. [#7719](https://github.com/JabRef/jabref/issues/7719).
- We fixed an issue where it was impossible to add or modify groups. [#7912](https://github.com/JabRef/jabref/pull/793://github.com/JabRef/jabref/pull/7921)
- We fixed an issue about the visible side pane components being out of sync with the view menu. [#8115](https://github.com/JabRef/jabref/issues/8115)
- We fixed an issue where the side pane would not close when all its components were closed. [#8082](https://github.com/JabRef/jabref/issues/8082)
- We fixed an issue where exported entries from a Citavi bib containing URLs could not be imported [#7882](https://github.com/JabRef/jabref/issues/7882)
- We fixed an issue where the icons in the search bar had the same color, toggled as well as untoggled. [#8014](https://github.com/JabRef/jabref/pull/8014)
- We fixed an issue where typing an invalid UNC path into the "Main file directory" text field caused an error. [#8107](https://github.com/JabRef/jabref/issues/8107)
- We fixed an issue where "Open Folder" didn't select the file on macOS in Finder [#8130](https://github.com/JabRef/jabref/issues/8130)
- We fixed an issue where importing PDFs resulted in an uncaught exception [#8143](https://github.com/JabRef/jabref/issues/8143)
- We fixed "The library has been modified by another program" showing up when line breaks change [#4877](https://github.com/JabRef/jabref/issues/4877)
- The default directory of the "LaTeX Citations" tab is now the directory of the currently opened database (and not the directory chosen at the last open file dialog or the last database save) [koppor#538](https://github.com/koppor/jabref/issues/538)
- When writing a bib file, the `NegativeArraySizeException` should not occur [#8231](https://github.com/JabRef/jabref/issues/8231) [#8265](https://github.com/JabRef/jabref/issues/8265)
- We fixed an issue where some menu entries were available without entries selected. [#4795](https://github.com/JabRef/jabref/issues/4795)
- We fixed an issue where right-clicking on a tab and selecting close will close the focused tab even if it is not the tab we right-clicked [#8193](https://github.com/JabRef/jabref/pull/8193)
- We fixed an issue where selecting a citation style in the preferences would sometimes produce an exception [#7860](https://github.com/JabRef/jabref/issues/7860)
- We fixed an issue where an exception would occur when clicking on a DOI link in the preview pane [#7706](https://github.com/JabRef/jabref/issues/7706)
- We fixed an issue where XMP and embedded BibTeX export would not work [#8278](https://github.com/JabRef/jabref/issues/8278)
- We fixed an issue where the XMP and embedded BibTeX import of a file containing multiple schemas failed [#8278](https://github.com/JabRef/jabref/issues/8278)
- We fixed an issue where writing embedded BibTeX import fails due to write protection or bibtex already being present [#8332](https://github.com/JabRef/jabref/pull/8332)
- We fixed an issue where pdf-paths and the pdf-indexer could get out of sync [#8182](https://github.com/JabRef/jabref/issues/8182)
- We fixed an issue where Status-Logger error messages appeared during the startup of JabRef [#5475](https://github.com/JabRef/jabref/issues/5475)

### Removed

- We removed two orphaned preferences options [#8164](https://github.com/JabRef/jabref/pull/8164)
- We removed the functionality of the `--debug` commandline options. Use the java command line switch `-Dtinylog.level=debug` for debug output instead. [#8226](https://github.com/JabRef/jabref/pull/8226)

## [5.3] – 2021-07-05

### Added

- We added a progress counter to the title bar in Possible Duplicates dialog window. [#7366](https://github.com/JabRef/jabref/issues/7366)
- We added new "Customization" tab to the preferences which includes option to choose a custom address for DOI access. [#7337](https://github.com/JabRef/jabref/issues/7337)
- We added zbmath to the public databases from which the bibliographic information of an existing entry can be updated. [#7437](https://github.com/JabRef/jabref/issues/7437)
- We showed to the find Unlinked Files Dialog the date of the files' most recent modification. [#4652](https://github.com/JabRef/jabref/issues/4652)
- We added to the find Unlinked Files function a filter to show only files based on date of last modification (Last Year, Last Month, Last Week, Last Day). [#4652](https://github.com/JabRef/jabref/issues/4652)
- We added to the find Unlinked Files function a filter that sorts the files based on the date of last modification(Sort by Newest, Sort by Oldest First). [#4652](https://github.com/JabRef/jabref/issues/4652)
- We added the possibility to add a new entry via its zbMath ID (zbMATH can be chosen as ID type in the "Select entry type" window). [#7202](https://github.com/JabRef/jabref/issues/7202)
- We added the extension support and the external application support (For Texshow, Texmaker and LyX) to the flatpak [#7248](https://github.com/JabRef/jabref/pull/7248)
- We added some symbols and keybindings to the context menu in the entry editor. [#7268](https://github.com/JabRef/jabref/pull/7268)
- We added keybindings for setting and clearing the read status. [#7264](https://github.com/JabRef/jabref/issues/7264)
- We added two new fields to track the creation and most recent modification date and time for each entry. [koppor#130](https://github.com/koppor/jabref/issues/130)
- We added a feature that allows the user to copy highlighted text in the preview window. [#6962](https://github.com/JabRef/jabref/issues/6962)
- We added a feature that allows you to create new BibEntry via paste arxivId [#2292](https://github.com/JabRef/jabref/issues/2292)
- We added support for conducting automated and systematic literature search across libraries and git support for persistence [#369](https://github.com/koppor/jabref/issues/369)
- We added a add group functionality at the bottom of the side pane. [#4682](https://github.com/JabRef/jabref/issues/4682)
- We added a feature that allows the user to choose whether to trust the target site when unable to find a valid certification path from the file download site. [#7616](https://github.com/JabRef/jabref/issues/7616)
- We added a feature that allows the user to open all linked files of multiple selected entries by "Open file" option. [#6966](https://github.com/JabRef/jabref/issues/6966)
- We added a keybinding preset for new entries. [#7705](https://github.com/JabRef/jabref/issues/7705)
- We added a select all button for the library import function. [#7786](https://github.com/JabRef/jabref/issues/7786)
- We added a search feature for journal abbreviations. [#7804](https://github.com/JabRef/jabref/pull/7804)
- We added auto-key-generation progress to the background task list. [#7267](https://github.com/JabRef/jabref/issues/7267)
- We added the option to write XMP metadata to pdfs from the CLI. [7814](https://github.com/JabRef/jabref/pull/7814)

### Changed

- The export to MS Office XML now exports the author field as `Inventor` if the bibtex entry type is `patent` [#7830](https://github.com/JabRef/jabref/issues/7830)
- We changed the EndNote importer to import the field `label` to the corresponding bibtex field `endnote-label` [forum#2734](https://discourse.jabref.org/t/importing-endnote-label-field-to-jabref-from-xml-file/2734)
- The keywords added via "Manage content selectors" are now displayed in alphabetical order. [#3791](https://github.com/JabRef/jabref/issues/3791)
- We improved the "Find unlinked files" dialog to show import results for each file. [#7209](https://github.com/JabRef/jabref/pull/7209)
- The content of the field `timestamp` is migrated to `creationdate`. In case one configured "udpate timestampe", it is migrated to `modificationdate`. [koppor#130](https://github.com/koppor/jabref/issues/130)
- The JabRef specific meta-data content in the main field such as priorities (prio1, prio2, ...) are migrated to their respective fields. They are removed from the keywords. [#6840](https://github.com/jabref/jabref/issues/6840)
- We fixed an issue where groups generated from authors' last names did not include all entries of the authors' [#5833](https://github.com/JabRef/jabref/issues/5833)
- The export to MS Office XML now uses the month name for the field `MonthAcessed` instead of the two digit number [#7354](https://github.com/JabRef/jabref/issues/7354)
- We included some standalone dialogs from the options menu in the main preference dialog and fixed some visual issues in the preferences dialog. [#7384](https://github.com/JabRef/jabref/pull/7384)
- We improved the linking of the `python3` interpreter via the shebang to dynamically use the systems default Python. Related to [JabRef-Browser-Extension #177](https://github.com/JabRef/JabRef-Browser-Extension/issues/177)
- Automatically found pdf files now have the linking button to the far left and uses a link icon with a plus instead of a briefcase. The file name also has lowered opacity(70%) until added. [#3607](https://github.com/JabRef/jabref/issues/3607)
- We simplified the select entry type form by splitting it into two parts ("Recommended" and "Others") based on internal usage data. [#6730](https://github.com/JabRef/jabref/issues/6730)
- We improved the submenu list by merging the'Remove group' having two options, with or without subgroups. [#4682](https://github.com/JabRef/jabref/issues/4682)
- The export to MS Office XML now uses the month name for the field `Month` instead of the two digit number [forum#2685](https://discourse.jabref.org/t/export-month-as-text-not-number/2685)
- We reintroduced missing default keybindings for new entries. [#7346](https://github.com/JabRef/jabref/issues/7346) [#7439](https://github.com/JabRef/jabref/issues/7439)
- Lists of available fields are now sorted alphabetically. [#7716](https://github.com/JabRef/jabref/issues/7716)
- The tooltip of the search field explaining the search is always shown. [#7279](https://github.com/JabRef/jabref/pull/7279)
- We rewrote the ACM fetcher to adapt to the new interface. [#5804](https://github.com/JabRef/jabref/issues/5804)
- We moved the select/collapse buttons in the unlinked files dialog into a context menu. [#7383](https://github.com/JabRef/jabref/issues/7383)
- We fixed an issue where journal abbreviations containing curly braces were not recognized [#7773](https://github.com/JabRef/jabref/issues/7773)

### Fixed

- We fixed an issue where some texts (e.g. descriptions) in dialogs could not be translated [#7854](https://github.com/JabRef/jabref/issues/7854)
- We fixed an issue where import hangs for ris files with "ER - " [#7737](https://github.com/JabRef/jabref/issues/7737)
- We fixed an issue where getting bibliograhpic data from DOI or another identifer did not respect the library mode (BibTeX/biblatex)[#6267](https://github.com/JabRef/jabref/issues/6267)
- We fixed an issue where importing entries would not respect the library mode (BibTeX/biblatex)[#1018](https://github.com/JabRef/jabref/issues/1018)
- We fixed an issue where an exception occurred when importing entries from a web search [#7606](https://github.com/JabRef/jabref/issues/7606)
- We fixed an issue where the table column sort order was not properly stored and resulted in unsorted eports [#7524](https://github.com/JabRef/jabref/issues/7524)
- We fixed an issue where the value of the field `school` or `institution` would be printed twice in the HTML Export [forum#2634](https://discourse.jabref.org/t/problem-with-exporting-techreport-phdthesis-mastersthesis-to-html/2634)
- We fixed an issue preventing to connect to a shared database. [#7570](https://github.com/JabRef/jabref/pull/7570)
- We fixed an issue preventing files from being dragged & dropped into an empty library. [#6851](https://github.com/JabRef/jabref/issues/6851)
- We fixed an issue where double-click onto PDF in file list under the 'General' tab section should just open the file. [#7465](https://github.com/JabRef/jabref/issues/7465)
- We fixed an issue where the dark theme did not extend to a group's custom color picker. [#7481](https://github.com/JabRef/jabref/issues/7481)
- We fixed an issue where choosing the fields on which autocompletion should not work in "Entry editor" preferences had no effect. [#7320](https://github.com/JabRef/jabref/issues/7320)
- We fixed an issue where the "Normalize page numbers" formatter did not replace en-dashes or em-dashes with a hyphen-minus sign. [#7239](https://github.com/JabRef/jabref/issues/7239)
- We fixed an issue with the style of highlighted check boxes while searching in preferences. [#7226](https://github.com/JabRef/jabref/issues/7226)
- We fixed an issue where the option "Move file to file directory" was disabled in the entry editor for all files [#7194](https://github.com/JabRef/jabref/issues/7194)
- We fixed an issue where application dialogs were opening in the wrong display when using multiple screens [#7273](https://github.com/JabRef/jabref/pull/7273)
- We fixed an issue where the "Find unlinked files" dialog would freeze JabRef on importing. [#7205](https://github.com/JabRef/jabref/issues/7205)
- We fixed an issue where the "Find unlinked files" would stop importing when importing a single file failed. [#7206](https://github.com/JabRef/jabref/issues/7206)
- We fixed an issue where JabRef froze for a few seconds in MacOS when DNS resolution timed out. [#7441](https://github.com/JabRef/jabref/issues/7441)
- We fixed an issue where an exception would be displayed for previewing and preferences when a custom theme has been configured but is missing [#7177](https://github.com/JabRef/jabref/issues/7177)
- We fixed an issue where URLs in `file` fields could not be handled on Windows. [#7359](https://github.com/JabRef/jabref/issues/7359)
- We fixed an issue where the regex based file search miss-interpreted specific symbols. [#4342](https://github.com/JabRef/jabref/issues/4342)
- We fixed an issue where the Harvard RTF exporter used the wrong default file extension. [4508](https://github.com/JabRef/jabref/issues/4508)
- We fixed an issue where the Harvard RTF exporter did not use the new authors formatter and therefore did not export "organization" authors correctly. [4508](https://github.com/JabRef/jabref/issues/4508)
- We fixed an issue where the field `urldate` was not exported to the corresponding fields `YearAccessed`, `MonthAccessed`, `DayAccessed` in MS Office XML [#7354](https://github.com/JabRef/jabref/issues/7354)
- We fixed an issue where the password for a shared SQL database was only remembered if it was the same as the username [#6869](https://github.com/JabRef/jabref/issues/6869)
- We fixed an issue where some custom exports did not use the new authors formatter and therefore did not export authors correctly [#7356](https://github.com/JabRef/jabref/issues/7356)
- We fixed an issue where alt+keyboard shortcuts do not work [#6994](https://github.com/JabRef/jabref/issues/6994)
- We fixed an issue about the file link editor did not allow to change the file name according to the default pattern after changing an entry. [#7525](https://github.com/JabRef/jabref/issues/7525)
- We fixed an issue where the file path is invisible in dark theme. [#7382](https://github.com/JabRef/jabref/issues/7382)
- We fixed an issue where the secondary sorting is not working for some special fields. [#7015](https://github.com/JabRef/jabref/issues/7015)
- We fixed an issue where changing the font size makes the font size field too small. [#7085](https://github.com/JabRef/jabref/issues/7085)
- We fixed an issue with TexGroups on Linux systems, where the modification of an aux-file did not trigger an auto-update for TexGroups. Furthermore, the detection of file modifications is now more reliable. [#7412](https://github.com/JabRef/jabref/pull/7412)
- We fixed an issue where the Unicode to Latex formatter produced wrong results for characters with a codepoint higher than Character.MAX_VALUE. [#7387](https://github.com/JabRef/jabref/issues/7387)
- We fixed an issue where a non valid value as font size results in an uncaught exception. [#7415](https://github.com/JabRef/jabref/issues/7415)
- We fixed an issue where "Merge citations" in the Openoffice/Libreoffice integration panel did not have a corresponding opposite. [#7454](https://github.com/JabRef/jabref/issues/7454)
- We fixed an issue where drag and drop of bib files for opening resulted in uncaught exceptions [#7464](https://github.com/JabRef/jabref/issues/7464)
- We fixed an issue where columns shrink in width when we try to enlarge JabRef window. [#6818](https://github.com/JabRef/jabref/issues/6818)
- We fixed an issue where Content selector does not seem to work for custom fields. [#6819](https://github.com/JabRef/jabref/issues/6819)
- We fixed an issue where font size of the preferences dialog does not update with the rest of the GUI. [#7416](https://github.com/JabRef/jabref/issues/7416)
- We fixed an issue in which a linked online file consisting of a web page was saved as an invalid pdf file upon being downloaded. The user is now notified when downloading a linked file results in an HTML file. [#7452](https://github.com/JabRef/jabref/issues/7452)
- We fixed an issue where opening BibTex file (doubleclick) from Folder with spaces not working. [#6487](https://github.com/JabRef/jabref/issues/6487)
- We fixed the header title in the Add Group/Subgroup Dialog box. [#4682](https://github.com/JabRef/jabref/issues/4682)
- We fixed an issue with saving large `.bib` files [#7265](https://github.com/JabRef/jabref/issues/7265)
- We fixed an issue with very large page numbers [#7590](https://github.com/JabRef/jabref/issues/7590)
- We fixed an issue where the file extension is missing on saving the library file on linux [#7451](https://github.com/JabRef/jabref/issues/7451)
- We fixed an issue with opacity of disabled icon-buttons [#7195](https://github.com/JabRef/jabref/issues/7195)
- We fixed an issue where journal abbreviations in UTF-8 were not recognized [#5850](https://github.com/JabRef/jabref/issues/5850)
- We fixed an issue where the article title with curly brackets fails to download the arXiv link (pdf file). [#7633](https://github.com/JabRef/jabref/issues/7633)
- We fixed an issue with toggle of special fields does not work for sorted entries [#7016](https://github.com/JabRef/jabref/issues/7016)
- We fixed an issue with the default path of external application. [#7641](https://github.com/JabRef/jabref/issues/7641)
- We fixed an issue where urls must be embedded in a style tag when importing EndNote style Xml files. Now it can parse url with or without a style tag. [#6199](https://github.com/JabRef/jabref/issues/6199)
- We fixed an issue where the article title with colon fails to download the arXiv link (pdf file). [#7660](https://github.com/JabRef/jabref/issues/7660)
- We fixed an issue where the keybinding for delete entry did not work on the main table [7580](https://github.com/JabRef/jabref/pull/7580)
- We fixed an issue where the RFC fetcher is not compatible with the draft [7305](https://github.com/JabRef/jabref/issues/7305)
- We fixed an issue where duplicate files (both file names and contents are the same) is downloaded and add to linked files [#6197](https://github.com/JabRef/jabref/issues/6197)
- We fixed an issue where changing the appearance of the preview tab did not trigger a restart warning. [#5464](https://github.com/JabRef/jabref/issues/5464)
- We fixed an issue where editing "Custom preview style" triggers exception. [#7526](https://github.com/JabRef/jabref/issues/7526)
- We fixed the [SAO/NASA Astrophysics Data System](https://docs.jabref.org/collect/import-using-online-bibliographic-database#sao-nasa-astrophysics-data-system) fetcher. [#7867](https://github.com/JabRef/jabref/pull/7867)
- We fixed an issue where a title with multiple applied formattings in EndNote was not imported correctly [forum#2734](https://discourse.jabref.org/t/importing-endnote-label-field-to-jabref-from-xml-file/2734)
- We fixed an issue where a `report` in EndNote was imported as `article` [forum#2734](https://discourse.jabref.org/t/importing-endnote-label-field-to-jabref-from-xml-file/2734)
- We fixed an issue where the field `publisher` in EndNote was not imported in JabRef [forum#2734](https://discourse.jabref.org/t/importing-endnote-label-field-to-jabref-from-xml-file/2734)

### Removed

- We removed add group button beside the filter group tab. [#4682](https://github.com/JabRef/jabref/issues/4682)

## [5.2] – 2020-12-24

### Added

- We added a validation to check if the current database location is shared, preventing an exception when Pulling Changes From Shared Database. [#6959](https://github.com/JabRef/jabref/issues/6959)
- We added a query parser and mapping layer to enable conversion of queries formulated in simplified lucene syntax by the user into api queries. [#6799](https://github.com/JabRef/jabref/pull/6799)
- We added some basic functionality to customise the look of JabRef by importing a css theme file. [#5790](https://github.com/JabRef/jabref/issues/5790)
- We added connection check function in network preference setting [#6560](https://github.com/JabRef/jabref/issues/6560)
- We added support for exporting to YAML. [#6974](https://github.com/JabRef/jabref/issues/6974)
- We added a DOI format and organization check to detect [American Physical Society](https://journals.aps.org/) journals to copy the article ID to the page field for cases where the page numbers are missing. [#7019](https://github.com/JabRef/jabref/issues/7019)
- We added an error message in the New Entry dialog that is shown in case the fetcher did not find anything . [#7000](https://github.com/JabRef/jabref/issues/7000)
- We added a new formatter to output shorthand month format. [#6579](https://github.com/JabRef/jabref/issues/6579)
- We added support for the new Microsoft Edge browser in all platforms. [#7056](https://github.com/JabRef/jabref/pull/7056)
- We reintroduced emacs/bash-like keybindings. [#6017](https://github.com/JabRef/jabref/issues/6017)
- We added a feature to provide automated cross library search using a cross library query language. This provides support for the search step of systematic literature reviews (SLRs). [koppor#369](https://github.com/koppor/jabref/issues/369)

### Changed

- We changed the default preferences for OpenOffice/LibreOffice integration to automatically sync the bibliography when inserting new citations in a OpenOffic/LibreOffice document. [#6957](https://github.com/JabRef/jabref/issues/6957)
- We restructured the 'File' tab and extracted some parts into the 'Linked files' tab [#6779](https://github.com/JabRef/jabref/pull/6779)
- JabRef now offers journal lists from <https://abbrv.jabref.org>. JabRef the lists which use a dot inside the abbreviations. [#5749](https://github.com/JabRef/jabref/pull/5749)
- We removed two useless preferences in the groups preferences dialog. [#6836](https://github.com/JabRef/jabref/pull/6836)
- Synchronization of SpecialFields to keywords is now disabled by default. [#6621](https://github.com/JabRef/jabref/issues/6621)
- JabRef no longer opens the entry editor with the first entry on startup [#6855](https://github.com/JabRef/jabref/issues/6855)
- We completed the rebranding of `bibtexkey` as `citationkey` which was started in JabRef 5.1.
- JabRef no longer opens the entry editor with the first entry on startup [#6855](https://github.com/JabRef/jabref/issues/6855)
- Fetch by ID: (long) "SAO/NASA Astrophysics Data System" replaced by (short) "SAO/NASA ADS" [#6876](https://github.com/JabRef/jabref/pull/6876)
- We changed the title of the window "Manage field names and content" to have the same title as the corresponding menu item [#6895](https://github.com/JabRef/jabref/pull/6895)
- We renamed the menus "View -> Previous citation style" and "View -> Next citation style" into "View -> Previous preview style" and "View -> Next preview style" and renamed the "Preview" style to "Customized preview style". [#6899](https://github.com/JabRef/jabref/pull/6899)
- We changed the default preference option "Search and store files relative to library file location" to on, as this seems to be a more intuitive behaviour. [#6863](https://github.com/JabRef/jabref/issues/6863)
- We changed the title of the window "Manage field names and content": to have the same title as the corresponding menu item [#6895](https://github.com/JabRef/jabref/pull/6895)
- We improved the detection of "short" DOIs [6880](https://github.com/JabRef/jabref/issues/6880)
- We improved the duplicate detection when identifiers like DOI or arxiv are semantiaclly the same, but just syntactically differ (e.g. with or without http(s):// prefix). [#6707](https://github.com/JabRef/jabref/issues/6707)
- We improved JabRef start up time [6057](https://github.com/JabRef/jabref/issues/6057)
- We changed in the group interface "Generate groups from keywords in a BibTeX field" by "Generate groups from keywords in the following field". [#6983](https://github.com/JabRef/jabref/issues/6983)
- We changed the name of a group type from "Searching for keywords" to "Searching for a keyword". [6995](https://github.com/JabRef/jabref/pull/6995)
- We changed the way JabRef displays the title of a tab and of the window. [4161](https://github.com/JabRef/jabref/issues/4161)
- We changed connect timeouts for server requests to 30 seconds in general and 5 seconds for GROBID server (special) and improved user notifications on connection issues. [7026](https://github.com/JabRef/jabref/pull/7026)
- We changed the order of the library tab context menu items. [#7171](https://github.com/JabRef/jabref/issues/7171)
- We changed the way linked files are opened on Linux to use the native openFile method, compatible with confined packages. [7037](https://github.com/JabRef/jabref/pull/7037)
- We refined the entry preview to show the full names of authors and editors, to list the editor only if no author is present, have the year earlier. [#7083](https://github.com/JabRef/jabref/issues/7083)

### Fixed

- We fixed an issue changing the icon link_variation_off that is not meaningful. [#6834](https://github.com/JabRef/jabref/issues/6834)
- We fixed an issue where the `.sav` file was not deleted upon exiting JabRef. [#6109](https://github.com/JabRef/jabref/issues/6109)
- We fixed a linked identifier icon inconsistency. [#6705](https://github.com/JabRef/jabref/issues/6705)
- We fixed the wrong behavior that font size changes are not reflected in dialogs. [#6039](https://github.com/JabRef/jabref/issues/6039)
- We fixed the failure to Copy citation key and link. [#5835](https://github.com/JabRef/jabref/issues/5835)
- We fixed an issue where the sort order of the entry table was reset after a restart of JabRef. [#6898](https://github.com/JabRef/jabref/pull/6898)
- We fixed an issue where no longer a warning was displayed when inserting references into LibreOffice with an invalid "ReferenceParagraphFormat". [#6907](https://github.com/JabRef/jabref/pull/60907).
- We fixed an issue where a selected field was not removed after the first click in the custom entry types dialog. [#6934](https://github.com/JabRef/jabref/issues/6934)
- We fixed an issue where a remove icon was shown for standard entry types in the custom entry types dialog. [#6906](https://github.com/JabRef/jabref/issues/6906)
- We fixed an issue where it was impossible to connect to OpenOffice/LibreOffice on Mac OSX. [#6970](https://github.com/JabRef/jabref/pull/6970)
- We fixed an issue with the python script used by browser plugins that failed to locate JabRef if not installed in its default location. [#6963](https://github.com/JabRef/jabref/pull/6963/files)
- We fixed an issue where spaces and newlines in an isbn would generate an exception. [#6456](https://github.com/JabRef/jabref/issues/6456)
- We fixed an issue where identity column header had incorrect foreground color in the Dark theme. [#6796](https://github.com/JabRef/jabref/issues/6796)
- We fixed an issue where the RIS exporter added extra blank lines.[#7007](https://github.com/JabRef/jabref/pull/7007/files)
- We fixed an issue where clicking on Collapse All button in the Search for Unlinked Local Files expanded the directory structure erroneously [#6848](https://github.com/JabRef/jabref/issues/6848)
- We fixed an issue, when pulling changes from shared database via shortcut caused creation of a new tech report [6867](https://github.com/JabRef/jabref/issues/6867)
- We fixed an issue where the JabRef GUI does not highlight the "All entries" group on start-up [#6691](https://github.com/JabRef/jabref/issues/6691)
- We fixed an issue where a custom dark theme was not applied to the entry preview tab [7068](https://github.com/JabRef/jabref/issues/7068)
- We fixed an issue where modifications to the Custom preview layout in the preferences were not saved [#6447](https://github.com/JabRef/jabref/issues/6447)
- We fixed an issue where errors from imports were not shown to the user [#7084](https://github.com/JabRef/jabref/pull/7084)
- We fixed an issue where the EndNote XML Import would fail on empty keywords tags [forum#2387](https://discourse.jabref.org/t/importing-in-unknown-format-fails-to-import-xml-library-from-bookends-export/2387)
- We fixed an issue where the color of groups of type "free search expression" not persisting after restarting the application [#6999](https://github.com/JabRef/jabref/issues/6999)
- We fixed an issue where modifications in the source tab where not saved without switching to another field before saving the library [#6622](https://github.com/JabRef/jabref/issues/6622)
- We fixed an issue where the "Document Viewer" did not show the first page of the opened pdf document and did not show the correct total number of pages [#7108](https://github.com/JabRef/jabref/issues/7108)
- We fixed an issue where the context menu was not updated after a file link was changed. [#5777](https://github.com/JabRef/jabref/issues/5777)
- We fixed an issue where the password for a shared SQL database was not remembered [#6869](https://github.com/JabRef/jabref/issues/6869)
- We fixed an issue where newly added entires were not synced to a shared SQL database [#7176](https://github.com/JabRef/jabref/issues/7176)
- We fixed an issue where the PDF-Content importer threw an exception when no DOI number is present at the first page of the PDF document [#7203](https://github.com/JabRef/jabref/issues/7203)
- We fixed an issue where groups created from aux files did not update on file changes [#6394](https://github.com/JabRef/jabref/issues/6394)
- We fixed an issue where authors that only have last names were incorrectly identified as institutes when generating citation keys [#7199](https://github.com/JabRef/jabref/issues/7199)
- We fixed an issue where institutes were incorrectly identified as universities when generating citation keys [#6942](https://github.com/JabRef/jabref/issues/6942)

### Removed

- We removed the Google Scholar fetcher and the ACM fetcher do not work due to traffic limitations [#6369](https://github.com/JabRef/jabref/issues/6369)
- We removed the menu entry "Manage external file types" because it's already in 'Preferences' dialog [#6991](https://github.com/JabRef/jabref/issues/6991)
- We removed the integrity check "Abbreviation detected" for the field journal/journaltitle in the entry editor [#3925](https://github.com/JabRef/jabref/issues/3925)

## [5.1] – 2020-08-30

### Added

- We added a new fetcher to enable users to search mEDRA DOIs [#6602](https://github.com/JabRef/jabref/issues/6602)
- We added a new fetcher to enable users to search "[Collection of Computer Science Bibliographies](https://en.wikipedia.org/wiki/Collection_of_Computer_Science_Bibliographies)". [#6638](https://github.com/JabRef/jabref/issues/6638)
- We added default values for delimiters in Add Subgroup window [#6624](https://github.com/JabRef/jabref/issues/6624)
- We improved responsiveness of general fields specification dialog window. [#6604](https://github.com/JabRef/jabref/issues/6604)
- We added support for importing ris file and load DOI [#6530](https://github.com/JabRef/jabref/issues/6530)
- We added the Library properties to a context menu on the library tabs [#6485](https://github.com/JabRef/jabref/issues/6485)
- We added a new field in the preferences in 'BibTeX key generator' for unwanted characters that can be user-specified. [#6295](https://github.com/JabRef/jabref/issues/6295)
- We added support for searching ShortScience for an entry through the user's browser. [#6018](https://github.com/JabRef/jabref/pull/6018)
- We updated EditionChecker to permit edition to start with a number. [#6144](https://github.com/JabRef/jabref/issues/6144)
- We added tooltips for most fields in the entry editor containing a short description. [#5847](https://github.com/JabRef/jabref/issues/5847)
- We added support for basic markdown in custom formatted previews [#6194](https://github.com/JabRef/jabref/issues/6194)
- We now show the number of items found and selected to import in the online search dialog. [#6248](https://github.com/JabRef/jabref/pull/6248)
- We created a new install screen for macOS. [#5759](https://github.com/JabRef/jabref/issues/5759)
- We added a new integrity check for duplicate DOIs. [koppor#339](https://github.com/koppor/jabref/issues/339)
- We implemented an option to download fulltext files while importing. [#6381](https://github.com/JabRef/jabref/pull/6381)
- We added a progress-indicator showing the average progress of background tasks to the toolbar. Clicking it reveals a pop-over with a list of running background tasks. [6443](https://github.com/JabRef/jabref/pull/6443)
- We fixed the bug when strike the delete key in the text field. [#6421](https://github.com/JabRef/jabref/issues/6421)
- We added a BibTex key modifier for truncating strings. [#3915](https://github.com/JabRef/jabref/issues/3915)
- We added support for jumping to target entry when typing letter/digit after sorting a column in maintable [#6146](https://github.com/JabRef/jabref/issues/6146)
- We added a new fetcher to enable users to search all available E-Libraries simultaneously. [koppor#369](https://github.com/koppor/jabref/issues/369)
- We added the field "entrytype" to the export sort criteria [#6531](https://github.com/JabRef/jabref/pull/6531)
- We added the possibility to change the display order of the fields in the entry editor. The order can now be configured using drag and drop in the "Customize entry types" dialog [#6152](https://github.com/JabRef/jabref/pull/6152)
- We added native support for biblatex-software [#6574](https://github.com/JabRef/jabref/issues/6574)
- We added a missing restart warning for AutoComplete in the preferences dialog. [#6351](https://github.com/JabRef/jabref/issues/6351)
- We added a note to the citation key pattern preferences dialog as a temporary workaround for a JavaFX bug, about committing changes in a table cell, if the focus is lost. [#5825](https://github.com/JabRef/jabref/issues/5825)
- We added support for customized fallback fields in bracketed patterns. [#7111](https://github.com/JabRef/jabref/issues/7111)

### Changed

- We improved the arXiv fetcher. Now it should find entries even more reliably and does no longer include the version (e.g `v1`) in the `eprint` field. [forum#1941](https://discourse.jabref.org/t/remove-version-in-arxiv-import/1941)
- We moved the group search bar and the button "New group" from bottom to top position to make it more prominent. [#6112](https://github.com/JabRef/jabref/pull/6112)
- When JabRef finds a `.sav` file without changes, there is no dialog asking for acceptance of changes anymore.
- We changed the buttons for import/export/show all/reset of preferences to smaller icon buttons in the preferences dialog. [#6130](https://github.com/JabRef/jabref/pull/6130)
- We moved the functionality "Manage field names & content" from the "Library" menu to the "Edit" menu, because it affects the selected entries and not the whole library
- We merged the functionality "Append contents from a BibTeX library into the currently viewed library" into the "Import into database" functionality. Fixes [#6049](https://github.com/JabRef/jabref/issues/6049).
- We changed the directory where fulltext downloads are stored to the directory set in the import-tab in preferences. [#6381](https://github.com/JabRef/jabref/pull/6381)
- We improved the error message for invalid jstyles. [#6303](https://github.com/JabRef/jabref/issues/6303)
- We changed the section name of 'Advanced' to 'Network' in the preferences and removed some obsolete options.[#6489](https://github.com/JabRef/jabref/pull/6489)
- We improved the context menu of the column "Linked identifiers" of the main table, by truncating their texts, if they are too long. [#6499](https://github.com/JabRef/jabref/issues/6499)
- We merged the main table tabs in the preferences dialog. [#6518](https://github.com/JabRef/jabref/pull/6518)
- We changed the command line option 'generateBibtexKeys' to the more generic term 'generateCitationKeys' while the short option remains 'g'.[#6545](https://github.com/JabRef/jabref/pull/6545)
- We improved the "Possible duplicate entries" window to remember its size and position throughout a session. [#6582](https://github.com/JabRef/jabref/issues/6582)
- We divided the toolbar into small parts, so if the application window is to small, only a part of the toolbar is moved into the chevron popup. [#6682](https://github.com/JabRef/jabref/pull/6682)
- We changed the layout for of the buttons in the Open Office side panel to ensure that the button text is always visible, specially when resizing. [#6639](https://github.com/JabRef/jabref/issues/6639)
- We merged the two new library commands in the file menu to one which always creates a new library in the default library mode. [#6359](https://github.com/JabRef/jabref/pull/6539#issuecomment-641056536)

### Fixed

- We fixed an issue where entry preview tab has no name in drop down list. [#6591](https://github.com/JabRef/jabref/issues/6591)
- We fixed to only search file links in the BIB file location directory when preferences has corresponding checkbox checked. [#5891](https://github.com/JabRef/jabref/issues/5891)
- We fixed wrong button order (Apply and Cancel) in ManageProtectedTermsDialog.
- We fixed an issue with incompatible characters at BibTeX key [#6257](https://github.com/JabRef/jabref/issues/6257)
- We fixed an issue where dash (`-`) was reported as illegal BibTeX key [#6295](https://github.com/JabRef/jabref/issues/6295)
- We greatly improved the performance of the overall application and many operations. [#5071](https://github.com/JabRef/jabref/issues/5071)
- We fixed an issue where sort by priority was broken. [#6222](https://github.com/JabRef/jabref/issues/6222)
- We fixed an issue where opening a library from the recent libraries menu was not possible. [#5939](https://github.com/JabRef/jabref/issues/5939)
- We fixed an issue with inconsistent capitalization of file extensions when downloading files. [#6115](https://github.com/JabRef/jabref/issues/6115)
- We fixed the display of language and encoding in the preferences dialog. [#6130](https://github.com/JabRef/jabref/pull/6130)
- Now the link and/or the link description in the column "linked files" of the main table gets truncated or wrapped, if too long, otherwise display issues arise. [#6178](https://github.com/JabRef/jabref/issues/6178)
- We fixed the issue that groups panel does not keep size when resizing window. [#6180](https://github.com/JabRef/jabref/issues/6180)
- We fixed an error that sometimes occurred when using the context menu. [#6085](https://github.com/JabRef/jabref/issues/6085)
- We fixed an issue where search full-text documents downloaded files with same name, overwriting existing files. [#6174](https://github.com/JabRef/jabref/pull/6174)
- We fixed an issue when importing into current library an erroneous message "import cancelled" is displayed even though import is successful. [#6266](https://github.com/JabRef/jabref/issues/6266)
- We fixed an issue where custom jstyles for Open/LibreOffice where not saved correctly. [#6170](https://github.com/JabRef/jabref/issues/6170)
- We fixed an issue where the INSPIRE fetcher was no longer working [#6229](https://github.com/JabRef/jabref/issues/6229)
- We fixed an issue where custom exports with an uppercase file extension could not be selected for "Copy...-> Export to Clipboard" [#6285](https://github.com/JabRef/jabref/issues/6285)
- We fixed the display of icon both in the main table and linked file editor. [#6169](https://github.com/JabRef/jabref/issues/6169)
- We fixed an issue where the windows installer did not create an entry in the start menu [bug report in the forum](https://discourse.jabref.org/t/error-while-fetching-from-doi/2018/3)
- We fixed an issue where only the field `abstract` and `comment` were declared as multiline fields. Other fields can now be configured in the preferences using "Do not wrap the following fields when saving" [4373](https://github.com/JabRef/jabref/issues/4373)
- We fixed an issue where JabRef switched to discrete graphics under macOS [#5935](https://github.com/JabRef/jabref/issues/5935)
- We fixed an issue where the Preferences entry preview will be unexpected modified leads to Value too long exception [#6198](https://github.com/JabRef/jabref/issues/6198)
- We fixed an issue where custom jstyles for Open/LibreOffice would only be valid if a layout line for the entry type `default` was at the end of the layout section [#6303](https://github.com/JabRef/jabref/issues/6303)
- We fixed an issue where a new entry is not shown in the library if a search is active [#6297](https://github.com/JabRef/jabref/issues/6297)
- We fixed an issue where long directory names created from patterns could create an exception. [#3915](https://github.com/JabRef/jabref/issues/3915)
- We fixed an issue where sort on numeric cases was broken. [#6349](https://github.com/JabRef/jabref/issues/6349)
- We fixed an issue where year and month fields were not cleared when converting to biblatex [#6224](https://github.com/JabRef/jabref/issues/6224)
- We fixed an issue where an "Not on FX thread" exception occurred when saving on linux [#6453](https://github.com/JabRef/jabref/issues/6453)
- We fixed an issue where the library sort order was lost. [#6091](https://github.com/JabRef/jabref/issues/6091)
- We fixed an issue where brackets in regular expressions were not working. [6469](https://github.com/JabRef/jabref/pull/6469)
- We fixed an issue where multiple background task popups stacked over each other.. [#6472](https://github.com/JabRef/jabref/issues/6472)
- We fixed an issue where LaTeX citations for specific commands (`\autocite`s) of biblatex-mla were not recognized. [#6476](https://github.com/JabRef/jabref/issues/6476)
- We fixed an issue where drag and drop was not working on empty database. [#6487](https://github.com/JabRef/jabref/issues/6487)
- We fixed an issue where the name fields were not updated after the preferences changed. [#6515](https://github.com/JabRef/jabref/issues/6515)
- We fixed an issue where "null" appeared in generated BibTeX keys. [#6459](https://github.com/JabRef/jabref/issues/6459)
- We fixed an issue where the authors' names were incorrectly displayed in the authors' column when they were bracketed. [#6465](https://github.com/JabRef/jabref/issues/6465) [#6459](https://github.com/JabRef/jabref/issues/6459)
- We fixed an issue where importing certain unlinked files would result in an exception [#5815](https://github.com/JabRef/jabref/issues/5815)
- We fixed an issue where downloaded files would be moved to a directory named after the citationkey when no file directory pattern is specified [#6589](https://github.com/JabRef/jabref/issues/6589)
- We fixed an issue with the creation of a group of cited entries which incorrectly showed the message that the library had been modified externally whenever saving the library. [#6420](https://github.com/JabRef/jabref/issues/6420)
- We fixed an issue with the creation of a group of cited entries. Now the file path to an aux file gets validated. [#6585](https://github.com/JabRef/jabref/issues/6585)
- We fixed an issue on Linux systems where the application would crash upon inotify failure. Now, the user is prompted with a warning, and given the choice to continue the session. [#6073](https://github.com/JabRef/jabref/issues/6073)
- We moved the search modifier buttons into the search bar, as they were not accessible, if autocompletion was disabled. [#6625](https://github.com/JabRef/jabref/issues/6625)
- We fixed an issue about duplicated group color indicators [#6175](https://github.com/JabRef/jabref/issues/6175)
- We fixed an issue where entries with the entry type Misc from an imported aux file would not be saved correctly to the bib file on disk [#6405](https://github.com/JabRef/jabref/issues/6405)
- We fixed an issue where percent sign ('%') was not formatted properly by the HTML formatter [#6753](https://github.com/JabRef/jabref/issues/6753)
- We fixed an issue with the [SAO/NASA Astrophysics Data System](https://docs.jabref.org/collect/add-entry-using-an-id#sao-nasa-a-ds) fetcher where `\textbackslash` appeared at the end of the abstract.
- We fixed an issue with the Science Direct fetcher where PDFs could not be downloaded. Fixes [#5860](https://github.com/JabRef/jabref/issues/5860)
- We fixed an issue with the Library of Congress importer.
- We fixed the [link to the external libraries listing](https://github.com/JabRef/jabref/blob/master/external-libraries.md) in the about dialog
- We fixed an issue regarding pasting on Linux. [#6293](https://github.com/JabRef/jabref/issues/6293)

### Removed

- We removed the option of the "enforce legal key". [#6295](https://github.com/JabRef/jabref/issues/6295)
- We removed the obsolete `External programs / Open PDF` section in the preferences, as the default application to open PDFs is now set in the `Manage external file types` dialog. [#6130](https://github.com/JabRef/jabref/pull/6130)
- We removed the option to configure whether a `.bib.bak` file should be generated upon save. It is now always enabled. Documentation at <https://docs.jabref.org/advanced/autosave>. [#6092](https://github.com/JabRef/jabref/issues/6092)
- We removed the built-in list of IEEE journal abbreviations using BibTeX strings. If you still want to use them, you have to download them separately from <https://abbrv.jabref.org>.

## [5.0] – 2020-03-06

### Changed

- Added browser integration to the snap package for firefox/chromium browsers. [#6062](https://github.com/JabRef/jabref/pull/6062)
- We reintroduced the possibility to extract references from plain text (using [GROBID](https://grobid.readthedocs.io/en/latest/)). [#5614](https://github.com/JabRef/jabref/pull/5614)
- We changed the open office panel to show buttons in rows of three instead of going straight down to save space as the button expanded out to take up unnecessary horizontal space. [#5479](https://github.com/JabRef/jabref/issues/5479)
- We cleaned up the group add/edit dialog. [#5826](https://github.com/JabRef/jabref/pull/5826)
- We reintroduced the index column. [#5844](https://github.com/JabRef/jabref/pull/5844)
- Filenames of external files can no longer contain curly braces. [#5926](https://github.com/JabRef/jabref/pull/5926)
- We made the filters more easily accessible in the integrity check dialog. [#5955](https://github.com/JabRef/jabref/pull/5955)
- We reimplemented and improved the dialog "Customize entry types". [#4719](https://github.com/JabRef/jabref/issues/4719)
- We added an [American Physical Society](https://journals.aps.org/) fetcher. [#818](https://github.com/JabRef/jabref/issues/818)
- We added possibility to enable/disable items quantity in groups. [#6042](https://github.com/JabRef/jabref/issues/6042)

### Fixed

- We fixed an issue where the command line console was always opened in the background. [#5474](https://github.com/JabRef/jabref/issues/5474)
- We fixed and issue where pdf files will not open under some KDE linux distributions when using okular. [#5253](https://github.com/JabRef/jabref/issues/5253)
- We fixed an issue where the Medline fetcher was only working when JabRef was running from source. [#5645](https://github.com/JabRef/jabref/issues/5645)
- We fixed some visual issues in the dark theme. [#5764](https://github.com/JabRef/jabref/pull/5764) [#5753](https://github.com/JabRef/jabref/issues/5753)
- We fixed an issue where non-default previews didn't handle unicode characters. [#5779](https://github.com/JabRef/jabref/issues/5779)
- We improved the performance, especially changing field values in the entry should feel smoother now. [#5843](https://github.com/JabRef/jabref/issues/5843)
- We fixed an issue where the ampersand character wasn't rendering correctly on previews. [#3840](https://github.com/JabRef/jabref/issues/3840)
- We fixed an issue where an erroneous "The library has been modified by another program" message was shown when saving. [#4877](https://github.com/JabRef/jabref/issues/4877)
- We fixed an issue where the file extension was missing after downloading a file (we now fall-back to pdf). [#5816](https://github.com/JabRef/jabref/issues/5816)
- We fixed an issue where cleaning up entries broke web URLs, if "Make paths of linked files relative (if possible)" was enabled, which resulted in various other issues subsequently. [#5861](https://github.com/JabRef/jabref/issues/5861)
- We fixed an issue where the tab "Required fields" of the entry editor did not show all required fields, if at least two of the defined required fields are linked with a logical or. [#5859](https://github.com/JabRef/jabref/issues/5859)
- We fixed several issues concerning managing external file types: Now everything is usable and fully functional. Previously, there were problems with the radio buttons, with saving the settings and with loading an input field value. Furthermore, different behavior for Windows and other operating systems was given, which was unified as well. [#5846](https://github.com/JabRef/jabref/issues/5846)
- We fixed an issue where entries containing Unicode charaters were not parsed correctly [#5899](https://github.com/JabRef/jabref/issues/5899)
- We fixed an issue where an entry containing an external filename with curly braces could not be saved. Curly braces are now longer allowed in filenames. [#5899](https://github.com/JabRef/jabref/issues/5899)
- We fixed an issue where changing the type of an entry did not update the main table [#5906](https://github.com/JabRef/jabref/issues/5906)
- We fixed an issue in the optics of the library properties, that cropped the dialog on scaled displays. [#5969](https://github.com/JabRef/jabref/issues/5969)
- We fixed an issue where changing the type of an entry did not update the main table. [#5906](https://github.com/JabRef/jabref/issues/5906)
- We fixed an issue where opening a library from the recent libraries menu was not possible. [#5939](https://github.com/JabRef/jabref/issues/5939)
- We fixed an issue where the most bottom group in the list got lost, if it was dragged on itself. [#5983](https://github.com/JabRef/jabref/issues/5983)
- We fixed an issue where changing entry type doesn't always work when biblatex source is shown. [#5905](https://github.com/JabRef/jabref/issues/5905)
- We fixed an issue where the group and the link column were not updated after changing the entry in the main table. [#5985](https://github.com/JabRef/jabref/issues/5985)
- We fixed an issue where reordering the groups was not possible after inserting an article. [#6008](https://github.com/JabRef/jabref/issues/6008)
- We fixed an issue where citation styles except the default "Preview" could not be used. [#5622](https://github.com/JabRef/jabref/issues/5622)
- We fixed an issue where a warning was displayed when the title content is made up of two sentences. [#5832](https://github.com/JabRef/jabref/issues/5832)
- We fixed an issue where an exception was thrown when adding a save action without a selected formatter in the library properties [#6069](https://github.com/JabRef/jabref/issues/6069)
- We fixed an issue where JabRef's icon was missing in the Export to clipboard Dialog. [#6286](https://github.com/JabRef/jabref/issues/6286)
- We fixed an issue when an "Abstract field" was duplicating text, when importing from RIS file (Neurons) [#6065](https://github.com/JabRef/jabref/issues/6065)
- We fixed an issue where adding the addition of a new entry was not completely validated [#6370](https://github.com/JabRef/jabref/issues/6370)
- We fixed an issue where the blue and red text colors in the Merge entries dialog were not quite visible [#6334](https://github.com/JabRef/jabref/issues/6334)
- We fixed an issue where underscore character was removed from the file name in the Recent Libraries list in File menu [#6383](https://github.com/JabRef/jabref/issues/6383)
- We fixed an issue where few keyboard shortcuts regarding new entries were missing [#6403](https://github.com/JabRef/jabref/issues/6403)

### Removed

- Ampersands are no longer escaped by default in the `bib` file. If you want to keep the current behaviour, you can use the new "Escape Ampersands" formatter as a save action. [#5869](https://github.com/JabRef/jabref/issues/5869)
- The "Merge Entries" entry was removed from the Quality Menu. Users should use the right-click menu instead. [#6021](https://github.com/JabRef/jabref/pull/6021)

## [5.0-beta] – 2019-12-15

### Changed

- We added a short DOI field formatter which shortens DOI to more human-readable form. [koppor#343](https://github.com/koppor/jabref/issues/343)
- We improved the display of group memberships by adding multiple colored bars if the entry belongs to more than one group. [#4574](https://github.com/JabRef/jabref/issues/4574)
- We added an option to show the preview as an extra tab in the entry editor (instead of in a split view). [#5244](https://github.com/JabRef/jabref/issues/5244)
- A custom Open/LibreOffice jstyle file now requires a layout line for the entry type `default` [#5452](https://github.com/JabRef/jabref/issues/5452)
- The entry editor is now open by default when JabRef starts up. [#5460](https://github.com/JabRef/jabref/issues/5460)
- Customized entry types are now serialized in alphabetical order in the bib file.
- We added a new ADS fetcher to use the new ADS API. [#4949](https://github.com/JabRef/jabref/issues/4949)
- We added support of the [X11 primary selection](https://unix.stackexchange.com/a/139193/18033) [#2389](https://github.com/JabRef/jabref/issues/2389)
- We added support to switch between biblatex and bibtex library types. [#5550](https://github.com/JabRef/jabref/issues/5550)
- We changed the save action buttons to be easier to understand. [#5565](https://github.com/JabRef/jabref/issues/5565)
- We made the columns for groups, files and uri in the main table reorderable and merged the clickable icon columns for uri, url, doi and eprint. [#5544](https://github.com/JabRef/jabref/pull/5544)
- We reduced the number of write actions performed when autosave is enabled [#5679](https://github.com/JabRef/jabref/issues/5679)
- We made the column sort order in the main table persistent [#5730](https://github.com/JabRef/jabref/pull/5730)
- When an entry is modified on disk, the change dialog now shows the merge dialog to highlight the changes [#5688](https://github.com/JabRef/jabref/pull/5688)

### Fixed

- Inherit fields from cross-referenced entries as specified by biblatex. [#5045](https://github.com/JabRef/jabref/issues/5045)
- We fixed an issue where it was no longer possible to connect to LibreOffice. [#5261](https://github.com/JabRef/jabref/issues/5261)
- The "All entries group" is no longer shown when no library is open.
- We fixed an exception which occurred when closing JabRef. [#5348](https://github.com/JabRef/jabref/issues/5348)
- We fixed an issue where JabRef reports incorrectly about customized entry types. [#5332](https://github.com/JabRef/jabref/issues/5332)
- We fixed a few problems that prevented JabFox to communicate with JabRef. [#4737](https://github.com/JabRef/jabref/issues/4737) [#4303](https://github.com/JabRef/jabref/issues/4303)
- We fixed an error where the groups containing an entry loose their highlight color when scrolling. [#5022](https://github.com/JabRef/jabref/issues/5022)
- We fixed an error where scrollbars were not shown. [#5374](https://github.com/JabRef/jabref/issues/5374)
- We fixed an error where an exception was thrown when merging entries. [#5169](https://github.com/JabRef/jabref/issues/5169)
- We fixed an error where certain metadata items were not serialized alphabetically.
- After assigning an entry to a group, the item count is now properly colored to reflect the new membership of the entry. [#3112](https://github.com/JabRef/jabref/issues/3112)
- The group panel is now properly updated when switching between libraries (or when closing/opening one). [#3142](https://github.com/JabRef/jabref/issues/3142)
- We fixed an error where the number of matched entries shown in the group pane was not updated correctly. [#4441](https://github.com/JabRef/jabref/issues/4441)
- We fixed an error where the wrong file is renamed and linked when using the "Copy, rename and link" action. [#5653](https://github.com/JabRef/jabref/issues/5653)
- We fixed a "null" error when writing XMP metadata. [#5449](https://github.com/JabRef/jabref/issues/5449)
- We fixed an issue where empty keywords lead to a strange display of automatic keyword groups. [#5333](https://github.com/JabRef/jabref/issues/5333)
- We fixed an error where the default color of a new group was white instead of dark gray. [#4868](https://github.com/JabRef/jabref/issues/4868)
- We fixed an issue where the first field in the entry editor got the focus while performing a different action (like searching). [#5084](https://github.com/JabRef/jabref/issues/5084)
- We fixed an issue where multiple entries were highlighted in the web search result after scrolling. [#5035](https://github.com/JabRef/jabref/issues/5035)
- We fixed an issue where the hover indication in the web search pane was not working. [#5277](https://github.com/JabRef/jabref/issues/5277)
- We fixed an error mentioning "javafx.controls/com.sun.javafx.scene.control" that was thrown when interacting with the toolbar.
- We fixed an error where a cleared search was restored after switching libraries. [#4846](https://github.com/JabRef/jabref/issues/4846)
- We fixed an exception which occurred when trying to open a non-existing file from the "Recent files"-menu [#5334](https://github.com/JabRef/jabref/issues/5334)
- We fixed an issues where the search highlight in the entry preview did not worked. [#5069](https://github.com/JabRef/jabref/issues/5069)
- The context menu for fields in the entry editor is back. [#5254](https://github.com/JabRef/jabref/issues/5254)
- We fixed an exception which occurred when trying to open a non-existing file from the "Recent files"-menu [#5334](https://github.com/JabRef/jabref/issues/5334)
- We fixed a problem where the "editor" information has been duplicated during saving a .bib-Database. [#5359](https://github.com/JabRef/jabref/issues/5359)
- We re-introduced the feature to switch between different preview styles. [#5221](https://github.com/JabRef/jabref/issues/5221)
- We fixed various issues (including [#5263](https://github.com/JabRef/jabref/issues/5263)) related to copying entries to the clipboard
- We fixed some display errors in the preferences dialog and replaced some of the controls [#5033](https://github.com/JabRef/jabref/pull/5033) [#5047](https://github.com/JabRef/jabref/pull/5047) [#5062](https://github.com/JabRef/jabref/pull/5062) [#5141](https://github.com/JabRef/jabref/pull/5141) [#5185](https://github.com/JabRef/jabref/pull/5185) [#5265](https://github.com/JabRef/jabref/pull/5265) [#5315](https://github.com/JabRef/jabref/pull/5315) [#5360](https://github.com/JabRef/jabref/pull/5360)
- We fixed an exception which occurred when trying to import entries without an open library. [#5447](https://github.com/JabRef/jabref/issues/5447)
- The "Automatically set file links" feature now follows symbolic links. [#5664](https://github.com/JabRef/jabref/issues/5664)
- After successful import of one or multiple bib entries the main table scrolls to the first imported entry [#5383](https://github.com/JabRef/jabref/issues/5383)
- We fixed an exception which occurred when an invalid jstyle was loaded. [#5452](https://github.com/JabRef/jabref/issues/5452)
- We fixed an issue where the command line arguments `importBibtex` and `importToOpen` did not import into the currently open library, but opened a new one. [#5537](https://github.com/JabRef/jabref/issues/5537)
- We fixed an error where the preview theme did not adapt to the "Dark" mode [#5463](https://github.com/JabRef/jabref/issues/5463)
- We fixed an issue where multiple entries were allowed in the "crossref" field [#5284](https://github.com/JabRef/jabref/issues/5284)
- We fixed an issue where the merge dialog showed the wrong text colour in "Dark" mode [#5516](https://github.com/JabRef/jabref/issues/5516)
- We fixed visibility issues with the scrollbar and group selection highlight in "Dark" mode, and enabled "Dark" mode for the OpenOffice preview in the style selection window. [#5522](https://github.com/JabRef/jabref/issues/5522)
- We fixed an issue where the author field was not correctly parsed during bibtex key-generation. [#5551](https://github.com/JabRef/jabref/issues/5551)
- We fixed an issue where notifications where shown during autosave. [#5555](https://github.com/JabRef/jabref/issues/5555)
- We fixed an issue where the side pane was not remembering its position. [#5615](https://github.com/JabRef/jabref/issues/5615)
- We fixed an issue where JabRef could not interact with [Oracle XE](https://www.oracle.com/de/database/technologies/appdev/xe.html) in the [shared SQL database setup](https://docs.jabref.org/collaborative-work/sqldatabase).
- We fixed an issue where the toolbar icons were hidden on smaller screens.
- We fixed an issue where renaming referenced files for bib entries with long titles was not possible. [#5603](https://github.com/JabRef/jabref/issues/5603)
- We fixed an issue where a window which is on an external screen gets unreachable when external screen is removed. [#5037](https://github.com/JabRef/jabref/issues/5037)
- We fixed a bug where the selection of groups was lost after drag and drop. [#2868](https://github.com/JabRef/jabref/issues/2868)
- We fixed an issue where the custom entry types didn't show the correct display name [#5651](https://github.com/JabRef/jabref/issues/5651)

### Removed

- We removed some obsolete notifications. [#5555](https://github.com/JabRef/jabref/issues/5555)
- We removed an internal step in the [ISBN-to-BibTeX fetcher](https://docs.jabref.org/collect/add-entry-using-an-id#isbn): The [ISBN to BibTeX Converter](https://manas.tungare.name/software/isbn-to-bibtex) by [@manastungare](https://github.com/manastungare) is not used anymore, because it is offline: "people using this tool have not been generating enough sales for Amazon."
- We removed the option to control the default drag and drop behaviour. You can use the modifier keys (like CtrL or Alt) instead.

## [5.0-alpha] – 2019-08-25

### Changed

- We added eventitle, eventdate and venue fields to `@unpublished` entry type.
- We added `@software` and `@dataSet` entry type to biblatex.
- All fields are now properly sorted alphabetically (in the subgroups of required/optional fields) when the entry is written to the bib file.
- We fixed an issue where some importers used the field `pubstatus` instead of the standard BibTeX field `pubstate`.
- We changed the latex command removal for docbook exporter. [#3838](https://github.com/JabRef/jabref/issues/3838)
- We changed the location of some fields in the entry editor (you might need to reset your preferences for these changes to come into effect)
  - Journal/Year/Month in biblatex mode -> Deprecated (if filled)
  - DOI/URL: General -> Optional
  - Internal fields like ranking, read status and priority: Other -> General
  - Moreover, empty deprecated fields are no longer shown
- Added server timezone parameter when connecting to a shared database.
- We updated the dialog for setting up general fields.
- URL field formatting is updated. All whitespace chars, located at the beginning/ending of the URL, are trimmed automatically
- We changed the behavior of the field formatting dialog such that the `bibtexkey` is not changed when formatting all fields or all text fields.
- We added a "Move file to file directory and rename file" option for simultaneously moving and renaming of document file. [#4166](https://github.com/JabRef/jabref/issues/4166)
- Use integrated graphics card instead of discrete on macOS [#4070](https://github.com/JabRef/jabref/issues/4070)
- We added a cleanup operation that detects an arXiv identifier in the note, journal or URL field and moves it to the `eprint` field.
  Because of this change, the last-used cleanup operations were reset.
- We changed the minimum required version of Java to 1.8.0_171, as this is the latest release for which the automatic Java update works. [#4093](https://github.com/JabRef/jabref/issues/4093)
- The special fields like `Printed` and `Read status` now show gray icons when the row is hovered.
- We added a button in the tab header which allows you to close the database with one click. [#494](https://github.com/JabRef/jabref/issues/494)
- Sorting in the main table now takes information from cross-referenced entries into account. [#2808](https://github.com/JabRef/jabref/issues/2808)
- If a group has a color specified, then entries matched by this group have a small colored bar in front of them in the main table.
- Change default icon for groups to a circle because a colored version of the old icon was hard to distinguish from its black counterpart.
- In the main table, the context menu appears now when you press the "context menu" button on the keyboard. [feature request in the forum](https://discourse.jabref.org/t/how-to-enable-keyboard-context-key-windows)
- We added icons to the group side panel to quickly switch between `union` and `intersection` group view mode. [#3269](https://github.com/JabRef/jabref/issues/3269).
- We use `https` for [fetching from most online bibliographic database](https://docs.jabref.org/collect/import-using-online-bibliographic-database).
- We changed the default keyboard shortcuts for moving between entries when the entry editor is active to ̀<kbd>alt</kbd> + <kbd>up/down</kbd>.
- Opening a new file now prompts the directory of the currently selected file, instead of the directory of the last opened file.
- Window state is saved on close and restored on start.
- We made the MathSciNet fetcher more reliable.
- We added the ISBN fetcher to the list of fetcher available under "Update with bibliographic information from the web" in the entry editor toolbar.
- Files without a defined external file type are now directly opened with the default application of the operating system
- We streamlined the process to rename and move files by removing the confirmation dialogs.
- We removed the redundant new lines of markings and wrapped the summary in the File annotation tab. [#3823](https://github.com/JabRef/jabref/issues/3823)
- We add auto URL formatting when user paste link to URL field in entry editor. [koppor#254](https://github.com/koppor/jabref/issues/254)
- We added a minimum height for the entry editor so that it can no longer be hidden by accident. [#4279](https://github.com/JabRef/jabref/issues/4279)
- We added a new keyboard shortcut so that the entry editor could be closed by <kbd>Ctrl</kbd> + <kbd>E</kbd>. [#4222](https://github.com/JabRef/jabref/issues/4222)
- We added an option in the preference dialog box, that allows user to pick the dark or light theme option. [#4130](https://github.com/JabRef/jabref/issues/4130)
- We updated the Related Articles tab to accept JSON from the new version of the Mr. DLib service
- We added an option in the preference dialog box that allows user to choose behavior after dragging and dropping files in Entry Editor. [#4356](https://github.com/JabRef/jabref/issues/4356)
- We added the ability to have an export preference where previously "File"-->"Export"/"Export selected entries" would not save the user's preference[#4495](https://github.com/JabRef/jabref/issues/4495)
- We optimized the code responsible for connecting to an external database, which should lead to huge improvements in performance.
- For automatically created groups, added ability to filter groups by entry type. [#4539](https://github.com/JabRef/jabref/issues/4539)
- We added the ability to add field names from the Preferences Dialog [#4546](https://github.com/JabRef/jabref/issues/4546)
- We added the ability to change the column widths directly in the main table. [#4546](https://github.com/JabRef/jabref/issues/4546)
- We added a description of how recommendations were chosen and better error handling to Related Articles tab
- We added the ability to execute default action in dialog by using with <kbd>Ctrl</kbd> + <kbd>Enter</kbd> combination [#4496](https://github.com/JabRef/jabref/issues/4496)
- We grouped and reordered the Main Menu (File, Edit, Library, Quality, Tools, and View tabs & icons). [#4666](https://github.com/JabRef/jabref/issues/4666) [#4667](https://github.com/JabRef/jabref/issues/4667) [#4668](https://github.com/JabRef/jabref/issues/4668) [#4669](https://github.com/JabRef/jabref/issues/4669) [#4670](https://github.com/JabRef/jabref/issues/4670) [#4671](https://github.com/JabRef/jabref/issues/4671) [#4672](https://github.com/JabRef/jabref/issues/4672) [#4673](https://github.com/JabRef/jabref/issues/4673)
- We added additional modifiers (capitalize, titlecase and sentencecase) to the Bibtex key generator. [#1506](https://github.com/JabRef/jabref/issues/1506)
- We have migrated from the mysql jdbc connector to the mariadb one for better authentication scheme support. [#4745](https://github.com/JabRef/jabref/issues/4745)
- We grouped the toolbar icons and changed the Open Library and Copy icons. [#4584](https://github.com/JabRef/jabref/issues/4584)
- We added a browse button next to the path text field for aux-based groups. [#4586](https://github.com/JabRef/jabref/issues/4586)
- We changed the title of Group Dialog to "Add subgroup" from "Edit group" when we select Add subgroup option.
- We enable import button only if entries are selected. [#4755](https://github.com/JabRef/jabref/issues/4755)
- We made modifications to improve the contrast of UI elements. [#4583](https://github.com/JabRef/jabref/issues/4583)
- We added a warning for empty BibTeX keys in the entry editor. [#4440](https://github.com/JabRef/jabref/issues/4440)
- We added an option in the settings to set the default action in JabRef when right clicking on any entry in any database and selecting "Open folder". [#4763](https://github.com/JabRef/jabref/issues/4763)
- The Medline fetcher now normalizes the author names according to the BibTeX-Standard [#4345](https://github.com/JabRef/jabref/issues/4345)
- We added an option on the Linked File Viewer to rename the attached file of an entry directly on the JabRef. [#4844](https://github.com/JabRef/jabref/issues/4844)
- We added an option in the preference dialog box that allows user to enable helpful tooltips.[#3599](https://github.com/JabRef/jabref/issues/3599)
- We reworked the functionality for extracting BibTeX entries from plain text, because our used service [freecite shut down](https://library.brown.edu/libweb/freecite_notice.php). [#5206](https://github.com/JabRef/jabref/pull/5206)
- We moved the dropdown menu for selecting the push-application from the toolbar into the external application preferences. [#674](https://github.com/JabRef/jabref/issues/674)
- We removed the alphabetical ordering of the custom tabs and updated the error message when trying to create a general field with a name containing an illegal character. [#5019](https://github.com/JabRef/jabref/issues/5019)
- We added a context menu to the bib(la)tex-source-editor to copy'n'paste. [#5007](https://github.com/JabRef/jabref/pull/5007)
- We added a tool that allows searching for citations in LaTeX files. It scans directories and shows which entries are used, how many times and where.
- We added a 'LaTeX citations' tab to the entry editor, to search for citations to the active entry in the LaTeX file directory. It can be disabled in the preferences dialog.
- We added an option in preferences to allow for integers in field "edition" when running database in bibtex mode. [#4680](https://github.com/JabRef/jabref/issues/4680)
- We added the ability to use negation in export filter layouts. [#5138](https://github.com/JabRef/jabref/pull/5138)
- Focus on Name Area instead of 'OK' button whenever user presses 'Add subgroup'. [#6307](https://github.com/JabRef/jabref/issues/6307)
- We changed the behavior of merging that the entry which has "smaller" bibkey will be selected. [#7395](https://github.com/JabRef/jabref/issues/7395)

### Fixed

- We fixed an issue where JabRef died silently for the user without enough inotify instances [#4874](https://github.com/JabRef/jabref/issues/4874)
- We fixed an issue where corresponding groups are sometimes not highlighted when clicking on entries [#3112](https://github.com/JabRef/jabref/issues/3112)
- We fixed an issue where custom exports could not be selected in the 'Export (selected) entries' dialog [#4013](https://github.com/JabRef/jabref/issues/4013)
- Italic text is now rendered correctly. [#3356](https://github.com/JabRef/jabref/issues/3356)
- The entry editor no longer gets corrupted after using the source tab. [#3532](https://github.com/JabRef/jabref/issues/3532) [#3608](https://github.com/JabRef/jabref/issues/3608) [#3616](https://github.com/JabRef/jabref/issues/3616)
- We fixed multiple issues where entries did not show up after import if a search was active. [#1513](https://github.com/JabRef/jabref/issues/1513) [#3219](https://github.com/JabRef/jabref/issues/3219))
- We fixed an issue where the group tree was not updated correctly after an entry was changed. [#3618](https://github.com/JabRef/jabref/issues/3618)
- We fixed an issue where a right-click in the main table selected a wrong entry. [#3267](https://github.com/JabRef/jabref/issues/3267)
- We fixed an issue where in rare cases entries where overlayed in the main table. [#3281](https://github.com/JabRef/jabref/issues/3281)
- We fixed an issue where selecting a group messed up the focus of the main table and the entry editor. [#3367](https://github.com/JabRef/jabref/issues/3367)
- We fixed an issue where composite author names were sorted incorrectly. [#2828](https://github.com/JabRef/jabref/issues/2828)
- We fixed an issue where commands followed by `-` didn't work. [#3805](https://github.com/JabRef/jabref/issues/3805)
- We fixed an issue where a non-existing aux file in a group made it impossible to open the library. [#4735](https://github.com/JabRef/jabref/issues/4735)
- We fixed an issue where some journal names were wrongly marked as abbreviated. [#4115](https://github.com/JabRef/jabref/issues/4115)
- We fixed an issue where the custom file column were sorted incorrectly. [#3119](https://github.com/JabRef/jabref/issues/3119)
- We improved the parsing of author names whose infix is abbreviated without a dot. [#4864](https://github.com/JabRef/jabref/issues/4864)
- We fixed an issues where the entry losses focus when a field is edited and at the same time used for sorting. [#3373](https://github.com/JabRef/jabref/issues/3373)
- We fixed an issue where the menu on Mac OS was not displayed in the usual Mac-specific way. [#3146](https://github.com/JabRef/jabref/issues/3146)
- We improved the integrity check for page numbers. [#4113](https://github.com/JabRef/jabref/issues/4113) and [feature request in the forum](https://discourse.jabref.org/t/pages-field-allow-use-of-en-dash/1199)
- We fixed an issue where the order of fields in customized entry types was not saved correctly. [#4033](https://github.com/JabRef/jabref/issues/4033)
- We fixed an issue where renaming a group did not change the group name in the interface. [#3189](https://github.com/JabRef/jabref/issues/3189)
- We fixed an issue where the groups tree of the last database was still shown even after the database was already closed.
- We fixed an issue where the "Open file dialog" may disappear behind other windows. [#3410](https://github.com/JabRef/jabref/issues/3410)
- We fixed an issue where the number of entries matched was not updated correctly upon adding or removing an entry. [#3537](https://github.com/JabRef/jabref/issues/3537)
- We fixed an issue where the default icon of a group was not colored correctly.
- We fixed an issue where the first field in entry editor was not focused when adding a new entry. [#4024](https://github.com/JabRef/jabref/issues/4024)
- We reworked the "Edit file" dialog to make it resizeable and improved the workflow for adding and editing files [#2970](https://github.com/JabRef/jabref/issues/2970)
- We fixed an issue where custom name formatters were no longer found correctly. [#3531](https://github.com/JabRef/jabref/issues/3531)
- We fixed an issue where the month was not shown in the preview. [#3239](https://github.com/JabRef/jabref/issues/3239)
- Rewritten logic to detect a second jabref instance. [#4023](https://github.com/JabRef/jabref/issues/4023)
- We fixed an issue where the "Convert to BibTeX-Cleanup" moved the content of the `file` field to the `pdf` field [#4120](https://github.com/JabRef/jabref/issues/4120)
- We fixed an issue where the preview pane in entry preview in preferences wasn't showing the citation style selected [#3849](https://github.com/JabRef/jabref/issues/3849)
- We fixed an issue where the default entry preview style still contained the field `review`. The field `review` in the style is now replaced with comment to be consistent with the entry editor [#4098](https://github.com/JabRef/jabref/issues/4098)
- We fixed an issue where users were vulnerable to XXE attacks during parsing [#4229](https://github.com/JabRef/jabref/issues/4229)
- We fixed an issue where files added via the "Attach file" contextmenu of an entry were not made relative. [#4201](https://github.com/JabRef/jabref/issues/4201) and [#4241](https://github.com/JabRef/jabref/issues/4241)
- We fixed an issue where author list parser can't generate bibtex for Chinese author. [#4169](https://github.com/JabRef/jabref/issues/4169)
- We fixed an issue where the list of XMP Exclusion fields in the preferences was not be saved [#4072](https://github.com/JabRef/jabref/issues/4072)
- We fixed an issue where the ArXiv Fetcher did not support HTTP URLs [koppor#328](https://github.com/koppor/jabref/issues/328)
- We fixed an issue where only one PDF file could be imported [#4422](https://github.com/JabRef/jabref/issues/4422)
- We fixed an issue where "Move to group" would always move the first entry in the library and not the selected [#4414](https://github.com/JabRef/jabref/issues/4414)
- We fixed an issue where an older dialog appears when downloading full texts from the quality menu. [#4489](https://github.com/JabRef/jabref/issues/4489)
- We fixed an issue where right clicking on any entry in any database and selecting "Open folder" results in the NullPointer exception. [#4763](https://github.com/JabRef/jabref/issues/4763)
- We fixed an issue where option 'open terminal here' with custom command was passing the wrong argument. [#4802](https://github.com/JabRef/jabref/issues/4802)
- We fixed an issue where ranking an entry would generate an IllegalArgumentException. [#4754](https://github.com/JabRef/jabref/issues/4754)
- We fixed an issue where special characters where removed from non-label key generation pattern parts [#4767](https://github.com/JabRef/jabref/issues/4767)
- We fixed an issue where the RIS import would overwite the article date with the value of the acessed date [#4816](https://github.com/JabRef/jabref/issues/4816)
- We fixed an issue where an NullPointer exception was thrown when a referenced entry in an Open/Libre Office document was no longer present in the library. Now an error message with the reference marker of the missing entry is shown. [#4932](https://github.com/JabRef/jabref/issues/4932)
- We fixed an issue where a database exception related to a missing timezone was too big. [#4827](https://github.com/JabRef/jabref/issues/4827)
- We fixed an issue where the IEEE fetcher returned an error if no keywords were present in the result from the IEEE website [#4997](https://github.com/JabRef/jabref/issues/4997)
- We fixed an issue where the command line help text had several errors, and arguments and descriptions have been rewritten to simplify and detail them better. [#2016](https://github.com/JabRef/jabref/issues/2016)
- We fixed an issue where the same menu for changing entry type had two different sizes and weights. [#4977](https://github.com/JabRef/jabref/issues/4977)
- We fixed an issue where the "Attach file" dialog, in the right-click menu for an entry, started on the working directory instead of the user's main directory. [#4995](https://github.com/JabRef/jabref/issues/4995)
- We fixed an issue where the JabRef Icon in the macOS launchpad was not displayed correctly [#5003](https://github.com/JabRef/jabref/issues/5003)
- We fixed an issue where the "Search for unlinked local files" would throw an exception when parsing the content of a PDF-file with missing "series" information [#5128](https://github.com/JabRef/jabref/issues/5128)
- We fixed an issue where the XMP Importer would incorrectly return an empty default entry when importing pdfs [#6577](https://github.com/JabRef/jabref/issues/6577)
- We fixed an issue where opening the menu 'Library properties' marked the library as modified [#6451](https://github.com/JabRef/jabref/issues/6451)
- We fixed an issue when importing resulted in an exception [#7343](https://github.com/JabRef/jabref/issues/7343)
- We fixed an issue where the field in the Field formatter dropdown selection were sorted in random order. [#7710](https://github.com/JabRef/jabref/issues/7710)

### Removed

- The feature to "mark entries" was removed and merged with the groups functionality. For migration, a group is created for every value of the `__markedentry` field and the entry is added to this group.
- The number column was removed.
- We removed the global search feature.
- We removed the coloring of cells in the main table according to whether the field is optional/required.
- We removed the feature to find and resolve duplicate BibTeX keys (as this use case is already covered by the integrity check).
- We removed a few commands from the right-click menu that are not needed often and thus don't need to be placed that prominently:
  - Print entry preview: available through entry preview
  - All commands related to marking: marking is not yet reimplemented
  - Set/clear/append/rename fields: available through Edit menu
  - Manage keywords: available through the Edit menu
  - Copy linked files to folder: available through File menu
  - Add/move/remove from group: removed completely (functionality still available through group interface)
- We removed the option to change the column widths in the preferences dialog. [#4546](https://github.com/JabRef/jabref/issues/4546)

## Older versions

The changelog of JabRef 4.x is available at the [v4.3.1 tag](https://github.com/JabRef/jabref/blob/v4.3.1/CHANGELOG.md).
The changelog of JabRef 3.x is available at the [v3.8.2 tag](https://github.com/JabRef/jabref/blob/v3.8.2/CHANGELOG.md).
The changelog of JabRef 2.11 and all previous versions is available as [text file in the v2.11.1 tag](https://github.com/JabRef/jabref/blob/v2.11.1/CHANGELOG).

[Unreleased]: https://github.com/JabRef/jabref/compare/v5.15...HEAD
[5.15]: https://github.com/JabRef/jabref/compare/v5.14...v5.15
[5.14]: https://github.com/JabRef/jabref/compare/v5.13...v5.14
[5.13]: https://github.com/JabRef/jabref/compare/v5.12...v5.13
[5.12]: https://github.com/JabRef/jabref/compare/v5.11...v5.12
[5.11]: https://github.com/JabRef/jabref/compare/v5.10...v5.11
[5.10]: https://github.com/JabRef/jabref/compare/v5.9...v5.10
[5.9]: https://github.com/JabRef/jabref/compare/v5.8...v5.9
[5.8]: https://github.com/JabRef/jabref/compare/v5.7...v5.8
[5.7]: https://github.com/JabRef/jabref/compare/v5.6...v5.7
[5.6]: https://github.com/JabRef/jabref/compare/v5.5...v5.6
[5.5]: https://github.com/JabRef/jabref/compare/v5.4...v5.5
[5.4]: https://github.com/JabRef/jabref/compare/v5.3...v5.4
[5.3]: https://github.com/JabRef/jabref/compare/v5.2...v5.3
[5.2]: https://github.com/JabRef/jabref/compare/v5.1...v5.2
[5.1]: https://github.com/JabRef/jabref/compare/v5.0...v5.1
[5.0]: https://github.com/JabRef/jabref/compare/v5.0-beta...v5.0
[5.0-beta]: https://github.com/JabRef/jabref/compare/v5.0-alpha...v5.0-beta
[5.0-alpha]: https://github.com/JabRef/jabref/compare/v4.3...v5.0-alpha
<!-- markdownlint-disable-file MD012 MD024 MD033 MD053 --><|MERGE_RESOLUTION|>--- conflicted
+++ resolved
@@ -73,11 +73,8 @@
 - We fixed an exception when searching for unlinked files. [#11731](https://github.com/JabRef/jabref/issues/11731)
 - We fixed an issue where two contradicting notifications were shown when cutting an entry in the main table. [#11724](https://github.com/JabRef/jabref/pull/11724)
 - We fixed an issue where unescaped braces in the arXiv fetcher were not treated. [#11704](https://github.com/JabRef/jabref/issues/11704)
-<<<<<<< HEAD
 - We fixed an issue where HTML instead of the fulltext pdf was downloaded when importing arXiv entries. [#4913](https://github.com/JabRef/jabref/issues/4913)
-=======
 - We fixed an issue where the keywords and crossref fields were not properly focused. [#11177](https://github.com/JabRef/jabref/issues/11177)
->>>>>>> ec62ec0f
 
 ### Removed
 
