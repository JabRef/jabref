# Changelog

All notable changes to this project will be documented in this file.
The format is based on [Keep a Changelog](https://keepachangelog.com/en/1.0.0/).
We refer to [GitHub issues](https://github.com/JabRef/jabref/issues) by using `#NUM`.
In case, there is no issue present, the pull request implementing the feature is linked.

Note that this project **does not** adhere to [Semantic Versioning](http://semver.org/).

## [Unreleased]

### Added

### Changed

- We integrated the external file types dialog directly inside the preferences. [#8341](https://github.com/JabRef/jabref/pull/8341)
<<<<<<< HEAD
- We disabled the add group button color change after adding 10 new groups. [#8051](https://github.com/JabRef/jabref/issues/8051)
=======
- We inverted the logic for resolving [BibTeX strings](https://docs.jabref.org/advanced/strings). This helps to keep `#` chars. By default String resolving is only activated for a couple of standard fields. The list of fields can be modified in the preferences. [#7010](https://github.com/JabRef/jabref/issues/7010), [#7102](https://github.com/JabRef/jabref/issues/7012), [#8303](https://github.com/JabRef/jabref/issues/8303)
>>>>>>> b4726abb
- We moved the search box in preview preferences closer to the available citation styles list. [#8370](https://github.com/JabRef/jabref/pull/8370)
- Changing the preference to show the preview panel as a separate tab now has effect without restarting JabRef. [#8370](https://github.com/JabRef/jabref/pull/8370)
- We enabled switching themes in JabRef without the need to restart JabRef. [#7335](https://github.com/JabRef/jabref/pull/7335)

### Fixed

- We fixed an issue where the preferences for "Search and store files relative to library file location" where ignored when the "Main file directory" field was not empty [#8385](https://github.com/JabRef/jabref/issues/8385)
- We fixed an issue where `#`chars in certain fields would be interpreted as BibTeX strings [#7010](https://github.com/JabRef/jabref/issues/7010), [#7102](https://github.com/JabRef/jabref/issues/7012), [#8303](https://github.com/JabRef/jabref/issues/8303)
- We fixed an issue where the fulltext search on an empty library with no documents would lead to an exception [koppor#522](https://github.com/koppor/jabref/issues/522)
- We fixed an issue where clicking on "Accept changes" in the merge dialog would lead to an exception [forum#2418](https://discourse.jabref.org/t/the-library-has-been-modified-by-another-program/2418/8)
- We fixed an issue where clicking on headings in the entry preview could lead to an exception. [#8292](https://github.com/JabRef/jabref/issues/8292)
- We fixed an issue where IntegrityCheck used the system's character encoding instead of the one set by the library or in preferences [#8022](https://github.com/JabRef/jabref/issues/8022)
- We fixed an issue about empty metadata in library properties when called from the right click menu. [#8358](https://github.com/JabRef/jabref/issues/8358)
- We fixed an issue where someone could add a duplicate field in the customize entry type dialog. [#8194](https://github.com/JabRef/jabref/issues/8194)
- We fixed a typo in the library properties tab: "String constants". There, one can configure [BibTeX string constants](https://docs.jabref.org/advanced/strings).
- We fixed an issue when writing a non-UTF-8 encoded file: The header is written again. [#8417](https://github.com/JabRef/jabref/issues/8417)

### Removed













## [5.4] - 2021-12-20

### Added

- We added confirmation dialog when user wants to close a library where any empty entires are detected. [#8096](https://github.com/JabRef/jabref/issues/8096)
- We added import support for CFF files. [#7945](https://github.com/JabRef/jabref/issues/7945)
- We added the option to copy the DOI of an entry directly from the context menu copy submenu. [#7826](https://github.com/JabRef/jabref/issues/7826)
- We added a fulltext search feature. [#2838](https://github.com/JabRef/jabref/pull/2838)
- We improved the deduction of bib-entries from imported fulltext pdfs. [#7947](https://github.com/JabRef/jabref/pull/7947)
- We added unprotect_terms to the list of bracketed pattern modifiers [#7826](https://github.com/JabRef/jabref/pull/7960)
- We added a dialog that allows to parse metadata from linked pdfs. [#7929](https://github.com/JabRef/jabref/pull/7929)
- We added an icon picker in group edit dialog. [#6142](https://github.com/JabRef/jabref/issues/6142)
- We added a preference to Opt-In to JabRef's online metadata extraction service (Grobid) usage. [#8002](https://github.com/JabRef/jabref/pull/8002)
- We readded the possibility to display the search results of all databases ("Global Search"). It is shown in a separate window. [#4096](https://github.com/JabRef/jabref/issues/4096)
- We readded the possibility to keep the search string when switching tabs. It is implemented by a toggle button. [#4096](https://github.com/JabRef/jabref/issues/4096#issuecomment-575986882)
- We allowed the user to also preview the available citation styles in the preferences besides the selected ones [#8108](https://github.com/JabRef/jabref/issues/8108)
- We added an option to search the available citation styles by name in the preferences [#8108](https://github.com/JabRef/jabref/issues/8108)
- We added an option to generate bib-entries from ID through a popover in the toolbar. [#4183](https://github.com/JabRef/jabref/issues/4183)
- We added a menu option in the right click menu of the main table tabs to display the library properties. [#6527](https://github.com/JabRef/jabref/issues/6527)
- When a `.bib` file ("library") was saved successfully, a notification is shown

### Changed

- Local library settings may overwrite the setting "Search and store files relative to library file location" [#8179](https://github.com/JabRef/jabref/issues/8179)
- The option "Fit table horizontally on screen" in the "Entry table" preferences is now disabled by default [#8148](https://github.com/JabRef/jabref/pull/8148)
- We improved the preferences and descriptions in the "Linked files" preferences tab [#8148](https://github.com/JabRef/jabref/pull/8148)
- We slightly changed the layout of the Journal tab in the preferences for ui consistency. [#7937](https://github.com/JabRef/jabref/pull/7937)
- The JabRefHost on Windows now writes a temporary file and calls `-importToOpen` instead of passing the bibtex via `-importBibtex`. [#7374](https://github.com/JabRef/jabref/issues/7374), [JabRef Browser Ext #274](https://github.com/JabRef/JabRef-Browser-Extension/issues/274)
- We reordered some entries in the right-click menu of the main table. [#6099](https://github.com/JabRef/jabref/issues/6099)
- We merged the barely used ImportSettingsTab and the CustomizationTab in the preferences into one single tab and moved the option to allow Integers in Edition Fields in Bibtex-Mode to the EntryEditor tab. [#7849](https://github.com/JabRef/jabref/pull/7849)
- We moved the export order in the preferences from `File` to `Import and Export`. [#7935](https://github.com/JabRef/jabref/pull/7935)
- We reworked the export order in the preferences and the save order in the library preferences. You can now set more than three sort criteria in your library preferences. [#7935](https://github.com/JabRef/jabref/pull/7935)
- The metadata-to-pdf actions now also embeds the bibfile to the PDF. [#8037](https://github.com/JabRef/jabref/pull/8037)
- The snap was updated to use the core20 base and to use lzo compression for better startup performance [#8109](https://github.com/JabRef/jabref/pull/8109)
- We moved the union/intersection view button in the group sidepane to the left of the other controls. [#8202](https://github.com/JabRef/jabref/pull/8202)
- We improved the Drag and Drop behavior in the "Customize Entry Types" Dialog [#6338](https://github.com/JabRef/jabref/issues/6338)
- When determining the URL of an ArXiV eprint, the URL now points to the version [#8149](https://github.com/JabRef/jabref/pull/8149)
- We Included all standard fields with citation key when exporting to Old OpenOffice/LibreOffice Calc Format [#8176](https://github.com/JabRef/jabref/pull/8176)
- In case the database is encoded with `UTF8`, the `% Encoding` marker is not written anymore
- The written `.bib` file has the same line endings [#390](https://github.com/koppor/jabref/issues/390)
- The written `.bib` file always has a final line break
- The written `.bib` file keeps the newline separator of the loaded `.bib` file
- We present options to manually enter an article or return to the New Entry menu when the fetcher DOI fails to find an entry for an ID [#7870](https://github.com/JabRef/jabref/issues/7870)
- We trim white space and non-ASCII characters from DOI [#8127](https://github.com/JabRef/jabref/issues/8127)
- The duplicate checker now inspects other fields in case no difference in the required and optional fields are found.
- We reworked the library properties dialog and integrated the `Library > Preamble`, `Library > Citation key pattern` and `Library > String constants dialogs` [#8264](https://github.com/JabRef/jabref/pulls/8264)
- We improved the startup time of JabRef by switching from the logging library `log4j2` to `tinylog` [#8007](https://github.com/JabRef/jabref/issues/8007)

### Fixed

- We fixed an issue where an exception occurred when pasting an entry with a publication date-range of the form 1910/1917 [#7864](https://github.com/JabRef/jabref/issues/7864)
- We fixed an issue where an exception occured when a preview style was edited and afterwards another preview style selected. [#8280](https://github.com/JabRef/jabref/issues/8280)
- We fixed an issue where the actions to move a file to a directory were incorrectly disabled. [#7908](https://github.com/JabRef/jabref/issues/7908)
- We fixed an issue where an exception occurred when a linked online file was edited in the entry editor [#8008](https://github.com/JabRef/jabref/issues/8008)
- We fixed an issue when checking for a new version when JabRef is used behind a corporate proxy. [#7884](https://github.com/JabRef/jabref/issues/7884)
- We fixed some icons that were drawn in the wrong color when JabRef used a custom theme. [#7853](https://github.com/JabRef/jabref/issues/7853)
- We fixed an issue where the `Aux file` on `Edit group` doesn't support relative sub-directories path to import. [#7719](https://github.com/JabRef/jabref/issues/7719).
- We fixed an issue where it was impossible to add or modify groups. [#7912](https://github.com/JabRef/jabref/pull/793://github.com/JabRef/jabref/pull/7921)
- We fixed an issue about the visible side pane components being out of sync with the view menu. [#8115](https://github.com/JabRef/jabref/issues/8115)
- We fixed an issue where the side pane would not close when all its components were closed. [#8082](https://github.com/JabRef/jabref/issues/8082)
- We fixed an issue where exported entries from a Citavi bib containing URLs could not be imported [#7892](https://github.com/JabRef/jabref/issues/7882)
- We fixed an issue where the icons in the search bar had the same color, toggled as well as untoggled. [#8014](https://github.com/JabRef/jabref/pull/8014)
- We fixed an issue where typing an invalid UNC path into the "Main file directory" text field caused an error. [#8107](https://github.com/JabRef/jabref/issues/8107)
- We fixed an issue where "Open Folder" didn't select the file on macOS in Finder [#8130](https://github.com/JabRef/jabref/issues/8130)
- We fixed an issue where importing PDFs resulted in an uncaught exception [#8143](https://github.com/JabRef/jabref/issues/8143)
- We fixed "The library has been modified by another program" showing up when line breaks change [#4877](https://github.com/JabRef/jabref/issues/4877)
- The default directory of the "LaTeX Citations" tab is now the directory of the currently opened database (and not the directory chosen at the last open file dialog or the last database save) [koppor#538](https://github.com/koppor/jabref/issues/538)
- When writing a bib file, the `NegativeArraySizeException` should not occur [#8231](https://github.com/JabRef/jabref/issues/8231) [#8265](https://github.com/JabRef/jabref/issues/8265)
- We fixed an issue where some menu entries were available without entries selected. [#4795](https://github.com/JabRef/jabref/issues/4795)
- We fixed an issue where right-clicking on a tab and selecting close will close the focused tab even if it is not the tab we right-clicked [#8193](https://github.com/JabRef/jabref/pull/8193)
- We fixed an issue where selecting a citation style in the preferences would sometimes produce an exception [#7860](https://github.com/JabRef/jabref/issues/7860)
- We fixed an issue where an exception would occur when clicking on a DOI link in the preview pane [#7706](https://github.com/JabRef/jabref/issues/7706)
- We fixed an issue where XMP and embedded BibTeX export would not work [#8278](https://github.com/JabRef/jabref/issues/8278)
- We fixed an issue where the XMP and embedded BibTeX import of a file containing multiple schemas failed [#8278](https://github.com/JabRef/jabref/issues/8278)
- We fixed an issue where writing embedded BibTeX import fails due to write protection or bibtex already being present [#8332](https://github.com/JabRef/jabref/pull/8332)
- We fixed an issue where pdf-paths and the pdf-indexer could get out of sync [#8182](https://github.com/JabRef/jabref/issues/8182)
- We fixed an issue where Status-Logger error messages appeared during the startup of JabRef [#5475](https://github.com/JabRef/jabref/issues/5475)

### Removed

- We removed two orphaned preferences options [#8164](https://github.com/JabRef/jabref/pull/8164)
- We removed the functionality of the `--debug` commandline options. Use the java command line switch `-Dtinylog.level=debug` for debug output instead. [#8226](https://github.com/JabRef/jabref/pull/8226)

## [5.3] – 2021-07-05

### Added

- We added a progress counter to the title bar in Possible Duplicates dialog window. [#7366](https://github.com/JabRef/jabref/issues/7366)
- We added new "Customization" tab to the preferences which includes option to choose a custom address for DOI access. [#7337](https://github.com/JabRef/jabref/issues/7337)
- We added zbmath to the public databases from which the bibliographic information of an existing entry can be updated. [#7437](https://github.com/JabRef/jabref/issues/7437)
- We showed to the find Unlinked Files Dialog the date of the files' most recent modification. [#4652](https://github.com/JabRef/jabref/issues/4652)
- We added to the find Unlinked Files function a filter to show only files based on date of last modification (Last Year, Last Month, Last Week, Last Day). [#4652](https://github.com/JabRef/jabref/issues/4652)
- We added to the find Unlinked Files function a filter that sorts the files based on the date of last modification(Sort by Newest, Sort by Oldest First). [#4652](https://github.com/JabRef/jabref/issues/4652)
- We added the possibility to add a new entry via its zbMath ID (zbMATH can be chosen as ID type in the "Select entry type" window). [#7202](https://github.com/JabRef/jabref/issues/7202)
- We added the extension support and the external application support (For Texshow, Texmaker and LyX) to the flatpak [#7248](https://github.com/JabRef/jabref/pull/7248)
- We added some symbols and keybindings to the context menu in the entry editor. [#7268](https://github.com/JabRef/jabref/pull/7268)
- We added keybindings for setting and clearing the read status. [#7264](https://github.com/JabRef/jabref/issues/7264)
- We added two new fields to track the creation and most recent modification date and time for each entry. [koppor#130](https://github.com/koppor/jabref/issues/130)
- We added a feature that allows the user to copy highlighted text in the preview window. [#6962](https://github.com/JabRef/jabref/issues/6962)
- We added a feature that allows you to create new BibEntry via paste arxivId [#2292](https://github.com/JabRef/jabref/issues/2292)
- We added support for conducting automated and systematic literature search across libraries and git support for persistence [#369](https://github.com/koppor/jabref/issues/369)
- We added a add group functionality at the bottom of the side pane. [#4682](https://github.com/JabRef/jabref/issues/4682)
- We added a feature that allows the user to choose whether to trust the target site when unable to find a valid certification path from the file download site. [#7616](https://github.com/JabRef/jabref/issues/7616)
- We added a feature that allows the user to open all linked files of multiple selected entries by "Open file" option. [#6966](https://github.com/JabRef/jabref/issues/6966)
- We added a keybinding preset for new entries. [#7705](https://github.com/JabRef/jabref/issues/7705)
- We added a select all button for the library import function. [#7786](https://github.com/JabRef/jabref/issues/7786)
- We added a search feature for journal abbreviations. [#7804](https://github.com/JabRef/jabref/pull/7804)
- We added auto-key-generation progress to the background task list. [#7267](https://github.com/JabRef/jabref/issues/72)
- We added the option to write XMP metadata to pdfs from the CLI. [7814](https://github.com/JabRef/jabref/pull/7814)

### Changed

- The export to MS Office XML now exports the author field as `Inventor` if the bibtex entry type is `patent` [#7830](https://github.com/JabRef/jabref/issues/7830)
- We changed the EndNote importer to import the field `label` to the corresponding bibtex field `endnote-label` [forum#2734](https://discourse.jabref.org/t/importing-endnote-label-field-to-jabref-from-xml-file/2734)
- The keywords added via "Manage content selectors" are now displayed in alphabetical order. [#3791](https://github.com/JabRef/jabref/issues/3791)
- We improved the "Find unlinked files" dialog to show import results for each file. [#7209](https://github.com/JabRef/jabref/pull/7209)
- The content of the field `timestamp` is migrated to `creationdate`. In case one configured "udpate timestampe", it is migrated to `modificationdate`. [koppor#130](https://github.com/koppor/jabref/issues/130)
- The JabRef specific meta-data content in the main field such as priorities (prio1, prio2, ...) are migrated to their respective fields. They are removed from the keywords. [#6840](https://github.com/jabref/jabref/issues/6840)
- We fixed an issue where groups generated from authors' last names did not include all entries of the authors' [#5833](https://github.com/JabRef/jabref/issues/5833)
- The export to MS Office XML now uses the month name for the field `MonthAcessed` instead of the two digit number [#7354](https://github.com/JabRef/jabref/issues/7354)
- We included some standalone dialogs from the options menu in the main preference dialog and fixed some visual issues in the preferences dialog. [#7384](https://github.com/JabRef/jabref/pull/7384)
- We improved the linking of the `python3` interpreter via the shebang to dynamically use the systems default Python. Related to [JabRef-Browser-Extension #177](https://github.com/JabRef/JabRef-Browser-Extension/issues/177)
- Automatically found pdf files now have the linking button to the far left and uses a link icon with a plus instead of a briefcase. The file name also has lowered opacity(70%) until added. [#3607](https://github.com/JabRef/jabref/issues/3607)
- We simplified the select entry type form by splitting it into two parts ("Recommended" and "Others") based on internal usage data. [#6730](https://github.com/JabRef/jabref/issues/6730)
- We improved the submenu list by merging the'Remove group' having two options, with or without subgroups. [#4682](https://github.com/JabRef/jabref/issues/4682)
- The export to MS Office XML now uses the month name for the field `Month` instead of the two digit number [forum#2685](https://discourse.jabref.org/t/export-month-as-text-not-number/2685)
- We reintroduced missing default keybindings for new entries. [#7346](https://github.com/JabRef/jabref/issues/7346) [#7439](https://github.com/JabRef/jabref/issues/7439)
- Lists of available fields are now sorted alphabetically. [#7716](https://github.com/JabRef/jabref/issues/7716)
- The tooltip of the search field explaining the search is always shown. [#7279](https://github.com/JabRef/jabref/pull/7279)
- We rewrote the ACM fetcher to adapt to the new interface. [#5804](https://github.com/JabRef/jabref/issues/5804)
- We moved the select/collapse buttons in the unlinked files dialog into a context menu. [#7383](https://github.com/JabRef/jabref/issues/7383)
- We fixed an issue where journal abbreviations containing curly braces were not recognized  [#7773](https://github.com/JabRef/jabref/issues/7773)

### Fixed

- We fixed an isuse where some texts (e.g. descriptionss) in dialogs could not be translated [#7854](https://github.com/JabRef/jabref/issues/7854)
- We fixed an issue where import hangs for ris files with "ER - " [#7737](https://github.com/JabRef/jabref/issues/7737)
- We fixed an issue where getting bibliograhpic data from DOI or another identifer did not respect the library mode (BibTeX/biblatex)[#1018](https://github.com/JabRef/jabref/issues/6267)
- We fixed an issue where importing entries would not respect the library mode (BibTeX/biblatex)[#1018](https://github.com/JabRef/jabref/issues/1018)
- We fixed an issue where an exception occured when importing entries from a web search [#7606](https://github.com/JabRef/jabref/issues/7606)
- We fixed an issue where the table column sort order was not properly stored and resulted in unsorted eports [#7524](https://github.com/JabRef/jabref/issues/7524)
- We fixed an issue where the value of the field `school` or `institution` would be printed twice in the HTML Export [forum#2634](https://discourse.jabref.org/t/problem-with-exporting-techreport-phdthesis-mastersthesis-to-html/2634)
- We fixed an issue preventing to connect to a shared database. [#7570](https://github.com/JabRef/jabref/pull/7570)
- We fixed an issue preventing files from being dragged & dropped into an empty library. [#6851](https://github.com/JabRef/jabref/issues/6851)
- We fixed an issue where double-click onto PDF in file list under the 'General' tab section should just open the file. [#7465](https://github.com/JabRef/jabref/issues/7465)
- We fixed an issue where the dark theme did not extend to a group's custom color picker. [#7481](https://github.com/JabRef/jabref/issues/7481)
- We fixed an issue where choosing the fields on which autocompletion should not work in "Entry editor" preferences had no effect. [#7320](https://github.com/JabRef/jabref/issues/7320)
- We fixed an issue where the "Normalize page numbers" formatter did not replace en-dashes or em-dashes with a hyphen-minus sign. [#7239](https://github.com/JabRef/jabref/issues/7239)
- We fixed an issue with the style of highlighted check boxes while searching in preferences. [#7226](https://github.com/JabRef/jabref/issues/7226)
- We fixed an issue where the option "Move file to file directory" was disabled in the entry editor for all files [#7194](https://github.com/JabRef/jabref/issues/7194)
- We fixed an issue where application dialogs were opening in the wrong display when using multiple screens [#7273](https://github.com/JabRef/jabref/pull/7273)
- We fixed an issue where the "Find unlinked files" dialog would freeze JabRef on importing. [#7205](https://github.com/JabRef/jabref/issues/7205)
- We fixed an issue where the "Find unlinked files" would stop importing when importing a single file failed. [#7206](https://github.com/JabRef/jabref/issues/7206)
- We fixed an issue where JabRef froze for a few seconds in MacOS when DNS resolution timed out. [#7441](https://github.com/JabRef/jabref/issues/7441)
- We fixed an issue where an exception would be displayed for previewing and preferences when a custom theme has been configured but is missing [#7177](https://github.com/JabRef/jabref/issues/7177)
- We fixed an issue where URLs in `file` fields could not be handled on Windows. [#7359](https://github.com/JabRef/jabref/issues/7359)
- We fixed an issue where the regex based file search miss-interpreted specific symbols. [#4342](https://github.com/JabRef/jabref/issues/4342)
- We fixed an issue where the Harvard RTF exporter used the wrong default file extension. [4508](https://github.com/JabRef/jabref/issues/4508)
- We fixed an issue where the Harvard RTF exporter did not use the new authors formatter and therefore did not export "organization" authors correctly. [4508](https://github.com/JabRef/jabref/issues/4508)
- We fixed an issue where the field `urldate` was not exported to the corresponding fields `YearAccessed`, `MonthAccessed`, `DayAccessed` in MS Office XML [#7354](https://github.com/JabRef/jabref/issues/7354)
- We fixed an issue where the password for a shared SQL database was only remembered if it was the same as the username [#6869](https://github.com/JabRef/jabref/issues/6869)
- We fixed an issue where some custom exports did not use the new authors formatter and therefore did not export authors correctly [#7356](https://github.com/JabRef/jabref/issues/7356)
- We fixed an issue where alt+keyboard shortcuts do not work [#6994](https://github.com/JabRef/jabref/issues/6994)
- We fixed an issue about the file link editor did not allow to change the file name according to the default pattern after changing an entry. [#7525](https://github.com/JabRef/jabref/issues/7525)
- We fixed an issue where the file path is invisible in dark theme. [#7382](https://github.com/JabRef/jabref/issues/7382)
- We fixed an issue where the secondary sorting is not working for some special fields. [#7015](https://github.com/JabRef/jabref/issues/7015)
- We fixed an issue where changing the font size makes the font size field too small. [#7085](https://github.com/JabRef/jabref/issues/7085)
- We fixed an issue with TexGroups on Linux systems, where the modification of an aux-file did not trigger an auto-update for TexGroups. Furthermore, the detection of file modifications is now more reliable. [#7412](https://github.com/JabRef/jabref/pull/7412)
- We fixed an issue where the Unicode to Latex formatter produced wrong results for characters with a codepoint higher than Character.MAX_VALUE. [#7387](https://github.com/JabRef/jabref/issues/7387)
- We fixed an issue where a non valid value as font size results in an uncaught exception. [#7415](https://github.com/JabRef/jabref/issues/7415)
- We fixed an issue where "Merge citations" in the Openoffice/Libreoffice integration panel did not have a corresponding opposite. [#7454](https://github.com/JabRef/jabref/issues/7454)
- We fixed an issue where drag and drop of bib files for opening resulted in uncaught exceptions [#7464](https://github.com/JabRef/jabref/issues/7464)
- We fixed an issue where columns shrink in width when we try to enlarge JabRef window. [#6818](https://github.com/JabRef/jabref/issues/6818)
- We fixed an issue where Content selector does not seem to work for custom fields. [#6819](https://github.com/JabRef/jabref/issues/6819)
- We fixed an issue where font size of the preferences dialog does not update with the rest of the GUI. [#7416](https://github.com/JabRef/jabref/issues/7416)
- We fixed an issue in which a linked online file consisting of a web page was saved as an invalid pdf file upon being downloaded. The user is now notified when downloading a linked file results in an HTML file. [#7452](https://github.com/JabRef/jabref/issues/7452)
- We fixed an issue where opening BibTex file (doubleclick) from Folder with spaces not working. [#6487](https://github.com/JabRef/jabref/issues/6487)
- We fixed the header title in the Add Group/Subgroup Dialog box. [#4682](https://github.com/JabRef/jabref/issues/4682)
- We fixed an issue with saving large `.bib` files [#7265](https://github.com/JabRef/jabref/issues/7265)
- We fixed an issue with very large page numbers [#7590](https://github.com/JabRef/jabref/issues/7590)
- We fixed an issue where the file extension is missing on saving the library file on linux [#7451](https://github.com/JabRef/jabref/issues/7451)
- We fixed an issue with opacity of disabled icon-buttons [#7195](https://github.com/JabRef/jabref/issues/7195)
- We fixed an issue where journal abbreviations in UTF-8 were not recognized [#5850](https://github.com/JabRef/jabref/issues/5850)
- We fixed an issue where the article title with curly brackets fails to download the arXiv link (pdf file). [#7633](https://github.com/JabRef/jabref/issues/7633)
- We fixed an issue with toggle of special fields does not work for sorted entries [#7016](https://github.com/JabRef/jabref/issues/7016)
- We fixed an issue with the default path of external application. [#7641](https://github.com/JabRef/jabref/issues/7641)
- We fixed an issue where urls must be embedded in a style tag when importing EndNote style Xml files. Now it can parse url with or without a style tag. [#6199](https://github.com/JabRef/jabref/issues/6199)
- We fixed an issue where the article title with colon fails to download the arXiv link (pdf file). [#7660](https://github.com/JabRef/issues/7660)
- We fixed an issue where the keybinding for delete entry did not work on the main table [7580](https://github.com/JabRef/jabref/pull/7580)
- We fixed an issue where the RFC fetcher is not compatible with the draft [7305](https://github.com/JabRef/jabref/issues/7305)
- We fixed an issue where duplicate files (both file names and contents are the same) is downloaded and add to linked files [#6197](https://github.com/JabRef/jabref/issues/6197)
- We fixed an issue where changing the appearance of the preview tab did not trigger a restart warning. [#5464](https://github.com/JabRef/jabref/issues/5464)
- We fixed an issue where editing "Custom preview style" triggers exception. [#7526](https://github.com/JabRef/jabref/issues/7526)
- We fixed the [SAO/NASA Astrophysics Data System](https://docs.jabref.org/collect/import-using-online-bibliographic-database#sao-nasa-astrophysics-data-system) fetcher. [#7867](https://github.com/JabRef/jabref/pull/7867)
- We fixed an issue where a title with multiple applied formattings in EndNote was not imported correctly [forum#2734](https://discourse.jabref.org/t/importing-endnote-label-field-to-jabref-from-xml-file/2734)
- We fixed an issue where a `report` in EndNote was imported as `article` [forum#2734](https://discourse.jabref.org/t/importing-endnote-label-field-to-jabref-from-xml-file/2734)
- We fixed an issue where the field `publisher` in EndNote was not imported in JabRef [forum#2734](https://discourse.jabref.org/t/importing-endnote-label-field-to-jabref-from-xml-file/2734)

### Removed

- We removed add group button beside the filter group tab. [#4682](https://github.com/JabRef/jabref/issues/4682)

## [5.2] – 2020-12-24

### Added

- We added a validation to check if the current database location is shared, preventing an exception when Pulling Changes From Shared Database. [#6959](https://github.com/JabRef/jabref/issues/6959)
- We added a query parser and mapping layer to enable conversion of queries formulated in simplified lucene syntax by the user into api queries. [#6799](https://github.com/JabRef/jabref/pull/6799)
- We added some basic functionality to customise the look of JabRef by importing a css theme file. [#5790](https://github.com/JabRef/jabref/issues/5790)
- We added connection check function in network preference setting [#6560](https://github.com/JabRef/jabref/issues/6560)
- We added support for exporting to YAML. [#6974](https://github.com/JabRef/jabref/issues/6974)
- We added a DOI format and organization check to detect [American Physical Society](https://journals.aps.org/) journals to copy the article ID to the page field for cases where the page numbers are missing. [#7019](https://github.com/JabRef/jabref/issues/7019)
- We added an error message in the New Entry dialog that is shown in case the fetcher did not find anything . [#7000](https://github.com/JabRef/jabref/issues/7000)
- We added a new formatter to output shorthand month format. [#6579](https://github.com/JabRef/jabref/issues/6579)
- We added support for the new Microsoft Edge browser in all platforms. [#7056](https://github.com/JabRef/jabref/pull/7056)
- We reintroduced emacs/bash-like keybindings. [#6017](https://github.com/JabRef/jabref/issues/6017)
- We added a feature to provide automated cross library search using a cross library query language. This provides support for the search step of systematic literature reviews (SLRs). [koppor#369](https://github.com/koppor/jabref/issues/369)

### Changed

- We changed the default preferences for OpenOffice/LibreOffice integration to automatically sync the bibliography when inserting new citations in a OpenOffic/LibreOffice document. [#6957](https://github.com/JabRef/jabref/issues/6957)
- We restructured the 'File' tab and extracted some parts into the 'Linked files' tab [#6779](https://github.com/JabRef/jabref/pull/6779)
- JabRef now offers journal lists from <https://abbrv.jabref.org>. JabRef the lists which use a dot inside the abbreviations. [#5749](https://github.com/JabRef/jabref/pull/5749)
- We removed two useless preferences in the groups preferences dialog. [#6836](https://github.com/JabRef/jabref/pull/6836)
- Synchronization of SpecialFields to keywords is now disabled by default. [#6621](https://github.com/JabRef/jabref/issues/6621)
- JabRef no longer opens the entry editor with the first entry on startup [#6855](https://github.com/JabRef/jabref/issues/6855)
- We completed the rebranding of `bibtexkey` as `citationkey` which was started in JabRef 5.1.
- JabRef no longer opens the entry editor with the first entry on startup [#6855](https://github.com/JabRef/jabref/issues/6855)
- Fetch by ID: (long) "SAO/NASA Astrophysics Data System" replaced by (short) "SAO/NASA ADS" [#6876](https://github.com/JabRef/jabref/pull/6876)
- We changed the title of the window "Manage field names and content" to have the same title as the corresponding menu item [#6895](https://github.com/JabRef/jabref/pull/6895)
- We renamed the menus "View -> Previous citation style" and "View -> Next citation style" into "View -> Previous preview style" and "View -> Next preview style" and renamed the "Preview" style to "Customized preview style". [#6899](https://github.com/JabRef/jabref/pull/6899)
- We changed the default preference option "Search and store files relative to library file location" to on, as this seems to be a more intuitive behaviour. [#6863](https://github.com/JabRef/jabref/issues/6863)
- We changed the title of the window  "Manage field names and content":  to have the same title as the corresponding menu item  [#6895](https://github.com/JabRef/jabref/pull/6895)
- We improved the detection of "short" DOIs [6880](https://github.com/JabRef/jabref/issues/6880)
- We improved the duplicate detection when identifiers like DOI or arxiv are semantiaclly the same, but just syntactically differ (e.g. with or without http(s):// prefix). [#6707](https://github.com/JabRef/jabref/issues/6707)
- We improved JabRef start up time [6057](https://github.com/JabRef/jabref/issues/6057)
- We changed in the group interface "Generate groups from keywords in a BibTeX field" by "Generate groups from keywords in the following field". [#6983](https://github.com/JabRef/jabref/issues/6983)
- We changed the name of a group type from "Searching for keywords" to "Searching for a keyword". [6995](https://github.com/JabRef/jabref/pull/6995)
- We changed the way JabRef displays the title of a tab and of the window. [4161](https://github.com/JabRef/jabref/issues/4161)
- We changed connect timeouts for server requests to 30 seconds in general and 5 seconds for GROBID server (special) and improved user notifications on connection issues. [7026](https://github.com/JabRef/jabref/pull/7026)
- We changed the order of the library tab context menu items. [#7171](https://github.com/JabRef/jabref/issues/7171)
- We changed the way linked files are opened on Linux to use the native openFile method, compatible with confined  packages. [7037](https://github.com/JabRef/jabref/pull/7037)
- We refined the entry preview to show the full names of authors and editors, to list the editor only if no author is present, have the year earlier. [#7083](https://github.com/JabRef/jabref/issues/7083)

### Fixed

- We fixed an issue changing the icon link_variation_off that is not meaningful. [#6834](https://github.com/JabRef/jabref/issues/6834)
- We fixed an issue where the `.sav` file was not deleted upon exiting JabRef. [#6109](https://github.com/JabRef/jabref/issues/6109)
- We fixed a linked identifier icon inconsistency. [#6705](https://github.com/JabRef/jabref/issues/6705)
- We fixed the wrong behavior that font size changes are not reflected in dialogs. [#6039](https://github.com/JabRef/jabref/issues/6039)
- We fixed the failure to Copy citation key and link. [#5835](https://github.com/JabRef/jabref/issues/5835)
- We fixed an issue where the sort order of the entry table was reset after a restart of JabRef. [#6898](https://github.com/JabRef/jabref/pull/6898)
- We fixed an issue where no longer a warning was displayed when inserting references into LibreOffice with an invalid "ReferenceParagraphFormat". [#6907](https://github.com/JabRef/jabref/pull/60907).
- We fixed an issue where a selected field was not removed after the first click in the custom entry types dialog. [#6934](https://github.com/JabRef/jabref/issues/6934)
- We fixed an issue where a remove icon was shown for standard entry types in the custom entry types dialog. [#6906](https://github.com/JabRef/jabref/issues/6906)
- We fixed an issue where it was impossible to connect to OpenOffice/LibreOffice on Mac OSX. [#6970](https://github.com/JabRef/jabref/pull/6970)
- We fixed an issue with the python script used by browser plugins that failed to locate JabRef if not installed in its default location. [#6963](https://github.com/JabRef/jabref/pull/6963/files)
- We fixed an issue where spaces and newlines in an isbn would generate an exception. [#6456](https://github.com/JabRef/jabref/issues/6456)
- We fixed an issue where identity column header had incorrect foreground color in the  Dark theme. [#6796](https://github.com/JabRef/jabref/issues/6796)
- We fixed an issue where the RIS exporter added extra blank lines.[#7007](https://github.com/JabRef/jabref/pull/7007/files)
- We fixed an issue where clicking on Collapse All button in the Search for Unlinked Local Files expanded the directory structure erroneously [#6848](https://github.com/JabRef/jabref/issues/6848)
- We fixed an issue, when pulling changes from shared database via shortcut caused creation of a new tech report [6867](https://github.com/JabRef/jabref/issues/6867)
- We fixed an issue where the JabRef GUI does not highlight the "All entries" group on start-up [#6691](https://github.com/JabRef/jabref/issues/6691)
- We fixed an issue where a custom dark theme was not applied to the entry preview tab [7068](https://github.com/JabRef/jabref/issues/7068)
- We fixed an issue where modifications to the Custom preview layout in the preferences were not saved [#6447](https://github.com/JabRef/jabref/issues/6447)
- We fixed an issue where errors from imports were not shown to the user [#7084](https://github.com/JabRef/jabref/pull/7084)
- We fixed an issue where the EndNote XML Import would fail on empty keywords tags [forum#2387](https://discourse.jabref.org/t/importing-in-unknown-format-fails-to-import-xml-library-from-bookends-export/2387)
- We fixed an issue where the color of groups of type "free search expression" not persisting after restarting the application [#6999](https://github.com/JabRef/jabref/issues/6999)
- We fixed an issue where modifications in the source tab where not saved without switching to another field before saving the library [#6622](https://github.com/JabRef/jabref/issues/6622)
- We fixed an issue where the "Document Viewer" did not show the first page of the opened pdf document and did not show the correct total number of pages [#7108](https://github.com/JabRef/jabref/issues/7108)
- We fixed an issue where the context menu was not updated after a file link was changed. [#5777](https://github.com/JabRef/jabref/issues/5777)
- We fixed an issue where the password for a shared SQL database was not remembered [#6869](https://github.com/JabRef/jabref/issues/6869)
- We fixed an issue where newly added entires were not synced to a shared SQL database [#7176](https://github.com/JabRef/jabref/issues/7176)
- We fixed an issue where the PDF-Content importer threw an exception when no DOI number is present at the first page of the PDF document [#7203](https://github.com/JabRef/jabref/issues/7203)
- We fixed an issue where groups created from aux files did not update on file changes [#6394](https://github.com/JabRef/jabref/issues/6394)
- We fixed an issue where authors that only have last names were incorrectly identified as institutes when generating citation keys [#7199](https://github.com/JabRef/jabref/issues/7199)
- We fixed an issue where institutes were incorrectly identified as universities when generating citation keys [#6942](https://github.com/JabRef/jabref/issues/6942)

### Removed

- We removed the Google Scholar fetcher and the ACM fetcher do not work due to traffic limitations [#6369](https://github.com/JabRef/jabref/issues/6369)
- We removed the menu entry "Manage external file types" because it's already in 'Preferences' dialog [#6991](https://github.com/JabRef/jabref/issues/6991)
- We removed the integrity check "Abbreviation detected" for the field journal/journaltitle in the entry editor [#3925](https://github.com/JabRef/jabref/issues/3925)

## [5.1] – 2020-08-30

### Added

- We added a new fetcher to enable users to search mEDRA DOIs [#6602](https://github.com/JabRef/jabref/issues/6602)
- We added a new fetcher to enable users to search "[Collection of Computer Science Bibliographies](https://liinwww.ira.uka.de/bibliography/index.html)". [#6638](https://github.com/JabRef/jabref/issues/6638)
- We added default values for delimiters in Add Subgroup window [#6624](https://github.com/JabRef/jabref/issues/6624)
- We improved responsiveness of general fields specification dialog window. [#6643](https://github.com/JabRef/jabref/issues/6604)
- We added support for importing ris file and load DOI [#6530](https://github.com/JabRef/jabref/issues/6530)
- We added the Library properties to a context menu on the library tabs [#6485](https://github.com/JabRef/jabref/issues/6485)
- We added a new field in the preferences in 'BibTeX key generator' for unwanted characters that can be user-specified. [#6295](https://github.com/JabRef/jabref/issues/6295)
- We added support for searching ShortScience for an entry through the user's browser. [#6018](https://github.com/JabRef/jabref/pull/6018)
- We updated EditionChecker to permit edition to start with a number. [#6144](https://github.com/JabRef/jabref/issues/6144)
- We added tooltips for most fields in the entry editor containing a short description. [#5847](https://github.com/JabRef/jabref/issues/5847)
- We added support for basic markdown in custom formatted previews [#6194](https://github.com/JabRef/jabref/issues/6194)
- We now show the number of items found and selected to import in the online search dialog. [#6248](https://github.com/JabRef/jabref/pull/6248)
- We created a new install screen for macOS. [#5759](https://github.com/JabRef/jabref/issues/5759)
- We added a new integrity check for duplicate DOIs. [koppor#339](https://github.com/koppor/jabref/issues/339)
- We implemented an option to download fulltext files while importing. [#6381](https://github.com/JabRef/jabref/pull/6381)
- We added a progress-indicator showing the average progress of background tasks to the toolbar. Clicking it reveals a pop-over with a list of running background tasks. [6443](https://github.com/JabRef/jabref/pull/6443)
- We fixed the bug when strike the delete key in the text field. [#6421](https://github.com/JabRef/jabref/issues/6421)
- We added a BibTex key modifier for truncating strings. [#3915](https://github.com/JabRef/jabref/issues/3915)
- We added support for jumping to target entry when typing letter/digit after sorting a column in maintable [#6146](https://github.com/JabRef/jabref/issues/6146)
- We added a new fetcher to enable users to search all available E-Libraries simultaneously. [koppor#369](https://github.com/koppor/jabref/issues/369)
- We added the field "entrytype" to the export sort criteria [#6531](https://github.com/JabRef/jabref/pull/6531)
- We added the possibility to change the display order of the fields in the entry editor. The order can now be configured using drag and drop in the "Customize entry types" dialog [#6152](https://github.com/JabRef/jabref/pull/6152)
- We added native support for biblatex-software [#6574](https://github.com/JabRef/jabref/issues/6574)
- We added a missing restart warning for AutoComplete in the preferences dialog. [#6351](https://github.com/JabRef/jabref/issues/6351)
- We added a note to the citation key pattern preferences dialog as a temporary workaround for a JavaFX bug, about committing changes in a table cell, if the focus is lost. [#5825](https://github.com/JabRef/jabref/issues/5825)
- We added support for customized fallback fields in bracketed patterns. [#7111](https://github.com/JabRef/jabref/issues/7111)

### Changed

- We improved the arXiv fetcher. Now it should find entries even more reliably and does no longer include the version (e.g `v1`) in the `eprint` field. [forum#1941](https://discourse.jabref.org/t/remove-version-in-arxiv-import/1941)
- We moved the group search bar and the button "New group" from bottom to top position to make it more prominent. [#6112](https://github.com/JabRef/jabref/pull/6112)
- When JabRef finds a `.sav` file without changes, there is no dialog asking for acceptance of changes anymore.
- We changed the buttons for import/export/show all/reset of preferences to smaller icon buttons in the preferences dialog. [#6130](https://github.com/JabRef/jabref/pull/6130)
- We moved the functionality "Manage field names & content" from the "Library" menu to the "Edit" menu, because it affects the selected entries and not the whole library
- We merged the functionality "Append contents from a BibTeX library into the currently viewed library" into the "Import into database" functionality. Fixes [#6049](https://github.com/JabRef/jabref/issues/6049).
- We changed the directory where fulltext downloads are stored to the directory set in the import-tab in preferences. [#6381](https://github.com/JabRef/jabref/pull/6381)
- We improved the error message for invalid jstyles. [#6303](https://github.com/JabRef/jabref/issues/6303)
- We changed the section name of 'Advanced' to 'Network' in the preferences and removed some obsolete options.[#6489](https://github.com/JabRef/jabref/pull/6489)
- We improved the context menu of the column "Linked identifiers" of the main table, by truncating their texts, if they are too long. [#6499](https://github.com/JabRef/jabref/issues/6499)
- We merged the main table tabs in the preferences dialog. [#6518](https://github.com/JabRef/jabref/pull/6518)
- We changed the command line option 'generateBibtexKeys' to the more generic term 'generateCitationKeys' while the short option remains 'g'.[#6545](https://github.com/JabRef/jabref/pull/6545)
- We improved the "Possible duplicate entries" window to remember its size and position throughout a session. [#6582](https://github.com/JabRef/jabref/issues/6582)
- We divided the toolbar into small parts, so if the application window is to small, only a part of the toolbar is moved into the chevron popup. [#6682](https://github.com/JabRef/jabref/pull/6682)
- We changed the layout for of the buttons in the Open Office side panel to ensure that the button text is always visible, specially when resizing. [#6639](https://github.com/JabRef/jabref/issues/6639)
- We merged the two new library commands in the file menu to one which always creates a new library in the default library mode. [#6359](https://github.com/JabRef/jabref/pull/6539#issuecomment-641056536)

### Fixed

- We fixed an issue where entry preview tab has no name in drop down list. [#6591](https://github.com/JabRef/jabref/issues/6591)
- We fixed to only search file links in the BIB file location directory when preferences has corresponding checkbox checked. [#5891](https://github.com/JabRef/jabref/issues/5891)
- We fixed wrong button order (Apply and Cancel) in ManageProtectedTermsDialog.
- We fixed an issue with incompatible characters at BibTeX key [#6257](https://github.com/JabRef/jabref/issues/6257)
- We fixed an issue where dash (`-`) was reported as illegal BibTeX key [#6295](https://github.com/JabRef/jabref/issues/6295)
- We greatly improved the performance of the overall application and many operations. [#5071](https://github.com/JabRef/jabref/issues/5071)
- We fixed an issue where sort by priority was broken. [#6222](https://github.com/JabRef/jabref/issues/6222)
- We fixed an issue where opening a library from the recent libraries menu was not possible. [#5939](https://github.com/JabRef/jabref/issues/5939)
- We fixed an issue with inconsistent capitalization of file extensions when downloading files. [#6115](https://github.com/JabRef/jabref/issues/6115)
- We fixed the display of language and encoding in the preferences dialog. [#6130](https://github.com/JabRef/jabref/pull/6130)
- Now the link and/or the link description in the column "linked files" of the main table gets truncated or wrapped, if too long, otherwise display issues arise. [#6178](https://github.com/JabRef/jabref/issues/6178)
- We fixed the issue that groups panel does not keep size when resizing window. [#6180](https://github.com/JabRef/jabref/issues/6180)
- We fixed an error that sometimes occurred when using the context menu. [#6085](https://github.com/JabRef/jabref/issues/6085)
- We fixed an issue where search full-text documents downloaded files with same name, overwriting existing files. [#6174](https://github.com/JabRef/jabref/pull/6174)
- We fixed an issue when importing into current library an erroneous message "import cancelled" is displayed even though import is successful. [#6266](https://github.com/JabRef/jabref/issues/6266)
- We fixed an issue where custom jstyles for Open/LibreOffice where not saved correctly. [#6170](https://github.com/JabRef/jabref/issues/6170)
- We fixed an issue where the INSPIRE fetcher was no longer working [#6229](https://github.com/JabRef/jabref/issues/6229)
- We fixed an issue where custom exports with an uppercase file extension could not be selected for "Copy...-> Export to Clipboard" [#6285](https://github.com/JabRef/jabref/issues/6285)
- We fixed the display of icon both in the main table and linked file editor. [#6169](https://github.com/JabRef/jabref/issues/6169)
- We fixed an issue where the windows installer did not create an entry in the start menu [bug report in the forum](https://discourse.jabref.org/t/error-while-fetching-from-doi/2018/3)
- We fixed an issue where only the field `abstract` and `comment` were declared as multiline fields. Other fields can now be configured in the preferences using "Do not wrap the following fields when saving" [4373](https://github.com/JabRef/jabref/issues/4373)
- We fixed an issue where JabRef switched to discrete graphics under macOS [#5935](https://github.com/JabRef/jabref/issues/5935)
- We fixed an issue where the Preferences entry preview will be unexpected modified leads to Value too long exception [#6198](https://github.com/JabRef/jabref/issues/6198)
- We fixed an issue where custom jstyles for Open/LibreOffice would only be valid if a layout line for the entry type `default` was at the end of the layout section [#6303](https://github.com/JabRef/jabref/issues/6303)
- We fixed an issue where a new entry is not shown in the library if a search is active [#6297](https://github.com/JabRef/jabref/issues/6297)
- We fixed an issue where long directory names created from patterns could create an exception. [#3915](https://github.com/JabRef/jabref/issues/3915)
- We fixed an issue where sort on numeric cases was broken. [#6349](https://github.com/JabRef/jabref/issues/6349)
- We fixed an issue where year and month fields were not cleared when converting to biblatex [#6224](https://github.com/JabRef/jabref/issues/6224)
- We fixed an issue where an "Not on FX thread" exception occured when saving on linux [#6453](https://github.com/JabRef/jabref/issues/6453)
- We fixed an issue where the library sort order was lost. [#6091](https://github.com/JabRef/jabref/issues/6091)
- We fixed an issue where brackets in regular expressions were not working. [6469](https://github.com/JabRef/jabref/pull/6469)
- We fixed an issue where multiple background task popups stacked over each other.. [#6472](https://github.com/JabRef/jabref/issues/6472)
- We fixed an issue where LaTeX citations for specific commands (\autocites) of biblatex-mla were not recognized. [#6476](https://github.com/JabRef/jabref/issues/6476)
- We fixed an issue where drag and drop was not working on empty database. [#6487](https://github.com/JabRef/jabref/issues/6487)
- We fixed an issue where the name fields were not updated after the preferences changed. [#6515](https://github.com/JabRef/jabref/issues/6515)
- We fixed an issue where "null" appeared in generated BibTeX keys. [#6459](https://github.com/JabRef/jabref/issues/6459)
- We fixed an issue where the authors' names were incorrectly displayed in the authors' column when they were bracketed. [#6465](https://github.com/JabRef/jabref/issues/6465) [#6459](https://github.com/JabRef/jabref/issues/6459)
- We fixed an issue where importing certain unlinked files would result in an exception [#5815](https://github.com/JabRef/jabref/issues/5815)
- We fixed an issue where downloaded files would be moved to a directory named after the citationkey when no file directory pattern is specified [#6589](https://github.com/JabRef/jabref/issues/6589)
- We fixed an issue with the creation of a group of cited entries which incorrectly showed the message that the library had been modified externally whenever saving the library. [#6420](https://github.com/JabRef/jabref/issues/6420)
- We fixed an issue with the creation of a group of cited entries. Now the file path to an aux file gets validated. [#6585](https://github.com/JabRef/jabref/issues/6585)
- We fixed an issue on Linux systems where the application would crash upon inotify failure. Now, the user is prompted with a warning, and given the choice to continue the session. [#6073](https://github.com/JabRef/jabref/issues/6073)
- We moved the search modifier buttons into the search bar, as they were not accessible, if autocompletion was disabled. [#6625](https://github.com/JabRef/jabref/issues/6625)
- We fixed an issue about duplicated group color indicators [#6175](https://github.com/JabRef/jabref/issues/6175)
- We fixed an issue where entries with the entry type Misc from an imported aux file would not be saved correctly to the bib file on disk [#6405](https://github.com/JabRef/jabref/issues/6405)
- We fixed an issue where percent sign ('%') was not formatted properly by the HTML formatter [#6753](https://github.com/JabRef/jabref/issues/6753)
- We fixed an issue with the [SAO/NASA Astrophysics Data System](https://docs.jabref.org/collect/import-using-online-bibliographic-database/ads) fetcher where `\textbackslash` appeared at the end of the abstract.
- We fixed an issue with the Science Direct fetcher where PDFs could not be downloaded. Fixes [#5860](https://github.com/JabRef/jabref/issues/5860)
- We fixed an issue with the Library of Congress importer.
- We fixed the [link to the external libraries listing](https://github.com/JabRef/jabref/blob/master/external-libraries.md) in the about dialog
- We fixed an issue regarding pasting on Linux. [#6293](https://github.com/JabRef/jabref/issues/6293)

### Removed

- We removed the option of the "enforce legal key". [#6295](https://github.com/JabRef/jabref/issues/6295)
- We removed the obsolete `External programs / Open PDF` section in the preferences, as the default application to open PDFs is now set in the `Manage external file types` dialog. [#6130](https://github.com/JabRef/jabref/pull/6130)
- We removed the option to configure whether a `.bib.bak` file should be generated upon save. It is now always enabled. Documentation at <https://docs.jabref.org/general/autosave>. [#6092](https://github.com/JabRef/jabref/issues/6092)
- We removed the built-in list of IEEE journal abbreviations using BibTeX strings. If you still want to use them, you have to download them separately from <https://abbrv.jabref.org>.

## [5.0] – 2020-03-06

### Changed

- Added browser integration to the snap package for firefox/chromium browsers. [#6062](https://github.com/JabRef/jabref/pull/6062)
- We reintroduced the possibility to extract references from plain text (using [GROBID](https://grobid.readthedocs.io/en/latest/)). [#5614](https://github.com/JabRef/jabref/pull/5614)
- We changed the open office panel to show buttons in rows of three instead of going straight down to save space as the button expanded out to take up unnecessary horizontal space. [#5479](https://github.com/JabRef/jabref/issues/5479)
- We cleaned up the group add/edit dialog. [#5826](https://github.com/JabRef/jabref/pull/5826)
- We reintroduced the index column. [#5844](https://github.com/JabRef/jabref/pull/5844)
- Filenames of external files can no longer contain curly braces. [#5926](https://github.com/JabRef/jabref/pull/5926)
- We made the filters more easily accessible in the integrity check dialog. [#5955](https://github.com/JabRef/jabref/pull/5955)
- We reimplemented and improved the dialog "Customize entry types". [#4719](https://github.com/JabRef/jabref/issues/4719)
- We added an [American Physical Society](https://journals.aps.org/) fetcher. [#818](https://github.com/JabRef/jabref/issues/818)
- We added possibility to enable/disable items quantity in groups. [#6042](https://github.com/JabRef/jabref/issues/6042)

### Fixed

- We fixed an issue where the command line console was always opened in the background. [#5474](https://github.com/JabRef/jabref/issues/5474)
- We fixed and issue where pdf files will not open under some KDE linux distributions when using okular. [#5253](https://github.com/JabRef/jabref/issues/5253)
- We fixed an issue where the Medline fetcher was only working when JabRef was running from source. [#5645](https://github.com/JabRef/jabref/issues/5645)
- We fixed some visual issues in the dark theme. [#5764](https://github.com/JabRef/jabref/pull/5764) [#5753](https://github.com/JabRef/jabref/issues/5753)
- We fixed an issue where non-default previews didn't handle unicode characters. [#5779](https://github.com/JabRef/jabref/issues/5779)
- We improved the performance, especially changing field values in the entry should feel smoother now. [#5843](https://github.com/JabRef/jabref/issues/5843)
- We fixed an issue where the ampersand character wasn't rendering correctly on previews. [#3840](https://github.com/JabRef/jabref/issues/3840)
- We fixed an issue where an erroneous "The library has been modified by another program" message was shown when saving. [#4877](https://github.com/JabRef/jabref/issues/4877)
- We fixed an issue where the file extension was missing after downloading a file (we now fall-back to pdf). [#5816](https://github.com/JabRef/jabref/issues/5816)
- We fixed an issue where cleaning up entries broke web URLs, if "Make paths of linked files relative (if possible)" was enabled, which resulted in various other issues subsequently. [#5861](https://github.com/JabRef/jabref/issues/5861)
- We fixed an issue where the tab "Required fields" of the entry editor did not show all required fields, if at least two of the defined required fields are linked with a logical or. [#5859](https://github.com/JabRef/jabref/issues/5859)
- We fixed several issues concerning managing external file types: Now everything is usable and fully functional. Previously, there were problems with the radio buttons, with saving the settings and with loading an input field value. Furthermore, different behavior for Windows and other operating systems was given, which was unified as well. [#5846](https://github.com/JabRef/jabref/issues/5846)
- We fixed an issue where entries containing Unicode charaters were not parsed correctly [#5899](https://github.com/JabRef/jabref/issues/5899)
- We fixed an issue where an entry containing an external filename with curly braces could not be saved. Curly braces are now longer allowed in filenames. [#5899](https://github.com/JabRef/jabref/issues/5899)
- We fixed an issue where changing the type of an entry did not update the main table [#5906](https://github.com/JabRef/jabref/issues/5906)
- We fixed an issue in the optics of the library properties, that cropped the dialog on scaled displays. [#5969](https://github.com/JabRef/jabref/issues/5969)
- We fixed an issue where changing the type of an entry did not update the main table. [#5906](https://github.com/JabRef/jabref/issues/5906)
- We fixed an issue where opening a library from the recent libraries menu was not possible. [#5939](https://github.com/JabRef/jabref/issues/5939)
- We fixed an issue where the most bottom group in the list got lost, if it was dragged on itself. [#5983](https://github.com/JabRef/jabref/issues/5983)
- We fixed an issue where changing entry type doesn't always work when biblatex source is shown. [#5905](https://github.com/JabRef/jabref/issues/5905)
- We fixed an issue where the group and the link column were not updated after changing the entry in the main table. [#5985](https://github.com/JabRef/jabref/issues/5985)
- We fixed an issue where reordering the groups was not possible after inserting an article. [#6008](https://github.com/JabRef/jabref/issues/6008)
- We fixed an issue where citation styles except the default "Preview" could not be used. [#56220](https://github.com/JabRef/jabref/issues/5622)
- We fixed an issue where a warning was displayed when the title content is made up of two sentences. [#5832](https://github.com/JabRef/jabref/issues/5832)
- We fixed an issue where an exception was thrown when adding a save action without a selected formatter in the library properties [#6069](https://github.com/JabRef/jabref/issues/6069)
- We fixed an issue where JabRef's icon was missing in the Export to clipboard Dialog. [#6286](https://github.com/JabRef/jabref/issues/6286)
- We fixed an issue when an "Abstract field" was duplicating text, when importing from RIS file (Neurons) [#6065](https://github.com/JabRef/jabref/issues/6065)
- We fixed an issue where adding the addition of a new entry was not completely validated [#6370](https://github.com/JabRef/jabref/issues/6370)
- We fixed an issue where the blue and red text colors in the Merge entries dialog were not quite visible [#6334](https://github.com/JabRef/jabref/issues/6334)
- We fixed an issue where underscore character was removed from the file name in the Recent Libraries list in File menu [#6383](https://github.com/JabRef/jabref/issues/6383)
- We fixed an issue where few keyboard shortcuts regarding new entries were missing [#6403](https://github.com/JabRef/jabref/issues/6403)

### Removed

- Ampersands are no longer escaped by default in the `bib` file. If you want to keep the current behaviour, you can use the new "Escape Ampersands" formatter as a save action. [#5869](https://github.com/JabRef/jabref/issues/5869)
- The "Merge Entries" entry was removed from the Quality Menu. Users should use the right-click menu instead. [#6021](https://github.com/JabRef/jabref/pull/6021)

## [5.0-beta] – 2019-12-15

### Changed

- We added a short DOI field formatter which shortens DOI to more human-readable form. [koppor#343](https://github.com/koppor/jabref/issues/343)
- We improved the display of group memberships by adding multiple colored bars if the entry belongs to more than one group. [#4574](https://github.com/JabRef/jabref/issues/4574)
- We added an option to show the preview as an extra tab in the entry editor (instead of in a split view). [#5244](https://github.com/JabRef/jabref/issues/5244)
- A custom Open/LibreOffice jstyle file now requires a layout line for the entry type `default` [#5452](https://github.com/JabRef/jabref/issues/5452)
- The entry editor is now open by default when JabRef starts up. [#5460](https://github.com/JabRef/jabref/issues/5460)
- Customized entry types are now serialized in alphabetical order in the bib file.
- We added a new ADS fetcher to use the new ADS API. [#4949](https://github.com/JabRef/jabref/issues/4949)
- We added support of the [X11 primary selection](https://unix.stackexchange.com/a/139193/18033) [#2389](https://github.com/JabRef/jabref/issues/2389)
- We added support to switch between biblatex and bibtex library types. [#5550](https://github.com/JabRef/jabref/issues/5550)
- We changed the save action buttons to be easier to understand. [#5565](https://github.com/JabRef/jabref/issues/5565)
- We made the columns for groups, files and uri in the main table reorderable and merged the clickable icon columns for uri, url, doi and eprint. [#5544](https://github.com/JabRef/jabref/pull/5544)
- We reduced the number of write actions performed when autosave is enabled [#5679](https://github.com/JabRef/jabref/issues/5679)
- We made the column sort order in the main table persistent [#5730](https://github.com/JabRef/jabref/pull/5730)
- When an entry is modified on disk, the change dialog now shows the merge dialog to highlight the changes [#5688](https://github.com/JabRef/jabref/pull/5688)

### Fixed

- Inherit fields from cross-referenced entries as specified by biblatex. [#5045](https://github.com/JabRef/jabref/issues/5045)
- We fixed an issue where it was no longer possible to connect to LibreOffice. [#5261](https://github.com/JabRef/jabref/issues/5261)
- The "All entries group" is no longer shown when no library is open.
- We fixed an exception which occurred when closing JabRef. [#5348](https://github.com/JabRef/jabref/issues/5348)
- We fixed an issue where JabRef reports incorrectly about customized entry types. [#5332](https://github.com/JabRef/jabref/issues/5332)
- We fixed a few problems that prevented JabFox to communicate with JabRef. [#4737](https://github.com/JabRef/jabref/issues/4737) [#4303](https://github.com/JabRef/jabref/issues/4303)
- We fixed an error where the groups containing an entry loose their highlight color when scrolling. [#5022](https://github.com/JabRef/jabref/issues/5022)
- We fixed an error where scrollbars were not shown. [#5374](https://github.com/JabRef/jabref/issues/5374)
- We fixed an error where an exception was thrown when merging entries. [#5169](https://github.com/JabRef/jabref/issues/5169)
- We fixed an error where certain metadata items were not serialized alphabetically.
- After assigning an entry to a group, the item count is now properly colored to reflect the new membership of the entry. [#3112](https://github.com/JabRef/jabref/issues/3112)
- The group panel is now properly updated when switching between libraries (or when closing/opening one). [#3142](https://github.com/JabRef/jabref/issues/3142)
- We fixed an error where the number of matched entries shown in the group pane was not updated correctly. [#4441](https://github.com/JabRef/jabref/issues/4441)
- We fixed an error where the wrong file is renamed and linked when using the "Copy, rename and link" action. [#5653](https://github.com/JabRef/jabref/issues/5653)
- We fixed a "null" error when writing XMP metadata. [#5449](https://github.com/JabRef/jabref/issues/5449)
- We fixed an issue where empty keywords lead to a strange display of automatic keyword groups. [#5333](https://github.com/JabRef/jabref/issues/5333)
- We fixed an error where the default color of a new group was white instead of dark gray. [#4868](https://github.com/JabRef/jabref/issues/4868)
- We fixed an issue where the first field in the entry editor got the focus while performing a different action (like searching). [#5084](https://github.com/JabRef/jabref/issues/5084)
- We fixed an issue where multiple entries were highlighted in the web search result after scrolling. [#5035](https://github.com/JabRef/jabref/issues/5035)
- We fixed an issue where the hover indication in the web search pane was not working. [#5277](https://github.com/JabRef/jabref/issues/5277)
- We fixed an error mentioning "javafx.controls/com.sun.javafx.scene.control" that was thrown when interacting with the toolbar.
- We fixed an error where a cleared search was restored after switching libraries. [#4846](https://github.com/JabRef/jabref/issues/4846)
- We fixed an exception which occurred when trying to open a non-existing file from the "Recent files"-menu [#5334](https://github.com/JabRef/jabref/issues/5334)
- We fixed an issues where the search highlight in the entry preview did not worked. [#5069](https://github.com/JabRef/jabref/issues/5069)
- The context menu for fields in the entry editor is back. [#5254](https://github.com/JabRef/jabref/issues/5254)
- We fixed an exception which occurred when trying to open a non-existing file from the "Recent files"-menu [#5334](https://github.com/JabRef/jabref/issues/5334)
- We fixed a problem where the "editor" information has been duplicated during saving a .bib-Database. [#5359](https://github.com/JabRef/jabref/issues/5359)
- We re-introduced the feature to switch between different preview styles. [#5221](https://github.com/JabRef/jabref/issues/5221)
- We fixed various issues (including [#5263](https://github.com/JabRef/jabref/issues/5263)) related to copying entries to the clipboard
- We fixed some display errors in the preferences dialog and replaced some of the controls [#5033](https://github.com/JabRef/jabref/pull/5033) [#5047](https://github.com/JabRef/jabref/pull/5047) [#5062](https://github.com/JabRef/jabref/pull/5062) [#5141](https://github.com/JabRef/jabref/pull/5141) [#5185](https://github.com/JabRef/jabref/pull/5185) [#5265](https://github.com/JabRef/jabref/pull/5265) [#5315](https://github.com/JabRef/jabref/pull/5315) [#5360](https://github.com/JabRef/jabref/pull/5360)
- We fixed an exception which occurred when trying to import entries without an open library. [#5447](https://github.com/JabRef/jabref/issues/5447)
- The "Automatically set file links" feature now follows symbolic links. [#5664](https://github.com/JabRef/jabref/issues/5664)
- After successful import of one or multiple bib entries the main table scrolls to the first imported entry [#5383](https://github.com/JabRef/jabref/issues/5383)
- We fixed an exception which occurred when an invalid jstyle was loaded. [#5452](https://github.com/JabRef/jabref/issues/5452)
- We fixed an issue where the command line arguments `importBibtex` and `importToOpen` did not import into the currently open library, but opened a new one. [#5537](https://github.com/JabRef/jabref/issues/5537)
- We fixed an error where the preview theme did not adapt to the "Dark" mode [#5463](https://github.com/JabRef/jabref/issues/5463)
- We fixed an issue where multiple entries were allowed in the "crossref" field [#5284](https://github.com/JabRef/jabref/issues/5284)
- We fixed an issue where the merge dialog showed the wrong text colour in "Dark" mode [#5516](https://github.com/JabRef/jabref/issues/5516)
- We fixed visibility issues with the scrollbar and group selection highlight in "Dark" mode, and enabled "Dark" mode for the OpenOffice preview in the style selection window. [#5522](https://github.com/JabRef/jabref/issues/5522)
- We fixed an issue where the author field was not correctly parsed during bibtex key-generation. [#5551](https://github.com/JabRef/jabref/issues/5551)
- We fixed an issue where notifications where shown during autosave. [#5555](https://github.com/JabRef/jabref/issues/5555)
- We fixed an issue where the side pane was not remembering its position. [#5615](https://github.com/JabRef/jabref/issues/5615)
- We fixed an issue where JabRef could not interact with [Oracle XE](https://www.oracle.com/de/database/technologies/appdev/xe.html) in the [shared SQL database setup](https://docs.jabref.org/collaborative-work/sqldatabase).
- We fixed an issue where the toolbar icons were hidden on smaller screens.
- We fixed an issue where renaming referenced files for bib entries with long titles was not possible. [#5603](https://github.com/JabRef/jabref/issues/5603)
- We fixed an issue where a window which is on an external screen gets unreachable when external screen is removed. [#5037](https://github.com/JabRef/jabref/issues/5037)
- We fixed a bug where the selection of groups was lost after drag and drop. [#2868](https://github.com/JabRef/jabref/issues/2868)
- We fixed an issue where the custom entry types didn't show the correct display name [#5651](https://github.com/JabRef/jabref/issues/5651)

### Removed

- We removed some obsolete notifications. [#5555](https://github.com/JabRef/jabref/issues/5555)
- We removed an internal step in the [ISBN-to-BibTeX fetcher](https://docs.jabref.org/import-using-publication-identifiers/isbntobibtex): The [ISBN to BibTeX Converter](https://manas.tungare.name/software/isbn-to-bibtex) by [@manastungare](https://github.com/manastungare) is not used anymore, because it is offline: "people using this tool have not been generating enough sales for Amazon."
- We removed the option to control the default drag and drop behaviour. You can use the modifier keys (like CtrL or Alt) instead.

## [5.0-alpha] – 2019-08-25

### Changed

- We added eventitle, eventdate and venue fields to `@unpublished` entry type.
- We added `@software` and `@dataSet` entry type to biblatex.
- All fields are now properly sorted alphabetically (in the subgroups of required/optional fields) when the entry is written to the bib file.
- We fixed an issue where some importers used the field `pubstatus` instead of the standard BibTeX field `pubstate`.
- We changed the latex command removal for docbook exporter. [#3838](https://github.com/JabRef/jabref/issues/3838)
- We changed the location of some fields in the entry editor (you might need to reset your preferences for these changes to come into effect)
  - Journal/Year/Month in biblatex mode -> Deprecated (if filled)
  - DOI/URL: General -> Optional
  - Internal fields like ranking, read status and priority: Other -> General
  - Moreover, empty deprecated fields are no longer shown
- Added server timezone parameter when connecting to a shared database.
- We updated the dialog for setting up general fields.
- URL field formatting is updated. All whitespace chars, located at the beginning/ending of the URL, are trimmed automatically
- We changed the behavior of the field formatting dialog such that the `bibtexkey` is not changed when formatting all fields or all text fields.
- We added a "Move file to file directory and rename file" option for simultaneously moving and renaming of document file. [#4166](https://github.com/JabRef/jabref/issues/4166)
- Use integrated graphics card instead of discrete on macOS [#4070](https://github.com/JabRef/jabref/issues/4070)
- We added a cleanup operation that detects an arXiv identifier in the note, journal or URL field and moves it to the `eprint` field.
  Because of this change, the last-used cleanup operations were reset.
- We changed the minimum required version of Java to 1.8.0_171, as this is the latest release for which the automatic Java update works.  [#4093](https://github.com/JabRef/jabref/issues/4093)
- The special fields like `Printed` and `Read status` now show gray icons when the row is hovered.
- We added a button in the tab header which allows you to close the database with one click. [#494](https://github.com/JabRef/jabref/issues/494)
- Sorting in the main table now takes information from cross-referenced entries into account. [#2808](https://github.com/JabRef/jabref/issues/2808)
- If a group has a color specified, then entries matched by this group have a small colored bar in front of them in the main table.
- Change default icon for groups to a circle because a colored version of the old icon was hard to distinguish from its black counterpart.
- In the main table, the context menu appears now when you press the "context menu" button on the keyboard. [feature request in the forum](http://discourse.jabref.org/t/how-to-enable-keyboard-context-key-windows)
- We added icons to the group side panel to quickly switch between `union` and `intersection` group view mode. [#3269](https://github.com/JabRef/jabref/issues/3269).
- We use `https` for [fetching from most online bibliographic database](https://docs.jabref.org/import-using-online-bibliographic-database).
- We changed the default keyboard shortcuts for moving between entries when the entry editor is active to ̀<kbd>alt</kbd> + <kbd>up/down</kbd>.
- Opening a new file now prompts the directory of the currently selected file, instead of the directory of the last opened file.
- Window state is saved on close and restored on start.
- We made the MathSciNet fetcher more reliable.
- We added the ISBN fetcher to the list of fetcher available under "Update with bibliographic information from the web" in the entry editor toolbar.
- Files without a defined external file type are now directly opened with the default application of the operating system
- We streamlined the process to rename and move files by removing the confirmation dialogs.
- We removed the redundant new lines of markings and wrapped the summary in the File annotation tab. [#3823](https://github.com/JabRef/jabref/issues/3823)
- We add auto URL formatting when user paste link to URL field in entry editor. [koppor#254](https://github.com/koppor/jabref/issues/254)
- We added a minimum height for the entry editor so that it can no longer be hidden by accident. [#4279](https://github.com/JabRef/jabref/issues/4279)
- We added a new keyboard shortcut so that the entry editor could be closed by <kbd>Ctrl</kbd> + <kbd>E</kbd>. [#4222](https://github.com/JabRef/jabref/issues/4222)
- We added an option in the preference dialog box, that allows user to pick the dark or light theme option. [#4130](https://github.com/JabRef/jabref/issues/4130)
- We updated the Related Articles tab to accept JSON from the new version of the Mr. DLib service
- We added an option in the preference dialog box that allows user to choose behavior after dragging and dropping files in Entry Editor. [#4356](https://github.com/JabRef/jabref/issues/4356)
- We added the ability to have an export preference where previously "File"-->"Export"/"Export selected entries" would not save the user's preference[#4495](https://github.com/JabRef/jabref/issues/4495)
- We optimized the code responsible for connecting to an external database, which should lead to huge improvements in performance.
- For automatically created groups, added ability to filter groups by entry type. [#4539](https://github.com/JabRef/jabref/issues/4539)
- We added the ability to add field names from the Preferences Dialog [#4546](https://github.com/JabRef/jabref/issues/4546)
- We added the ability to change the column widths directly in the main
. [#4546](https://github.com/JabRef/jabref/issues/4546)
- We added a description of how recommendations were chosen and better error handling to Related Articles tab
- We added the ability to execute default action in dialog by using with <kbd>Ctrl</kbd> + <kbd>Enter</kbd> combination [#4496](https://github.com/JabRef/jabref/issues/4496)
- We grouped and reordered the Main Menu (File, Edit, Library, Quality, Tools, and View tabs & icons). [#4666](https://github.com/JabRef/jabref/issues/4666) [#4667](https://github.com/JabRef/jabref/issues/4667) [#4668](https://github.com/JabRef/jabref/issues/4668) [#4669](https://github.com/JabRef/jabref/issues/4669) [#4670](https://github.com/JabRef/jabref/issues/4670) [#4671](https://github.com/JabRef/jabref/issues/4671) [#4672](https://github.com/JabRef/jabref/issues/4672) [#4673](https://github.com/JabRef/jabref/issues/4673)
- We added additional modifiers (capitalize, titlecase and sentencecase) to the Bibtex key generator. [#1506](https://github.com/JabRef/jabref/issues/1506)
- We have migrated from the mysql jdbc connector to the mariadb one for better authentication scheme support. [#4746](https://github.com/JabRef/jabref/issues/4745)
- We grouped the toolbar icons and changed the Open Library and Copy icons. [#4584](https://github.com/JabRef/jabref/issues/4584)
- We added a browse button next to the path text field for aux-based groups. [#4586](https://github.com/JabRef/jabref/issues/4586)
- We changed the title of Group Dialog to "Add subgroup" from "Edit group" when we select Add subgroup option.
- We enable import button only if entries are selected. [#4755](https://github.com/JabRef/jabref/issues/4755)
- We made modifications to improve the contrast of UI elements. [#4583](https://github.com/JabRef/jabref/issues/4583)
- We added a warning for empty BibTeX keys in the entry editor. [#4440](https://github.com/JabRef/jabref/issues/4440)
- We added an option in the settings to set the default action in JabRef when right clicking on any entry in any database and selecting "Open folder". [#4763](https://github.com/JabRef/jabref/issues/4763)
- The Medline fetcher now normalizes the author names according to the BibTeX-Standard [#4345](https://github.com/JabRef/jabref/issues/4345)
- We added an option on the Linked File Viewer to rename the attached file of an entry directly on the JabRef. [#4844](https://github.com/JabRef/jabref/issues/4844)
- We added an option in the preference dialog box that allows user to enable helpful tooltips.[#3599](https://github.com/JabRef/jabref/issues/3599)
- We reworked the functionality for extracting BibTeX entries from plain text, because our used service [freecite shut down](https://library.brown.edu/libweb/freecite_notice.php). [#5206](https://github.com/JabRef/jabref/pull/5206)
- We moved the dropdown menu for selecting the push-application from the toolbar into the external application preferences. [#674](https://github.com/JabRef/jabref/issues/674)
- We removed the alphabetical ordering of the custom tabs and updated the error message when trying to create a general field with a name containing an illegal character. [#5019](https://github.com/JabRef/jabref/issues/5019)
- We added a context menu to the bib(la)tex-source-editor to copy'n'paste. [#5007](https://github.com/JabRef/jabref/pull/5007)
- We added a tool that allows searching for citations in LaTeX files. It scans directories and shows which entries are used, how many times and where.
- We added a 'LaTeX citations' tab to the entry editor, to search for citations to the active entry in the LaTeX file directory. It can be disabled in the preferences dialog.
- We added an option in preferences to allow for integers in field "edition" when running database in bibtex mode. [#4680](https://github.com/JabRef/jabref/issues/4680)
- We added the ability to use negation in export filter layouts. [#5138](https://github.com/JabRef/jabref/pull/5138)
- Focus on Name Area instead of 'OK' button whenever user presses 'Add subgroup'. [#6307](https://github.com/JabRef/jabref/issues/6307)
- We changed the behavior of merging that the entry which has "smaller" bibkey will be selected. [#7395](https://github.com/JabRef/jabref/issues/7395)

### Fixed

- We fixed an issue where JabRef died silently for the user without enough inotify instances [#4874](https://github.com/JabRef/jabref/issues/4847)
- We fixed an issue where corresponding groups are sometimes not highlighted when clicking on entries [#3112](https://github.com/JabRef/jabref/issues/3112)
- We fixed an issue where custom exports could not be selected in the 'Export (selected) entries' dialog [#4013](https://github.com/JabRef/jabref/issues/4013)
- Italic text is now rendered correctly. [#3356](https://github.com/JabRef/jabref/issues/3356)
- The entry editor no longer gets corrupted after using the source tab. [#3532](https://github.com/JabRef/jabref/issues/3532) [#3608](https://github.com/JabRef/jabref/issues/3608) [#3616](https://github.com/JabRef/jabref/issues/3616)
- We fixed multiple issues where entries did not show up after import if a search was active. [#1513](https://github.com/JabRef/jabref/issues/1513) [#3219](https://github.com/JabRef/jabref/issues/3219))
- We fixed an issue where the group tree was not updated correctly after an entry was changed. [#3618](https://github.com/JabRef/jabref/issues/3618)
- We fixed an issue where a right-click in the main table selected a wrong entry. [#3267](https://github.com/JabRef/jabref/issues/3267)
- We fixed an issue where in rare cases entries where overlayed in the main table. [#3281](https://github.com/JabRef/jabref/issues/3281)
- We fixed an issue where selecting a group messed up the focus of the main table and the entry editor. [#3367](https://github.com/JabRef/jabref/issues/3367)
- We fixed an issue where composite author names were sorted incorrectly. [#2828](https://github.com/JabRef/jabref/issues/2828)
- We fixed an issue where commands followed by `-` didn't work. [#3805](https://github.com/JabRef/jabref/issues/3805)
- We fixed an issue where a non-existing aux file in a group made it impossible to open the library. [#4735](https://github.com/JabRef/jabref/issues/4735)
- We fixed an issue where some journal names were wrongly marked as abbreviated. [#4115](https://github.com/JabRef/jabref/issues/4115)
- We fixed an issue where the custom file column were sorted incorrectly. [#3119](https://github.com/JabRef/jabref/issues/3119)
- We improved the parsing of author names whose infix is abbreviated without a dot. [#4864](https://github.com/JabRef/jabref/issues/4864)
- We fixed an issues where the entry losses focus when a field is edited and at the same time used for sorting. [#3373](https://github.com/JabRef/jabref/issues/3373)
- We fixed an issue where the menu on Mac OS was not displayed in the usual Mac-specific way. [#3146](https://github.com/JabRef/jabref/issues/3146)
- We improved the integrity check for page numbers. [#4113](https://github.com/JabRef/jabref/issues/4113) and [feature request in the forum](http://discourse.jabref.org/t/pages-field-allow-use-of-en-dash/1199)
- We fixed an issue where the order of fields in customized entry types was not saved correctly. [#4033](http://github.com/JabRef/jabref/issues/4033)
- We fixed an issue where renaming a group did not change the group name in the interface. [#3189](https://github.com/JabRef/jabref/issues/3189)
- We fixed an issue where the groups tree of the last database was still shown even after the database was already closed.
- We fixed an issue where the "Open file dialog" may disappear behind other windows. [#3410](https://github.com/JabRef/jabref/issues/3410)
- We fixed an issue where the number of entries matched was not updated correctly upon adding or removing an entry. [#3537](https://github.com/JabRef/jabref/issues/3537)
- We fixed an issue where the default icon of a group was not colored correctly.
- We fixed an issue where the first field in entry editor was not focused when adding a new entry. [#4024](https://github.com/JabRef/jabref/issues/4024)
- We reworked the "Edit file" dialog to make it resizeable and improved the workflow for adding and editing files [#2970](https://github.com/JabRef/jabref/issues/2970)
- We fixed an issue where custom name formatters were no longer found correctly. [#3531](https://github.com/JabRef/jabref/issues/3531)
- We fixed an issue where the month was not shown in the preview. [#3239](https://github.com/JabRef/jabref/issues/3239)
- Rewritten logic to detect a second jabref instance. [#4023](https://github.com/JabRef/jabref/issues/4023)
- We fixed an issue where the "Convert to BibTeX-Cleanup" moved the content of the `file` field to the `pdf` field [#4120](https://github.com/JabRef/jabref/issues/4120)
- We fixed an issue where the preview pane in entry preview in preferences wasn't showing the citation style selected [#3849](https://github.com/JabRef/jabref/issues/3849)
- We fixed an issue where the default entry preview style still contained the field `review`. The field `review` in the style is now replaced with comment to be consistent with the entry editor [#4098](https://github.com/JabRef/jabref/issues/4098)
- We fixed an issue where users were vulnerable to XXE attacks during parsing [#4229](https://github.com/JabRef/jabref/issues/4229)
- We fixed an issue where files added via the "Attach file" contextmenu of an entry were not made relative. [#4201](https://github.com/JabRef/jabref/issues/4201) and [#4241](https://github.com/JabRef/jabref/issues/4241)
- We fixed an issue where author list parser can't generate bibtex for Chinese author. [#4169](https://github.com/JabRef/jabref/issues/4169)
- We fixed an issue where the list of XMP Exclusion fields in the preferences was not be saved [#4072](https://github.com/JabRef/jabref/issues/4072)
- We fixed an issue where the ArXiv Fetcher did not support HTTP URLs [koppor#328](https://github.com/koppor/jabref/issues/328)
- We fixed an issue where only one PDF file could be imported [#4422](https://github.com/JabRef/jabref/issues/4422)
- We fixed an issue where "Move to group" would always move the first entry in the library and not the selected [#4414](https://github.com/JabRef/jabref/issues/4414)
- We fixed an issue where an older dialog appears when downloading full texts from the quality menu. [#4489](https://github.com/JabRef/jabref/issues/4489)
- We fixed an issue where right clicking on any entry in any database and selecting "Open folder" results in the NullPointer exception. [#4763](https://github.com/JabRef/jabref/issues/4763)
- We fixed an issue where option 'open terminal here' with custom command was passing the wrong argument. [#4802](https://github.com/JabRef/jabref/issues/4802)
- We fixed an issue where ranking an entry would generate an IllegalArgumentException. [#4754](https://github.com/JabRef/jabref/issues/4754)
- We fixed an issue where special characters where removed from non-label key generation pattern parts [#4767](https://github.com/JabRef/jabref/issues/4767)
- We fixed an issue where the RIS import would overwite the article date with the value of the acessed date [#4816](https://github.com/JabRef/jabref/issues/4816)
- We fixed an issue where an NullPointer exception was thrown when a referenced entry in an Open/Libre Office document was no longer present in the library. Now an error message with the reference marker of the missing entry is shown. [#4932](https://github.com/JabRef/jabref/issues/4932)
- We fixed an issue where a database exception related to a missing timezone was too big. [#4827](https://github.com/JabRef/jabref/issues/4827)
- We fixed an issue where the IEEE fetcher returned an error if no keywords were present in the result from the IEEE website [#4997](https://github.com/JabRef/jabref/issues/4997)
- We fixed an issue where the command line help text had several errors, and arguments and descriptions have been rewritten to simplify and detail them better. [#4932](https://github.com/JabRef/jabref/issues/2016)
- We fixed an issue where the same menu for changing entry type had two different sizes and weights. [#4977](https://github.com/JabRef/jabref/issues/4977)
- We fixed an issue where the "Attach file" dialog, in the right-click menu for an entry, started on the working directory instead of the user's main directory. [#4995](https://github.com/JabRef/jabref/issues/4995)
- We fixed an issue where the JabRef Icon in the macOS launchpad was not displayed correctly [#5003](https://github.com/JabRef/jabref/issues/5003)
- We fixed an issue where the "Search for unlinked local files" would throw an exception when parsing the content of a PDF-file with missing "series" information [#5128](https://github.com/JabRef/jabref/issues/5128)
- We fixed an issue where the XMP Importer would incorrectly return an empty default entry when importing pdfs [#6577](https://github.com/JabRef/jabref/issues/6577)
- We fixed an issue where opening the menu 'Library properties' marked the library as modified [#6451](https://github.com/JabRef/jabref/issues/6451)
- We fixed an issue when importing resulted in an exception [#7343](https://github.com/JabRef/jabref/issues/7343)
- We fixed an issue where the field in the Field formatter dropdown selection were sorted in random order. [#7710](https://github.com/JabRef/jabref/issues/7710)

### Removed

- The feature to "mark entries" was removed and merged with the groups functionality.  For migration, a group is created for every value of the `__markedentry` field and the entry is added to this group.
- The number column was removed.
- We removed the global search feature.
- We removed the coloring of cells in the main table according to whether the field is optional/required.
- We removed the feature to find and resolve duplicate BibTeX keys (as this use case is already covered by the integrity check).
- We removed a few commands from the right-click menu that are not needed often and thus don't need to be placed that prominently:
  - Print entry preview: available through entry preview
  - All commands related to marking: marking is not yet reimplemented
  - Set/clear/append/rename fields: available through Edit menu
  - Manage keywords: available through the Edit menu
  - Copy linked files to folder: available through File menu
  - Add/move/remove from group: removed completely (functionality still available through group interface)
- We removed the option to change the column widths in the preferences dialog. [#4546](https://github.com/JabRef/jabref/issues/4546)

## Older versions

The changelog of JabRef 4.x is available at the [v4.3.1 tag](https://github.com/JabRef/jabref/blob/v4.3.1/CHANGELOG.md).
The changelog of JabRef 3.x is available at the [v3.8.2 tag](https://github.com/JabRef/jabref/blob/v3.8.2/CHANGELOG.md).
The changelog of JabRef 2.11 and all previous versions is available as [text file in the v2.11.1 tag](https://github.com/JabRef/jabref/blob/v2.11.1/CHANGELOG).

[Unreleased]: https://github.com/JabRef/jabref/compare/v5.4...HEAD
[5.4]: https://github.com/JabRef/jabref/compare/v5.3...v5.4
[5.3]: https://github.com/JabRef/jabref/compare/v5.2...v5.3
[5.2]: https://github.com/JabRef/jabref/compare/v5.1...v5.2
[5.1]: https://github.com/JabRef/jabref/compare/v5.0...v5.1
[5.0]: https://github.com/JabRef/jabref/compare/v5.0-beta...v5.0
[5.0-beta]: https://github.com/JabRef/jabref/compare/v5.0-alpha...v5.0-beta
[5.0-alpha]: https://github.com/JabRef/jabref/compare/v4.3...v5.0-alpha

<!-- markdownlint-disable-file MD012 MD024 MD033 --><|MERGE_RESOLUTION|>--- conflicted
+++ resolved
@@ -14,11 +14,8 @@
 ### Changed
 
 - We integrated the external file types dialog directly inside the preferences. [#8341](https://github.com/JabRef/jabref/pull/8341)
-<<<<<<< HEAD
 - We disabled the add group button color change after adding 10 new groups. [#8051](https://github.com/JabRef/jabref/issues/8051)
-=======
 - We inverted the logic for resolving [BibTeX strings](https://docs.jabref.org/advanced/strings). This helps to keep `#` chars. By default String resolving is only activated for a couple of standard fields. The list of fields can be modified in the preferences. [#7010](https://github.com/JabRef/jabref/issues/7010), [#7102](https://github.com/JabRef/jabref/issues/7012), [#8303](https://github.com/JabRef/jabref/issues/8303)
->>>>>>> b4726abb
 - We moved the search box in preview preferences closer to the available citation styles list. [#8370](https://github.com/JabRef/jabref/pull/8370)
 - Changing the preference to show the preview panel as a separate tab now has effect without restarting JabRef. [#8370](https://github.com/JabRef/jabref/pull/8370)
 - We enabled switching themes in JabRef without the need to restart JabRef. [#7335](https://github.com/JabRef/jabref/pull/7335)
