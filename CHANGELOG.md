--- conflicted
+++ resolved
@@ -11,11 +11,8 @@
 ## [Unreleased]
 
 ### Changed
-<<<<<<< HEAD
 - We changed the minimum required version of Java to 1.8.0_172, as 1.8.0_162 has introduced a CPU leak [3943](https://github.com/JabRef/jabref/issues/3943)
-=======
 - We added a validity check for dates in the `date` and `urldate` fields.
->>>>>>> bf7fb516
 - We added a text file export for 'Find Unlinked Files'. [#3341](https://github.com/JabRef/jabref/issues/3341)
 - We added a fetcher based on RFC-IDs. [#3971](https://github.com/JabRef/jabref/issues/3971)
 - We changed the implementation of the `[shorttitle]` key pattern. It now removes small words like `a`, `an`, `on`, `the` etc. Refer to the help page for a complete overview. [Feature request in the forum](http://discourse.jabref.org/t/jabref-differences-in-shorttitle-between-versions-3-8-1-and-4-not-discounting-the-a-an-of-in-titles/1147)
