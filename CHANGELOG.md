# Changelog

All notable changes to this project will be documented in this file.
The format is based on [Keep a Changelog](https://keepachangelog.com/en/1.0.0/).
We refer to [GitHub issues](https://github.com/JabRef/jabref/issues) by using `#NUM`.
In case, there is no issue present, the pull request implementing the feature is linked.

Note that this project **does not** adhere to [Semantic Versioning](https://semver.org/).

## [Unreleased]

### Added

<<<<<<< HEAD
- We added functionality to use `,` and `>` symbols inside keywords by putting `\` symbol before them [#12810](https://github.com/JabRef/jabref/issues/12810)
=======
- We added the `eprinttype` field to the General entry editor tab. [#14555](https://github.com/JabRef/jabref/issues/14555)
>>>>>>> 3a721047
- We added a right-click option to delete custom BST styles in the entry preview. [#14352](https://github.com/JabRef/jabref/issues/14352)
- Improved merge dialog decisions for fields containing person names (e.g., `author`, `editor`) by using a new plausibility comparator. JabRef now prefers the side with more detailed/complete author information. [#14454](https://github.com/JabRef/jabref/issues/14454)
- We added 15 non-standard BibLaTeX entry types (Audio, Image, Legal, ...) to the group "Non-standard types" group in the New Entry dialog and in the context menu. [#12963](https://github.com/JabRef/jabref/issues/12963)
- We added a drop-down menu to those custom fields in the main table for which content selector values exists. [#14087](https://github.com/JabRef/jabref/issues/14087)
- We added a "Jump to Field" dialog (`Ctrl+J`) to quickly search for and navigate to any field across all tabs. [#12276](https://github.com/JabRef/jabref/issues/12276).
- We added "IEEE" as another option for parsing plain text citations. [#14233](github.com/JabRef/jabref/pull/14233)
- We added automatic date-based groups that create year/month/day subgroups from an entry’s date fields. [#10822](https://github.com/JabRef/jabref/issues/10822)
- We added `doi-to-bibtex` to `JabKit`. [#14244](https://github.com/JabRef/jabref/pull/14244)
- We added `--provider=crossref` to `get-cited-works` at `JabKit`. [#14357](https://github.com/JabRef/jabref/pull/14357)
- We added [unpaywall](https://unpaywall.org/) as fulltext fetcher. [#14340](https://github.com/JabRef/jabref/pull/14340)
- We added the possibility to configure the email provided to unpaywall. [#14340](https://github.com/JabRef/jabref/pull/14340)
- We added "Close library" to the File menu. [#14381](https://github.com/JabRef/jabref/issues/14381)
- We added a "Regenerate" button for the AI chat allowing the user to make the language model reformulate its response to the previous prompt. [#12191](https://github.com/JabRef/jabref/issues/12191)
- We added the option to enable auto-copying and adjusting of attached files when copy and pasting (Preferences → Linked files → Attached files) [#12267](https://github.com/JabRef/jabref/issues/12267)
- We added support for transliteration of fields to English and automatic transliteration of generated citation key. [#11377](https://github.com/JabRef/jabref/issues/11377)
- We added the generation of follow-up questions in AI chat. [#12243](https://github.com/JabRef/jabref/issues/12243)
- We added support for getting bibliographic information based on the arXiv ID or the ISSN. [#14458](https://github.com/JabRef/jabref/pull/14458)
- We added support for "Search Google Scholar" and "Search Semantic Scholar" to quickly search for a selected entry's title in Google Scholar or Semantic Scholar directly from the main table's context menu [#12268](https://github.com/JabRef/jabref/issues/12268)
- We added support for `html` when parsing the arXiv identifiers. [#14451](https://github.com/JabRef/jabref/issues/14451)
- We added the option to change the Git username and PAT in Network Preferences. [#14509](https://github.com/JabRef/jabref/pull/14509)
- When parsing a plain text citation, we added support for recognizing and extracting arXiv identifiers. [#14455](https://github.com/JabRef/jabref/pull/14455)
- We introduced a new "Search Engine URL Template" setting in Preferences to allow users to customize their search engine URL templates [#12268](https://github.com/JabRef/jabref/issues/12268)
- We added the option to pseudonymize a library using the GUI, via the tools tab in the Main Menu. [#14118](https://github.com/JabRef/jabref/issues/14118)
- We added export options (Markdown and JSON) for AI Summary and AI Chat. [#13868](https://github.com/JabRef/jabref/issues/13868)

### Changed

- We changed AI export logging to debug level (notifications and follow-up question generation). Logs are now emitted only in [debug mode](https://docs.jabref.org/advanced/commandline#debug-mode-debug). [#14645](https://github.com/JabRef/jabref/issues/14645)
- We replaced the standard ComboBox with a SearchableComboBox and added a free text field in custom Entry Types. [#14082](https://github.com/JabRef/jabref/issues/14082)
- In case of invalid BibTeX in the source tab, a notification is displayed (instead of an exception). [#14504](https://github.com/JabRef/jabref/pull/14504)
- We separated the "Clean up entries" dialog into three tabs for clarity. [#13819](https://github.com/JabRef/jabref/issues/13819)
- `JabKit`: `--porcelain` does not output any logs to the console anymore. [#14244](https://github.com/JabRef/jabref/pull/14244)
- <kbd>Ctrl</kbd> + <kbd>Shift</kbd> + <kbd>L</kbd> now opens the terminal in the active library directory. [#14130](https://github.com/JabRef/jabref/issues/14130)
- After importing, now all imported entries are marked. [#13535](https://github.com/JabRef/jabref/pull/13535)
- The URL integrity check now checks the complete URL syntax. [#14370](https://github.com/JabRef/jabref/pull/14370)
- <kbd>Tab</kbd> in the last text field of a tab moves the focus to the next tab in the entry editor. [#11937](https://github.com/JabRef/jabref/issues/11937)
- When pasting invalid BibTeX data, the content is now pasted as `@Misc` with the raw data in the `comment` field. [#14520](https://github.com/JabRef/jabref/pull/14520)
- We changed fixed-value ComboBoxes to SearchableComboBox for better usability. [#14083](https://github.com/JabRef/jabref/issues/14083)
- We renamed "Search pre-configured" to "Search pre-selected" and "Web search fetchers" to "Pre-selected fetchers". [#14557](https://github.com/JabRef/jabref/issues/14557)
- We renamed "ArXiv" to "arXiv" in New Entry dialog. [#14643](https://github.com/JabRef/jabref/issues/14643)

### Fixed

- We fixed an issue where pressing <kbd>ESC</kbd> in the preferences dialog would not always close the dialog. [#8888](https://github.com/JabRef/jabref/issues/8888)
- We fixed the checkbox in merge dialog "Treat duplicates the same way" to make it functional. [#14224](https://github.com/JabRef/jabref/pull/14224)
- We fixed the fallback window height (786 → 768) in JabRefGUI. [#14295](https://github.com/JabRef/jabref/pull/14295)
- We fixed localization of the "New Entries" dialog. [#14455](https://github.com/JabRef/jabref/pull/14455)
- We fixed an issue where keybindings could not be edited and saved. [#14237](https://github.com/JabRef/jabref/issues/14237)
- We readded the missing gui commands for importing and exporting preferences. [#14492](https://github.com/JabRef/jabref/pull/14492)
- We fixed a crash when importing preferences from older JabRef versions. [#14497](https://github.com/JabRef/jabref/issues/14497)
- We fixed an issue where reordering linked files via drag and drop was no longer possible. [#14627](https://github.com/JabRef/jabref/pull/14627)
- `JabRef.bat` is present again. [#14636](https://github.com/JabRef/jabref/issues/14636)

### Removed

## [6.0-alpha.3] – 2025-10-30

### Added

- We added an initial [cite as you write](https://retorque.re/zotero-better-bibtex/citing/cayw/) ("CAYW") endpoint. [#13187](https://github.com/JabRef/jabref/issues/13187)
- We added a field for the latest ICORE conference ranking lookup on the General Tab. [#13476](https://github.com/JabRef/jabref/issues/13476)
- We added the option to enable the language server in the preferences. [#13697](https://github.com/JabRef/jabref/pull/13697)
- We introduced an option in Preferences under (under Linked files -> Linked file name conventions) to automatically rename linked files when an entry data changes. [#11316](https://github.com/JabRef/jabref/issues/11316)
- We added tooltips (on hover) for 'Library-specific file directory', 'User-specific file directory' and 'LaTeX file directory' fields of the library properties window. [#12269](https://github.com/JabRef/jabref/issues/12269)
- We added the option to configure 'Add space after citation' in Libre/OpenOffice panel settings. [#13559](https://github.com/JabRef/jabref/issues/13559)
- We added automatic lookup of DOI at citation information. [#13561](https://github.com/JabRef/jabref/issues/13561)
- We added a field for the citation count field on the General tab. [#13477](https://github.com/JabRef/jabref/issues/13477)
- We added automatic lookup of DOI at citation relations [#13234](https://github.com/JabRef/jabref/issues/13234)
- We added focus on the field Link in the "Add file link" dialog. [#13486](https://github.com/JabRef/jabref/issues/13486)
- We introduced a settings parameter to manage citations' relations local storage time-to-live with a default value set to 30 days. [#11189](https://github.com/JabRef/jabref/issues/11189)
- We distribute arm64 images for Linux. [#10842](https://github.com/JabRef/jabref/issues/10842)
- When adding an entry to a library, a warning is displayed if said entry already exists in an active library. [#13261](https://github.com/JabRef/jabref/issues/13261)
- We added the field `monthfiled` to the default list of fields to resolve BibTeX-Strings for [#13375](https://github.com/JabRef/jabref/issues/13375)
- We added a new ID based fetcher for [EuropePMC](https://europepmc.org/). [#13389](https://github.com/JabRef/jabref/pull/13389)
- We added quick settings for welcome tab. [#12664](https://github.com/JabRef/jabref/issues/12664)
- We added pagination support for the web search entries dialog, improving navigation for large search results. [#5507](https://github.com/JabRef/jabref/issues/5507)
- We added "copy preview as markdown" feature. [#12552](https://github.com/JabRef/jabref/issues/12552)
- In case no citation relation information can be fetched, we show the data providers reason. [#13549](https://github.com/JabRef/jabref/pull/13549)
- When relativizing file names, symlinks are now taken into account. [#12995](https://github.com/JabRef/jabref/issues/12995)
- We added a new button for shortening the DOI near the DOI field in the general tab when viewing an entry. [#13639](https://github.com/JabRef/jabref/issues/13639)
- We added support for finding CSL-Styles based on their short title (e.g. apa instead of "american psychological association"). [#13728](https://github.com/JabRef/jabref/pull/13728)
- We added BibLaTeX datamodel validation support in order to improve error message quality in entries' fields validation. [#13318](https://github.com/JabRef/jabref/issues/13318)
- We added chronological navigation for entries in each library. [#6352](https://github.com/JabRef/jabref/issues/6352)
- We added support for using Medline/Pubmed fetcher with an API key. [#11296](https://github.com/JabRef/jabref/issues/11296#issuecomment-3289005011)
- We added support for using OpenAlex fetcher. [#13940](https://github.com/JabRef/jabref/issues/13940)
- We added [LOBID](https://lobid.org/) as an alternative ISBN-Fetcher. [#13076](https://github.com/JabRef/jabref/issues/13076)
- We added an option to choose the group during import of the entry(s). [#9191](https://github.com/JabRef/jabref/issues/9191)
- We added an option to search and filter the fields and formatters in the clean up entries dialog. [#13890](https://github.com/JabRef/jabref/issues/13890)
- We added support for managing multiple linked files via the entry context menu. [#12567](https://github.com/JabRef/jabref/issues/12567)
- We made the "Configure API key" option in the Web Search preferences tab searchable via preferences search. [#13929](https://github.com/JabRef/jabref/issues/13929)
- We added support for Cygwin-file paths on a Windows Operating System. [#13274](https://github.com/JabRef/jabref/issues/13274)
- We added a success dialog when using the "Copy to" option, indicating whether the entry was successfully copied and specifying if a cross-reference entry was included. [#12486](https://github.com/JabRef/jabref/issues/12486)
- We added a new button to toggle the file path between an absolute and relative formats in context of library properties. [#13031](https://github.com/JabRef/jabref/issues/13031)
- We added automatic selection of the “Enter Identifier” tab with pre-filled clipboard content if the clipboard contains a valid identifier when opening the “Create New Entry” dialog. [#13087](https://github.com/JabRef/jabref/issues/13087)
- We added batch fetching of bibliographic data for multiple entries in the "Lookup" menu. [#12275](https://github.com/JabRef/jabref/issues/12275)
- We added an "Open example library" button to Welcome Tab. [#13014](https://github.com/JabRef/jabref/issues/13014)
- We added automatic detection and selection of the identifier type (e.g., DOI, ISBN, arXiv) based on clipboard content when opening the "New Entry" dialog [#13111](https://github.com/JabRef/jabref/pull/13111)
- We added support for import of a Refer/BibIX file format. [#13069](https://github.com/JabRef/jabref/issues/13069)
- We added markdown rendering and copy capabilities to AI chat responses. [#12234](https://github.com/JabRef/jabref/issues/12234)
- We introduced a user-configurable group 'Imported entries' for automatic import of entries from web search, PDF import and web fetchers. [#12548](https://github.com/JabRef/jabref/issues/12548)
- We added a tooltip to keywords that resemble Math Subject Classification (MSC) codes. [#12944](https://github.com/JabRef/jabref/issues/12944)
- We added a formatter to convert keywords that resemble MSC codes to their descriptions. [#12944](https://github.com/JabRef/jabref/issues/12944)
- We added support for multi-file import across different formats. [#13269](https://github.com/JabRef/jabref/issues/13269)
- We added support for dark title bar on Windows. [#11457](https://github.com/JabRef/jabref/issues/11457)
- We added functionality to focus running instance when trying to start a second instance. [#13129](https://github.com/JabRef/jabref/issues/13129)
- We added a "Copy Field Content" submenu to the entry context menu, allowing users to quickly copy specific field contents including Author, Journal, Date, Keywords, and Abstract fields from selected entries. [#13280](https://github.com/JabRef/jabref/pull/13280)
- We added a highlighted diff regarding changes to the Group Tree Structure of a bib file, made outside JabRef. [#11221](https://github.com/JabRef/jabref/issues/11221)
- We added a new setting in the 'Entry Editor' preferences to hide the 'File Annotations' tab when no annotations are available. [#13143](https://github.com/JabRef/jabref/issues/13143)
- We added a new "Add JabRef suggested groups" option in the context menu of "All entries". [#12659](https://github.com/JabRef/jabref/issues/12659)
- We added an option to create entries directly from Bib(La)TeX sources to the 'Create New Entry' tool. [#8808](https://github.com/JabRef/jabref/issues/8808)
- We added the provision to choose different CSL bibliography body formats (e.g. First Line Indent, Hanging Indent, Bibliography 1, etc.) in the LibreOffice integration. [#13049](https://github.com/JabRef/jabref/issues/13049)
- We introduced walkthrough functionality [#12664](https://github.com/JabRef/jabref/issues/12664)
- The Welcome Tab now has a responsive layout. [#12664](https://github.com/JabRef/jabref/issues/12664)
- We introduced a donation prompt in the Welcome tab. [#12664](https://github.com/JabRef/jabref/issues/12664)
- We introduced a new command line application called `jabkit`. [#13012](https://github.com/JabRef/jabref/pull/13012) [#110](https://github.com/JabRef/jabref/issues/110)
- We added a new `jabkit` command `pseudonymize` to pseudonymize the library. [#13109](https://github.com/JabRef/jabref/issues/13109)
- We added the integrity check to the jabkit cli application. [#13848](https://github.com/JabRef/jabref/issues/13848)
- We added "Bibliography Heading" to the available CSL bibliography header formats in the LibreOffice integration. [#13049](https://github.com/JabRef/jabref/issues/13049)

### Changed

- We merged the 'New Entry', 'Import by ID', and 'New Entry from Plain Text' tools into a single 'Create New Entry' tool. [#8808](https://github.com/JabRef/jabref/issues/8808)
- We moved all sorting options into a dedicated “Sort” sub-menu in the Groups menu. ([#14017](https://github.com/JabRef/jabref/issues/14017))
- We merged `Citation information` and `Citation relations` into a singular tab. [#13618](https://github.com/JabRef/jabref/issues/13618)
- We changed `ISSNCleanup` into `NormalizeIssn` a `ISSN` formatter. [#13748](https://github.com/JabRef/jabref/issues/13748)
- We changed Citation Relations tab and gave tab panes more descriptive titles and tooltips. [#13619](https://github.com/JabRef/jabref/issues/13619)
- We changed the name from Open AI Provider to Open AI (or API compatible). [#13585](https://github.com/JabRef/jabref/issues/13585)
- We use `https` to connect to [shortDOI](https://shortdoi.org/) service. [#13637](https://github.com/JabRef/jabref/pull/13637)
- We moved the clear fields mechanic in the Automatic Field Editor from the edit content tab to a separate tab. [#13780](https://github.com/JabRef/jabref/issues/13780)
- We improved the detection of DOIs on the first page of a PDF. [#13487](https://github.com/JabRef/jabref/pull/13487)
- We moved some functionality from the graphical application `jabref` with new command verbs `generate-citation-keys`, `check-consistency`, `fetch`, `search`, `convert`, `generate-bib-from-aux`, `preferences` and `pdf` to the new toolkit. [#13012](https://github.com/JabRef/jabref/pull/13012) [#110](https://github.com/JabRef/jabref/issues/110)
- We renamed the "Body Text" CSL bibliography header format name to "Text body" as per internal LibreOffice conventions. [#13074](https://github.com/JabRef/jabref/pull/13074)
- We moved the "Modify bibliography title" option from the CSL styles tab of the Select Style dialog to the OpenOffice/LibreOffice side panel and renamed it to "Bibliography properties". [#13074](https://github.com/JabRef/jabref/pull/13074)
- We changed path output display to show the relative path with respect to library path in context of library properties. [#13031](https://github.com/JabRef/jabref/issues/13031)
- We improved JabRef's internal document viewer. It now allows text section, searching and highlighting of search terms and page rotation [#13193](https://github.com/JabRef/jabref/pull/13193).
- When importing a PDF, there is no empty entry column shown in the multi merge dialog. [#13132](https://github.com/JabRef/jabref/issues/13132)
- We added a progress dialog to the "Check consistency" action and progress output to the corresponding cli command. [#12487](https://github.com/JabRef/jabref/issues/12487)
- The BibTeX source is now formatted using the JabRef style at the import inspection dialog. [#13015](https://github.com/JabRef/jabref/issues/13015)
- We made the `check-consistency` command of the toolkit always return an exit code; 0 means no issues found, a non-zero exit code reflects any issues, which allows CI to fail in these cases [#13328](https://github.com/JabRef/jabref/issues/13328).
- We changed the validation error dialog for overriding the default file directories to a confirmation dialog for saving other preferences under the library properties. [#13488](https://github.com/JabRef/jabref/pull/13488)
- We made the copy sub menu on the context menu consistent with the copy sub menu at "Edit". [#13280](https://github.com/JabRef/jabref/pull/13280)
- We improved file exists warning dialog with clearer options and tooltips [#12565](https://github.com/JabRef/jabref/issues/12565)
- We changed the syntax for the web search to the one of the main search bar. [#13607](https://github.com/JabRef/jabref/issues/13607)
- We improved nested scrolling for the web search tab in the preferences dialog [#13791](https://github.com/JabRef/jabref/pull/13791)
- We improved the event viewer for debugging [#13783](https://github.com/JabRef/jabref/pull/13783).
- We improved "REDACTED" replacement of API key value in web fetcher search URL [#13796](https://github.com/JabRef/jabref/issues/13796)
- When the pin "Keep dialog always on top" in the global search dialog is selected, the search window stays open when double-clicking on an entry. [#13840](https://github.com/JabRef/jabref/issues/13840)
- We improved the UI of regex replacement in the citation key generator tab. [#13939](https://github.com/JabRef/jabref/pull/13939)
- We improved the way we check for matching curly braces in BibTeX fields and made error messages easier to understand. [#12605](https://github.com/JabRef/jabref/issues/12605)
- We improved the citations relations caching by implementing an offline storage. [#11189](https://github.com/JabRef/jabref/issues/11189)
- A space is now added by default after citations inserted via the Libre/OpenOffice integration. [#13559](https://github.com/JabRef/jabref/issues/13559)

### Fixed

- We fixed an issue where search results would show stale entries after deleting entries from search results. [#13984](https://github.com/JabRef/jabref/issues/13984)
- When filename pattern is missing for linked files, pattern handling has been introduced to avoid suggesting meaningless filenames like "-". [#13735](https://github.com/JabRef/jabref/issues/13735)
- We fixed an issue where "Print preview" would throw a `NullPointerException` if no printers were available. [#13708](https://github.com/JabRef/jabref/issues/13708)
- We fixed an issue where "Specify Bib(La)TeX" tab was not focused when Bib(La)TeX was in the clipboard. [#13597](https://github.com/JabRef/jabref/issues/13597)
- We fixed an issue whereby the 'About' dialog was not honouring the user's configured font preferences. [#13558](https://github.com/JabRef/jabref/issues/13558)
- We fixed an issue where the Pagetotal column was sorting the values alphabetically instead of numerically. [#12533](https://github.com/JabRef/jabref/issues/12533)
- We fixed an issue where URLs starting with "www." (without a protocol) in file fields caused an `IllegalArgumentException: URI is not absolute` error. [#12186](https://github.com/JabRef/jabref/issues/12186)
- We fixed the dark mode of the BibTeX Source dialog in the Citation Relations tab. [#13599](https://github.com/JabRef/jabref/issues/13599)
- We fixed an issue where the LibreOffice integration did not support citation keys containing Unicode characters. [#13301](https://github.com/JabRef/jabref/issues/13301)
- We fixed an issue where the "Search ShortScience" action did not convert LaTeX-formatted titles to Unicode. [#13418](https://github.com/JabRef/jabref/issues/13418)
- We fixed an issue where LaTeX file directories were not properly shared between different users on the same host. [#9990](https://github.com/JabRef/jabref/issues/9990)
- We added a fallback for the "Convert to biblatex" cleanup when it failed to populate the `date` field if `year` contained a full date in ISO format (e.g., `2011-11-11`). [#11868](https://github.com/JabRef/jabref/issues/11868)
- We fixed an issue where directory check for relative path was not handled properly under library properties. [#13017](https://github.com/JabRef/jabref/issues/13017)
- We fixed an exception on tab dragging. [#12921](https://github.com/JabRef/jabref/issues/12921)
- We fixed an issue where the option for which method to use when parsing plaintext citations was unavailable in the 'Create New Entry' tool. [#8808](https://github.com/JabRef/jabref/issues/8808)
- We fixed an issue where the "Make/Sync bibliography" button in the OpenOffice/LibreOffice sidebar was not enabled when a jstyle was selected. [#13055](https://github.com/JabRef/jabref/pull/13055)
- We fixed an issue where CSL bibliography title properties would be saved even if the "Modify bibliography title" dialog was closed without pressing the "OK" button. [#13074](https://github.com/JabRef/jabref/pull/13074)
- We added "Hanging Indent" as the default selected bibliography body format for CSL styles that specify it (e.g. APA). [#13074](https://github.com/JabRef/jabref/pull/13074)
- We fixed an issue where bibliography entries generated from CSL styles had leading spaces. [#13074](https://github.com/JabRef/jabref/pull/13074)
- We fixed an issue where the preview area in the "Select Style" dialog of the LibreOffice integration was too small to display full content. [#13051](https://github.com/JabRef/jabref/issues/13051)
- We excluded specific fields (e.g., `comment`, `pdf`, `sortkey`) from the consistency check to reduce false positives [#13131](https://github.com/JabRef/jabref/issues/13131)
- We fixed an issue where moved or renamed linked files in the file directory were not automatically relinked by the “search for unlinked files” feature. [#13264](https://github.com/JabRef/jabref/issues/13264)
- We fixed an issue with proxy setup in the absence of a password. [#12412](https://github.com/JabRef/jabref/issues/12412)
- We fixed an issue with the targets of the menu item "copy to". [#13741](https://github.com/JabRef/jabref/pull/13741)
- We fixed an issue where the tab showing the fulltext search results was not displayed. [#12865](https://github.com/JabRef/jabref/issues/12865)
- We fixed an issue showing an empty tooltip in maintable. [#11681](https://github.com/JabRef/jabref/issues/11681)
- We fixed an issue displaying a warning if a file to open is not found. [#13430](https://github.com/JabRef/jabref/pull/13430)
- We fixed an issue where Document Viewer showed technical exceptions when opening entries with non-PDF files. [#13198](https://github.com/JabRef/jabref/issues/13198)
- We fixed an issue with double display of the library filename in the tab tooltip in the case of a changed library. [#13781](https://github.com/JabRef/jabref/pull/13781)
- When creating a library, if you drag a PDF file containing only a single column, the dialog will now automatically close. [#13262](https://github.com/JabRef/jabref/issues/13262)
- We fixed an issue where the tab showing the fulltext search results would appear blank after switching libraries. [#13241](https://github.com/JabRef/jabref/issues/13241)
- We fixed an issue where field names were inconsistently capitalized. [#10590](https://github.com/JabRef/jabref/issues/10590)
- We fixed an issue where "Copy to" was enabled even if no other library was opened. [#13280](https://github.com/JabRef/jabref/pull/13280)
- We fixed an issue where the groups were still displayed after closing all libraries. [#13382](https://github.com/JabRef/jabref/issues/13382)
- Enhanced field selection logic in the Merge Entries dialog when fetching from DOI to prefer valid years and entry types. [#12549](https://github.com/JabRef/jabref/issues/12549)
- We fixed an issue where the "Check Consistency" dialog is unresponsive. [#13700](https://github.com/JabRef/jabref/issues/13700)
- We fixed an issue where opening the Three Way Merge dialog would throw an exception when year field contains an invalid year value. [#13673](https://github.com/JabRef/jabref/issues/13673)
- We improved consistency in the Add Buttons. [#13791](https://github.com/JabRef/jabref/pull/13791)
- We fixed an issue where theme or font size are not respected for all dialogs [#13558](https://github.com/JabRef/jabref/issues/13558)
- We removed unnecessary spacing and margin in the AutomaticFieldEditor. [#13792](https://github.com/JabRef/jabref/pull/13792)
- We fixed an issue where global search auto-completion only worked after switching tabs. [#11428](https://github.com/JabRef/jabref/issues/11428)
- We fixed an issue where hierarchical keywords would only show the parent keyword in the entry editor. [#11390](https://github.com/JabRef/jabref/issues/11390)
- We fixed an issue where some file choosers regarding LaTeX-aux files did not open in the directory of the last selected file. [#13861](https://github.com/JabRef/jabref/pull/13861)
- We fixed an issue where the LaTeX file directory was not stored correctly in combination with the usage of groups from aux files. [#8344](https://github.com/JabRef/jabref/issues/8344)
- We prevented a brief flash of the default JavaFX (Modena) theme on startup. [#13877](https://github.com/JabRef/jabref/pull/13877)
- We fixed an issue where button-bar buttons truncated long text with ellipsis. [#13877](https://github.com/JabRef/jabref/pull/13877)
- We fixed an issue where ignoring of subdirectories via `.gitingore` patterns did not work in the "Find unlinked files dialog". [forum#5425](https://discourse.jabref.org/t/set-list-of-ignored-folders-paths/5425/6)
- We fixed an issue where CTRL+W does not close the current tab [#12530](https://github.com/JabRef/jabref/issues/12530)
- We fixed an issue where the "Applications to push entries to" list in the preferences was not sorted alphabetically. [#14058](https://github.com/JabRef/jabref/issues/14058)
- We fixed an issue where notice text in AI chat was not automatically refreshed when the user changed preferences.[#13855](https://github.com/JabRef/jabref/issues/13855)
- We fixed an issue where the user could add custom entry types with spaces in their names. [#14088](https://github.com/JabRef/jabref/issues/14088)
- We fixed various issues that triggered `IndexOutOfBoundsException`s, when editing entries. [#8012](https://github.com/JabRef/jabref/issues/8012), [#8826](https://github.com/JabRef/jabref/issues/8826), [#8217](https://github.com/JabRef/jabref/issues/8217), [#8281](https://github.com/JabRef/jabref/issues/8281)

### Removed

- We removed the ability to change internal preference values. [#13012](https://github.com/JabRef/jabref/pull/13012)
- We removed support for MySQL/MariaDB and Oracle. [#12990](https://github.com/JabRef/jabref/pull/12990)
- We removed library migrations (users need to use JabRef 6.0-alpha.1 to perform migrations) [#12990](https://github.com/JabRef/jabref/pull/12990)

## [6.0-alpha2] – 2025-04-27

### Added

- We added a button in Privacy notice and Mr. DLib Privacy settings notice for hiding related tabs. [#11707](https://github.com/JabRef/jabref/issues/11707)
- We added buttons "Add example entry" and "Import existing PDFs" when a library is empty, making it easier for new users to get started. [#12662](https://github.com/JabRef/jabref/issues/12662)
- In the Open/LibreOffice integration, we added the provision to modify the bibliography title and its format for CSL styles, in the "Select style" dialog. [#12663](https://github.com/JabRef/jabref/issues/12663)
- We added a new Welcome tab which shows a welcome screen if no database is open. [#12272](https://github.com/JabRef/jabref/issues/12272)
- We added <kbd>F5</kbd> as a shortcut key for fetching data and <kbd>Alt+F</kbd> as a shortcut for looking up data using DOI. [#11802](https://github.com/JabRef/jabref/issues/11802)
- We added a feature to rename the subgroup, with the keybinding (<kbd>F2</kbd>) for quick access. [#11896](https://github.com/JabRef/jabref/issues/11896)
- We added a new functionality that displays a drop-down list of matching suggestions when typing a citation key pattern. [#12502](https://github.com/JabRef/jabref/issues/12502)
- We added a new CLI that supports txt, csv, and console-based output for consistency in BibTeX entries. [#11984](https://github.com/JabRef/jabref/issues/11984)
- We added a new dialog for bibliography consistency check. [#11950](https://github.com/JabRef/jabref/issues/11950)
- We added a feature for copying entries to libraries, available via the context menu, with an option to include cross-references. [#12374](https://github.com/JabRef/jabref/pull/12374)
- We added a new "Copy citation (text)" button in the context menu of the preview. [#12551](https://github.com/JabRef/jabref/issues/12551)
- We added a new "Export to clipboard" button in the context menu of the preview. [#12551](https://github.com/JabRef/jabref/issues/12551)
- We added an integrity check if a URL appears in a title. [#12354](https://github.com/JabRef/jabref/issues/12354)
- We added a feature for enabling drag-and-drop of files into groups  [#12540](https://github.com/JabRef/jabref/issues/12540)
- We added support for reordering keywords via drag and drop, automatic alphabetical ordering, and improved pasting and editing functionalities in the keyword editor. [#10984](https://github.com/JabRef/jabref/issues/10984)
- We added a new functionality where author names having multiple spaces in-between will be considered as separate user block as it does for " and ". [#12701](https://github.com/JabRef/jabref/issues/12701)
- We added a set of example questions to guide users in starting meaningful AI chat interactions. [#12702](https://github.com/JabRef/jabref/issues/12702)
- We added support for loading and displaying BibTeX .blg warnings in the Check integrity dialog, with custom path selection and metadata persistence. [#11998](https://github.com/JabRef/jabref/issues/11998)
- We added an option to choose whether to open the file explorer in the files directory or in the last opened directory when attaching files. [#12554](https://github.com/JabRef/jabref/issues/12554)
- We enhanced support for parsing XMP metadata from PDF files. [#12829](https://github.com/JabRef/jabref/issues/12829)
- We added a "Preview" header in the JStyles tab in the "Select style" dialog, to make it consistent with the CSL styles tab. [#12838](https://github.com/JabRef/jabref/pull/12838)
- We added automatic PubMed URL insertion when importing from PubMed if no URL is present. [#12832](https://github.com/JabRef/jabref/issues/12832/)
- We added a "LTWA" abbreviation feature in the "Quality > Abbreviate journal names > LTWA" menu [#12273](https://github.com/JabRef/jabref/issues/12273/)
- We added path validation to file directories in library properties dialog. [#11840](https://github.com/JabRef/jabref/issues/11840)
- We now support usage of custom CSL styles in the Open/LibreOffice integration. [#12337](https://github.com/JabRef/jabref/issues/12337)
- We added support for citation-only CSL styles which don't specify bibliography formatting. [#12996](https://github.com/JabRef/jabref/pull/12996)

### Changed

- We reordered the settings in the 'Entry editor' tab in preferences. [#11707](https://github.com/JabRef/jabref/issues/11707)
- Added "$" to the citation key generator preferences default list of characters to remove [#12536](https://github.com/JabRef/jabref/issues/12536)
- We changed the message displayed in the Integrity Check Progress dialog to "Waiting for the check to finish...". [#12694](https://github.com/JabRef/jabref/issues/12694)
- We moved the "Generate a new key for imported entries" option from the "Web search" tab to the "Citation key generator" tab in preferences. [#12436](https://github.com/JabRef/jabref/pull/12436)
- We improved the offline parsing of BibTeX data from PDF-documents. [#12278](https://github.com/JabRef/jabref/issues/12278)
- The tab bar is now hidden when only one library is open. [#9971](https://github.com/JabRef/jabref/issues/9971)
- We renamed "Rename file to a given name" to "Rename files to configured filename format pattern" in the entry editor. [#12587](https://github.com/JabRef/jabref/pull/12587)
- We renamed "Move DOIs from note and URL field to DOI field and remove http prefix" to "Move DOIs from 'note' field and 'URL' field to 'DOI' field and remove http prefix" in the Cleanup entries. [#12587](https://github.com/JabRef/jabref/pull/12587)
- We renamed "Move preprint information from 'URL' and 'journal' field to the 'eprint' field" to "Move preprint information from 'URL' field and 'journal' field to the 'eprint' field" in the Cleanup entries. [#12587](https://github.com/JabRef/jabref/pull/12587)
- We renamed "Move URL in note field to url field" to "Move URL in 'note' field to 'URL' field" in the Cleanup entries. [#12587](https://github.com/JabRef/jabref/pull/12587)
- We renamed "Rename PDFs to given filename format pattern" to "Rename files to configured filename format pattern" in the Cleanup entries. [#12587](https://github.com/JabRef/jabref/pull/12587)
- We renamed "Rename only PDFs having a relative path" to "Only rename files that have a relative path" in the Cleanup entries. [#12587](https://github.com/JabRef/jabref/pull/12587)
- We renamed "Filename format pattern: " to "Filename format pattern (from preferences)" in the Cleanup entries. [#12587](https://github.com/JabRef/jabref/pull/12587)
- When working with CSL styles in LibreOffice, citing with a new style now updates all other citations in the document to have the currently selected style. [#12472](https://github.com/JabRef/jabref/pull/12472)
- We improved the user comments field visibility so that it remains displayed if it contains text. Additionally, users can now easily toggle the field on or off via buttons unless disabled in preferences. [#11021](https://github.com/JabRef/jabref/issues/11021)
- The LibreOffice integration for CSL styles is now more performant. [#12472](https://github.com/JabRef/jabref/pull/12472)
- The "automatically sync bibliography when citing" feature of the LibreOffice integration is now disabled by default (can be enabled in settings). [#12472](https://github.com/JabRef/jabref/pull/12472)
- For the Citation key generator patterns, we reverted how `[authorsAlpha]` would behave to the original pattern and renamed the LNI-based pattern introduced in V6.0-alpha to `[authorsAlphaLNI]`. [#12499](https://github.com/JabRef/jabref/pull/12499)
- We keep the list of recent files if one files could not be found. [#12517](https://github.com/JabRef/jabref/pull/12517)
- During the import process, the labels indicating individual paragraphs within an abstract returned by PubMed/Medline XML are preserved. [#12527](https://github.com/JabRef/jabref/issues/12527)
- We changed the "Copy Preview" button to "Copy citation (html) in the context menu of the preview. [#12551](https://github.com/JabRef/jabref/issues/12551)
- Pressing Tab in empty text fields of the entry editor now moves the focus to the next field instead of inserting a tab character. [#11938](https://github.com/JabRef/jabref/issues/11938)
- The embedded PostgresSQL server for the search now supports Linux and macOS ARM based distributions natively [#12607](https://github.com/JabRef/jabref/pull/12607)
- We disabled the search and group fields in the sidebar when no library is opened. [#12657](https://github.com/JabRef/jabref/issues/12657)
- We removed the obsolete Twitter link and added Mastodon and LinkedIn links in Help -> JabRef resources. [#12660](https://github.com/JabRef/jabref/issues/12660)
- We improved the Check Integrity dialog entry interaction so that a single click focuses on the corresponding entry and a double-click both focuses on the entry and closes the dialog. [#12245](https://github.com/JabRef/jabref/issues/12245)
- We improved journal abbreviation lookup with fuzzy matching to handle minor input errors and variations. [#12467](https://github.com/JabRef/jabref/issues/12467)
- We changed the phrase "Cleanup entries" to "Clean up entries". [#12703](https://github.com/JabRef/jabref/issues/12703)
- A tooltip now appears after 300ms (instead of 2s). [#12649](https://github.com/JabRef/jabref/issues/12649)
- We improved search in preferences and keybindings. [#12647](https://github.com/JabRef/jabref/issues/12647)
- We improved the performance of the LibreOffice integration when inserting CSL citations/bibliography. [#12851](https://github.com/JabRef/jabref/pull/12851)
- 'Affected fields' and 'Do not wrap when saving' are now displayed as tags. [#12550](https://github.com/JabRef/jabref/issues/12550)
- We revamped the UI of the Select Style dialog (in the LibreOffice panel) for CSL styles. [#12951](https://github.com/JabRef/jabref/pull/12951)
- We reduced the delay in populating the list of CSL styles in the Select Style dialog of the LibreOffice panel. [#12951](https://github.com/JabRef/jabref/pull/12951)

### Fixed

- We fixed an issue where pasted entries would sometimes end up in the search bar instead of the main table [#12910](https://github.com/JabRef/jabref/issues/12910)
- We fixed an issue where warning signs were improperly positioned next to text fields containing capital letters. [#12884](https://github.com/JabRef/jabref/issues/12884)
- We fixed an issue where the drag'n'drop functionality in entryeditor did not work [#12561](https://github.com/JabRef/jabref/issues/12561)
- We fixed an issue where the F4 shortcut key did not work without opening the right-click context menu. [#6101](https://github.com/JabRef/jabref/pull/6101)
- We fixed an issue where the file renaming dialog was not resizable and its size was too small for long file names. [#12518](https://github.com/JabRef/jabref/pull/12518)
- We fixed an issue where the name of the untitled database was shown as a blank space in the right-click context menu's "Copy to" option. [#12459](https://github.com/JabRef/jabref/pull/12459)
- We fixed an issue where the F3 shortcut key did not work without opening the right-click context menu. [#12417](https://github.com/JabRef/jabref/pull/12417)
- We fixed an issue where a bib file with UFF-8 charset was wrongly loaded with a different charset [forum#5369](https://discourse.jabref.org/t/jabref-5-15-opens-bib-files-with-shift-jis-encoding-instead-of-utf-8/5369/)
- We fixed an issue where new entries were inserted in the middle of the table instead of at the end. [#12371](https://github.com/JabRef/jabref/pull/12371)
- We fixed an issue where removing the sort from the table did not restore the original order. [#12371](https://github.com/JabRef/jabref/pull/12371)
- We fixed an issue where citation keys containing superscript (`^`) and subscript (`_`) characters in text mode were incorrectly flagged by the integrity checker. [#12391](https://github.com/JabRef/jabref/pull/12391)
- We fixed an issue where JabRef icon merges with dark background [#7771](https://github.com/JabRef/jabref/issues/7771)
- We fixed an issue where an entry's group was no longer highlighted on selection [#12413](https://github.com/JabRef/jabref/issues/12413)
- We fixed an issue where BibTeX Strings were not included in the backup file [#12462](https://github.com/JabRef/jabref/issues/12462)
- We fixed an issue where mixing JStyle and CSL style citations in LibreOffice caused two separate bibliography sections to be generated. [#12262](https://github.com/JabRef/jabref/issues/12262)
- We fixed an issue in the LibreOffice integration where the formatting of text (e.g. superscript) was lost when using certain numeric CSL styles. [#12472](https://github.com/JabRef/jabref/pull/12472)
- We fixed an issue where CSL style citations with citation keys having special characters (such as hyphens, colons or slashes) would not be recognized as valid by JabRef. [forum#5431](https://discourse.jabref.org/t/error-when-connecting-to-libreoffice/5431)
- We fixed an issue where the `[authorsAlpha]` pattern in Citation key generator would not behave as per the user documentation. [#12312](https://github.com/JabRef/jabref/issues/12312)
- We fixed an issue where import at "Search for unlinked local files" would re-add already imported files. [#12274](https://github.com/JabRef/jabref/issues/12274)
- We fixed an issue where month values 21–24 (ISO 8601-2019 season codes) in Biblatex date fields were not recognized as seasons during parsing. [#12437](https://github.com/JabRef/jabref/issues/12437)
- We fixed an issue where migration of "Search groups" would fail with an exception when the search query is invalid. [#12555](https://github.com/JabRef/jabref/issues/12555)
- We fixed an issue where not all linked files from BibDesk in the field `bdsk-file-...` were parsed. [#12555](https://github.com/JabRef/jabref/issues/12555)
- We fixed an issue where it was possible to select "Search for unlinked local files" for a new (unsaved) library. [#12558](https://github.com/JabRef/jabref/issues/12558)
- We fixed an issue where user-defined keyword separator does not apply to Merge Groups. [#12535](https://github.com/JabRef/jabref/issues/12535)
- We fixed an issue where duplicate items cannot be removed correctly when merging groups or keywords. [#12585](https://github.com/JabRef/jabref/issues/12585)
- We fixed an issue where JabRef displayed an incorrect deletion notification when canceling entry deletion [#12645](https://github.com/JabRef/jabref/issues/12645)
- We fixed an issue where JabRef displayed an incorrect deletion notification when canceling entry deletion. [#12645](https://github.com/JabRef/jabref/issues/12645)
- We fixed an issue where JabRref wrote wrong field names into the PDF. [#12833](https://github.com/JabRef/jabref/pulls/12833)
- We fixed an issue where an exception would occur when running abbreviate journals for multiple entries. [#12634](https://github.com/JabRef/jabref/issues/12634)
- We fixed an issue Where JabRef displayed an inconsistent search results for date-related queries[#12296](https://github.com/JabRef/jabref/issues/12296)
- We fixed an issue where JabRef displayed dropdown triangle in wrong place in "Search for unlinked local files" dialog [#12713](https://github.com/JabRef/jabref/issues/12713)
- We fixed an issue where JabRef would not open if an invalid external journal abbreviation path was encountered. [#12776](https://github.com/JabRef/jabref/issues/12776)
- We fixed a bug where LaTeX commands were not removed from filenames generated using the `[bibtexkey] - [fulltitle]` pattern. [#12188](https://github.com/JabRef/jabref/issues/12188)
- We fixed an issue where JabRef interface would not properly refresh after a group removal. [#11487](https://github.com/JabRef/jabref/issues/11487)
- We fixed an issue where valid DOI could not be imported if it had special characters like `<` or `>`. [#12434](https://github.com/JabRef/jabref/issues/12434)
- We fixed an issue where JabRef displayed an "unknown format" message when importing a .bib file, preventing the associated groups from being imported as well. [#11025](https://github.com/JabRef/jabref/issues/11025)
- We fixed an issue where the tooltip only displayed the first linked file when hovering. [#12470](https://github.com/JabRef/jabref/issues/12470)
- We fixed an issue where JabRef would crash when trying to display an entry in the Citation Relations tab that had right to left text. [#12410](https://github.com/JabRef/jabref/issues/12410)
- We fixed an issue where some texts in the "Citation Information" tab and the "Preferences" dialog could not be translated. [#12883](https://github.com/JabRef/jabref/pull/12883)
- We fixed an issue where file names were missing the citation key according to the filename format pattern after import. [#12556](https://github.com/JabRef/jabref/issues/12556)
- We fixed an issue where downloading PDFs from URLs to empty entries resulted in meaningless filenames like "-.pdf". [#12917](https://github.com/JabRef/jabref/issues/12917)
- We fixed an issue where pasting a PDF URL into the main table caused an import error instead of creating a new entry. [#12911](https://github.com/JabRef/jabref/pull/12911)
- We fixed an issue where libraries would sometimes be hidden when closing tabs with the Welcome tab open. [#12894](https://github.com/JabRef/jabref/issues/12894)
- We fixed an issue with deleting entries in large libraries that caused it to take a long time. [#8976](https://github.com/JabRef/jabref/issues/8976)
- We fixed an issue where "Reveal in file explorer" option was disabled for newly saved libraries until reopening the file. [#12722](https://github.com/JabRef/jabref/issues/12722)

### Removed

- "Web of Science" [journal abbreviation list](https://docs.jabref.org/advanced/journalabbreviations) was removed. [JabRef/abbrv.jabref.org#176](https://github.com/JabRef/abbrv.jabref.org/issues/176)

## [6.0-alpha] – 2024-12-23

### Added

- We added a Markdown export layout. [#12220](https://github.com/JabRef/jabref/pull/12220)
- We added a "view as BibTeX" option before importing an entry from the citation relation tab. [#11826](https://github.com/JabRef/jabref/issues/11826)
- We added support finding LaTeX-encoded special characters based on plain Unicode and vice versa. [#11542](https://github.com/JabRef/jabref/pull/11542)
- When a search hits a file, the file icon of that entry is changed accordingly. [#11542](https://github.com/JabRef/jabref/pull/11542)
- We added an AI-based chat for entries with linked PDF files. [#11430](https://github.com/JabRef/jabref/pull/11430)
- We added an AI-based summarization possibility for entries with linked PDF files. [#11430](https://github.com/JabRef/jabref/pull/11430)
- We added an AI section in JabRef's [preferences](https://docs.jabref.org/ai/preferences). [#11430](https://github.com/JabRef/jabref/pull/11430)
- We added AI providers: OpenAI, Mistral AI, Hugging Face and Google. [#11430](https://github.com/JabRef/jabref/pull/11430), [#11736](https://github.com/JabRef/jabref/pull/11736)
- We added AI providers: [Ollama](https://docs.jabref.org/ai/local-llm#step-by-step-guide-for-ollama) and GPT4All, which add the possibility to use local LLMs privately on your own device. [#11430](https://github.com/JabRef/jabref/pull/11430), [#11870](https://github.com/JabRef/jabref/issues/11870)
- We added support for selecting and using CSL Styles in JabRef's OpenOffice/LibreOffice integration for inserting bibliographic and in-text citations into a document. [#2146](https://github.com/JabRef/jabref/issues/2146), [#8893](https://github.com/JabRef/jabref/issues/8893)
- We added "Tools > New library based on references in PDF file" ... to create a new library based on the references section in a PDF file. [#11522](https://github.com/JabRef/jabref/pull/11522)
- When converting the references section of a paper (PDF file), more than the last page is treated. [#11522](https://github.com/JabRef/jabref/pull/11522)
- Added the functionality to invoke offline reference parsing explicitly. [#11565](https://github.com/JabRef/jabref/pull/11565)
- The dialog for [adding an entry using reference text](https://docs.jabref.org/collect/newentryfromplaintext) is now filled with the clipboard contents as default. [#11565](https://github.com/JabRef/jabref/pull/11565)
- Added minimal support for [biblatex data annotation](https://mirrors.ctan.org/macros/latex/contrib/biblatex/doc/biblatex.pdf#subsection.3.7) fields in `.layout` files. [#11505](https://github.com/JabRef/jabref/issues/11505)
- Added saving of selected options in the [Lookup -> Search for unlinked local files dialog](https://docs.jabref.org/collect/findunlinkedfiles#link-the-pdfs-to-your-bib-library). [#11439](https://github.com/JabRef/jabref/issues/11439)
- We enabled creating a new file link manually. [#11017](https://github.com/JabRef/jabref/issues/11017)
- We added a toggle button to invert the selected groups. [#9073](https://github.com/JabRef/jabref/issues/9073)
- We reintroduced the floating search in the main table. [#4237](https://github.com/JabRef/jabref/issues/4237)
- We improved [cleanup](https://docs.jabref.org/finding-sorting-and-cleaning-entries/cleanupentries) of `arXiv` IDs in distributed in the fields `note`, `version`, `institution`, and `eid` fields. [#11306](https://github.com/JabRef/jabref/issues/11306)
- We added a switch not to store the linked file URL, because it caused troubles at other apps. [#11735](https://github.com/JabRef/jabref/pull/11735)
- When starting a new SLR, the selected catalogs now persist within and across JabRef sessions. [JabRef/jabref-koppor#614](https://github.com/JabRef/jabref-koppor/issues/614)
- We added support for drag'n'drop on an entry in the maintable to an external application to get the entry preview dropped. [#11846](https://github.com/JabRef/jabref/pull/11846)
- We added the functionality to double click on a [LaTeX citation](https://docs.jabref.org/advanced/entryeditor/latex-citations) to jump to the respective line in the LaTeX editor. [#11996](https://github.com/JabRef/jabref/issues/11996)
- We added a different background color to the search bar to indicate when the search syntax is wrong. [#11658](https://github.com/JabRef/jabref/pull/11658)
- We added a setting which always adds the literal "Cited on pages" text before each JStyle citation. [#11691](https://github.com/jabref/jabref/issues/11691)
- We added a new plain citation parser that uses LLMs. [#11825](https://github.com/JabRef/jabref/issues/11825)
- We added support for `langid` field for biblatex libraries. [#10868](https://github.com/JabRef/jabref/issues/10868)
- We added support for modifier keys when dropping a file on an entry in the main table. [#12001](https://github.com/JabRef/jabref/pull/12001)
- We added an importer for SSRN URLs. [#12021](https://github.com/JabRef/jabref/pull/12021)
- We added a compare button to the duplicates in the citation relations tab to open the "Possible duplicate entries" window. [#11192](https://github.com/JabRef/jabref/issues/11192)
- We added automatic browser extension install on Windows for Chrome and Edge. [#6076](https://github.com/JabRef/jabref/issues/6076)
- We added support to automatically open a `.bib` file in the current/parent folder if no other library is opened. [JabRef/jabref-koppor#377](https://github.com/JabRef/jabref-koppor/issues/377)
- We added a search bar for filtering keyboard shortcuts. [#11686](https://github.com/JabRef/jabref/issues/11686)
- We added new modifiers `camel_case`, `camel_case_n`, `short_title`, and `very_short_title` for the [citation key generator](https://docs.jabref.org/setup/citationkeypatterns). [#11367](https://github.com/JabRef/jabref/issues/11367)
- By double clicking on a local citation in the Citation Relations Tab you can now jump the linked entry. [#11955](https://github.com/JabRef/jabref/pull/11955)
- We use the menu icon for background tasks as a progress indicator to visualise an import's progress when dragging and dropping several PDF files into the main table. [#12072](https://github.com/JabRef/jabref/pull/12072)
- The PDF content importer now supports importing title from upto the second page of the PDF. [#12139](https://github.com/JabRef/jabref/issues/12139)

### Changed

- A search in "any" fields ignores the [groups](https://docs.jabref.org/finding-sorting-and-cleaning-entries/groups). [#7996](https://github.com/JabRef/jabref/issues/7996)
- When a communication error with an [online service](https://docs.jabref.org/collect/import-using-online-bibliographic-database) occurs, JabRef displays the HTTP error. [#11223](https://github.com/JabRef/jabref/issues/11223)
- The Pubmed/Medline Plain importer now imports the PMID field as well [#11488](https://github.com/JabRef/jabref/issues/11488)
- The 'Check for updates' menu bar button is now always enabled. [#11485](https://github.com/JabRef/jabref/pull/11485)
- JabRef respects the [configuration for storing files relative to the .bib file](https://docs.jabref.org/finding-sorting-and-cleaning-entries/filelinks#directories-for-files) in more cases. [#11492](https://github.com/JabRef/jabref/pull/11492)
- JabRef does not show finished background tasks in the status bar popup. [#11821](https://github.com/JabRef/jabref/pull/11821)
- We enhanced the indexing speed. [#11502](https://github.com/JabRef/jabref/pull/11502)
- When dropping a file into the main table, after copy or move, the file is now put in the [configured directory and renamed according to the configured patterns](https://docs.jabref.org/finding-sorting-and-cleaning-entries/filelinks#filename-format-and-file-directory-pattern). [#12001](https://github.com/JabRef/jabref/pull/12001)
- ⚠️ Renamed command line parameters `embeddBibfileInPdf` to `embedBibFileInPdf`, `writeMetadatatoPdf` to `writeMetadataToPdf`, and `writeXMPtoPdf` to `writeXmpToPdf`. [#11575](https://github.com/JabRef/jabref/pull/11575)
- The browse button for a Custom theme now opens in the directory of the current used CSS file. [#11597](https://github.com/JabRef/jabref/pull/11597)
- The browse button for a Custom exporter now opens in the directory of the current used exporter file. [#11717](https://github.com/JabRef/jabref/pull/11717)
- ⚠️ We relaxed the escaping requirements for [bracketed patterns](https://docs.jabref.org/setup/citationkeypatterns), which are used for the [citaton key generator](https://docs.jabref.org/advanced/entryeditor#autogenerate-citation-key) and [filename and directory patterns](https://docs.jabref.org/finding-sorting-and-cleaning-entries/filelinks#auto-linking-files). One only needs to write `\"` if a quote sign should be escaped. All other escapings are not necessary (and working) any more. [#11967](https://github.com/JabRef/jabref/pull/11967)
- When importing BibTeX data starging from on a PDF, the XMP metadata takes precedence over Grobid data. [#11992](https://github.com/JabRef/jabref/pull/11992)
- JabRef now uses TLS 1.2 for all HTTPS connections. [#11852](https://github.com/JabRef/jabref/pull/11852)
- We improved the functionality of getting BibTeX data out of PDF files. [#11999](https://github.com/JabRef/jabref/issues/11999)
- We improved the display of long messages in the integrity check dialog. [#11619](https://github.com/JabRef/jabref/pull/11619)
- We improved the undo/redo buttons in the main toolbar and main menu to be disabled when there is nothing to undo/redo. [#8807](https://github.com/JabRef/jabref/issues/8807)
- We improved the DOI detection in PDF imports. [#11782](https://github.com/JabRef/jabref/pull/11782)
- We improved the performance when pasting and importing entries in an existing library. [#11843](https://github.com/JabRef/jabref/pull/11843)
- When fulltext search is selected but indexing is deactivated, a dialog is now shown asking if the user wants to enable indexing now [#9491](https://github.com/JabRef/jabref/issues/9491)
- We changed instances of 'Search Selected' to 'Search Pre-configured' in Web Search Preferences UI. [#11871](https://github.com/JabRef/jabref/pull/11871)
- We added a new CSS style class `main-table` for the main table. [#11881](https://github.com/JabRef/jabref/pull/11881)
- When renaming a file, the old extension is now used if there is none provided in the new name. [#11903](https://github.com/JabRef/jabref/issues/11903)
- When importing a file using "Find Unlinked Files", when one or more file directories are available, the file path will be relativized where possible [JabRef/jabref-koppor#549](https://github.com/JabRef/jabref-koppor/issues/549)
- We added minimum window sizing for windows dedicated to creating new entries [#11944](https://github.com/JabRef/jabref/issues/11944)
- We changed the name of the library-based file directory from 'General File Directory' to 'Library-specific File Directory' per issue. [#571](https://github.com/JabRef/jabref-koppor/issues/571)
- We changed the defualt [unwanted charachters](https://docs.jabref.org/setup/citationkeypatterns#removing-unwanted-characters) in the citation key generator and allow a dash (`-`) and colon (`:`) being part of a citation key. [#12144](https://github.com/JabRef/jabref/pull/12144)
- The CitationKey column is now a default shown column for the entry table. [#10510](https://github.com/JabRef/jabref/issues/10510)
- We disabled the actions "Open Terminal here" and "Reveal in file explorer" for unsaved libraries. [#11920](https://github.com/JabRef/jabref/issues/11920)
- JabRef now opens the corresponding directory in the library properties when "Browse" is clicked. [#12223](https://github.com/JabRef/jabref/pull/12223)
- We changed the icon for macOS to be more consistent with Apple's Guidelines [#8443](https://github.com/JabRef/jabref/issues/8443)

### Fixed

- We fixed an issue where certain actions were not disabled when no libraries were open. [#11923](https://github.com/JabRef/jabref/issues/11923)
- We fixed an issue where the "Check for updates" preference was not saved. [#11485](https://github.com/JabRef/jabref/pull/11485)
- We fixed an issue where an exception was thrown after changing "show preview as a tab" in the preferences. [#11515](https://github.com/JabRef/jabref/pull/11515)
- We fixed an issue where JabRef put file paths as absolute path when an entry was created using drag and drop of a PDF file. [#11173](https://github.com/JabRef/jabref/issues/11173)
- We fixed an issue that online and offline mode for new library creation were handled incorrectly. [#11565](https://github.com/JabRef/jabref/pull/11565)
- We fixed an issue with colors in the search bar when dark theme is enabled. [#11569](https://github.com/JabRef/jabref/issues/11569)
- We fixed an issue with query transformers (JStor and others). [#11643](https://github.com/JabRef/jabref/pull/11643)
- We fixed an issue where a new unsaved library was not marked with an asterisk. [#11519](https://github.com/JabRef/jabref/pull/11519)
- We fixed an issue where JabRef starts without window decorations. [#11440](https://github.com/JabRef/jabref/pull/11440)
- We fixed an issue where the entry preview highlight was not working when searching before opening the entry editor. [#11659](https://github.com/JabRef/jabref/pull/11659)
- We fixed an issue where text in Dark mode inside "Citation information" was not readable. [#11512](https://github.com/JabRef/jabref/issues/11512)
- We fixed an issue where the selection of an entry in the table lost after searching for a group. [#3176](https://github.com/JabRef/jabref/issues/3176)
- We fixed the non-functionality of the option "Automatically sync bibliography when inserting citations" in the OpenOffice panel, when enabled in case of JStyles. [#11684](https://github.com/JabRef/jabref/issues/11684)
- We fixed an issue where the library was not marked changed after a migration. [#11542](https://github.com/JabRef/jabref/pull/11542)
- We fixed an issue where rebuilding the full-text search index was not working. [#11374](https://github.com/JabRef/jabref/issues/11374)
- We fixed an issue where the progress of indexing linked files showed an incorrect number of files. [#11378](https://github.com/JabRef/jabref/issues/11378)
- We fixed an issue where the full-text search results were incomplete. [#8626](https://github.com/JabRef/jabref/issues/8626)
- We fixed an issue where search result highlighting was incorrectly highlighting the boolean operators. [#11595](https://github.com/JabRef/jabref/issues/11595)
- We fixed an issue where search result highlighting was broken at complex searches. [#8067](https://github.com/JabRef/jabref/issues/8067)
- We fixed an exception when searching for unlinked files. [#11731](https://github.com/JabRef/jabref/issues/11731)
- We fixed an issue with the link to the full text at the BVB fetcher. [#11852](https://github.com/JabRef/jabref/pull/11852)
- We fixed an issue where two contradicting notifications were shown when cutting an entry in the main table. [#11724](https://github.com/JabRef/jabref/pull/11724)
- We fixed an issue where unescaped braces in the arXiv fetcher were not treated. [#11704](https://github.com/JabRef/jabref/issues/11704)
- We fixed an issue where HTML instead of the fulltext pdf was downloaded when importing arXiv entries. [#4913](https://github.com/JabRef/jabref/issues/4913)
- We fixed an issue where the keywords and crossref fields were not properly focused. [#11177](https://github.com/JabRef/jabref/issues/11177)
- We fixed handling of `\"` in [bracketed patterns](https://docs.jabref.org/setup/citationkeypatterns) containing a RegEx. [#11967](https://github.com/JabRef/jabref/pull/11967)
- We fixed an issue where the Undo/Redo buttons were active even when all libraries are closed. [#11837](https://github.com/JabRef/jabref/issues/11837)
- We fixed an issue where recently opened files were not displayed in the main menu properly. [#9042](https://github.com/JabRef/jabref/issues/9042)
- We fixed an issue where the DOI lookup would show an error when a DOI was found for an entry. [#11850](https://github.com/JabRef/jabref/issues/11850)
- We fixed an issue where <kbd>Tab</kbd> cannot be used to jump to next field in some single-line fields. [#11785](https://github.com/JabRef/jabref/issues/11785)
- We fixed an issue where the "Do not ask again" checkbox was not working, when asking for permission to use Grobid [JabRef/jabref-koppor#566](https://github.com/JabRef/jabref-koppor/issues/566).
- We fixed an issue where we display warning message for moving attached open files. [#10121](https://github.com/JabRef/jabref/issues/10121)
- We fixed an issue where it was not possible to select selecting content of other user's comments.[#11106](https://github.com/JabRef/jabref/issues/11106)
- We fixed an issue when handling URLs containing a pipe (`|`) character. [#11876](https://github.com/JabRef/jabref/issues/11876)
- We fixed an issue where web search preferences "Custom API key" table modifications not discarded. [#11925](https://github.com/JabRef/jabref/issues/11925)
- We fixed an issue when opening attached files in [extra file columns](https://docs.jabref.org/finding-sorting-and-cleaning-entries/filelinks#adding-additional-columns-to-entry-table-for-file-types). [#12005](https://github.com/JabRef/jabref/issues/12005)
- We fixed an issue where trying to open a library from a failed mounted directory on Mac would cause an error. [#10548](https://github.com/JabRef/jabref/issues/10548)
- We fixed an issue when the preview was out of sync. [#9172](https://github.com/JabRef/jabref/issues/9172)
- We fixed an issue where identifier paste couldn't work with Unicode REPLACEMENT CHARACTER. [#11986](https://github.com/JabRef/jabref/issues/11986)
- We fixed an issue when click on entry at "Check Integrity" wasn't properly focusing the entry and field. [#11997](https://github.com/JabRef/jabref/issues/11997)
- We fixed an issue with the ui not scaling when changing the font size [#11219](https://github.com/JabRef/jabref/issues/11219)
- We fixed an issue where a custom application for external file types would not be saved [#12311](https://github.com/JabRef/jabref/issues/12311)
- We fixed an issue where a file that no longer exists could not be deleted from an entry using keyboard shortcut [#9731](https://github.com/JabRef/jabref/issues/9731)

### Removed

- We removed the description of search strings. [#11542](https://github.com/JabRef/jabref/pull/11542)
- We removed support for importing using the SilverPlatterImporter (`Record INSPEC`). [#11576](https://github.com/JabRef/jabref/pull/11576)
- We removed support for automatically generating file links using the CLI (`--automaticallySetFileLinks`).

## [5.15] – 2024-07-10

### Added

- We made new groups automatically to focus upon creation. [#11449](https://github.com/JabRef/jabref/issues/11449)

### Fixed

- We fixed an issue where JabRef was no longer built for Intel based macs (x86) [#11468](https://github.com/JabRef/jabref/issues/11468)
- We fixed usage when using running on Snapcraft. [#11465](https://github.com/JabRef/jabref/issues/11465)
- We fixed detection for `soffice.exe` on Windows. [#11478](https://github.com/JabRef/jabref/pull/11478)
- We fixed an issue where saving preferences when importing preferences on first run in a snap did not work [forum#4399](https://discourse.jabref.org/t/how-to-report-problems-in-the-distributed-version-5-14-ensuring-that-one-can-no-longer-work-with-jabref/4399/5)

## [5.14] – 2024-07-08

### Added

- We added support for offline extracting references from PDFs following the IEEE format. [#11156](https://github.com/JabRef/jabref/pull/11156)
- We added a new keyboard shortcut  <kbd>ctrl</kbd> + <kbd>,</kbd> to open the preferences. [#11154](https://github.com/JabRef/jabref/pull/11154)
- We added value selection (such as for month) for content selectors in custom entry types. [#11109](https://github.com/JabRef/jabref/issues/11109)
- We added a duplicate checker for the Citation Relations tab. [#10414](https://github.com/JabRef/jabref/issues/10414)
- We added tooltip on main table cells that shows cell content or cell content and entry preview if set in preferences. [#10925](https://github.com/JabRef/jabref/issues/10925)
- Added a formatter to remove word enclosing braces. [#11222](https://github.com/JabRef/jabref/issues/11222)
- We added the ability to add a keyword/crossref when typing the separator character (e.g., comma) in the keywords/crossref fields. [#11178](https://github.com/JabRef/jabref/issues/11178)
- We added an exporter and improved the importer for Endnote XML format. [#11137](https://github.com/JabRef/jabref/issues/11137)
- We added support for using BibTeX Style files (BST) in the Preview. [#11102](https://github.com/JabRef/jabref/issues/11102)
- We added support for automatically update LaTeX citations when a LaTeX file is created, removed, or modified. [#10585](https://github.com/JabRef/jabref/issues/10585)

### Changed

- We replaced the word "Key bindings" with "Keyboard shortcuts" in the Preferences tab. [#11153](https://github.com/JabRef/jabref/pull/11153)
- We slightly improved the duplicate check if ISBNs are present. [#8885](https://github.com/JabRef/jabref/issues/8885)
- JabRef no longer downloads HTML files of websites when a PDF was not found. [#10149](https://github.com/JabRef/jabref/issues/10149)
- We added the HTTP message (in addition to the response code) if an error is encountered. [#11341](https://github.com/JabRef/jabref/pull/11341)
- We made label wrap text to fit view size when reviewing external group changes. [#11220](https://github.com/JabRef/jabref/issues/11220)

### Fixed

- We fixed an issue where entry type with duplicate fields prevented opening existing libraries with custom entry types. [#11127](https://github.com/JabRef/jabref/issues/11127)
- We fixed an issue where Markdown rendering removed braces from the text. [#10928](https://github.com/JabRef/jabref/issues/10928)
- We fixed an issue when the file was flagged as changed on disk in the case of content selectors or groups. [#9064](https://github.com/JabRef/jabref/issues/9064)
- We fixed crash on opening the entry editor when auto-completion is enabled. [#11188](https://github.com/JabRef/jabref/issues/11188)
- We fixed the usage of the key binding for "Clear search" (default: <kbd>Escape</kbd>). [#10764](https://github.com/JabRef/jabref/issues/10764)
- We fixed an issue where library shown as unsaved and marked (*) after accepting changes made externally to the file. [#11027](https://github.com/JabRef/jabref/issues/11027)
- We fixed an issue where drag and dropping entries from one library to another was not always working. [#11254](https://github.com/JabRef/jabref/issues/11254)
- We fixed an issue where drag and dropping entries created a shallow copy. [#11160](https://github.com/JabRef/jabref/issues/11160)
- We fixed an issue where imports to a custom group would only work for the first entry [#11085](https://github.com/JabRef/jabref/issues/11085), [#11269](https://github.com/JabRef/jabref/issues/11269)
- We fixed an issue when cursor jumped to the beginning of the line. [#5904](https://github.com/JabRef/jabref/issues/5904)
- We fixed an issue where a new entry was not added to the selected group [#8933](https://github.com/JabRef/jabref/issues/8933)
- We fixed an issue where the horizontal position of the Entry Preview inside the entry editor was not remembered across restarts [#11281](https://github.com/JabRef/jabref/issues/11281)
- We fixed an issue where the search index was not updated after linking PDF files. [#11317](https://github.com/JabRef/jabref/pull/11317)
- We fixed rendering of (first) author with a single letter surname. [forum#4330](https://discourse.jabref.org/t/correct-rendering-of-first-author-with-a-single-letter-surname/4330)
- We fixed that the import of the related articles tab sometimes used the wrong library mode. [#11282](https://github.com/JabRef/jabref/pull/11282)
- We fixed an issue where the entry editor context menu was not shown correctly when JabRef is opened on a second, extended screen [#11323](https://github.com/JabRef/jabref/issues/11323), [#11174](https://github.com/JabRef/jabref/issues/11174)
- We fixed an issue where the value of "Override default font settings" was not applied on startup [#11344](https://github.com/JabRef/jabref/issues/11344)
- We fixed an issue when "Library changed on disk" appeared after a save by JabRef. [#4877](https://github.com/JabRef/jabref/issues/4877)
- We fixed an issue where the Pubmed/Medline Plain importer would not respect the user defined keyword separator [#11413](https://github.com/JabRef/jabref/issues/11413)
- We fixed an issue where the value of "Override default font settings" was not applied on startup [#11344](https://github.com/JabRef/jabref/issues/11344)
- We fixed an issue where DatabaseChangeDetailsView was not scrollable when reviewing external metadata changes [#11220](https://github.com/JabRef/jabref/issues/11220)
- We fixed undo/redo for text fields. [#11420](https://github.com/JabRef/jabref/issues/11420)
- We fixed an issue where clicking on a page number in the search results tab opens a wrong file in the document viewer. [#11432](https://github.com/JabRef/jabref/pull/11432)

### Removed

- We removed the misleading message "Doing a cleanup for X entries" when opening the Cleanup entries dialog [#11463](https://github.com/JabRef/jabref/pull/11463)

## [5.13] – 2024-04-01

### Added

- We converted the "Custom API key" list to a table to be more accessible. [#10926](https://github.com/JabRef/jabref/issues/10926)
- We added a "refresh" button for the LaTeX citations tab in the entry editor. [#10584](https://github.com/JabRef/jabref/issues/10584)
- We added the possibility to show the BibTeX source in the [web search](https://docs.jabref.org/collect/import-using-online-bibliographic-database) import screen. [#560](https://github.com/JabRef/jabref-koppor/issues/560)
- We added a fetcher for [ISIDORE](https://isidore.science/), simply paste in the link into the text field or the last 6 digits in the link that identify that paper. [#10423](https://github.com/JabRef/jabref/issues/10423)
- When importing entries form the "Citation relations" tab, the field [cites](https://docs.jabref.org/advanced/entryeditor/entrylinks) is now filled according to the relationship between the entries. [#10752](https://github.com/JabRef/jabref/pull/10752)
- We added a new integrity check and clean up option for strings having Unicode characters not encoded in [Unicode "Normalization Form Canonical Composition" (NFC)](https://en.wikipedia.org/wiki/Unicode_equivalence#Normal_forms"). [#10506](https://github.com/JabRef/jabref/issues/10506)
- We added a new group icon column to the main table showing the icons of the entry's groups. [#10801](https://github.com/JabRef/jabref/pull/10801)
- When deleting an entry, the files linked to the entry are now optionally deleted as well. [#10509](https://github.com/JabRef/jabref/issues/10509)
- We added support to move the file to the system trash (instead of deleting it). [#10591](https://github.com/JabRef/jabref/pull/10591)
- We added ability to jump to an entry in the command line using `-j CITATIONKEY`. [JabRef/jabref-koppor#540](https://github.com/JabRef/jabref-koppor/issues/540)
- We added a new boolean to the style files for Openoffice/Libreoffice integration to switch between ZERO_WIDTH_SPACE (default) and no space. [#10843](https://github.com/JabRef/jabref/pull/10843)
- When pasting HTML into the abstract or a comment field, the hypertext is automatically converted to Markdown. [#10558](https://github.com/JabRef/jabref/issues/10558)
- We added the possibility to redownload files that had been present but are no longer in the specified location. [#10848](https://github.com/JabRef/jabref/issues/10848)
- We added the citation key pattern `[camelN]`. Equivalent to the first N words of the `[camel]` pattern.
- We added importing of static groups and linked files from BibDesk .bib files. [#10381](https://github.com/JabRef/jabref/issues/10381)
- We added ability to export in CFF (Citation File Format) [#10661](https://github.com/JabRef/jabref/issues/10661).
- We added ability to push entries to TeXworks. [#3197](https://github.com/JabRef/jabref/issues/3197)
- We added the ability to zoom in and out in the document viewer using <kbd>Ctrl</kbd> + <kbd>Scroll</kbd>. [#10964](https://github.com/JabRef/jabref/pull/10964)
- We added a Cleanup for removing non-existent files and grouped the related options [#10929](https://github.com/JabRef/jabref/issues/10929)
- We added the functionality to parse the bibliography of PDFs using the GROBID online service. [#10200](https://github.com/JabRef/jabref/issues/10200)
- We added a seperated search bar for the global search window. [#11032](https://github.com/JabRef/jabref/pull/11032)
- We added ability to double-click on an entry in the global search window to select the corresponding entry in the main table. [#11010](https://github.com/JabRef/jabref/pull/11010)
- We added support for BibTeX String constants during copy & paste between libraries. [#10872](https://github.com/JabRef/jabref/issues/10872)
- We added the field `langid` which is important for hyphenation and casing in LaTeX. [#10868](https://github.com/JabRef/jabref/issues/10868)
- Event log entries can now be copied via a context menu. [#11100](https://github.com/JabRef/jabref/issues/11100)

### Changed

- The "Automatically open folders of attached files" preference default status has been changed to enabled on Windows. [JabRef/jabref-koppor#56](https://github.com/JabRef/jabref-koppor/issues/56)
- The Custom export format now uses the custom DOI base URI in the preferences for the `DOICheck`, if activated [forum#4084](https://discourse.jabref.org/t/export-html-disregards-custom-doi-base-uri/4084)
- The index directories for full text search have now more readable names to increase debugging possibilities using Apache Lucense's Lurk. [#10193](https://github.com/JabRef/jabref/issues/10193)
- The fulltext search also indexes files ending with .pdf (but do not having an explicit file type set). [#10193](https://github.com/JabRef/jabref/issues/10193)
- We changed the arrangement of the lists in the "Citation relations" tab. `Cites` are now on the left and `Cited by` on the right [#10752](https://github.com/JabRef/jabref/pull/10752)
- Sub libraries based on `aux` file can now also be generated if some citations are not found library. [#10775](https://github.com/JabRef/jabref/pull/10775)
- We rearranged the tab order in the entry editor and renamed the "Scite Tab" to "Citation information". [#10821](https://github.com/JabRef/jabref/issues/10821)
- We changed the duplicate handling in the Import entries dialog. Potential duplicate entries are marked with an icon and importing will now trigger the merge dialog [#10914](https://github.com/JabRef/jabref/pull/10914)
- We made the command "Push to TexShop" more robust to allow cite commands with a character before the first slash. [forum#2699](https://discourse.jabref.org/t/push-to-texshop-mac/2699/17?u=siedlerchr)
- We only show the notification "Saving library..." if the library contains more than 2000 entries. [#9803](https://github.com/JabRef/jabref/issues/9803)
- JabRef now keeps previous log files upon start. [#11023](https://github.com/JabRef/jabref/pull/11023)
- When normalizing author names, complete enclosing braces are kept. [#10031](https://github.com/JabRef/jabref/issues/10031)
- We enhanced the dialog for adding new fields in the content selector with a selection box containing a list of standard fields. [#10912](https://github.com/JabRef/jabref/pull/10912)
- We store the citation relations in an LRU cache to avoid bloating the memory and out-of-memory exceptions. [#10958](https://github.com/JabRef/jabref/issues/10958)
- Keywords field are now displayed as tags. [#10910](https://github.com/JabRef/jabref/pull/10910)
- Citation relations now get more information, and have quick access to view the articles in a browser without adding them to the library [#10869](https://github.com/JabRef/jabref/issues/10869)
- Importer/Exporter for CFF format now supports JabRef `cites` and `related` relationships, as well as all fields from the CFF specification. [#10993](https://github.com/JabRef/jabref/issues/10993)
- The XMP-Exporter no longer writes the content of the `file`-field. [#11083](https://github.com/JabRef/jabref/pull/11083)
- We added notes, checks and warnings for the case of selection of non-empty directories while starting a new Systematic Literature Review. [#600](https://github.com/JabRef/jabref-koppor/issues/600)
- Text in the import dialog (web search results) will now be wrapped to prevent horizontal scrolling. [#10931](https://github.com/JabRef/jabref/issues/10931)
- We improved the error handling when invalid bibdesk-files are encountered [#11117](https://github.com/JabRef/jabref/issues/11117)

### Fixed

- We fixed an issue where the fulltext search button in entry editor used to disappear on click till the search is completed. [#10425](https://github.com/JabRef/jabref/issues/10425)
- We fixed an issue where attempting to cancel the importing/generation of an entry from id is ignored. [#10508](https://github.com/JabRef/jabref/issues/10508)
- We fixed an issue where the preview panel showing the wrong entry (an entry that is not selected in the entry table). [#9172](https://github.com/JabRef/jabref/issues/9172)
- We fixed an issue where HTML-reserved characters like '&' and '<', in addition to HTML entities like '&amp;' were not rendered correctly in entry preview. [#10677](https://github.com/JabRef/jabref/issues/10677)
- The last page of a PDF is now indexed by the full text search. [#10193](https://github.com/JabRef/jabref/issues/10193)
- The entry editor respects the configured custom tabs when showing "Other fields". [#11012](https://github.com/JabRef/jabref/pull/11012)
- The default owner of an entry can be changed again. [#10924](https://github.com/JabRef/jabref/issues/10924)
- We fixed an issue where the duplicate check did not take umlauts or other LaTeX-encoded characters into account. [#10744](https://github.com/JabRef/jabref/pull/10744)
- We fixed the colors of the icon on hover for unset special fields. [#10431](https://github.com/JabRef/jabref/issues/10431)
- We fixed an issue where the CrossRef field did not work if autocompletion was disabled [#8145](https://github.com/JabRef/jabref/issues/8145)
- In biblatex mode, JabRef distinguishes between "Optional fields" and "Optional fields 2" again. [#11022](https://github.com/JabRef/jabref/pull/11022)
- We fixed an issue where exporting`@electronic` and `@online` entry types to the Office XMl would duplicate the field `title`  [#10807](https://github.com/JabRef/jabref/issues/10807)
- We fixed an issue where the `CommentsTab` was not properly formatted when the `defaultOwner` contained capital or special letters. [#10870](https://github.com/JabRef/jabref/issues/10870)
- We fixed an issue where the `File -> Close library` menu item was not disabled when no library was open. [#10948](https://github.com/JabRef/jabref/issues/10948)
- We fixed an issue where the Document Viewer would show the PDF in only half the window when maximized. [#10934](https://github.com/JabRef/jabref/issues/10934)
- Clicking on the crossref and related tags in the entry editor jumps to the linked entry. [#5484](https://github.com/JabRef/jabref/issues/5484) [#9369](https://github.com/JabRef/jabref/issues/9369)
- We fixed an issue where JabRef could not parse absolute file paths from Zotero exports. [#10959](https://github.com/JabRef/jabref/issues/10959)
- We fixed an issue where an exception occured when toggling between "Live" or "Locked" in the internal Document Viewer. [#10935](https://github.com/JabRef/jabref/issues/10935)
- When fetching article information fom IEEE Xplore, the em dash is now converted correctly. [JabRef/jabref-koppor#286](https://github.com/JabRef/jabref-koppor/issues/286)
- Fixed an issue on Windows where the browser extension reported failure to send an entry to JabRef even though it was sent properly. [JabRef/JabRef-Browser-Extension#493](https://github.com/JabRef/JabRef-Browser-Extension/issues/493)
- Fixed an issue on Windows where TeXworks path was not resolved if it was installed with MiKTeX. [#10977](https://github.com/JabRef/jabref/issues/10977)
- We fixed an issue with where JabRef would throw an error when using MathSciNet search, as it was unable to parse the fetched JSON coreectly. [#10996](https://github.com/JabRef/jabref/issues/10996)
- We fixed an issue where the "Import by ID" function would throw an error when a DOI that contains URL-encoded characters was entered. [#10648](https://github.com/JabRef/jabref/issues/10648)
- We fixed an issue with handling of an "overflow" of authors at `[authIniN]`. [#11087](https://github.com/JabRef/jabref/issues/11087)
- We fixed an issue where an exception occurred when selecting entries in the web search results. [#11081](https://github.com/JabRef/jabref/issues/11081)
- When a new library is unsaved, there is now no warning when fetching entries with PDFs. [#11075](https://github.com/JabRef/jabref/issues/11075)
- We fixed an issue where the message "The libary has been modified by another program" occurred when editing library metadata and saving the library. [#4877](https://github.com/JabRef/jabref/issues/4877)

### Removed

- We removed the predatory journal checks due to a high rate of false positives. [#11066](https://github.com/JabRef/jabref/pull/11066)

## [5.12] – 2023-12-24

### Added

- We added a scite.ai tab in the entry editor that retrieves 'Smart Citation' tallies for citations that have a DOI. [JabRef/jabref-koppor#375](https://github.com/JabRef/jabref-koppor/issues/375)
- We added a dropdown menu to let users change the reference library during AUX file import. [#10472](https://github.com/JabRef/jabref/issues/10472)
- We added a button to let users reset the cite command to the default value. [#10569](https://github.com/JabRef/jabref/issues/10569)
- We added the option to use System Preference for Light/Dark Theme [#8729](https://github.com/JabRef/jabref/issues/8729).
- We added [scholar.archive.org](https://scholar.archive.org/) as a new fetcher. [#10498](https://github.com/JabRef/jabref/issues/10498)
- We integrated predatory journal checking as part of the Integrity Checker based on the [check-bib-for-predatory](https://github.com/CfKu/check-bib-for-predatory). [JabRef/jabref-koppor#348](https://github.com/JabRef/jabref-koppor/issues/348)
- We added a 'More options' section in the main table right click menu opening the preferences dialog. [#9432](https://github.com/JabRef/jabref/issues/9432)
- When creating a new group, it inherits the icon of the parent group. [#10521](https://github.com/JabRef/jabref/pull/10521)

### Changed

- We moved the location of the 'Open only one instance of JabRef' preference option from "Network" to "General". [#9306](https://github.com/JabRef/jabref/issues/9306)
- The two previews in the change resolver dialog now have their scrollbars synchronized. [#9576](https://github.com/JabRef/jabref/issues/9576).
- We changed the setting of the keyword separator to accept a single character only. [#177](https://github.com/JabRef/jabref-koppor/issues/177)
- We replaced "SearchAll" in Web Search by "Search Selected". [#10556](https://github.com/JabRef/jabref/issues/10556)
- Short DOI formatter now checks, if the value is already formatted. If so, it returns the value instead of calling the ShortDOIService again. [#10589](https://github.com/JabRef/jabref/issues/10589)
- We upgraded to JavaFX 21.0.1. As a consequence JabRef requires now macOS 11 or later and GTK 3.8 or later on Linux [#10627](https://github.com/JabRef/jabref/pull/10627).
- A user-specific comment fields is not enabled by default, but can be enabled using the "Add" button. [#10424](https://github.com/JabRef/jabref/issues/10424)
- We upgraded to Lucene 9.9 for the fulltext search. The search index will be rebuild. [#10686](https://github.com/JabRef/jabref/pull/10686)
- When using "Copy..." -> "Copy citation key", the delimiter configured at "Push applications" is respected. [#10707](https://github.com/JabRef/jabref/pull/10707)

### Fixed

- We fixed an issue where the added protected term has unwanted leading and trailing whitespaces, where the formatted text has unwanted empty brackets and where the word at the cursor in the textbox can be added to the list. [#10415](https://github.com/JabRef/jabref/issues/10415)
- We fixed an issue where in the merge dialog the file field of entries was not correctly merged when the first and second entry both contained values inside the file field. [#10572](https://github.com/JabRef/jabref/issues/10572)
- We fixed some small inconsistencies in the user interface. [#10507](https://github.com/JabRef/jabref/issues/10507) [#10458](https://github.com/JabRef/jabref/issues/10458) [#10660](https://github.com/JabRef/jabref/issues/10660)
- We fixed the issue where the Hayagriva YAML exporter would not include a parent field for the publisher/series. [#10596](https://github.com/JabRef/jabref/issues/10596)
- We fixed issues in the external file type dialog w.r.t. duplicate entries in the case of a language switch. [#10271](https://github.com/JabRef/jabref/issues/10271)
- We fixed an issue where the right-click action "Copy cite..." did not respect the configured citation command under "External Programs" -> "[Push Applications](https://docs.jabref.org/cite/pushtoapplications)" [#10615](https://github.com/JabRef/jabref/issues/10615)

### Removed

- We removed duplicate filtering and sorting operations in the MainTable when editing BibEntries. [#10619](https://github.com/JabRef/jabref/pull/10619)

## [5.11] – 2023-10-22

### Added

- We added the ability to sort subgroups in Z-A order, as well as by ascending and descending number of subgroups. [#10249](https://github.com/JabRef/jabref/issues/10249)
- We added the possibility to find (and add) papers that cite or are cited by a given paper. [#6187](https://github.com/JabRef/jabref/issues/6187)
- We added an error-specific message for when a download from a URL fails. [#9826](https://github.com/JabRef/jabref/issues/9826)
- We added support for customizing the citation command (e.g., `[@key1,@key2]`) when [pushing to external applications](https://docs.jabref.org/cite/pushtoapplications). [#10133](https://github.com/JabRef/jabref/issues/10133)
- We added an integrity check for more special characters. [#8712](https://github.com/JabRef/jabref/issues/8712)
- We added protected terms described as "Computer science". [#10222](https://github.com/JabRef/jabref/pull/10222)
- We added a link "Get more themes..." in the preferences to that points to [themes.jabref.org](https://themes.jabref.org) allowing the user to download new themes. [#10243](https://github.com/JabRef/jabref/issues/10243)
- We added a fetcher for [LOBID](https://lobid.org/resources/api) resources. [JabRef/jabref-koppor#386](https://github.com/JabRef/jabref-koppor/issues/386)
- When in `biblatex` mode, the [integrity check](https://docs.jabref.org/finding-sorting-and-cleaning-entries/checkintegrity) for journal titles now also checks the field `journal`.
- We added support for exporting to Hayagriva YAML format. [#10382](https://github.com/JabRef/jabref/issues/10382)
- We added support for pushing citations to [TeXShop](https://pages.uoregon.edu/koch/texshop/) on macOS [forum#2699](https://discourse.jabref.org/t/push-to-texshop-mac/2699).
- We added the 'Bachelor's thesis' type for Biblatex's 'Thesis' EntryType [#10029](https://github.com/JabRef/jabref/issues/10029).

### Changed

- The export formats `listrefs`, `tablerefs`, `tablerefsabsbib`, now use the ISO date format in the footer [#10383](https://github.com/JabRef/jabref/pull/10383).
- When searching for an identifier in the "Web search", the title of the search window is now "Identifier-based Web Search". [#10391](https://github.com/JabRef/jabref/pull/10391)
- The ampersand checker now skips verbatim fields (`file`, `url`, ...). [#10419](https://github.com/JabRef/jabref/pull/10419)
- If no existing document is selected for exporting "XMP annotated pdf" JabRef will now create a new PDF file with a sample text and the metadata. [#10102](https://github.com/JabRef/jabref/issues/10102)
- We modified the DOI cleanup to infer the DOI from an ArXiV ID if it's present. [#10426](https://github.com/JabRef/jabref/issues/10426)
- The ISI importer uses the field `comment` for notes (instead of `review). [#10478](https://github.com/JabRef/jabref/pull/10478)
- If no existing document is selected for exporting "Embedded BibTeX pdf" JabRef will now create a new PDF file with a sample text and the metadata. [#10101](https://github.com/JabRef/jabref/issues/10101)
- Translated titles format no longer raise a warning. [#10459](https://github.com/JabRef/jabref/issues/10459)
- We re-added the empty grey containers in the groups panel to keep an indicator for the current selected group, if displaying of group item count is turned off [#9972](https://github.com/JabRef/jabref/issues/9972)

### Fixed

- We fixed an issue where "Move URL in note field to url field" in the cleanup dialog caused an exception if no note field was present [forum#3999](https://discourse.jabref.org/t/cleanup-entries-cant-get-it-to-work/3999)
- It is possible again to use "current table sort order" for the order of entries when saving. [#9869](https://github.com/JabRef/jabref/issues/9869)
- Passwords can be stored in GNOME key ring. [#10274](https://github.com/JabRef/jabref/issues/10274)
- We fixed an issue where groups based on an aux file could not be created due to an exception [#10350](https://github.com/JabRef/jabref/issues/10350)
- We fixed an issue where the JabRef browser extension could not communicate with JabRef under macOS due to missing files. You should use the `.pkg` for the first installation as it updates all necessary files for the extension [#10308](https://github.com/JabRef/jabref/issues/10308)
- We fixed an issue where the ISBN fetcher returned the entrytype `misc` for certain ISBN numbers [#10348](https://github.com/JabRef/jabref/issues/10348)
- We fixed a bug where an exception was raised when saving less than three export save orders in the preference. [#10157](https://github.com/JabRef/jabref/issues/10157)
- We fixed an issue where it was possible to create a group with no name or with a group separator inside the name [#9776](https://github.com/JabRef/jabref/issues/9776)
- Biblatex's `journaltitle` is now also respected for showing the journal information. [#10397](https://github.com/JabRef/jabref/issues/10397)
- JabRef does not hang anymore when exporting via CLI. [#10380](https://github.com/JabRef/jabref/issues/10380)
- We fixed an issue where it was not possible to save a library on a network share under macOS due to an exception when acquiring a file lock [#10452](https://github.com/JabRef/jabref/issues/10452)
- We fixed an issue where exporting "XMP annotated pdf" without selecting an existing document would produce an exception. [#10102](https://github.com/JabRef/jabref/issues/10102)
- We fixed an issue where the "Enabled" column in the "Protected terms files" tab in the preferences could not be resized [#10285](https://github.com/JabRef/jabref/issues/10285)
- We fixed an issue where after creation of a new library, the new library was not focused. [JabRef/jabref-koppor#592](https://github.com/JabRef/jabref-koppor/issues/592)
- We fixed an issue where double clicking on an url in the file field would trigger an exception instead of opening the browser [#10480](https://github.com/JabRef/jabref/pull/10480)
- We fixed an issue where scrolling was impossible on dragging a citation on the groups panel. [#9754](https://github.com/JabRef/jabref/issues/9754)
- We fixed an issue where exporting "Embedded BibTeX pdf" without selecting an existing document would produce an exception. [#10101](https://github.com/JabRef/jabref/issues/10101)
- We fixed an issue where there was a failure to access the url link for "eprint" for the ArXiv entry.[#10474](https://github.com/JabRef/jabref/issues/10474)
- We fixed an issue where it was not possible to connect to a shared database once a group with entries was added or other metadata modified [#10336](https://github.com/JabRef/jabref/issues/10336)
- We fixed an issue where middle-button paste in X not always worked [#7905](https://github.com/JabRef/jabref/issues/7905)

## [5.10] – 2023-09-02

### Added

- We added a field showing the BibTeX/biblatex source for added and deleted entries in the "External Changes Resolver" dialog. [#9509](https://github.com/JabRef/jabref/issues/9509)
- We added user-specific comment field so that multiple users can make separate comments. [#543](https://github.com/JabRef/jabref-koppor/issues/543)
- We added a search history list in the search field's right click menu. [#7906](https://github.com/JabRef/jabref/issues/7906)
- We added a full text fetcher for IACR eprints. [#9651](https://github.com/JabRef/jabref/pull/9651)
- We added "Attach file from URL" to right-click context menu to download and store a file with the reference library. [#9646](https://github.com/JabRef/jabref/issues/9646)
- We enabled updating an existing entry with data from InspireHEP. [#9351](https://github.com/JabRef/jabref/issues/9351)
- We added a fetcher for the Bibliotheksverbund Bayern (experimental). [#9641](https://github.com/JabRef/jabref/pull/9641)
- We added support for more biblatex date formats for parsing dates. [#2753](https://github.com/JabRef/jabref/issues/2753)
- We added support for multiple languages for exporting to and importing references from MS Office. [#9699](https://github.com/JabRef/jabref/issues/9699)
- We enabled scrolling in the groups list when dragging a group on another group. [#2869](https://github.com/JabRef/jabref/pull/2869)
- We added the option to automatically download online files when a new entry is created from an existing ID (e.g., DOI). The option can be disabled in the preferences under "Import and Export". [#9756](https://github.com/JabRef/jabref/issues/9756)
- We added a new Integrity check for unescaped ampersands. [JabRef/jabref-koppor#585](https://github.com/JabRef/jabref-koppor/issues/585)
- We added support for parsing `$\backslash$` in file paths (as exported by Mendeley). [forum#3470](https://discourse.jabref.org/t/mendeley-bib-import-with-linked-files/3470)
- We added the possibility to automatically fetch entries when an ISBN is pasted on the main table. [#9864](https://github.com/JabRef/jabref/issues/9864)
- We added the option to disable the automatic linking of files in the entry editor [#5105](https://github.com/JabRef/jabref/issues/5105)
- We added the link icon for ISBNs in linked identifiers column. [#9819](https://github.com/JabRef/jabref/issues/9819)
- We added key binding to focus on groups <kbd>alt</kbd> + <kbd>s</kbd> [#9863](https://github.com/JabRef/jabref/issues/9863)
- We added the option to unprotect a text selection, which strips all pairs of curly braces away. [#9950](https://github.com/JabRef/jabref/issues/9950)
- We added drag and drop events for field 'Groups' in entry editor panel. [#569](https://github.com/JabRef/jabref-koppor/issues/569)
- We added support for parsing MathML in the Medline importer. [#4273](https://github.com/JabRef/jabref/issues/4273)
- We added the ability to search for an identifier (DOI, ISBN, ArXiv ID) directly from 'Web Search'. [#7575](https://github.com/JabRef/jabref/issues/7575) [#9674](https://github.com/JabRef/jabref/issues/9674)
- We added a cleanup activity that identifies a URL or a last-visited-date in the `note` field and moves it to the `url` and `urldate` field respectively. [JabRef/jabref-koppor#216](https://github.com/JabRef/jabref-koppor/issues/216)
- We enabled the user to change the name of a field in a custom entry type by double-clicking on it. [#9840](https://github.com/JabRef/jabref/issues/9840)
- We added some preferences options to disable online activity. [#10064](https://github.com/JabRef/jabref/issues/10064)
- We integrated two mail actions ("As Email" and "To Kindle") under a new "Send" option in the right-click & Tools menus. The Kindle option creates an email targeted to the user's Kindle email, which can be set in preferences under "External programs" [#6186](https://github.com/JabRef/jabref/issues/6186)
- We added an option to clear recent libraries' history. [#10003](https://github.com/JabRef/jabref/issues/10003)
- We added an option to encrypt and remember the proxy password. [#8055](https://github.com/JabRef/jabref/issues/8055)[#10044](https://github.com/JabRef/jabref/issues/10044)
- We added support for showing journal information, via info buttons next to the `Journal` and `ISSN` fields in the entry editor. [#6189](https://github.com/JabRef/jabref/issues/6189)
- We added support for pushing citations to Sublime Text 3 [#10098](https://github.com/JabRef/jabref/issues/10098)
- We added support for the Finnish language. [#10183](https://github.com/JabRef/jabref/pull/10183)
- We added the option to automatically replaces illegal characters in the filename when adding a file to JabRef. [#10182](https://github.com/JabRef/jabref/issues/10182)
- We added a privacy policy. [#10064](https://github.com/JabRef/jabref/issues/10064)
- We added a tooltip to show the number of entries in a group [#10208](https://github.com/JabRef/jabref/issues/10208)
- We fixed an issue where it was no longer possible to add or remove selected entries to groups via context menu [#10404](https://github.com/JabRef/jabref/issues/10404), [#10317](https://github.com/JabRef/jabref/issues/10317) [#10374](https://github.com/JabRef/jabref/issues/10374)

### Changed

- We replaced "Close" by "Close library" and placed it after "Save all" in the File menu. [#10043](https://github.com/JabRef/jabref/pull/10043)
- We upgraded to Lucene 9.7 for the fulltext search. The search index will be rebuild. [#10036](https://github.com/JabRef/jabref/pull/10036)
- 'Get full text' now also checks the file url. [#568](https://github.com/JabRef/jabref-koppor/issues/568)
- JabRef writes a new backup file only if there is a change. Before, JabRef created a backup upon start. [#9679](https://github.com/JabRef/jabref/pull/9679)
- We modified the `Add Group` dialog to use the most recently selected group hierarchical context. [#9141](https://github.com/JabRef/jabref/issues/9141)
- We refined the 'main directory not found' error message. [#9625](https://github.com/JabRef/jabref/pull/9625)
- JabRef writes a new backup file only if there is a change. Before, JabRef created a backup upon start. [#9679](https://github.com/JabRef/jabref/pull/9679)
- Backups of libraries are not stored per JabRef version, but collected together. [#9676](https://github.com/JabRef/jabref/pull/9676)
- We streamlined the paths for logs and backups: The parent path fragment is always `logs` or `backups`.
- `log.txt` now contains an entry if a BibTeX entry could not be parsed.
- `log.txt` now contains debug messages. Debugging needs to be enabled explicitly. [#9678](https://github.com/JabRef/jabref/pull/9678)
- `log.txt` does not contain entries for non-found files during PDF indexing. [#9678](https://github.com/JabRef/jabref/pull/9678)
- The hostname is now determined using environment variables (`COMPUTERNAME`/`HOSTNAME`) first. [#9910](https://github.com/JabRef/jabref/pull/9910)
- We improved the Medline importer to correctly import ISO dates for `revised`. [#9536](https://github.com/JabRef/jabref/issues/9536)
- To avoid cluttering of the directory, We always delete the `.sav` file upon successful write. [#9675](https://github.com/JabRef/jabref/pull/9675)
- We improved the unlinking/deletion of multiple linked files of an entry using the <kbd>Delete</kbd> key. [#9473](https://github.com/JabRef/jabref/issues/9473)
- The field names of customized entry types are now exchanged preserving the case. [#9993](https://github.com/JabRef/jabref/pull/9993)
- We moved the custom entry types dialog into the preferences dialog. [#9760](https://github.com/JabRef/jabref/pull/9760)
- We moved the manage content selectors dialog to the library properties. [#9768](https://github.com/JabRef/jabref/pull/9768)
- We moved the preferences menu command from the options menu to the file menu. [#9768](https://github.com/JabRef/jabref/pull/9768)
- We reworked the cross ref labels in the entry editor and added a right click menu. [#10046](https://github.com/JabRef/jabref/pull/10046)
- We reorganized the order of tabs and settings in the library properties. [#9836](https://github.com/JabRef/jabref/pull/9836)
- We changed the handling of an "overflow" of authors at `[authIniN]`: JabRef uses `+` to indicate an overflow. Example: `[authIni2]` produces `A+` (instead of `AB`) for `Aachen and Berlin and Chemnitz`. [#9703](https://github.com/JabRef/jabref/pull/9703)
- We moved the preferences option to open the last edited files on startup to the 'General' tab. [#9808](https://github.com/JabRef/jabref/pull/9808)
- We improved the recognition of DOIs when pasting a link containing a DOI on the maintable. [#9864](https://github.com/JabRef/jabref/issues/9864s)
- We reordered the preferences dialog. [#9839](https://github.com/JabRef/jabref/pull/9839)
- We split the 'Import and Export' tab into 'Web Search' and 'Export'. [#9839](https://github.com/JabRef/jabref/pull/9839)
- We moved the option to run JabRef in memory stick mode into the preferences dialog toolbar. [#9866](https://github.com/JabRef/jabref/pull/9866)
- In case the library contains empty entries, they are not written to disk. [#8645](https://github.com/JabRef/jabref/issues/8645)
- The formatter `remove_unicode_ligatures` is now called `replace_unicode_ligatures`. [#9890](https://github.com/JabRef/jabref/pull/9890)
- We improved the error message when no terminal was found. [#9607](https://github.com/JabRef/jabref/issues/9607)
- In the context of the "systematic literature functionality", we changed the name "database" to "catalog" to use a separate term for online catalogs in comparison to SQL databases. [#9951](https://github.com/JabRef/jabref/pull/9951)
- We now show more fields (including Special Fields) in the dropdown selection for "Save sort order" in the library properties and for "Export sort order" in the preferences. [#10010](https://github.com/JabRef/jabref/issues/10010)
- We now encrypt and store the custom API keys in the OS native credential store. [#10044](https://github.com/JabRef/jabref/issues/10044)
- We changed the behavior of group addition/edit, so that sorting by alphabetical order is not performed by default after the modification. [#10017](https://github.com/JabRef/jabref/issues/10017)
- We fixed an issue with spacing in the cleanup dialogue. [#10081](https://github.com/JabRef/jabref/issues/10081)
- The GVK fetcher now uses the new [K10plus](https://www.bszgbv.de/services/k10plus/) database. [#10189](https://github.com/JabRef/jabref/pull/10189)

### Fixed

- We fixed an issue where clicking the group expansion pane/arrow caused the node to be selected, when it should just expand/detract the node. [#10111](https://github.com/JabRef/jabref/pull/10111)
- We fixed an issue where the browser import would add ' characters before the BibTeX entry on Linux. [#9588](https://github.com/JabRef/jabref/issues/9588)
- We fixed an issue where searching for a specific term with the DOAB fetcher lead to an exception. [#9571](https://github.com/JabRef/jabref/issues/9571)
- We fixed an issue where the "Import" -> "Library to import to" did not show the correct library name if two opened libraries had the same suffix. [#9567](https://github.com/JabRef/jabref/issues/9567)
- We fixed an issue where the rpm-Version of JabRef could not be properly uninstalled and reinstalled. [#9558](https://github.com/JabRef/jabref/issues/9558), [#9603](https://github.com/JabRef/jabref/issues/9603)
- We fixed an issue where the command line export using `--exportMatches` flag does not create an output bib file. [#9581](https://github.com/JabRef/jabref/issues/9581)
- We fixed an issue where custom field in the custom entry types could not be set to mulitline. [#9609](https://github.com/JabRef/jabref/issues/9609)
- We fixed an issue where the Office XML exporter did not resolve BibTeX-Strings when exporting entries. [forum#3741](https://discourse.jabref.org/t/exporting-bibtex-constant-strings-to-ms-office-2007-xml/3741)
- We fixed an issue where the Merge Entries Toolbar configuration was not saved after hitting 'Merge Entries' button. [#9091](https://github.com/JabRef/jabref/issues/9091)
- We fixed an issue where the password is stored in clear text if the user wants to use a proxy with authentication. [#8055](https://github.com/JabRef/jabref/issues/8055)
- JabRef is now more relaxed when parsing field content: In case a field content ended with `\`, the combination `\}` was treated as plain `}`. [#9668](https://github.com/JabRef/jabref/issues/9668)
- We resolved an issue that cut off the number of group entries when it exceeded four digits. [#8797](https://github.com/JabRef/jabref/issues/8797)
- We fixed the issue where the size of the global search window was not retained after closing. [#9362](https://github.com/JabRef/jabref/issues/9362)
- We fixed an issue where the Global Search UI preview is still white in dark theme. [#9362](https://github.com/JabRef/jabref/issues/9362)
- We fixed the double paste issue when <kbd>Cmd</kbd> + <kbd>v</kbd> is pressed on 'New entry from plaintext' dialog. [#9367](https://github.com/JabRef/jabref/issues/9367)
- We fixed an issue where the pin button on the Global Search dialog was located at the bottom and not at the top. [#9362](https://github.com/JabRef/jabref/issues/9362)
- We fixed the log text color in the event log console when using dark mode. [#9732](https://github.com/JabRef/jabref/issues/9732)
- We fixed an issue where searching for unlinked files would include the current library's .bib file. [#9735](https://github.com/JabRef/jabref/issues/9735)
- We fixed an issue where it was no longer possible to connect to a shared mysql database due to an exception. [#9761](https://github.com/JabRef/jabref/issues/9761)
- We fixed an issue where an exception was thrown for the user after <kbd>Ctrl</kbd>+<kbd>Z</kbd> command. [#9737](https://github.com/JabRef/jabref/issues/9737)
- We fixed the citation key generation for [`[authors]`, `[authshort]`, `[authorsAlpha]`, `[authIniN]`, `[authEtAl]`, `[auth.etal]`](https://docs.jabref.org/setup/citationkeypatterns#special-field-markers) to handle `and others` properly. [JabRef/jabref-koppor#626](https://github.com/JabRef/jabref-koppor/issues/626)
- We fixed the Save/save as file type shows BIBTEX_DB instead of "Bibtex library". [#9372](https://github.com/JabRef/jabref/issues/9372)
- We fixed the default main file directory for non-English Linux users. [#8010](https://github.com/JabRef/jabref/issues/8010)
- We fixed an issue when overwriting the owner was disabled. [#9896](https://github.com/JabRef/jabref/pull/9896)
- We fixed an issue regarding recording redundant prefixes in search history. [#9685](https://github.com/JabRef/jabref/issues/9685)
- We fixed an issue where passing a URL containing a DOI led to a "No entry found" notification. [#9821](https://github.com/JabRef/jabref/issues/9821)
- We fixed some minor visual inconsistencies and issues in the preferences dialog. [#9866](https://github.com/JabRef/jabref/pull/9866)
- The order of save actions is now retained. [#9890](https://github.com/JabRef/jabref/pull/9890)
- We fixed an issue where the order of save actions was not retained in the bib file. [#9890](https://github.com/JabRef/jabref/pull/9890)
- We fixed an issue in the preferences 'External file types' tab ignoring a custom application path in the edit dialog. [#9895](https://github.com/JabRef/jabref/issues/9895)
- We fixed an issue in the preferences where custom columns could be added to the entry table with no qualifier. [#9913](https://github.com/JabRef/jabref/issues/9913)
- We fixed an issue where the encoding header in a bib file was not respected when the file contained a BOM (Byte Order Mark). [#9926](https://github.com/JabRef/jabref/issues/9926)
- We fixed an issue where cli help output for import and export format was inconsistent. [JabRef/jabref-koppor#429](https://github.com/JabRef/jabref-koppor/issues/429)
- We fixed an issue where the user could select multiple conflicting options for autocompletion at once. [#10181](https://github.com/JabRef/jabref/issues/10181)
- We fixed an issue where no preview could be generated for some entry types and led to an exception. [#9947](https://github.com/JabRef/jabref/issues/9947)
- We fixed an issue where the Linux terminal working directory argument was malformed and therefore ignored upon opening a terminal [#9953](https://github.com/JabRef/jabref/issues/9953)
- We fixed an issue under Linux where under some systems the file instead of the folder was opened. [#9607](https://github.com/JabRef/jabref/issues/9607)
- We fixed an issue where an Automatic Keyword Group could not be deleted in the UI. [#9778](https://github.com/JabRef/jabref/issues/9778)
- We fixed an issue where the citation key pattern `[edtrN_M]` returned the wrong editor. [#9946](https://github.com/JabRef/jabref/pull/9946)
- We fixed an issue where empty grey containers would remain in the groups panel, if displaying of group item count is turned off. [#9972](https://github.com/JabRef/jabref/issues/9972)
- We fixed an issue where fetching an ISBN could lead to application freezing when the fetcher did not return any results. [#9979](https://github.com/JabRef/jabref/issues/9979)
- We fixed an issue where closing a library containing groups and entries caused an exception [#9997](https://github.com/JabRef/jabref/issues/9997)
- We fixed a bug where the editor for strings in a bibliography file did not sort the entries by their keys [#10083](https://github.com/JabRef/jabref/pull/10083)
- We fixed an issues where clicking on the empty space of specific context menu entries would not trigger the associated action. [#8388](https://github.com/JabRef/jabref/issues/8388)
- We fixed an issue where JabRef would not remember whether the window was in fullscreen. [#4939](https://github.com/JabRef/jabref/issues/4939)
- We fixed an issue where the ACM Portal search sometimes would not return entries for some search queries when the article author had no given name. [#10107](https://github.com/JabRef/jabref/issues/10107)
- We fixed an issue that caused high CPU usage and a zombie process after quitting JabRef because of author names autocompletion. [#10159](https://github.com/JabRef/jabref/pull/10159)
- We fixed an issue where files with illegal characters in the filename could be added to JabRef. [#10182](https://github.com/JabRef/jabref/issues/10182)
- We fixed that checked-out radio buttons under "specified keywords" were not displayed as checked after closing and reopening the "edit group" window. [#10248](https://github.com/JabRef/jabref/issues/10248)
- We fixed that when editing groups, checked-out properties such as case sensitive and regular expression (under "Free search expression") were not displayed checked. [#10108](https://github.com/JabRef/jabref/issues/10108)

### Removed

- We removed the support of BibTeXML. [#9540](https://github.com/JabRef/jabref/issues/9540)
- We removed support for Markdown syntax for strikethrough and task lists in comment fields. [#9726](https://github.com/JabRef/jabref/pull/9726)
- We removed the options menu, because the two contents were moved to the File menu or the properties of the library. [#9768](https://github.com/JabRef/jabref/pull/9768)
- We removed the 'File' tab in the preferences and moved its contents to the 'Export' tab. [#9839](https://github.com/JabRef/jabref/pull/9839)
- We removed the "[Collection of Computer Science Bibliographies](https://en.wikipedia.org/wiki/Collection_of_Computer_Science_Bibliographies)" fetcher the websits is no longer available. [#6638](https://github.com/JabRef/jabref/issues/6638)

## [5.9] – 2023-01-06

### Added

- We added a dropdown menu to let users change the library they want to import into during import. [#6177](https://github.com/JabRef/jabref/issues/6177)
- We added the possibility to add/remove a preview style from the selected list using a double click. [#9490](https://github.com/JabRef/jabref/issues/9490)
- We added the option to define fields as "multine" directly in the custom entry types dialog. [#6448](https://github.com/JabRef/jabref/issues/6448)
- We changed the minWidth and the minHeight of the main window, so it won't have a width and/or a height with the value 0. [#9606](https://github.com/JabRef/jabref/issues/9606)

### Changed

- We changed database structure: in MySQL/MariaDB we renamed tables by adding a `JABREF_` prefix, and in PGSQL we moved tables in `jabref` schema. We added `VersionDBStructure` variable in `METADATA` table to indicate current version of structure, this variable is needed for automatic migration. [#9312](https://github.com/JabRef/jabref/issues/9312)
- We moved some preferences options to a new tab in the preferences dialog. [#9442](https://github.com/JabRef/jabref/pull/9442)
- We renamed "Medline abbreviation" to "dotless abbreviation". [#9504](https://github.com/JabRef/jabref/pull/9504)
- We now have more "dots" in the offered journal abbreviations. [#9504](https://github.com/JabRef/jabref/pull/9504)
- We now disable the button "Full text search" in the Searchbar by default [#9527](https://github.com/JabRef/jabref/pull/9527)

### Fixed

- The tab "deprecated fields" is shown in biblatex-mode only. [#7757](https://github.com/JabRef/jabref/issues/7757)
- In case a journal name of an IEEE journal is abbreviated, the "normal" abbreviation is used - and not the one of the IEEE BibTeX strings. [JabRef/abbrv.jabref.org#91](https://github.com/JabRef/abbrv.jabref.org/issues/91)
- We fixed a performance issue when loading large lists of custom journal abbreviations. [#8928](https://github.com/JabRef/jabref/issues/8928)
- We fixed an issue where the last opened libraries were not remembered when a new unsaved library was open as well. [#9190](https://github.com/JabRef/jabref/issues/9190)
- We fixed an issue where no context menu for the group "All entries" was present. [forum#3682](https://discourse.jabref.org/t/how-sort-groups-a-z-not-subgroups/3682)
- We fixed an issue where extra curly braces in some fields would trigger an exception when selecting the entry or doing an integrity check. [#9475](https://github.com/JabRef/jabref/issues/9475), [#9503](https://github.com/JabRef/jabref/issues/9503)
- We fixed an issue where entering a date in the format "YYYY/MM" in the entry editor date field caused an exception. [#9492](https://github.com/JabRef/jabref/issues/9492)
- For portable versions, the `.deb` file now works on plain debian again. [#9472](https://github.com/JabRef/jabref/issues/9472)
- We fixed an issue where the download of linked online files failed after an import of entries for certain urls. [#9518](https://github.com/JabRef/jabref/issues/9518)
- We fixed an issue where an exception occurred when manually downloading a file from an URL in the entry editor. [#9521](https://github.com/JabRef/jabref/issues/9521)
- We fixed an issue with open office csv file formatting where commas in the abstract field where not escaped. [#9087](https://github.com/JabRef/jabref/issues/9087)
- We fixed an issue with deleting groups where subgroups different from the selected group were deleted. [#9281](https://github.com/JabRef/jabref/issues/9281)

## [5.8] – 2022-12-18

### Added

- We integrated a new three-way merge UI for merging entries in the Entries Merger Dialog, the Duplicate Resolver Dialog, the Entry Importer Dialog, and the External Changes Resolver Dialog. [#8945](https://github.com/JabRef/jabref/pull/8945)
- We added the ability to merge groups, keywords, comments and files when merging entries. [#9022](https://github.com/JabRef/jabref/pull/9022)
- We added a warning message next to the authors field in the merge dialog to warn users when the authors are the same but formatted differently. [#8745](https://github.com/JabRef/jabref/issues/8745)
- The default file directory of a library is used as default directory for [unlinked file lookup](https://docs.jabref.org/collect/findunlinkedfiles#link-the-pdfs-to-your-bib-library). [JabRef/jabref-koppor#546](https://github.com/JabRef/jabref-koppor/issues/546)
- The properties of an existing systematic literature review (SLR) can be edited. [JabRef/jabref-koppor#604](https://github.com/JabRef/jabref-koppor/issues/604)
- An systematic literature review (SLR) can now be started from the SLR itself. [#9131](https://github.com/JabRef/jabref/pull/9131), [JabRef/jabref-koppor#601](https://github.com/JabRef/jabref-koppor/issues/601)
- On startup, JabRef notifies the user if there were parsing errors during opening.
- We added support for the field `fjournal` (in `@article`) for abbreviation and unabbreviation functionalities. [#321](https://github.com/JabRef/jabref/pull/321)
- In case a backup is found, the filename of the backup is shown and one can navigate to the file. [#9311](https://github.com/JabRef/jabref/pull/9311)
- We added support for the Ukrainian and Arabic languages. [#9236](https://github.com/JabRef/jabref/pull/9236), [#9243](https://github.com/JabRef/jabref/pull/9243)

### Changed

- We improved the Citavi Importer to also import so called Knowledge-items into the field `comment` of the corresponding entry [#9025](https://github.com/JabRef/jabref/issues/9025)
- We modified the change case sub-menus and their corresponding tips (displayed when you stay long over the menu) to properly reflect exemplified cases. [#9339](https://github.com/Jabref/jabref/issues/9339)
- We call backup files `.bak` and temporary writing files now `.sav`.
- JabRef keeps 10 older versions of a `.bib` file in the [user data dir](https://github.com/harawata/appdirs#supported-directories) (instead of a single `.sav` (now: `.bak`) file in the directory of the `.bib` file)
- We improved the External Changes Resolver dialog to be more usaable. [#9021](https://github.com/JabRef/jabref/pull/9021)
- We simplified the actions to fast-resolve duplicates to 'Keep Left', 'Keep Right', 'Keep Both' and 'Keep Merged'. [#9056](https://github.com/JabRef/jabref/issues/9056)
- The fallback directory of the file folder now is the general file directory. In case there was a directory configured for a library and this directory was not found, JabRef placed the PDF next to the .bib file and not into the general file directory.
- The global default directory for storing PDFs is now the documents folder in the user's home.
- When adding or editing a subgroup it is placed w.r.t. to alphabetical ordering rather than at the end. [JabRef/jabref-koppor#577](https://github.com/JabRef/jabref-koppor/issues/577)
- Groups context menu now shows appropriate options depending on number of subgroups. [JabRef/jabref-koppor#579](https://github.com/JabRef/jabref-koppor/issues/579)
- We modified the "Delete file" dialog and added the full file path to the dialog text. The file path in the title was changed to file name only. [JabRef/jabref-koppor#534](https://github.com/JabRef/jabref-koppor/issues/534)
- Download from URL now automatically fills with URL from clipboard. [JabRef/jabref-koppor#535](https://github.com/JabRef/jabref-koppor/issues/535)
- We added HTML and Markdown files to Find Unlinked Files and removed BibTeX. [JabRef/jabref-koppor#547](https://github.com/JabRef/jabref-koppor/issues/547)
- ArXiv fetcher now retrieves additional data from related DOIs (both ArXiv and user-assigned). [#9170](https://github.com/JabRef/jabref/pull/9170)
- We modified the Directory of Open Access Books (DOAB) fetcher so that it will now also fetch the ISBN when possible. [#8708](https://github.com/JabRef/jabref/issues/8708)
- Genres are now mapped correctly to entry types when importing MODS files. [#9185](https://github.com/JabRef/jabref/issues/9185)
- We changed the button label from "Return to JabRef" to "Return to library" to better indicate the purpose of the action.
- We changed the color of found text from red to high-contrast colors (background: yellow; font color: purple). [JabRef/jabref-koppor#552](https://github.com/JabRef/jabref-koppor/issues/552)
- We fixed an issue where the wrong icon for a successful import of a bib entry was shown. [#9308](https://github.com/JabRef/jabref/pull/9308)
- We changed the messages after importing unlinked local files to past tense. [JabRef/jabref-koppor#548](https://github.com/JabRef/jabref-koppor/issues/548)
- We fixed an issue where the wrong icon for a successful import of a bib entry was shown [#9308](https://github.com/JabRef/jabref/pull/9308)
- In the context of the [Cleanup dialog](https://docs.jabref.org/finding-sorting-and-cleaning-entries/cleanupentries) we changed the text of the conversion of BibTeX to biblatex (and vice versa) to make it more clear. [JabRef/jabref-koppor#545](https://github.com/JabRef/jabref-koppor/issues/545)
- We removed wrapping of string constants when writing to a `.bib` file.
- In the context of a systematic literature review (SLR), a user can now add arbitrary data into `study.yml`. JabRef just ignores this data. [#9124](https://github.com/JabRef/jabref/pull/9124)
- In the context of a systematic literature review (SLR), we reworked the "Define study" parameters dialog. [#9123](https://github.com/JabRef/jabref/pull/9123)
- We upgraded to Lucene 9.4 for the fulltext search. The search index will be rebuild. [#9213](https://github.com/JabRef/jabref/pull/9213)
- We disabled the "change case" menu for empty fields. [#9214](https://github.com/JabRef/jabref/issues/9214)
- We disabled the conversion menu for empty fields. [#9200](https://github.com/JabRef/jabref/issues/9200)

### Fixed

- We fixed an issue where applied save actions on saving the library file would lead to the dialog "The library has been modified by another program" popping up. [#4877](https://github.com/JabRef/jabref/issues/4877)
- We fixed issues with save actions not correctly loaded when opening the library. [#9122](https://github.com/JabRef/jabref/pull/9122)
- We fixed the behavior of "Discard changes" when reopening a modified library. [#9361](https://github.com/JabRef/jabref/issues/9361)
- We fixed several bugs regarding the manual and the autosave of library files that could lead to exceptions. [#9067](https://github.com/JabRef/jabref/pull/9067), [#8484](https://github.com/JabRef/jabref/issues/8484), [#8746](https://github.com/JabRef/jabref/issues/8746), [#6684](https://github.com/JabRef/jabref/issues/6684), [#6644](https://github.com/JabRef/jabref/issues/6644), [#6102](https://github.com/JabRef/jabref/issues/6102), [#6000](https://github.com/JabRef/jabref/issues/6000)
- We fixed an issue where pdfs were re-indexed on each startup. [#9166](https://github.com/JabRef/jabref/pull/9166)
- We fixed an issue when using an unsafe character in the citation key, the auto-linking feature fails to link files. [#9267](https://github.com/JabRef/jabref/issues/9267)
- We fixed an issue where a message about changed metadata would occur on saving although nothing changed. [#9159](https://github.com/JabRef/jabref/issues/9159)
- We fixed an issue where the possibility to generate a subdatabase from an aux file was writing empty files when called from the commandline. [#9115](https://github.com/JabRef/jabref/issues/9115), [forum#3516](https://discourse.jabref.org/t/export-subdatabase-from-aux-file-on-macos-command-line/3516)
- We fixed an issue where author names with tilde accents (for example ñ) were marked as "Names are not in the standard BibTeX format". [#8071](https://github.com/JabRef/jabref/issues/8071)
- We fixed an issue where capitalize didn't capitalize words after hyphen characters. [#9157](https://github.com/JabRef/jabref/issues/9157)
- We fixed an issue where title case didn't capitalize words after en-dash characters and skip capitalization of conjunctions that comes after en-dash characters. [#9068](https://github.com/JabRef/jabref/pull/9068),[#9142](https://github.com/JabRef/jabref/pull/9142)
- We fixed an issue with the message that is displayed when fetcher returns an empty list of entries for given query. [#9195](https://github.com/JabRef/jabref/issues/9195)
- We fixed an issue where editing entry's "date" field in library mode "biblatex" causes an uncaught exception. [#8747](https://github.com/JabRef/jabref/issues/8747)
- We fixed an issue where importing from XMP would fail for certain PDFs. [#9383](https://github.com/JabRef/jabref/issues/9383)
- We fixed an issue that JabRef displayed the wrong group tree after loading. [JabRef/jabref-koppor#637](https://github.com/JabRef/jabref-koppor/issues/637)
- We fixed that sorting of entries in the maintable by special fields is updated immediately. [#9334](https://github.com/JabRef/jabref/issues/9334)
- We fixed the display of issue, number, eid and pages fields in the entry preview. [#8607](https://github.com/JabRef/jabref/pull/8607), [#8372](https://github.com/JabRef/jabref/issues/8372), [JabRef/jabref-koppor#514](https://github.com/JabRef/jabref-koppor/issues/514), [forum#2390](https://discourse.jabref.org/t/unable-to-edit-my-bibtex-file-that-i-used-before-vers-5-1/2390), [forum#3462](https://discourse.jabref.org/t/jabref-5-6-need-help-with-export-from-jabref-to-microsoft-word-entry-preview-of-apa-7-not-rendering-correctly/3462)
- We fixed the page ranges checker to detect article numbers in the pages field (used at [Check Integrity](https://docs.jabref.org/finding-sorting-and-cleaning-entries/checkintegrity)). [#8607](https://github.com/JabRef/jabref/pull/8607)
- The [HtmlToLaTeXFormatter](https://docs.jabref.org/finding-sorting-and-cleaning-entries/saveactions#html-to-latex) keeps single `<` characters.
- We fixed a performance regression when opening large libraries. [#9041](https://github.com/JabRef/jabref/issues/9041)
- We fixed a bug where spaces are trimmed when highlighting differences in the Entries merge dialog. [JabRef/jabref-koppor#371](https://github.com/JabRef/jabref-koppor/issues/371)
- We fixed some visual glitches with the linked files editor field in the entry editor and increased its height. [#8823](https://github.com/JabRef/jabref/issues/8823)
- We fixed some visual inconsistencies (round corners of highlighted buttons). [#8806](https://github.com/JabRef/jabref/issues/8806)
- We fixed an issue where JabRef would not exit when a connection to a LibreOffice document was established previously and the document is still open. [#9075](https://github.com/JabRef/jabref/issues/9075)
- We fixed an issue about selecting the save order in the preferences. [#9147](https://github.com/JabRef/jabref/issues/9147)
- We fixed an issue where an exception when fetching a DOI was not logged correctly. [JabRef/jabref-koppor#627](https://github.com/JabRef/jabref-koppor/issues/627)
- We fixed an issue where a user could not open an attached file in a new unsaved library. [#9386](https://github.com/JabRef/jabref/issues/9386)
- We fixed a typo within a connection error message. [JabRef/jabref-koppor#625](https://github.com/JabRef/jabref-koppor/issues/625)
- We fixed an issue where journal abbreviations would not abbreviate journal titles with escaped ampersands (\\&). [#8948](https://github.com/JabRef/jabref/issues/8948)
- We fixed the readability of the file field in the dark theme. [#9340](https://github.com/JabRef/jabref/issues/9340)
- We fixed an issue where the 'close dialog' key binding was not closing the Preferences dialog. [#8888](https://github.com/jabref/jabref/issues/8888)
- We fixed an issue where a known journal's medline/dot-less abbreviation does not switch to the full name. [#9370](https://github.com/JabRef/jabref/issues/9370)
- We fixed an issue where hitting enter on the search field within the preferences dialog closed the dialog. [JabRef/jabref-koppor#630](https://github.com/JabRef/jabref-koppor/issues/630)
- We fixed the "Cleanup entries" dialog is partially visible. [#9223](https://github.com/JabRef/jabref/issues/9223)
- We fixed an issue where font size preferences did not apply correctly to preference dialog window and the menu bar. [#8386](https://github.com/JabRef/jabref/issues/8386) and [#9279](https://github.com/JabRef/jabref/issues/9279)
- We fixed the display of the "Customize Entry Types" dialog title. [#9198](https://github.com/JabRef/jabref/issues/9198)
- We fixed an issue where the CSS styles are missing in some dialogs. [#9150](https://github.com/JabRef/jabref/pull/9150)
- We fixed an issue where controls in the preferences dialog could outgrow the window. [#9017](https://github.com/JabRef/jabref/issues/9017)
- We fixed an issue where highlighted text color for entry merge dialogue was not clearly visible. [#9192](https://github.com/JabRef/jabref/issues/9192)

### Removed

- We removed "last-search-date" from the systematic literature review feature, because the last-search-date can be deducted from the git logs. [#9116](https://github.com/JabRef/jabref/pull/9116)
- We removed the [CiteseerX](https://docs.jabref.org/collect/import-using-online-bibliographic-database#citeseerx) fetcher, because the API used by JabRef is sundowned. [#9466](https://github.com/JabRef/jabref/pull/9466)

## [5.7] – 2022-08-05

### Added

- We added a fetcher for [Biodiversity Heritage Library](https://www.biodiversitylibrary.org/). [#8539](https://github.com/JabRef/jabref/issues/8539)
- We added support for multiple messages in the snackbar. [#7340](https://github.com/JabRef/jabref/issues/7340)
- We added an extra option in the 'Find Unlinked Files' dialog view to ignore unnecessary files like Thumbs.db, DS_Store, etc. [JabRef/jabref-koppor#373](https://github.com/JabRef/jabref-koppor/issues/373)
- JabRef now writes log files. Linux: `$home/.cache/jabref/logs/version`, Windows: `%APPDATA%\..\Local\harawata\jabref\version\logs`, Mac: `Users/.../Library/Logs/jabref/version`
- We added an importer for Citavi backup files, support ".ctv5bak" and ".ctv6bak" file formats. [#8322](https://github.com/JabRef/jabref/issues/8322)
- We added a feature to drag selected entries and drop them to other opened inactive library tabs [JabRef/jabref-koppor#521](https://github.com/JabRef/jabref-koppor/issues/521).
- We added support for the [biblatex-apa](https://github.com/plk/biblatex-apa) legal entry types `Legislation`, `Legadminmaterial`, `Jurisdiction`, `Constitution` and `Legal` [#8931](https://github.com/JabRef/jabref/issues/8931)

### Changed

- The file column in the main table now shows the corresponding defined icon for the linked file [#8930](https://github.com/JabRef/jabref/issues/8930).
- We improved the color of the selected entries and the color of the summary in the Import Entries Dialog in the dark theme. [#7927](https://github.com/JabRef/jabref/issues/7927)
- We upgraded to Lucene 9.2 for the fulltext search.
  Thus, the now created search index cannot be read from older versions of JabRef anylonger.
  ⚠️ JabRef will recreate the index in a new folder for new files and this will take a long time for a huge library.
  Moreover, switching back and forth JabRef versions and meanwhile adding PDFs also requires rebuilding the index now and then.
  [#8868](https://github.com/JabRef/jabref/pull/8868)
- We improved the Latex2Unicode conversion [#8639](https://github.com/JabRef/jabref/pull/8639)
- Writing BibTeX data into a PDF (XMP) removes braces. [#8452](https://github.com/JabRef/jabref/issues/8452)
- Writing BibTeX data into a PDF (XMP) does not write the `file` field.
- Writing BibTeX data into a PDF (XMP) considers the configured keyword separator (and does not use "," as default any more)
- The Medline/Pubmed search now also supports the [default fields and operators for searching](https://docs.jabref.org/collect/import-using-online-bibliographic-database#search-syntax). [forum#3554](https://discourse.jabref.org/t/native-pubmed-search/3354)
- We improved group expansion arrow that prevent it from activating group when expanding or collapsing. [#7982](https://github.com/JabRef/jabref/issues/7982), [#3176](https://github.com/JabRef/jabref/issues/3176)
- When configured SSL certificates changed, JabRef warns the user to restart to apply the configuration.
- We improved the appearances and logic of the "Manage field names & content" dialog, and renamed it to "Automatic field editor". [#6536](https://github.com/JabRef/jabref/issues/6536)
- We improved the message explaining the options when modifying an automatic keyword group [#8911](https://github.com/JabRef/jabref/issues/8911)
- We moved the preferences option "Warn about duplicates on import" option from the tab "File" to the tab "Import and Export". [JabRef/jabref-koppor#570](https://github.com/JabRef/jabref-koppor/issues/570)
- When JabRef encounters `% Encoding: UTF-8` header, it is kept during writing (and not removed). [#8964](https://github.com/JabRef/jabref/pull/8964)
- We replace characters which cannot be decoded using the specified encoding by a (probably another) valid character. This happens if JabRef detects the wrong charset (e.g., UTF-8 instead of Windows 1252). One can use the [Integrity Check](https://docs.jabref.org/finding-sorting-and-cleaning-entries/checkintegrity) to find those characters.

### Fixed

- We fixed an issue where linked fails containing parts of the main file directory could not be opened. [#8991](https://github.com/JabRef/jabref/issues/8991)
- Linked files with an absolute path can be opened again. [#8991](https://github.com/JabRef/jabref/issues/8991)
- We fixed an issue where the user could not rate an entry in the main table when an entry was not yet ranked. [#5842](https://github.com/JabRef/jabref/issues/5842)
- We fixed an issue that caused JabRef to sometimes open multiple instances when "Remote Operation" is enabled. [#8653](https://github.com/JabRef/jabref/issues/8653)
- We fixed an issue where linked files with the filetype "application/pdf" in an entry were not shown with the correct PDF-Icon in the main table [#8930](https://github.com/JabRef/jabref/issues/8930)
- We fixed an issue where "open folder" for linked files did not open the folder and did not select the file unter certain Linux desktop environments [#8679](https://github.com/JabRef/jabref/issues/8679), [#8849](https://github.com/JabRef/jabref/issues/8849)
- We fixed an issue where the content of a big shared database library is not shown [#8788](https://github.com/JabRef/jabref/issues/8788)
- We fixed the unnecessary horizontal scroll bar in group panel [#8467](https://github.com/JabRef/jabref/issues/8467)
- We fixed an issue where the notification bar message, icon and actions appeared to be invisible. [#8761](https://github.com/JabRef/jabref/issues/8761)
- We fixed an issue where deprecated fields tab is shown when the fields don't contain any values. [#8396](https://github.com/JabRef/jabref/issues/8396)
- We fixed an issue where an exception for DOI search occurred when the DOI contained urlencoded characters. [#8787](https://github.com/JabRef/jabref/issues/8787)
- We fixed an issue which allow us to select and open identifiers from a popup list in the maintable [#8758](https://github.com/JabRef/jabref/issues/8758), [#8802](https://github.com/JabRef/jabref/issues/8802)
- We fixed an issue where the escape button had no functionality within the "Filter groups" textfield. [JabRef/jabref-koppor#562](https://github.com/JabRef/jabref-koppor/issues/562)
- We fixed an issue where the exception that there are invalid characters in filename. [#8786](https://github.com/JabRef/jabref/issues/8786)
- When the proxy configuration removed the proxy user/password, this change is applied immediately.
- We fixed an issue where removing several groups deletes only one of them. [#8390](https://github.com/JabRef/jabref/issues/8390)
- We fixed an issue where the Sidepane (groups, web search and open office) width is not remembered after restarting JabRef. [#8907](https://github.com/JabRef/jabref/issues/8907)
- We fixed a bug where switching between themes will cause an error/exception. [#8939](https://github.com/JabRef/jabref/pull/8939)
- We fixed a bug where files that were deleted in the source bibtex file were kept in the index. [#8962](https://github.com/JabRef/jabref/pull/8962)
- We fixed "Error while sending to JabRef" when the browser extension interacts with JabRef. [JabRef/JabRef-Browser-Extension#479](https://github.com/JabRef/JabRef-Browser-Extension/issues/479)
- We fixed a bug where updating group view mode (intersection or union) requires re-selecting groups to take effect. [#6998](https://github.com/JabRef/jabref/issues/6998)
- We fixed a bug that prevented external group metadata changes from being merged. [#8873](https://github.com/JabRef/jabref/issues/8873)
- We fixed the shared database opening dialog to remember autosave folder and tick. [#7516](https://github.com/JabRef/jabref/issues/7516)
- We fixed an issue where name formatter could not be saved. [#9120](https://github.com/JabRef/jabref/issues/9120)
- We fixed a bug where after the export of Preferences, custom exports were duplicated. [#10176](https://github.com/JabRef/jabref/issues/10176)

### Removed

- We removed the social media buttons for our Twitter and Facebook pages. [#8774](https://github.com/JabRef/jabref/issues/8774)

## [5.6] – 2022-04-25

### Added

- We enabled the user to customize the API Key for some fetchers. [#6877](https://github.com/JabRef/jabref/issues/6877)
- We added an extra option when right-clicking an entry in the Entry List to copy either the DOI or the DOI url.
- We added a fetcher for [Directory of Open Access Books (DOAB)](https://doabooks.org/) [#8576](https://github.com/JabRef/jabref/issues/8576)
- We added an extra option to ask the user whether they want to open to reveal the folder holding the saved file with the file selected. [#8195](https://github.com/JabRef/jabref/issues/8195)
- We added a new section to network preferences to allow using custom SSL certificates. [#8126](https://github.com/JabRef/jabref/issues/8126)
- We improved the version check to take also beta version into account and now redirect to the right changelog for the version.
- We added two new web and fulltext fetchers: SemanticScholar and ResearchGate.
- We added notifications on success and failure when writing metadata to a PDF-file. [#8276](https://github.com/JabRef/jabref/issues/8276)
- We added a cleanup action that escapes `$` (by adding a backslash in front). [#8673](https://github.com/JabRef/jabref/issues/8673)

### Changed

- We upgraded to Lucene 9.1 for the fulltext search.
  Thus, the now created search index cannot be read from older versions of JabRef any longer.
  ⚠️ JabRef will recreate the index in a new folder for new files and this will take a long time for a huge library.
  Moreover, switching back and forth JabRef versions and meanwhile adding PDFs also requires rebuilding the index now and then.
  [#8362](https://github.com/JabRef/jabref/pull/8362)
- We changed the list of CSL styles to those that support formatting bibliographies. [#8421](https://github.com/JabRef/jabref/issues/8421) [michel-kraemer/citeproc-java#116](https://github.com/michel-kraemer/citeproc-java/issues/116)
- The CSL preview styles now also support displaying data from cross references entries that are linked via the `crossref` field. [#7378](https://github.com/JabRef/jabref/issues/7378)
- We made the Search button in Web Search wider. We also skewed the panel titles to the left. [#8397](https://github.com/JabRef/jabref/issues/8397)
- We introduced a preference to disable fulltext indexing. [#8468](https://github.com/JabRef/jabref/issues/8468)
- When exporting entries, the encoding is always UTF-8.
- When embedding BibTeX data into a PDF, the encoding is always UTF-8.
- We replaced the [OttoBib](https://en.wikipedia.org/wiki/OttoBib) fetcher by a fetcher by [OpenLibrary](https://openlibrary.org/dev/docs/api/books). [#8652](https://github.com/JabRef/jabref/issues/8652)
- We first fetch ISBN data from OpenLibrary, if nothing found, ebook.de is tried.
- We now only show a warning when exiting for tasks that will not be recovered automatically upon relaunch of JabRef. [#8468](https://github.com/JabRef/jabref/issues/8468)

### Fixed

- We fixed an issue where right clicking multiple entries and pressing "Change entry type" would only change one entry. [#8654](https://github.com/JabRef/jabref/issues/8654)
- We fixed an issue where it was no longer possible to add or delete multiple files in the `file` field in the entry editor. [#8659](https://github.com/JabRef/jabref/issues/8659)
- We fixed an issue where the author's lastname was not used for the citation key generation if it started with a lowercase letter. [#8601](https://github.com/JabRef/jabref/issues/8601)
- We fixed an issue where custom "Protected terms" files were missing after a restart of JabRef. [#8608](https://github.com/JabRef/jabref/issues/8608)
- We fixed an issue where JabRef could not start due to a missing directory for the fulltex index. [#8579](https://github.com/JabRef/jabref/issues/8579)
- We fixed an issue where long article numbers in the `pages` field would cause an exception and preventing the citation style to display. [#8381](https://github.com/JabRef/jabref/issues/8381), [michel-kraemer/citeproc-java#114](https://github.com/michel-kraemer/citeproc-java/issues/114)
- We fixed an issue where online links in the file field were not detected correctly and could produce an exception. [#8510](https://github.com/JabRef/jabref/issues/8510)
- We fixed an issue where an exception could occur when saving the preferences [#7614](https://github.com/JabRef/jabref/issues/7614)
- We fixed an issue where "Copy DOI url" in the right-click menu of the Entry List would just copy the DOI and not the DOI url. [#8389](https://github.com/JabRef/jabref/issues/8389)
- We fixed an issue where opening the console from the drop-down menu would cause an exception. [#8466](https://github.com/JabRef/jabref/issues/8466)
- We fixed an issue when reading non-UTF-8 encoded. When no encoding header is present, the encoding is now detected from the file content (and the preference option is disregarded). [#8417](https://github.com/JabRef/jabref/issues/8417)
- We fixed an issue where pasting a URL was replacing `+` signs by spaces making the URL unreachable. [#8448](https://github.com/JabRef/jabref/issues/8448)
- We fixed an issue where creating subsidiary files from aux files created with some versions of biblatex would produce incorrect results. [#8513](https://github.com/JabRef/jabref/issues/8513)
- We fixed an issue where opening the changelog from withing JabRef led to a 404 error. [#8563](https://github.com/JabRef/jabref/issues/8563)
- We fixed an issue where not all found unlinked local files were imported correctly due to some race condition. [#8444](https://github.com/JabRef/jabref/issues/8444)
- We fixed an issue where Merge entries dialog exceeds screen boundaries.
- We fixed an issue where the app lags when selecting an entry after a fresh start. [#8446](https://github.com/JabRef/jabref/issues/8446)
- We fixed an issue where no citationkey was generated on import, pasting a doi or an entry on the main table. [#8406](https://github.com/JabRef/jabref/issues/8406), [JabRef/jabref-koppor#553](https://github.com/JabRef/jabref-koppor/issues/553)
- We fixed an issue where accent search does not perform consistently. [#6815](https://github.com/JabRef/jabref/issues/6815)
- We fixed an issue where the incorrect entry was selected when "New Article" is pressed while search filters are active. [#8674](https://github.com/JabRef/jabref/issues/8674)
- We fixed an issue where "Write BibTeXEntry metadata to PDF" button remains enabled while writing to PDF is in-progress. [#8691](https://github.com/JabRef/jabref/issues/8691)

### Removed

- We removed the option to copy CSL Citation styles data as `XSL_FO`, `ASCIIDOC`, and `RTF` as these have not been working since a long time and are no longer supported in the external library used for processing the styles. [#7378](https://github.com/JabRef/jabref/issues/7378)
- We removed the option to configure the default encoding. The default encoding is now hard-coded to the modern UTF-8 encoding.

## [5.5] – 2022-01-17

### Changed

- We integrated the external file types dialog directly inside the preferences. [#8341](https://github.com/JabRef/jabref/pull/8341)
- We disabled the add group button color change after adding 10 new groups. [#8051](https://github.com/JabRef/jabref/issues/8051)
- We inverted the logic for resolving [BibTeX strings](https://docs.jabref.org/advanced/strings). This helps to keep `#` chars. By default String resolving is only activated for a couple of standard fields. The list of fields can be modified in the preferences. [#7010](https://github.com/JabRef/jabref/issues/7010), [#7012](https://github.com/JabRef/jabref/issues/7012), [#8303](https://github.com/JabRef/jabref/issues/8303)
- We moved the search box in preview preferences closer to the available citation styles list. [#8370](https://github.com/JabRef/jabref/pull/8370)
- Changing the preference to show the preview panel as a separate tab now has effect without restarting JabRef. [#8370](https://github.com/JabRef/jabref/pull/8370)
- We enabled switching themes in JabRef without the need to restart JabRef. [#7335](https://github.com/JabRef/jabref/pull/7335)
- We added support for the field `day`, `rights`, `coverage` and `language` when reading XMP data in Dublin Core format. [#8491](https://github.com/JabRef/jabref/issues/8491)

### Fixed

- We fixed an issue where the preferences for "Search and store files relative to library file location" where ignored when the "Main file directory" field was not empty [#8385](https://github.com/JabRef/jabref/issues/8385)
- We fixed an issue where `#`chars in certain fields would be interpreted as BibTeX strings [#7010](https://github.com/JabRef/jabref/issues/7010), [#7012](https://github.com/JabRef/jabref/issues/7012), [#8303](https://github.com/JabRef/jabref/issues/8303)
- We fixed an issue where the fulltext search on an empty library with no documents would lead to an exception [JabRef/jabref-koppor#522](https://github.com/JabRef/jabref-koppor/issues/522)
- We fixed an issue where clicking on "Accept changes" in the merge dialog would lead to an exception [forum#2418](https://discourse.jabref.org/t/the-library-has-been-modified-by-another-program/2418/8)
- We fixed an issue where clicking on headings in the entry preview could lead to an exception. [#8292](https://github.com/JabRef/jabref/issues/8292)
- We fixed an issue where IntegrityCheck used the system's character encoding instead of the one set by the library or in preferences [#8022](https://github.com/JabRef/jabref/issues/8022)
- We fixed an issue about empty metadata in library properties when called from the right click menu. [#8358](https://github.com/JabRef/jabref/issues/8358)
- We fixed an issue where someone could add a duplicate field in the customize entry type dialog. [#8194](https://github.com/JabRef/jabref/issues/8194)
- We fixed a typo in the library properties tab: "String constants". There, one can configure [BibTeX string constants](https://docs.jabref.org/advanced/strings).
- We fixed an issue when writing a non-UTF-8 encoded file: The header is written again. [#8417](https://github.com/JabRef/jabref/issues/8417)
- We fixed an issue where folder creation during systemic literature review failed due to an illegal fetcher name. [#8552](https://github.com/JabRef/jabref/pull/8552)

## [5.4] – 2021-12-20

### Added

- We added confirmation dialog when user wants to close a library where any empty entries are detected. [#8096](https://github.com/JabRef/jabref/issues/8096)
- We added import support for CFF files. [#7945](https://github.com/JabRef/jabref/issues/7945)
- We added the option to copy the DOI of an entry directly from the context menu copy submenu. [#7826](https://github.com/JabRef/jabref/issues/7826)
- We added a fulltext search feature. [#2838](https://github.com/JabRef/jabref/pull/2838)
- We improved the deduction of bib-entries from imported fulltext pdfs. [#7947](https://github.com/JabRef/jabref/pull/7947)
- We added `unprotect_terms` to the list of bracketed pattern modifiers [#7960](https://github.com/JabRef/jabref/pull/7960)
- We added a dialog that allows to parse metadata from linked pdfs. [#7929](https://github.com/JabRef/jabref/pull/7929)
- We added an icon picker in group edit dialog. [#6142](https://github.com/JabRef/jabref/issues/6142)
- We added a preference to Opt-In to JabRef's online metadata extraction service (Grobid) usage. [#8002](https://github.com/JabRef/jabref/pull/8002)
- We readded the possibility to display the search results of all databases ("Global Search"). It is shown in a separate window. [#4096](https://github.com/JabRef/jabref/issues/4096)
- We readded the possibility to keep the search string when switching tabs. It is implemented by a toggle button. [#4096](https://github.com/JabRef/jabref/issues/4096#issuecomment-575986882)
- We allowed the user to also preview the available citation styles in the preferences besides the selected ones [#8108](https://github.com/JabRef/jabref/issues/8108)
- We added an option to search the available citation styles by name in the preferences [#8108](https://github.com/JabRef/jabref/issues/8108)
- We added an option to generate bib-entries from ID through a popover in the toolbar. [#4183](https://github.com/JabRef/jabref/issues/4183)
- We added a menu option in the right click menu of the main table tabs to display the library properties. [#6527](https://github.com/JabRef/jabref/issues/6527)
- When a `.bib` file ("library") was saved successfully, a notification is shown

### Changed

- Local library settings may overwrite the setting "Search and store files relative to library file location" [#8179](https://github.com/JabRef/jabref/issues/8179)
- The option "Fit table horizontally on screen" in the "Entry table" preferences is now disabled by default [#8148](https://github.com/JabRef/jabref/pull/8148)
- We improved the preferences and descriptions in the "Linked files" preferences tab [#8148](https://github.com/JabRef/jabref/pull/8148)
- We slightly changed the layout of the Journal tab in the preferences for ui consistency. [#7937](https://github.com/JabRef/jabref/pull/7937)
- The JabRefHost on Windows now writes a temporary file and calls `-importToOpen` instead of passing the bibtex via `-importBibtex`. [#7374](https://github.com/JabRef/jabref/issues/7374), [JabRef/JabRef-Browser-Extension#274](https://github.com/JabRef/JabRef-Browser-Extension/issues/274)
- We reordered some entries in the right-click menu of the main table. [#6099](https://github.com/JabRef/jabref/issues/6099)
- We merged the barely used ImportSettingsTab and the CustomizationTab in the preferences into one single tab and moved the option to allow Integers in Edition Fields in Bibtex-Mode to the EntryEditor tab. [#7849](https://github.com/JabRef/jabref/pull/7849)
- We moved the export order in the preferences from `File` to `Import and Export`. [#7935](https://github.com/JabRef/jabref/pull/7935)
- We reworked the export order in the preferences and the save order in the library preferences. You can now set more than three sort criteria in your library preferences. [#7935](https://github.com/JabRef/jabref/pull/7935)
- The metadata-to-pdf actions now also embeds the bibfile to the PDF. [#8037](https://github.com/JabRef/jabref/pull/8037)
- The snap was updated to use the core20 base and to use lzo compression for better startup performance [#8109](https://github.com/JabRef/jabref/pull/8109)
- We moved the union/intersection view button in the group sidepane to the left of the other controls. [#8202](https://github.com/JabRef/jabref/pull/8202)
- We improved the Drag and Drop behavior in the "Customize Entry Types" Dialog [#6338](https://github.com/JabRef/jabref/issues/6338)
- When determining the URL of an ArXiV eprint, the URL now points to the version [#8149](https://github.com/JabRef/jabref/pull/8149)
- We Included all standard fields with citation key when exporting to Old OpenOffice/LibreOffice Calc Format [#8176](https://github.com/JabRef/jabref/pull/8176)
- In case the database is encoded with `UTF8`, the `% Encoding` marker is not written anymore
- The written `.bib` file has the same line endings [#390](https://github.com/JabRef/jabref-koppor/issues/390)
- The written `.bib` file always has a final line break
- The written `.bib` file keeps the newline separator of the loaded `.bib` file
- We present options to manually enter an article or return to the New Entry menu when the fetcher DOI fails to find an entry for an ID [#7870](https://github.com/JabRef/jabref/issues/7870)
- We trim white space and non-ASCII characters from DOI [#8127](https://github.com/JabRef/jabref/issues/8127)
- The duplicate checker now inspects other fields in case no difference in the required and optional fields are found.
- We reworked the library properties dialog and integrated the `Library > Preamble`, `Library > Citation key pattern` and `Library > String constants dialogs` [#8264](https://github.com/JabRef/jabref/pulls/8264)
- We improved the startup time of JabRef by switching from the logging library `log4j2` to `tinylog` [#8007](https://github.com/JabRef/jabref/issues/8007)

### Fixed

- We fixed an issue where an exception occurred when pasting an entry with a publication date-range of the form 1910/1917 [#7864](https://github.com/JabRef/jabref/issues/7864)
- We fixed an issue where an exception occurred when a preview style was edited and afterwards another preview style selected. [#8280](https://github.com/JabRef/jabref/issues/8280)
- We fixed an issue where the actions to move a file to a directory were incorrectly disabled. [#7908](https://github.com/JabRef/jabref/issues/7908)
- We fixed an issue where an exception occurred when a linked online file was edited in the entry editor [#8008](https://github.com/JabRef/jabref/issues/8008)
- We fixed an issue when checking for a new version when JabRef is used behind a corporate proxy. [#7884](https://github.com/JabRef/jabref/issues/7884)
- We fixed some icons that were drawn in the wrong color when JabRef used a custom theme. [#7853](https://github.com/JabRef/jabref/issues/7853)
- We fixed an issue where the `Aux file` on `Edit group` doesn't support relative sub-directories path to import. [#7719](https://github.com/JabRef/jabref/issues/7719).
- We fixed an issue where it was impossible to add or modify groups. [#7912](https://github.com/JabRef/jabref/pull/793://github.com/JabRef/jabref/pull/7921)
- We fixed an issue about the visible side pane components being out of sync with the view menu. [#8115](https://github.com/JabRef/jabref/issues/8115)
- We fixed an issue where the side pane would not close when all its components were closed. [#8082](https://github.com/JabRef/jabref/issues/8082)
- We fixed an issue where exported entries from a Citavi bib containing URLs could not be imported [#7882](https://github.com/JabRef/jabref/issues/7882)
- We fixed an issue where the icons in the search bar had the same color, toggled as well as untoggled. [#8014](https://github.com/JabRef/jabref/pull/8014)
- We fixed an issue where typing an invalid UNC path into the "Main file directory" text field caused an error. [#8107](https://github.com/JabRef/jabref/issues/8107)
- We fixed an issue where "Open Folder" didn't select the file on macOS in Finder [#8130](https://github.com/JabRef/jabref/issues/8130)
- We fixed an issue where importing PDFs resulted in an uncaught exception [#8143](https://github.com/JabRef/jabref/issues/8143)
- We fixed "The library has been modified by another program" showing up when line breaks change [#4877](https://github.com/JabRef/jabref/issues/4877)
- The default directory of the "LaTeX Citations" tab is now the directory of the currently opened database (and not the directory chosen at the last open file dialog or the last database save) [JabRef/jabref-koppor#538](https://github.com/JabRef/jabref-koppor/issues/538)
- When writing a bib file, the `NegativeArraySizeException` should not occur [#8231](https://github.com/JabRef/jabref/issues/8231) [#8265](https://github.com/JabRef/jabref/issues/8265)
- We fixed an issue where some menu entries were available without entries selected. [#4795](https://github.com/JabRef/jabref/issues/4795)
- We fixed an issue where right-clicking on a tab and selecting close will close the focused tab even if it is not the tab we right-clicked [#8193](https://github.com/JabRef/jabref/pull/8193)
- We fixed an issue where selecting a citation style in the preferences would sometimes produce an exception [#7860](https://github.com/JabRef/jabref/issues/7860)
- We fixed an issue where an exception would occur when clicking on a DOI link in the preview pane [#7706](https://github.com/JabRef/jabref/issues/7706)
- We fixed an issue where XMP and embedded BibTeX export would not work [#8278](https://github.com/JabRef/jabref/issues/8278)
- We fixed an issue where the XMP and embedded BibTeX import of a file containing multiple schemas failed [#8278](https://github.com/JabRef/jabref/issues/8278)
- We fixed an issue where writing embedded BibTeX import fails due to write protection or bibtex already being present [#8332](https://github.com/JabRef/jabref/pull/8332)
- We fixed an issue where pdf-paths and the pdf-indexer could get out of sync [#8182](https://github.com/JabRef/jabref/issues/8182)
- We fixed an issue where Status-Logger error messages appeared during the startup of JabRef [#5475](https://github.com/JabRef/jabref/issues/5475)

### Removed

- We removed two orphaned preferences options [#8164](https://github.com/JabRef/jabref/pull/8164)
- We removed the functionality of the `--debug` commandline options. Use the java command line switch `-Dtinylog.level=debug` for debug output instead. [#8226](https://github.com/JabRef/jabref/pull/8226)

## [5.3] – 2021-07-05

### Added

- We added a progress counter to the title bar in Possible Duplicates dialog window. [#7366](https://github.com/JabRef/jabref/issues/7366)
- We added new "Customization" tab to the preferences which includes option to choose a custom address for DOI access. [#7337](https://github.com/JabRef/jabref/issues/7337)
- We added zbmath to the public databases from which the bibliographic information of an existing entry can be updated. [#7437](https://github.com/JabRef/jabref/issues/7437)
- We showed to the find Unlinked Files Dialog the date of the files' most recent modification. [#4652](https://github.com/JabRef/jabref/issues/4652)
- We added to the find Unlinked Files function a filter to show only files based on date of last modification (Last Year, Last Month, Last Week, Last Day). [#4652](https://github.com/JabRef/jabref/issues/4652)
- We added to the find Unlinked Files function a filter that sorts the files based on the date of last modification(Sort by Newest, Sort by Oldest First). [#4652](https://github.com/JabRef/jabref/issues/4652)
- We added the possibility to add a new entry via its zbMath ID (zbMATH can be chosen as ID type in the "Select entry type" window). [#7202](https://github.com/JabRef/jabref/issues/7202)
- We added the extension support and the external application support (For Texshow, Texmaker and LyX) to the flatpak [#7248](https://github.com/JabRef/jabref/pull/7248)
- We added some symbols and keybindings to the context menu in the entry editor. [#7268](https://github.com/JabRef/jabref/pull/7268)
- We added keybindings for setting and clearing the read status. [#7264](https://github.com/JabRef/jabref/issues/7264)
- We added two new fields to track the creation and most recent modification date and time for each entry. [JabRef/jabref-koppor#130](https://github.com/JabRef/jabref-koppor/issues/130)
- We added a feature that allows the user to copy highlighted text in the preview window. [#6962](https://github.com/JabRef/jabref/issues/6962)
- We added a feature that allows you to create new BibEntry via paste arxivId [#2292](https://github.com/JabRef/jabref/issues/2292)
- We added support for conducting automated and systematic literature search across libraries and git support for persistence [#369](https://github.com/JabRef/jabref-koppor/issues/369)
- We added a add group functionality at the bottom of the side pane. [#4682](https://github.com/JabRef/jabref/issues/4682)
- We added a feature that allows the user to choose whether to trust the target site when unable to find a valid certification path from the file download site. [#7616](https://github.com/JabRef/jabref/issues/7616)
- We added a feature that allows the user to open all linked files of multiple selected entries by "Open file" option. [#6966](https://github.com/JabRef/jabref/issues/6966)
- We added a keybinding preset for new entries. [#7705](https://github.com/JabRef/jabref/issues/7705)
- We added a select all button for the library import function. [#7786](https://github.com/JabRef/jabref/issues/7786)
- We added a search feature for journal abbreviations. [#7804](https://github.com/JabRef/jabref/pull/7804)
- We added auto-key-generation progress to the background task list. [#7267](https://github.com/JabRef/jabref/issues/7267)
- We added the option to write XMP metadata to pdfs from the CLI. [#7814](https://github.com/JabRef/jabref/pull/7814)

### Changed

- The export to MS Office XML now exports the author field as `Inventor` if the bibtex entry type is `patent` [#7830](https://github.com/JabRef/jabref/issues/7830)
- We changed the EndNote importer to import the field `label` to the corresponding bibtex field `endnote-label` [forum#2734](https://discourse.jabref.org/t/importing-endnote-label-field-to-jabref-from-xml-file/2734)
- The keywords added via "Manage content selectors" are now displayed in alphabetical order. [#3791](https://github.com/JabRef/jabref/issues/3791)
- We improved the "Find unlinked files" dialog to show import results for each file. [#7209](https://github.com/JabRef/jabref/pull/7209)
- The content of the field `timestamp` is migrated to `creationdate`. In case one configured "udpate timestampe", it is migrated to `modificationdate`. [JabRef/jabref-koppor#130](https://github.com/JabRef/jabref-koppor/issues/130)
- The JabRef specific meta-data content in the main field such as priorities (prio1, prio2, ...) are migrated to their respective fields. They are removed from the keywords. [#6840](https://github.com/jabref/jabref/issues/6840)
- We fixed an issue where groups generated from authors' last names did not include all entries of the authors' [#5833](https://github.com/JabRef/jabref/issues/5833)
- The export to MS Office XML now uses the month name for the field `MonthAcessed` instead of the two digit number [#7354](https://github.com/JabRef/jabref/issues/7354)
- We included some standalone dialogs from the options menu in the main preference dialog and fixed some visual issues in the preferences dialog. [#7384](https://github.com/JabRef/jabref/pull/7384)
- We improved the linking of the `python3` interpreter via the shebang to dynamically use the systems default Python. Related to [JabRef/JabRef-Browser-Extension#177](https://github.com/JabRef/JabRef-Browser-Extension/issues/177)
- Automatically found pdf files now have the linking button to the far left and uses a link icon with a plus instead of a briefcase. The file name also has lowered opacity(70%) until added. [#3607](https://github.com/JabRef/jabref/issues/3607)
- We simplified the select entry type form by splitting it into two parts ("Recommended" and "Others") based on internal usage data. [#6730](https://github.com/JabRef/jabref/issues/6730)
- We improved the submenu list by merging the'Remove group' having two options, with or without subgroups. [#4682](https://github.com/JabRef/jabref/issues/4682)
- The export to MS Office XML now uses the month name for the field `Month` instead of the two digit number [forum#2685](https://discourse.jabref.org/t/export-month-as-text-not-number/2685)
- We reintroduced missing default keybindings for new entries. [#7346](https://github.com/JabRef/jabref/issues/7346) [#7439](https://github.com/JabRef/jabref/issues/7439)
- Lists of available fields are now sorted alphabetically. [#7716](https://github.com/JabRef/jabref/issues/7716)
- The tooltip of the search field explaining the search is always shown. [#7279](https://github.com/JabRef/jabref/pull/7279)
- We rewrote the ACM fetcher to adapt to the new interface. [#5804](https://github.com/JabRef/jabref/issues/5804)
- We moved the select/collapse buttons in the unlinked files dialog into a context menu. [#7383](https://github.com/JabRef/jabref/issues/7383)
- We fixed an issue where journal abbreviations containing curly braces were not recognized [#7773](https://github.com/JabRef/jabref/issues/7773)

### Fixed

- We fixed an issue where some texts (e.g. descriptions) in dialogs could not be translated [#7854](https://github.com/JabRef/jabref/issues/7854)
- We fixed an issue where import hangs for ris files with "ER - " [#7737](https://github.com/JabRef/jabref/issues/7737)
- We fixed an issue where getting bibliograhpic data from DOI or another identifer did not respect the library mode (BibTeX/biblatex)[#6267](https://github.com/JabRef/jabref/issues/6267)
- We fixed an issue where importing entries would not respect the library mode (BibTeX/biblatex)[#1018](https://github.com/JabRef/jabref/issues/1018)
- We fixed an issue where an exception occurred when importing entries from a web search [#7606](https://github.com/JabRef/jabref/issues/7606)
- We fixed an issue where the table column sort order was not properly stored and resulted in unsorted eports [#7524](https://github.com/JabRef/jabref/issues/7524)
- We fixed an issue where the value of the field `school` or `institution` would be printed twice in the HTML Export [forum#2634](https://discourse.jabref.org/t/problem-with-exporting-techreport-phdthesis-mastersthesis-to-html/2634)
- We fixed an issue preventing to connect to a shared database. [#7570](https://github.com/JabRef/jabref/pull/7570)
- We fixed an issue preventing files from being dragged & dropped into an empty library. [#6851](https://github.com/JabRef/jabref/issues/6851)
- We fixed an issue where double-click onto PDF in file list under the 'General' tab section should just open the file. [#7465](https://github.com/JabRef/jabref/issues/7465)
- We fixed an issue where the dark theme did not extend to a group's custom color picker. [#7481](https://github.com/JabRef/jabref/issues/7481)
- We fixed an issue where choosing the fields on which autocompletion should not work in "Entry editor" preferences had no effect. [#7320](https://github.com/JabRef/jabref/issues/7320)
- We fixed an issue where the "Normalize page numbers" formatter did not replace en-dashes or em-dashes with a hyphen-minus sign. [#7239](https://github.com/JabRef/jabref/issues/7239)
- We fixed an issue with the style of highlighted check boxes while searching in preferences. [#7226](https://github.com/JabRef/jabref/issues/7226)
- We fixed an issue where the option "Move file to file directory" was disabled in the entry editor for all files [#7194](https://github.com/JabRef/jabref/issues/7194)
- We fixed an issue where application dialogs were opening in the wrong display when using multiple screens [#7273](https://github.com/JabRef/jabref/pull/7273)
- We fixed an issue where the "Find unlinked files" dialog would freeze JabRef on importing. [#7205](https://github.com/JabRef/jabref/issues/7205)
- We fixed an issue where the "Find unlinked files" would stop importing when importing a single file failed. [#7206](https://github.com/JabRef/jabref/issues/7206)
- We fixed an issue where JabRef froze for a few seconds in MacOS when DNS resolution timed out. [#7441](https://github.com/JabRef/jabref/issues/7441)
- We fixed an issue where an exception would be displayed for previewing and preferences when a custom theme has been configured but is missing [#7177](https://github.com/JabRef/jabref/issues/7177)
- We fixed an issue where URLs in `file` fields could not be handled on Windows. [#7359](https://github.com/JabRef/jabref/issues/7359)
- We fixed an issue where the regex based file search miss-interpreted specific symbols. [#4342](https://github.com/JabRef/jabref/issues/4342)
- We fixed an issue where the Harvard RTF exporter used the wrong default file extension. [#4508](https://github.com/JabRef/jabref/issues/4508)
- We fixed an issue where the Harvard RTF exporter did not use the new authors formatter and therefore did not export "organization" authors correctly. [#4508](https://github.com/JabRef/jabref/issues/4508)
- We fixed an issue where the field `urldate` was not exported to the corresponding fields `YearAccessed`, `MonthAccessed`, `DayAccessed` in MS Office XML [#7354](https://github.com/JabRef/jabref/issues/7354)
- We fixed an issue where the password for a shared SQL database was only remembered if it was the same as the username [#6869](https://github.com/JabRef/jabref/issues/6869)
- We fixed an issue where some custom exports did not use the new authors formatter and therefore did not export authors correctly [#7356](https://github.com/JabRef/jabref/issues/7356)
- We fixed an issue where alt+keyboard shortcuts do not work [#6994](https://github.com/JabRef/jabref/issues/6994)
- We fixed an issue about the file link editor did not allow to change the file name according to the default pattern after changing an entry. [#7525](https://github.com/JabRef/jabref/issues/7525)
- We fixed an issue where the file path is invisible in dark theme. [#7382](https://github.com/JabRef/jabref/issues/7382)
- We fixed an issue where the secondary sorting is not working for some special fields. [#7015](https://github.com/JabRef/jabref/issues/7015)
- We fixed an issue where changing the font size makes the font size field too small. [#7085](https://github.com/JabRef/jabref/issues/7085)
- We fixed an issue with TexGroups on Linux systems, where the modification of an aux-file did not trigger an auto-update for TexGroups. Furthermore, the detection of file modifications is now more reliable. [#7412](https://github.com/JabRef/jabref/pull/7412)
- We fixed an issue where the Unicode to Latex formatter produced wrong results for characters with a codepoint higher than Character.MAX_VALUE. [#7387](https://github.com/JabRef/jabref/issues/7387)
- We fixed an issue where a non valid value as font size results in an uncaught exception. [#7415](https://github.com/JabRef/jabref/issues/7415)
- We fixed an issue where "Merge citations" in the Openoffice/Libreoffice integration panel did not have a corresponding opposite. [#7454](https://github.com/JabRef/jabref/issues/7454)
- We fixed an issue where drag and drop of bib files for opening resulted in uncaught exceptions [#7464](https://github.com/JabRef/jabref/issues/7464)
- We fixed an issue where columns shrink in width when we try to enlarge JabRef window. [#6818](https://github.com/JabRef/jabref/issues/6818)
- We fixed an issue where Content selector does not seem to work for custom fields. [#6819](https://github.com/JabRef/jabref/issues/6819)
- We fixed an issue where font size of the preferences dialog does not update with the rest of the GUI. [#7416](https://github.com/JabRef/jabref/issues/7416)
- We fixed an issue in which a linked online file consisting of a web page was saved as an invalid pdf file upon being downloaded. The user is now notified when downloading a linked file results in an HTML file. [#7452](https://github.com/JabRef/jabref/issues/7452)
- We fixed an issue where opening BibTex file (doubleclick) from Folder with spaces not working. [#6487](https://github.com/JabRef/jabref/issues/6487)
- We fixed the header title in the Add Group/Subgroup Dialog box. [#4682](https://github.com/JabRef/jabref/issues/4682)
- We fixed an issue with saving large `.bib` files [#7265](https://github.com/JabRef/jabref/issues/7265)
- We fixed an issue with very large page numbers [#7590](https://github.com/JabRef/jabref/issues/7590)
- We fixed an issue where the file extension is missing on saving the library file on linux [#7451](https://github.com/JabRef/jabref/issues/7451)
- We fixed an issue with opacity of disabled icon-buttons [#7195](https://github.com/JabRef/jabref/issues/7195)
- We fixed an issue where journal abbreviations in UTF-8 were not recognized [#5850](https://github.com/JabRef/jabref/issues/5850)
- We fixed an issue where the article title with curly brackets fails to download the arXiv link (pdf file). [#7633](https://github.com/JabRef/jabref/issues/7633)
- We fixed an issue with toggle of special fields does not work for sorted entries [#7016](https://github.com/JabRef/jabref/issues/7016)
- We fixed an issue with the default path of external application. [#7641](https://github.com/JabRef/jabref/issues/7641)
- We fixed an issue where urls must be embedded in a style tag when importing EndNote style Xml files. Now it can parse url with or without a style tag. [#6199](https://github.com/JabRef/jabref/issues/6199)
- We fixed an issue where the article title with colon fails to download the arXiv link (pdf file). [#7660](https://github.com/JabRef/jabref/issues/7660)
- We fixed an issue where the keybinding for delete entry did not work on the main table [#7580](https://github.com/JabRef/jabref/pull/7580)
- We fixed an issue where the RFC fetcher is not compatible with the draft [#7305](https://github.com/JabRef/jabref/issues/7305)
- We fixed an issue where duplicate files (both file names and contents are the same) is downloaded and add to linked files [#6197](https://github.com/JabRef/jabref/issues/6197)
- We fixed an issue where changing the appearance of the preview tab did not trigger a restart warning. [#5464](https://github.com/JabRef/jabref/issues/5464)
- We fixed an issue where editing "Custom preview style" triggers exception. [#7526](https://github.com/JabRef/jabref/issues/7526)
- We fixed the [SAO/NASA Astrophysics Data System](https://docs.jabref.org/collect/import-using-online-bibliographic-database#sao-nasa-astrophysics-data-system) fetcher. [#7867](https://github.com/JabRef/jabref/pull/7867)
- We fixed an issue where a title with multiple applied formattings in EndNote was not imported correctly [forum#2734](https://discourse.jabref.org/t/importing-endnote-label-field-to-jabref-from-xml-file/2734)
- We fixed an issue where a `report` in EndNote was imported as `article` [forum#2734](https://discourse.jabref.org/t/importing-endnote-label-field-to-jabref-from-xml-file/2734)
- We fixed an issue where the field `publisher` in EndNote was not imported in JabRef [forum#2734](https://discourse.jabref.org/t/importing-endnote-label-field-to-jabref-from-xml-file/2734)

### Removed

- We removed add group button beside the filter group tab. [#4682](https://github.com/JabRef/jabref/issues/4682)

## [5.2] – 2020-12-24

### Added

- We added a validation to check if the current database location is shared, preventing an exception when Pulling Changes From Shared Database. [#6959](https://github.com/JabRef/jabref/issues/6959)
- We added a query parser and mapping layer to enable conversion of queries formulated in simplified lucene syntax by the user into api queries. [#6799](https://github.com/JabRef/jabref/pull/6799)
- We added some basic functionality to customise the look of JabRef by importing a css theme file. [#5790](https://github.com/JabRef/jabref/issues/5790)
- We added connection check function in network preference setting [#6560](https://github.com/JabRef/jabref/issues/6560)
- We added support for exporting to YAML. [#6974](https://github.com/JabRef/jabref/issues/6974)
- We added a DOI format and organization check to detect [American Physical Society](https://journals.aps.org/) journals to copy the article ID to the page field for cases where the page numbers are missing. [#7019](https://github.com/JabRef/jabref/issues/7019)
- We added an error message in the New Entry dialog that is shown in case the fetcher did not find anything . [#7000](https://github.com/JabRef/jabref/issues/7000)
- We added a new formatter to output shorthand month format. [#6579](https://github.com/JabRef/jabref/issues/6579)
- We added support for the new Microsoft Edge browser in all platforms. [#7056](https://github.com/JabRef/jabref/pull/7056)
- We reintroduced emacs/bash-like keybindings. [#6017](https://github.com/JabRef/jabref/issues/6017)
- We added a feature to provide automated cross library search using a cross library query language. This provides support for the search step of systematic literature reviews (SLRs). [JabRef/jabref-koppor#369](https://github.com/JabRef/jabref-koppor/issues/369)

### Changed

- We changed the default preferences for OpenOffice/LibreOffice integration to automatically sync the bibliography when inserting new citations in a OpenOffic/LibreOffice document. [#6957](https://github.com/JabRef/jabref/issues/6957)
- We restructured the 'File' tab and extracted some parts into the 'Linked files' tab [#6779](https://github.com/JabRef/jabref/pull/6779)
- JabRef now offers journal lists from <https://abbrv.jabref.org>. JabRef the lists which use a dot inside the abbreviations. [#5749](https://github.com/JabRef/jabref/pull/5749)
- We removed two useless preferences in the groups preferences dialog. [#6836](https://github.com/JabRef/jabref/pull/6836)
- Synchronization of SpecialFields to keywords is now disabled by default. [#6621](https://github.com/JabRef/jabref/issues/6621)
- JabRef no longer opens the entry editor with the first entry on startup [#6855](https://github.com/JabRef/jabref/issues/6855)
- We completed the rebranding of `bibtexkey` as `citationkey` which was started in JabRef 5.1.
- JabRef no longer opens the entry editor with the first entry on startup [#6855](https://github.com/JabRef/jabref/issues/6855)
- Fetch by ID: (long) "SAO/NASA Astrophysics Data System" replaced by (short) "SAO/NASA ADS" [#6876](https://github.com/JabRef/jabref/pull/6876)
- We changed the title of the window "Manage field names and content" to have the same title as the corresponding menu item [#6895](https://github.com/JabRef/jabref/pull/6895)
- We renamed the menus "View -> Previous citation style" and "View -> Next citation style" into "View -> Previous preview style" and "View -> Next preview style" and renamed the "Preview" style to "Customized preview style". [#6899](https://github.com/JabRef/jabref/pull/6899)
- We changed the default preference option "Search and store files relative to library file location" to on, as this seems to be a more intuitive behaviour. [#6863](https://github.com/JabRef/jabref/issues/6863)
- We changed the title of the window "Manage field names and content": to have the same title as the corresponding menu item [#6895](https://github.com/JabRef/jabref/pull/6895)
- We improved the detection of "short" DOIs. [#6880](https://github.com/JabRef/jabref/issues/6880)
- We improved the duplicate detection when identifiers like DOI or arXiv are semantically the same, but just syntactically differ (e.g. with or without http(s):// prefix). [#6707](https://github.com/JabRef/jabref/issues/6707)
- We improved JabRef start up time [#6057](https://github.com/JabRef/jabref/issues/6057)
- We changed in the group interface "Generate groups from keywords in a BibTeX field" by "Generate groups from keywords in the following field". [#6983](https://github.com/JabRef/jabref/issues/6983)
- We changed the name of a group type from "Searching for keywords" to "Searching for a keyword". [#6995](https://github.com/JabRef/jabref/pull/6995)
- We changed the way JabRef displays the title of a tab and of the window. [#4161](https://github.com/JabRef/jabref/issues/4161)
- We changed connect timeouts for server requests to 30 seconds in general and 5 seconds for GROBID server (special) and improved user notifications on connection issues. [#7026](https://github.com/JabRef/jabref/pull/7026)
- We changed the order of the library tab context menu items. [#7171](https://github.com/JabRef/jabref/issues/7171)
- We changed the way linked files are opened on Linux to use the native openFile method, compatible with confined packages. [#7037](https://github.com/JabRef/jabref/pull/7037)
- We refined the entry preview to show the full names of authors and editors, to list the editor only if no author is present, have the year earlier. [#7083](https://github.com/JabRef/jabref/issues/7083)

### Fixed

- We fixed an issue changing the icon link_variation_off that is not meaningful. [#6834](https://github.com/JabRef/jabref/issues/6834)
- We fixed an issue where the `.sav` file was not deleted upon exiting JabRef. [#6109](https://github.com/JabRef/jabref/issues/6109)
- We fixed a linked identifier icon inconsistency. [#6705](https://github.com/JabRef/jabref/issues/6705)
- We fixed the wrong behavior that font size changes are not reflected in dialogs. [#6039](https://github.com/JabRef/jabref/issues/6039)
- We fixed the failure to Copy citation key and link. [#5835](https://github.com/JabRef/jabref/issues/5835)
- We fixed an issue where the sort order of the entry table was reset after a restart of JabRef. [#6898](https://github.com/JabRef/jabref/pull/6898)
- We fixed an issue where no longer a warning was displayed when inserting references into LibreOffice with an invalid "ReferenceParagraphFormat". [#6907](https://github.com/JabRef/jabref/pull/6907).
- We fixed an issue where a selected field was not removed after the first click in the custom entry types dialog. [#6934](https://github.com/JabRef/jabref/issues/6934)
- We fixed an issue where a remove icon was shown for standard entry types in the custom entry types dialog. [#6906](https://github.com/JabRef/jabref/issues/6906)
- We fixed an issue where it was impossible to connect to OpenOffice/LibreOffice on Mac OSX. [#6970](https://github.com/JabRef/jabref/pull/6970)
- We fixed an issue with the python script used by browser plugins that failed to locate JabRef if not installed in its default location. [#6963](https://github.com/JabRef/jabref/pull/6963/files)
- We fixed an issue where spaces and newlines in an isbn would generate an exception. [#6456](https://github.com/JabRef/jabref/issues/6456)
- We fixed an issue where identity column header had incorrect foreground color in the Dark theme. [#6796](https://github.com/JabRef/jabref/issues/6796)
- We fixed an issue where the RIS exporter added extra blank lines.[#7007](https://github.com/JabRef/jabref/pull/7007/files)
- We fixed an issue where clicking on Collapse All button in the Search for Unlinked Local Files expanded the directory structure erroneously [#6848](https://github.com/JabRef/jabref/issues/6848)
- We fixed an issue, when pulling changes from shared database via shortcut caused creation of a new tech report [#6867](https://github.com/JabRef/jabref/issues/6867)
- We fixed an issue where the JabRef GUI does not highlight the "All entries" group on start-up [#6691](https://github.com/JabRef/jabref/issues/6691)
- We fixed an issue where a custom dark theme was not applied to the entry preview tab [#7068](https://github.com/JabRef/jabref/issues/7068)
- We fixed an issue where modifications to the Custom preview layout in the preferences were not saved [#6447](https://github.com/JabRef/jabref/issues/6447)
- We fixed an issue where errors from imports were not shown to the user [#7084](https://github.com/JabRef/jabref/pull/7084)
- We fixed an issue where the EndNote XML Import would fail on empty keywords tags [forum#2387](https://discourse.jabref.org/t/importing-in-unknown-format-fails-to-import-xml-library-from-bookends-export/2387)
- We fixed an issue where the color of groups of type "free search expression" not persisting after restarting the application [#6999](https://github.com/JabRef/jabref/issues/6999)
- We fixed an issue where modifications in the source tab where not saved without switching to another field before saving the library [#6622](https://github.com/JabRef/jabref/issues/6622)
- We fixed an issue where the "Document Viewer" did not show the first page of the opened pdf document and did not show the correct total number of pages [#7108](https://github.com/JabRef/jabref/issues/7108)
- We fixed an issue where the context menu was not updated after a file link was changed. [#5777](https://github.com/JabRef/jabref/issues/5777)
- We fixed an issue where the password for a shared SQL database was not remembered [#6869](https://github.com/JabRef/jabref/issues/6869)
- We fixed an issue where newly added entires were not synced to a shared SQL database [#7176](https://github.com/JabRef/jabref/issues/7176)
- We fixed an issue where the PDF-Content importer threw an exception when no DOI number is present at the first page of the PDF document [#7203](https://github.com/JabRef/jabref/issues/7203)
- We fixed an issue where groups created from aux files did not update on file changes [#6394](https://github.com/JabRef/jabref/issues/6394)
- We fixed an issue where authors that only have last names were incorrectly identified as institutes when generating citation keys [#7199](https://github.com/JabRef/jabref/issues/7199)
- We fixed an issue where institutes were incorrectly identified as universities when generating citation keys [#6942](https://github.com/JabRef/jabref/issues/6942)

### Removed

- We removed the Google Scholar fetcher and the ACM fetcher do not work due to traffic limitations [#6369](https://github.com/JabRef/jabref/issues/6369)
- We removed the menu entry "Manage external file types" because it's already in 'Preferences' dialog [#6991](https://github.com/JabRef/jabref/issues/6991)
- We removed the integrity check "Abbreviation detected" for the field journal/journaltitle in the entry editor [#3925](https://github.com/JabRef/jabref/issues/3925)

## [5.1] – 2020-08-30

### Added

- We added a new fetcher to enable users to search mEDRA DOIs [#6602](https://github.com/JabRef/jabref/issues/6602)
- We added a new fetcher to enable users to search "[Collection of Computer Science Bibliographies](https://en.wikipedia.org/wiki/Collection_of_Computer_Science_Bibliographies)". [#6638](https://github.com/JabRef/jabref/issues/6638)
- We added default values for delimiters in Add Subgroup window [#6624](https://github.com/JabRef/jabref/issues/6624)
- We improved responsiveness of general fields specification dialog window. [#6604](https://github.com/JabRef/jabref/issues/6604)
- We added support for importing ris file and load DOI [#6530](https://github.com/JabRef/jabref/issues/6530)
- We added the Library properties to a context menu on the library tabs [#6485](https://github.com/JabRef/jabref/issues/6485)
- We added a new field in the preferences in 'BibTeX key generator' for unwanted characters that can be user-specified. [#6295](https://github.com/JabRef/jabref/issues/6295)
- We added support for searching ShortScience for an entry through the user's browser. [#6018](https://github.com/JabRef/jabref/pull/6018)
- We updated EditionChecker to permit edition to start with a number. [#6144](https://github.com/JabRef/jabref/issues/6144)
- We added tooltips for most fields in the entry editor containing a short description. [#5847](https://github.com/JabRef/jabref/issues/5847)
- We added support for basic markdown in custom formatted previews [#6194](https://github.com/JabRef/jabref/issues/6194)
- We now show the number of items found and selected to import in the online search dialog. [#6248](https://github.com/JabRef/jabref/pull/6248)
- We created a new install screen for macOS. [#5759](https://github.com/JabRef/jabref/issues/5759)
- We added a new integrity check for duplicate DOIs. [JabRef/jabref-koppor#339](https://github.com/JabRef/jabref-koppor/issues/339)
- We implemented an option to download fulltext files while importing. [#6381](https://github.com/JabRef/jabref/pull/6381)
- We added a progress-indicator showing the average progress of background tasks to the toolbar. Clicking it reveals a pop-over with a list of running background tasks. [#6443](https://github.com/JabRef/jabref/pull/6443)
- We fixed the bug when strike the delete key in the text field. [#6421](https://github.com/JabRef/jabref/issues/6421)
- We added a BibTex key modifier for truncating strings. [#3915](https://github.com/JabRef/jabref/issues/3915)
- We added support for jumping to target entry when typing letter/digit after sorting a column in maintable [#6146](https://github.com/JabRef/jabref/issues/6146)
- We added a new fetcher to enable users to search all available E-Libraries simultaneously. [JabRef/jabref-koppor#369](https://github.com/JabRef/jabref-koppor/issues/369)
- We added the field "entrytype" to the export sort criteria [#6531](https://github.com/JabRef/jabref/pull/6531)
- We added the possibility to change the display order of the fields in the entry editor. The order can now be configured using drag and drop in the "Customize entry types" dialog [#6152](https://github.com/JabRef/jabref/pull/6152)
- We added native support for biblatex-software [#6574](https://github.com/JabRef/jabref/issues/6574)
- We added a missing restart warning for AutoComplete in the preferences dialog. [#6351](https://github.com/JabRef/jabref/issues/6351)
- We added a note to the citation key pattern preferences dialog as a temporary workaround for a JavaFX bug, about committing changes in a table cell, if the focus is lost. [#5825](https://github.com/JabRef/jabref/issues/5825)
- We added support for customized fallback fields in bracketed patterns. [#7111](https://github.com/JabRef/jabref/issues/7111)

### Changed

- We improved the arXiv fetcher. Now it should find entries even more reliably and does no longer include the version (e.g `v1`) in the `eprint` field. [forum#1941](https://discourse.jabref.org/t/remove-version-in-arxiv-import/1941)
- We moved the group search bar and the button "New group" from bottom to top position to make it more prominent. [#6112](https://github.com/JabRef/jabref/pull/6112)
- When JabRef finds a `.sav` file without changes, there is no dialog asking for acceptance of changes anymore.
- We changed the buttons for import/export/show all/reset of preferences to smaller icon buttons in the preferences dialog. [#6130](https://github.com/JabRef/jabref/pull/6130)
- We moved the functionality "Manage field names & content" from the "Library" menu to the "Edit" menu, because it affects the selected entries and not the whole library
- We merged the functionality "Append contents from a BibTeX library into the currently viewed library" into the "Import into database" functionality. Fixes [#6049](https://github.com/JabRef/jabref/issues/6049).
- We changed the directory where fulltext downloads are stored to the directory set in the import-tab in preferences. [#6381](https://github.com/JabRef/jabref/pull/6381)
- We improved the error message for invalid jstyles. [#6303](https://github.com/JabRef/jabref/issues/6303)
- We changed the section name of 'Advanced' to 'Network' in the preferences and removed some obsolete options.[#6489](https://github.com/JabRef/jabref/pull/6489)
- We improved the context menu of the column "Linked identifiers" of the main table, by truncating their texts, if they are too long. [#6499](https://github.com/JabRef/jabref/issues/6499)
- We merged the main table tabs in the preferences dialog. [#6518](https://github.com/JabRef/jabref/pull/6518)
- We changed the command line option 'generateBibtexKeys' to the more generic term 'generateCitationKeys' while the short option remains 'g'.[#6545](https://github.com/JabRef/jabref/pull/6545)
- We improved the "Possible duplicate entries" window to remember its size and position throughout a session. [#6582](https://github.com/JabRef/jabref/issues/6582)
- We divided the toolbar into small parts, so if the application window is to small, only a part of the toolbar is moved into the chevron popup. [#6682](https://github.com/JabRef/jabref/pull/6682)
- We changed the layout for of the buttons in the Open Office side panel to ensure that the button text is always visible, specially when resizing. [#6639](https://github.com/JabRef/jabref/issues/6639)
- We merged the two new library commands in the file menu to one which always creates a new library in the default library mode. [#6539](https://github.com/JabRef/jabref/pull/6539#issuecomment-641056536)

### Fixed

- We fixed an issue where entry preview tab has no name in drop down list. [#6591](https://github.com/JabRef/jabref/issues/6591)
- We fixed to only search file links in the BIB file location directory when preferences has corresponding checkbox checked. [#5891](https://github.com/JabRef/jabref/issues/5891)
- We fixed wrong button order (Apply and Cancel) in ManageProtectedTermsDialog.
- We fixed an issue with incompatible characters at BibTeX key [#6257](https://github.com/JabRef/jabref/issues/6257)
- We fixed an issue where dash (`-`) was reported as illegal BibTeX key [#6295](https://github.com/JabRef/jabref/issues/6295)
- We greatly improved the performance of the overall application and many operations. [#5071](https://github.com/JabRef/jabref/issues/5071)
- We fixed an issue where sort by priority was broken. [#6222](https://github.com/JabRef/jabref/issues/6222)
- We fixed an issue where opening a library from the recent libraries menu was not possible. [#5939](https://github.com/JabRef/jabref/issues/5939)
- We fixed an issue with inconsistent capitalization of file extensions when downloading files. [#6115](https://github.com/JabRef/jabref/issues/6115)
- We fixed the display of language and encoding in the preferences dialog. [#6130](https://github.com/JabRef/jabref/pull/6130)
- Now the link and/or the link description in the column "linked files" of the main table gets truncated or wrapped, if too long, otherwise display issues arise. [#6178](https://github.com/JabRef/jabref/issues/6178)
- We fixed the issue that groups panel does not keep size when resizing window. [#6180](https://github.com/JabRef/jabref/issues/6180)
- We fixed an error that sometimes occurred when using the context menu. [#6085](https://github.com/JabRef/jabref/issues/6085)
- We fixed an issue where search full-text documents downloaded files with same name, overwriting existing files. [#6174](https://github.com/JabRef/jabref/pull/6174)
- We fixed an issue when importing into current library an erroneous message "import cancelled" is displayed even though import is successful. [#6266](https://github.com/JabRef/jabref/issues/6266)
- We fixed an issue where custom jstyles for Open/LibreOffice where not saved correctly. [#6170](https://github.com/JabRef/jabref/issues/6170)
- We fixed an issue where the INSPIRE fetcher was no longer working [#6229](https://github.com/JabRef/jabref/issues/6229)
- We fixed an issue where custom exports with an uppercase file extension could not be selected for "Copy...-> Export to Clipboard" [#6285](https://github.com/JabRef/jabref/issues/6285)
- We fixed the display of icon both in the main table and linked file editor. [#6169](https://github.com/JabRef/jabref/issues/6169)
- We fixed an issue where the windows installer did not create an entry in the start menu [bug report in the forum](https://discourse.jabref.org/t/error-while-fetching-from-doi/2018/3)
- We fixed an issue where only the field `abstract` and `comment` were declared as multiline fields. Other fields can now be configured in the preferences using "Do not wrap the following fields when saving" [#4373](https://github.com/JabRef/jabref/issues/4373)
- We fixed an issue where JabRef switched to discrete graphics under macOS [#5935](https://github.com/JabRef/jabref/issues/5935)
- We fixed an issue where the Preferences entry preview will be unexpected modified leads to Value too long exception [#6198](https://github.com/JabRef/jabref/issues/6198)
- We fixed an issue where custom jstyles for Open/LibreOffice would only be valid if a layout line for the entry type `default` was at the end of the layout section [#6303](https://github.com/JabRef/jabref/issues/6303)
- We fixed an issue where a new entry is not shown in the library if a search is active [#6297](https://github.com/JabRef/jabref/issues/6297)
- We fixed an issue where long directory names created from patterns could create an exception. [#3915](https://github.com/JabRef/jabref/issues/3915)
- We fixed an issue where sort on numeric cases was broken. [#6349](https://github.com/JabRef/jabref/issues/6349)
- We fixed an issue where year and month fields were not cleared when converting to biblatex [#6224](https://github.com/JabRef/jabref/issues/6224)
- We fixed an issue where an "Not on FX thread" exception occurred when saving on linux [#6453](https://github.com/JabRef/jabref/issues/6453)
- We fixed an issue where the library sort order was lost. [#6091](https://github.com/JabRef/jabref/issues/6091)
- We fixed an issue where brackets in regular expressions were not working. [#6469](https://github.com/JabRef/jabref/pull/6469)
- We fixed an issue where multiple background task popups stacked over each other.. [#6472](https://github.com/JabRef/jabref/issues/6472)
- We fixed an issue where LaTeX citations for specific commands (`\autocite`s) of biblatex-mla were not recognized. [#6476](https://github.com/JabRef/jabref/issues/6476)
- We fixed an issue where drag and drop was not working on empty database. [#6487](https://github.com/JabRef/jabref/issues/6487)
- We fixed an issue where the name fields were not updated after the preferences changed. [#6515](https://github.com/JabRef/jabref/issues/6515)
- We fixed an issue where "null" appeared in generated BibTeX keys. [#6459](https://github.com/JabRef/jabref/issues/6459)
- We fixed an issue where the authors' names were incorrectly displayed in the authors' column when they were bracketed. [#6465](https://github.com/JabRef/jabref/issues/6465) [#6459](https://github.com/JabRef/jabref/issues/6459)
- We fixed an issue where importing certain unlinked files would result in an exception [#5815](https://github.com/JabRef/jabref/issues/5815)
- We fixed an issue where downloaded files would be moved to a directory named after the citationkey when no file directory pattern is specified [#6589](https://github.com/JabRef/jabref/issues/6589)
- We fixed an issue with the creation of a group of cited entries which incorrectly showed the message that the library had been modified externally whenever saving the library. [#6420](https://github.com/JabRef/jabref/issues/6420)
- We fixed an issue with the creation of a group of cited entries. Now the file path to an aux file gets validated. [#6585](https://github.com/JabRef/jabref/issues/6585)
- We fixed an issue on Linux systems where the application would crash upon inotify failure. Now, the user is prompted with a warning, and given the choice to continue the session. [#6073](https://github.com/JabRef/jabref/issues/6073)
- We moved the search modifier buttons into the search bar, as they were not accessible, if autocompletion was disabled. [#6625](https://github.com/JabRef/jabref/issues/6625)
- We fixed an issue about duplicated group color indicators [#6175](https://github.com/JabRef/jabref/issues/6175)
- We fixed an issue where entries with the entry type Misc from an imported aux file would not be saved correctly to the bib file on disk [#6405](https://github.com/JabRef/jabref/issues/6405)
- We fixed an issue where percent sign ('%') was not formatted properly by the HTML formatter [#6753](https://github.com/JabRef/jabref/issues/6753)
- We fixed an issue with the [SAO/NASA Astrophysics Data System](https://docs.jabref.org/collect/add-entry-using-an-id#sao-nasa-a-ds) fetcher where `\textbackslash` appeared at the end of the abstract.
- We fixed an issue with the Science Direct fetcher where PDFs could not be downloaded. Fixes [#5860](https://github.com/JabRef/jabref/issues/5860)
- We fixed an issue with the Library of Congress importer.
- We fixed the [link to the external libraries listing](https://github.com/JabRef/jabref/blob/master/external-libraries.md) in the about dialog
- We fixed an issue regarding pasting on Linux. [#6293](https://github.com/JabRef/jabref/issues/6293)

### Removed

- We removed the option of the "enforce legal key". [#6295](https://github.com/JabRef/jabref/issues/6295)
- We removed the obsolete `External programs / Open PDF` section in the preferences, as the default application to open PDFs is now set in the `Manage external file types` dialog. [#6130](https://github.com/JabRef/jabref/pull/6130)
- We removed the option to configure whether a `.bib.bak` file should be generated upon save. It is now always enabled. Documentation at <https://docs.jabref.org/advanced/autosave>. [#6092](https://github.com/JabRef/jabref/issues/6092)
- We removed the built-in list of IEEE journal abbreviations using BibTeX strings. If you still want to use them, you have to download them separately from <https://abbrv.jabref.org>.

## [5.0] – 2020-03-06

### Changed

- Added browser integration to the snap package for firefox/chromium browsers. [#6062](https://github.com/JabRef/jabref/pull/6062)
- We reintroduced the possibility to extract references from plain text (using [GROBID](https://grobid.readthedocs.io/en/latest/)). [#5614](https://github.com/JabRef/jabref/pull/5614)
- We changed the open office panel to show buttons in rows of three instead of going straight down to save space as the button expanded out to take up unnecessary horizontal space. [#5479](https://github.com/JabRef/jabref/issues/5479)
- We cleaned up the group add/edit dialog. [#5826](https://github.com/JabRef/jabref/pull/5826)
- We reintroduced the index column. [#5844](https://github.com/JabRef/jabref/pull/5844)
- Filenames of external files can no longer contain curly braces. [#5926](https://github.com/JabRef/jabref/pull/5926)
- We made the filters more easily accessible in the integrity check dialog. [#5955](https://github.com/JabRef/jabref/pull/5955)
- We reimplemented and improved the dialog "Customize entry types". [#4719](https://github.com/JabRef/jabref/issues/4719)
- We added an [American Physical Society](https://journals.aps.org/) fetcher. [#818](https://github.com/JabRef/jabref/issues/818)
- We added possibility to enable/disable items quantity in groups. [#6042](https://github.com/JabRef/jabref/issues/6042)

### Fixed

- We fixed an issue where the command line console was always opened in the background. [#5474](https://github.com/JabRef/jabref/issues/5474)
- We fixed and issue where pdf files will not open under some KDE linux distributions when using okular. [#5253](https://github.com/JabRef/jabref/issues/5253)
- We fixed an issue where the Medline fetcher was only working when JabRef was running from source. [#5645](https://github.com/JabRef/jabref/issues/5645)
- We fixed some visual issues in the dark theme. [#5764](https://github.com/JabRef/jabref/pull/5764) [#5753](https://github.com/JabRef/jabref/issues/5753)
- We fixed an issue where non-default previews didn't handle unicode characters. [#5779](https://github.com/JabRef/jabref/issues/5779)
- We improved the performance, especially changing field values in the entry should feel smoother now. [#5843](https://github.com/JabRef/jabref/issues/5843)
- We fixed an issue where the ampersand character wasn't rendering correctly on previews. [#3840](https://github.com/JabRef/jabref/issues/3840)
- We fixed an issue where an erroneous "The library has been modified by another program" message was shown when saving. [#4877](https://github.com/JabRef/jabref/issues/4877)
- We fixed an issue where the file extension was missing after downloading a file (we now fall-back to pdf). [#5816](https://github.com/JabRef/jabref/issues/5816)
- We fixed an issue where cleaning up entries broke web URLs, if "Make paths of linked files relative (if possible)" was enabled, which resulted in various other issues subsequently. [#5861](https://github.com/JabRef/jabref/issues/5861)
- We fixed an issue where the tab "Required fields" of the entry editor did not show all required fields, if at least two of the defined required fields are linked with a logical or. [#5859](https://github.com/JabRef/jabref/issues/5859)
- We fixed several issues concerning managing external file types: Now everything is usable and fully functional. Previously, there were problems with the radio buttons, with saving the settings and with loading an input field value. Furthermore, different behavior for Windows and other operating systems was given, which was unified as well. [#5846](https://github.com/JabRef/jabref/issues/5846)
- We fixed an issue where entries containing Unicode charaters were not parsed correctly [#5899](https://github.com/JabRef/jabref/issues/5899)
- We fixed an issue where an entry containing an external filename with curly braces could not be saved. Curly braces are now longer allowed in filenames. [#5899](https://github.com/JabRef/jabref/issues/5899)
- We fixed an issue where changing the type of an entry did not update the main table [#5906](https://github.com/JabRef/jabref/issues/5906)
- We fixed an issue in the optics of the library properties, that cropped the dialog on scaled displays. [#5969](https://github.com/JabRef/jabref/issues/5969)
- We fixed an issue where changing the type of an entry did not update the main table. [#5906](https://github.com/JabRef/jabref/issues/5906)
- We fixed an issue where opening a library from the recent libraries menu was not possible. [#5939](https://github.com/JabRef/jabref/issues/5939)
- We fixed an issue where the most bottom group in the list got lost, if it was dragged on itself. [#5983](https://github.com/JabRef/jabref/issues/5983)
- We fixed an issue where changing entry type doesn't always work when biblatex source is shown. [#5905](https://github.com/JabRef/jabref/issues/5905)
- We fixed an issue where the group and the link column were not updated after changing the entry in the main table. [#5985](https://github.com/JabRef/jabref/issues/5985)
- We fixed an issue where reordering the groups was not possible after inserting an article. [#6008](https://github.com/JabRef/jabref/issues/6008)
- We fixed an issue where citation styles except the default "Preview" could not be used. [#5622](https://github.com/JabRef/jabref/issues/5622)
- We fixed an issue where a warning was displayed when the title content is made up of two sentences. [#5832](https://github.com/JabRef/jabref/issues/5832)
- We fixed an issue where an exception was thrown when adding a save action without a selected formatter in the library properties [#6069](https://github.com/JabRef/jabref/issues/6069)
- We fixed an issue where JabRef's icon was missing in the Export to clipboard Dialog. [#6286](https://github.com/JabRef/jabref/issues/6286)
- We fixed an issue when an "Abstract field" was duplicating text, when importing from RIS file (Neurons) [#6065](https://github.com/JabRef/jabref/issues/6065)
- We fixed an issue where adding the addition of a new entry was not completely validated [#6370](https://github.com/JabRef/jabref/issues/6370)
- We fixed an issue where the blue and red text colors in the Merge entries dialog were not quite visible [#6334](https://github.com/JabRef/jabref/issues/6334)
- We fixed an issue where underscore character was removed from the file name in the Recent Libraries list in File menu [#6383](https://github.com/JabRef/jabref/issues/6383)
- We fixed an issue where few keyboard shortcuts regarding new entries were missing [#6403](https://github.com/JabRef/jabref/issues/6403)

### Removed

- Ampersands are no longer escaped by default in the `bib` file. If you want to keep the current behaviour, you can use the new "Escape Ampersands" formatter as a save action. [#5869](https://github.com/JabRef/jabref/issues/5869)
- The "Merge Entries" entry was removed from the Quality Menu. Users should use the right-click menu instead. [#6021](https://github.com/JabRef/jabref/pull/6021)

## [5.0-beta] – 2019-12-15

### Changed

- We added a short DOI field formatter which shortens DOI to more human-readable form. [JabRef/jabref-koppor#343](https://github.com/JabRef/jabref-koppor/issues/343)
- We improved the display of group memberships by adding multiple colored bars if the entry belongs to more than one group. [#4574](https://github.com/JabRef/jabref/issues/4574)
- We added an option to show the preview as an extra tab in the entry editor (instead of in a split view). [#5244](https://github.com/JabRef/jabref/issues/5244)
- A custom Open/LibreOffice jstyle file now requires a layout line for the entry type `default` [#5452](https://github.com/JabRef/jabref/issues/5452)
- The entry editor is now open by default when JabRef starts up. [#5460](https://github.com/JabRef/jabref/issues/5460)
- Customized entry types are now serialized in alphabetical order in the bib file.
- We added a new ADS fetcher to use the new ADS API. [#4949](https://github.com/JabRef/jabref/issues/4949)
- We added support of the [X11 primary selection](https://unix.stackexchange.com/a/139193/18033) [#2389](https://github.com/JabRef/jabref/issues/2389)
- We added support to switch between biblatex and bibtex library types. [#5550](https://github.com/JabRef/jabref/issues/5550)
- We changed the save action buttons to be easier to understand. [#5565](https://github.com/JabRef/jabref/issues/5565)
- We made the columns for groups, files and uri in the main table reorderable and merged the clickable icon columns for uri, url, doi and eprint. [#5544](https://github.com/JabRef/jabref/pull/5544)
- We reduced the number of write actions performed when autosave is enabled [#5679](https://github.com/JabRef/jabref/issues/5679)
- We made the column sort order in the main table persistent [#5730](https://github.com/JabRef/jabref/pull/5730)
- When an entry is modified on disk, the change dialog now shows the merge dialog to highlight the changes [#5688](https://github.com/JabRef/jabref/pull/5688)

### Fixed

- Inherit fields from cross-referenced entries as specified by biblatex. [#5045](https://github.com/JabRef/jabref/issues/5045)
- We fixed an issue where it was no longer possible to connect to LibreOffice. [#5261](https://github.com/JabRef/jabref/issues/5261)
- The "All entries group" is no longer shown when no library is open.
- We fixed an exception which occurred when closing JabRef. [#5348](https://github.com/JabRef/jabref/issues/5348)
- We fixed an issue where JabRef reports incorrectly about customized entry types. [#5332](https://github.com/JabRef/jabref/issues/5332)
- We fixed a few problems that prevented JabFox to communicate with JabRef. [#4737](https://github.com/JabRef/jabref/issues/4737) [#4303](https://github.com/JabRef/jabref/issues/4303)
- We fixed an error where the groups containing an entry loose their highlight color when scrolling. [#5022](https://github.com/JabRef/jabref/issues/5022)
- We fixed an error where scrollbars were not shown. [#5374](https://github.com/JabRef/jabref/issues/5374)
- We fixed an error where an exception was thrown when merging entries. [#5169](https://github.com/JabRef/jabref/issues/5169)
- We fixed an error where certain metadata items were not serialized alphabetically.
- After assigning an entry to a group, the item count is now properly colored to reflect the new membership of the entry. [#3112](https://github.com/JabRef/jabref/issues/3112)
- The group panel is now properly updated when switching between libraries (or when closing/opening one). [#3142](https://github.com/JabRef/jabref/issues/3142)
- We fixed an error where the number of matched entries shown in the group pane was not updated correctly. [#4441](https://github.com/JabRef/jabref/issues/4441)
- We fixed an error where the wrong file is renamed and linked when using the "Copy, rename and link" action. [#5653](https://github.com/JabRef/jabref/issues/5653)
- We fixed a "null" error when writing XMP metadata. [#5449](https://github.com/JabRef/jabref/issues/5449)
- We fixed an issue where empty keywords lead to a strange display of automatic keyword groups. [#5333](https://github.com/JabRef/jabref/issues/5333)
- We fixed an error where the default color of a new group was white instead of dark gray. [#4868](https://github.com/JabRef/jabref/issues/4868)
- We fixed an issue where the first field in the entry editor got the focus while performing a different action (like searching). [#5084](https://github.com/JabRef/jabref/issues/5084)
- We fixed an issue where multiple entries were highlighted in the web search result after scrolling. [#5035](https://github.com/JabRef/jabref/issues/5035)
- We fixed an issue where the hover indication in the web search pane was not working. [#5277](https://github.com/JabRef/jabref/issues/5277)
- We fixed an error mentioning "javafx.controls/com.sun.javafx.scene.control" that was thrown when interacting with the toolbar.
- We fixed an error where a cleared search was restored after switching libraries. [#4846](https://github.com/JabRef/jabref/issues/4846)
- We fixed an exception which occurred when trying to open a non-existing file from the "Recent files"-menu [#5334](https://github.com/JabRef/jabref/issues/5334)
- We fixed an issues where the search highlight in the entry preview did not worked. [#5069](https://github.com/JabRef/jabref/issues/5069)
- The context menu for fields in the entry editor is back. [#5254](https://github.com/JabRef/jabref/issues/5254)
- We fixed an exception which occurred when trying to open a non-existing file from the "Recent files"-menu [#5334](https://github.com/JabRef/jabref/issues/5334)
- We fixed a problem where the "editor" information has been duplicated during saving a .bib-Database. [#5359](https://github.com/JabRef/jabref/issues/5359)
- We re-introduced the feature to switch between different preview styles. [#5221](https://github.com/JabRef/jabref/issues/5221)
- We fixed various issues (including [#5263](https://github.com/JabRef/jabref/issues/5263)) related to copying entries to the clipboard
- We fixed some display errors in the preferences dialog and replaced some of the controls [#5033](https://github.com/JabRef/jabref/pull/5033) [#5047](https://github.com/JabRef/jabref/pull/5047) [#5062](https://github.com/JabRef/jabref/pull/5062) [#5141](https://github.com/JabRef/jabref/pull/5141) [#5185](https://github.com/JabRef/jabref/pull/5185) [#5265](https://github.com/JabRef/jabref/pull/5265) [#5315](https://github.com/JabRef/jabref/pull/5315) [#5360](https://github.com/JabRef/jabref/pull/5360)
- We fixed an exception which occurred when trying to import entries without an open library. [#5447](https://github.com/JabRef/jabref/issues/5447)
- The "Automatically set file links" feature now follows symbolic links. [#5664](https://github.com/JabRef/jabref/issues/5664)
- After successful import of one or multiple bib entries the main table scrolls to the first imported entry [#5383](https://github.com/JabRef/jabref/issues/5383)
- We fixed an exception which occurred when an invalid jstyle was loaded. [#5452](https://github.com/JabRef/jabref/issues/5452)
- We fixed an issue where the command line arguments `importBibtex` and `importToOpen` did not import into the currently open library, but opened a new one. [#5537](https://github.com/JabRef/jabref/issues/5537)
- We fixed an error where the preview theme did not adapt to the "Dark" mode [#5463](https://github.com/JabRef/jabref/issues/5463)
- We fixed an issue where multiple entries were allowed in the "crossref" field [#5284](https://github.com/JabRef/jabref/issues/5284)
- We fixed an issue where the merge dialog showed the wrong text colour in "Dark" mode [#5516](https://github.com/JabRef/jabref/issues/5516)
- We fixed visibility issues with the scrollbar and group selection highlight in "Dark" mode, and enabled "Dark" mode for the OpenOffice preview in the style selection window. [#5522](https://github.com/JabRef/jabref/issues/5522)
- We fixed an issue where the author field was not correctly parsed during bibtex key-generation. [#5551](https://github.com/JabRef/jabref/issues/5551)
- We fixed an issue where notifications where shown during autosave. [#5555](https://github.com/JabRef/jabref/issues/5555)
- We fixed an issue where the side pane was not remembering its position. [#5615](https://github.com/JabRef/jabref/issues/5615)
- We fixed an issue where JabRef could not interact with [Oracle XE](https://www.oracle.com/de/database/technologies/appdev/xe.html) in the [shared SQL database setup](https://docs.jabref.org/collaborative-work/sqldatabase).
- We fixed an issue where the toolbar icons were hidden on smaller screens.
- We fixed an issue where renaming referenced files for bib entries with long titles was not possible. [#5603](https://github.com/JabRef/jabref/issues/5603)
- We fixed an issue where a window which is on an external screen gets unreachable when external screen is removed. [#5037](https://github.com/JabRef/jabref/issues/5037)
- We fixed a bug where the selection of groups was lost after drag and drop. [#2868](https://github.com/JabRef/jabref/issues/2868)
- We fixed an issue where the custom entry types didn't show the correct display name [#5651](https://github.com/JabRef/jabref/issues/5651)

### Removed

- We removed some obsolete notifications. [#5555](https://github.com/JabRef/jabref/issues/5555)
- We removed an internal step in the [ISBN-to-BibTeX fetcher](https://docs.jabref.org/collect/add-entry-using-an-id#isbn): The [ISBN to BibTeX Converter](https://manas.tungare.name/software/isbn-to-bibtex) by [@manastungare](https://github.com/manastungare) is not used anymore, because it is offline: "people using this tool have not been generating enough sales for Amazon."
- We removed the option to control the default drag and drop behaviour. You can use the modifier keys (like CtrL or Alt) instead.

## [5.0-alpha] – 2019-08-25

### Changed

- We added eventitle, eventdate and venue fields to `@unpublished` entry type.
- We added `@software` and `@dataSet` entry type to biblatex.
- All fields are now properly sorted alphabetically (in the subgroups of required/optional fields) when the entry is written to the bib file.
- We fixed an issue where some importers used the field `pubstatus` instead of the standard BibTeX field `pubstate`.
- We changed the latex command removal for docbook exporter. [#3838](https://github.com/JabRef/jabref/issues/3838)
- We changed the location of some fields in the entry editor (you might need to reset your preferences for these changes to come into effect)
  - Journal/Year/Month in biblatex mode -> Deprecated (if filled)
  - DOI/URL: General -> Optional
  - Internal fields like ranking, read status and priority: Other -> General
  - Moreover, empty deprecated fields are no longer shown
- Added server timezone parameter when connecting to a shared database.
- We updated the dialog for setting up general fields.
- URL field formatting is updated. All whitespace chars, located at the beginning/ending of the URL, are trimmed automatically
- We changed the behavior of the field formatting dialog such that the `bibtexkey` is not changed when formatting all fields or all text fields.
- We added a "Move file to file directory and rename file" option for simultaneously moving and renaming of document file. [#4166](https://github.com/JabRef/jabref/issues/4166)
- Use integrated graphics card instead of discrete on macOS [#4070](https://github.com/JabRef/jabref/issues/4070)
- We added a cleanup operation that detects an arXiv identifier in the note, journal or URL field and moves it to the `eprint` field.
  Because of this change, the last-used cleanup operations were reset.
- We changed the minimum required version of Java to 1.8.0_171, as this is the latest release for which the automatic Java update works. [#4093](https://github.com/JabRef/jabref/issues/4093)
- The special fields like `Printed` and `Read status` now show gray icons when the row is hovered.
- We added a button in the tab header which allows you to close the database with one click. [#494](https://github.com/JabRef/jabref/issues/494)
- Sorting in the main table now takes information from cross-referenced entries into account. [#2808](https://github.com/JabRef/jabref/issues/2808)
- If a group has a color specified, then entries matched by this group have a small colored bar in front of them in the main table.
- Change default icon for groups to a circle because a colored version of the old icon was hard to distinguish from its black counterpart.
- In the main table, the context menu appears now when you press the "context menu" button on the keyboard. [feature request in the forum](https://discourse.jabref.org/t/how-to-enable-keyboard-context-key-windows)
- We added icons to the group side panel to quickly switch between `union` and `intersection` group view mode. [#3269](https://github.com/JabRef/jabref/issues/3269).
- We use `https` for [fetching from most online bibliographic database](https://docs.jabref.org/collect/import-using-online-bibliographic-database).
- We changed the default keyboard shortcuts for moving between entries when the entry editor is active to ̀<kbd>alt</kbd> + <kbd>up/down</kbd>.
- Opening a new file now prompts the directory of the currently selected file, instead of the directory of the last opened file.
- Window state is saved on close and restored on start.
- We made the MathSciNet fetcher more reliable.
- We added the ISBN fetcher to the list of fetcher available under "Update with bibliographic information from the web" in the entry editor toolbar.
- Files without a defined external file type are now directly opened with the default application of the operating system
- We streamlined the process to rename and move files by removing the confirmation dialogs.
- We removed the redundant new lines of markings and wrapped the summary in the File annotation tab. [#3823](https://github.com/JabRef/jabref/issues/3823)
- We add auto URL formatting when user paste link to URL field in entry editor. [JabRef/jabref-koppor#254](https://github.com/JabRef/jabref-koppor/issues/254)
- We added a minimum height for the entry editor so that it can no longer be hidden by accident. [#4279](https://github.com/JabRef/jabref/issues/4279)
- We added a new keyboard shortcut so that the entry editor could be closed by <kbd>Ctrl</kbd> + <kbd>E</kbd>. [#4222](https://github.com/JabRef/jabref/issues/4222)
- We added an option in the preference dialog box, that allows user to pick the dark or light theme option. [#4130](https://github.com/JabRef/jabref/issues/4130)
- We updated the Related Articles tab to accept JSON from the new version of the Mr. DLib service
- We added an option in the preference dialog box that allows user to choose behavior after dragging and dropping files in Entry Editor. [#4356](https://github.com/JabRef/jabref/issues/4356)
- We added the ability to have an export preference where previously "File"-->"Export"/"Export selected entries" would not save the user's preference[#4495](https://github.com/JabRef/jabref/issues/4495)
- We optimized the code responsible for connecting to an external database, which should lead to huge improvements in performance.
- For automatically created groups, added ability to filter groups by entry type. [#4539](https://github.com/JabRef/jabref/issues/4539)
- We added the ability to add field names from the Preferences Dialog [#4546](https://github.com/JabRef/jabref/issues/4546)
- We added the ability to change the column widths directly in the main table. [#4546](https://github.com/JabRef/jabref/issues/4546)
- We added a description of how recommendations were chosen and better error handling to Related Articles tab
- We added the ability to execute default action in dialog by using with <kbd>Ctrl</kbd> + <kbd>Enter</kbd> combination [#4496](https://github.com/JabRef/jabref/issues/4496)
- We grouped and reordered the Main Menu (File, Edit, Library, Quality, Tools, and View tabs & icons). [#4666](https://github.com/JabRef/jabref/issues/4666) [#4667](https://github.com/JabRef/jabref/issues/4667) [#4668](https://github.com/JabRef/jabref/issues/4668) [#4669](https://github.com/JabRef/jabref/issues/4669) [#4670](https://github.com/JabRef/jabref/issues/4670) [#4671](https://github.com/JabRef/jabref/issues/4671) [#4672](https://github.com/JabRef/jabref/issues/4672) [#4673](https://github.com/JabRef/jabref/issues/4673)
- We added additional modifiers (capitalize, titlecase and sentencecase) to the Bibtex key generator. [#1506](https://github.com/JabRef/jabref/issues/1506)
- We have migrated from the mysql jdbc connector to the mariadb one for better authentication scheme support. [#4745](https://github.com/JabRef/jabref/issues/4745)
- We grouped the toolbar icons and changed the Open Library and Copy icons. [#4584](https://github.com/JabRef/jabref/issues/4584)
- We added a browse button next to the path text field for aux-based groups. [#4586](https://github.com/JabRef/jabref/issues/4586)
- We changed the title of Group Dialog to "Add subgroup" from "Edit group" when we select Add subgroup option.
- We enable import button only if entries are selected. [#4755](https://github.com/JabRef/jabref/issues/4755)
- We made modifications to improve the contrast of UI elements. [#4583](https://github.com/JabRef/jabref/issues/4583)
- We added a warning for empty BibTeX keys in the entry editor. [#4440](https://github.com/JabRef/jabref/issues/4440)
- We added an option in the settings to set the default action in JabRef when right clicking on any entry in any database and selecting "Open folder". [#4763](https://github.com/JabRef/jabref/issues/4763)
- The Medline fetcher now normalizes the author names according to the BibTeX-Standard [#4345](https://github.com/JabRef/jabref/issues/4345)
- We added an option on the Linked File Viewer to rename the attached file of an entry directly on the JabRef. [#4844](https://github.com/JabRef/jabref/issues/4844)
- We added an option in the preference dialog box that allows user to enable helpful tooltips.[#3599](https://github.com/JabRef/jabref/issues/3599)
- We reworked the functionality for extracting BibTeX entries from plain text, because our used service [freecite shut down](https://library.brown.edu/libweb/freecite_notice.php). [#5206](https://github.com/JabRef/jabref/pull/5206)
- We moved the dropdown menu for selecting the push-application from the toolbar into the external application preferences. [#674](https://github.com/JabRef/jabref/issues/674)
- We removed the alphabetical ordering of the custom tabs and updated the error message when trying to create a general field with a name containing an illegal character. [#5019](https://github.com/JabRef/jabref/issues/5019)
- We added a context menu to the bib(la)tex-source-editor to copy'n'paste. [#5007](https://github.com/JabRef/jabref/pull/5007)
- We added a tool that allows searching for citations in LaTeX files. It scans directories and shows which entries are used, how many times and where.
- We added a 'LaTeX citations' tab to the entry editor, to search for citations to the active entry in the LaTeX file directory. It can be disabled in the preferences dialog.
- We added an option in preferences to allow for integers in field "edition" when running database in bibtex mode. [#4680](https://github.com/JabRef/jabref/issues/4680)
- We added the ability to use negation in export filter layouts. [#5138](https://github.com/JabRef/jabref/pull/5138)
- Focus on Name Area instead of 'OK' button whenever user presses 'Add subgroup'. [#6307](https://github.com/JabRef/jabref/issues/6307)
- We changed the behavior of merging that the entry which has "smaller" bibkey will be selected. [#7395](https://github.com/JabRef/jabref/issues/7395)

### Fixed

- We fixed an issue where JabRef died silently for the user without enough inotify instances [#4874](https://github.com/JabRef/jabref/issues/4874)
- We fixed an issue where corresponding groups are sometimes not highlighted when clicking on entries [#3112](https://github.com/JabRef/jabref/issues/3112)
- We fixed an issue where custom exports could not be selected in the 'Export (selected) entries' dialog [#4013](https://github.com/JabRef/jabref/issues/4013)
- Italic text is now rendered correctly. [#3356](https://github.com/JabRef/jabref/issues/3356)
- The entry editor no longer gets corrupted after using the source tab. [#3532](https://github.com/JabRef/jabref/issues/3532) [#3608](https://github.com/JabRef/jabref/issues/3608) [#3616](https://github.com/JabRef/jabref/issues/3616)
- We fixed multiple issues where entries did not show up after import if a search was active. [#1513](https://github.com/JabRef/jabref/issues/1513) [#3219](https://github.com/JabRef/jabref/issues/3219))
- We fixed an issue where the group tree was not updated correctly after an entry was changed. [#3618](https://github.com/JabRef/jabref/issues/3618)
- We fixed an issue where a right-click in the main table selected a wrong entry. [#3267](https://github.com/JabRef/jabref/issues/3267)
- We fixed an issue where in rare cases entries where overlayed in the main table. [#3281](https://github.com/JabRef/jabref/issues/3281)
- We fixed an issue where selecting a group messed up the focus of the main table and the entry editor. [#3367](https://github.com/JabRef/jabref/issues/3367)
- We fixed an issue where composite author names were sorted incorrectly. [#2828](https://github.com/JabRef/jabref/issues/2828)
- We fixed an issue where commands followed by `-` didn't work. [#3805](https://github.com/JabRef/jabref/issues/3805)
- We fixed an issue where a non-existing aux file in a group made it impossible to open the library. [#4735](https://github.com/JabRef/jabref/issues/4735)
- We fixed an issue where some journal names were wrongly marked as abbreviated. [#4115](https://github.com/JabRef/jabref/issues/4115)
- We fixed an issue where the custom file column were sorted incorrectly. [#3119](https://github.com/JabRef/jabref/issues/3119)
- We improved the parsing of author names whose infix is abbreviated without a dot. [#4864](https://github.com/JabRef/jabref/issues/4864)
- We fixed an issues where the entry losses focus when a field is edited and at the same time used for sorting. [#3373](https://github.com/JabRef/jabref/issues/3373)
- We fixed an issue where the menu on Mac OS was not displayed in the usual Mac-specific way. [#3146](https://github.com/JabRef/jabref/issues/3146)
- We improved the integrity check for page numbers. [#4113](https://github.com/JabRef/jabref/issues/4113) and [feature request in the forum](https://discourse.jabref.org/t/pages-field-allow-use-of-en-dash/1199)
- We fixed an issue where the order of fields in customized entry types was not saved correctly. [#4033](https://github.com/JabRef/jabref/issues/4033)
- We fixed an issue where renaming a group did not change the group name in the interface. [#3189](https://github.com/JabRef/jabref/issues/3189)
- We fixed an issue where the groups tree of the last database was still shown even after the database was already closed.
- We fixed an issue where the "Open file dialog" may disappear behind other windows. [#3410](https://github.com/JabRef/jabref/issues/3410)
- We fixed an issue where the number of entries matched was not updated correctly upon adding or removing an entry. [#3537](https://github.com/JabRef/jabref/issues/3537)
- We fixed an issue where the default icon of a group was not colored correctly.
- We fixed an issue where the first field in entry editor was not focused when adding a new entry. [#4024](https://github.com/JabRef/jabref/issues/4024)
- We reworked the "Edit file" dialog to make it resizeable and improved the workflow for adding and editing files [#2970](https://github.com/JabRef/jabref/issues/2970)
- We fixed an issue where custom name formatters were no longer found correctly. [#3531](https://github.com/JabRef/jabref/issues/3531)
- We fixed an issue where the month was not shown in the preview. [#3239](https://github.com/JabRef/jabref/issues/3239)
- Rewritten logic to detect a second jabref instance. [#4023](https://github.com/JabRef/jabref/issues/4023)
- We fixed an issue where the "Convert to BibTeX-Cleanup" moved the content of the `file` field to the `pdf` field [#4120](https://github.com/JabRef/jabref/issues/4120)
- We fixed an issue where the preview pane in entry preview in preferences wasn't showing the citation style selected [#3849](https://github.com/JabRef/jabref/issues/3849)
- We fixed an issue where the default entry preview style still contained the field `review`. The field `review` in the style is now replaced with comment to be consistent with the entry editor [#4098](https://github.com/JabRef/jabref/issues/4098)
- We fixed an issue where users were vulnerable to XXE attacks during parsing [#4229](https://github.com/JabRef/jabref/issues/4229)
- We fixed an issue where files added via the "Attach file" contextmenu of an entry were not made relative. [#4201](https://github.com/JabRef/jabref/issues/4201) and [#4241](https://github.com/JabRef/jabref/issues/4241)
- We fixed an issue where author list parser can't generate bibtex for Chinese author. [#4169](https://github.com/JabRef/jabref/issues/4169)
- We fixed an issue where the list of XMP Exclusion fields in the preferences was not be saved [#4072](https://github.com/JabRef/jabref/issues/4072)
- We fixed an issue where the ArXiv Fetcher did not support HTTP URLs [JabRef/jabref-koppor#328](https://github.com/JabRef/jabref-koppor/issues/328)
- We fixed an issue where only one PDF file could be imported [#4422](https://github.com/JabRef/jabref/issues/4422)
- We fixed an issue where "Move to group" would always move the first entry in the library and not the selected [#4414](https://github.com/JabRef/jabref/issues/4414)
- We fixed an issue where an older dialog appears when downloading full texts from the quality menu. [#4489](https://github.com/JabRef/jabref/issues/4489)
- We fixed an issue where right clicking on any entry in any database and selecting "Open folder" results in the NullPointer exception. [#4763](https://github.com/JabRef/jabref/issues/4763)
- We fixed an issue where option 'open terminal here' with custom command was passing the wrong argument. [#4802](https://github.com/JabRef/jabref/issues/4802)
- We fixed an issue where ranking an entry would generate an IllegalArgumentException. [#4754](https://github.com/JabRef/jabref/issues/4754)
- We fixed an issue where special characters where removed from non-label key generation pattern parts [#4767](https://github.com/JabRef/jabref/issues/4767)
- We fixed an issue where the RIS import would overwite the article date with the value of the acessed date [#4816](https://github.com/JabRef/jabref/issues/4816)
- We fixed an issue where an NullPointer exception was thrown when a referenced entry in an Open/Libre Office document was no longer present in the library. Now an error message with the reference marker of the missing entry is shown. [#4932](https://github.com/JabRef/jabref/issues/4932)
- We fixed an issue where a database exception related to a missing timezone was too big. [#4827](https://github.com/JabRef/jabref/issues/4827)
- We fixed an issue where the IEEE fetcher returned an error if no keywords were present in the result from the IEEE website [#4997](https://github.com/JabRef/jabref/issues/4997)
- We fixed an issue where the command line help text had several errors, and arguments and descriptions have been rewritten to simplify and detail them better. [#2016](https://github.com/JabRef/jabref/issues/2016)
- We fixed an issue where the same menu for changing entry type had two different sizes and weights. [#4977](https://github.com/JabRef/jabref/issues/4977)
- We fixed an issue where the "Attach file" dialog, in the right-click menu for an entry, started on the working directory instead of the user's main directory. [#4995](https://github.com/JabRef/jabref/issues/4995)
- We fixed an issue where the JabRef Icon in the macOS launchpad was not displayed correctly [#5003](https://github.com/JabRef/jabref/issues/5003)
- We fixed an issue where the "Search for unlinked local files" would throw an exception when parsing the content of a PDF-file with missing "series" information [#5128](https://github.com/JabRef/jabref/issues/5128)
- We fixed an issue where the XMP Importer would incorrectly return an empty default entry when importing pdfs [#6577](https://github.com/JabRef/jabref/issues/6577)
- We fixed an issue where opening the menu 'Library properties' marked the library as modified [#6451](https://github.com/JabRef/jabref/issues/6451)
- We fixed an issue when importing resulted in an exception [#7343](https://github.com/JabRef/jabref/issues/7343)
- We fixed an issue where the field in the Field formatter dropdown selection were sorted in random order. [#7710](https://github.com/JabRef/jabref/issues/7710)

### Removed

- The feature to "mark entries" was removed and merged with the groups functionality. For migration, a group is created for every value of the `__markedentry` field and the entry is added to this group.
- The number column was removed.
- We removed the global search feature.
- We removed the coloring of cells in the main table according to whether the field is optional/required.
- We removed the feature to find and resolve duplicate BibTeX keys (as this use case is already covered by the integrity check).
- We removed a few commands from the right-click menu that are not needed often and thus don't need to be placed that prominently:
  - Print entry preview: available through entry preview
  - All commands related to marking: marking is not yet reimplemented
  - Set/clear/append/rename fields: available through Edit menu
  - Manage keywords: available through the Edit menu
  - Copy linked files to folder: available through File menu
  - Add/move/remove from group: removed completely (functionality still available through group interface)
- We removed the option to change the column widths in the preferences dialog. [#4546](https://github.com/JabRef/jabref/issues/4546)

## Older versions

The changelog of JabRef 4.x is available at the [v4.3.1 tag](https://github.com/JabRef/jabref/blob/v4.3.1/CHANGELOG.md).
The changelog of JabRef 3.x is available at the [v3.8.2 tag](https://github.com/JabRef/jabref/blob/v3.8.2/CHANGELOG.md).
The changelog of JabRef 2.11 and all previous versions is available as [text file in the v2.11.1 tag](https://github.com/JabRef/jabref/blob/v2.11.1/CHANGELOG).

[Unreleased]: https://github.com/JabRef/jabref/compare/v6.0-alpha.3...HEAD
[6.0-alpha.3]: https://github.com/JabRef/jabref/compare/v6.0-alpha2...v6.0-alpha.3
[6.0-alpha2]: https://github.com/JabRef/jabref/compare/v6.0-alpha...v6.0-alpha2
[6.0-alpha]: https://github.com/JabRef/jabref/compare/v5.15...v6.0-alpha
[5.15]: https://github.com/JabRef/jabref/compare/v5.14...v5.15
[5.14]: https://github.com/JabRef/jabref/compare/v5.13...v5.14
[5.13]: https://github.com/JabRef/jabref/compare/v5.12...v5.13
[5.12]: https://github.com/JabRef/jabref/compare/v5.11...v5.12
[5.11]: https://github.com/JabRef/jabref/compare/v5.10...v5.11
[5.10]: https://github.com/JabRef/jabref/compare/v5.9...v5.10
[5.9]: https://github.com/JabRef/jabref/compare/v5.8...v5.9
[5.8]: https://github.com/JabRef/jabref/compare/v5.7...v5.8
[5.7]: https://github.com/JabRef/jabref/compare/v5.6...v5.7
[5.6]: https://github.com/JabRef/jabref/compare/v5.5...v5.6
[5.5]: https://github.com/JabRef/jabref/compare/v5.4...v5.5
[5.4]: https://github.com/JabRef/jabref/compare/v5.3...v5.4
[5.3]: https://github.com/JabRef/jabref/compare/v5.2...v5.3
[5.2]: https://github.com/JabRef/jabref/compare/v5.1...v5.2
[5.1]: https://github.com/JabRef/jabref/compare/v5.0...v5.1
[5.0]: https://github.com/JabRef/jabref/compare/v5.0-beta...v5.0
[5.0-beta]: https://github.com/JabRef/jabref/compare/v5.0-alpha...v5.0-beta
[5.0-alpha]: https://github.com/JabRef/jabref/compare/v4.3...v5.0-alpha
<!-- markdownlint-disable-file MD024 MD033 MD053 --><|MERGE_RESOLUTION|>--- conflicted
+++ resolved
@@ -11,11 +11,8 @@
 
 ### Added
 
-<<<<<<< HEAD
 - We added functionality to use `,` and `>` symbols inside keywords by putting `\` symbol before them [#12810](https://github.com/JabRef/jabref/issues/12810)
-=======
 - We added the `eprinttype` field to the General entry editor tab. [#14555](https://github.com/JabRef/jabref/issues/14555)
->>>>>>> 3a721047
 - We added a right-click option to delete custom BST styles in the entry preview. [#14352](https://github.com/JabRef/jabref/issues/14352)
 - Improved merge dialog decisions for fields containing person names (e.g., `author`, `editor`) by using a new plausibility comparator. JabRef now prefers the side with more detailed/complete author information. [#14454](https://github.com/JabRef/jabref/issues/14454)
 - We added 15 non-standard BibLaTeX entry types (Audio, Image, Legal, ...) to the group "Non-standard types" group in the New Entry dialog and in the context menu. [#12963](https://github.com/JabRef/jabref/issues/12963)
