# Changelog

All notable changes to this project will be documented in this file.
The format is based on [Keep a Changelog](https://keepachangelog.com/en/1.0.0/).
We refer to [GitHub issues](https://github.com/JabRef/jabref/issues) by using `#NUM`.
In case, there is no issue present, the pull request implementing the feature is linked.

Note that this project **does not** adhere to [Semantic Versioning](http://semver.org/).

## [Unreleased]

### Added

- We added a fetcher for [Biodiversity Heritage Library)](https://www.biodiversitylibrary.org/) [8539](https://github.com/JabRef/jabref/issues/8539)
- We added support for multiple messages in the snackbar. [#7340](https://github.com/JabRef/jabref/issues/7340)
- JabRef now writes log files. Linux: `$home/.cache/jabref/logs/version`, Windows: `%APPDATA%\..\Local\harawata\jabref\version\logs`, Mac: `Users/.../Library/Logs/jabref/version`

### Changed

- We improved the Latex2Unicode conversion [#8639](https://github.com/JabRef/jabref/pull/8639)
- Writing BibTeX data into a PDF (XMP) removes braces. [#8452](https://github.com/JabRef/jabref/issues/8452)
- Writing BibTeX data into a PDF (XMP) does not write the `file` field.
- Writing BibTeX data into a PDF (XMP) considers the configured keyword separator (and does not use "," as default any more)

### Fixed

- We fixed an issue where the content of a big shared database library is not shown [#8788](https://github.com/JabRef/jabref/issues/8788)
- We fixed the unnecessary horizontal scroll bar in group panel [#8467](https://github.com/JabRef/jabref/issues/8467)
- We fixed an issue where the notification bar message, icon and actions appeared to be invisible. [#8761](https://github.com/JabRef/jabref/issues/8761)
- We fixed an issue where deprecated fields tab is shown when the fields don't contain any values. [#8396](https://github.com/JabRef/jabref/issues/8396)
<<<<<<< HEAD
- We fixed an issue that there are exceptions for DOI search in case DOI contains masked characters. [#8787](https://github.com/JabRef/jabref/issues/8787)

=======
- We fixed an issue which allow us to select and open identifiers from a popup list in the maintable [#8758](https://github.com/JabRef/jabref/issues/8758), [8802](https://github.com/JabRef/jabref/issues/8802)
>>>>>>> e0460ddf

### Removed












## [5.6] - 2022-04-25

### Added

- We enabled the user to customize the API Key for some fetchers. [#6877](https://github.com/JabRef/jabref/issues/6877)
- We added an extra option when right-clicking an entry in the Entry List to copy either the DOI or the DOI url.
- We added a fetcher for [Directory of Open Access Books (DOAB)](https://doabooks.org/) [8576](https://github.com/JabRef/jabref/issues/8576)
- We added an extra option to ask the user whether they want to open to reveal the folder holding the saved file with the file selected. [#8195](https://github.com/JabRef/jabref/issues/8195)
- We added a new section to network preferences to allow using custom SSL certificates. [#8126](https://github.com/JabRef/jabref/issues/8126)
- We improved the version check to take also beta version into account and now redirect to the right changelog for the version.
- We added two new web and fulltext fetchers: SemanticScholar and ResearchGate.
- We added notifications on success and failure when writing metadata to a PDF-file. [#8276](https://github.com/JabRef/jabref/issues/8276)
- We added a cleanup action that escapes `$` (by adding a backslash in front). [#8673](https://github.com/JabRef/jabref/issues/8673)

### Changed

- We upgraded to Lucene 9.1 for the fulltext search.
  Thus, the now created search index cannot be read from older versions of JabRef anylonger.
  ⚠️ JabRef will recreate the index in a new folder for new files and this will take a long time for a huge library.
  Moreover, switching back and forth JabRef versions and meanwhile adding PDFs also requires rebuilding the index now and then.
  [#8362](https://github.com/JabRef/jabref/pull/8362)
- We changed the list of CSL styles to those that support formatting bibliographies. [#8421](https://github.com/JabRef/jabref/issues/8421) [citeproc-java#116](https://github.com/michel-kraemer/citeproc-java/issues/116)
- The CSL preview styles now also support displaying data from cross references entries that are linked via the `crossref` field. [#7378](https://github.com/JabRef/jabref/issues/7378)
- We made the Search button in Web Search wider. We also skewed the panel titles to the left. [#8397](https://github.com/JabRef/jabref/issues/8397)
- We introduced a preference to disable fulltext indexing. [#8468](https://github.com/JabRef/jabref/issues/8468)
- When exporting entries, the encoding is always UTF-8.
- When embedding BibTeX data into a PDF, the encoding is always UTF-8.
- We replaced the [OttoBib](https://en.wikipedia.org/wiki/OttoBib) fetcher by a fetcher by [OpenLibrary](https://openlibrary.org/dev/docs/api/books). [#8652](https://github.com/JabRef/jabref/issues/8652)
- We first fetch ISBN data from OpenLibrary, if nothing found, ebook.de is tried.
- We now only show a warning when exiting for tasks that will not be recovered automatically upon relaunch of JabRef. [#8468](https://github.com/JabRef/jabref/issues/8468)

### Fixed

- We fixed an issue where right clicking multiple entries and pressing "Change entry type" would only change one entry. [#8654](https://github.com/JabRef/jabref/issues/8654)
- We fixed an issue where it was no longer possible to add or delete multiple files in the `file` field in the entry editor. [#8659](https://github.com/JabRef/jabref/issues/8659)
- We fixed an issue where the author's lastname was not used for the citation key generation if it started with a lowercase letter. [#8601](https://github.com/JabRef/jabref/issues/8601)
- We fixed an issue where custom "Protected terms" files were missing after a restart of JabRef. [#8608](https://github.com/JabRef/jabref/issues/8608)
- We fixed an issue where JabRef could not start due to a missing directory for the fulltex index. [#8579](https://github.com/JabRef/jabref/issues/8579)
- We fixed an issue where long article numbers in the `pages` field would cause an exception and preventing the citation style to display. [#8381](https://github.com/JabRef/jabref/issues/8381), [citeproc-java](https://github.com/michel-kraemer/citeproc-java/issues/114)
- We fixed an issue where online links in the file field were not detected correctly and could produce an exception. [#8150](https://github.com/JabRef/jabref/issues/8510)
- We fixed an issue where an exception could occur when saving the preferences [#7614](https://github.com/JabRef/jabref/issues/7614)
- We fixed an issue where "Copy DOI url" in the right-click menu of the Entry List would just copy the DOI and not the DOI url. [#8389](https://github.com/JabRef/jabref/issues/8389)
- We fixed an issue where opening the console from the drop-down menu would cause an exception. [#8466](https://github.com/JabRef/jabref/issues/8466)
- We fixed an issue when reading non-UTF-8 encoded. When no encoding header is present, the encoding is now detected from the file content (and the preference option is disregarded). [#8417](https://github.com/JabRef/jabref/issues/8417)
- We fixed an issue where pasting a URL was replacing + signs by spaces making the URL unreachable. [#8448](https://github.com/JabRef/jabref/issues/8448)
- We fixed an issue where creating subsidiary files from aux files created with some versions of biblatex would produce incorrect results. [#8513](https://github.com/JabRef/jabref/issues/8513)
- We fixed an issue where opening the changelog from withing JabRef led to a 404 error. [#8563](https://github.com/JabRef/jabref/issues/8563)
- We fixed an issue where not all found unlinked local files were imported correctly due to some race condition. [#8444](https://github.com/JabRef/jabref/issues/8444)
- We fixed an issue where Merge entries dialog exceeds screen boundaries.
- We fixed an issue where the app lags when selecting an entry after a fresh start. [#8446](https://github.com/JabRef/jabref/issues/8446)
- We fixed an issue where no citationkey was generated on import, pasting a doi or an entry on the main table. [8406](https://github.com/JabRef/jabref/issues/8406), [koppor#553](https://github.com/koppor/jabref/issues/553)
- We fixed an issue where accent search does not perform consistently. [#6815](https://github.com/JabRef/jabref/issues/6815)
- We fixed an issue where the incorrect entry was selected when "New Article" is pressed while search filters are active. [#8674](https://github.com/JabRef/jabref/issues/8674)

### Removed

- We removed the option to copy CSL Citation styles data as `XSL_FO`, `ASCIIDOC`, and `RTF` as these have not been working since a long time and are no longer supported in the external library used for processing the styles. [#7378](https://github.com/JabRef/jabref/issues/7378)
- We removed the option to configure the default encoding. The default encoding is now hard-coded to the modern UTF-8 encoding.

## [5.5] - 2022-01-17

### Changed

- We integrated the external file types dialog directly inside the preferences. [#8341](https://github.com/JabRef/jabref/pull/8341)
- We disabled the add group button color change after adding 10 new groups. [#8051](https://github.com/JabRef/jabref/issues/8051)
- We inverted the logic for resolving [BibTeX strings](https://docs.jabref.org/advanced/strings). This helps to keep `#` chars. By default String resolving is only activated for a couple of standard fields. The list of fields can be modified in the preferences. [#7010](https://github.com/JabRef/jabref/issues/7010), [#7102](https://github.com/JabRef/jabref/issues/7012), [#8303](https://github.com/JabRef/jabref/issues/8303)
- We moved the search box in preview preferences closer to the available citation styles list. [#8370](https://github.com/JabRef/jabref/pull/8370)
- Changing the preference to show the preview panel as a separate tab now has effect without restarting JabRef. [#8370](https://github.com/JabRef/jabref/pull/8370)
- We enabled switching themes in JabRef without the need to restart JabRef. [#7335](https://github.com/JabRef/jabref/pull/7335)
- We added support for the field `day`, `rights`, `coverage` and `language` when reading XMP data in Dublin Core format. [#8491](https://github.com/JabRef/jabref/issues/8491)

### Fixed

- We fixed an issue where the preferences for "Search and store files relative to library file location" where ignored when the "Main file directory" field was not empty [#8385](https://github.com/JabRef/jabref/issues/8385)
- We fixed an issue where `#`chars in certain fields would be interpreted as BibTeX strings [#7010](https://github.com/JabRef/jabref/issues/7010), [#7102](https://github.com/JabRef/jabref/issues/7012), [#8303](https://github.com/JabRef/jabref/issues/8303)
- We fixed an issue where the fulltext search on an empty library with no documents would lead to an exception [koppor#522](https://github.com/koppor/jabref/issues/522)
- We fixed an issue where clicking on "Accept changes" in the merge dialog would lead to an exception [forum#2418](https://discourse.jabref.org/t/the-library-has-been-modified-by-another-program/2418/8)
- We fixed an issue where clicking on headings in the entry preview could lead to an exception. [#8292](https://github.com/JabRef/jabref/issues/8292)
- We fixed an issue where IntegrityCheck used the system's character encoding instead of the one set by the library or in preferences [#8022](https://github.com/JabRef/jabref/issues/8022)
- We fixed an issue about empty metadata in library properties when called from the right click menu. [#8358](https://github.com/JabRef/jabref/issues/8358)
- We fixed an issue where someone could add a duplicate field in the customize entry type dialog. [#8194](https://github.com/JabRef/jabref/issues/8194)
- We fixed a typo in the library properties tab: "String constants". There, one can configure [BibTeX string constants](https://docs.jabref.org/advanced/strings).
- We fixed an issue when writing a non-UTF-8 encoded file: The header is written again. [#8417](https://github.com/JabRef/jabref/issues/8417)
- We fixed an issue where folder creation during systemic literature review failed due to an illegal fetcher name. [#8552](https://github.com/JabRef/jabref/pull/8552)

## [5.4] - 2021-12-20

### Added

- We added confirmation dialog when user wants to close a library where any empty entires are detected. [#8096](https://github.com/JabRef/jabref/issues/8096)
- We added import support for CFF files. [#7945](https://github.com/JabRef/jabref/issues/7945)
- We added the option to copy the DOI of an entry directly from the context menu copy submenu. [#7826](https://github.com/JabRef/jabref/issues/7826)
- We added a fulltext search feature. [#2838](https://github.com/JabRef/jabref/pull/2838)
- We improved the deduction of bib-entries from imported fulltext pdfs. [#7947](https://github.com/JabRef/jabref/pull/7947)
- We added unprotect_terms to the list of bracketed pattern modifiers [#7826](https://github.com/JabRef/jabref/pull/7960)
- We added a dialog that allows to parse metadata from linked pdfs. [#7929](https://github.com/JabRef/jabref/pull/7929)
- We added an icon picker in group edit dialog. [#6142](https://github.com/JabRef/jabref/issues/6142)
- We added a preference to Opt-In to JabRef's online metadata extraction service (Grobid) usage. [#8002](https://github.com/JabRef/jabref/pull/8002)
- We readded the possibility to display the search results of all databases ("Global Search"). It is shown in a separate window. [#4096](https://github.com/JabRef/jabref/issues/4096)
- We readded the possibility to keep the search string when switching tabs. It is implemented by a toggle button. [#4096](https://github.com/JabRef/jabref/issues/4096#issuecomment-575986882)
- We allowed the user to also preview the available citation styles in the preferences besides the selected ones [#8108](https://github.com/JabRef/jabref/issues/8108)
- We added an option to search the available citation styles by name in the preferences [#8108](https://github.com/JabRef/jabref/issues/8108)
- We added an option to generate bib-entries from ID through a popover in the toolbar. [#4183](https://github.com/JabRef/jabref/issues/4183)
- We added a menu option in the right click menu of the main table tabs to display the library properties. [#6527](https://github.com/JabRef/jabref/issues/6527)
- When a `.bib` file ("library") was saved successfully, a notification is shown

### Changed

- Local library settings may overwrite the setting "Search and store files relative to library file location" [#8179](https://github.com/JabRef/jabref/issues/8179)
- The option "Fit table horizontally on screen" in the "Entry table" preferences is now disabled by default [#8148](https://github.com/JabRef/jabref/pull/8148)
- We improved the preferences and descriptions in the "Linked files" preferences tab [#8148](https://github.com/JabRef/jabref/pull/8148)
- We slightly changed the layout of the Journal tab in the preferences for ui consistency. [#7937](https://github.com/JabRef/jabref/pull/7937)
- The JabRefHost on Windows now writes a temporary file and calls `-importToOpen` instead of passing the bibtex via `-importBibtex`. [#7374](https://github.com/JabRef/jabref/issues/7374), [JabRef Browser Ext #274](https://github.com/JabRef/JabRef-Browser-Extension/issues/274)
- We reordered some entries in the right-click menu of the main table. [#6099](https://github.com/JabRef/jabref/issues/6099)
- We merged the barely used ImportSettingsTab and the CustomizationTab in the preferences into one single tab and moved the option to allow Integers in Edition Fields in Bibtex-Mode to the EntryEditor tab. [#7849](https://github.com/JabRef/jabref/pull/7849)
- We moved the export order in the preferences from `File` to `Import and Export`. [#7935](https://github.com/JabRef/jabref/pull/7935)
- We reworked the export order in the preferences and the save order in the library preferences. You can now set more than three sort criteria in your library preferences. [#7935](https://github.com/JabRef/jabref/pull/7935)
- The metadata-to-pdf actions now also embeds the bibfile to the PDF. [#8037](https://github.com/JabRef/jabref/pull/8037)
- The snap was updated to use the core20 base and to use lzo compression for better startup performance [#8109](https://github.com/JabRef/jabref/pull/8109)
- We moved the union/intersection view button in the group sidepane to the left of the other controls. [#8202](https://github.com/JabRef/jabref/pull/8202)
- We improved the Drag and Drop behavior in the "Customize Entry Types" Dialog [#6338](https://github.com/JabRef/jabref/issues/6338)
- When determining the URL of an ArXiV eprint, the URL now points to the version [#8149](https://github.com/JabRef/jabref/pull/8149)
- We Included all standard fields with citation key when exporting to Old OpenOffice/LibreOffice Calc Format [#8176](https://github.com/JabRef/jabref/pull/8176)
- In case the database is encoded with `UTF8`, the `% Encoding` marker is not written anymore
- The written `.bib` file has the same line endings [#390](https://github.com/koppor/jabref/issues/390)
- The written `.bib` file always has a final line break
- The written `.bib` file keeps the newline separator of the loaded `.bib` file
- We present options to manually enter an article or return to the New Entry menu when the fetcher DOI fails to find an entry for an ID [#7870](https://github.com/JabRef/jabref/issues/7870)
- We trim white space and non-ASCII characters from DOI [#8127](https://github.com/JabRef/jabref/issues/8127)
- The duplicate checker now inspects other fields in case no difference in the required and optional fields are found.
- We reworked the library properties dialog and integrated the `Library > Preamble`, `Library > Citation key pattern` and `Library > String constants dialogs` [#8264](https://github.com/JabRef/jabref/pulls/8264)
- We improved the startup time of JabRef by switching from the logging library `log4j2` to `tinylog` [#8007](https://github.com/JabRef/jabref/issues/8007)

### Fixed

- We fixed an issue where an exception occurred when pasting an entry with a publication date-range of the form 1910/1917 [#7864](https://github.com/JabRef/jabref/issues/7864)
- We fixed an issue where an exception occured when a preview style was edited and afterwards another preview style selected. [#8280](https://github.com/JabRef/jabref/issues/8280)
- We fixed an issue where the actions to move a file to a directory were incorrectly disabled. [#7908](https://github.com/JabRef/jabref/issues/7908)
- We fixed an issue where an exception occurred when a linked online file was edited in the entry editor [#8008](https://github.com/JabRef/jabref/issues/8008)
- We fixed an issue when checking for a new version when JabRef is used behind a corporate proxy. [#7884](https://github.com/JabRef/jabref/issues/7884)
- We fixed some icons that were drawn in the wrong color when JabRef used a custom theme. [#7853](https://github.com/JabRef/jabref/issues/7853)
- We fixed an issue where the `Aux file` on `Edit group` doesn't support relative sub-directories path to import. [#7719](https://github.com/JabRef/jabref/issues/7719).
- We fixed an issue where it was impossible to add or modify groups. [#7912](https://github.com/JabRef/jabref/pull/793://github.com/JabRef/jabref/pull/7921)
- We fixed an issue about the visible side pane components being out of sync with the view menu. [#8115](https://github.com/JabRef/jabref/issues/8115)
- We fixed an issue where the side pane would not close when all its components were closed. [#8082](https://github.com/JabRef/jabref/issues/8082)
- We fixed an issue where exported entries from a Citavi bib containing URLs could not be imported [#7892](https://github.com/JabRef/jabref/issues/7882)
- We fixed an issue where the icons in the search bar had the same color, toggled as well as untoggled. [#8014](https://github.com/JabRef/jabref/pull/8014)
- We fixed an issue where typing an invalid UNC path into the "Main file directory" text field caused an error. [#8107](https://github.com/JabRef/jabref/issues/8107)
- We fixed an issue where "Open Folder" didn't select the file on macOS in Finder [#8130](https://github.com/JabRef/jabref/issues/8130)
- We fixed an issue where importing PDFs resulted in an uncaught exception [#8143](https://github.com/JabRef/jabref/issues/8143)
- We fixed "The library has been modified by another program" showing up when line breaks change [#4877](https://github.com/JabRef/jabref/issues/4877)
- The default directory of the "LaTeX Citations" tab is now the directory of the currently opened database (and not the directory chosen at the last open file dialog or the last database save) [koppor#538](https://github.com/koppor/jabref/issues/538)
- When writing a bib file, the `NegativeArraySizeException` should not occur [#8231](https://github.com/JabRef/jabref/issues/8231) [#8265](https://github.com/JabRef/jabref/issues/8265)
- We fixed an issue where some menu entries were available without entries selected. [#4795](https://github.com/JabRef/jabref/issues/4795)
- We fixed an issue where right-clicking on a tab and selecting close will close the focused tab even if it is not the tab we right-clicked [#8193](https://github.com/JabRef/jabref/pull/8193)
- We fixed an issue where selecting a citation style in the preferences would sometimes produce an exception [#7860](https://github.com/JabRef/jabref/issues/7860)
- We fixed an issue where an exception would occur when clicking on a DOI link in the preview pane [#7706](https://github.com/JabRef/jabref/issues/7706)
- We fixed an issue where XMP and embedded BibTeX export would not work [#8278](https://github.com/JabRef/jabref/issues/8278)
- We fixed an issue where the XMP and embedded BibTeX import of a file containing multiple schemas failed [#8278](https://github.com/JabRef/jabref/issues/8278)
- We fixed an issue where writing embedded BibTeX import fails due to write protection or bibtex already being present [#8332](https://github.com/JabRef/jabref/pull/8332)
- We fixed an issue where pdf-paths and the pdf-indexer could get out of sync [#8182](https://github.com/JabRef/jabref/issues/8182)
- We fixed an issue where Status-Logger error messages appeared during the startup of JabRef [#5475](https://github.com/JabRef/jabref/issues/5475)

### Removed

- We removed two orphaned preferences options [#8164](https://github.com/JabRef/jabref/pull/8164)
- We removed the functionality of the `--debug` commandline options. Use the java command line switch `-Dtinylog.level=debug` for debug output instead. [#8226](https://github.com/JabRef/jabref/pull/8226)

## [5.3] – 2021-07-05

### Added

- We added a progress counter to the title bar in Possible Duplicates dialog window. [#7366](https://github.com/JabRef/jabref/issues/7366)
- We added new "Customization" tab to the preferences which includes option to choose a custom address for DOI access. [#7337](https://github.com/JabRef/jabref/issues/7337)
- We added zbmath to the public databases from which the bibliographic information of an existing entry can be updated. [#7437](https://github.com/JabRef/jabref/issues/7437)
- We showed to the find Unlinked Files Dialog the date of the files' most recent modification. [#4652](https://github.com/JabRef/jabref/issues/4652)
- We added to the find Unlinked Files function a filter to show only files based on date of last modification (Last Year, Last Month, Last Week, Last Day). [#4652](https://github.com/JabRef/jabref/issues/4652)
- We added to the find Unlinked Files function a filter that sorts the files based on the date of last modification(Sort by Newest, Sort by Oldest First). [#4652](https://github.com/JabRef/jabref/issues/4652)
- We added the possibility to add a new entry via its zbMath ID (zbMATH can be chosen as ID type in the "Select entry type" window). [#7202](https://github.com/JabRef/jabref/issues/7202)
- We added the extension support and the external application support (For Texshow, Texmaker and LyX) to the flatpak [#7248](https://github.com/JabRef/jabref/pull/7248)
- We added some symbols and keybindings to the context menu in the entry editor. [#7268](https://github.com/JabRef/jabref/pull/7268)
- We added keybindings for setting and clearing the read status. [#7264](https://github.com/JabRef/jabref/issues/7264)
- We added two new fields to track the creation and most recent modification date and time for each entry. [koppor#130](https://github.com/koppor/jabref/issues/130)
- We added a feature that allows the user to copy highlighted text in the preview window. [#6962](https://github.com/JabRef/jabref/issues/6962)
- We added a feature that allows you to create new BibEntry via paste arxivId [#2292](https://github.com/JabRef/jabref/issues/2292)
- We added support for conducting automated and systematic literature search across libraries and git support for persistence [#369](https://github.com/koppor/jabref/issues/369)
- We added a add group functionality at the bottom of the side pane. [#4682](https://github.com/JabRef/jabref/issues/4682)
- We added a feature that allows the user to choose whether to trust the target site when unable to find a valid certification path from the file download site. [#7616](https://github.com/JabRef/jabref/issues/7616)
- We added a feature that allows the user to open all linked files of multiple selected entries by "Open file" option. [#6966](https://github.com/JabRef/jabref/issues/6966)
- We added a keybinding preset for new entries. [#7705](https://github.com/JabRef/jabref/issues/7705)
- We added a select all button for the library import function. [#7786](https://github.com/JabRef/jabref/issues/7786)
- We added a search feature for journal abbreviations. [#7804](https://github.com/JabRef/jabref/pull/7804)
- We added auto-key-generation progress to the background task list. [#7267](https://github.com/JabRef/jabref/issues/72)
- We added the option to write XMP metadata to pdfs from the CLI. [7814](https://github.com/JabRef/jabref/pull/7814)

### Changed

- The export to MS Office XML now exports the author field as `Inventor` if the bibtex entry type is `patent` [#7830](https://github.com/JabRef/jabref/issues/7830)
- We changed the EndNote importer to import the field `label` to the corresponding bibtex field `endnote-label` [forum#2734](https://discourse.jabref.org/t/importing-endnote-label-field-to-jabref-from-xml-file/2734)
- The keywords added via "Manage content selectors" are now displayed in alphabetical order. [#3791](https://github.com/JabRef/jabref/issues/3791)
- We improved the "Find unlinked files" dialog to show import results for each file. [#7209](https://github.com/JabRef/jabref/pull/7209)
- The content of the field `timestamp` is migrated to `creationdate`. In case one configured "udpate timestampe", it is migrated to `modificationdate`. [koppor#130](https://github.com/koppor/jabref/issues/130)
- The JabRef specific meta-data content in the main field such as priorities (prio1, prio2, ...) are migrated to their respective fields. They are removed from the keywords. [#6840](https://github.com/jabref/jabref/issues/6840)
- We fixed an issue where groups generated from authors' last names did not include all entries of the authors' [#5833](https://github.com/JabRef/jabref/issues/5833)
- The export to MS Office XML now uses the month name for the field `MonthAcessed` instead of the two digit number [#7354](https://github.com/JabRef/jabref/issues/7354)
- We included some standalone dialogs from the options menu in the main preference dialog and fixed some visual issues in the preferences dialog. [#7384](https://github.com/JabRef/jabref/pull/7384)
- We improved the linking of the `python3` interpreter via the shebang to dynamically use the systems default Python. Related to [JabRef-Browser-Extension #177](https://github.com/JabRef/JabRef-Browser-Extension/issues/177)
- Automatically found pdf files now have the linking button to the far left and uses a link icon with a plus instead of a briefcase. The file name also has lowered opacity(70%) until added. [#3607](https://github.com/JabRef/jabref/issues/3607)
- We simplified the select entry type form by splitting it into two parts ("Recommended" and "Others") based on internal usage data. [#6730](https://github.com/JabRef/jabref/issues/6730)
- We improved the submenu list by merging the'Remove group' having two options, with or without subgroups. [#4682](https://github.com/JabRef/jabref/issues/4682)
- The export to MS Office XML now uses the month name for the field `Month` instead of the two digit number [forum#2685](https://discourse.jabref.org/t/export-month-as-text-not-number/2685)
- We reintroduced missing default keybindings for new entries. [#7346](https://github.com/JabRef/jabref/issues/7346) [#7439](https://github.com/JabRef/jabref/issues/7439)
- Lists of available fields are now sorted alphabetically. [#7716](https://github.com/JabRef/jabref/issues/7716)
- The tooltip of the search field explaining the search is always shown. [#7279](https://github.com/JabRef/jabref/pull/7279)
- We rewrote the ACM fetcher to adapt to the new interface. [#5804](https://github.com/JabRef/jabref/issues/5804)
- We moved the select/collapse buttons in the unlinked files dialog into a context menu. [#7383](https://github.com/JabRef/jabref/issues/7383)
- We fixed an issue where journal abbreviations containing curly braces were not recognized [#7773](https://github.com/JabRef/jabref/issues/7773)

### Fixed

- We fixed an isuse where some texts (e.g. descriptionss) in dialogs could not be translated [#7854](https://github.com/JabRef/jabref/issues/7854)
- We fixed an issue where import hangs for ris files with "ER - " [#7737](https://github.com/JabRef/jabref/issues/7737)
- We fixed an issue where getting bibliograhpic data from DOI or another identifer did not respect the library mode (BibTeX/biblatex)[#1018](https://github.com/JabRef/jabref/issues/6267)
- We fixed an issue where importing entries would not respect the library mode (BibTeX/biblatex)[#1018](https://github.com/JabRef/jabref/issues/1018)
- We fixed an issue where an exception occured when importing entries from a web search [#7606](https://github.com/JabRef/jabref/issues/7606)
- We fixed an issue where the table column sort order was not properly stored and resulted in unsorted eports [#7524](https://github.com/JabRef/jabref/issues/7524)
- We fixed an issue where the value of the field `school` or `institution` would be printed twice in the HTML Export [forum#2634](https://discourse.jabref.org/t/problem-with-exporting-techreport-phdthesis-mastersthesis-to-html/2634)
- We fixed an issue preventing to connect to a shared database. [#7570](https://github.com/JabRef/jabref/pull/7570)
- We fixed an issue preventing files from being dragged & dropped into an empty library. [#6851](https://github.com/JabRef/jabref/issues/6851)
- We fixed an issue where double-click onto PDF in file list under the 'General' tab section should just open the file. [#7465](https://github.com/JabRef/jabref/issues/7465)
- We fixed an issue where the dark theme did not extend to a group's custom color picker. [#7481](https://github.com/JabRef/jabref/issues/7481)
- We fixed an issue where choosing the fields on which autocompletion should not work in "Entry editor" preferences had no effect. [#7320](https://github.com/JabRef/jabref/issues/7320)
- We fixed an issue where the "Normalize page numbers" formatter did not replace en-dashes or em-dashes with a hyphen-minus sign. [#7239](https://github.com/JabRef/jabref/issues/7239)
- We fixed an issue with the style of highlighted check boxes while searching in preferences. [#7226](https://github.com/JabRef/jabref/issues/7226)
- We fixed an issue where the option "Move file to file directory" was disabled in the entry editor for all files [#7194](https://github.com/JabRef/jabref/issues/7194)
- We fixed an issue where application dialogs were opening in the wrong display when using multiple screens [#7273](https://github.com/JabRef/jabref/pull/7273)
- We fixed an issue where the "Find unlinked files" dialog would freeze JabRef on importing. [#7205](https://github.com/JabRef/jabref/issues/7205)
- We fixed an issue where the "Find unlinked files" would stop importing when importing a single file failed. [#7206](https://github.com/JabRef/jabref/issues/7206)
- We fixed an issue where JabRef froze for a few seconds in MacOS when DNS resolution timed out. [#7441](https://github.com/JabRef/jabref/issues/7441)
- We fixed an issue where an exception would be displayed for previewing and preferences when a custom theme has been configured but is missing [#7177](https://github.com/JabRef/jabref/issues/7177)
- We fixed an issue where URLs in `file` fields could not be handled on Windows. [#7359](https://github.com/JabRef/jabref/issues/7359)
- We fixed an issue where the regex based file search miss-interpreted specific symbols. [#4342](https://github.com/JabRef/jabref/issues/4342)
- We fixed an issue where the Harvard RTF exporter used the wrong default file extension. [4508](https://github.com/JabRef/jabref/issues/4508)
- We fixed an issue where the Harvard RTF exporter did not use the new authors formatter and therefore did not export "organization" authors correctly. [4508](https://github.com/JabRef/jabref/issues/4508)
- We fixed an issue where the field `urldate` was not exported to the corresponding fields `YearAccessed`, `MonthAccessed`, `DayAccessed` in MS Office XML [#7354](https://github.com/JabRef/jabref/issues/7354)
- We fixed an issue where the password for a shared SQL database was only remembered if it was the same as the username [#6869](https://github.com/JabRef/jabref/issues/6869)
- We fixed an issue where some custom exports did not use the new authors formatter and therefore did not export authors correctly [#7356](https://github.com/JabRef/jabref/issues/7356)
- We fixed an issue where alt+keyboard shortcuts do not work [#6994](https://github.com/JabRef/jabref/issues/6994)
- We fixed an issue about the file link editor did not allow to change the file name according to the default pattern after changing an entry. [#7525](https://github.com/JabRef/jabref/issues/7525)
- We fixed an issue where the file path is invisible in dark theme. [#7382](https://github.com/JabRef/jabref/issues/7382)
- We fixed an issue where the secondary sorting is not working for some special fields. [#7015](https://github.com/JabRef/jabref/issues/7015)
- We fixed an issue where changing the font size makes the font size field too small. [#7085](https://github.com/JabRef/jabref/issues/7085)
- We fixed an issue with TexGroups on Linux systems, where the modification of an aux-file did not trigger an auto-update for TexGroups. Furthermore, the detection of file modifications is now more reliable. [#7412](https://github.com/JabRef/jabref/pull/7412)
- We fixed an issue where the Unicode to Latex formatter produced wrong results for characters with a codepoint higher than Character.MAX_VALUE. [#7387](https://github.com/JabRef/jabref/issues/7387)
- We fixed an issue where a non valid value as font size results in an uncaught exception. [#7415](https://github.com/JabRef/jabref/issues/7415)
- We fixed an issue where "Merge citations" in the Openoffice/Libreoffice integration panel did not have a corresponding opposite. [#7454](https://github.com/JabRef/jabref/issues/7454)
- We fixed an issue where drag and drop of bib files for opening resulted in uncaught exceptions [#7464](https://github.com/JabRef/jabref/issues/7464)
- We fixed an issue where columns shrink in width when we try to enlarge JabRef window. [#6818](https://github.com/JabRef/jabref/issues/6818)
- We fixed an issue where Content selector does not seem to work for custom fields. [#6819](https://github.com/JabRef/jabref/issues/6819)
- We fixed an issue where font size of the preferences dialog does not update with the rest of the GUI. [#7416](https://github.com/JabRef/jabref/issues/7416)
- We fixed an issue in which a linked online file consisting of a web page was saved as an invalid pdf file upon being downloaded. The user is now notified when downloading a linked file results in an HTML file. [#7452](https://github.com/JabRef/jabref/issues/7452)
- We fixed an issue where opening BibTex file (doubleclick) from Folder with spaces not working. [#6487](https://github.com/JabRef/jabref/issues/6487)
- We fixed the header title in the Add Group/Subgroup Dialog box. [#4682](https://github.com/JabRef/jabref/issues/4682)
- We fixed an issue with saving large `.bib` files [#7265](https://github.com/JabRef/jabref/issues/7265)
- We fixed an issue with very large page numbers [#7590](https://github.com/JabRef/jabref/issues/7590)
- We fixed an issue where the file extension is missing on saving the library file on linux [#7451](https://github.com/JabRef/jabref/issues/7451)
- We fixed an issue with opacity of disabled icon-buttons [#7195](https://github.com/JabRef/jabref/issues/7195)
- We fixed an issue where journal abbreviations in UTF-8 were not recognized [#5850](https://github.com/JabRef/jabref/issues/5850)
- We fixed an issue where the article title with curly brackets fails to download the arXiv link (pdf file). [#7633](https://github.com/JabRef/jabref/issues/7633)
- We fixed an issue with toggle of special fields does not work for sorted entries [#7016](https://github.com/JabRef/jabref/issues/7016)
- We fixed an issue with the default path of external application. [#7641](https://github.com/JabRef/jabref/issues/7641)
- We fixed an issue where urls must be embedded in a style tag when importing EndNote style Xml files. Now it can parse url with or without a style tag. [#6199](https://github.com/JabRef/jabref/issues/6199)
- We fixed an issue where the article title with colon fails to download the arXiv link (pdf file). [#7660](https://github.com/JabRef/issues/7660)
- We fixed an issue where the keybinding for delete entry did not work on the main table [7580](https://github.com/JabRef/jabref/pull/7580)
- We fixed an issue where the RFC fetcher is not compatible with the draft [7305](https://github.com/JabRef/jabref/issues/7305)
- We fixed an issue where duplicate files (both file names and contents are the same) is downloaded and add to linked files [#6197](https://github.com/JabRef/jabref/issues/6197)
- We fixed an issue where changing the appearance of the preview tab did not trigger a restart warning. [#5464](https://github.com/JabRef/jabref/issues/5464)
- We fixed an issue where editing "Custom preview style" triggers exception. [#7526](https://github.com/JabRef/jabref/issues/7526)
- We fixed the [SAO/NASA Astrophysics Data System](https://docs.jabref.org/collect/import-using-online-bibliographic-database#sao-nasa-astrophysics-data-system) fetcher. [#7867](https://github.com/JabRef/jabref/pull/7867)
- We fixed an issue where a title with multiple applied formattings in EndNote was not imported correctly [forum#2734](https://discourse.jabref.org/t/importing-endnote-label-field-to-jabref-from-xml-file/2734)
- We fixed an issue where a `report` in EndNote was imported as `article` [forum#2734](https://discourse.jabref.org/t/importing-endnote-label-field-to-jabref-from-xml-file/2734)
- We fixed an issue where the field `publisher` in EndNote was not imported in JabRef [forum#2734](https://discourse.jabref.org/t/importing-endnote-label-field-to-jabref-from-xml-file/2734)

### Removed

- We removed add group button beside the filter group tab. [#4682](https://github.com/JabRef/jabref/issues/4682)

## [5.2] – 2020-12-24

### Added

- We added a validation to check if the current database location is shared, preventing an exception when Pulling Changes From Shared Database. [#6959](https://github.com/JabRef/jabref/issues/6959)
- We added a query parser and mapping layer to enable conversion of queries formulated in simplified lucene syntax by the user into api queries. [#6799](https://github.com/JabRef/jabref/pull/6799)
- We added some basic functionality to customise the look of JabRef by importing a css theme file. [#5790](https://github.com/JabRef/jabref/issues/5790)
- We added connection check function in network preference setting [#6560](https://github.com/JabRef/jabref/issues/6560)
- We added support for exporting to YAML. [#6974](https://github.com/JabRef/jabref/issues/6974)
- We added a DOI format and organization check to detect [American Physical Society](https://journals.aps.org/) journals to copy the article ID to the page field for cases where the page numbers are missing. [#7019](https://github.com/JabRef/jabref/issues/7019)
- We added an error message in the New Entry dialog that is shown in case the fetcher did not find anything . [#7000](https://github.com/JabRef/jabref/issues/7000)
- We added a new formatter to output shorthand month format. [#6579](https://github.com/JabRef/jabref/issues/6579)
- We added support for the new Microsoft Edge browser in all platforms. [#7056](https://github.com/JabRef/jabref/pull/7056)
- We reintroduced emacs/bash-like keybindings. [#6017](https://github.com/JabRef/jabref/issues/6017)
- We added a feature to provide automated cross library search using a cross library query language. This provides support for the search step of systematic literature reviews (SLRs). [koppor#369](https://github.com/koppor/jabref/issues/369)

### Changed

- We changed the default preferences for OpenOffice/LibreOffice integration to automatically sync the bibliography when inserting new citations in a OpenOffic/LibreOffice document. [#6957](https://github.com/JabRef/jabref/issues/6957)
- We restructured the 'File' tab and extracted some parts into the 'Linked files' tab [#6779](https://github.com/JabRef/jabref/pull/6779)
- JabRef now offers journal lists from <https://abbrv.jabref.org>. JabRef the lists which use a dot inside the abbreviations. [#5749](https://github.com/JabRef/jabref/pull/5749)
- We removed two useless preferences in the groups preferences dialog. [#6836](https://github.com/JabRef/jabref/pull/6836)
- Synchronization of SpecialFields to keywords is now disabled by default. [#6621](https://github.com/JabRef/jabref/issues/6621)
- JabRef no longer opens the entry editor with the first entry on startup [#6855](https://github.com/JabRef/jabref/issues/6855)
- We completed the rebranding of `bibtexkey` as `citationkey` which was started in JabRef 5.1.
- JabRef no longer opens the entry editor with the first entry on startup [#6855](https://github.com/JabRef/jabref/issues/6855)
- Fetch by ID: (long) "SAO/NASA Astrophysics Data System" replaced by (short) "SAO/NASA ADS" [#6876](https://github.com/JabRef/jabref/pull/6876)
- We changed the title of the window "Manage field names and content" to have the same title as the corresponding menu item [#6895](https://github.com/JabRef/jabref/pull/6895)
- We renamed the menus "View -> Previous citation style" and "View -> Next citation style" into "View -> Previous preview style" and "View -> Next preview style" and renamed the "Preview" style to "Customized preview style". [#6899](https://github.com/JabRef/jabref/pull/6899)
- We changed the default preference option "Search and store files relative to library file location" to on, as this seems to be a more intuitive behaviour. [#6863](https://github.com/JabRef/jabref/issues/6863)
- We changed the title of the window "Manage field names and content": to have the same title as the corresponding menu item [#6895](https://github.com/JabRef/jabref/pull/6895)
- We improved the detection of "short" DOIs [6880](https://github.com/JabRef/jabref/issues/6880)
- We improved the duplicate detection when identifiers like DOI or arxiv are semantiaclly the same, but just syntactically differ (e.g. with or without http(s):// prefix). [#6707](https://github.com/JabRef/jabref/issues/6707)
- We improved JabRef start up time [6057](https://github.com/JabRef/jabref/issues/6057)
- We changed in the group interface "Generate groups from keywords in a BibTeX field" by "Generate groups from keywords in the following field". [#6983](https://github.com/JabRef/jabref/issues/6983)
- We changed the name of a group type from "Searching for keywords" to "Searching for a keyword". [6995](https://github.com/JabRef/jabref/pull/6995)
- We changed the way JabRef displays the title of a tab and of the window. [4161](https://github.com/JabRef/jabref/issues/4161)
- We changed connect timeouts for server requests to 30 seconds in general and 5 seconds for GROBID server (special) and improved user notifications on connection issues. [7026](https://github.com/JabRef/jabref/pull/7026)
- We changed the order of the library tab context menu items. [#7171](https://github.com/JabRef/jabref/issues/7171)
- We changed the way linked files are opened on Linux to use the native openFile method, compatible with confined packages. [7037](https://github.com/JabRef/jabref/pull/7037)
- We refined the entry preview to show the full names of authors and editors, to list the editor only if no author is present, have the year earlier. [#7083](https://github.com/JabRef/jabref/issues/7083)

### Fixed

- We fixed an issue changing the icon link_variation_off that is not meaningful. [#6834](https://github.com/JabRef/jabref/issues/6834)
- We fixed an issue where the `.sav` file was not deleted upon exiting JabRef. [#6109](https://github.com/JabRef/jabref/issues/6109)
- We fixed a linked identifier icon inconsistency. [#6705](https://github.com/JabRef/jabref/issues/6705)
- We fixed the wrong behavior that font size changes are not reflected in dialogs. [#6039](https://github.com/JabRef/jabref/issues/6039)
- We fixed the failure to Copy citation key and link. [#5835](https://github.com/JabRef/jabref/issues/5835)
- We fixed an issue where the sort order of the entry table was reset after a restart of JabRef. [#6898](https://github.com/JabRef/jabref/pull/6898)
- We fixed an issue where no longer a warning was displayed when inserting references into LibreOffice with an invalid "ReferenceParagraphFormat". [#6907](https://github.com/JabRef/jabref/pull/60907).
- We fixed an issue where a selected field was not removed after the first click in the custom entry types dialog. [#6934](https://github.com/JabRef/jabref/issues/6934)
- We fixed an issue where a remove icon was shown for standard entry types in the custom entry types dialog. [#6906](https://github.com/JabRef/jabref/issues/6906)
- We fixed an issue where it was impossible to connect to OpenOffice/LibreOffice on Mac OSX. [#6970](https://github.com/JabRef/jabref/pull/6970)
- We fixed an issue with the python script used by browser plugins that failed to locate JabRef if not installed in its default location. [#6963](https://github.com/JabRef/jabref/pull/6963/files)
- We fixed an issue where spaces and newlines in an isbn would generate an exception. [#6456](https://github.com/JabRef/jabref/issues/6456)
- We fixed an issue where identity column header had incorrect foreground color in the Dark theme. [#6796](https://github.com/JabRef/jabref/issues/6796)
- We fixed an issue where the RIS exporter added extra blank lines.[#7007](https://github.com/JabRef/jabref/pull/7007/files)
- We fixed an issue where clicking on Collapse All button in the Search for Unlinked Local Files expanded the directory structure erroneously [#6848](https://github.com/JabRef/jabref/issues/6848)
- We fixed an issue, when pulling changes from shared database via shortcut caused creation of a new tech report [6867](https://github.com/JabRef/jabref/issues/6867)
- We fixed an issue where the JabRef GUI does not highlight the "All entries" group on start-up [#6691](https://github.com/JabRef/jabref/issues/6691)
- We fixed an issue where a custom dark theme was not applied to the entry preview tab [7068](https://github.com/JabRef/jabref/issues/7068)
- We fixed an issue where modifications to the Custom preview layout in the preferences were not saved [#6447](https://github.com/JabRef/jabref/issues/6447)
- We fixed an issue where errors from imports were not shown to the user [#7084](https://github.com/JabRef/jabref/pull/7084)
- We fixed an issue where the EndNote XML Import would fail on empty keywords tags [forum#2387](https://discourse.jabref.org/t/importing-in-unknown-format-fails-to-import-xml-library-from-bookends-export/2387)
- We fixed an issue where the color of groups of type "free search expression" not persisting after restarting the application [#6999](https://github.com/JabRef/jabref/issues/6999)
- We fixed an issue where modifications in the source tab where not saved without switching to another field before saving the library [#6622](https://github.com/JabRef/jabref/issues/6622)
- We fixed an issue where the "Document Viewer" did not show the first page of the opened pdf document and did not show the correct total number of pages [#7108](https://github.com/JabRef/jabref/issues/7108)
- We fixed an issue where the context menu was not updated after a file link was changed. [#5777](https://github.com/JabRef/jabref/issues/5777)
- We fixed an issue where the password for a shared SQL database was not remembered [#6869](https://github.com/JabRef/jabref/issues/6869)
- We fixed an issue where newly added entires were not synced to a shared SQL database [#7176](https://github.com/JabRef/jabref/issues/7176)
- We fixed an issue where the PDF-Content importer threw an exception when no DOI number is present at the first page of the PDF document [#7203](https://github.com/JabRef/jabref/issues/7203)
- We fixed an issue where groups created from aux files did not update on file changes [#6394](https://github.com/JabRef/jabref/issues/6394)
- We fixed an issue where authors that only have last names were incorrectly identified as institutes when generating citation keys [#7199](https://github.com/JabRef/jabref/issues/7199)
- We fixed an issue where institutes were incorrectly identified as universities when generating citation keys [#6942](https://github.com/JabRef/jabref/issues/6942)

### Removed

- We removed the Google Scholar fetcher and the ACM fetcher do not work due to traffic limitations [#6369](https://github.com/JabRef/jabref/issues/6369)
- We removed the menu entry "Manage external file types" because it's already in 'Preferences' dialog [#6991](https://github.com/JabRef/jabref/issues/6991)
- We removed the integrity check "Abbreviation detected" for the field journal/journaltitle in the entry editor [#3925](https://github.com/JabRef/jabref/issues/3925)

## [5.1] – 2020-08-30

### Added

- We added a new fetcher to enable users to search mEDRA DOIs [#6602](https://github.com/JabRef/jabref/issues/6602)
- We added a new fetcher to enable users to search "[Collection of Computer Science Bibliographies](https://liinwww.ira.uka.de/bibliography/index.html)". [#6638](https://github.com/JabRef/jabref/issues/6638)
- We added default values for delimiters in Add Subgroup window [#6624](https://github.com/JabRef/jabref/issues/6624)
- We improved responsiveness of general fields specification dialog window. [#6643](https://github.com/JabRef/jabref/issues/6604)
- We added support for importing ris file and load DOI [#6530](https://github.com/JabRef/jabref/issues/6530)
- We added the Library properties to a context menu on the library tabs [#6485](https://github.com/JabRef/jabref/issues/6485)
- We added a new field in the preferences in 'BibTeX key generator' for unwanted characters that can be user-specified. [#6295](https://github.com/JabRef/jabref/issues/6295)
- We added support for searching ShortScience for an entry through the user's browser. [#6018](https://github.com/JabRef/jabref/pull/6018)
- We updated EditionChecker to permit edition to start with a number. [#6144](https://github.com/JabRef/jabref/issues/6144)
- We added tooltips for most fields in the entry editor containing a short description. [#5847](https://github.com/JabRef/jabref/issues/5847)
- We added support for basic markdown in custom formatted previews [#6194](https://github.com/JabRef/jabref/issues/6194)
- We now show the number of items found and selected to import in the online search dialog. [#6248](https://github.com/JabRef/jabref/pull/6248)
- We created a new install screen for macOS. [#5759](https://github.com/JabRef/jabref/issues/5759)
- We added a new integrity check for duplicate DOIs. [koppor#339](https://github.com/koppor/jabref/issues/339)
- We implemented an option to download fulltext files while importing. [#6381](https://github.com/JabRef/jabref/pull/6381)
- We added a progress-indicator showing the average progress of background tasks to the toolbar. Clicking it reveals a pop-over with a list of running background tasks. [6443](https://github.com/JabRef/jabref/pull/6443)
- We fixed the bug when strike the delete key in the text field. [#6421](https://github.com/JabRef/jabref/issues/6421)
- We added a BibTex key modifier for truncating strings. [#3915](https://github.com/JabRef/jabref/issues/3915)
- We added support for jumping to target entry when typing letter/digit after sorting a column in maintable [#6146](https://github.com/JabRef/jabref/issues/6146)
- We added a new fetcher to enable users to search all available E-Libraries simultaneously. [koppor#369](https://github.com/koppor/jabref/issues/369)
- We added the field "entrytype" to the export sort criteria [#6531](https://github.com/JabRef/jabref/pull/6531)
- We added the possibility to change the display order of the fields in the entry editor. The order can now be configured using drag and drop in the "Customize entry types" dialog [#6152](https://github.com/JabRef/jabref/pull/6152)
- We added native support for biblatex-software [#6574](https://github.com/JabRef/jabref/issues/6574)
- We added a missing restart warning for AutoComplete in the preferences dialog. [#6351](https://github.com/JabRef/jabref/issues/6351)
- We added a note to the citation key pattern preferences dialog as a temporary workaround for a JavaFX bug, about committing changes in a table cell, if the focus is lost. [#5825](https://github.com/JabRef/jabref/issues/5825)
- We added support for customized fallback fields in bracketed patterns. [#7111](https://github.com/JabRef/jabref/issues/7111)

### Changed

- We improved the arXiv fetcher. Now it should find entries even more reliably and does no longer include the version (e.g `v1`) in the `eprint` field. [forum#1941](https://discourse.jabref.org/t/remove-version-in-arxiv-import/1941)
- We moved the group search bar and the button "New group" from bottom to top position to make it more prominent. [#6112](https://github.com/JabRef/jabref/pull/6112)
- When JabRef finds a `.sav` file without changes, there is no dialog asking for acceptance of changes anymore.
- We changed the buttons for import/export/show all/reset of preferences to smaller icon buttons in the preferences dialog. [#6130](https://github.com/JabRef/jabref/pull/6130)
- We moved the functionality "Manage field names & content" from the "Library" menu to the "Edit" menu, because it affects the selected entries and not the whole library
- We merged the functionality "Append contents from a BibTeX library into the currently viewed library" into the "Import into database" functionality. Fixes [#6049](https://github.com/JabRef/jabref/issues/6049).
- We changed the directory where fulltext downloads are stored to the directory set in the import-tab in preferences. [#6381](https://github.com/JabRef/jabref/pull/6381)
- We improved the error message for invalid jstyles. [#6303](https://github.com/JabRef/jabref/issues/6303)
- We changed the section name of 'Advanced' to 'Network' in the preferences and removed some obsolete options.[#6489](https://github.com/JabRef/jabref/pull/6489)
- We improved the context menu of the column "Linked identifiers" of the main table, by truncating their texts, if they are too long. [#6499](https://github.com/JabRef/jabref/issues/6499)
- We merged the main table tabs in the preferences dialog. [#6518](https://github.com/JabRef/jabref/pull/6518)
- We changed the command line option 'generateBibtexKeys' to the more generic term 'generateCitationKeys' while the short option remains 'g'.[#6545](https://github.com/JabRef/jabref/pull/6545)
- We improved the "Possible duplicate entries" window to remember its size and position throughout a session. [#6582](https://github.com/JabRef/jabref/issues/6582)
- We divided the toolbar into small parts, so if the application window is to small, only a part of the toolbar is moved into the chevron popup. [#6682](https://github.com/JabRef/jabref/pull/6682)
- We changed the layout for of the buttons in the Open Office side panel to ensure that the button text is always visible, specially when resizing. [#6639](https://github.com/JabRef/jabref/issues/6639)
- We merged the two new library commands in the file menu to one which always creates a new library in the default library mode. [#6359](https://github.com/JabRef/jabref/pull/6539#issuecomment-641056536)

### Fixed

- We fixed an issue where entry preview tab has no name in drop down list. [#6591](https://github.com/JabRef/jabref/issues/6591)
- We fixed to only search file links in the BIB file location directory when preferences has corresponding checkbox checked. [#5891](https://github.com/JabRef/jabref/issues/5891)
- We fixed wrong button order (Apply and Cancel) in ManageProtectedTermsDialog.
- We fixed an issue with incompatible characters at BibTeX key [#6257](https://github.com/JabRef/jabref/issues/6257)
- We fixed an issue where dash (`-`) was reported as illegal BibTeX key [#6295](https://github.com/JabRef/jabref/issues/6295)
- We greatly improved the performance of the overall application and many operations. [#5071](https://github.com/JabRef/jabref/issues/5071)
- We fixed an issue where sort by priority was broken. [#6222](https://github.com/JabRef/jabref/issues/6222)
- We fixed an issue where opening a library from the recent libraries menu was not possible. [#5939](https://github.com/JabRef/jabref/issues/5939)
- We fixed an issue with inconsistent capitalization of file extensions when downloading files. [#6115](https://github.com/JabRef/jabref/issues/6115)
- We fixed the display of language and encoding in the preferences dialog. [#6130](https://github.com/JabRef/jabref/pull/6130)
- Now the link and/or the link description in the column "linked files" of the main table gets truncated or wrapped, if too long, otherwise display issues arise. [#6178](https://github.com/JabRef/jabref/issues/6178)
- We fixed the issue that groups panel does not keep size when resizing window. [#6180](https://github.com/JabRef/jabref/issues/6180)
- We fixed an error that sometimes occurred when using the context menu. [#6085](https://github.com/JabRef/jabref/issues/6085)
- We fixed an issue where search full-text documents downloaded files with same name, overwriting existing files. [#6174](https://github.com/JabRef/jabref/pull/6174)
- We fixed an issue when importing into current library an erroneous message "import cancelled" is displayed even though import is successful. [#6266](https://github.com/JabRef/jabref/issues/6266)
- We fixed an issue where custom jstyles for Open/LibreOffice where not saved correctly. [#6170](https://github.com/JabRef/jabref/issues/6170)
- We fixed an issue where the INSPIRE fetcher was no longer working [#6229](https://github.com/JabRef/jabref/issues/6229)
- We fixed an issue where custom exports with an uppercase file extension could not be selected for "Copy...-> Export to Clipboard" [#6285](https://github.com/JabRef/jabref/issues/6285)
- We fixed the display of icon both in the main table and linked file editor. [#6169](https://github.com/JabRef/jabref/issues/6169)
- We fixed an issue where the windows installer did not create an entry in the start menu [bug report in the forum](https://discourse.jabref.org/t/error-while-fetching-from-doi/2018/3)
- We fixed an issue where only the field `abstract` and `comment` were declared as multiline fields. Other fields can now be configured in the preferences using "Do not wrap the following fields when saving" [4373](https://github.com/JabRef/jabref/issues/4373)
- We fixed an issue where JabRef switched to discrete graphics under macOS [#5935](https://github.com/JabRef/jabref/issues/5935)
- We fixed an issue where the Preferences entry preview will be unexpected modified leads to Value too long exception [#6198](https://github.com/JabRef/jabref/issues/6198)
- We fixed an issue where custom jstyles for Open/LibreOffice would only be valid if a layout line for the entry type `default` was at the end of the layout section [#6303](https://github.com/JabRef/jabref/issues/6303)
- We fixed an issue where a new entry is not shown in the library if a search is active [#6297](https://github.com/JabRef/jabref/issues/6297)
- We fixed an issue where long directory names created from patterns could create an exception. [#3915](https://github.com/JabRef/jabref/issues/3915)
- We fixed an issue where sort on numeric cases was broken. [#6349](https://github.com/JabRef/jabref/issues/6349)
- We fixed an issue where year and month fields were not cleared when converting to biblatex [#6224](https://github.com/JabRef/jabref/issues/6224)
- We fixed an issue where an "Not on FX thread" exception occured when saving on linux [#6453](https://github.com/JabRef/jabref/issues/6453)
- We fixed an issue where the library sort order was lost. [#6091](https://github.com/JabRef/jabref/issues/6091)
- We fixed an issue where brackets in regular expressions were not working. [6469](https://github.com/JabRef/jabref/pull/6469)
- We fixed an issue where multiple background task popups stacked over each other.. [#6472](https://github.com/JabRef/jabref/issues/6472)
- We fixed an issue where LaTeX citations for specific commands (\autocites) of biblatex-mla were not recognized. [#6476](https://github.com/JabRef/jabref/issues/6476)
- We fixed an issue where drag and drop was not working on empty database. [#6487](https://github.com/JabRef/jabref/issues/6487)
- We fixed an issue where the name fields were not updated after the preferences changed. [#6515](https://github.com/JabRef/jabref/issues/6515)
- We fixed an issue where "null" appeared in generated BibTeX keys. [#6459](https://github.com/JabRef/jabref/issues/6459)
- We fixed an issue where the authors' names were incorrectly displayed in the authors' column when they were bracketed. [#6465](https://github.com/JabRef/jabref/issues/6465) [#6459](https://github.com/JabRef/jabref/issues/6459)
- We fixed an issue where importing certain unlinked files would result in an exception [#5815](https://github.com/JabRef/jabref/issues/5815)
- We fixed an issue where downloaded files would be moved to a directory named after the citationkey when no file directory pattern is specified [#6589](https://github.com/JabRef/jabref/issues/6589)
- We fixed an issue with the creation of a group of cited entries which incorrectly showed the message that the library had been modified externally whenever saving the library. [#6420](https://github.com/JabRef/jabref/issues/6420)
- We fixed an issue with the creation of a group of cited entries. Now the file path to an aux file gets validated. [#6585](https://github.com/JabRef/jabref/issues/6585)
- We fixed an issue on Linux systems where the application would crash upon inotify failure. Now, the user is prompted with a warning, and given the choice to continue the session. [#6073](https://github.com/JabRef/jabref/issues/6073)
- We moved the search modifier buttons into the search bar, as they were not accessible, if autocompletion was disabled. [#6625](https://github.com/JabRef/jabref/issues/6625)
- We fixed an issue about duplicated group color indicators [#6175](https://github.com/JabRef/jabref/issues/6175)
- We fixed an issue where entries with the entry type Misc from an imported aux file would not be saved correctly to the bib file on disk [#6405](https://github.com/JabRef/jabref/issues/6405)
- We fixed an issue where percent sign ('%') was not formatted properly by the HTML formatter [#6753](https://github.com/JabRef/jabref/issues/6753)
- We fixed an issue with the [SAO/NASA Astrophysics Data System](https://docs.jabref.org/collect/import-using-online-bibliographic-database/ads) fetcher where `\textbackslash` appeared at the end of the abstract.
- We fixed an issue with the Science Direct fetcher where PDFs could not be downloaded. Fixes [#5860](https://github.com/JabRef/jabref/issues/5860)
- We fixed an issue with the Library of Congress importer.
- We fixed the [link to the external libraries listing](https://github.com/JabRef/jabref/blob/master/external-libraries.md) in the about dialog
- We fixed an issue regarding pasting on Linux. [#6293](https://github.com/JabRef/jabref/issues/6293)

### Removed

- We removed the option of the "enforce legal key". [#6295](https://github.com/JabRef/jabref/issues/6295)
- We removed the obsolete `External programs / Open PDF` section in the preferences, as the default application to open PDFs is now set in the `Manage external file types` dialog. [#6130](https://github.com/JabRef/jabref/pull/6130)
- We removed the option to configure whether a `.bib.bak` file should be generated upon save. It is now always enabled. Documentation at <https://docs.jabref.org/general/autosave>. [#6092](https://github.com/JabRef/jabref/issues/6092)
- We removed the built-in list of IEEE journal abbreviations using BibTeX strings. If you still want to use them, you have to download them separately from <https://abbrv.jabref.org>.

## [5.0] – 2020-03-06

### Changed

- Added browser integration to the snap package for firefox/chromium browsers. [#6062](https://github.com/JabRef/jabref/pull/6062)
- We reintroduced the possibility to extract references from plain text (using [GROBID](https://grobid.readthedocs.io/en/latest/)). [#5614](https://github.com/JabRef/jabref/pull/5614)
- We changed the open office panel to show buttons in rows of three instead of going straight down to save space as the button expanded out to take up unnecessary horizontal space. [#5479](https://github.com/JabRef/jabref/issues/5479)
- We cleaned up the group add/edit dialog. [#5826](https://github.com/JabRef/jabref/pull/5826)
- We reintroduced the index column. [#5844](https://github.com/JabRef/jabref/pull/5844)
- Filenames of external files can no longer contain curly braces. [#5926](https://github.com/JabRef/jabref/pull/5926)
- We made the filters more easily accessible in the integrity check dialog. [#5955](https://github.com/JabRef/jabref/pull/5955)
- We reimplemented and improved the dialog "Customize entry types". [#4719](https://github.com/JabRef/jabref/issues/4719)
- We added an [American Physical Society](https://journals.aps.org/) fetcher. [#818](https://github.com/JabRef/jabref/issues/818)
- We added possibility to enable/disable items quantity in groups. [#6042](https://github.com/JabRef/jabref/issues/6042)

### Fixed

- We fixed an issue where the command line console was always opened in the background. [#5474](https://github.com/JabRef/jabref/issues/5474)
- We fixed and issue where pdf files will not open under some KDE linux distributions when using okular. [#5253](https://github.com/JabRef/jabref/issues/5253)
- We fixed an issue where the Medline fetcher was only working when JabRef was running from source. [#5645](https://github.com/JabRef/jabref/issues/5645)
- We fixed some visual issues in the dark theme. [#5764](https://github.com/JabRef/jabref/pull/5764) [#5753](https://github.com/JabRef/jabref/issues/5753)
- We fixed an issue where non-default previews didn't handle unicode characters. [#5779](https://github.com/JabRef/jabref/issues/5779)
- We improved the performance, especially changing field values in the entry should feel smoother now. [#5843](https://github.com/JabRef/jabref/issues/5843)
- We fixed an issue where the ampersand character wasn't rendering correctly on previews. [#3840](https://github.com/JabRef/jabref/issues/3840)
- We fixed an issue where an erroneous "The library has been modified by another program" message was shown when saving. [#4877](https://github.com/JabRef/jabref/issues/4877)
- We fixed an issue where the file extension was missing after downloading a file (we now fall-back to pdf). [#5816](https://github.com/JabRef/jabref/issues/5816)
- We fixed an issue where cleaning up entries broke web URLs, if "Make paths of linked files relative (if possible)" was enabled, which resulted in various other issues subsequently. [#5861](https://github.com/JabRef/jabref/issues/5861)
- We fixed an issue where the tab "Required fields" of the entry editor did not show all required fields, if at least two of the defined required fields are linked with a logical or. [#5859](https://github.com/JabRef/jabref/issues/5859)
- We fixed several issues concerning managing external file types: Now everything is usable and fully functional. Previously, there were problems with the radio buttons, with saving the settings and with loading an input field value. Furthermore, different behavior for Windows and other operating systems was given, which was unified as well. [#5846](https://github.com/JabRef/jabref/issues/5846)
- We fixed an issue where entries containing Unicode charaters were not parsed correctly [#5899](https://github.com/JabRef/jabref/issues/5899)
- We fixed an issue where an entry containing an external filename with curly braces could not be saved. Curly braces are now longer allowed in filenames. [#5899](https://github.com/JabRef/jabref/issues/5899)
- We fixed an issue where changing the type of an entry did not update the main table [#5906](https://github.com/JabRef/jabref/issues/5906)
- We fixed an issue in the optics of the library properties, that cropped the dialog on scaled displays. [#5969](https://github.com/JabRef/jabref/issues/5969)
- We fixed an issue where changing the type of an entry did not update the main table. [#5906](https://github.com/JabRef/jabref/issues/5906)
- We fixed an issue where opening a library from the recent libraries menu was not possible. [#5939](https://github.com/JabRef/jabref/issues/5939)
- We fixed an issue where the most bottom group in the list got lost, if it was dragged on itself. [#5983](https://github.com/JabRef/jabref/issues/5983)
- We fixed an issue where changing entry type doesn't always work when biblatex source is shown. [#5905](https://github.com/JabRef/jabref/issues/5905)
- We fixed an issue where the group and the link column were not updated after changing the entry in the main table. [#5985](https://github.com/JabRef/jabref/issues/5985)
- We fixed an issue where reordering the groups was not possible after inserting an article. [#6008](https://github.com/JabRef/jabref/issues/6008)
- We fixed an issue where citation styles except the default "Preview" could not be used. [#56220](https://github.com/JabRef/jabref/issues/5622)
- We fixed an issue where a warning was displayed when the title content is made up of two sentences. [#5832](https://github.com/JabRef/jabref/issues/5832)
- We fixed an issue where an exception was thrown when adding a save action without a selected formatter in the library properties [#6069](https://github.com/JabRef/jabref/issues/6069)
- We fixed an issue where JabRef's icon was missing in the Export to clipboard Dialog. [#6286](https://github.com/JabRef/jabref/issues/6286)
- We fixed an issue when an "Abstract field" was duplicating text, when importing from RIS file (Neurons) [#6065](https://github.com/JabRef/jabref/issues/6065)
- We fixed an issue where adding the addition of a new entry was not completely validated [#6370](https://github.com/JabRef/jabref/issues/6370)
- We fixed an issue where the blue and red text colors in the Merge entries dialog were not quite visible [#6334](https://github.com/JabRef/jabref/issues/6334)
- We fixed an issue where underscore character was removed from the file name in the Recent Libraries list in File menu [#6383](https://github.com/JabRef/jabref/issues/6383)
- We fixed an issue where few keyboard shortcuts regarding new entries were missing [#6403](https://github.com/JabRef/jabref/issues/6403)

### Removed

- Ampersands are no longer escaped by default in the `bib` file. If you want to keep the current behaviour, you can use the new "Escape Ampersands" formatter as a save action. [#5869](https://github.com/JabRef/jabref/issues/5869)
- The "Merge Entries" entry was removed from the Quality Menu. Users should use the right-click menu instead. [#6021](https://github.com/JabRef/jabref/pull/6021)

## [5.0-beta] – 2019-12-15

### Changed

- We added a short DOI field formatter which shortens DOI to more human-readable form. [koppor#343](https://github.com/koppor/jabref/issues/343)
- We improved the display of group memberships by adding multiple colored bars if the entry belongs to more than one group. [#4574](https://github.com/JabRef/jabref/issues/4574)
- We added an option to show the preview as an extra tab in the entry editor (instead of in a split view). [#5244](https://github.com/JabRef/jabref/issues/5244)
- A custom Open/LibreOffice jstyle file now requires a layout line for the entry type `default` [#5452](https://github.com/JabRef/jabref/issues/5452)
- The entry editor is now open by default when JabRef starts up. [#5460](https://github.com/JabRef/jabref/issues/5460)
- Customized entry types are now serialized in alphabetical order in the bib file.
- We added a new ADS fetcher to use the new ADS API. [#4949](https://github.com/JabRef/jabref/issues/4949)
- We added support of the [X11 primary selection](https://unix.stackexchange.com/a/139193/18033) [#2389](https://github.com/JabRef/jabref/issues/2389)
- We added support to switch between biblatex and bibtex library types. [#5550](https://github.com/JabRef/jabref/issues/5550)
- We changed the save action buttons to be easier to understand. [#5565](https://github.com/JabRef/jabref/issues/5565)
- We made the columns for groups, files and uri in the main table reorderable and merged the clickable icon columns for uri, url, doi and eprint. [#5544](https://github.com/JabRef/jabref/pull/5544)
- We reduced the number of write actions performed when autosave is enabled [#5679](https://github.com/JabRef/jabref/issues/5679)
- We made the column sort order in the main table persistent [#5730](https://github.com/JabRef/jabref/pull/5730)
- When an entry is modified on disk, the change dialog now shows the merge dialog to highlight the changes [#5688](https://github.com/JabRef/jabref/pull/5688)

### Fixed

- Inherit fields from cross-referenced entries as specified by biblatex. [#5045](https://github.com/JabRef/jabref/issues/5045)
- We fixed an issue where it was no longer possible to connect to LibreOffice. [#5261](https://github.com/JabRef/jabref/issues/5261)
- The "All entries group" is no longer shown when no library is open.
- We fixed an exception which occurred when closing JabRef. [#5348](https://github.com/JabRef/jabref/issues/5348)
- We fixed an issue where JabRef reports incorrectly about customized entry types. [#5332](https://github.com/JabRef/jabref/issues/5332)
- We fixed a few problems that prevented JabFox to communicate with JabRef. [#4737](https://github.com/JabRef/jabref/issues/4737) [#4303](https://github.com/JabRef/jabref/issues/4303)
- We fixed an error where the groups containing an entry loose their highlight color when scrolling. [#5022](https://github.com/JabRef/jabref/issues/5022)
- We fixed an error where scrollbars were not shown. [#5374](https://github.com/JabRef/jabref/issues/5374)
- We fixed an error where an exception was thrown when merging entries. [#5169](https://github.com/JabRef/jabref/issues/5169)
- We fixed an error where certain metadata items were not serialized alphabetically.
- After assigning an entry to a group, the item count is now properly colored to reflect the new membership of the entry. [#3112](https://github.com/JabRef/jabref/issues/3112)
- The group panel is now properly updated when switching between libraries (or when closing/opening one). [#3142](https://github.com/JabRef/jabref/issues/3142)
- We fixed an error where the number of matched entries shown in the group pane was not updated correctly. [#4441](https://github.com/JabRef/jabref/issues/4441)
- We fixed an error where the wrong file is renamed and linked when using the "Copy, rename and link" action. [#5653](https://github.com/JabRef/jabref/issues/5653)
- We fixed a "null" error when writing XMP metadata. [#5449](https://github.com/JabRef/jabref/issues/5449)
- We fixed an issue where empty keywords lead to a strange display of automatic keyword groups. [#5333](https://github.com/JabRef/jabref/issues/5333)
- We fixed an error where the default color of a new group was white instead of dark gray. [#4868](https://github.com/JabRef/jabref/issues/4868)
- We fixed an issue where the first field in the entry editor got the focus while performing a different action (like searching). [#5084](https://github.com/JabRef/jabref/issues/5084)
- We fixed an issue where multiple entries were highlighted in the web search result after scrolling. [#5035](https://github.com/JabRef/jabref/issues/5035)
- We fixed an issue where the hover indication in the web search pane was not working. [#5277](https://github.com/JabRef/jabref/issues/5277)
- We fixed an error mentioning "javafx.controls/com.sun.javafx.scene.control" that was thrown when interacting with the toolbar.
- We fixed an error where a cleared search was restored after switching libraries. [#4846](https://github.com/JabRef/jabref/issues/4846)
- We fixed an exception which occurred when trying to open a non-existing file from the "Recent files"-menu [#5334](https://github.com/JabRef/jabref/issues/5334)
- We fixed an issues where the search highlight in the entry preview did not worked. [#5069](https://github.com/JabRef/jabref/issues/5069)
- The context menu for fields in the entry editor is back. [#5254](https://github.com/JabRef/jabref/issues/5254)
- We fixed an exception which occurred when trying to open a non-existing file from the "Recent files"-menu [#5334](https://github.com/JabRef/jabref/issues/5334)
- We fixed a problem where the "editor" information has been duplicated during saving a .bib-Database. [#5359](https://github.com/JabRef/jabref/issues/5359)
- We re-introduced the feature to switch between different preview styles. [#5221](https://github.com/JabRef/jabref/issues/5221)
- We fixed various issues (including [#5263](https://github.com/JabRef/jabref/issues/5263)) related to copying entries to the clipboard
- We fixed some display errors in the preferences dialog and replaced some of the controls [#5033](https://github.com/JabRef/jabref/pull/5033) [#5047](https://github.com/JabRef/jabref/pull/5047) [#5062](https://github.com/JabRef/jabref/pull/5062) [#5141](https://github.com/JabRef/jabref/pull/5141) [#5185](https://github.com/JabRef/jabref/pull/5185) [#5265](https://github.com/JabRef/jabref/pull/5265) [#5315](https://github.com/JabRef/jabref/pull/5315) [#5360](https://github.com/JabRef/jabref/pull/5360)
- We fixed an exception which occurred when trying to import entries without an open library. [#5447](https://github.com/JabRef/jabref/issues/5447)
- The "Automatically set file links" feature now follows symbolic links. [#5664](https://github.com/JabRef/jabref/issues/5664)
- After successful import of one or multiple bib entries the main table scrolls to the first imported entry [#5383](https://github.com/JabRef/jabref/issues/5383)
- We fixed an exception which occurred when an invalid jstyle was loaded. [#5452](https://github.com/JabRef/jabref/issues/5452)
- We fixed an issue where the command line arguments `importBibtex` and `importToOpen` did not import into the currently open library, but opened a new one. [#5537](https://github.com/JabRef/jabref/issues/5537)
- We fixed an error where the preview theme did not adapt to the "Dark" mode [#5463](https://github.com/JabRef/jabref/issues/5463)
- We fixed an issue where multiple entries were allowed in the "crossref" field [#5284](https://github.com/JabRef/jabref/issues/5284)
- We fixed an issue where the merge dialog showed the wrong text colour in "Dark" mode [#5516](https://github.com/JabRef/jabref/issues/5516)
- We fixed visibility issues with the scrollbar and group selection highlight in "Dark" mode, and enabled "Dark" mode for the OpenOffice preview in the style selection window. [#5522](https://github.com/JabRef/jabref/issues/5522)
- We fixed an issue where the author field was not correctly parsed during bibtex key-generation. [#5551](https://github.com/JabRef/jabref/issues/5551)
- We fixed an issue where notifications where shown during autosave. [#5555](https://github.com/JabRef/jabref/issues/5555)
- We fixed an issue where the side pane was not remembering its position. [#5615](https://github.com/JabRef/jabref/issues/5615)
- We fixed an issue where JabRef could not interact with [Oracle XE](https://www.oracle.com/de/database/technologies/appdev/xe.html) in the [shared SQL database setup](https://docs.jabref.org/collaborative-work/sqldatabase).
- We fixed an issue where the toolbar icons were hidden on smaller screens.
- We fixed an issue where renaming referenced files for bib entries with long titles was not possible. [#5603](https://github.com/JabRef/jabref/issues/5603)
- We fixed an issue where a window which is on an external screen gets unreachable when external screen is removed. [#5037](https://github.com/JabRef/jabref/issues/5037)
- We fixed a bug where the selection of groups was lost after drag and drop. [#2868](https://github.com/JabRef/jabref/issues/2868)
- We fixed an issue where the custom entry types didn't show the correct display name [#5651](https://github.com/JabRef/jabref/issues/5651)

### Removed

- We removed some obsolete notifications. [#5555](https://github.com/JabRef/jabref/issues/5555)
- We removed an internal step in the [ISBN-to-BibTeX fetcher](https://docs.jabref.org/import-using-publication-identifiers/isbntobibtex): The [ISBN to BibTeX Converter](https://manas.tungare.name/software/isbn-to-bibtex) by [@manastungare](https://github.com/manastungare) is not used anymore, because it is offline: "people using this tool have not been generating enough sales for Amazon."
- We removed the option to control the default drag and drop behaviour. You can use the modifier keys (like CtrL or Alt) instead.

## [5.0-alpha] – 2019-08-25

### Changed

- We added eventitle, eventdate and venue fields to `@unpublished` entry type.
- We added `@software` and `@dataSet` entry type to biblatex.
- All fields are now properly sorted alphabetically (in the subgroups of required/optional fields) when the entry is written to the bib file.
- We fixed an issue where some importers used the field `pubstatus` instead of the standard BibTeX field `pubstate`.
- We changed the latex command removal for docbook exporter. [#3838](https://github.com/JabRef/jabref/issues/3838)
- We changed the location of some fields in the entry editor (you might need to reset your preferences for these changes to come into effect)
  - Journal/Year/Month in biblatex mode -> Deprecated (if filled)
  - DOI/URL: General -> Optional
  - Internal fields like ranking, read status and priority: Other -> General
  - Moreover, empty deprecated fields are no longer shown
- Added server timezone parameter when connecting to a shared database.
- We updated the dialog for setting up general fields.
- URL field formatting is updated. All whitespace chars, located at the beginning/ending of the URL, are trimmed automatically
- We changed the behavior of the field formatting dialog such that the `bibtexkey` is not changed when formatting all fields or all text fields.
- We added a "Move file to file directory and rename file" option for simultaneously moving and renaming of document file. [#4166](https://github.com/JabRef/jabref/issues/4166)
- Use integrated graphics card instead of discrete on macOS [#4070](https://github.com/JabRef/jabref/issues/4070)
- We added a cleanup operation that detects an arXiv identifier in the note, journal or URL field and moves it to the `eprint` field.
  Because of this change, the last-used cleanup operations were reset.
- We changed the minimum required version of Java to 1.8.0_171, as this is the latest release for which the automatic Java update works. [#4093](https://github.com/JabRef/jabref/issues/4093)
- The special fields like `Printed` and `Read status` now show gray icons when the row is hovered.
- We added a button in the tab header which allows you to close the database with one click. [#494](https://github.com/JabRef/jabref/issues/494)
- Sorting in the main table now takes information from cross-referenced entries into account. [#2808](https://github.com/JabRef/jabref/issues/2808)
- If a group has a color specified, then entries matched by this group have a small colored bar in front of them in the main table.
- Change default icon for groups to a circle because a colored version of the old icon was hard to distinguish from its black counterpart.
- In the main table, the context menu appears now when you press the "context menu" button on the keyboard. [feature request in the forum](http://discourse.jabref.org/t/how-to-enable-keyboard-context-key-windows)
- We added icons to the group side panel to quickly switch between `union` and `intersection` group view mode. [#3269](https://github.com/JabRef/jabref/issues/3269).
- We use `https` for [fetching from most online bibliographic database](https://docs.jabref.org/import-using-online-bibliographic-database).
- We changed the default keyboard shortcuts for moving between entries when the entry editor is active to ̀<kbd>alt</kbd> + <kbd>up/down</kbd>.
- Opening a new file now prompts the directory of the currently selected file, instead of the directory of the last opened file.
- Window state is saved on close and restored on start.
- We made the MathSciNet fetcher more reliable.
- We added the ISBN fetcher to the list of fetcher available under "Update with bibliographic information from the web" in the entry editor toolbar.
- Files without a defined external file type are now directly opened with the default application of the operating system
- We streamlined the process to rename and move files by removing the confirmation dialogs.
- We removed the redundant new lines of markings and wrapped the summary in the File annotation tab. [#3823](https://github.com/JabRef/jabref/issues/3823)
- We add auto URL formatting when user paste link to URL field in entry editor. [koppor#254](https://github.com/koppor/jabref/issues/254)
- We added a minimum height for the entry editor so that it can no longer be hidden by accident. [#4279](https://github.com/JabRef/jabref/issues/4279)
- We added a new keyboard shortcut so that the entry editor could be closed by <kbd>Ctrl</kbd> + <kbd>E</kbd>. [#4222](https://github.com/JabRef/jabref/issues/4222)
- We added an option in the preference dialog box, that allows user to pick the dark or light theme option. [#4130](https://github.com/JabRef/jabref/issues/4130)
- We updated the Related Articles tab to accept JSON from the new version of the Mr. DLib service
- We added an option in the preference dialog box that allows user to choose behavior after dragging and dropping files in Entry Editor. [#4356](https://github.com/JabRef/jabref/issues/4356)
- We added the ability to have an export preference where previously "File"-->"Export"/"Export selected entries" would not save the user's preference[#4495](https://github.com/JabRef/jabref/issues/4495)
- We optimized the code responsible for connecting to an external database, which should lead to huge improvements in performance.
- For automatically created groups, added ability to filter groups by entry type. [#4539](https://github.com/JabRef/jabref/issues/4539)
- We added the ability to add field names from the Preferences Dialog [#4546](https://github.com/JabRef/jabref/issues/4546)
- We added the ability to change the column widths directly in the main table. [#4546](https://github.com/JabRef/jabref/issues/4546)
- We added a description of how recommendations were chosen and better error handling to Related Articles tab
- We added the ability to execute default action in dialog by using with <kbd>Ctrl</kbd> + <kbd>Enter</kbd> combination [#4496](https://github.com/JabRef/jabref/issues/4496)
- We grouped and reordered the Main Menu (File, Edit, Library, Quality, Tools, and View tabs & icons). [#4666](https://github.com/JabRef/jabref/issues/4666) [#4667](https://github.com/JabRef/jabref/issues/4667) [#4668](https://github.com/JabRef/jabref/issues/4668) [#4669](https://github.com/JabRef/jabref/issues/4669) [#4670](https://github.com/JabRef/jabref/issues/4670) [#4671](https://github.com/JabRef/jabref/issues/4671) [#4672](https://github.com/JabRef/jabref/issues/4672) [#4673](https://github.com/JabRef/jabref/issues/4673)
- We added additional modifiers (capitalize, titlecase and sentencecase) to the Bibtex key generator. [#1506](https://github.com/JabRef/jabref/issues/1506)
- We have migrated from the mysql jdbc connector to the mariadb one for better authentication scheme support. [#4746](https://github.com/JabRef/jabref/issues/4745)
- We grouped the toolbar icons and changed the Open Library and Copy icons. [#4584](https://github.com/JabRef/jabref/issues/4584)
- We added a browse button next to the path text field for aux-based groups. [#4586](https://github.com/JabRef/jabref/issues/4586)
- We changed the title of Group Dialog to "Add subgroup" from "Edit group" when we select Add subgroup option.
- We enable import button only if entries are selected. [#4755](https://github.com/JabRef/jabref/issues/4755)
- We made modifications to improve the contrast of UI elements. [#4583](https://github.com/JabRef/jabref/issues/4583)
- We added a warning for empty BibTeX keys in the entry editor. [#4440](https://github.com/JabRef/jabref/issues/4440)
- We added an option in the settings to set the default action in JabRef when right clicking on any entry in any database and selecting "Open folder". [#4763](https://github.com/JabRef/jabref/issues/4763)
- The Medline fetcher now normalizes the author names according to the BibTeX-Standard [#4345](https://github.com/JabRef/jabref/issues/4345)
- We added an option on the Linked File Viewer to rename the attached file of an entry directly on the JabRef. [#4844](https://github.com/JabRef/jabref/issues/4844)
- We added an option in the preference dialog box that allows user to enable helpful tooltips.[#3599](https://github.com/JabRef/jabref/issues/3599)
- We reworked the functionality for extracting BibTeX entries from plain text, because our used service [freecite shut down](https://library.brown.edu/libweb/freecite_notice.php). [#5206](https://github.com/JabRef/jabref/pull/5206)
- We moved the dropdown menu for selecting the push-application from the toolbar into the external application preferences. [#674](https://github.com/JabRef/jabref/issues/674)
- We removed the alphabetical ordering of the custom tabs and updated the error message when trying to create a general field with a name containing an illegal character. [#5019](https://github.com/JabRef/jabref/issues/5019)
- We added a context menu to the bib(la)tex-source-editor to copy'n'paste. [#5007](https://github.com/JabRef/jabref/pull/5007)
- We added a tool that allows searching for citations in LaTeX files. It scans directories and shows which entries are used, how many times and where.
- We added a 'LaTeX citations' tab to the entry editor, to search for citations to the active entry in the LaTeX file directory. It can be disabled in the preferences dialog.
- We added an option in preferences to allow for integers in field "edition" when running database in bibtex mode. [#4680](https://github.com/JabRef/jabref/issues/4680)
- We added the ability to use negation in export filter layouts. [#5138](https://github.com/JabRef/jabref/pull/5138)
- Focus on Name Area instead of 'OK' button whenever user presses 'Add subgroup'. [#6307](https://github.com/JabRef/jabref/issues/6307)
- We changed the behavior of merging that the entry which has "smaller" bibkey will be selected. [#7395](https://github.com/JabRef/jabref/issues/7395)

### Fixed

- We fixed an issue where JabRef died silently for the user without enough inotify instances [#4874](https://github.com/JabRef/jabref/issues/4847)
- We fixed an issue where corresponding groups are sometimes not highlighted when clicking on entries [#3112](https://github.com/JabRef/jabref/issues/3112)
- We fixed an issue where custom exports could not be selected in the 'Export (selected) entries' dialog [#4013](https://github.com/JabRef/jabref/issues/4013)
- Italic text is now rendered correctly. [#3356](https://github.com/JabRef/jabref/issues/3356)
- The entry editor no longer gets corrupted after using the source tab. [#3532](https://github.com/JabRef/jabref/issues/3532) [#3608](https://github.com/JabRef/jabref/issues/3608) [#3616](https://github.com/JabRef/jabref/issues/3616)
- We fixed multiple issues where entries did not show up after import if a search was active. [#1513](https://github.com/JabRef/jabref/issues/1513) [#3219](https://github.com/JabRef/jabref/issues/3219))
- We fixed an issue where the group tree was not updated correctly after an entry was changed. [#3618](https://github.com/JabRef/jabref/issues/3618)
- We fixed an issue where a right-click in the main table selected a wrong entry. [#3267](https://github.com/JabRef/jabref/issues/3267)
- We fixed an issue where in rare cases entries where overlayed in the main table. [#3281](https://github.com/JabRef/jabref/issues/3281)
- We fixed an issue where selecting a group messed up the focus of the main table and the entry editor. [#3367](https://github.com/JabRef/jabref/issues/3367)
- We fixed an issue where composite author names were sorted incorrectly. [#2828](https://github.com/JabRef/jabref/issues/2828)
- We fixed an issue where commands followed by `-` didn't work. [#3805](https://github.com/JabRef/jabref/issues/3805)
- We fixed an issue where a non-existing aux file in a group made it impossible to open the library. [#4735](https://github.com/JabRef/jabref/issues/4735)
- We fixed an issue where some journal names were wrongly marked as abbreviated. [#4115](https://github.com/JabRef/jabref/issues/4115)
- We fixed an issue where the custom file column were sorted incorrectly. [#3119](https://github.com/JabRef/jabref/issues/3119)
- We improved the parsing of author names whose infix is abbreviated without a dot. [#4864](https://github.com/JabRef/jabref/issues/4864)
- We fixed an issues where the entry losses focus when a field is edited and at the same time used for sorting. [#3373](https://github.com/JabRef/jabref/issues/3373)
- We fixed an issue where the menu on Mac OS was not displayed in the usual Mac-specific way. [#3146](https://github.com/JabRef/jabref/issues/3146)
- We improved the integrity check for page numbers. [#4113](https://github.com/JabRef/jabref/issues/4113) and [feature request in the forum](http://discourse.jabref.org/t/pages-field-allow-use-of-en-dash/1199)
- We fixed an issue where the order of fields in customized entry types was not saved correctly. [#4033](http://github.com/JabRef/jabref/issues/4033)
- We fixed an issue where renaming a group did not change the group name in the interface. [#3189](https://github.com/JabRef/jabref/issues/3189)
- We fixed an issue where the groups tree of the last database was still shown even after the database was already closed.
- We fixed an issue where the "Open file dialog" may disappear behind other windows. [#3410](https://github.com/JabRef/jabref/issues/3410)
- We fixed an issue where the number of entries matched was not updated correctly upon adding or removing an entry. [#3537](https://github.com/JabRef/jabref/issues/3537)
- We fixed an issue where the default icon of a group was not colored correctly.
- We fixed an issue where the first field in entry editor was not focused when adding a new entry. [#4024](https://github.com/JabRef/jabref/issues/4024)
- We reworked the "Edit file" dialog to make it resizeable and improved the workflow for adding and editing files [#2970](https://github.com/JabRef/jabref/issues/2970)
- We fixed an issue where custom name formatters were no longer found correctly. [#3531](https://github.com/JabRef/jabref/issues/3531)
- We fixed an issue where the month was not shown in the preview. [#3239](https://github.com/JabRef/jabref/issues/3239)
- Rewritten logic to detect a second jabref instance. [#4023](https://github.com/JabRef/jabref/issues/4023)
- We fixed an issue where the "Convert to BibTeX-Cleanup" moved the content of the `file` field to the `pdf` field [#4120](https://github.com/JabRef/jabref/issues/4120)
- We fixed an issue where the preview pane in entry preview in preferences wasn't showing the citation style selected [#3849](https://github.com/JabRef/jabref/issues/3849)
- We fixed an issue where the default entry preview style still contained the field `review`. The field `review` in the style is now replaced with comment to be consistent with the entry editor [#4098](https://github.com/JabRef/jabref/issues/4098)
- We fixed an issue where users were vulnerable to XXE attacks during parsing [#4229](https://github.com/JabRef/jabref/issues/4229)
- We fixed an issue where files added via the "Attach file" contextmenu of an entry were not made relative. [#4201](https://github.com/JabRef/jabref/issues/4201) and [#4241](https://github.com/JabRef/jabref/issues/4241)
- We fixed an issue where author list parser can't generate bibtex for Chinese author. [#4169](https://github.com/JabRef/jabref/issues/4169)
- We fixed an issue where the list of XMP Exclusion fields in the preferences was not be saved [#4072](https://github.com/JabRef/jabref/issues/4072)
- We fixed an issue where the ArXiv Fetcher did not support HTTP URLs [koppor#328](https://github.com/koppor/jabref/issues/328)
- We fixed an issue where only one PDF file could be imported [#4422](https://github.com/JabRef/jabref/issues/4422)
- We fixed an issue where "Move to group" would always move the first entry in the library and not the selected [#4414](https://github.com/JabRef/jabref/issues/4414)
- We fixed an issue where an older dialog appears when downloading full texts from the quality menu. [#4489](https://github.com/JabRef/jabref/issues/4489)
- We fixed an issue where right clicking on any entry in any database and selecting "Open folder" results in the NullPointer exception. [#4763](https://github.com/JabRef/jabref/issues/4763)
- We fixed an issue where option 'open terminal here' with custom command was passing the wrong argument. [#4802](https://github.com/JabRef/jabref/issues/4802)
- We fixed an issue where ranking an entry would generate an IllegalArgumentException. [#4754](https://github.com/JabRef/jabref/issues/4754)
- We fixed an issue where special characters where removed from non-label key generation pattern parts [#4767](https://github.com/JabRef/jabref/issues/4767)
- We fixed an issue where the RIS import would overwite the article date with the value of the acessed date [#4816](https://github.com/JabRef/jabref/issues/4816)
- We fixed an issue where an NullPointer exception was thrown when a referenced entry in an Open/Libre Office document was no longer present in the library. Now an error message with the reference marker of the missing entry is shown. [#4932](https://github.com/JabRef/jabref/issues/4932)
- We fixed an issue where a database exception related to a missing timezone was too big. [#4827](https://github.com/JabRef/jabref/issues/4827)
- We fixed an issue where the IEEE fetcher returned an error if no keywords were present in the result from the IEEE website [#4997](https://github.com/JabRef/jabref/issues/4997)
- We fixed an issue where the command line help text had several errors, and arguments and descriptions have been rewritten to simplify and detail them better. [#4932](https://github.com/JabRef/jabref/issues/2016)
- We fixed an issue where the same menu for changing entry type had two different sizes and weights. [#4977](https://github.com/JabRef/jabref/issues/4977)
- We fixed an issue where the "Attach file" dialog, in the right-click menu for an entry, started on the working directory instead of the user's main directory. [#4995](https://github.com/JabRef/jabref/issues/4995)
- We fixed an issue where the JabRef Icon in the macOS launchpad was not displayed correctly [#5003](https://github.com/JabRef/jabref/issues/5003)
- We fixed an issue where the "Search for unlinked local files" would throw an exception when parsing the content of a PDF-file with missing "series" information [#5128](https://github.com/JabRef/jabref/issues/5128)
- We fixed an issue where the XMP Importer would incorrectly return an empty default entry when importing pdfs [#6577](https://github.com/JabRef/jabref/issues/6577)
- We fixed an issue where opening the menu 'Library properties' marked the library as modified [#6451](https://github.com/JabRef/jabref/issues/6451)
- We fixed an issue when importing resulted in an exception [#7343](https://github.com/JabRef/jabref/issues/7343)
- We fixed an issue where the field in the Field formatter dropdown selection were sorted in random order. [#7710](https://github.com/JabRef/jabref/issues/7710)

### Removed

- The feature to "mark entries" was removed and merged with the groups functionality. For migration, a group is created for every value of the `__markedentry` field and the entry is added to this group.
- The number column was removed.
- We removed the global search feature.
- We removed the coloring of cells in the main table according to whether the field is optional/required.
- We removed the feature to find and resolve duplicate BibTeX keys (as this use case is already covered by the integrity check).
- We removed a few commands from the right-click menu that are not needed often and thus don't need to be placed that prominently:
  - Print entry preview: available through entry preview
  - All commands related to marking: marking is not yet reimplemented
  - Set/clear/append/rename fields: available through Edit menu
  - Manage keywords: available through the Edit menu
  - Copy linked files to folder: available through File menu
  - Add/move/remove from group: removed completely (functionality still available through group interface)
- We removed the option to change the column widths in the preferences dialog. [#4546](https://github.com/JabRef/jabref/issues/4546)

## Older versions

The changelog of JabRef 4.x is available at the [v4.3.1 tag](https://github.com/JabRef/jabref/blob/v4.3.1/CHANGELOG.md).
The changelog of JabRef 3.x is available at the [v3.8.2 tag](https://github.com/JabRef/jabref/blob/v3.8.2/CHANGELOG.md).
The changelog of JabRef 2.11 and all previous versions is available as [text file in the v2.11.1 tag](https://github.com/JabRef/jabref/blob/v2.11.1/CHANGELOG).

[Unreleased]: https://github.com/JabRef/jabref/compare/v5.6...HEAD
[5.6]: https://github.com/JabRef/jabref/compare/v5.5...v5.6
[5.5]: https://github.com/JabRef/jabref/compare/v5.4...v5.5
[5.4]: https://github.com/JabRef/jabref/compare/v5.3...v5.4
[5.3]: https://github.com/JabRef/jabref/compare/v5.2...v5.3
[5.2]: https://github.com/JabRef/jabref/compare/v5.1...v5.2
[5.1]: https://github.com/JabRef/jabref/compare/v5.0...v5.1
[5.0]: https://github.com/JabRef/jabref/compare/v5.0-beta...v5.0
[5.0-beta]: https://github.com/JabRef/jabref/compare/v5.0-alpha...v5.0-beta
[5.0-alpha]: https://github.com/JabRef/jabref/compare/v4.3...v5.0-alpha

<!-- markdownlint-disable-file MD012 MD024 MD033 --><|MERGE_RESOLUTION|>--- conflicted
+++ resolved
@@ -28,12 +28,8 @@
 - We fixed the unnecessary horizontal scroll bar in group panel [#8467](https://github.com/JabRef/jabref/issues/8467)
 - We fixed an issue where the notification bar message, icon and actions appeared to be invisible. [#8761](https://github.com/JabRef/jabref/issues/8761)
 - We fixed an issue where deprecated fields tab is shown when the fields don't contain any values. [#8396](https://github.com/JabRef/jabref/issues/8396)
-<<<<<<< HEAD
 - We fixed an issue that there are exceptions for DOI search in case DOI contains masked characters. [#8787](https://github.com/JabRef/jabref/issues/8787)
-
-=======
 - We fixed an issue which allow us to select and open identifiers from a popup list in the maintable [#8758](https://github.com/JabRef/jabref/issues/8758), [8802](https://github.com/JabRef/jabref/issues/8802)
->>>>>>> e0460ddf
 
 ### Removed
 
