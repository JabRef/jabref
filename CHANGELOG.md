--- conflicted
+++ resolved
@@ -34,12 +34,8 @@
 - We added a different background color to the search bar to indicate when the search syntax is wrong. [#11658](https://github.com/JabRef/jabref/pull/11658)
 - We added a setting which always adds the literal "Cited on pages" text before each JStyle citation. [#11691](https://github.com/JabRef/jabref/pull/11732)
 - We added a new plain citation parser that uses LLMs. [#11825](https://github.com/JabRef/jabref/issues/11825)
-<<<<<<< HEAD
 - We added a search bar for filtering keyboard shortcuts. [#11686](https://github.com/JabRef/jabref/issues/11686)
-
-=======
 - By double clicking on a local citation in the Citation Relations Tab you can now jump the the linked entry. [#11955](https://github.com/JabRef/jabref/pull/11955)
->>>>>>> 9bab910a
 
 ### Changed
 
