--- conflicted
+++ resolved
@@ -83,12 +83,9 @@
 - We fixed an issue where "null" appeared in generated BibTeX keys. [#6459](https://github.com/JabRef/jabref/issues/6459)
 - We fixed an issue where the authors' names were incorrectly displayed in the authors' column when they were bracketed. [#6465](https://github.com/JabRef/jabref/issues/6465) [#6459](https://github.com/JabRef/jabref/issues/6459)
 - We fixed an issue where importing certain unlinked files would result in an exception [#5815](https://github.com/JabRef/jabref/issues/5815)
-<<<<<<< HEAD
 - We fixed an issue with creating a group of cited entries, which wrongly triggered that the library had been changed externally. [#6420](https://github.com/JabRef/jabref/issues/6420)
 - We fixed an issue with creating a group of cited entries. Now the file path to an aux file gets validated. [#6585](https://github.com/JabRef/jabref/issues/6585)
-=======
 - We fixed an issue with the creation of a group of cited entries which incorrectly showed the message that the library had been modified externally whenever saving the library. [#6420](https://github.com/JabRef/jabref/issues/6420)
->>>>>>> 7b65150c
 
 ### Removed
 
