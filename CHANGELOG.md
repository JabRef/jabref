--- conflicted
+++ resolved
@@ -18,6 +18,7 @@
 
 ### Changed
 
+- 'Get full text' now also checks the file url.[#568](https://github.com/koppor/jabref/issues/568)
 
 
 
@@ -53,13 +54,7 @@
 - We moved some preferences options to a new tab in the preferences dialog. [#9442](https://github.com/JabRef/jabref/pull/9308)
 - We renamed "Medline abbreviation" to "dotless abbreviation". [#9504](https://github.com/JabRef/jabref/pull/9504)
 - We now have more "dots" in the offered journal abbreviations. [#9504](https://github.com/JabRef/jabref/pull/9504)
-<<<<<<< HEAD
-- 'Get full text' now also checks the file url.[#568](https://github.com/koppor/jabref/issues/568)
-
-
-=======
 - We now disable the button "Full text search" in the Searchbar by default [#9527](https://github.com/JabRef/jabref/pull/9527)
->>>>>>> 00c943d7
 
 ### Fixed
 
