# Changelog

All notable changes to this project will be documented in this file.
The format is based on [Keep a Changelog](https://keepachangelog.com/en/1.0.0/).
We refer to [GitHub issues](https://github.com/JabRef/jabref/issues) by using `#NUM`.
In case, there is no issue present, the pull request implementing the feature is linked.

Note that this project **does not** adhere to [Semantic Versioning](http://semver.org/).

## [Unreleased]

### Added

- We added the possibility to add a new entry via its zbMath ID (zbMATH can be chosen as ID type in the "Select entry type" window). [#7202](https://github.com/JabRef/jabref/issues/7202)
- We added the extension support and the external application support (For Texshow, Texmaker and LyX) to the flatpak [#7248](https://github.com/JabRef/jabref/pull/7248)
- We added some symbols and keybindings to the context menu in the entry editor. [#7268](https://github.com/JabRef/jabref/pull/7268)
- We added keybindings for setting and clearing the read status. [#7264](https://github.com/JabRef/jabref/issues/7264)
- We added two new fields to track the creation and most recent modification date and time for each entry. [koppor#130](https://github.com/koppor/jabref/issues/130)

### Changed

<<<<<<< HEAD
- We improved the "Find unlinked files" dialog to show import results for each file. [#7209](https://github.com/JabRef/jabref/pull/7209)
=======
- The content of the field `timestamp` is migrated to `creationdate`. In case one configured "udpate timestampe", it is migrated to `modificationdate`. [koppor#130](https://github.com/koppor/jabref/issues/130)
>>>>>>> e173764f

### Fixed

- We fixed an issue where the "Normalize page numbers" formatter did not replace en-dashes or em-dashes with a hyphen-minus sign. [#7239](https://github.com/JabRef/jabref/issues/7239)
- We fixed an issue with the style of highlighted check boxes while searching in preferences. [#7226](https://github.com/JabRef/jabref/issues/7226)
- We fixed an issue where the option "Move file to file directory" was disabled in the entry editor for all files [#7194](https://github.com/JabRef/jabref/issues/7194)
- We fixed an issue where application dialogs were opening in the wrong display when using multiple screens [#7273](https://github.com/JabRef/jabref/pull/7273)
- We fixed an issue where the "Find unlinked files" dialog would freeze JabRef on importing. [#7205](https://github.com/JabRef/jabref/issues/7205)
- We fixed an issue where the "Find unlinked files" would stop importing when importing a single file failed. [#7206](https://github.com/JabRef/jabref/issues/7206)
- We fixed an issue where an exception would be displayed for previewing and preferences when a custom theme has been configured but is missing [#7177](https://github.com/JabRef/jabref/issues/7177)

### Removed

## [5.2] – 2020-12-24

### Added

- We added a validation to check if the current database location is shared, preventing an exception when Pulling Changes From Shared Database. [#6959](https://github.com/JabRef/jabref/issues/6959)
- We added a query parser and mapping layer to enable conversion of queries formulated in simplified lucene syntax by the user into api queries. [#6799](https://github.com/JabRef/jabref/pull/6799)
- We added some basic functionality to customise the look of JabRef by importing a css theme file. [#5790](https://github.com/JabRef/jabref/issues/5790)
- We added connection check function in network preference setting [#6560](https://github.com/JabRef/jabref/issues/6560)
- We added support for exporting to YAML. [#6974](https://github.com/JabRef/jabref/issues/6974)
- We added a DOI format and organization check to detect [American Physical Society](https://journals.aps.org/) journals to copy the article ID to the page field for cases where the page numbers are missing. [#7019](https://github.com/JabRef/jabref/issues/7019)
- We added an error message in the New Entry dialog that is shown in case the fetcher did not find anything . [#7000](https://github.com/JabRef/jabref/issues/7000)
- We added a new formatter to output shorthand month format. [#6579](https://github.com/JabRef/jabref/issues/6579)
- We added support for the new Microsoft Edge browser in all platforms. [#7056](https://github.com/JabRef/jabref/pull/7056)
- We reintroduced emacs/bash-like keybindings. [#6017](https://github.com/JabRef/jabref/issues/6017)
- We added a feature to provide automated cross library search using a cross library query language. This provides support for the search step of systematic literature reviews (SLRs). [koppor#369](https://github.com/koppor/jabref/issues/369)

### Changed

- We changed the default preferences for OpenOffice/LibreOffice integration to automatically sync the bibliography when inserting new citations in a OpenOffic/LibreOffice document. [#6957](https://github.com/JabRef/jabref/issues/6957)
- We restructured the 'File' tab and extracted some parts into the 'Linked files' tab [#6779](https://github.com/JabRef/jabref/pull/6779)
- JabRef now offers journal lists from <https://abbrv.jabref.org>. JabRef the lists which use a dot inside the abbreviations. [#5749](https://github.com/JabRef/jabref/pull/5749)
- We removed two useless preferences in the groups preferences dialog. [#6836](https://github.com/JabRef/jabref/pull/6836)
- Synchronization of SpecialFields to keywords is now disabled by default. [#6621](https://github.com/JabRef/jabref/issues/6621)
- JabRef no longer opens the entry editor with the first entry on startup [#6855](https://github.com/JabRef/jabref/issues/6855)
- We completed the rebranding of `bibtexkey` as `citationkey` which was started in JabRef 5.1.
- JabRef no longer opens the entry editor with the first entry on startup [#6855](https://github.com/JabRef/jabref/issues/6855)
- Fetch by ID: (long) "SAO/NASA Astrophysics Data System" replaced by (short) "SAO/NASA ADS" [#6876](https://github.com/JabRef/jabref/pull/6876)
- We changed the title of the window "Manage field names and content" to have the same title as the corresponding menu item [#6895](https://github.com/JabRef/jabref/pull/6895)
- We renamed the menus "View -> Previous citation style" and "View -> Next citation style" into "View -> Previous preview style" and "View -> Next preview style" and renamed the "Preview" style to "Customized preview style". [#6899](https://github.com/JabRef/jabref/pull/6899)
- We changed the default preference option "Search and store files relative to library file location" to on, as this seems to be a more intuitive behaviour. [#6863](https://github.com/JabRef/jabref/issues/6863)
- We changed the title of the window  "Manage field names and content":  to have the same title as the corresponding menu item  [#6895](https://github.com/JabRef/jabref/pull/6895)
- We improved the detection of "short" DOIs [6880](https://github.com/JabRef/jabref/issues/6880)
- We improved the duplicate detection when identifiers like DOI or arxiv are semantiaclly the same, but just syntactically differ (e.g. with or without http(s):// prefix). [#6707](https://github.com/JabRef/jabref/issues/6707)
- We changed in the group interface "Generate groups from keywords in a BibTeX field" by "Generate groups from keywords in the following field". [#6983](https://github.com/JabRef/jabref/issues/6983)
- We changed the name of a group type from "Searching for keywords" to "Searching for a keyword". [6995](https://github.com/JabRef/jabref/pull/6995)
- We changed the way JabRef displays the title of a tab and of the window. [4161](https://github.com/JabRef/jabref/issues/4161)
- We changed connect timeouts for server requests to 30 seconds in general and 5 seconds for GROBID server (special) and improved user notifications on connection issues. [7026](https://github.com/JabRef/jabref/pull/7026)
- We changed the order of the library tab context menu items. [#7171](https://github.com/JabRef/jabref/issues/7171)
- We changed the way linked files are opened on Linux to use the native openFile method, compatible with confined  packages. [7037](https://github.com/JabRef/jabref/pull/7037)
- We refined the entry preview to show the full names of authors and editors, to list the editor only if no author is present, have the year ealier. [#7083](https://github.com/JabRef/jabref/issues/7083)

### Fixed

- We fixed an issue changing the icon link_variation_off that is not meaningful. [#6834](https://github.com/JabRef/jabref/issues/6834)
- We fixed an issue where the `.sav` file was not deleted upon exiting JabRef. [#6109](https://github.com/JabRef/jabref/issues/6109)
- We fixed a linked identifier icon inconsistency. [#6705](https://github.com/JabRef/jabref/issues/6705)
- We fixed the wrong behavior that font size changes are not reflected in dialogs. [#6039](https://github.com/JabRef/jabref/issues/6039)
- We fixed the failure to Copy citation key and link. [#5835](https://github.com/JabRef/jabref/issues/5835)
- We fixed an issue where the sort order of the entry table was reset after a restart of JabRef. [#6898](https://github.com/JabRef/jabref/pull/6898)
- We fixed an issue where no longer a warning was displayed when inserting references into LibreOffice with an invalid "ReferenceParagraphFormat". [#6907](https://github.com/JabRef/jabref/pull/60907).
- We fixed an issue where a selected field was not removed after the first click in the custom entry types dialog. [#6934](https://github.com/JabRef/jabref/issues/6934)
- We fixed an issue where a remove icon was shown for standard entry types in the custom entry types dialog. [#6906](https://github.com/JabRef/jabref/issues/6906)
- We fixed an issue where it was impossible to connect to OpenOffice/LibreOffice on Mac OSX. [#6970](https://github.com/JabRef/jabref/pull/6970)
- We fixed an issue with the python script used by browser plugins that failed to locate JabRef if not installed in its default location. [#6963](https://github.com/JabRef/jabref/pull/6963/files)
- We fixed an issue where spaces and newlines in an isbn would generate an exception. [#6456](https://github.com/JabRef/jabref/issues/6456)
- We fixed an issue where identity column header had incorrect foreground color in the  Dark theme. [#6796](https://github.com/JabRef/jabref/issues/6796)
- We fixed an issue where the RIS exporter added extra blank lines.[#7007](https://github.com/JabRef/jabref/pull/7007/files)
- We fixed an issue where clicking on Collapse All button in the Search for Unlinked Local Files expanded the directory structure erroneously [#6848](https://github.com/JabRef/jabref/issues/6848)
- We fixed an issue, when pulling changes from shared database via shortcut caused creation of a new tech report [6867](https://github.com/JabRef/jabref/issues/6867)
- We fixed an issue where the JabRef GUI does not highlight the "All entries" group on start-up [#6691](https://github.com/JabRef/jabref/issues/6691)
- We fixed an issue where a custom dark theme was not applied to the entry preview tab [7068](https://github.com/JabRef/jabref/issues/7068)
- We fixed an issue where modifications to the Custom preview layout in the preferences were not saved [#6447](https://github.com/JabRef/jabref/issues/6447)
- We fixed an issue where errors from imports were not shown to the user [#7084](https://github.com/JabRef/jabref/pull/7084)
- We fixed an issue where the EndNote XML Import would fail on empty keywords tags [forum#2387](https://discourse.jabref.org/t/importing-in-unknown-format-fails-to-import-xml-library-from-bookends-export/2387)
- We fixed an issue where the color of groups of type "free search expression" not persisting after restarting the application [#6999](https://github.com/JabRef/jabref/issues/6999)
- We fixed an issue where modifications in the source tab where not saved without switching to another field before saving the library [#6622](https://github.com/JabRef/jabref/issues/6622)
- We fixed an issue where the "Document Viewer" did not show the first page of the opened pdf document and did not show the correct total number of pages [#7108](https://github.com/JabRef/jabref/issues/7108)
- We fixed an issue where the context menu was not updated after a file link was changed. [#5777](https://github.com/JabRef/jabref/issues/5777)
- We fixed an issue where the password for a shared SQL database was not remembered [#6869](https://github.com/JabRef/jabref/issues/6869)
- We fixed an issue where newly added entires were not synced to a shared SQL database [#7176](https://github.com/JabRef/jabref/issues/7176)
- We fixed an issue where the PDF-Content importer threw an exception when no DOI number is present at the first page of the PDF document [#7203](https://github.com/JabRef/jabref/issues/7203)
- We fixed an issue where groups created from aux files did not update on file changes [#6394](https://github.com/JabRef/jabref/issues/6394)
- We fixed an issue where authors that only have last names were incorrectly identified as institutes when generating citation keys [#7199](https://github.com/JabRef/jabref/issues/7199)
- We fixed an issue where institutes were incorrectly identified as universities when generating citation keys [#6942](https://github.com/JabRef/jabref/issues/6942)

### Removed

- We removed the Google Scholar fetcher and the ACM fetcher do not work due to traffic limitations [#6369](https://github.com/JabRef/jabref/issues/6369)
- We removed the menu entry "Manage external file types" because it's already in 'Preferences' dialog [#6991](https://github.com/JabRef/jabref/issues/6991)
- We removed the integrity check "Abbreviation detected" for the field journal/journaltitle in the entry editor [#3925](https://github.com/JabRef/jabref/issues/3925)

## [5.1] – 2020-08-30

### Added

- We added a new fetcher to enable users to search mEDRA DOIs [#6602](https://github.com/JabRef/jabref/issues/6602)
- We added a new fetcher to enable users to search "[Collection of Computer Science Bibliographies](https://liinwww.ira.uka.de/bibliography/index.html)". [#6638](https://github.com/JabRef/jabref/issues/6638)
- We added default values for delimiters in Add Subgroup window [#6624](https://github.com/JabRef/jabref/issues/6624)
- We improved responsiveness of general fields specification dialog window. [#6643](https://github.com/JabRef/jabref/issues/6604)
- We added support for importing ris file and load DOI [#6530](https://github.com/JabRef/jabref/issues/6530)
- We added the Library properties to a context menu on the library tabs [#6485](https://github.com/JabRef/jabref/issues/6485)
- We added a new field in the preferences in 'BibTeX key generator' for unwanted characters that can be user-specified. [#6295](https://github.com/JabRef/jabref/issues/6295)
- We added support for searching ShortScience for an entry through the user's browser. [#6018](https://github.com/JabRef/jabref/pull/6018)
- We updated EditionChecker to permit edition to start with a number. [#6144](https://github.com/JabRef/jabref/issues/6144)
- We added tooltips for most fields in the entry editor containing a short description. [#5847](https://github.com/JabRef/jabref/issues/5847)
- We added support for basic markdown in custom formatted previews [#6194](https://github.com/JabRef/jabref/issues/6194)
- We now show the number of items found and selected to import in the online search dialog. [#6248](https://github.com/JabRef/jabref/pull/6248)
- We created a new install screen for macOS. [#5759](https://github.com/JabRef/jabref/issues/5759)
- We added a new integrity check for duplicate DOIs. [koppor#339](https://github.com/koppor/jabref/issues/339)
- We implemented an option to download fulltext files while importing. [#6381](https://github.com/JabRef/jabref/pull/6381)
- We added a progress-indicator showing the average progress of background tasks to the toolbar. Clicking it reveals a pop-over with a list of running background tasks. [6443](https://github.com/JabRef/jabref/pull/6443)
- We fixed the bug when strike the delete key in the text field. [#6421](https://github.com/JabRef/jabref/issues/6421)
- We added a BibTex key modifier for truncating strings. [#3915](https://github.com/JabRef/jabref/issues/3915)
- We added support for jumping to target entry when typing letter/digit after sorting a column in maintable [#6146](https://github.com/JabRef/jabref/issues/6146)
- We added a new fetcher to enable users to search all available E-Libraries simultaneously. [koppor#369](https://github.com/koppor/jabref/issues/369)
- We added the field "entrytype" to the export sort criteria [#6531](https://github.com/JabRef/jabref/pull/6531)
- We added the possibility to change the display order of the fields in the entry editor. The order can now be configured using drag and drop in the "Customize entry types" dialog [#6152](https://github.com/JabRef/jabref/pull/6152)
- We added native support for biblatex-software [#6574](https://github.com/JabRef/jabref/issues/6574)
- We added a missing restart warning for AutoComplete in the preferences dialog. [#6351](https://github.com/JabRef/jabref/issues/6351)
- We added a note to the citation key pattern preferences dialog as a temporary workaround for a JavaFX bug, about committing changes in a table cell, if the focus is lost. [#5825](https://github.com/JabRef/jabref/issues/5825)

### Changed

- We improved the arXiv fetcher. Now it should find entries even more reliably and does no longer include the version (e.g `v1`) in the `eprint` field. [forum#1941](https://discourse.jabref.org/t/remove-version-in-arxiv-import/1941)
- We moved the group search bar and the button "New group" from bottom to top position to make it more prominent. [#6112](https://github.com/JabRef/jabref/pull/6112)
- When JabRef finds a `.sav` file without changes, there is no dialog asking for acceptance of changes anymore.
- We changed the buttons for import/export/show all/reset of preferences to smaller icon buttons in the preferences dialog. [#6130](https://github.com/JabRef/jabref/pull/6130)
- We moved the functionality "Manage field names & content" from the "Library" menu to the "Edit" menu, because it affects the selected entries and not the whole library
- We merged the functionality "Append contents from a BibTeX library into the currently viewed library" into the "Import into database" functionality. Fixes [#6049](https://github.com/JabRef/jabref/issues/6049).
- We changed the directory where fulltext downloads are stored to the directory set in the import-tab in preferences. [#6381](https://github.com/JabRef/jabref/pull/6381)
- We improved the error message for invalid jstyles. [#6303](https://github.com/JabRef/jabref/issues/6303)
- We changed the section name of 'Advanced' to 'Network' in the preferences and removed some obsolete options.[#6489](https://github.com/JabRef/jabref/pull/6489)
- We improved the context menu of the column "Linked identifiers" of the main table, by truncating their texts, if they are too long. [#6499](https://github.com/JabRef/jabref/issues/6499)
- We merged the main table tabs in the preferences dialog. [#6518](https://github.com/JabRef/jabref/pull/6518)
- We changed the command line option 'generateBibtexKeys' to the more generic term 'generateCitationKeys' while the short option remains 'g'.[#6545](https://github.com/JabRef/jabref/pull/6545)
- We improved the "Possible duplicate entries" window to remember its size and position throughout a session. [#6582](https://github.com/JabRef/jabref/issues/6582)
- We divided the toolbar into small parts, so if the application window is to small, only a part of the toolbar is moved into the chevron popup. [#6682](https://github.com/JabRef/jabref/pull/6682)
- We changed the layout for of the buttons in the Open Office side panel to ensure that the button text is always visible, specially when resizing. [#6639](https://github.com/JabRef/jabref/issues/6639)
- We merged the two new library commands in the file menu to one which always creates a new library in the default library mode. [#6359](https://github.com/JabRef/jabref/pull/6539#issuecomment-641056536)

### Fixed

- We fixed an issue where entry preview tab has no name in drop down list. [#6591](https://github.com/JabRef/jabref/issues/6591)
- We fixed to only search file links in the BIB file location directory when preferences has corresponding checkbox checked. [#5891](https://github.com/JabRef/jabref/issues/5891)
- We fixed wrong button order (Apply and Cancel) in ManageProtectedTermsDialog.
- We fixed an issue with incompatible characters at BibTeX key [#6257](https://github.com/JabRef/jabref/issues/6257)
- We fixed an issue where dash (`-`) was reported as illegal BibTeX key [#6295](https://github.com/JabRef/jabref/issues/6295)
- We greatly improved the performance of the overall application and many operations. [#5071](https://github.com/JabRef/jabref/issues/5071)
- We fixed an issue where sort by priority was broken. [#6222](https://github.com/JabRef/jabref/issues/6222)
- We fixed an issue where opening a library from the recent libraries menu was not possible. [#5939](https://github.com/JabRef/jabref/issues/5939)
- We fixed an issue with inconsistent capitalization of file extensions when downloading files. [#6115](https://github.com/JabRef/jabref/issues/6115)
- We fixed the display of language and encoding in the preferences dialog. [#6130](https://github.com/JabRef/jabref/pull/6130)
- Now the link and/or the link description in the column "linked files" of the main table gets truncated or wrapped, if too long, otherwise display issues arise. [#6178](https://github.com/JabRef/jabref/issues/6178)
- We fixed the issue that groups panel does not keep size when resizing window. [#6180](https://github.com/JabRef/jabref/issues/6180)
- We fixed an error that sometimes occurred when using the context menu. [#6085](https://github.com/JabRef/jabref/issues/6085)
- We fixed an issue where search full-text documents downloaded files with same name, overwriting existing files. [#6174](https://github.com/JabRef/jabref/pull/6174)
- We fixed an issue when importing into current library an erroneous message "import cancelled" is displayed even though import is successful. [#6266](https://github.com/JabRef/jabref/issues/6266)
- We fixed an issue where custom jstyles for Open/LibreOffice where not saved correctly. [#6170](https://github.com/JabRef/jabref/issues/6170)
- We fixed an issue where the INSPIRE fetcher was no longer working [#6229](https://github.com/JabRef/jabref/issues/6229)
- We fixed an issue where custom exports with an uppercase file extension could not be selected for "Copy...-> Export to Clipboard" [#6285](https://github.com/JabRef/jabref/issues/6285)
- We fixed the display of icon both in the main table and linked file editor. [#6169](https://github.com/JabRef/jabref/issues/6169)
- We fixed an issue where the windows installer did not create an entry in the start menu [bug report in the forum](https://discourse.jabref.org/t/error-while-fetching-from-doi/2018/3)
- We fixed an issue where only the field `abstract` and `comment` were declared as multiline fields. Other fields can now be configured in the preferences using "Do not wrap the following fields when saving" [4373](https://github.com/JabRef/jabref/issues/4373)
- We fixed an issue where JabRef switched to discrete graphics under macOS [#5935](https://github.com/JabRef/jabref/issues/5935)
- We fixed an issue where the Preferences entry preview will be unexpected modified leads to Value too long exception [#6198](https://github.com/JabRef/jabref/issues/6198)
- We fixed an issue where custom jstyles for Open/LibreOffice would only be valid if a layout line for the entry type `default` was at the end of the layout section [#6303](https://github.com/JabRef/jabref/issues/6303)
- We fixed an issue where a new entry is not shown in the library if a search is active [#6297](https://github.com/JabRef/jabref/issues/6297)
- We fixed an issue where long directory names created from patterns could create an exception. [#3915](https://github.com/JabRef/jabref/issues/3915)
- We fixed an issue where sort on numeric cases was broken. [#6349](https://github.com/JabRef/jabref/issues/6349)
- We fixed an issue where year and month fields were not cleared when converting to biblatex [#6224](https://github.com/JabRef/jabref/issues/6224)
- We fixed an issue where an "Not on FX thread" exception occured when saving on linux [#6453](https://github.com/JabRef/jabref/issues/6453)
- We fixed an issue where the library sort order was lost. [#6091](https://github.com/JabRef/jabref/issues/6091)
- We fixed an issue where brackets in regular expressions were not working. [6469](https://github.com/JabRef/jabref/pull/6469)
- We fixed an issue where multiple background task popups stacked over each other.. [#6472](https://github.com/JabRef/jabref/issues/6472)
- We fixed an issue where LaTeX citations for specific commands (\autocites) of biblatex-mla were not recognized. [#6476](https://github.com/JabRef/jabref/issues/6476)
- We fixed an issue where drag and drop was not working on empty database. [#6487](https://github.com/JabRef/jabref/issues/6487)
- We fixed an issue where the name fields were not updated after the preferences changed. [#6515](https://github.com/JabRef/jabref/issues/6515)
- We fixed an issue where "null" appeared in generated BibTeX keys. [#6459](https://github.com/JabRef/jabref/issues/6459)
- We fixed an issue where the authors' names were incorrectly displayed in the authors' column when they were bracketed. [#6465](https://github.com/JabRef/jabref/issues/6465) [#6459](https://github.com/JabRef/jabref/issues/6459)
- We fixed an issue where importing certain unlinked files would result in an exception [#5815](https://github.com/JabRef/jabref/issues/5815)
- We fixed an issue where downloaded files would be moved to a directory named after the citationkey when no file directory pattern is specified [#6589](https://github.com/JabRef/jabref/issues/6589)
- We fixed an issue with the creation of a group of cited entries which incorrectly showed the message that the library had been modified externally whenever saving the library. [#6420](https://github.com/JabRef/jabref/issues/6420)
- We fixed an issue with the creation of a group of cited entries. Now the file path to an aux file gets validated. [#6585](https://github.com/JabRef/jabref/issues/6585)
- We fixed an issue on Linux systems where the application would crash upon inotify failure. Now, the user is prompted with a warning, and given the choice to continue the session. [#6073](https://github.com/JabRef/jabref/issues/6073)
- We moved the search modifier buttons into the search bar, as they were not accessible, if autocompletion was disabled. [#6625](https://github.com/JabRef/jabref/issues/6625)
- We fixed an issue about duplicated group color indicators [#6175](https://github.com/JabRef/jabref/issues/6175)
- We fixed an issue where entries with the entry type Misc from an imported aux file would not be saved correctly to the bib file on disk [#6405](https://github.com/JabRef/jabref/issues/6405)
- We fixed an issue where percent sign ('%') was not formatted properly by the HTML formatter [#6753](https://github.com/JabRef/jabref/issues/6753)
- We fixed an issue with the [SAO/NASA Astrophysics Data System](https://docs.jabref.org/collect/import-using-online-bibliographic-database/ads) fetcher where `\textbackslash` appeared at the end of the abstract.
- We fixed an issue with the Science Direct fetcher where PDFs could not be downloaded. Fixes [#5860](https://github.com/JabRef/jabref/issues/5860)
- We fixed an issue with the Library of Congress importer.
- We fixed the [link to the external libraries listing](https://github.com/JabRef/jabref/blob/master/external-libraries.md) in the about dialog
- We fixed an issue regarding pasting on Linux. [#6293](https://github.com/JabRef/jabref/issues/6293)

### Removed

- We removed the option of the "enforce legal key". [#6295](https://github.com/JabRef/jabref/issues/6295)
- We removed the obsolete `External programs / Open PDF` section in the preferences, as the default application to open PDFs is now set in the `Manage external file types` dialog. [#6130](https://github.com/JabRef/jabref/pull/6130)
- We removed the option to configure whether a `.bib.bak` file should be generated upon save. It is now always enabled. Documentation at <https://docs.jabref.org/general/autosave>. [#6092](https://github.com/JabRef/jabref/issues/6092)
- We removed the built-in list of IEEE journal abbreviations using BibTeX strings. If you still want to use them, you have to download them separately from <https://abbrv.jabref.org>.

## [5.0] – 2020-03-06

### Changed

- Added browser integration to the snap package for firefox/chromium browsers. [#6062](https://github.com/JabRef/jabref/pull/6062)
- We reintroduced the possibility to extract references from plain text (using [GROBID](https://grobid.readthedocs.io/en/latest/)). [#5614](https://github.com/JabRef/jabref/pull/5614)
- We changed the open office panel to show buttons in rows of three instead of going straight down to save space as the button expanded out to take up unnecessary horizontal space. [#5479](https://github.com/JabRef/jabref/issues/5479)
- We cleaned up the group add/edit dialog. [#5826](https://github.com/JabRef/jabref/pull/5826)
- We reintroduced the index column. [#5844](https://github.com/JabRef/jabref/pull/5844)
- Filenames of external files can no longer contain curly braces. [#5926](https://github.com/JabRef/jabref/pull/5926)
- We made the filters more easily accessible in the integrity check dialog. [#5955](https://github.com/JabRef/jabref/pull/5955)
- We reimplemented and improved the dialog "Customize entry types". [#4719](https://github.com/JabRef/jabref/issues/4719)
- We added an [American Physical Society](https://journals.aps.org/) fetcher. [#818](https://github.com/JabRef/jabref/issues/818)
- We added possibility to enable/disable items quantity in groups. [#6042](https://github.com/JabRef/jabref/issues/6042)

### Fixed

- We fixed an issue where the command line console was always opened in the background. [#5474](https://github.com/JabRef/jabref/issues/5474)
- We fixed and issue where pdf files will not open under some KDE linux distributions when using okular. [#5253](https://github.com/JabRef/jabref/issues/5253)
- We fixed an issue where the Medline fetcher was only working when JabRef was running from source. [#5645](https://github.com/JabRef/jabref/issues/5645)
- We fixed some visual issues in the dark theme. [#5764](https://github.com/JabRef/jabref/pull/5764) [#5753](https://github.com/JabRef/jabref/issues/5753)
- We fixed an issue where non-default previews didn't handle unicode characters. [#5779](https://github.com/JabRef/jabref/issues/5779)
- We improved the performance, especially changing field values in the entry should feel smoother now. [#5843](https://github.com/JabRef/jabref/issues/5843)
- We fixed an issue where the ampersand character wasn't rendering correctly on previews. [#3840](https://github.com/JabRef/jabref/issues/3840)
- We fixed an issue where an erroneous "The library has been modified by another program" message was shown when saving. [#4877](https://github.com/JabRef/jabref/issues/4877)
- We fixed an issue where the file extension was missing after downloading a file (we now fall-back to pdf). [#5816](https://github.com/JabRef/jabref/issues/5816)
- We fixed an issue where cleaning up entries broke web URLs, if "Make paths of linked files relative (if possible)" was enabled, which resulted in various other issues subsequently. [#5861](https://github.com/JabRef/jabref/issues/5861)
- We fixed an issue where the tab "Required fields" of the entry editor did not show all required fields, if at least two of the defined required fields are linked with a logical or. [#5859](https://github.com/JabRef/jabref/issues/5859)
- We fixed several issues concerning managing external file types: Now everything is usable and fully functional. Previously, there were problems with the radio buttons, with saving the settings and with loading an input field value. Furthermore, different behavior for Windows and other operating systems was given, which was unified as well. [#5846](https://github.com/JabRef/jabref/issues/5846)
- We fixed an issue where entries containing Unicode charaters were not parsed correctly [#5899](https://github.com/JabRef/jabref/issues/5899)
- We fixed an issue where an entry containing an external filename with curly braces could not be saved. Curly braces are now longer allowed in filenames. [#5899](https://github.com/JabRef/jabref/issues/5899)
- We fixed an issue where changing the type of an entry did not update the main table [#5906](https://github.com/JabRef/jabref/issues/5906)
- We fixed an issue in the optics of the library properties, that cropped the dialog on scaled displays. [#5969](https://github.com/JabRef/jabref/issues/5969)
- We fixed an issue where changing the type of an entry did not update the main table. [#5906](https://github.com/JabRef/jabref/issues/5906)
- We fixed an issue where opening a library from the recent libraries menu was not possible. [#5939](https://github.com/JabRef/jabref/issues/5939)
- We fixed an issue where the most bottom group in the list got lost, if it was dragged on itself. [#5983](https://github.com/JabRef/jabref/issues/5983)
- We fixed an issue where changing entry type doesn't always work when biblatex source is shown. [#5905](https://github.com/JabRef/jabref/issues/5905)
- We fixed an issue where the group and the link column were not updated after changing the entry in the main table. [#5985](https://github.com/JabRef/jabref/issues/5985)
- We fixed an issue where reordering the groups was not possible after inserting an article. [#6008](https://github.com/JabRef/jabref/issues/6008)
- We fixed an issue where citation styles except the default "Preview" could not be used. [#56220](https://github.com/JabRef/jabref/issues/5622)
- We fixed an issue where a warning was displayed when the title content is made up of two sentences. [#5832](https://github.com/JabRef/jabref/issues/5832)
- We fixed an issue where an exception was thrown when adding a save action without a selected formatter in the library properties [#6069](https://github.com/JabRef/jabref/issues/6069)
- We fixed an issue where JabRef's icon was missing in the Export to clipboard Dialog. [#6286](https://github.com/JabRef/jabref/issues/6286)
- We fixed an issue when an "Abstract field" was duplicating text, when importing from RIS file (Neurons) [#6065](https://github.com/JabRef/jabref/issues/6065)
- We fixed an issue where adding the addition of a new entry was not completely validated [#6370](https://github.com/JabRef/jabref/issues/6370)
- We fixed an issue where the blue and red text colors in the Merge entries dialog were not quite visible [#6334](https://github.com/JabRef/jabref/issues/6334)
- We fixed an issue where underscore character was removed from the file name in the Recent Libraries list in File menu [#6383](https://github.com/JabRef/jabref/issues/6383)
- We fixed an issue where few keyboard shortcuts regarding new entries were missing [#6403](https://github.com/JabRef/jabref/issues/6403)

### Removed

- Ampersands are no longer escaped by default in the `bib` file. If you want to keep the current behaviour, you can use the new "Escape Ampersands" formatter as a save action. [#5869](https://github.com/JabRef/jabref/issues/5869)
- The "Merge Entries" entry was removed from the Quality Menu. Users should use the right-click menu instead. [#6021](https://github.com/JabRef/jabref/pull/6021)

## [5.0-beta] – 2019-12-15

### Changed

- We added a short DOI field formatter which shortens DOI to more human-readable form. [koppor#343](https://github.com/koppor/jabref/issues/343)
- We improved the display of group memberships by adding multiple colored bars if the entry belongs to more than one group. [#4574](https://github.com/JabRef/jabref/issues/4574)
- We added an option to show the preview as an extra tab in the entry editor (instead of in a split view). [#5244](https://github.com/JabRef/jabref/issues/5244)
- A custom Open/LibreOffice jstyle file now requires a layout line for the entry type `default` [#5452](https://github.com/JabRef/jabref/issues/5452)
- The entry editor is now open by default when JabRef starts up. [#5460](https://github.com/JabRef/jabref/issues/5460)
- Customized entry types are now serialized in alphabetical order in the bib file.
- We added a new ADS fetcher to use the new ADS API. [#4949](https://github.com/JabRef/jabref/issues/4949)
- We added support of the [X11 primary selection](https://unix.stackexchange.com/a/139193/18033) [#2389](https://github.com/JabRef/jabref/issues/2389)
- We added support to switch between biblatex and bibtex library types. [#5550](https://github.com/JabRef/jabref/issues/5550)
- We changed the save action buttons to be easier to understand. [#5565](https://github.com/JabRef/jabref/issues/5565)
- We made the columns for groups, files and uri in the main table reorderable and merged the clickable icon columns for uri, url, doi and eprint. [#5544](https://github.com/JabRef/jabref/pull/5544)
- We reduced the number of write actions performed when autosave is enabled [#5679](https://github.com/JabRef/jabref/issues/5679)
- We made the column sort order in the main table persistent [#5730](https://github.com/JabRef/jabref/pull/5730)
- When an entry is modified on disk, the change dialog now shows the merge dialog to highlight the changes [#5688](https://github.com/JabRef/jabref/pull/5688)

### Fixed

- Inherit fields from cross-referenced entries as specified by biblatex. [#5045](https://github.com/JabRef/jabref/issues/5045)
- We fixed an issue where it was no longer possible to connect to LibreOffice. [#5261](https://github.com/JabRef/jabref/issues/5261)
- The "All entries group" is no longer shown when no library is open.
- We fixed an exception which occurred when closing JabRef. [#5348](https://github.com/JabRef/jabref/issues/5348)
- We fixed an issue where JabRef reports incorrectly about customized entry types. [#5332](https://github.com/JabRef/jabref/issues/5332)
- We fixed a few problems that prevented JabFox to communicate with JabRef. [#4737](https://github.com/JabRef/jabref/issues/4737) [#4303](https://github.com/JabRef/jabref/issues/4303)
- We fixed an error where the groups containing an entry loose their highlight color when scrolling. [#5022](https://github.com/JabRef/jabref/issues/5022)
- We fixed an error where scrollbars were not shown. [#5374](https://github.com/JabRef/jabref/issues/5374)
- We fixed an error where an exception was thrown when merging entries. [#5169](https://github.com/JabRef/jabref/issues/5169)
- We fixed an error where certain metadata items were not serialized alphabetically.
- After assigning an entry to a group, the item count is now properly colored to reflect the new membership of the entry. [#3112](https://github.com/JabRef/jabref/issues/3112)
- The group panel is now properly updated when switching between libraries (or when closing/opening one). [#3142](https://github.com/JabRef/jabref/issues/3142)
- We fixed an error where the number of matched entries shown in the group pane was not updated correctly. [#4441](https://github.com/JabRef/jabref/issues/4441)
- We fixed an error where the wrong file is renamed and linked when using the "Copy, rename and link" action. [#5653](https://github.com/JabRef/jabref/issues/5653)
- We fixed a "null" error when writing XMP metadata. [#5449](https://github.com/JabRef/jabref/issues/5449)
- We fixed an issue where empty keywords lead to a strange display of automatic keyword groups. [#5333](https://github.com/JabRef/jabref/issues/5333)
- We fixed an error where the default color of a new group was white instead of dark gray. [#4868](https://github.com/JabRef/jabref/issues/4868)
- We fixed an issue where the first field in the entry editor got the focus while performing a different action (like searching). [#5084](https://github.com/JabRef/jabref/issues/5084)
- We fixed an issue where multiple entries were highlighted in the web search result after scrolling. [#5035](https://github.com/JabRef/jabref/issues/5035)
- We fixed an issue where the hover indication in the web search pane was not working. [#5277](https://github.com/JabRef/jabref/issues/5277)
- We fixed an error mentioning "javafx.controls/com.sun.javafx.scene.control" that was thrown when interacting with the toolbar.
- We fixed an error where a cleared search was restored after switching libraries. [#4846](https://github.com/JabRef/jabref/issues/4846)
- We fixed an exception which occurred when trying to open a non-existing file from the "Recent files"-menu [#5334](https://github.com/JabRef/jabref/issues/5334)
- We fixed an issues where the search highlight in the entry preview did not worked. [#5069](https://github.com/JabRef/jabref/issues/5069)
- The context menu for fields in the entry editor is back. [#5254](https://github.com/JabRef/jabref/issues/5254)
- We fixed an exception which occurred when trying to open a non-existing file from the "Recent files"-menu [#5334](https://github.com/JabRef/jabref/issues/5334)
- We fixed a problem where the "editor" information has been duplicated during saving a .bib-Database. [#5359](https://github.com/JabRef/jabref/issues/5359)
- We re-introduced the feature to switch between different preview styles. [#5221](https://github.com/JabRef/jabref/issues/5221)
- We fixed various issues (including [#5263](https://github.com/JabRef/jabref/issues/5263)) related to copying entries to the clipboard
- We fixed some display errors in the preferences dialog and replaced some of the controls [#5033](https://github.com/JabRef/jabref/pull/5033) [#5047](https://github.com/JabRef/jabref/pull/5047) [#5062](https://github.com/JabRef/jabref/pull/5062) [#5141](https://github.com/JabRef/jabref/pull/5141) [#5185](https://github.com/JabRef/jabref/pull/5185) [#5265](https://github.com/JabRef/jabref/pull/5265) [#5315](https://github.com/JabRef/jabref/pull/5315) [#5360](https://github.com/JabRef/jabref/pull/5360)
- We fixed an exception which occurred when trying to import entries without an open library. [#5447](https://github.com/JabRef/jabref/issues/5447)
- The "Automatically set file links" feature now follows symbolic links. [#5664](https://github.com/JabRef/jabref/issues/5664)
- After successful import of one or multiple bib entries the main table scrolls to the first imported entry [#5383](https://github.com/JabRef/jabref/issues/5383)
- We fixed an exception which occurred when an invalid jstyle was loaded. [#5452](https://github.com/JabRef/jabref/issues/5452)
- We fixed an issue where the command line arguments `importBibtex` and `importToOpen` did not import into the currently open library, but opened a new one. [#5537](https://github.com/JabRef/jabref/issues/5537)
- We fixed an error where the preview theme did not adapt to the "Dark" mode [#5463](https://github.com/JabRef/jabref/issues/5463)
- We fixed an issue where multiple entries were allowed in the "crossref" field [#5284](https://github.com/JabRef/jabref/issues/5284)
- We fixed an issue where the merge dialog showed the wrong text colour in "Dark" mode [#5516](https://github.com/JabRef/jabref/issues/5516)
- We fixed visibility issues with the scrollbar and group selection highlight in "Dark" mode, and enabled "Dark" mode for the OpenOffice preview in the style selection window. [#5522](https://github.com/JabRef/jabref/issues/5522)
- We fixed an issue where the author field was not correctly parsed during bibtex key-generation. [#5551](https://github.com/JabRef/jabref/issues/5551)
- We fixed an issue where notifications where shown during autosave. [#5555](https://github.com/JabRef/jabref/issues/5555)
- We fixed an issue where the side pane was not remembering its position. [#5615](https://github.com/JabRef/jabref/issues/5615)
- We fixed an issue where JabRef could not interact with [Oracle XE](https://www.oracle.com/de/database/technologies/appdev/xe.html) in the [shared SQL database setup](https://docs.jabref.org/collaborative-work/sqldatabase).
- We fixed an issue where the toolbar icons were hidden on smaller screens.
- We fixed an issue where renaming referenced files for bib entries with long titles was not possible. [#5603](https://github.com/JabRef/jabref/issues/5603)
- We fixed an issue where a window which is on an external screen gets unreachable when external screen is removed. [#5037](https://github.com/JabRef/jabref/issues/5037)
- We fixed a bug where the selection of groups was lost after drag and drop. [#2868](https://github.com/JabRef/jabref/issues/2868)
- We fixed an issue where the custom entry types didn't show the correct display name [#5651](https://github.com/JabRef/jabref/issues/5651)

### Removed

- We removed some obsolete notifications. [#5555](https://github.com/JabRef/jabref/issues/5555)
- We removed an internal step in the [ISBN-to-BibTeX fetcher](https://docs.jabref.org/import-using-publication-identifiers/isbntobibtex): The [ISBN to BibTeX Converter](https://manas.tungare.name/software/isbn-to-bibtex) by [@manastungare](https://github.com/manastungare) is not used anymore, because it is offline: "people using this tool have not been generating enough sales for Amazon."
- We removed the option to control the default drag and drop behaviour. You can use the modifier keys (like CtrL or Alt) instead.

## [5.0-alpha] – 2019-08-25

### Changed

- We added eventitle, eventdate and venue fields to `@unpublished` entry type.
- We added `@software` and `@dataSet` entry type to biblatex.
- All fields are now properly sorted alphabetically (in the subgroups of required/optional fields) when the entry is written to the bib file.
- We fixed an issue where some importers used the field `pubstatus` instead of the standard BibTeX field `pubstate`.
- We changed the latex command removal for docbook exporter. [#3838](https://github.com/JabRef/jabref/issues/3838)
- We changed the location of some fields in the entry editor (you might need to reset your preferences for these changes to come into effect)
  - Journal/Year/Month in biblatex mode -> Deprecated (if filled)
  - DOI/URL: General -> Optional
  - Internal fields like ranking, read status and priority: Other -> General
  - Moreover, empty deprecated fields are no longer shown
- Added server timezone parameter when connecting to a shared database.
- We updated the dialog for setting up general fields.
- URL field formatting is updated. All whitespace chars, located at the beginning/ending of the URL, are trimmed automatically
- We changed the behavior of the field formatting dialog such that the `bibtexkey` is not changed when formatting all fields or all text fields.
- We added a "Move file to file directory and rename file" option for simultaneously moving and renaming of document file. [#4166](https://github.com/JabRef/jabref/issues/4166)
- Use integrated graphics card instead of discrete on macOS [#4070](https://github.com/JabRef/jabref/issues/4070)
- We added a cleanup operation that detects an arXiv identifier in the note, journal or URL field and moves it to the `eprint` field.
  Because of this change, the last-used cleanup operations were reset.
- We changed the minimum required version of Java to 1.8.0_171, as this is the latest release for which the automatic Java update works.  [#4093](https://github.com/JabRef/jabref/issues/4093)
- The special fields like `Printed` and `Read status` now show gray icons when the row is hovered.
- We added a button in the tab header which allows you to close the database with one click. [#494](https://github.com/JabRef/jabref/issues/494)
- Sorting in the main table now takes information from cross-referenced entries into account. [#2808](https://github.com/JabRef/jabref/issues/2808)
- If a group has a color specified, then entries matched by this group have a small colored bar in front of them in the main table.
- Change default icon for groups to a circle because a colored version of the old icon was hard to distinguish from its black counterpart.
- In the main table, the context menu appears now when you press the "context menu" button on the keyboard. [feature request in the forum](http://discourse.jabref.org/t/how-to-enable-keyboard-context-key-windows)
- We added icons to the group side panel to quickly switch between `union` and `intersection` group view mode. [#3269](https://github.com/JabRef/jabref/issues/3269).
- We use `https` for [fetching from most online bibliographic database](https://docs.jabref.org/import-using-online-bibliographic-database).
- We changed the default keyboard shortcuts for moving between entries when the entry editor is active to ̀<kbd>alt</kbd> + <kbd>up/down</kbd>.
- Opening a new file now prompts the directory of the currently selected file, instead of the directory of the last opened file.
- Window state is saved on close and restored on start.
- We made the MathSciNet fetcher more reliable.
- We added the ISBN fetcher to the list of fetcher available under "Update with bibliographic information from the web" in the entry editor toolbar.
- Files without a defined external file type are now directly opened with the default application of the operating system
- We streamlined the process to rename and move files by removing the confirmation dialogs.
- We removed the redundant new lines of markings and wrapped the summary in the File annotation tab. [#3823](https://github.com/JabRef/jabref/issues/3823)
- We add auto URL formatting when user paste link to URL field in entry editor. [koppor#254](https://github.com/koppor/jabref/issues/254)
- We added a minimum height for the entry editor so that it can no longer be hidden by accident. [#4279](https://github.com/JabRef/jabref/issues/4279)
- We added a new keyboard shortcut so that the entry editor could be closed by <kbd>Ctrl</kbd> + <kbd>E</kbd>. [#4222](https://github.com/JabRef/jabref/issues/4222)
- We added an option in the preference dialog box, that allows user to pick the dark or light theme option. [#4130](https://github.com/JabRef/jabref/issues/4130)
- We updated the Related Articles tab to accept JSON from the new version of the Mr. DLib service
- We added an option in the preference dialog box that allows user to choose behavior after dragging and dropping files in Entry Editor. [#4356](https://github.com/JabRef/jabref/issues/4356)
- We added the ability to have an export preference where previously "File"-->"Export"/"Export selected entries" would not save the user's preference[#4495](https://github.com/JabRef/jabref/issues/4495)
- We optimized the code responsible for connecting to an external database, which should lead to huge improvements in performance.
- For automatically created groups, added ability to filter groups by entry type. [#4539](https://github.com/JabRef/jabref/issues/4539)
- We added the ability to add field names from the Preferences Dialog [#4546](https://github.com/JabRef/jabref/issues/4546)
- We added the ability to change the column widths directly in the main
. [#4546](https://github.com/JabRef/jabref/issues/4546)
- We added a description of how recommendations were chosen and better error handling to Related Articles tab
- We added the ability to execute default action in dialog by using with <kbd>Ctrl</kbd> + <kbd>Enter</kbd> combination [#4496](https://github.com/JabRef/jabref/issues/4496)
- We grouped and reordered the Main Menu (File, Edit, Library, Quality, Tools, and View tabs & icons). [#4666](https://github.com/JabRef/jabref/issues/4666) [#4667](https://github.com/JabRef/jabref/issues/4667) [#4668](https://github.com/JabRef/jabref/issues/4668) [#4669](https://github.com/JabRef/jabref/issues/4669) [#4670](https://github.com/JabRef/jabref/issues/4670) [#4671](https://github.com/JabRef/jabref/issues/4671) [#4672](https://github.com/JabRef/jabref/issues/4672) [#4673](https://github.com/JabRef/jabref/issues/4673)
- We added additional modifiers (capitalize, titlecase and sentencecase) to the Bibtex key generator. [#1506](https://github.com/JabRef/jabref/issues/1506)
- We have migrated from the mysql jdbc connector to the mariadb one for better authentication scheme support. [#4746](https://github.com/JabRef/jabref/issues/4745)
- We grouped the toolbar icons and changed the Open Library and Copy icons. [#4584](https://github.com/JabRef/jabref/issues/4584)
- We added a browse button next to the path text field for aux-based groups. [#4586](https://github.com/JabRef/jabref/issues/4586)
- We changed the title of Group Dialog to "Add subgroup" from "Edit group" when we select Add subgroup option.
- We enable import button only if entries are selected. [#4755](https://github.com/JabRef/jabref/issues/4755)
- We made modifications to improve the contrast of UI elements. [#4583](https://github.com/JabRef/jabref/issues/4583)
- We added a warning for empty BibTeX keys in the entry editor. [#4440](https://github.com/JabRef/jabref/issues/4440)
- We added an option in the settings to set the default action in JabRef when right clicking on any entry in any database and selecting "Open folder". [#4763](https://github.com/JabRef/jabref/issues/4763)
- The Medline fetcher now normalizes the author names according to the BibTeX-Standard [#4345](https://github.com/JabRef/jabref/issues/4345)
- We added an option on the Linked File Viewer to rename the attached file of an entry directly on the JabRef. [#4844](https://github.com/JabRef/jabref/issues/4844)
- We added an option in the preference dialog box that allows user to enable helpful tooltips.[#3599](https://github.com/JabRef/jabref/issues/3599)
- We reworked the functionality for extracting BibTeX entries from plain text, because our used service [freecite shut down](https://library.brown.edu/libweb/freecite_notice.php). [#5206](https://github.com/JabRef/jabref/pull/5206)
- We moved the dropdown menu for selecting the push-application from the toolbar into the external application preferences. [#674](https://github.com/JabRef/jabref/issues/674)
- We removed the alphabetical ordering of the custom tabs and updated the error message when trying to create a general field with a name containing an illegal character. [#5019](https://github.com/JabRef/jabref/issues/5019)
- We added a context menu to the bib(la)tex-source-editor to copy'n'paste. [#5007](https://github.com/JabRef/jabref/pull/5007)
- We added a tool that allows searching for citations in LaTeX files. It scans directories and shows which entries are used, how many times and where.
- We added a 'LaTeX citations' tab to the entry editor, to search for citations to the active entry in the LaTeX file directory. It can be disabled in the preferences dialog.
- We added an option in preferences to allow for integers in field "edition" when running database in bibtex mode. [#4680](https://github.com/JabRef/jabref/issues/4680)
- We added the ability to use negation in export filter layouts. [#5138](https://github.com/JabRef/jabref/pull/5138)
- Focus on Name Area instead of 'OK' button whenever user presses 'Add subgroup'. [#6307](https://github.com/JabRef/jabref/issues/6307)

### Fixed

- We fixed an issue where JabRef died silently for the user without enough inotify instances [#4874](https://github.com/JabRef/jabref/issues/4847)
- We fixed an issue where corresponding groups are sometimes not highlighted when clicking on entries [#3112](https://github.com/JabRef/jabref/issues/3112)
- We fixed an issue where custom exports could not be selected in the 'Export (selected) entries' dialog [#4013](https://github.com/JabRef/jabref/issues/4013)
- Italic text is now rendered correctly. [#3356](https://github.com/JabRef/jabref/issues/3356)
- The entry editor no longer gets corrupted after using the source tab. [#3532](https://github.com/JabRef/jabref/issues/3532) [#3608](https://github.com/JabRef/jabref/issues/3608) [#3616](https://github.com/JabRef/jabref/issues/3616)
- We fixed multiple issues where entries did not show up after import if a search was active. [#1513](https://github.com/JabRef/jabref/issues/1513) [#3219](https://github.com/JabRef/jabref/issues/3219))
- We fixed an issue where the group tree was not updated correctly after an entry was changed. [#3618](https://github.com/JabRef/jabref/issues/3618)
- We fixed an issue where a right-click in the main table selected a wrong entry. [#3267](https://github.com/JabRef/jabref/issues/3267)
- We fixed an issue where in rare cases entries where overlayed in the main table. [#3281](https://github.com/JabRef/jabref/issues/3281)
- We fixed an issue where selecting a group messed up the focus of the main table and the entry editor. [#3367](https://github.com/JabRef/jabref/issues/3367)
- We fixed an issue where composite author names were sorted incorrectly. [#2828](https://github.com/JabRef/jabref/issues/2828)
- We fixed an issue where commands followed by `-` didn't work. [#3805](https://github.com/JabRef/jabref/issues/3805)
- We fixed an issue where a non-existing aux file in a group made it impossible to open the library. [#4735](https://github.com/JabRef/jabref/issues/4735)
- We fixed an issue where some journal names were wrongly marked as abbreviated. [#4115](https://github.com/JabRef/jabref/issues/4115)
- We fixed an issue where the custom file column were sorted incorrectly. [#3119](https://github.com/JabRef/jabref/issues/3119)
- We improved the parsing of author names whose infix is abbreviated without a dot. [#4864](https://github.com/JabRef/jabref/issues/4864)
- We fixed an issues where the entry losses focus when a field is edited and at the same time used for sorting. [#3373](https://github.com/JabRef/jabref/issues/3373)
- We fixed an issue where the menu on Mac OS was not displayed in the usual Mac-specific way. [#3146](https://github.com/JabRef/jabref/issues/3146)
- We improved the integrity check for page numbers. [#4113](https://github.com/JabRef/jabref/issues/4113) and [feature request in the forum](http://discourse.jabref.org/t/pages-field-allow-use-of-en-dash/1199)
- We fixed an issue where the order of fields in customized entry types was not saved correctly. [#4033](http://github.com/JabRef/jabref/issues/4033)
- We fixed an issue where renaming a group did not change the group name in the interface. [#3189](https://github.com/JabRef/jabref/issues/3189)
- We fixed an issue where the groups tree of the last database was still shown even after the database was already closed.
- We fixed an issue where the "Open file dialog" may disappear behind other windows. [#3410](https://github.com/JabRef/jabref/issues/3410)
- We fixed an issue where the number of entries matched was not updated correctly upon adding or removing an entry. [#3537](https://github.com/JabRef/jabref/issues/3537)
- We fixed an issue where the default icon of a group was not colored correctly.
- We fixed an issue where the first field in entry editor was not focused when adding a new entry. [#4024](https://github.com/JabRef/jabref/issues/4024)
- We reworked the "Edit file" dialog to make it resizeable and improved the workflow for adding and editing files [#2970](https://github.com/JabRef/jabref/issues/2970)
- We fixed an issue where custom name formatters were no longer found correctly. [#3531](https://github.com/JabRef/jabref/issues/3531)
- We fixed an issue where the month was not shown in the preview. [#3239](https://github.com/JabRef/jabref/issues/3239)
- Rewritten logic to detect a second jabref instance. [#4023](https://github.com/JabRef/jabref/issues/4023)
- We fixed an issue where the "Convert to BibTeX-Cleanup" moved the content of the `file` field to the `pdf` field [#4120](https://github.com/JabRef/jabref/issues/4120)
- We fixed an issue where the preview pane in entry preview in preferences wasn't showing the citation style selected [#3849](https://github.com/JabRef/jabref/issues/3849)
- We fixed an issue where the default entry preview style still contained the field `review`. The field `review` in the style is now replaced with comment to be consistent with the entry editor [#4098](https://github.com/JabRef/jabref/issues/4098)
- We fixed an issue where users were vulnerable to XXE attacks during parsing [#4229](https://github.com/JabRef/jabref/issues/4229)
- We fixed an issue where files added via the "Attach file" contextmenu of an entry were not made relative. [#4201](https://github.com/JabRef/jabref/issues/4201) and [#4241](https://github.com/JabRef/jabref/issues/4241)
- We fixed an issue where author list parser can't generate bibtex for Chinese author. [#4169](https://github.com/JabRef/jabref/issues/4169)
- We fixed an issue where the list of XMP Exclusion fields in the preferences was not be saved [#4072](https://github.com/JabRef/jabref/issues/4072)
- We fixed an issue where the ArXiv Fetcher did not support HTTP URLs [koppor#328](https://github.com/koppor/jabref/issues/328)
- We fixed an issue where only one PDF file could be imported [#4422](https://github.com/JabRef/jabref/issues/4422)
- We fixed an issue where "Move to group" would always move the first entry in the library and not the selected [#4414](https://github.com/JabRef/jabref/issues/4414)
- We fixed an issue where an older dialog appears when downloading full texts from the quality menu. [#4489](https://github.com/JabRef/jabref/issues/4489)
- We fixed an issue where right clicking on any entry in any database and selecting "Open folder" results in the NullPointer exception. [#4763](https://github.com/JabRef/jabref/issues/4763)
- We fixed an issue where option 'open terminal here' with custom command was passing the wrong argument. [#4802](https://github.com/JabRef/jabref/issues/4802)
- We fixed an issue where ranking an entry would generate an IllegalArgumentException. [#4754](https://github.com/JabRef/jabref/issues/4754)
- We fixed an issue where special characters where removed from non-label key generation pattern parts [#4767](https://github.com/JabRef/jabref/issues/4767)
- We fixed an issue where the RIS import would overwite the article date with the value of the acessed date [#4816](https://github.com/JabRef/jabref/issues/4816)
- We fixed an issue where an NullPointer exception was thrown when a referenced entry in an Open/Libre Office document was no longer present in the library. Now an error message with the reference marker of the missing entry is shown. [#4932](https://github.com/JabRef/jabref/issues/4932)
- We fixed an issue where a database exception related to a missing timezone was too big. [#4827](https://github.com/JabRef/jabref/issues/4827)
- We fixed an issue where the IEEE fetcher returned an error if no keywords were present in the result from the IEEE website [#4997](https://github.com/JabRef/jabref/issues/4997)
- We fixed an issue where the command line help text had several errors, and arguments and descriptions have been rewritten to simplify and detail them better. [#4932](https://github.com/JabRef/jabref/issues/2016)
- We fixed an issue where the same menu for changing entry type had two different sizes and weights. [#4977](https://github.com/JabRef/jabref/issues/4977)
- We fixed an issue where the "Attach file" dialog, in the right-click menu for an entry, started on the working directory instead of the user's main directory. [#4995](https://github.com/JabRef/jabref/issues/4995)
- We fixed an issue where the JabRef Icon in the macOS launchpad was not displayed correctly [#5003](https://github.com/JabRef/jabref/issues/5003)
- We fixed an issue where the "Search for unlinked local files" would throw an exception when parsing the content of a PDF-file with missing "series" information [#5128](https://github.com/JabRef/jabref/issues/5128)
- We fixed an issue where the XMP Importer would incorrectly return an empty default entry when importing pdfs [#6577](https://github.com/JabRef/jabref/issues/6577)
- We fixed an issue where opening the menu 'Library properties' marked the library as modified [#6451](https://github.com/JabRef/jabref/issues/6451)

### Removed

- The feature to "mark entries" was removed and merged with the groups functionality.  For migration, a group is created for every value of the `__markedentry` field and the entry is added to this group.
- The number column was removed.
- We removed the global search feature.
- We removed the coloring of cells in the main table according to whether the field is optional/required.
- We removed the feature to find and resolve duplicate BibTeX keys (as this use case is already covered by the integrity check).
- We removed a few commands from the right-click menu that are not needed often and thus don't need to be placed that prominently:
  - Print entry preview: available through entry preview
  - All commands related to marking: marking is not yet reimplemented
  - Set/clear/append/rename fields: available through Edit menu
  - Manage keywords: available through the Edit menu
  - Copy linked files to folder: available through File menu
  - Add/move/remove from group: removed completely (functionality still available through group interface)
- We removed the option to change the column widths in the preferences dialog. [#4546](https://github.com/JabRef/jabref/issues/4546)

## Older versions

The changelog of JabRef 4.x is available at the [v4.3.1 tag](https://github.com/JabRef/jabref/blob/v4.3.1/CHANGELOG.md).
The changelog of JabRef 3.x is available at the [v3.8.2 tag](https://github.com/JabRef/jabref/blob/v3.8.2/CHANGELOG.md).
The changelog of JabRef 2.11 and all previous versions is available as [text file in the v2.11.1 tag](https://github.com/JabRef/jabref/blob/v2.11.1/CHANGELOG).

[Unreleased]: https://github.com/JabRef/jabref/compare/v5.2...HEAD
[5.2]: https://github.com/JabRef/jabref/compare/v5.1...v5.2
[5.1]: https://github.com/JabRef/jabref/compare/v5.0...v5.1
[5.0]: https://github.com/JabRef/jabref/compare/v5.0-beta...v5.0
[5.0-beta]: https://github.com/JabRef/jabref/compare/v5.0-alpha...v5.0-beta
[5.0-alpha]: https://github.com/JabRef/jabref/compare/v4.3...v5.0-alpha

<!-- markdownlint-disable-file MD024 MD033 --><|MERGE_RESOLUTION|>--- conflicted
+++ resolved
@@ -19,11 +19,8 @@
 
 ### Changed
 
-<<<<<<< HEAD
 - We improved the "Find unlinked files" dialog to show import results for each file. [#7209](https://github.com/JabRef/jabref/pull/7209)
-=======
 - The content of the field `timestamp` is migrated to `creationdate`. In case one configured "udpate timestampe", it is migrated to `modificationdate`. [koppor#130](https://github.com/koppor/jabref/issues/130)
->>>>>>> e173764f
 
 ### Fixed
 
