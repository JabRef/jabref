# Changelog

All notable changes to this project will be documented in this file.
The format is based on [Keep a Changelog](https://keepachangelog.com/en/1.0.0/).
We refer to [GitHub issues](https://github.com/JabRef/jabref/issues) by using `#NUM`.
In case, there is no issue present, the pull request implementing the feature is linked.

Note that this project **does not** adhere to [Semantic Versioning](https://semver.org/).

## [Unreleased]

### Added

- Improved merge dialog decisions for fields containing person names (e.g., `author`, `editor`) by using a new plausibility comparator. JabRef now prefers the side with more detailed/complete author information. [#14454](https://github.com/JabRef/jabref/issues/14454)
- We added a drop-down menu to those custom fields in the main table for which content selector values exists. [#14087](https://github.com/JabRef/jabref/issues/14087)
- We added a "Jump to Field" dialog (`Ctrl+J`) to quickly search for and navigate to any field across all tabs. [#12276](https://github.com/JabRef/jabref/issues/12276).
- We added "IEEE" as another option for parsing plain text citations. [#14233](github.com/JabRef/jabref/pull/14233)
- We added automatic date-based groups that create year/month/day subgroups from an entry’s date fields. [#10822](https://github.com/JabRef/jabref/issues/10822)
- We added `doi-to-bibtex` to `JabKit`. [#14244](https://github.com/JabRef/jabref/pull/14244)
- We added `--provider=crossref` to `get-cited-works` at `JabKit`. [#14357](https://github.com/JabRef/jabref/pull/14357)
- We added [unpaywall](https://unpaywall.org/) as fulltext fetcher. [#14340](https://github.com/JabRef/jabref/pull/14340)
- We added the possibility to configure the email provided to unpaywall. [#14340](https://github.com/JabRef/jabref/pull/14340)
- We added "Close library" to the File menu. [#14381](https://github.com/JabRef/jabref/issues/14381)
- We added a "Regenerate" button for the AI chat allowing the user to make the language model reformulate its response to the previous prompt. [#12191](https://github.com/JabRef/jabref/issues/12191)
- We added the option to enable auto-copying and adjusting of attached files when copy and pasting (Preferences → Linked files → Attached files) [#12267](https://github.com/JabRef/jabref/issues/12267)
- We added support for transliteration of fields to English and automatic transliteration of generated citation key. [#11377](https://github.com/JabRef/jabref/issues/11377)
- We added the generation of follow-up questions in AI chat. [#12243](https://github.com/JabRef/jabref/issues/12243)
- We added support for getting bibliographic information based on the arXiv ID or the ISSN. [#14458](https://github.com/JabRef/jabref/pull/14458)
- We added support for "Search Google Scholar" and "Search Semantic Scholar" to quickly search for a selected entry's title in Google Scholar or Semantic Scholar directly from the main table's context menu [#12268](https://github.com/JabRef/jabref/issues/12268)
- We added support for `html` when parsing the arXiv identifiers. [#14451](https://github.com/JabRef/jabref/issues/14451)
- We added the option to change the Git username and PAT in Network Preferences. [#14509](https://github.com/JabRef/jabref/pull/14509)
- When parsing a plain text citation, we added support for recognizing and extracting arXiv identifiers. [#14455](https://github.com/JabRef/jabref/pull/14455)
- We introduced a new "Search Engine URL Template" setting in Preferences to allow users to customize their search engine URL templates [#12268](https://github.com/JabRef/jabref/issues/12268)

### Changed

- We replaced the standard ComboBox with a SearchableComboBox and added a free text field in custom Entry Types [#14082](https://github.com/JabRef/jabref/issues/14082)
- In case of invalid BibTeX in the source tab, a notification is displayed (instead of an exception). [#14504](https://github.com/JabRef/jabref/pull/14504)
- We separated the "Clean up entries" dialog into three tabs for clarity [#13819](https://github.com/JabRef/jabref/issues/13819)
- `JabKit`: `--porcelain` does not output any logs to the console anymore. [#14244](https://github.com/JabRef/jabref/pull/14244)
- <kbd>Ctrl</kbd> + <kbd>Shift</kbd> + <kbd>L</kbd> now opens the terminal in the active library directory. [#14130](https://github.com/JabRef/jabref/issues/14130)
- After importing, now all imported entries are marked. [#13535](https://github.com/JabRef/jabref/pull/13535)
- The URL integrity check now checks the complete URL syntax. [#14370](https://github.com/JabRef/jabref/pull/14370)
- <kbd>Tab</kbd> in the last text field of a tab moves the focus to the next tab in the entry editor. [#11937](https://github.com/JabRef/jabref/issues/11937)
- When pasting invalid BibTeX data, the content is now pasted as `@Misc` with the raw data in the `comment` field. [#14520](https://github.com/JabRef/jabref/pull/14520)
- We changed fixed-value ComboBoxes to SearchableComboBox for better usability. [#14083](https://github.com/JabRef/jabref/issues/14083)
<<<<<<< HEAD
- Refactor GroupsPreferences to support default constructor and setAll method. [#14407](https://github.com/JabRef/jabref/issues/14407)
=======
- We renamed "Search pre-configured" to "Search pre-selected" and "Web search fetchers" to "Pre-selected fetchers". [#14557](https://github.com/JabRef/jabref/issues/14557)
>>>>>>> a23553c0

### Fixed

- We fixed an issue where pressing <kbd>ESC</kbd> in the preferences dialog would not always close the dialog. [#8888](https://github.com/JabRef/jabref/issues/8888)
- We fixed the checkbox in merge dialog "Treat duplicates the same way" to make it functional. [#14224](https://github.com/JabRef/jabref/pull/14224)
- We fixed the fallback window height (786 → 768) in JabRefGUI. [#14295](https://github.com/JabRef/jabref/pull/14295)
- We fixed localization of the "New Entries" dialog. [#14455](https://github.com/JabRef/jabref/pull/14455)
- We fixed an issue where keybindings could not be edited and saved. [#14237](https://github.com/JabRef/jabref/issues/14237)
- We readded the missing gui commands for importing and exporting preferences. [#14492](https://github.com/JabRef/jabref/pull/14492)

### Removed

## [6.0-alpha.3] – 2025-10-30

### Added

- We added an initial [cite as you write](https://retorque.re/zotero-better-bibtex/citing/cayw/) ("CAYW") endpoint. [#13187](https://github.com/JabRef/jabref/issues/13187)
- We added a field for the latest ICORE conference ranking lookup on the General Tab. [#13476](https://github.com/JabRef/jabref/issues/13476)
- We added the option to enable the language server in the preferences. [#13697](https://github.com/JabRef/jabref/pull/13697)
- We introduced an option in Preferences under (under Linked files -> Linked file name conventions) to automatically rename linked files when an entry data changes. [#11316](https://github.com/JabRef/jabref/issues/11316)
- We added tooltips (on hover) for 'Library-specific file directory', 'User-specific file directory' and 'LaTeX file directory' fields of the library properties window. [#12269](https://github.com/JabRef/jabref/issues/12269)
- We added the option to configure 'Add space after citation' in Libre/OpenOffice panel settings. [#13559](https://github.com/JabRef/jabref/issues/13559)
- We added automatic lookup of DOI at citation information. [#13561](https://github.com/JabRef/jabref/issues/13561)
- We added a field for the citation count field on the General tab. [#13477](https://github.com/JabRef/jabref/issues/13477)
- We added automatic lookup of DOI at citation relations [#13234](https://github.com/JabRef/jabref/issues/13234)
- We added focus on the field Link in the "Add file link" dialog. [#13486](https://github.com/JabRef/jabref/issues/13486)
- We introduced a settings parameter to manage citations' relations local storage time-to-live with a default value set to 30 days. [#11189](https://github.com/JabRef/jabref/issues/11189)
- We distribute arm64 images for Linux. [#10842](https://github.com/JabRef/jabref/issues/10842)
- When adding an entry to a library, a warning is displayed if said entry already exists in an active library. [#13261](https://github.com/JabRef/jabref/issues/13261)
- We added the field `monthfiled` to the default list of fields to resolve BibTeX-Strings for [#13375](https://github.com/JabRef/jabref/issues/13375)
- We added a new ID based fetcher for [EuropePMC](https://europepmc.org/). [#13389](https://github.com/JabRef/jabref/pull/13389)
- We added quick settings for welcome tab. [#12664](https://github.com/JabRef/jabref/issues/12664)
- We added pagination support for the web search entries dialog, improving navigation for large search results. [#5507](https://github.com/JabRef/jabref/issues/5507)
- We added "copy preview as markdown" feature. [#12552](https://github.com/JabRef/jabref/issues/12552)
- In case no citation relation information can be fetched, we show the data providers reason. [#13549](https://github.com/JabRef/jabref/pull/13549)
- When relativizing file names, symlinks are now taken into account. [#12995](https://github.com/JabRef/jabref/issues/12995)
- We added a new button for shortening the DOI near the DOI field in the general tab when viewing an entry. [#13639](https://github.com/JabRef/jabref/issues/13639)
- We added support for finding CSL-Styles based on their short title (e.g. apa instead of "american psychological association"). [#13728](https://github.com/JabRef/jabref/pull/13728)
- We added BibLaTeX datamodel validation support in order to improve error message quality in entries' fields validation. [#13318](https://github.com/JabRef/jabref/issues/13318)
- We added chronological navigation for entries in each library. [#6352](https://github.com/JabRef/jabref/issues/6352)
- We added support for using Medline/Pubmed fetcher with an API key. [#11296](https://github.com/JabRef/jabref/issues/11296#issuecomment-3289005011)
- We added support for using OpenAlex fetcher. [#13940](https://github.com/JabRef/jabref/issues/13940)
- We added [LOBID](https://lobid.org/) as an alternative ISBN-Fetcher. [#13076](https://github.com/JabRef/jabref/issues/13076)
- We added an option to choose the group during import of the entry(s). [#9191](https://github.com/JabRef/jabref/issues/9191)
- We added an option to search and filter the fields and formatters in the clean up entries dialog. [#13890](https://github.com/JabRef/jabref/issues/13890)
- We added support for managing multiple linked files via the entry context menu. [#12567](https://github.com/JabRef/jabref/issues/12567)
- We made the "Configure API key" option in the Web Search preferences tab searchable via preferences search. [#13929](https://github.com/JabRef/jabref/issues/13929)
- We added support for Cygwin-file paths on a Windows Operating System. [#13274](https://github.com/JabRef/jabref/issues/13274)
- We added a success dialog when using the "Copy to" option, indicating whether the entry was successfully copied and specifying if a cross-reference entry was included. [#12486](https://github.com/JabRef/jabref/issues/12486)
- We added a new button to toggle the file path between an absolute and relative formats in context of library properties. [#13031](https://github.com/JabRef/jabref/issues/13031)
- We added automatic selection of the “Enter Identifier” tab with pre-filled clipboard content if the clipboard contains a valid identifier when opening the “Create New Entry” dialog. [#13087](https://github.com/JabRef/jabref/issues/13087)
- We added batch fetching of bibliographic data for multiple entries in the "Lookup" menu. [#12275](https://github.com/JabRef/jabref/issues/12275)
- We added an "Open example library" button to Welcome Tab. [#13014](https://github.com/JabRef/jabref/issues/13014)
- We added automatic detection and selection of the identifier type (e.g., DOI, ISBN, arXiv) based on clipboard content when opening the "New Entry" dialog [#13111](https://github.com/JabRef/jabref/pull/13111)
- We added support for import of a Refer/BibIX file format. [#13069](https://github.com/JabRef/jabref/issues/13069)
- We added markdown rendering and copy capabilities to AI chat responses. [#12234](https://github.com/JabRef/jabref/issues/12234)
- We introduced a user-configurable group 'Imported entries' for automatic import of entries from web search, PDF import and web fetchers. [#12548](https://github.com/JabRef/jabref/issues/12548)
- We added a tooltip to keywords that resemble Math Subject Classification (MSC) codes. [#12944](https://github.com/JabRef/jabref/issues/12944)
- We added a formatter to convert keywords that resemble MSC codes to their descriptions. [#12944](https://github.com/JabRef/jabref/issues/12944)
- We added support for multi-file import across different formats. [#13269](https://github.com/JabRef/jabref/issues/13269)
- We added support for dark title bar on Windows. [#11457](https://github.com/JabRef/jabref/issues/11457)
- We added functionality to focus running instance when trying to start a second instance. [#13129](https://github.com/JabRef/jabref/issues/13129)
- We added a "Copy Field Content" submenu to the entry context menu, allowing users to quickly copy specific field contents including Author, Journal, Date, Keywords, and Abstract fields from selected entries. [#13280](https://github.com/JabRef/jabref/pull/13280)
- We added a highlighted diff regarding changes to the Group Tree Structure of a bib file, made outside JabRef. [#11221](https://github.com/JabRef/jabref/issues/11221)
- We added a new setting in the 'Entry Editor' preferences to hide the 'File Annotations' tab when no annotations are available. [#13143](https://github.com/JabRef/jabref/issues/13143)
- We added a new "Add JabRef suggested groups" option in the context menu of "All entries". [#12659](https://github.com/JabRef/jabref/issues/12659)
- We added an option to create entries directly from Bib(La)TeX sources to the 'Create New Entry' tool. [#8808](https://github.com/JabRef/jabref/issues/8808)
- We added the provision to choose different CSL bibliography body formats (e.g. First Line Indent, Hanging Indent, Bibliography 1, etc.) in the LibreOffice integration. [#13049](https://github.com/JabRef/jabref/issues/13049)
- We introduced walkthrough functionality [#12664](https://github.com/JabRef/jabref/issues/12664)
- The Welcome Tab now has a responsive layout. [#12664](https://github.com/JabRef/jabref/issues/12664)
- We introduced a donation prompt in the Welcome tab. [#12664](https://github.com/JabRef/jabref/issues/12664)
- We introduced a new command line application called `jabkit`. [#13012](https://github.com/JabRef/jabref/pull/13012) [#110](https://github.com/JabRef/jabref/issues/110)
- We added a new `jabkit` command `pseudonymize` to pseudonymize the library. [#13109](https://github.com/JabRef/jabref/issues/13109)
- We added the integrity check to the jabkit cli application. [#13848](https://github.com/JabRef/jabref/issues/13848)
- We added "Bibliography Heading" to the available CSL bibliography header formats in the LibreOffice integration. [#13049](https://github.com/JabRef/jabref/issues/13049)

### Changed

- We merged the 'New Entry', 'Import by ID', and 'New Entry from Plain Text' tools into a single 'Create New Entry' tool. [#8808](https://github.com/JabRef/jabref/issues/8808)
- We moved all sorting options into a dedicated “Sort” sub-menu in the Groups menu. ([#14017](https://github.com/JabRef/jabref/issues/14017))
- We merged `Citation information` and `Citation relations` into a singular tab. [#13618](https://github.com/JabRef/jabref/issues/13618)
- We changed `ISSNCleanup` into `NormalizeIssn` a `ISSN` formatter. [#13748](https://github.com/JabRef/jabref/issues/13748)
- We changed Citation Relations tab and gave tab panes more descriptive titles and tooltips. [#13619](https://github.com/JabRef/jabref/issues/13619)
- We changed the name from Open AI Provider to Open AI (or API compatible). [#13585](https://github.com/JabRef/jabref/issues/13585)
- We use `https` to connect to [shortDOI](https://shortdoi.org/) service. [#13637](https://github.com/JabRef/jabref/pull/13637)
- We moved the clear fields mechanic in the Automatic Field Editor from the edit content tab to a separate tab. [#13780](https://github.com/JabRef/jabref/issues/13780)
- We improved the detection of DOIs on the first page of a PDF. [#13487](https://github.com/JabRef/jabref/pull/13487)
- We moved some functionality from the graphical application `jabref` with new command verbs `generate-citation-keys`, `check-consistency`, `fetch`, `search`, `convert`, `generate-bib-from-aux`, `preferences` and `pdf` to the new toolkit. [#13012](https://github.com/JabRef/jabref/pull/13012) [#110](https://github.com/JabRef/jabref/issues/110)
- We renamed the "Body Text" CSL bibliography header format name to "Text body" as per internal LibreOffice conventions. [#13074](https://github.com/JabRef/jabref/pull/13074)
- We moved the "Modify bibliography title" option from the CSL styles tab of the Select Style dialog to the OpenOffice/LibreOffice side panel and renamed it to "Bibliography properties". [#13074](https://github.com/JabRef/jabref/pull/13074)
- We changed path output display to show the relative path with respect to library path in context of library properties. [#13031](https://github.com/JabRef/jabref/issues/13031)
- We improved JabRef's internal document viewer. It now allows text section, searching and highlighting of search terms and page rotation [#13193](https://github.com/JabRef/jabref/pull/13193).
- When importing a PDF, there is no empty entry column shown in the multi merge dialog. [#13132](https://github.com/JabRef/jabref/issues/13132)
- We added a progress dialog to the "Check consistency" action and progress output to the corresponding cli command. [#12487](https://github.com/JabRef/jabref/issues/12487)
- The BibTeX source is now formatted using the JabRef style at the import inspection dialog. [#13015](https://github.com/JabRef/jabref/issues/13015)
- We made the `check-consistency` command of the toolkit always return an exit code; 0 means no issues found, a non-zero exit code reflects any issues, which allows CI to fail in these cases [#13328](https://github.com/JabRef/jabref/issues/13328).
- We changed the validation error dialog for overriding the default file directories to a confirmation dialog for saving other preferences under the library properties. [#13488](https://github.com/JabRef/jabref/pull/13488)
- We made the copy sub menu on the context menu consistent with the copy sub menu at "Edit". [#13280](https://github.com/JabRef/jabref/pull/13280)
- We improved file exists warning dialog with clearer options and tooltips [#12565](https://github.com/JabRef/jabref/issues/12565)
- We changed the syntax for the web search to the one of the main search bar. [#13607](https://github.com/JabRef/jabref/issues/13607)
- We improved nested scrolling for the web search tab in the preferences dialog [#13791](https://github.com/JabRef/jabref/pull/13791)
- We improved the event viewer for debugging [#13783](https://github.com/JabRef/jabref/pull/13783).
- We improved "REDACTED" replacement of API key value in web fetcher search URL [#13796](https://github.com/JabRef/jabref/issues/13796)
- When the pin "Keep dialog always on top" in the global search dialog is selected, the search window stays open when double-clicking on an entry. [#13840](https://github.com/JabRef/jabref/issues/13840)
- We improved the UI of regex replacement in the citation key generator tab. [#13939](https://github.com/JabRef/jabref/pull/13939)
- We improved the way we check for matching curly braces in BibTeX fields and made error messages easier to understand. [#12605](https://github.com/JabRef/jabref/issues/12605)
- We improved the citations relations caching by implementing an offline storage. [#11189](https://github.com/JabRef/jabref/issues/11189)
- A space is now added by default after citations inserted via the Libre/OpenOffice integration. [#13559](https://github.com/JabRef/jabref/issues/13559)

### Fixed

- We fixed an issue where search results would show stale entries after deleting entries from search results. [#13984](https://github.com/JabRef/jabref/issues/13984)
- When filename pattern is missing for linked files, pattern handling has been introduced to avoid suggesting meaningless filenames like "-". [#13735](https://github.com/JabRef/jabref/issues/13735)
- We fixed an issue where "Print preview" would throw a `NullPointerException` if no printers were available. [#13708](https://github.com/JabRef/jabref/issues/13708)
- We fixed an issue where "Specify Bib(La)TeX" tab was not focused when Bib(La)TeX was in the clipboard. [#13597](https://github.com/JabRef/jabref/issues/13597)
- We fixed an issue whereby the 'About' dialog was not honouring the user's configured font preferences. [#13558](https://github.com/JabRef/jabref/issues/13558)
- We fixed an issue where the Pagetotal column was sorting the values alphabetically instead of numerically. [#12533](https://github.com/JabRef/jabref/issues/12533)
- We fixed an issue where URLs starting with "www." (without a protocol) in file fields caused an `IllegalArgumentException: URI is not absolute` error. [#12186](https://github.com/JabRef/jabref/issues/12186)
- We fixed the dark mode of the BibTeX Source dialog in the Citation Relations tab. [#13599](https://github.com/JabRef/jabref/issues/13599)
- We fixed an issue where the LibreOffice integration did not support citation keys containing Unicode characters. [#13301](https://github.com/JabRef/jabref/issues/13301)
- We fixed an issue where the "Search ShortScience" action did not convert LaTeX-formatted titles to Unicode. [#13418](https://github.com/JabRef/jabref/issues/13418)
- We fixed an issue where LaTeX file directories were not properly shared between different users on the same host. [#9990](https://github.com/JabRef/jabref/issues/9990)
- We added a fallback for the "Convert to biblatex" cleanup when it failed to populate the `date` field if `year` contained a full date in ISO format (e.g., `2011-11-11`). [#11868](https://github.com/JabRef/jabref/issues/11868)
- We fixed an issue where directory check for relative path was not handled properly under library properties. [#13017](https://github.com/JabRef/jabref/issues/13017)
- We fixed an exception on tab dragging. [#12921](https://github.com/JabRef/jabref/issues/12921)
- We fixed an issue where the option for which method to use when parsing plaintext citations was unavailable in the 'Create New Entry' tool. [#8808](https://github.com/JabRef/jabref/issues/8808)
- We fixed an issue where the "Make/Sync bibliography" button in the OpenOffice/LibreOffice sidebar was not enabled when a jstyle was selected. [#13055](https://github.com/JabRef/jabref/pull/13055)
- We fixed an issue where CSL bibliography title properties would be saved even if the "Modify bibliography title" dialog was closed without pressing the "OK" button. [#13074](https://github.com/JabRef/jabref/pull/13074)
- We added "Hanging Indent" as the default selected bibliography body format for CSL styles that specify it (e.g. APA). [#13074](https://github.com/JabRef/jabref/pull/13074)
- We fixed an issue where bibliography entries generated from CSL styles had leading spaces. [#13074](https://github.com/JabRef/jabref/pull/13074)
- We fixed an issue where the preview area in the "Select Style" dialog of the LibreOffice integration was too small to display full content. [#13051](https://github.com/JabRef/jabref/issues/13051)
- We excluded specific fields (e.g., `comment`, `pdf`, `sortkey`) from the consistency check to reduce false positives [#13131](https://github.com/JabRef/jabref/issues/13131)
- We fixed an issue where moved or renamed linked files in the file directory were not automatically relinked by the “search for unlinked files” feature. [#13264](https://github.com/JabRef/jabref/issues/13264)
- We fixed an issue with proxy setup in the absence of a password. [#12412](https://github.com/JabRef/jabref/issues/12412)
- We fixed an issue with the targets of the menu item "copy to". [#13741](https://github.com/JabRef/jabref/pull/13741)
- We fixed an issue where the tab showing the fulltext search results was not displayed. [#12865](https://github.com/JabRef/jabref/issues/12865)
- We fixed an issue showing an empty tooltip in maintable. [#11681](https://github.com/JabRef/jabref/issues/11681)
- We fixed an issue displaying a warning if a file to open is not found. [#13430](https://github.com/JabRef/jabref/pull/13430)
- We fixed an issue where Document Viewer showed technical exceptions when opening entries with non-PDF files. [#13198](https://github.com/JabRef/jabref/issues/13198)
- We fixed an issue with double display of the library filename in the tab tooltip in the case of a changed library. [#13781](https://github.com/JabRef/jabref/pull/13781)
- When creating a library, if you drag a PDF file containing only a single column, the dialog will now automatically close. [#13262](https://github.com/JabRef/jabref/issues/13262)
- We fixed an issue where the tab showing the fulltext search results would appear blank after switching libraries. [#13241](https://github.com/JabRef/jabref/issues/13241)
- We fixed an issue where field names were inconsistently capitalized. [#10590](https://github.com/JabRef/jabref/issues/10590)
- We fixed an issue where "Copy to" was enabled even if no other library was opened. [#13280](https://github.com/JabRef/jabref/pull/13280)
- We fixed an issue where the groups were still displayed after closing all libraries. [#13382](https://github.com/JabRef/jabref/issues/13382)
- Enhanced field selection logic in the Merge Entries dialog when fetching from DOI to prefer valid years and entry types. [#12549](https://github.com/JabRef/jabref/issues/12549)
- We fixed an issue where the "Check Consistency" dialog is unresponsive. [#13700](https://github.com/JabRef/jabref/issues/13700)
- We fixed an issue where opening the Three Way Merge dialog would throw an exception when year field contains an invalid year value. [#13673](https://github.com/JabRef/jabref/issues/13673)
- We improved consistency in the Add Buttons. [#13791](https://github.com/JabRef/jabref/pull/13791)
- We fixed an issue where theme or font size are not respected for all dialogs [#13558](https://github.com/JabRef/jabref/issues/13558)
- We removed unnecessary spacing and margin in the AutomaticFieldEditor. [#13792](https://github.com/JabRef/jabref/pull/13792)
- We fixed an issue where global search auto-completion only worked after switching tabs. [#11428](https://github.com/JabRef/jabref/issues/11428)
- We fixed an issue where hierarchical keywords would only show the parent keyword in the entry editor. [#11390](https://github.com/JabRef/jabref/issues/11390)
- We fixed an issue where some file choosers regarding LaTeX-aux files did not open in the directory of the last selected file. [#13861](https://github.com/JabRef/jabref/pull/13861)
- We fixed an issue where the LaTeX file directory was not stored correctly in combination with the usage of groups from aux files. [#8344](https://github.com/JabRef/jabref/issues/8344)
- We prevented a brief flash of the default JavaFX (Modena) theme on startup. [#13877](https://github.com/JabRef/jabref/pull/13877)
- We fixed an issue where button-bar buttons truncated long text with ellipsis. [#13877](https://github.com/JabRef/jabref/pull/13877)
- We fixed an issue where ignoring of subdirectories via `.gitingore` patterns did not work in the "Find unlinked files dialog". [forum#5425](https://discourse.jabref.org/t/set-list-of-ignored-folders-paths/5425/6)
- We fixed an issue where CTRL+W does not close the current tab [#12530](https://github.com/JabRef/jabref/issues/12530)
- We fixed an issue where the "Applications to push entries to" list in the preferences was not sorted alphabetically. [#14058](https://github.com/JabRef/jabref/issues/14058)
- We fixed an issue where notice text in AI chat was not automatically refreshed when the user changed preferences.[#13855](https://github.com/JabRef/jabref/issues/13855)
- We fixed an issue where the user could add custom entry types with spaces in their names. [#14088](https://github.com/JabRef/jabref/issues/14088)
- We fixed various issues that triggered `IndexOutOfBoundsException`s, when editing entries. [#8012](https://github.com/JabRef/jabref/issues/8012), [#8826](https://github.com/JabRef/jabref/issues/8826), [#8217](https://github.com/JabRef/jabref/issues/8217), [#8281](https://github.com/JabRef/jabref/issues/8281)

### Removed

- We removed the ability to change internal preference values. [#13012](https://github.com/JabRef/jabref/pull/13012)
- We removed support for MySQL/MariaDB and Oracle. [#12990](https://github.com/JabRef/jabref/pull/12990)
- We removed library migrations (users need to use JabRef 6.0-alpha.1 to perform migrations) [#12990](https://github.com/JabRef/jabref/pull/12990)

## [6.0-alpha2] – 2025-04-27

### Added

- We added a button in Privacy notice and Mr. DLib Privacy settings notice for hiding related tabs. [#11707](https://github.com/JabRef/jabref/issues/11707)
- We added buttons "Add example entry" and "Import existing PDFs" when a library is empty, making it easier for new users to get started. [#12662](https://github.com/JabRef/jabref/issues/12662)
- In the Open/LibreOffice integration, we added the provision to modify the bibliography title and its format for CSL styles, in the "Select style" dialog. [#12663](https://github.com/JabRef/jabref/issues/12663)
- We added a new Welcome tab which shows a welcome screen if no database is open. [#12272](https://github.com/JabRef/jabref/issues/12272)
- We added <kbd>F5</kbd> as a shortcut key for fetching data and <kbd>Alt+F</kbd> as a shortcut for looking up data using DOI. [#11802](https://github.com/JabRef/jabref/issues/11802)
- We added a feature to rename the subgroup, with the keybinding (<kbd>F2</kbd>) for quick access. [#11896](https://github.com/JabRef/jabref/issues/11896)
- We added a new functionality that displays a drop-down list of matching suggestions when typing a citation key pattern. [#12502](https://github.com/JabRef/jabref/issues/12502)
- We added a new CLI that supports txt, csv, and console-based output for consistency in BibTeX entries. [#11984](https://github.com/JabRef/jabref/issues/11984)
- We added a new dialog for bibliography consistency check. [#11950](https://github.com/JabRef/jabref/issues/11950)
- We added a feature for copying entries to libraries, available via the context menu, with an option to include cross-references. [#12374](https://github.com/JabRef/jabref/pull/12374)
- We added a new "Copy citation (text)" button in the context menu of the preview. [#12551](https://github.com/JabRef/jabref/issues/12551)
- We added a new "Export to clipboard" button in the context menu of the preview. [#12551](https://github.com/JabRef/jabref/issues/12551)
- We added an integrity check if a URL appears in a title. [#12354](https://github.com/JabRef/jabref/issues/12354)
- We added a feature for enabling drag-and-drop of files into groups  [#12540](https://github.com/JabRef/jabref/issues/12540)
- We added support for reordering keywords via drag and drop, automatic alphabetical ordering, and improved pasting and editing functionalities in the keyword editor. [#10984](https://github.com/JabRef/jabref/issues/10984)
- We added a new functionality where author names having multiple spaces in-between will be considered as separate user block as it does for " and ". [#12701](https://github.com/JabRef/jabref/issues/12701)
- We added a set of example questions to guide users in starting meaningful AI chat interactions. [#12702](https://github.com/JabRef/jabref/issues/12702)
- We added support for loading and displaying BibTeX .blg warnings in the Check integrity dialog, with custom path selection and metadata persistence. [#11998](https://github.com/JabRef/jabref/issues/11998)
- We added an option to choose whether to open the file explorer in the files directory or in the last opened directory when attaching files. [#12554](https://github.com/JabRef/jabref/issues/12554)
- We enhanced support for parsing XMP metadata from PDF files. [#12829](https://github.com/JabRef/jabref/issues/12829)
- We added a "Preview" header in the JStyles tab in the "Select style" dialog, to make it consistent with the CSL styles tab. [#12838](https://github.com/JabRef/jabref/pull/12838)
- We added automatic PubMed URL insertion when importing from PubMed if no URL is present. [#12832](https://github.com/JabRef/jabref/issues/12832/)
- We added a "LTWA" abbreviation feature in the "Quality > Abbreviate journal names > LTWA" menu [#12273](https://github.com/JabRef/jabref/issues/12273/)
- We added path validation to file directories in library properties dialog. [#11840](https://github.com/JabRef/jabref/issues/11840)
- We now support usage of custom CSL styles in the Open/LibreOffice integration. [#12337](https://github.com/JabRef/jabref/issues/12337)
- We added support for citation-only CSL styles which don't specify bibliography formatting. [#12996](https://github.com/JabRef/jabref/pull/12996)

### Changed

- We reordered the settings in the 'Entry editor' tab in preferences. [#11707](https://github.com/JabRef/jabref/issues/11707)
- Added "$" to the citation key generator preferences default list of characters to remove [#12536](https://github.com/JabRef/jabref/issues/12536)
- We changed the message displayed in the Integrity Check Progress dialog to "Waiting for the check to finish...". [#12694](https://github.com/JabRef/jabref/issues/12694)
- We moved the "Generate a new key for imported entries" option from the "Web search" tab to the "Citation key generator" tab in preferences. [#12436](https://github.com/JabRef/jabref/pull/12436)
- We improved the offline parsing of BibTeX data from PDF-documents. [#12278](https://github.com/JabRef/jabref/issues/12278)
- The tab bar is now hidden when only one library is open. [#9971](https://github.com/JabRef/jabref/issues/9971)
- We renamed "Rename file to a given name" to "Rename files to configured filename format pattern" in the entry editor. [#12587](https://github.com/JabRef/jabref/pull/12587)
- We renamed "Move DOIs from note and URL field to DOI field and remove http prefix" to "Move DOIs from 'note' field and 'URL' field to 'DOI' field and remove http prefix" in the Cleanup entries. [#12587](https://github.com/JabRef/jabref/pull/12587)
- We renamed "Move preprint information from 'URL' and 'journal' field to the 'eprint' field" to "Move preprint information from 'URL' field and 'journal' field to the 'eprint' field" in the Cleanup entries. [#12587](https://github.com/JabRef/jabref/pull/12587)
- We renamed "Move URL in note field to url field" to "Move URL in 'note' field to 'URL' field" in the Cleanup entries. [#12587](https://github.com/JabRef/jabref/pull/12587)
- We renamed "Rename PDFs to given filename format pattern" to "Rename files to configured filename format pattern" in the Cleanup entries. [#12587](https://github.com/JabRef/jabref/pull/12587)
- We renamed "Rename only PDFs having a relative path" to "Only rename files that have a relative path" in the Cleanup entries. [#12587](https://github.com/JabRef/jabref/pull/12587)
- We renamed "Filename format pattern: " to "Filename format pattern (from preferences)" in the Cleanup entries. [#12587](https://github.com/JabRef/jabref/pull/12587)
- When working with CSL styles in LibreOffice, citing with a new style now updates all other citations in the document to have the currently selected style. [#12472](https://github.com/JabRef/jabref/pull/12472)
- We improved the user comments field visibility so that it remains displayed if it contains text. Additionally, users can now easily toggle the field on or off via buttons unless disabled in preferences. [#11021](https://github.com/JabRef/jabref/issues/11021)
- The LibreOffice integration for CSL styles is now more performant. [#12472](https://github.com/JabRef/jabref/pull/12472)
- The "automatically sync bibliography when citing" feature of the LibreOffice integration is now disabled by default (can be enabled in settings). [#12472](https://github.com/JabRef/jabref/pull/12472)
- For the Citation key generator patterns, we reverted how `[authorsAlpha]` would behave to the original pattern and renamed the LNI-based pattern introduced in V6.0-alpha to `[authorsAlphaLNI]`. [#12499](https://github.com/JabRef/jabref/pull/12499)
- We keep the list of recent files if one files could not be found. [#12517](https://github.com/JabRef/jabref/pull/12517)
- During the import process, the labels indicating individual paragraphs within an abstract returned by PubMed/Medline XML are preserved. [#12527](https://github.com/JabRef/jabref/issues/12527)
- We changed the "Copy Preview" button to "Copy citation (html) in the context menu of the preview. [#12551](https://github.com/JabRef/jabref/issues/12551)
- Pressing Tab in empty text fields of the entry editor now moves the focus to the next field instead of inserting a tab character. [#11938](https://github.com/JabRef/jabref/issues/11938)
- The embedded PostgresSQL server for the search now supports Linux and macOS ARM based distributions natively [#12607](https://github.com/JabRef/jabref/pull/12607)
- We disabled the search and group fields in the sidebar when no library is opened. [#12657](https://github.com/JabRef/jabref/issues/12657)
- We removed the obsolete Twitter link and added Mastodon and LinkedIn links in Help -> JabRef resources. [#12660](https://github.com/JabRef/jabref/issues/12660)
- We improved the Check Integrity dialog entry interaction so that a single click focuses on the corresponding entry and a double-click both focuses on the entry and closes the dialog. [#12245](https://github.com/JabRef/jabref/issues/12245)
- We improved journal abbreviation lookup with fuzzy matching to handle minor input errors and variations. [#12467](https://github.com/JabRef/jabref/issues/12467)
- We changed the phrase "Cleanup entries" to "Clean up entries". [#12703](https://github.com/JabRef/jabref/issues/12703)
- A tooltip now appears after 300ms (instead of 2s). [#12649](https://github.com/JabRef/jabref/issues/12649)
- We improved search in preferences and keybindings. [#12647](https://github.com/JabRef/jabref/issues/12647)
- We improved the performance of the LibreOffice integration when inserting CSL citations/bibliography. [#12851](https://github.com/JabRef/jabref/pull/12851)
- 'Affected fields' and 'Do not wrap when saving' are now displayed as tags. [#12550](https://github.com/JabRef/jabref/issues/12550)
- We revamped the UI of the Select Style dialog (in the LibreOffice panel) for CSL styles. [#12951](https://github.com/JabRef/jabref/pull/12951)
- We reduced the delay in populating the list of CSL styles in the Select Style dialog of the LibreOffice panel. [#12951](https://github.com/JabRef/jabref/pull/12951)

### Fixed

- We fixed an issue where pasted entries would sometimes end up in the search bar instead of the main table [#12910](https://github.com/JabRef/jabref/issues/12910)
- We fixed an issue where warning signs were improperly positioned next to text fields containing capital letters. [#12884](https://github.com/JabRef/jabref/issues/12884)
- We fixed an issue where the drag'n'drop functionality in entryeditor did not work [#12561](https://github.com/JabRef/jabref/issues/12561)
- We fixed an issue where the F4 shortcut key did not work without opening the right-click context menu. [#6101](https://github.com/JabRef/jabref/pull/6101)
- We fixed an issue where the file renaming dialog was not resizable and its size was too small for long file names. [#12518](https://github.com/JabRef/jabref/pull/12518)
- We fixed an issue where the name of the untitled database was shown as a blank space in the right-click context menu's "Copy to" option. [#12459](https://github.com/JabRef/jabref/pull/12459)
- We fixed an issue where the F3 shortcut key did not work without opening the right-click context menu. [#12417](https://github.com/JabRef/jabref/pull/12417)
- We fixed an issue where a bib file with UFF-8 charset was wrongly loaded with a different charset [forum#5369](https://discourse.jabref.org/t/jabref-5-15-opens-bib-files-with-shift-jis-encoding-instead-of-utf-8/5369/)
- We fixed an issue where new entries were inserted in the middle of the table instead of at the end. [#12371](https://github.com/JabRef/jabref/pull/12371)
- We fixed an issue where removing the sort from the table did not restore the original order. [#12371](https://github.com/JabRef/jabref/pull/12371)
- We fixed an issue where citation keys containing superscript (`^`) and subscript (`_`) characters in text mode were incorrectly flagged by the integrity checker. [#12391](https://github.com/JabRef/jabref/pull/12391)
- We fixed an issue where JabRef icon merges with dark background [#7771](https://github.com/JabRef/jabref/issues/7771)
- We fixed an issue where an entry's group was no longer highlighted on selection [#12413](https://github.com/JabRef/jabref/issues/12413)
- We fixed an issue where BibTeX Strings were not included in the backup file [#12462](https://github.com/JabRef/jabref/issues/12462)
- We fixed an issue where mixing JStyle and CSL style citations in LibreOffice caused two separate bibliography sections to be generated. [#12262](https://github.com/JabRef/jabref/issues/12262)
- We fixed an issue in the LibreOffice integration where the formatting of text (e.g. superscript) was lost when using certain numeric CSL styles. [#12472](https://github.com/JabRef/jabref/pull/12472)
- We fixed an issue where CSL style citations with citation keys having special characters (such as hyphens, colons or slashes) would not be recognized as valid by JabRef. [forum#5431](https://discourse.jabref.org/t/error-when-connecting-to-libreoffice/5431)
- We fixed an issue where the `[authorsAlpha]` pattern in Citation key generator would not behave as per the user documentation. [#12312](https://github.com/JabRef/jabref/issues/12312)
- We fixed an issue where import at "Search for unlinked local files" would re-add already imported files. [#12274](https://github.com/JabRef/jabref/issues/12274)
- We fixed an issue where month values 21–24 (ISO 8601-2019 season codes) in Biblatex date fields were not recognized as seasons during parsing. [#12437](https://github.com/JabRef/jabref/issues/12437)
- We fixed an issue where migration of "Search groups" would fail with an exception when the search query is invalid. [#12555](https://github.com/JabRef/jabref/issues/12555)
- We fixed an issue where not all linked files from BibDesk in the field `bdsk-file-...` were parsed. [#12555](https://github.com/JabRef/jabref/issues/12555)
- We fixed an issue where it was possible to select "Search for unlinked local files" for a new (unsaved) library. [#12558](https://github.com/JabRef/jabref/issues/12558)
- We fixed an issue where user-defined keyword separator does not apply to Merge Groups. [#12535](https://github.com/JabRef/jabref/issues/12535)
- We fixed an issue where duplicate items cannot be removed correctly when merging groups or keywords. [#12585](https://github.com/JabRef/jabref/issues/12585)
- We fixed an issue where JabRef displayed an incorrect deletion notification when canceling entry deletion [#12645](https://github.com/JabRef/jabref/issues/12645)
- We fixed an issue where JabRef displayed an incorrect deletion notification when canceling entry deletion. [#12645](https://github.com/JabRef/jabref/issues/12645)
- We fixed an issue where JabRref wrote wrong field names into the PDF. [#12833](https://github.com/JabRef/jabref/pulls/12833)
- We fixed an issue where an exception would occur when running abbreviate journals for multiple entries. [#12634](https://github.com/JabRef/jabref/issues/12634)
- We fixed an issue Where JabRef displayed an inconsistent search results for date-related queries[#12296](https://github.com/JabRef/jabref/issues/12296)
- We fixed an issue where JabRef displayed dropdown triangle in wrong place in "Search for unlinked local files" dialog [#12713](https://github.com/JabRef/jabref/issues/12713)
- We fixed an issue where JabRef would not open if an invalid external journal abbreviation path was encountered. [#12776](https://github.com/JabRef/jabref/issues/12776)
- We fixed a bug where LaTeX commands were not removed from filenames generated using the `[bibtexkey] - [fulltitle]` pattern. [#12188](https://github.com/JabRef/jabref/issues/12188)
- We fixed an issue where JabRef interface would not properly refresh after a group removal. [#11487](https://github.com/JabRef/jabref/issues/11487)
- We fixed an issue where valid DOI could not be imported if it had special characters like `<` or `>`. [#12434](https://github.com/JabRef/jabref/issues/12434)
- We fixed an issue where JabRef displayed an "unknown format" message when importing a .bib file, preventing the associated groups from being imported as well. [#11025](https://github.com/JabRef/jabref/issues/11025)
- We fixed an issue where the tooltip only displayed the first linked file when hovering. [#12470](https://github.com/JabRef/jabref/issues/12470)
- We fixed an issue where JabRef would crash when trying to display an entry in the Citation Relations tab that had right to left text. [#12410](https://github.com/JabRef/jabref/issues/12410)
- We fixed an issue where some texts in the "Citation Information" tab and the "Preferences" dialog could not be translated. [#12883](https://github.com/JabRef/jabref/pull/12883)
- We fixed an issue where file names were missing the citation key according to the filename format pattern after import. [#12556](https://github.com/JabRef/jabref/issues/12556)
- We fixed an issue where downloading PDFs from URLs to empty entries resulted in meaningless filenames like "-.pdf". [#12917](https://github.com/JabRef/jabref/issues/12917)
- We fixed an issue where pasting a PDF URL into the main table caused an import error instead of creating a new entry. [#12911](https://github.com/JabRef/jabref/pull/12911)
- We fixed an issue where libraries would sometimes be hidden when closing tabs with the Welcome tab open. [#12894](https://github.com/JabRef/jabref/issues/12894)
- We fixed an issue with deleting entries in large libraries that caused it to take a long time. [#8976](https://github.com/JabRef/jabref/issues/8976)
- We fixed an issue where "Reveal in file explorer" option was disabled for newly saved libraries until reopening the file. [#12722](https://github.com/JabRef/jabref/issues/12722)

### Removed

- "Web of Science" [journal abbreviation list](https://docs.jabref.org/advanced/journalabbreviations) was removed. [JabRef/abbrv.jabref.org#176](https://github.com/JabRef/abbrv.jabref.org/issues/176)

## [6.0-alpha] – 2024-12-23

### Added

- We added a Markdown export layout. [#12220](https://github.com/JabRef/jabref/pull/12220)
- We added a "view as BibTeX" option before importing an entry from the citation relation tab. [#11826](https://github.com/JabRef/jabref/issues/11826)
- We added support finding LaTeX-encoded special characters based on plain Unicode and vice versa. [#11542](https://github.com/JabRef/jabref/pull/11542)
- When a search hits a file, the file icon of that entry is changed accordingly. [#11542](https://github.com/JabRef/jabref/pull/11542)
- We added an AI-based chat for entries with linked PDF files. [#11430](https://github.com/JabRef/jabref/pull/11430)
- We added an AI-based summarization possibility for entries with linked PDF files. [#11430](https://github.com/JabRef/jabref/pull/11430)
- We added an AI section in JabRef's [preferences](https://docs.jabref.org/ai/preferences). [#11430](https://github.com/JabRef/jabref/pull/11430)
- We added AI providers: OpenAI, Mistral AI, Hugging Face and Google. [#11430](https://github.com/JabRef/jabref/pull/11430), [#11736](https://github.com/JabRef/jabref/pull/11736)
- We added AI providers: [Ollama](https://docs.jabref.org/ai/local-llm#step-by-step-guide-for-ollama) and GPT4All, which add the possibility to use local LLMs privately on your own device. [#11430](https://github.com/JabRef/jabref/pull/11430), [#11870](https://github.com/JabRef/jabref/issues/11870)
- We added support for selecting and using CSL Styles in JabRef's OpenOffice/LibreOffice integration for inserting bibliographic and in-text citations into a document. [#2146](https://github.com/JabRef/jabref/issues/2146), [#8893](https://github.com/JabRef/jabref/issues/8893)
- We added "Tools > New library based on references in PDF file" ... to create a new library based on the references section in a PDF file. [#11522](https://github.com/JabRef/jabref/pull/11522)
- When converting the references section of a paper (PDF file), more than the last page is treated. [#11522](https://github.com/JabRef/jabref/pull/11522)
- Added the functionality to invoke offline reference parsing explicitly. [#11565](https://github.com/JabRef/jabref/pull/11565)
- The dialog for [adding an entry using reference text](https://docs.jabref.org/collect/newentryfromplaintext) is now filled with the clipboard contents as default. [#11565](https://github.com/JabRef/jabref/pull/11565)
- Added minimal support for [biblatex data annotation](https://mirrors.ctan.org/macros/latex/contrib/biblatex/doc/biblatex.pdf#subsection.3.7) fields in `.layout` files. [#11505](https://github.com/JabRef/jabref/issues/11505)
- Added saving of selected options in the [Lookup -> Search for unlinked local files dialog](https://docs.jabref.org/collect/findunlinkedfiles#link-the-pdfs-to-your-bib-library). [#11439](https://github.com/JabRef/jabref/issues/11439)
- We enabled creating a new file link manually. [#11017](https://github.com/JabRef/jabref/issues/11017)
- We added a toggle button to invert the selected groups. [#9073](https://github.com/JabRef/jabref/issues/9073)
- We reintroduced the floating search in the main table. [#4237](https://github.com/JabRef/jabref/issues/4237)
- We improved [cleanup](https://docs.jabref.org/finding-sorting-and-cleaning-entries/cleanupentries) of `arXiv` IDs in distributed in the fields `note`, `version`, `institution`, and `eid` fields. [#11306](https://github.com/JabRef/jabref/issues/11306)
- We added a switch not to store the linked file URL, because it caused troubles at other apps. [#11735](https://github.com/JabRef/jabref/pull/11735)
- When starting a new SLR, the selected catalogs now persist within and across JabRef sessions. [JabRef/jabref-koppor#614](https://github.com/JabRef/jabref-koppor/issues/614)
- We added support for drag'n'drop on an entry in the maintable to an external application to get the entry preview dropped. [#11846](https://github.com/JabRef/jabref/pull/11846)
- We added the functionality to double click on a [LaTeX citation](https://docs.jabref.org/advanced/entryeditor/latex-citations) to jump to the respective line in the LaTeX editor. [#11996](https://github.com/JabRef/jabref/issues/11996)
- We added a different background color to the search bar to indicate when the search syntax is wrong. [#11658](https://github.com/JabRef/jabref/pull/11658)
- We added a setting which always adds the literal "Cited on pages" text before each JStyle citation. [#11691](https://github.com/jabref/jabref/issues/11691)
- We added a new plain citation parser that uses LLMs. [#11825](https://github.com/JabRef/jabref/issues/11825)
- We added support for `langid` field for biblatex libraries. [#10868](https://github.com/JabRef/jabref/issues/10868)
- We added support for modifier keys when dropping a file on an entry in the main table. [#12001](https://github.com/JabRef/jabref/pull/12001)
- We added an importer for SSRN URLs. [#12021](https://github.com/JabRef/jabref/pull/12021)
- We added a compare button to the duplicates in the citation relations tab to open the "Possible duplicate entries" window. [#11192](https://github.com/JabRef/jabref/issues/11192)
- We added automatic browser extension install on Windows for Chrome and Edge. [#6076](https://github.com/JabRef/jabref/issues/6076)
- We added support to automatically open a `.bib` file in the current/parent folder if no other library is opened. [JabRef/jabref-koppor#377](https://github.com/JabRef/jabref-koppor/issues/377)
- We added a search bar for filtering keyboard shortcuts. [#11686](https://github.com/JabRef/jabref/issues/11686)
- We added new modifiers `camel_case`, `camel_case_n`, `short_title`, and `very_short_title` for the [citation key generator](https://docs.jabref.org/setup/citationkeypatterns). [#11367](https://github.com/JabRef/jabref/issues/11367)
- By double clicking on a local citation in the Citation Relations Tab you can now jump the linked entry. [#11955](https://github.com/JabRef/jabref/pull/11955)
- We use the menu icon for background tasks as a progress indicator to visualise an import's progress when dragging and dropping several PDF files into the main table. [#12072](https://github.com/JabRef/jabref/pull/12072)
- The PDF content importer now supports importing title from upto the second page of the PDF. [#12139](https://github.com/JabRef/jabref/issues/12139)

### Changed

- A search in "any" fields ignores the [groups](https://docs.jabref.org/finding-sorting-and-cleaning-entries/groups). [#7996](https://github.com/JabRef/jabref/issues/7996)
- When a communication error with an [online service](https://docs.jabref.org/collect/import-using-online-bibliographic-database) occurs, JabRef displays the HTTP error. [#11223](https://github.com/JabRef/jabref/issues/11223)
- The Pubmed/Medline Plain importer now imports the PMID field as well [#11488](https://github.com/JabRef/jabref/issues/11488)
- The 'Check for updates' menu bar button is now always enabled. [#11485](https://github.com/JabRef/jabref/pull/11485)
- JabRef respects the [configuration for storing files relative to the .bib file](https://docs.jabref.org/finding-sorting-and-cleaning-entries/filelinks#directories-for-files) in more cases. [#11492](https://github.com/JabRef/jabref/pull/11492)
- JabRef does not show finished background tasks in the status bar popup. [#11821](https://github.com/JabRef/jabref/pull/11821)
- We enhanced the indexing speed. [#11502](https://github.com/JabRef/jabref/pull/11502)
- When dropping a file into the main table, after copy or move, the file is now put in the [configured directory and renamed according to the configured patterns](https://docs.jabref.org/finding-sorting-and-cleaning-entries/filelinks#filename-format-and-file-directory-pattern). [#12001](https://github.com/JabRef/jabref/pull/12001)
- ⚠️ Renamed command line parameters `embeddBibfileInPdf` to `embedBibFileInPdf`, `writeMetadatatoPdf` to `writeMetadataToPdf`, and `writeXMPtoPdf` to `writeXmpToPdf`. [#11575](https://github.com/JabRef/jabref/pull/11575)
- The browse button for a Custom theme now opens in the directory of the current used CSS file. [#11597](https://github.com/JabRef/jabref/pull/11597)
- The browse button for a Custom exporter now opens in the directory of the current used exporter file. [#11717](https://github.com/JabRef/jabref/pull/11717)
- ⚠️ We relaxed the escaping requirements for [bracketed patterns](https://docs.jabref.org/setup/citationkeypatterns), which are used for the [citaton key generator](https://docs.jabref.org/advanced/entryeditor#autogenerate-citation-key) and [filename and directory patterns](https://docs.jabref.org/finding-sorting-and-cleaning-entries/filelinks#auto-linking-files). One only needs to write `\"` if a quote sign should be escaped. All other escapings are not necessary (and working) any more. [#11967](https://github.com/JabRef/jabref/pull/11967)
- When importing BibTeX data starging from on a PDF, the XMP metadata takes precedence over Grobid data. [#11992](https://github.com/JabRef/jabref/pull/11992)
- JabRef now uses TLS 1.2 for all HTTPS connections. [#11852](https://github.com/JabRef/jabref/pull/11852)
- We improved the functionality of getting BibTeX data out of PDF files. [#11999](https://github.com/JabRef/jabref/issues/11999)
- We improved the display of long messages in the integrity check dialog. [#11619](https://github.com/JabRef/jabref/pull/11619)
- We improved the undo/redo buttons in the main toolbar and main menu to be disabled when there is nothing to undo/redo. [#8807](https://github.com/JabRef/jabref/issues/8807)
- We improved the DOI detection in PDF imports. [#11782](https://github.com/JabRef/jabref/pull/11782)
- We improved the performance when pasting and importing entries in an existing library. [#11843](https://github.com/JabRef/jabref/pull/11843)
- When fulltext search is selected but indexing is deactivated, a dialog is now shown asking if the user wants to enable indexing now [#9491](https://github.com/JabRef/jabref/issues/9491)
- We changed instances of 'Search Selected' to 'Search Pre-configured' in Web Search Preferences UI. [#11871](https://github.com/JabRef/jabref/pull/11871)
- We added a new CSS style class `main-table` for the main table. [#11881](https://github.com/JabRef/jabref/pull/11881)
- When renaming a file, the old extension is now used if there is none provided in the new name. [#11903](https://github.com/JabRef/jabref/issues/11903)
- When importing a file using "Find Unlinked Files", when one or more file directories are available, the file path will be relativized where possible [JabRef/jabref-koppor#549](https://github.com/JabRef/jabref-koppor/issues/549)
- We added minimum window sizing for windows dedicated to creating new entries [#11944](https://github.com/JabRef/jabref/issues/11944)
- We changed the name of the library-based file directory from 'General File Directory' to 'Library-specific File Directory' per issue. [#571](https://github.com/JabRef/jabref-koppor/issues/571)
- We changed the defualt [unwanted charachters](https://docs.jabref.org/setup/citationkeypatterns#removing-unwanted-characters) in the citation key generator and allow a dash (`-`) and colon (`:`) being part of a citation key. [#12144](https://github.com/JabRef/jabref/pull/12144)
- The CitationKey column is now a default shown column for the entry table. [#10510](https://github.com/JabRef/jabref/issues/10510)
- We disabled the actions "Open Terminal here" and "Reveal in file explorer" for unsaved libraries. [#11920](https://github.com/JabRef/jabref/issues/11920)
- JabRef now opens the corresponding directory in the library properties when "Browse" is clicked. [#12223](https://github.com/JabRef/jabref/pull/12223)
- We changed the icon for macOS to be more consistent with Apple's Guidelines [#8443](https://github.com/JabRef/jabref/issues/8443)

### Fixed

- We fixed an issue where certain actions were not disabled when no libraries were open. [#11923](https://github.com/JabRef/jabref/issues/11923)
- We fixed an issue where the "Check for updates" preference was not saved. [#11485](https://github.com/JabRef/jabref/pull/11485)
- We fixed an issue where an exception was thrown after changing "show preview as a tab" in the preferences. [#11515](https://github.com/JabRef/jabref/pull/11515)
- We fixed an issue where JabRef put file paths as absolute path when an entry was created using drag and drop of a PDF file. [#11173](https://github.com/JabRef/jabref/issues/11173)
- We fixed an issue that online and offline mode for new library creation were handled incorrectly. [#11565](https://github.com/JabRef/jabref/pull/11565)
- We fixed an issue with colors in the search bar when dark theme is enabled. [#11569](https://github.com/JabRef/jabref/issues/11569)
- We fixed an issue with query transformers (JStor and others). [#11643](https://github.com/JabRef/jabref/pull/11643)
- We fixed an issue where a new unsaved library was not marked with an asterisk. [#11519](https://github.com/JabRef/jabref/pull/11519)
- We fixed an issue where JabRef starts without window decorations. [#11440](https://github.com/JabRef/jabref/pull/11440)
- We fixed an issue where the entry preview highlight was not working when searching before opening the entry editor. [#11659](https://github.com/JabRef/jabref/pull/11659)
- We fixed an issue where text in Dark mode inside "Citation information" was not readable. [#11512](https://github.com/JabRef/jabref/issues/11512)
- We fixed an issue where the selection of an entry in the table lost after searching for a group. [#3176](https://github.com/JabRef/jabref/issues/3176)
- We fixed the non-functionality of the option "Automatically sync bibliography when inserting citations" in the OpenOffice panel, when enabled in case of JStyles. [#11684](https://github.com/JabRef/jabref/issues/11684)
- We fixed an issue where the library was not marked changed after a migration. [#11542](https://github.com/JabRef/jabref/pull/11542)
- We fixed an issue where rebuilding the full-text search index was not working. [#11374](https://github.com/JabRef/jabref/issues/11374)
- We fixed an issue where the progress of indexing linked files showed an incorrect number of files. [#11378](https://github.com/JabRef/jabref/issues/11378)
- We fixed an issue where the full-text search results were incomplete. [#8626](https://github.com/JabRef/jabref/issues/8626)
- We fixed an issue where search result highlighting was incorrectly highlighting the boolean operators. [#11595](https://github.com/JabRef/jabref/issues/11595)
- We fixed an issue where search result highlighting was broken at complex searches. [#8067](https://github.com/JabRef/jabref/issues/8067)
- We fixed an exception when searching for unlinked files. [#11731](https://github.com/JabRef/jabref/issues/11731)
- We fixed an issue with the link to the full text at the BVB fetcher. [#11852](https://github.com/JabRef/jabref/pull/11852)
- We fixed an issue where two contradicting notifications were shown when cutting an entry in the main table. [#11724](https://github.com/JabRef/jabref/pull/11724)
- We fixed an issue where unescaped braces in the arXiv fetcher were not treated. [#11704](https://github.com/JabRef/jabref/issues/11704)
- We fixed an issue where HTML instead of the fulltext pdf was downloaded when importing arXiv entries. [#4913](https://github.com/JabRef/jabref/issues/4913)
- We fixed an issue where the keywords and crossref fields were not properly focused. [#11177](https://github.com/JabRef/jabref/issues/11177)
- We fixed handling of `\"` in [bracketed patterns](https://docs.jabref.org/setup/citationkeypatterns) containing a RegEx. [#11967](https://github.com/JabRef/jabref/pull/11967)
- We fixed an issue where the Undo/Redo buttons were active even when all libraries are closed. [#11837](https://github.com/JabRef/jabref/issues/11837)
- We fixed an issue where recently opened files were not displayed in the main menu properly. [#9042](https://github.com/JabRef/jabref/issues/9042)
- We fixed an issue where the DOI lookup would show an error when a DOI was found for an entry. [#11850](https://github.com/JabRef/jabref/issues/11850)
- We fixed an issue where <kbd>Tab</kbd> cannot be used to jump to next field in some single-line fields. [#11785](https://github.com/JabRef/jabref/issues/11785)
- We fixed an issue where the "Do not ask again" checkbox was not working, when asking for permission to use Grobid [JabRef/jabref-koppor#566](https://github.com/JabRef/jabref-koppor/issues/566).
- We fixed an issue where we display warning message for moving attached open files. [#10121](https://github.com/JabRef/jabref/issues/10121)
- We fixed an issue where it was not possible to select selecting content of other user's comments.[#11106](https://github.com/JabRef/jabref/issues/11106)
- We fixed an issue when handling URLs containing a pipe (`|`) character. [#11876](https://github.com/JabRef/jabref/issues/11876)
- We fixed an issue where web search preferences "Custom API key" table modifications not discarded. [#11925](https://github.com/JabRef/jabref/issues/11925)
- We fixed an issue when opening attached files in [extra file columns](https://docs.jabref.org/finding-sorting-and-cleaning-entries/filelinks#adding-additional-columns-to-entry-table-for-file-types). [#12005](https://github.com/JabRef/jabref/issues/12005)
- We fixed an issue where trying to open a library from a failed mounted directory on Mac would cause an error. [#10548](https://github.com/JabRef/jabref/issues/10548)
- We fixed an issue when the preview was out of sync. [#9172](https://github.com/JabRef/jabref/issues/9172)
- We fixed an issue where identifier paste couldn't work with Unicode REPLACEMENT CHARACTER. [#11986](https://github.com/JabRef/jabref/issues/11986)
- We fixed an issue when click on entry at "Check Integrity" wasn't properly focusing the entry and field. [#11997](https://github.com/JabRef/jabref/issues/11997)
- We fixed an issue with the ui not scaling when changing the font size [#11219](https://github.com/JabRef/jabref/issues/11219)
- We fixed an issue where a custom application for external file types would not be saved [#12311](https://github.com/JabRef/jabref/issues/12311)
- We fixed an issue where a file that no longer exists could not be deleted from an entry using keyboard shortcut [#9731](https://github.com/JabRef/jabref/issues/9731)

### Removed

- We removed the description of search strings. [#11542](https://github.com/JabRef/jabref/pull/11542)
- We removed support for importing using the SilverPlatterImporter (`Record INSPEC`). [#11576](https://github.com/JabRef/jabref/pull/11576)
- We removed support for automatically generating file links using the CLI (`--automaticallySetFileLinks`).

## [5.15] – 2024-07-10

### Added

- We made new groups automatically to focus upon creation. [#11449](https://github.com/JabRef/jabref/issues/11449)

### Fixed

- We fixed an issue where JabRef was no longer built for Intel based macs (x86) [#11468](https://github.com/JabRef/jabref/issues/11468)
- We fixed usage when using running on Snapcraft. [#11465](https://github.com/JabRef/jabref/issues/11465)
- We fixed detection for `soffice.exe` on Windows. [#11478](https://github.com/JabRef/jabref/pull/11478)
- We fixed an issue where saving preferences when importing preferences on first run in a snap did not work [forum#4399](https://discourse.jabref.org/t/how-to-report-problems-in-the-distributed-version-5-14-ensuring-that-one-can-no-longer-work-with-jabref/4399/5)

## [5.14] – 2024-07-08

### Added

- We added support for offline extracting references from PDFs following the IEEE format. [#11156](https://github.com/JabRef/jabref/pull/11156)
- We added a new keyboard shortcut  <kbd>ctrl</kbd> + <kbd>,</kbd> to open the preferences. [#11154](https://github.com/JabRef/jabref/pull/11154)
- We added value selection (such as for month) for content selectors in custom entry types. [#11109](https://github.com/JabRef/jabref/issues/11109)
- We added a duplicate checker for the Citation Relations tab. [#10414](https://github.com/JabRef/jabref/issues/10414)
- We added tooltip on main table cells that shows cell content or cell content and entry preview if set in preferences. [#10925](https://github.com/JabRef/jabref/issues/10925)
- Added a formatter to remove word enclosing braces. [#11222](https://github.com/JabRef/jabref/issues/11222)
- We added the ability to add a keyword/crossref when typing the separator character (e.g., comma) in the keywords/crossref fields. [#11178](https://github.com/JabRef/jabref/issues/11178)
- We added an exporter and improved the importer for Endnote XML format. [#11137](https://github.com/JabRef/jabref/issues/11137)
- We added support for using BibTeX Style files (BST) in the Preview. [#11102](https://github.com/JabRef/jabref/issues/11102)
- We added support for automatically update LaTeX citations when a LaTeX file is created, removed, or modified. [#10585](https://github.com/JabRef/jabref/issues/10585)

### Changed

- We replaced the word "Key bindings" with "Keyboard shortcuts" in the Preferences tab. [#11153](https://github.com/JabRef/jabref/pull/11153)
- We slightly improved the duplicate check if ISBNs are present. [#8885](https://github.com/JabRef/jabref/issues/8885)
- JabRef no longer downloads HTML files of websites when a PDF was not found. [#10149](https://github.com/JabRef/jabref/issues/10149)
- We added the HTTP message (in addition to the response code) if an error is encountered. [#11341](https://github.com/JabRef/jabref/pull/11341)
- We made label wrap text to fit view size when reviewing external group changes. [#11220](https://github.com/JabRef/jabref/issues/11220)

### Fixed

- We fixed an issue where entry type with duplicate fields prevented opening existing libraries with custom entry types. [#11127](https://github.com/JabRef/jabref/issues/11127)
- We fixed an issue where Markdown rendering removed braces from the text. [#10928](https://github.com/JabRef/jabref/issues/10928)
- We fixed an issue when the file was flagged as changed on disk in the case of content selectors or groups. [#9064](https://github.com/JabRef/jabref/issues/9064)
- We fixed crash on opening the entry editor when auto-completion is enabled. [#11188](https://github.com/JabRef/jabref/issues/11188)
- We fixed the usage of the key binding for "Clear search" (default: <kbd>Escape</kbd>). [#10764](https://github.com/JabRef/jabref/issues/10764)
- We fixed an issue where library shown as unsaved and marked (*) after accepting changes made externally to the file. [#11027](https://github.com/JabRef/jabref/issues/11027)
- We fixed an issue where drag and dropping entries from one library to another was not always working. [#11254](https://github.com/JabRef/jabref/issues/11254)
- We fixed an issue where drag and dropping entries created a shallow copy. [#11160](https://github.com/JabRef/jabref/issues/11160)
- We fixed an issue where imports to a custom group would only work for the first entry [#11085](https://github.com/JabRef/jabref/issues/11085), [#11269](https://github.com/JabRef/jabref/issues/11269)
- We fixed an issue when cursor jumped to the beginning of the line. [#5904](https://github.com/JabRef/jabref/issues/5904)
- We fixed an issue where a new entry was not added to the selected group [#8933](https://github.com/JabRef/jabref/issues/8933)
- We fixed an issue where the horizontal position of the Entry Preview inside the entry editor was not remembered across restarts [#11281](https://github.com/JabRef/jabref/issues/11281)
- We fixed an issue where the search index was not updated after linking PDF files. [#11317](https://github.com/JabRef/jabref/pull/11317)
- We fixed rendering of (first) author with a single letter surname. [forum#4330](https://discourse.jabref.org/t/correct-rendering-of-first-author-with-a-single-letter-surname/4330)
- We fixed that the import of the related articles tab sometimes used the wrong library mode. [#11282](https://github.com/JabRef/jabref/pull/11282)
- We fixed an issue where the entry editor context menu was not shown correctly when JabRef is opened on a second, extended screen [#11323](https://github.com/JabRef/jabref/issues/11323), [#11174](https://github.com/JabRef/jabref/issues/11174)
- We fixed an issue where the value of "Override default font settings" was not applied on startup [#11344](https://github.com/JabRef/jabref/issues/11344)
- We fixed an issue when "Library changed on disk" appeared after a save by JabRef. [#4877](https://github.com/JabRef/jabref/issues/4877)
- We fixed an issue where the Pubmed/Medline Plain importer would not respect the user defined keyword separator [#11413](https://github.com/JabRef/jabref/issues/11413)
- We fixed an issue where the value of "Override default font settings" was not applied on startup [#11344](https://github.com/JabRef/jabref/issues/11344)
- We fixed an issue where DatabaseChangeDetailsView was not scrollable when reviewing external metadata changes [#11220](https://github.com/JabRef/jabref/issues/11220)
- We fixed undo/redo for text fields. [#11420](https://github.com/JabRef/jabref/issues/11420)
- We fixed an issue where clicking on a page number in the search results tab opens a wrong file in the document viewer. [#11432](https://github.com/JabRef/jabref/pull/11432)

### Removed

- We removed the misleading message "Doing a cleanup for X entries" when opening the Cleanup entries dialog [#11463](https://github.com/JabRef/jabref/pull/11463)

## [5.13] – 2024-04-01

### Added

- We converted the "Custom API key" list to a table to be more accessible. [#10926](https://github.com/JabRef/jabref/issues/10926)
- We added a "refresh" button for the LaTeX citations tab in the entry editor. [#10584](https://github.com/JabRef/jabref/issues/10584)
- We added the possibility to show the BibTeX source in the [web search](https://docs.jabref.org/collect/import-using-online-bibliographic-database) import screen. [#560](https://github.com/JabRef/jabref-koppor/issues/560)
- We added a fetcher for [ISIDORE](https://isidore.science/), simply paste in the link into the text field or the last 6 digits in the link that identify that paper. [#10423](https://github.com/JabRef/jabref/issues/10423)
- When importing entries form the "Citation relations" tab, the field [cites](https://docs.jabref.org/advanced/entryeditor/entrylinks) is now filled according to the relationship between the entries. [#10752](https://github.com/JabRef/jabref/pull/10752)
- We added a new integrity check and clean up option for strings having Unicode characters not encoded in [Unicode "Normalization Form Canonical Composition" (NFC)](https://en.wikipedia.org/wiki/Unicode_equivalence#Normal_forms"). [#10506](https://github.com/JabRef/jabref/issues/10506)
- We added a new group icon column to the main table showing the icons of the entry's groups. [#10801](https://github.com/JabRef/jabref/pull/10801)
- When deleting an entry, the files linked to the entry are now optionally deleted as well. [#10509](https://github.com/JabRef/jabref/issues/10509)
- We added support to move the file to the system trash (instead of deleting it). [#10591](https://github.com/JabRef/jabref/pull/10591)
- We added ability to jump to an entry in the command line using `-j CITATIONKEY`. [JabRef/jabref-koppor#540](https://github.com/JabRef/jabref-koppor/issues/540)
- We added a new boolean to the style files for Openoffice/Libreoffice integration to switch between ZERO_WIDTH_SPACE (default) and no space. [#10843](https://github.com/JabRef/jabref/pull/10843)
- When pasting HTML into the abstract or a comment field, the hypertext is automatically converted to Markdown. [#10558](https://github.com/JabRef/jabref/issues/10558)
- We added the possibility to redownload files that had been present but are no longer in the specified location. [#10848](https://github.com/JabRef/jabref/issues/10848)
- We added the citation key pattern `[camelN]`. Equivalent to the first N words of the `[camel]` pattern.
- We added importing of static groups and linked files from BibDesk .bib files. [#10381](https://github.com/JabRef/jabref/issues/10381)
- We added ability to export in CFF (Citation File Format) [#10661](https://github.com/JabRef/jabref/issues/10661).
- We added ability to push entries to TeXworks. [#3197](https://github.com/JabRef/jabref/issues/3197)
- We added the ability to zoom in and out in the document viewer using <kbd>Ctrl</kbd> + <kbd>Scroll</kbd>. [#10964](https://github.com/JabRef/jabref/pull/10964)
- We added a Cleanup for removing non-existent files and grouped the related options [#10929](https://github.com/JabRef/jabref/issues/10929)
- We added the functionality to parse the bibliography of PDFs using the GROBID online service. [#10200](https://github.com/JabRef/jabref/issues/10200)
- We added a seperated search bar for the global search window. [#11032](https://github.com/JabRef/jabref/pull/11032)
- We added ability to double-click on an entry in the global search window to select the corresponding entry in the main table. [#11010](https://github.com/JabRef/jabref/pull/11010)
- We added support for BibTeX String constants during copy & paste between libraries. [#10872](https://github.com/JabRef/jabref/issues/10872)
- We added the field `langid` which is important for hyphenation and casing in LaTeX. [#10868](https://github.com/JabRef/jabref/issues/10868)
- Event log entries can now be copied via a context menu. [#11100](https://github.com/JabRef/jabref/issues/11100)

### Changed

- The "Automatically open folders of attached files" preference default status has been changed to enabled on Windows. [JabRef/jabref-koppor#56](https://github.com/JabRef/jabref-koppor/issues/56)
- The Custom export format now uses the custom DOI base URI in the preferences for the `DOICheck`, if activated [forum#4084](https://discourse.jabref.org/t/export-html-disregards-custom-doi-base-uri/4084)
- The index directories for full text search have now more readable names to increase debugging possibilities using Apache Lucense's Lurk. [#10193](https://github.com/JabRef/jabref/issues/10193)
- The fulltext search also indexes files ending with .pdf (but do not having an explicit file type set). [#10193](https://github.com/JabRef/jabref/issues/10193)
- We changed the arrangement of the lists in the "Citation relations" tab. `Cites` are now on the left and `Cited by` on the right [#10752](https://github.com/JabRef/jabref/pull/10752)
- Sub libraries based on `aux` file can now also be generated if some citations are not found library. [#10775](https://github.com/JabRef/jabref/pull/10775)
- We rearranged the tab order in the entry editor and renamed the "Scite Tab" to "Citation information". [#10821](https://github.com/JabRef/jabref/issues/10821)
- We changed the duplicate handling in the Import entries dialog. Potential duplicate entries are marked with an icon and importing will now trigger the merge dialog [#10914](https://github.com/JabRef/jabref/pull/10914)
- We made the command "Push to TexShop" more robust to allow cite commands with a character before the first slash. [forum#2699](https://discourse.jabref.org/t/push-to-texshop-mac/2699/17?u=siedlerchr)
- We only show the notification "Saving library..." if the library contains more than 2000 entries. [#9803](https://github.com/JabRef/jabref/issues/9803)
- JabRef now keeps previous log files upon start. [#11023](https://github.com/JabRef/jabref/pull/11023)
- When normalizing author names, complete enclosing braces are kept. [#10031](https://github.com/JabRef/jabref/issues/10031)
- We enhanced the dialog for adding new fields in the content selector with a selection box containing a list of standard fields. [#10912](https://github.com/JabRef/jabref/pull/10912)
- We store the citation relations in an LRU cache to avoid bloating the memory and out-of-memory exceptions. [#10958](https://github.com/JabRef/jabref/issues/10958)
- Keywords field are now displayed as tags. [#10910](https://github.com/JabRef/jabref/pull/10910)
- Citation relations now get more information, and have quick access to view the articles in a browser without adding them to the library [#10869](https://github.com/JabRef/jabref/issues/10869)
- Importer/Exporter for CFF format now supports JabRef `cites` and `related` relationships, as well as all fields from the CFF specification. [#10993](https://github.com/JabRef/jabref/issues/10993)
- The XMP-Exporter no longer writes the content of the `file`-field. [#11083](https://github.com/JabRef/jabref/pull/11083)
- We added notes, checks and warnings for the case of selection of non-empty directories while starting a new Systematic Literature Review. [#600](https://github.com/JabRef/jabref-koppor/issues/600)
- Text in the import dialog (web search results) will now be wrapped to prevent horizontal scrolling. [#10931](https://github.com/JabRef/jabref/issues/10931)
- We improved the error handling when invalid bibdesk-files are encountered [#11117](https://github.com/JabRef/jabref/issues/11117)

### Fixed

- We fixed an issue where the fulltext search button in entry editor used to disappear on click till the search is completed. [#10425](https://github.com/JabRef/jabref/issues/10425)
- We fixed an issue where attempting to cancel the importing/generation of an entry from id is ignored. [#10508](https://github.com/JabRef/jabref/issues/10508)
- We fixed an issue where the preview panel showing the wrong entry (an entry that is not selected in the entry table). [#9172](https://github.com/JabRef/jabref/issues/9172)
- We fixed an issue where HTML-reserved characters like '&' and '<', in addition to HTML entities like '&amp;' were not rendered correctly in entry preview. [#10677](https://github.com/JabRef/jabref/issues/10677)
- The last page of a PDF is now indexed by the full text search. [#10193](https://github.com/JabRef/jabref/issues/10193)
- The entry editor respects the configured custom tabs when showing "Other fields". [#11012](https://github.com/JabRef/jabref/pull/11012)
- The default owner of an entry can be changed again. [#10924](https://github.com/JabRef/jabref/issues/10924)
- We fixed an issue where the duplicate check did not take umlauts or other LaTeX-encoded characters into account. [#10744](https://github.com/JabRef/jabref/pull/10744)
- We fixed the colors of the icon on hover for unset special fields. [#10431](https://github.com/JabRef/jabref/issues/10431)
- We fixed an issue where the CrossRef field did not work if autocompletion was disabled [#8145](https://github.com/JabRef/jabref/issues/8145)
- In biblatex mode, JabRef distinguishes between "Optional fields" and "Optional fields 2" again. [#11022](https://github.com/JabRef/jabref/pull/11022)
- We fixed an issue where exporting`@electronic` and `@online` entry types to the Office XMl would duplicate the field `title`  [#10807](https://github.com/JabRef/jabref/issues/10807)
- We fixed an issue where the `CommentsTab` was not properly formatted when the `defaultOwner` contained capital or special letters. [#10870](https://github.com/JabRef/jabref/issues/10870)
- We fixed an issue where the `File -> Close library` menu item was not disabled when no library was open. [#10948](https://github.com/JabRef/jabref/issues/10948)
- We fixed an issue where the Document Viewer would show the PDF in only half the window when maximized. [#10934](https://github.com/JabRef/jabref/issues/10934)
- Clicking on the crossref and related tags in the entry editor jumps to the linked entry. [#5484](https://github.com/JabRef/jabref/issues/5484) [#9369](https://github.com/JabRef/jabref/issues/9369)
- We fixed an issue where JabRef could not parse absolute file paths from Zotero exports. [#10959](https://github.com/JabRef/jabref/issues/10959)
- We fixed an issue where an exception occured when toggling between "Live" or "Locked" in the internal Document Viewer. [#10935](https://github.com/JabRef/jabref/issues/10935)
- When fetching article information fom IEEE Xplore, the em dash is now converted correctly. [JabRef/jabref-koppor#286](https://github.com/JabRef/jabref-koppor/issues/286)
- Fixed an issue on Windows where the browser extension reported failure to send an entry to JabRef even though it was sent properly. [JabRef/JabRef-Browser-Extension#493](https://github.com/JabRef/JabRef-Browser-Extension/issues/493)
- Fixed an issue on Windows where TeXworks path was not resolved if it was installed with MiKTeX. [#10977](https://github.com/JabRef/jabref/issues/10977)
- We fixed an issue with where JabRef would throw an error when using MathSciNet search, as it was unable to parse the fetched JSON coreectly. [#10996](https://github.com/JabRef/jabref/issues/10996)
- We fixed an issue where the "Import by ID" function would throw an error when a DOI that contains URL-encoded characters was entered. [#10648](https://github.com/JabRef/jabref/issues/10648)
- We fixed an issue with handling of an "overflow" of authors at `[authIniN]`. [#11087](https://github.com/JabRef/jabref/issues/11087)
- We fixed an issue where an exception occurred when selecting entries in the web search results. [#11081](https://github.com/JabRef/jabref/issues/11081)
- When a new library is unsaved, there is now no warning when fetching entries with PDFs. [#11075](https://github.com/JabRef/jabref/issues/11075)
- We fixed an issue where the message "The libary has been modified by another program" occurred when editing library metadata and saving the library. [#4877](https://github.com/JabRef/jabref/issues/4877)

### Removed

- We removed the predatory journal checks due to a high rate of false positives. [#11066](https://github.com/JabRef/jabref/pull/11066)

## [5.12] – 2023-12-24

### Added

- We added a scite.ai tab in the entry editor that retrieves 'Smart Citation' tallies for citations that have a DOI. [JabRef/jabref-koppor#375](https://github.com/JabRef/jabref-koppor/issues/375)
- We added a dropdown menu to let users change the reference library during AUX file import. [#10472](https://github.com/JabRef/jabref/issues/10472)
- We added a button to let users reset the cite command to the default value. [#10569](https://github.com/JabRef/jabref/issues/10569)
- We added the option to use System Preference for Light/Dark Theme [#8729](https://github.com/JabRef/jabref/issues/8729).
- We added [scholar.archive.org](https://scholar.archive.org/) as a new fetcher. [#10498](https://github.com/JabRef/jabref/issues/10498)
- We integrated predatory journal checking as part of the Integrity Checker based on the [check-bib-for-predatory](https://github.com/CfKu/check-bib-for-predatory). [JabRef/jabref-koppor#348](https://github.com/JabRef/jabref-koppor/issues/348)
- We added a 'More options' section in the main table right click menu opening the preferences dialog. [#9432](https://github.com/JabRef/jabref/issues/9432)
- When creating a new group, it inherits the icon of the parent group. [#10521](https://github.com/JabRef/jabref/pull/10521)

### Changed

- We moved the location of the 'Open only one instance of JabRef' preference option from "Network" to "General". [#9306](https://github.com/JabRef/jabref/issues/9306)
- The two previews in the change resolver dialog now have their scrollbars synchronized. [#9576](https://github.com/JabRef/jabref/issues/9576).
- We changed the setting of the keyword separator to accept a single character only. [#177](https://github.com/JabRef/jabref-koppor/issues/177)
- We replaced "SearchAll" in Web Search by "Search Selected". [#10556](https://github.com/JabRef/jabref/issues/10556)
- Short DOI formatter now checks, if the value is already formatted. If so, it returns the value instead of calling the ShortDOIService again. [#10589](https://github.com/JabRef/jabref/issues/10589)
- We upgraded to JavaFX 21.0.1. As a consequence JabRef requires now macOS 11 or later and GTK 3.8 or later on Linux [#10627](https://github.com/JabRef/jabref/pull/10627).
- A user-specific comment fields is not enabled by default, but can be enabled using the "Add" button. [#10424](https://github.com/JabRef/jabref/issues/10424)
- We upgraded to Lucene 9.9 for the fulltext search. The search index will be rebuild. [#10686](https://github.com/JabRef/jabref/pull/10686)
- When using "Copy..." -> "Copy citation key", the delimiter configured at "Push applications" is respected. [#10707](https://github.com/JabRef/jabref/pull/10707)

### Fixed

- We fixed an issue where the added protected term has unwanted leading and trailing whitespaces, where the formatted text has unwanted empty brackets and where the word at the cursor in the textbox can be added to the list. [#10415](https://github.com/JabRef/jabref/issues/10415)
- We fixed an issue where in the merge dialog the file field of entries was not correctly merged when the first and second entry both contained values inside the file field. [#10572](https://github.com/JabRef/jabref/issues/10572)
- We fixed some small inconsistencies in the user interface. [#10507](https://github.com/JabRef/jabref/issues/10507) [#10458](https://github.com/JabRef/jabref/issues/10458) [#10660](https://github.com/JabRef/jabref/issues/10660)
- We fixed the issue where the Hayagriva YAML exporter would not include a parent field for the publisher/series. [#10596](https://github.com/JabRef/jabref/issues/10596)
- We fixed issues in the external file type dialog w.r.t. duplicate entries in the case of a language switch. [#10271](https://github.com/JabRef/jabref/issues/10271)
- We fixed an issue where the right-click action "Copy cite..." did not respect the configured citation command under "External Programs" -> "[Push Applications](https://docs.jabref.org/cite/pushtoapplications)" [#10615](https://github.com/JabRef/jabref/issues/10615)

### Removed

- We removed duplicate filtering and sorting operations in the MainTable when editing BibEntries. [#10619](https://github.com/JabRef/jabref/pull/10619)

## [5.11] – 2023-10-22

### Added

- We added the ability to sort subgroups in Z-A order, as well as by ascending and descending number of subgroups. [#10249](https://github.com/JabRef/jabref/issues/10249)
- We added the possibility to find (and add) papers that cite or are cited by a given paper. [#6187](https://github.com/JabRef/jabref/issues/6187)
- We added an error-specific message for when a download from a URL fails. [#9826](https://github.com/JabRef/jabref/issues/9826)
- We added support for customizing the citation command (e.g., `[@key1,@key2]`) when [pushing to external applications](https://docs.jabref.org/cite/pushtoapplications). [#10133](https://github.com/JabRef/jabref/issues/10133)
- We added an integrity check for more special characters. [#8712](https://github.com/JabRef/jabref/issues/8712)
- We added protected terms described as "Computer science". [#10222](https://github.com/JabRef/jabref/pull/10222)
- We added a link "Get more themes..." in the preferences to that points to [themes.jabref.org](https://themes.jabref.org) allowing the user to download new themes. [#10243](https://github.com/JabRef/jabref/issues/10243)
- We added a fetcher for [LOBID](https://lobid.org/resources/api) resources. [JabRef/jabref-koppor#386](https://github.com/JabRef/jabref-koppor/issues/386)
- When in `biblatex` mode, the [integrity check](https://docs.jabref.org/finding-sorting-and-cleaning-entries/checkintegrity) for journal titles now also checks the field `journal`.
- We added support for exporting to Hayagriva YAML format. [#10382](https://github.com/JabRef/jabref/issues/10382)
- We added support for pushing citations to [TeXShop](https://pages.uoregon.edu/koch/texshop/) on macOS [forum#2699](https://discourse.jabref.org/t/push-to-texshop-mac/2699).
- We added the 'Bachelor's thesis' type for Biblatex's 'Thesis' EntryType [#10029](https://github.com/JabRef/jabref/issues/10029).

### Changed

- The export formats `listrefs`, `tablerefs`, `tablerefsabsbib`, now use the ISO date format in the footer [#10383](https://github.com/JabRef/jabref/pull/10383).
- When searching for an identifier in the "Web search", the title of the search window is now "Identifier-based Web Search". [#10391](https://github.com/JabRef/jabref/pull/10391)
- The ampersand checker now skips verbatim fields (`file`, `url`, ...). [#10419](https://github.com/JabRef/jabref/pull/10419)
- If no existing document is selected for exporting "XMP annotated pdf" JabRef will now create a new PDF file with a sample text and the metadata. [#10102](https://github.com/JabRef/jabref/issues/10102)
- We modified the DOI cleanup to infer the DOI from an ArXiV ID if it's present. [#10426](https://github.com/JabRef/jabref/issues/10426)
- The ISI importer uses the field `comment` for notes (instead of `review). [#10478](https://github.com/JabRef/jabref/pull/10478)
- If no existing document is selected for exporting "Embedded BibTeX pdf" JabRef will now create a new PDF file with a sample text and the metadata. [#10101](https://github.com/JabRef/jabref/issues/10101)
- Translated titles format no longer raise a warning. [#10459](https://github.com/JabRef/jabref/issues/10459)
- We re-added the empty grey containers in the groups panel to keep an indicator for the current selected group, if displaying of group item count is turned off [#9972](https://github.com/JabRef/jabref/issues/9972)

### Fixed

- We fixed an issue where "Move URL in note field to url field" in the cleanup dialog caused an exception if no note field was present [forum#3999](https://discourse.jabref.org/t/cleanup-entries-cant-get-it-to-work/3999)
- It is possible again to use "current table sort order" for the order of entries when saving. [#9869](https://github.com/JabRef/jabref/issues/9869)
- Passwords can be stored in GNOME key ring. [#10274](https://github.com/JabRef/jabref/issues/10274)
- We fixed an issue where groups based on an aux file could not be created due to an exception [#10350](https://github.com/JabRef/jabref/issues/10350)
- We fixed an issue where the JabRef browser extension could not communicate with JabRef under macOS due to missing files. You should use the `.pkg` for the first installation as it updates all necessary files for the extension [#10308](https://github.com/JabRef/jabref/issues/10308)
- We fixed an issue where the ISBN fetcher returned the entrytype `misc` for certain ISBN numbers [#10348](https://github.com/JabRef/jabref/issues/10348)
- We fixed a bug where an exception was raised when saving less than three export save orders in the preference. [#10157](https://github.com/JabRef/jabref/issues/10157)
- We fixed an issue where it was possible to create a group with no name or with a group separator inside the name [#9776](https://github.com/JabRef/jabref/issues/9776)
- Biblatex's `journaltitle` is now also respected for showing the journal information. [#10397](https://github.com/JabRef/jabref/issues/10397)
- JabRef does not hang anymore when exporting via CLI. [#10380](https://github.com/JabRef/jabref/issues/10380)
- We fixed an issue where it was not possible to save a library on a network share under macOS due to an exception when acquiring a file lock [#10452](https://github.com/JabRef/jabref/issues/10452)
- We fixed an issue where exporting "XMP annotated pdf" without selecting an existing document would produce an exception. [#10102](https://github.com/JabRef/jabref/issues/10102)
- We fixed an issue where the "Enabled" column in the "Protected terms files" tab in the preferences could not be resized [#10285](https://github.com/JabRef/jabref/issues/10285)
- We fixed an issue where after creation of a new library, the new library was not focused. [JabRef/jabref-koppor#592](https://github.com/JabRef/jabref-koppor/issues/592)
- We fixed an issue where double clicking on an url in the file field would trigger an exception instead of opening the browser [#10480](https://github.com/JabRef/jabref/pull/10480)
- We fixed an issue where scrolling was impossible on dragging a citation on the groups panel. [#9754](https://github.com/JabRef/jabref/issues/9754)
- We fixed an issue where exporting "Embedded BibTeX pdf" without selecting an existing document would produce an exception. [#10101](https://github.com/JabRef/jabref/issues/10101)
- We fixed an issue where there was a failure to access the url link for "eprint" for the ArXiv entry.[#10474](https://github.com/JabRef/jabref/issues/10474)
- We fixed an issue where it was not possible to connect to a shared database once a group with entries was added or other metadata modified [#10336](https://github.com/JabRef/jabref/issues/10336)
- We fixed an issue where middle-button paste in X not always worked [#7905](https://github.com/JabRef/jabref/issues/7905)

## [5.10] – 2023-09-02

### Added

- We added a field showing the BibTeX/biblatex source for added and deleted entries in the "External Changes Resolver" dialog. [#9509](https://github.com/JabRef/jabref/issues/9509)
- We added user-specific comment field so that multiple users can make separate comments. [#543](https://github.com/JabRef/jabref-koppor/issues/543)
- We added a search history list in the search field's right click menu. [#7906](https://github.com/JabRef/jabref/issues/7906)
- We added a full text fetcher for IACR eprints. [#9651](https://github.com/JabRef/jabref/pull/9651)
- We added "Attach file from URL" to right-click context menu to download and store a file with the reference library. [#9646](https://github.com/JabRef/jabref/issues/9646)
- We enabled updating an existing entry with data from InspireHEP. [#9351](https://github.com/JabRef/jabref/issues/9351)
- We added a fetcher for the Bibliotheksverbund Bayern (experimental). [#9641](https://github.com/JabRef/jabref/pull/9641)
- We added support for more biblatex date formats for parsing dates. [#2753](https://github.com/JabRef/jabref/issues/2753)
- We added support for multiple languages for exporting to and importing references from MS Office. [#9699](https://github.com/JabRef/jabref/issues/9699)
- We enabled scrolling in the groups list when dragging a group on another group. [#2869](https://github.com/JabRef/jabref/pull/2869)
- We added the option to automatically download online files when a new entry is created from an existing ID (e.g., DOI). The option can be disabled in the preferences under "Import and Export". [#9756](https://github.com/JabRef/jabref/issues/9756)
- We added a new Integrity check for unescaped ampersands. [JabRef/jabref-koppor#585](https://github.com/JabRef/jabref-koppor/issues/585)
- We added support for parsing `$\backslash$` in file paths (as exported by Mendeley). [forum#3470](https://discourse.jabref.org/t/mendeley-bib-import-with-linked-files/3470)
- We added the possibility to automatically fetch entries when an ISBN is pasted on the main table. [#9864](https://github.com/JabRef/jabref/issues/9864)
- We added the option to disable the automatic linking of files in the entry editor [#5105](https://github.com/JabRef/jabref/issues/5105)
- We added the link icon for ISBNs in linked identifiers column. [#9819](https://github.com/JabRef/jabref/issues/9819)
- We added key binding to focus on groups <kbd>alt</kbd> + <kbd>s</kbd> [#9863](https://github.com/JabRef/jabref/issues/9863)
- We added the option to unprotect a text selection, which strips all pairs of curly braces away. [#9950](https://github.com/JabRef/jabref/issues/9950)
- We added drag and drop events for field 'Groups' in entry editor panel. [#569](https://github.com/JabRef/jabref-koppor/issues/569)
- We added support for parsing MathML in the Medline importer. [#4273](https://github.com/JabRef/jabref/issues/4273)
- We added the ability to search for an identifier (DOI, ISBN, ArXiv ID) directly from 'Web Search'. [#7575](https://github.com/JabRef/jabref/issues/7575) [#9674](https://github.com/JabRef/jabref/issues/9674)
- We added a cleanup activity that identifies a URL or a last-visited-date in the `note` field and moves it to the `url` and `urldate` field respectively. [JabRef/jabref-koppor#216](https://github.com/JabRef/jabref-koppor/issues/216)
- We enabled the user to change the name of a field in a custom entry type by double-clicking on it. [#9840](https://github.com/JabRef/jabref/issues/9840)
- We added some preferences options to disable online activity. [#10064](https://github.com/JabRef/jabref/issues/10064)
- We integrated two mail actions ("As Email" and "To Kindle") under a new "Send" option in the right-click & Tools menus. The Kindle option creates an email targeted to the user's Kindle email, which can be set in preferences under "External programs" [#6186](https://github.com/JabRef/jabref/issues/6186)
- We added an option to clear recent libraries' history. [#10003](https://github.com/JabRef/jabref/issues/10003)
- We added an option to encrypt and remember the proxy password. [#8055](https://github.com/JabRef/jabref/issues/8055)[#10044](https://github.com/JabRef/jabref/issues/10044)
- We added support for showing journal information, via info buttons next to the `Journal` and `ISSN` fields in the entry editor. [#6189](https://github.com/JabRef/jabref/issues/6189)
- We added support for pushing citations to Sublime Text 3 [#10098](https://github.com/JabRef/jabref/issues/10098)
- We added support for the Finnish language. [#10183](https://github.com/JabRef/jabref/pull/10183)
- We added the option to automatically replaces illegal characters in the filename when adding a file to JabRef. [#10182](https://github.com/JabRef/jabref/issues/10182)
- We added a privacy policy. [#10064](https://github.com/JabRef/jabref/issues/10064)
- We added a tooltip to show the number of entries in a group [#10208](https://github.com/JabRef/jabref/issues/10208)
- We fixed an issue where it was no longer possible to add or remove selected entries to groups via context menu [#10404](https://github.com/JabRef/jabref/issues/10404), [#10317](https://github.com/JabRef/jabref/issues/10317) [#10374](https://github.com/JabRef/jabref/issues/10374)

### Changed

- We replaced "Close" by "Close library" and placed it after "Save all" in the File menu. [#10043](https://github.com/JabRef/jabref/pull/10043)
- We upgraded to Lucene 9.7 for the fulltext search. The search index will be rebuild. [#10036](https://github.com/JabRef/jabref/pull/10036)
- 'Get full text' now also checks the file url. [#568](https://github.com/JabRef/jabref-koppor/issues/568)
- JabRef writes a new backup file only if there is a change. Before, JabRef created a backup upon start. [#9679](https://github.com/JabRef/jabref/pull/9679)
- We modified the `Add Group` dialog to use the most recently selected group hierarchical context. [#9141](https://github.com/JabRef/jabref/issues/9141)
- We refined the 'main directory not found' error message. [#9625](https://github.com/JabRef/jabref/pull/9625)
- JabRef writes a new backup file only if there is a change. Before, JabRef created a backup upon start. [#9679](https://github.com/JabRef/jabref/pull/9679)
- Backups of libraries are not stored per JabRef version, but collected together. [#9676](https://github.com/JabRef/jabref/pull/9676)
- We streamlined the paths for logs and backups: The parent path fragment is always `logs` or `backups`.
- `log.txt` now contains an entry if a BibTeX entry could not be parsed.
- `log.txt` now contains debug messages. Debugging needs to be enabled explicitly. [#9678](https://github.com/JabRef/jabref/pull/9678)
- `log.txt` does not contain entries for non-found files during PDF indexing. [#9678](https://github.com/JabRef/jabref/pull/9678)
- The hostname is now determined using environment variables (`COMPUTERNAME`/`HOSTNAME`) first. [#9910](https://github.com/JabRef/jabref/pull/9910)
- We improved the Medline importer to correctly import ISO dates for `revised`. [#9536](https://github.com/JabRef/jabref/issues/9536)
- To avoid cluttering of the directory, We always delete the `.sav` file upon successful write. [#9675](https://github.com/JabRef/jabref/pull/9675)
- We improved the unlinking/deletion of multiple linked files of an entry using the <kbd>Delete</kbd> key. [#9473](https://github.com/JabRef/jabref/issues/9473)
- The field names of customized entry types are now exchanged preserving the case. [#9993](https://github.com/JabRef/jabref/pull/9993)
- We moved the custom entry types dialog into the preferences dialog. [#9760](https://github.com/JabRef/jabref/pull/9760)
- We moved the manage content selectors dialog to the library properties. [#9768](https://github.com/JabRef/jabref/pull/9768)
- We moved the preferences menu command from the options menu to the file menu. [#9768](https://github.com/JabRef/jabref/pull/9768)
- We reworked the cross ref labels in the entry editor and added a right click menu. [#10046](https://github.com/JabRef/jabref/pull/10046)
- We reorganized the order of tabs and settings in the library properties. [#9836](https://github.com/JabRef/jabref/pull/9836)
- We changed the handling of an "overflow" of authors at `[authIniN]`: JabRef uses `+` to indicate an overflow. Example: `[authIni2]` produces `A+` (instead of `AB`) for `Aachen and Berlin and Chemnitz`. [#9703](https://github.com/JabRef/jabref/pull/9703)
- We moved the preferences option to open the last edited files on startup to the 'General' tab. [#9808](https://github.com/JabRef/jabref/pull/9808)
- We improved the recognition of DOIs when pasting a link containing a DOI on the maintable. [#9864](https://github.com/JabRef/jabref/issues/9864s)
- We reordered the preferences dialog. [#9839](https://github.com/JabRef/jabref/pull/9839)
- We split the 'Import and Export' tab into 'Web Search' and 'Export'. [#9839](https://github.com/JabRef/jabref/pull/9839)
- We moved the option to run JabRef in memory stick mode into the preferences dialog toolbar. [#9866](https://github.com/JabRef/jabref/pull/9866)
- In case the library contains empty entries, they are not written to disk. [#8645](https://github.com/JabRef/jabref/issues/8645)
- The formatter `remove_unicode_ligatures` is now called `replace_unicode_ligatures`. [#9890](https://github.com/JabRef/jabref/pull/9890)
- We improved the error message when no terminal was found. [#9607](https://github.com/JabRef/jabref/issues/9607)
- In the context of the "systematic literature functionality", we changed the name "database" to "catalog" to use a separate term for online catalogs in comparison to SQL databases. [#9951](https://github.com/JabRef/jabref/pull/9951)
- We now show more fields (including Special Fields) in the dropdown selection for "Save sort order" in the library properties and for "Export sort order" in the preferences. [#10010](https://github.com/JabRef/jabref/issues/10010)
- We now encrypt and store the custom API keys in the OS native credential store. [#10044](https://github.com/JabRef/jabref/issues/10044)
- We changed the behavior of group addition/edit, so that sorting by alphabetical order is not performed by default after the modification. [#10017](https://github.com/JabRef/jabref/issues/10017)
- We fixed an issue with spacing in the cleanup dialogue. [#10081](https://github.com/JabRef/jabref/issues/10081)
- The GVK fetcher now uses the new [K10plus](https://www.bszgbv.de/services/k10plus/) database. [#10189](https://github.com/JabRef/jabref/pull/10189)

### Fixed

- We fixed an issue where clicking the group expansion pane/arrow caused the node to be selected, when it should just expand/detract the node. [#10111](https://github.com/JabRef/jabref/pull/10111)
- We fixed an issue where the browser import would add ' characters before the BibTeX entry on Linux. [#9588](https://github.com/JabRef/jabref/issues/9588)
- We fixed an issue where searching for a specific term with the DOAB fetcher lead to an exception. [#9571](https://github.com/JabRef/jabref/issues/9571)
- We fixed an issue where the "Import" -> "Library to import to" did not show the correct library name if two opened libraries had the same suffix. [#9567](https://github.com/JabRef/jabref/issues/9567)
- We fixed an issue where the rpm-Version of JabRef could not be properly uninstalled and reinstalled. [#9558](https://github.com/JabRef/jabref/issues/9558), [#9603](https://github.com/JabRef/jabref/issues/9603)
- We fixed an issue where the command line export using `--exportMatches` flag does not create an output bib file. [#9581](https://github.com/JabRef/jabref/issues/9581)
- We fixed an issue where custom field in the custom entry types could not be set to mulitline. [#9609](https://github.com/JabRef/jabref/issues/9609)
- We fixed an issue where the Office XML exporter did not resolve BibTeX-Strings when exporting entries. [forum#3741](https://discourse.jabref.org/t/exporting-bibtex-constant-strings-to-ms-office-2007-xml/3741)
- We fixed an issue where the Merge Entries Toolbar configuration was not saved after hitting 'Merge Entries' button. [#9091](https://github.com/JabRef/jabref/issues/9091)
- We fixed an issue where the password is stored in clear text if the user wants to use a proxy with authentication. [#8055](https://github.com/JabRef/jabref/issues/8055)
- JabRef is now more relaxed when parsing field content: In case a field content ended with `\`, the combination `\}` was treated as plain `}`. [#9668](https://github.com/JabRef/jabref/issues/9668)
- We resolved an issue that cut off the number of group entries when it exceeded four digits. [#8797](https://github.com/JabRef/jabref/issues/8797)
- We fixed the issue where the size of the global search window was not retained after closing. [#9362](https://github.com/JabRef/jabref/issues/9362)
- We fixed an issue where the Global Search UI preview is still white in dark theme. [#9362](https://github.com/JabRef/jabref/issues/9362)
- We fixed the double paste issue when <kbd>Cmd</kbd> + <kbd>v</kbd> is pressed on 'New entry from plaintext' dialog. [#9367](https://github.com/JabRef/jabref/issues/9367)
- We fixed an issue where the pin button on the Global Search dialog was located at the bottom and not at the top. [#9362](https://github.com/JabRef/jabref/issues/9362)
- We fixed the log text color in the event log console when using dark mode. [#9732](https://github.com/JabRef/jabref/issues/9732)
- We fixed an issue where searching for unlinked files would include the current library's .bib file. [#9735](https://github.com/JabRef/jabref/issues/9735)
- We fixed an issue where it was no longer possible to connect to a shared mysql database due to an exception. [#9761](https://github.com/JabRef/jabref/issues/9761)
- We fixed an issue where an exception was thrown for the user after <kbd>Ctrl</kbd>+<kbd>Z</kbd> command. [#9737](https://github.com/JabRef/jabref/issues/9737)
- We fixed the citation key generation for [`[authors]`, `[authshort]`, `[authorsAlpha]`, `[authIniN]`, `[authEtAl]`, `[auth.etal]`](https://docs.jabref.org/setup/citationkeypatterns#special-field-markers) to handle `and others` properly. [JabRef/jabref-koppor#626](https://github.com/JabRef/jabref-koppor/issues/626)
- We fixed the Save/save as file type shows BIBTEX_DB instead of "Bibtex library". [#9372](https://github.com/JabRef/jabref/issues/9372)
- We fixed the default main file directory for non-English Linux users. [#8010](https://github.com/JabRef/jabref/issues/8010)
- We fixed an issue when overwriting the owner was disabled. [#9896](https://github.com/JabRef/jabref/pull/9896)
- We fixed an issue regarding recording redundant prefixes in search history. [#9685](https://github.com/JabRef/jabref/issues/9685)
- We fixed an issue where passing a URL containing a DOI led to a "No entry found" notification. [#9821](https://github.com/JabRef/jabref/issues/9821)
- We fixed some minor visual inconsistencies and issues in the preferences dialog. [#9866](https://github.com/JabRef/jabref/pull/9866)
- The order of save actions is now retained. [#9890](https://github.com/JabRef/jabref/pull/9890)
- We fixed an issue where the order of save actions was not retained in the bib file. [#9890](https://github.com/JabRef/jabref/pull/9890)
- We fixed an issue in the preferences 'External file types' tab ignoring a custom application path in the edit dialog. [#9895](https://github.com/JabRef/jabref/issues/9895)
- We fixed an issue in the preferences where custom columns could be added to the entry table with no qualifier. [#9913](https://github.com/JabRef/jabref/issues/9913)
- We fixed an issue where the encoding header in a bib file was not respected when the file contained a BOM (Byte Order Mark). [#9926](https://github.com/JabRef/jabref/issues/9926)
- We fixed an issue where cli help output for import and export format was inconsistent. [JabRef/jabref-koppor#429](https://github.com/JabRef/jabref-koppor/issues/429)
- We fixed an issue where the user could select multiple conflicting options for autocompletion at once. [#10181](https://github.com/JabRef/jabref/issues/10181)
- We fixed an issue where no preview could be generated for some entry types and led to an exception. [#9947](https://github.com/JabRef/jabref/issues/9947)
- We fixed an issue where the Linux terminal working directory argument was malformed and therefore ignored upon opening a terminal [#9953](https://github.com/JabRef/jabref/issues/9953)
- We fixed an issue under Linux where under some systems the file instead of the folder was opened. [#9607](https://github.com/JabRef/jabref/issues/9607)
- We fixed an issue where an Automatic Keyword Group could not be deleted in the UI. [#9778](https://github.com/JabRef/jabref/issues/9778)
- We fixed an issue where the citation key pattern `[edtrN_M]` returned the wrong editor. [#9946](https://github.com/JabRef/jabref/pull/9946)
- We fixed an issue where empty grey containers would remain in the groups panel, if displaying of group item count is turned off. [#9972](https://github.com/JabRef/jabref/issues/9972)
- We fixed an issue where fetching an ISBN could lead to application freezing when the fetcher did not return any results. [#9979](https://github.com/JabRef/jabref/issues/9979)
- We fixed an issue where closing a library containing groups and entries caused an exception [#9997](https://github.com/JabRef/jabref/issues/9997)
- We fixed a bug where the editor for strings in a bibliography file did not sort the entries by their keys [#10083](https://github.com/JabRef/jabref/pull/10083)
- We fixed an issues where clicking on the empty space of specific context menu entries would not trigger the associated action. [#8388](https://github.com/JabRef/jabref/issues/8388)
- We fixed an issue where JabRef would not remember whether the window was in fullscreen. [#4939](https://github.com/JabRef/jabref/issues/4939)
- We fixed an issue where the ACM Portal search sometimes would not return entries for some search queries when the article author had no given name. [#10107](https://github.com/JabRef/jabref/issues/10107)
- We fixed an issue that caused high CPU usage and a zombie process after quitting JabRef because of author names autocompletion. [#10159](https://github.com/JabRef/jabref/pull/10159)
- We fixed an issue where files with illegal characters in the filename could be added to JabRef. [#10182](https://github.com/JabRef/jabref/issues/10182)
- We fixed that checked-out radio buttons under "specified keywords" were not displayed as checked after closing and reopening the "edit group" window. [#10248](https://github.com/JabRef/jabref/issues/10248)
- We fixed that when editing groups, checked-out properties such as case sensitive and regular expression (under "Free search expression") were not displayed checked. [#10108](https://github.com/JabRef/jabref/issues/10108)

### Removed

- We removed the support of BibTeXML. [#9540](https://github.com/JabRef/jabref/issues/9540)
- We removed support for Markdown syntax for strikethrough and task lists in comment fields. [#9726](https://github.com/JabRef/jabref/pull/9726)
- We removed the options menu, because the two contents were moved to the File menu or the properties of the library. [#9768](https://github.com/JabRef/jabref/pull/9768)
- We removed the 'File' tab in the preferences and moved its contents to the 'Export' tab. [#9839](https://github.com/JabRef/jabref/pull/9839)
- We removed the "[Collection of Computer Science Bibliographies](https://en.wikipedia.org/wiki/Collection_of_Computer_Science_Bibliographies)" fetcher the websits is no longer available. [#6638](https://github.com/JabRef/jabref/issues/6638)

## [5.9] – 2023-01-06

### Added

- We added a dropdown menu to let users change the library they want to import into during import. [#6177](https://github.com/JabRef/jabref/issues/6177)
- We added the possibility to add/remove a preview style from the selected list using a double click. [#9490](https://github.com/JabRef/jabref/issues/9490)
- We added the option to define fields as "multine" directly in the custom entry types dialog. [#6448](https://github.com/JabRef/jabref/issues/6448)
- We changed the minWidth and the minHeight of the main window, so it won't have a width and/or a height with the value 0. [#9606](https://github.com/JabRef/jabref/issues/9606)

### Changed

- We changed database structure: in MySQL/MariaDB we renamed tables by adding a `JABREF_` prefix, and in PGSQL we moved tables in `jabref` schema. We added `VersionDBStructure` variable in `METADATA` table to indicate current version of structure, this variable is needed for automatic migration. [#9312](https://github.com/JabRef/jabref/issues/9312)
- We moved some preferences options to a new tab in the preferences dialog. [#9442](https://github.com/JabRef/jabref/pull/9442)
- We renamed "Medline abbreviation" to "dotless abbreviation". [#9504](https://github.com/JabRef/jabref/pull/9504)
- We now have more "dots" in the offered journal abbreviations. [#9504](https://github.com/JabRef/jabref/pull/9504)
- We now disable the button "Full text search" in the Searchbar by default [#9527](https://github.com/JabRef/jabref/pull/9527)

### Fixed

- The tab "deprecated fields" is shown in biblatex-mode only. [#7757](https://github.com/JabRef/jabref/issues/7757)
- In case a journal name of an IEEE journal is abbreviated, the "normal" abbreviation is used - and not the one of the IEEE BibTeX strings. [JabRef/abbrv.jabref.org#91](https://github.com/JabRef/abbrv.jabref.org/issues/91)
- We fixed a performance issue when loading large lists of custom journal abbreviations. [#8928](https://github.com/JabRef/jabref/issues/8928)
- We fixed an issue where the last opened libraries were not remembered when a new unsaved library was open as well. [#9190](https://github.com/JabRef/jabref/issues/9190)
- We fixed an issue where no context menu for the group "All entries" was present. [forum#3682](https://discourse.jabref.org/t/how-sort-groups-a-z-not-subgroups/3682)
- We fixed an issue where extra curly braces in some fields would trigger an exception when selecting the entry or doing an integrity check. [#9475](https://github.com/JabRef/jabref/issues/9475), [#9503](https://github.com/JabRef/jabref/issues/9503)
- We fixed an issue where entering a date in the format "YYYY/MM" in the entry editor date field caused an exception. [#9492](https://github.com/JabRef/jabref/issues/9492)
- For portable versions, the `.deb` file now works on plain debian again. [#9472](https://github.com/JabRef/jabref/issues/9472)
- We fixed an issue where the download of linked online files failed after an import of entries for certain urls. [#9518](https://github.com/JabRef/jabref/issues/9518)
- We fixed an issue where an exception occurred when manually downloading a file from an URL in the entry editor. [#9521](https://github.com/JabRef/jabref/issues/9521)
- We fixed an issue with open office csv file formatting where commas in the abstract field where not escaped. [#9087](https://github.com/JabRef/jabref/issues/9087)
- We fixed an issue with deleting groups where subgroups different from the selected group were deleted. [#9281](https://github.com/JabRef/jabref/issues/9281)

## [5.8] – 2022-12-18

### Added

- We integrated a new three-way merge UI for merging entries in the Entries Merger Dialog, the Duplicate Resolver Dialog, the Entry Importer Dialog, and the External Changes Resolver Dialog. [#8945](https://github.com/JabRef/jabref/pull/8945)
- We added the ability to merge groups, keywords, comments and files when merging entries. [#9022](https://github.com/JabRef/jabref/pull/9022)
- We added a warning message next to the authors field in the merge dialog to warn users when the authors are the same but formatted differently. [#8745](https://github.com/JabRef/jabref/issues/8745)
- The default file directory of a library is used as default directory for [unlinked file lookup](https://docs.jabref.org/collect/findunlinkedfiles#link-the-pdfs-to-your-bib-library). [JabRef/jabref-koppor#546](https://github.com/JabRef/jabref-koppor/issues/546)
- The properties of an existing systematic literature review (SLR) can be edited. [JabRef/jabref-koppor#604](https://github.com/JabRef/jabref-koppor/issues/604)
- An systematic literature review (SLR) can now be started from the SLR itself. [#9131](https://github.com/JabRef/jabref/pull/9131), [JabRef/jabref-koppor#601](https://github.com/JabRef/jabref-koppor/issues/601)
- On startup, JabRef notifies the user if there were parsing errors during opening.
- We added support for the field `fjournal` (in `@article`) for abbreviation and unabbreviation functionalities. [#321](https://github.com/JabRef/jabref/pull/321)
- In case a backup is found, the filename of the backup is shown and one can navigate to the file. [#9311](https://github.com/JabRef/jabref/pull/9311)
- We added support for the Ukrainian and Arabic languages. [#9236](https://github.com/JabRef/jabref/pull/9236), [#9243](https://github.com/JabRef/jabref/pull/9243)

### Changed

- We improved the Citavi Importer to also import so called Knowledge-items into the field `comment` of the corresponding entry [#9025](https://github.com/JabRef/jabref/issues/9025)
- We modified the change case sub-menus and their corresponding tips (displayed when you stay long over the menu) to properly reflect exemplified cases. [#9339](https://github.com/Jabref/jabref/issues/9339)
- We call backup files `.bak` and temporary writing files now `.sav`.
- JabRef keeps 10 older versions of a `.bib` file in the [user data dir](https://github.com/harawata/appdirs#supported-directories) (instead of a single `.sav` (now: `.bak`) file in the directory of the `.bib` file)
- We improved the External Changes Resolver dialog to be more usaable. [#9021](https://github.com/JabRef/jabref/pull/9021)
- We simplified the actions to fast-resolve duplicates to 'Keep Left', 'Keep Right', 'Keep Both' and 'Keep Merged'. [#9056](https://github.com/JabRef/jabref/issues/9056)
- The fallback directory of the file folder now is the general file directory. In case there was a directory configured for a library and this directory was not found, JabRef placed the PDF next to the .bib file and not into the general file directory.
- The global default directory for storing PDFs is now the documents folder in the user's home.
- When adding or editing a subgroup it is placed w.r.t. to alphabetical ordering rather than at the end. [JabRef/jabref-koppor#577](https://github.com/JabRef/jabref-koppor/issues/577)
- Groups context menu now shows appropriate options depending on number of subgroups. [JabRef/jabref-koppor#579](https://github.com/JabRef/jabref-koppor/issues/579)
- We modified the "Delete file" dialog and added the full file path to the dialog text. The file path in the title was changed to file name only. [JabRef/jabref-koppor#534](https://github.com/JabRef/jabref-koppor/issues/534)
- Download from URL now automatically fills with URL from clipboard. [JabRef/jabref-koppor#535](https://github.com/JabRef/jabref-koppor/issues/535)
- We added HTML and Markdown files to Find Unlinked Files and removed BibTeX. [JabRef/jabref-koppor#547](https://github.com/JabRef/jabref-koppor/issues/547)
- ArXiv fetcher now retrieves additional data from related DOIs (both ArXiv and user-assigned). [#9170](https://github.com/JabRef/jabref/pull/9170)
- We modified the Directory of Open Access Books (DOAB) fetcher so that it will now also fetch the ISBN when possible. [#8708](https://github.com/JabRef/jabref/issues/8708)
- Genres are now mapped correctly to entry types when importing MODS files. [#9185](https://github.com/JabRef/jabref/issues/9185)
- We changed the button label from "Return to JabRef" to "Return to library" to better indicate the purpose of the action.
- We changed the color of found text from red to high-contrast colors (background: yellow; font color: purple). [JabRef/jabref-koppor#552](https://github.com/JabRef/jabref-koppor/issues/552)
- We fixed an issue where the wrong icon for a successful import of a bib entry was shown. [#9308](https://github.com/JabRef/jabref/pull/9308)
- We changed the messages after importing unlinked local files to past tense. [JabRef/jabref-koppor#548](https://github.com/JabRef/jabref-koppor/issues/548)
- We fixed an issue where the wrong icon for a successful import of a bib entry was shown [#9308](https://github.com/JabRef/jabref/pull/9308)
- In the context of the [Cleanup dialog](https://docs.jabref.org/finding-sorting-and-cleaning-entries/cleanupentries) we changed the text of the conversion of BibTeX to biblatex (and vice versa) to make it more clear. [JabRef/jabref-koppor#545](https://github.com/JabRef/jabref-koppor/issues/545)
- We removed wrapping of string constants when writing to a `.bib` file.
- In the context of a systematic literature review (SLR), a user can now add arbitrary data into `study.yml`. JabRef just ignores this data. [#9124](https://github.com/JabRef/jabref/pull/9124)
- In the context of a systematic literature review (SLR), we reworked the "Define study" parameters dialog. [#9123](https://github.com/JabRef/jabref/pull/9123)
- We upgraded to Lucene 9.4 for the fulltext search. The search index will be rebuild. [#9213](https://github.com/JabRef/jabref/pull/9213)
- We disabled the "change case" menu for empty fields. [#9214](https://github.com/JabRef/jabref/issues/9214)
- We disabled the conversion menu for empty fields. [#9200](https://github.com/JabRef/jabref/issues/9200)

### Fixed

- We fixed an issue where applied save actions on saving the library file would lead to the dialog "The library has been modified by another program" popping up. [#4877](https://github.com/JabRef/jabref/issues/4877)
- We fixed issues with save actions not correctly loaded when opening the library. [#9122](https://github.com/JabRef/jabref/pull/9122)
- We fixed the behavior of "Discard changes" when reopening a modified library. [#9361](https://github.com/JabRef/jabref/issues/9361)
- We fixed several bugs regarding the manual and the autosave of library files that could lead to exceptions. [#9067](https://github.com/JabRef/jabref/pull/9067), [#8484](https://github.com/JabRef/jabref/issues/8484), [#8746](https://github.com/JabRef/jabref/issues/8746), [#6684](https://github.com/JabRef/jabref/issues/6684), [#6644](https://github.com/JabRef/jabref/issues/6644), [#6102](https://github.com/JabRef/jabref/issues/6102), [#6000](https://github.com/JabRef/jabref/issues/6000)
- We fixed an issue where pdfs were re-indexed on each startup. [#9166](https://github.com/JabRef/jabref/pull/9166)
- We fixed an issue when using an unsafe character in the citation key, the auto-linking feature fails to link files. [#9267](https://github.com/JabRef/jabref/issues/9267)
- We fixed an issue where a message about changed metadata would occur on saving although nothing changed. [#9159](https://github.com/JabRef/jabref/issues/9159)
- We fixed an issue where the possibility to generate a subdatabase from an aux file was writing empty files when called from the commandline. [#9115](https://github.com/JabRef/jabref/issues/9115), [forum#3516](https://discourse.jabref.org/t/export-subdatabase-from-aux-file-on-macos-command-line/3516)
- We fixed an issue where author names with tilde accents (for example ñ) were marked as "Names are not in the standard BibTeX format". [#8071](https://github.com/JabRef/jabref/issues/8071)
- We fixed an issue where capitalize didn't capitalize words after hyphen characters. [#9157](https://github.com/JabRef/jabref/issues/9157)
- We fixed an issue where title case didn't capitalize words after en-dash characters and skip capitalization of conjunctions that comes after en-dash characters. [#9068](https://github.com/JabRef/jabref/pull/9068),[#9142](https://github.com/JabRef/jabref/pull/9142)
- We fixed an issue with the message that is displayed when fetcher returns an empty list of entries for given query. [#9195](https://github.com/JabRef/jabref/issues/9195)
- We fixed an issue where editing entry's "date" field in library mode "biblatex" causes an uncaught exception. [#8747](https://github.com/JabRef/jabref/issues/8747)
- We fixed an issue where importing from XMP would fail for certain PDFs. [#9383](https://github.com/JabRef/jabref/issues/9383)
- We fixed an issue that JabRef displayed the wrong group tree after loading. [JabRef/jabref-koppor#637](https://github.com/JabRef/jabref-koppor/issues/637)
- We fixed that sorting of entries in the maintable by special fields is updated immediately. [#9334](https://github.com/JabRef/jabref/issues/9334)
- We fixed the display of issue, number, eid and pages fields in the entry preview. [#8607](https://github.com/JabRef/jabref/pull/8607), [#8372](https://github.com/JabRef/jabref/issues/8372), [JabRef/jabref-koppor#514](https://github.com/JabRef/jabref-koppor/issues/514), [forum#2390](https://discourse.jabref.org/t/unable-to-edit-my-bibtex-file-that-i-used-before-vers-5-1/2390), [forum#3462](https://discourse.jabref.org/t/jabref-5-6-need-help-with-export-from-jabref-to-microsoft-word-entry-preview-of-apa-7-not-rendering-correctly/3462)
- We fixed the page ranges checker to detect article numbers in the pages field (used at [Check Integrity](https://docs.jabref.org/finding-sorting-and-cleaning-entries/checkintegrity)). [#8607](https://github.com/JabRef/jabref/pull/8607)
- The [HtmlToLaTeXFormatter](https://docs.jabref.org/finding-sorting-and-cleaning-entries/saveactions#html-to-latex) keeps single `<` characters.
- We fixed a performance regression when opening large libraries. [#9041](https://github.com/JabRef/jabref/issues/9041)
- We fixed a bug where spaces are trimmed when highlighting differences in the Entries merge dialog. [JabRef/jabref-koppor#371](https://github.com/JabRef/jabref-koppor/issues/371)
- We fixed some visual glitches with the linked files editor field in the entry editor and increased its height. [#8823](https://github.com/JabRef/jabref/issues/8823)
- We fixed some visual inconsistencies (round corners of highlighted buttons). [#8806](https://github.com/JabRef/jabref/issues/8806)
- We fixed an issue where JabRef would not exit when a connection to a LibreOffice document was established previously and the document is still open. [#9075](https://github.com/JabRef/jabref/issues/9075)
- We fixed an issue about selecting the save order in the preferences. [#9147](https://github.com/JabRef/jabref/issues/9147)
- We fixed an issue where an exception when fetching a DOI was not logged correctly. [JabRef/jabref-koppor#627](https://github.com/JabRef/jabref-koppor/issues/627)
- We fixed an issue where a user could not open an attached file in a new unsaved library. [#9386](https://github.com/JabRef/jabref/issues/9386)
- We fixed a typo within a connection error message. [JabRef/jabref-koppor#625](https://github.com/JabRef/jabref-koppor/issues/625)
- We fixed an issue where journal abbreviations would not abbreviate journal titles with escaped ampersands (\\&). [#8948](https://github.com/JabRef/jabref/issues/8948)
- We fixed the readability of the file field in the dark theme. [#9340](https://github.com/JabRef/jabref/issues/9340)
- We fixed an issue where the 'close dialog' key binding was not closing the Preferences dialog. [#8888](https://github.com/jabref/jabref/issues/8888)
- We fixed an issue where a known journal's medline/dot-less abbreviation does not switch to the full name. [#9370](https://github.com/JabRef/jabref/issues/9370)
- We fixed an issue where hitting enter on the search field within the preferences dialog closed the dialog. [JabRef/jabref-koppor#630](https://github.com/JabRef/jabref-koppor/issues/630)
- We fixed the "Cleanup entries" dialog is partially visible. [#9223](https://github.com/JabRef/jabref/issues/9223)
- We fixed an issue where font size preferences did not apply correctly to preference dialog window and the menu bar. [#8386](https://github.com/JabRef/jabref/issues/8386) and [#9279](https://github.com/JabRef/jabref/issues/9279)
- We fixed the display of the "Customize Entry Types" dialog title. [#9198](https://github.com/JabRef/jabref/issues/9198)
- We fixed an issue where the CSS styles are missing in some dialogs. [#9150](https://github.com/JabRef/jabref/pull/9150)
- We fixed an issue where controls in the preferences dialog could outgrow the window. [#9017](https://github.com/JabRef/jabref/issues/9017)
- We fixed an issue where highlighted text color for entry merge dialogue was not clearly visible. [#9192](https://github.com/JabRef/jabref/issues/9192)

### Removed

- We removed "last-search-date" from the systematic literature review feature, because the last-search-date can be deducted from the git logs. [#9116](https://github.com/JabRef/jabref/pull/9116)
- We removed the [CiteseerX](https://docs.jabref.org/collect/import-using-online-bibliographic-database#citeseerx) fetcher, because the API used by JabRef is sundowned. [#9466](https://github.com/JabRef/jabref/pull/9466)

## [5.7] – 2022-08-05

### Added

- We added a fetcher for [Biodiversity Heritage Library](https://www.biodiversitylibrary.org/). [#8539](https://github.com/JabRef/jabref/issues/8539)
- We added support for multiple messages in the snackbar. [#7340](https://github.com/JabRef/jabref/issues/7340)
- We added an extra option in the 'Find Unlinked Files' dialog view to ignore unnecessary files like Thumbs.db, DS_Store, etc. [JabRef/jabref-koppor#373](https://github.com/JabRef/jabref-koppor/issues/373)
- JabRef now writes log files. Linux: `$home/.cache/jabref/logs/version`, Windows: `%APPDATA%\..\Local\harawata\jabref\version\logs`, Mac: `Users/.../Library/Logs/jabref/version`
- We added an importer for Citavi backup files, support ".ctv5bak" and ".ctv6bak" file formats. [#8322](https://github.com/JabRef/jabref/issues/8322)
- We added a feature to drag selected entries and drop them to other opened inactive library tabs [JabRef/jabref-koppor#521](https://github.com/JabRef/jabref-koppor/issues/521).
- We added support for the [biblatex-apa](https://github.com/plk/biblatex-apa) legal entry types `Legislation`, `Legadminmaterial`, `Jurisdiction`, `Constitution` and `Legal` [#8931](https://github.com/JabRef/jabref/issues/8931)

### Changed

- The file column in the main table now shows the corresponding defined icon for the linked file [#8930](https://github.com/JabRef/jabref/issues/8930).
- We improved the color of the selected entries and the color of the summary in the Import Entries Dialog in the dark theme. [#7927](https://github.com/JabRef/jabref/issues/7927)
- We upgraded to Lucene 9.2 for the fulltext search.
  Thus, the now created search index cannot be read from older versions of JabRef anylonger.
  ⚠️ JabRef will recreate the index in a new folder for new files and this will take a long time for a huge library.
  Moreover, switching back and forth JabRef versions and meanwhile adding PDFs also requires rebuilding the index now and then.
  [#8868](https://github.com/JabRef/jabref/pull/8868)
- We improved the Latex2Unicode conversion [#8639](https://github.com/JabRef/jabref/pull/8639)
- Writing BibTeX data into a PDF (XMP) removes braces. [#8452](https://github.com/JabRef/jabref/issues/8452)
- Writing BibTeX data into a PDF (XMP) does not write the `file` field.
- Writing BibTeX data into a PDF (XMP) considers the configured keyword separator (and does not use "," as default any more)
- The Medline/Pubmed search now also supports the [default fields and operators for searching](https://docs.jabref.org/collect/import-using-online-bibliographic-database#search-syntax). [forum#3554](https://discourse.jabref.org/t/native-pubmed-search/3354)
- We improved group expansion arrow that prevent it from activating group when expanding or collapsing. [#7982](https://github.com/JabRef/jabref/issues/7982), [#3176](https://github.com/JabRef/jabref/issues/3176)
- When configured SSL certificates changed, JabRef warns the user to restart to apply the configuration.
- We improved the appearances and logic of the "Manage field names & content" dialog, and renamed it to "Automatic field editor". [#6536](https://github.com/JabRef/jabref/issues/6536)
- We improved the message explaining the options when modifying an automatic keyword group [#8911](https://github.com/JabRef/jabref/issues/8911)
- We moved the preferences option "Warn about duplicates on import" option from the tab "File" to the tab "Import and Export". [JabRef/jabref-koppor#570](https://github.com/JabRef/jabref-koppor/issues/570)
- When JabRef encounters `% Encoding: UTF-8` header, it is kept during writing (and not removed). [#8964](https://github.com/JabRef/jabref/pull/8964)
- We replace characters which cannot be decoded using the specified encoding by a (probably another) valid character. This happens if JabRef detects the wrong charset (e.g., UTF-8 instead of Windows 1252). One can use the [Integrity Check](https://docs.jabref.org/finding-sorting-and-cleaning-entries/checkintegrity) to find those characters.

### Fixed

- We fixed an issue where linked fails containing parts of the main file directory could not be opened. [#8991](https://github.com/JabRef/jabref/issues/8991)
- Linked files with an absolute path can be opened again. [#8991](https://github.com/JabRef/jabref/issues/8991)
- We fixed an issue where the user could not rate an entry in the main table when an entry was not yet ranked. [#5842](https://github.com/JabRef/jabref/issues/5842)
- We fixed an issue that caused JabRef to sometimes open multiple instances when "Remote Operation" is enabled. [#8653](https://github.com/JabRef/jabref/issues/8653)
- We fixed an issue where linked files with the filetype "application/pdf" in an entry were not shown with the correct PDF-Icon in the main table [#8930](https://github.com/JabRef/jabref/issues/8930)
- We fixed an issue where "open folder" for linked files did not open the folder and did not select the file unter certain Linux desktop environments [#8679](https://github.com/JabRef/jabref/issues/8679), [#8849](https://github.com/JabRef/jabref/issues/8849)
- We fixed an issue where the content of a big shared database library is not shown [#8788](https://github.com/JabRef/jabref/issues/8788)
- We fixed the unnecessary horizontal scroll bar in group panel [#8467](https://github.com/JabRef/jabref/issues/8467)
- We fixed an issue where the notification bar message, icon and actions appeared to be invisible. [#8761](https://github.com/JabRef/jabref/issues/8761)
- We fixed an issue where deprecated fields tab is shown when the fields don't contain any values. [#8396](https://github.com/JabRef/jabref/issues/8396)
- We fixed an issue where an exception for DOI search occurred when the DOI contained urlencoded characters. [#8787](https://github.com/JabRef/jabref/issues/8787)
- We fixed an issue which allow us to select and open identifiers from a popup list in the maintable [#8758](https://github.com/JabRef/jabref/issues/8758), [#8802](https://github.com/JabRef/jabref/issues/8802)
- We fixed an issue where the escape button had no functionality within the "Filter groups" textfield. [JabRef/jabref-koppor#562](https://github.com/JabRef/jabref-koppor/issues/562)
- We fixed an issue where the exception that there are invalid characters in filename. [#8786](https://github.com/JabRef/jabref/issues/8786)
- When the proxy configuration removed the proxy user/password, this change is applied immediately.
- We fixed an issue where removing several groups deletes only one of them. [#8390](https://github.com/JabRef/jabref/issues/8390)
- We fixed an issue where the Sidepane (groups, web search and open office) width is not remembered after restarting JabRef. [#8907](https://github.com/JabRef/jabref/issues/8907)
- We fixed a bug where switching between themes will cause an error/exception. [#8939](https://github.com/JabRef/jabref/pull/8939)
- We fixed a bug where files that were deleted in the source bibtex file were kept in the index. [#8962](https://github.com/JabRef/jabref/pull/8962)
- We fixed "Error while sending to JabRef" when the browser extension interacts with JabRef. [JabRef/JabRef-Browser-Extension#479](https://github.com/JabRef/JabRef-Browser-Extension/issues/479)
- We fixed a bug where updating group view mode (intersection or union) requires re-selecting groups to take effect. [#6998](https://github.com/JabRef/jabref/issues/6998)
- We fixed a bug that prevented external group metadata changes from being merged. [#8873](https://github.com/JabRef/jabref/issues/8873)
- We fixed the shared database opening dialog to remember autosave folder and tick. [#7516](https://github.com/JabRef/jabref/issues/7516)
- We fixed an issue where name formatter could not be saved. [#9120](https://github.com/JabRef/jabref/issues/9120)
- We fixed a bug where after the export of Preferences, custom exports were duplicated. [#10176](https://github.com/JabRef/jabref/issues/10176)

### Removed

- We removed the social media buttons for our Twitter and Facebook pages. [#8774](https://github.com/JabRef/jabref/issues/8774)

## [5.6] – 2022-04-25

### Added

- We enabled the user to customize the API Key for some fetchers. [#6877](https://github.com/JabRef/jabref/issues/6877)
- We added an extra option when right-clicking an entry in the Entry List to copy either the DOI or the DOI url.
- We added a fetcher for [Directory of Open Access Books (DOAB)](https://doabooks.org/) [#8576](https://github.com/JabRef/jabref/issues/8576)
- We added an extra option to ask the user whether they want to open to reveal the folder holding the saved file with the file selected. [#8195](https://github.com/JabRef/jabref/issues/8195)
- We added a new section to network preferences to allow using custom SSL certificates. [#8126](https://github.com/JabRef/jabref/issues/8126)
- We improved the version check to take also beta version into account and now redirect to the right changelog for the version.
- We added two new web and fulltext fetchers: SemanticScholar and ResearchGate.
- We added notifications on success and failure when writing metadata to a PDF-file. [#8276](https://github.com/JabRef/jabref/issues/8276)
- We added a cleanup action that escapes `$` (by adding a backslash in front). [#8673](https://github.com/JabRef/jabref/issues/8673)

### Changed

- We upgraded to Lucene 9.1 for the fulltext search.
  Thus, the now created search index cannot be read from older versions of JabRef any longer.
  ⚠️ JabRef will recreate the index in a new folder for new files and this will take a long time for a huge library.
  Moreover, switching back and forth JabRef versions and meanwhile adding PDFs also requires rebuilding the index now and then.
  [#8362](https://github.com/JabRef/jabref/pull/8362)
- We changed the list of CSL styles to those that support formatting bibliographies. [#8421](https://github.com/JabRef/jabref/issues/8421) [michel-kraemer/citeproc-java#116](https://github.com/michel-kraemer/citeproc-java/issues/116)
- The CSL preview styles now also support displaying data from cross references entries that are linked via the `crossref` field. [#7378](https://github.com/JabRef/jabref/issues/7378)
- We made the Search button in Web Search wider. We also skewed the panel titles to the left. [#8397](https://github.com/JabRef/jabref/issues/8397)
- We introduced a preference to disable fulltext indexing. [#8468](https://github.com/JabRef/jabref/issues/8468)
- When exporting entries, the encoding is always UTF-8.
- When embedding BibTeX data into a PDF, the encoding is always UTF-8.
- We replaced the [OttoBib](https://en.wikipedia.org/wiki/OttoBib) fetcher by a fetcher by [OpenLibrary](https://openlibrary.org/dev/docs/api/books). [#8652](https://github.com/JabRef/jabref/issues/8652)
- We first fetch ISBN data from OpenLibrary, if nothing found, ebook.de is tried.
- We now only show a warning when exiting for tasks that will not be recovered automatically upon relaunch of JabRef. [#8468](https://github.com/JabRef/jabref/issues/8468)

### Fixed

- We fixed an issue where right clicking multiple entries and pressing "Change entry type" would only change one entry. [#8654](https://github.com/JabRef/jabref/issues/8654)
- We fixed an issue where it was no longer possible to add or delete multiple files in the `file` field in the entry editor. [#8659](https://github.com/JabRef/jabref/issues/8659)
- We fixed an issue where the author's lastname was not used for the citation key generation if it started with a lowercase letter. [#8601](https://github.com/JabRef/jabref/issues/8601)
- We fixed an issue where custom "Protected terms" files were missing after a restart of JabRef. [#8608](https://github.com/JabRef/jabref/issues/8608)
- We fixed an issue where JabRef could not start due to a missing directory for the fulltex index. [#8579](https://github.com/JabRef/jabref/issues/8579)
- We fixed an issue where long article numbers in the `pages` field would cause an exception and preventing the citation style to display. [#8381](https://github.com/JabRef/jabref/issues/8381), [michel-kraemer/citeproc-java#114](https://github.com/michel-kraemer/citeproc-java/issues/114)
- We fixed an issue where online links in the file field were not detected correctly and could produce an exception. [#8510](https://github.com/JabRef/jabref/issues/8510)
- We fixed an issue where an exception could occur when saving the preferences [#7614](https://github.com/JabRef/jabref/issues/7614)
- We fixed an issue where "Copy DOI url" in the right-click menu of the Entry List would just copy the DOI and not the DOI url. [#8389](https://github.com/JabRef/jabref/issues/8389)
- We fixed an issue where opening the console from the drop-down menu would cause an exception. [#8466](https://github.com/JabRef/jabref/issues/8466)
- We fixed an issue when reading non-UTF-8 encoded. When no encoding header is present, the encoding is now detected from the file content (and the preference option is disregarded). [#8417](https://github.com/JabRef/jabref/issues/8417)
- We fixed an issue where pasting a URL was replacing `+` signs by spaces making the URL unreachable. [#8448](https://github.com/JabRef/jabref/issues/8448)
- We fixed an issue where creating subsidiary files from aux files created with some versions of biblatex would produce incorrect results. [#8513](https://github.com/JabRef/jabref/issues/8513)
- We fixed an issue where opening the changelog from withing JabRef led to a 404 error. [#8563](https://github.com/JabRef/jabref/issues/8563)
- We fixed an issue where not all found unlinked local files were imported correctly due to some race condition. [#8444](https://github.com/JabRef/jabref/issues/8444)
- We fixed an issue where Merge entries dialog exceeds screen boundaries.
- We fixed an issue where the app lags when selecting an entry after a fresh start. [#8446](https://github.com/JabRef/jabref/issues/8446)
- We fixed an issue where no citationkey was generated on import, pasting a doi or an entry on the main table. [#8406](https://github.com/JabRef/jabref/issues/8406), [JabRef/jabref-koppor#553](https://github.com/JabRef/jabref-koppor/issues/553)
- We fixed an issue where accent search does not perform consistently. [#6815](https://github.com/JabRef/jabref/issues/6815)
- We fixed an issue where the incorrect entry was selected when "New Article" is pressed while search filters are active. [#8674](https://github.com/JabRef/jabref/issues/8674)
- We fixed an issue where "Write BibTeXEntry metadata to PDF" button remains enabled while writing to PDF is in-progress. [#8691](https://github.com/JabRef/jabref/issues/8691)

### Removed

- We removed the option to copy CSL Citation styles data as `XSL_FO`, `ASCIIDOC`, and `RTF` as these have not been working since a long time and are no longer supported in the external library used for processing the styles. [#7378](https://github.com/JabRef/jabref/issues/7378)
- We removed the option to configure the default encoding. The default encoding is now hard-coded to the modern UTF-8 encoding.

## [5.5] – 2022-01-17

### Changed

- We integrated the external file types dialog directly inside the preferences. [#8341](https://github.com/JabRef/jabref/pull/8341)
- We disabled the add group button color change after adding 10 new groups. [#8051](https://github.com/JabRef/jabref/issues/8051)
- We inverted the logic for resolving [BibTeX strings](https://docs.jabref.org/advanced/strings). This helps to keep `#` chars. By default String resolving is only activated for a couple of standard fields. The list of fields can be modified in the preferences. [#7010](https://github.com/JabRef/jabref/issues/7010), [#7012](https://github.com/JabRef/jabref/issues/7012), [#8303](https://github.com/JabRef/jabref/issues/8303)
- We moved the search box in preview preferences closer to the available citation styles list. [#8370](https://github.com/JabRef/jabref/pull/8370)
- Changing the preference to show the preview panel as a separate tab now has effect without restarting JabRef. [#8370](https://github.com/JabRef/jabref/pull/8370)
- We enabled switching themes in JabRef without the need to restart JabRef. [#7335](https://github.com/JabRef/jabref/pull/7335)
- We added support for the field `day`, `rights`, `coverage` and `language` when reading XMP data in Dublin Core format. [#8491](https://github.com/JabRef/jabref/issues/8491)

### Fixed

- We fixed an issue where the preferences for "Search and store files relative to library file location" where ignored when the "Main file directory" field was not empty [#8385](https://github.com/JabRef/jabref/issues/8385)
- We fixed an issue where `#`chars in certain fields would be interpreted as BibTeX strings [#7010](https://github.com/JabRef/jabref/issues/7010), [#7012](https://github.com/JabRef/jabref/issues/7012), [#8303](https://github.com/JabRef/jabref/issues/8303)
- We fixed an issue where the fulltext search on an empty library with no documents would lead to an exception [JabRef/jabref-koppor#522](https://github.com/JabRef/jabref-koppor/issues/522)
- We fixed an issue where clicking on "Accept changes" in the merge dialog would lead to an exception [forum#2418](https://discourse.jabref.org/t/the-library-has-been-modified-by-another-program/2418/8)
- We fixed an issue where clicking on headings in the entry preview could lead to an exception. [#8292](https://github.com/JabRef/jabref/issues/8292)
- We fixed an issue where IntegrityCheck used the system's character encoding instead of the one set by the library or in preferences [#8022](https://github.com/JabRef/jabref/issues/8022)
- We fixed an issue about empty metadata in library properties when called from the right click menu. [#8358](https://github.com/JabRef/jabref/issues/8358)
- We fixed an issue where someone could add a duplicate field in the customize entry type dialog. [#8194](https://github.com/JabRef/jabref/issues/8194)
- We fixed a typo in the library properties tab: "String constants". There, one can configure [BibTeX string constants](https://docs.jabref.org/advanced/strings).
- We fixed an issue when writing a non-UTF-8 encoded file: The header is written again. [#8417](https://github.com/JabRef/jabref/issues/8417)
- We fixed an issue where folder creation during systemic literature review failed due to an illegal fetcher name. [#8552](https://github.com/JabRef/jabref/pull/8552)

## [5.4] – 2021-12-20

### Added

- We added confirmation dialog when user wants to close a library where any empty entries are detected. [#8096](https://github.com/JabRef/jabref/issues/8096)
- We added import support for CFF files. [#7945](https://github.com/JabRef/jabref/issues/7945)
- We added the option to copy the DOI of an entry directly from the context menu copy submenu. [#7826](https://github.com/JabRef/jabref/issues/7826)
- We added a fulltext search feature. [#2838](https://github.com/JabRef/jabref/pull/2838)
- We improved the deduction of bib-entries from imported fulltext pdfs. [#7947](https://github.com/JabRef/jabref/pull/7947)
- We added `unprotect_terms` to the list of bracketed pattern modifiers [#7960](https://github.com/JabRef/jabref/pull/7960)
- We added a dialog that allows to parse metadata from linked pdfs. [#7929](https://github.com/JabRef/jabref/pull/7929)
- We added an icon picker in group edit dialog. [#6142](https://github.com/JabRef/jabref/issues/6142)
- We added a preference to Opt-In to JabRef's online metadata extraction service (Grobid) usage. [#8002](https://github.com/JabRef/jabref/pull/8002)
- We readded the possibility to display the search results of all databases ("Global Search"). It is shown in a separate window. [#4096](https://github.com/JabRef/jabref/issues/4096)
- We readded the possibility to keep the search string when switching tabs. It is implemented by a toggle button. [#4096](https://github.com/JabRef/jabref/issues/4096#issuecomment-575986882)
- We allowed the user to also preview the available citation styles in the preferences besides the selected ones [#8108](https://github.com/JabRef/jabref/issues/8108)
- We added an option to search the available citation styles by name in the preferences [#8108](https://github.com/JabRef/jabref/issues/8108)
- We added an option to generate bib-entries from ID through a popover in the toolbar. [#4183](https://github.com/JabRef/jabref/issues/4183)
- We added a menu option in the right click menu of the main table tabs to display the library properties. [#6527](https://github.com/JabRef/jabref/issues/6527)
- When a `.bib` file ("library") was saved successfully, a notification is shown

### Changed

- Local library settings may overwrite the setting "Search and store files relative to library file location" [#8179](https://github.com/JabRef/jabref/issues/8179)
- The option "Fit table horizontally on screen" in the "Entry table" preferences is now disabled by default [#8148](https://github.com/JabRef/jabref/pull/8148)
- We improved the preferences and descriptions in the "Linked files" preferences tab [#8148](https://github.com/JabRef/jabref/pull/8148)
- We slightly changed the layout of the Journal tab in the preferences for ui consistency. [#7937](https://github.com/JabRef/jabref/pull/7937)
- The JabRefHost on Windows now writes a temporary file and calls `-importToOpen` instead of passing the bibtex via `-importBibtex`. [#7374](https://github.com/JabRef/jabref/issues/7374), [JabRef/JabRef-Browser-Extension#274](https://github.com/JabRef/JabRef-Browser-Extension/issues/274)
- We reordered some entries in the right-click menu of the main table. [#6099](https://github.com/JabRef/jabref/issues/6099)
- We merged the barely used ImportSettingsTab and the CustomizationTab in the preferences into one single tab and moved the option to allow Integers in Edition Fields in Bibtex-Mode to the EntryEditor tab. [#7849](https://github.com/JabRef/jabref/pull/7849)
- We moved the export order in the preferences from `File` to `Import and Export`. [#7935](https://github.com/JabRef/jabref/pull/7935)
- We reworked the export order in the preferences and the save order in the library preferences. You can now set more than three sort criteria in your library preferences. [#7935](https://github.com/JabRef/jabref/pull/7935)
- The metadata-to-pdf actions now also embeds the bibfile to the PDF. [#8037](https://github.com/JabRef/jabref/pull/8037)
- The snap was updated to use the core20 base and to use lzo compression for better startup performance [#8109](https://github.com/JabRef/jabref/pull/8109)
- We moved the union/intersection view button in the group sidepane to the left of the other controls. [#8202](https://github.com/JabRef/jabref/pull/8202)
- We improved the Drag and Drop behavior in the "Customize Entry Types" Dialog [#6338](https://github.com/JabRef/jabref/issues/6338)
- When determining the URL of an ArXiV eprint, the URL now points to the version [#8149](https://github.com/JabRef/jabref/pull/8149)
- We Included all standard fields with citation key when exporting to Old OpenOffice/LibreOffice Calc Format [#8176](https://github.com/JabRef/jabref/pull/8176)
- In case the database is encoded with `UTF8`, the `% Encoding` marker is not written anymore
- The written `.bib` file has the same line endings [#390](https://github.com/JabRef/jabref-koppor/issues/390)
- The written `.bib` file always has a final line break
- The written `.bib` file keeps the newline separator of the loaded `.bib` file
- We present options to manually enter an article or return to the New Entry menu when the fetcher DOI fails to find an entry for an ID [#7870](https://github.com/JabRef/jabref/issues/7870)
- We trim white space and non-ASCII characters from DOI [#8127](https://github.com/JabRef/jabref/issues/8127)
- The duplicate checker now inspects other fields in case no difference in the required and optional fields are found.
- We reworked the library properties dialog and integrated the `Library > Preamble`, `Library > Citation key pattern` and `Library > String constants dialogs` [#8264](https://github.com/JabRef/jabref/pulls/8264)
- We improved the startup time of JabRef by switching from the logging library `log4j2` to `tinylog` [#8007](https://github.com/JabRef/jabref/issues/8007)

### Fixed

- We fixed an issue where an exception occurred when pasting an entry with a publication date-range of the form 1910/1917 [#7864](https://github.com/JabRef/jabref/issues/7864)
- We fixed an issue where an exception occurred when a preview style was edited and afterwards another preview style selected. [#8280](https://github.com/JabRef/jabref/issues/8280)
- We fixed an issue where the actions to move a file to a directory were incorrectly disabled. [#7908](https://github.com/JabRef/jabref/issues/7908)
- We fixed an issue where an exception occurred when a linked online file was edited in the entry editor [#8008](https://github.com/JabRef/jabref/issues/8008)
- We fixed an issue when checking for a new version when JabRef is used behind a corporate proxy. [#7884](https://github.com/JabRef/jabref/issues/7884)
- We fixed some icons that were drawn in the wrong color when JabRef used a custom theme. [#7853](https://github.com/JabRef/jabref/issues/7853)
- We fixed an issue where the `Aux file` on `Edit group` doesn't support relative sub-directories path to import. [#7719](https://github.com/JabRef/jabref/issues/7719).
- We fixed an issue where it was impossible to add or modify groups. [#7912](https://github.com/JabRef/jabref/pull/793://github.com/JabRef/jabref/pull/7921)
- We fixed an issue about the visible side pane components being out of sync with the view menu. [#8115](https://github.com/JabRef/jabref/issues/8115)
- We fixed an issue where the side pane would not close when all its components were closed. [#8082](https://github.com/JabRef/jabref/issues/8082)
- We fixed an issue where exported entries from a Citavi bib containing URLs could not be imported [#7882](https://github.com/JabRef/jabref/issues/7882)
- We fixed an issue where the icons in the search bar had the same color, toggled as well as untoggled. [#8014](https://github.com/JabRef/jabref/pull/8014)
- We fixed an issue where typing an invalid UNC path into the "Main file directory" text field caused an error. [#8107](https://github.com/JabRef/jabref/issues/8107)
- We fixed an issue where "Open Folder" didn't select the file on macOS in Finder [#8130](https://github.com/JabRef/jabref/issues/8130)
- We fixed an issue where importing PDFs resulted in an uncaught exception [#8143](https://github.com/JabRef/jabref/issues/8143)
- We fixed "The library has been modified by another program" showing up when line breaks change [#4877](https://github.com/JabRef/jabref/issues/4877)
- The default directory of the "LaTeX Citations" tab is now the directory of the currently opened database (and not the directory chosen at the last open file dialog or the last database save) [JabRef/jabref-koppor#538](https://github.com/JabRef/jabref-koppor/issues/538)
- When writing a bib file, the `NegativeArraySizeException` should not occur [#8231](https://github.com/JabRef/jabref/issues/8231) [#8265](https://github.com/JabRef/jabref/issues/8265)
- We fixed an issue where some menu entries were available without entries selected. [#4795](https://github.com/JabRef/jabref/issues/4795)
- We fixed an issue where right-clicking on a tab and selecting close will close the focused tab even if it is not the tab we right-clicked [#8193](https://github.com/JabRef/jabref/pull/8193)
- We fixed an issue where selecting a citation style in the preferences would sometimes produce an exception [#7860](https://github.com/JabRef/jabref/issues/7860)
- We fixed an issue where an exception would occur when clicking on a DOI link in the preview pane [#7706](https://github.com/JabRef/jabref/issues/7706)
- We fixed an issue where XMP and embedded BibTeX export would not work [#8278](https://github.com/JabRef/jabref/issues/8278)
- We fixed an issue where the XMP and embedded BibTeX import of a file containing multiple schemas failed [#8278](https://github.com/JabRef/jabref/issues/8278)
- We fixed an issue where writing embedded BibTeX import fails due to write protection or bibtex already being present [#8332](https://github.com/JabRef/jabref/pull/8332)
- We fixed an issue where pdf-paths and the pdf-indexer could get out of sync [#8182](https://github.com/JabRef/jabref/issues/8182)
- We fixed an issue where Status-Logger error messages appeared during the startup of JabRef [#5475](https://github.com/JabRef/jabref/issues/5475)

### Removed

- We removed two orphaned preferences options [#8164](https://github.com/JabRef/jabref/pull/8164)
- We removed the functionality of the `--debug` commandline options. Use the java command line switch `-Dtinylog.level=debug` for debug output instead. [#8226](https://github.com/JabRef/jabref/pull/8226)

## [5.3] – 2021-07-05

### Added

- We added a progress counter to the title bar in Possible Duplicates dialog window. [#7366](https://github.com/JabRef/jabref/issues/7366)
- We added new "Customization" tab to the preferences which includes option to choose a custom address for DOI access. [#7337](https://github.com/JabRef/jabref/issues/7337)
- We added zbmath to the public databases from which the bibliographic information of an existing entry can be updated. [#7437](https://github.com/JabRef/jabref/issues/7437)
- We showed to the find Unlinked Files Dialog the date of the files' most recent modification. [#4652](https://github.com/JabRef/jabref/issues/4652)
- We added to the find Unlinked Files function a filter to show only files based on date of last modification (Last Year, Last Month, Last Week, Last Day). [#4652](https://github.com/JabRef/jabref/issues/4652)
- We added to the find Unlinked Files function a filter that sorts the files based on the date of last modification(Sort by Newest, Sort by Oldest First). [#4652](https://github.com/JabRef/jabref/issues/4652)
- We added the possibility to add a new entry via its zbMath ID (zbMATH can be chosen as ID type in the "Select entry type" window). [#7202](https://github.com/JabRef/jabref/issues/7202)
- We added the extension support and the external application support (For Texshow, Texmaker and LyX) to the flatpak [#7248](https://github.com/JabRef/jabref/pull/7248)
- We added some symbols and keybindings to the context menu in the entry editor. [#7268](https://github.com/JabRef/jabref/pull/7268)
- We added keybindings for setting and clearing the read status. [#7264](https://github.com/JabRef/jabref/issues/7264)
- We added two new fields to track the creation and most recent modification date and time for each entry. [JabRef/jabref-koppor#130](https://github.com/JabRef/jabref-koppor/issues/130)
- We added a feature that allows the user to copy highlighted text in the preview window. [#6962](https://github.com/JabRef/jabref/issues/6962)
- We added a feature that allows you to create new BibEntry via paste arxivId [#2292](https://github.com/JabRef/jabref/issues/2292)
- We added support for conducting automated and systematic literature search across libraries and git support for persistence [#369](https://github.com/JabRef/jabref-koppor/issues/369)
- We added a add group functionality at the bottom of the side pane. [#4682](https://github.com/JabRef/jabref/issues/4682)
- We added a feature that allows the user to choose whether to trust the target site when unable to find a valid certification path from the file download site. [#7616](https://github.com/JabRef/jabref/issues/7616)
- We added a feature that allows the user to open all linked files of multiple selected entries by "Open file" option. [#6966](https://github.com/JabRef/jabref/issues/6966)
- We added a keybinding preset for new entries. [#7705](https://github.com/JabRef/jabref/issues/7705)
- We added a select all button for the library import function. [#7786](https://github.com/JabRef/jabref/issues/7786)
- We added a search feature for journal abbreviations. [#7804](https://github.com/JabRef/jabref/pull/7804)
- We added auto-key-generation progress to the background task list. [#7267](https://github.com/JabRef/jabref/issues/7267)
- We added the option to write XMP metadata to pdfs from the CLI. [#7814](https://github.com/JabRef/jabref/pull/7814)

### Changed

- The export to MS Office XML now exports the author field as `Inventor` if the bibtex entry type is `patent` [#7830](https://github.com/JabRef/jabref/issues/7830)
- We changed the EndNote importer to import the field `label` to the corresponding bibtex field `endnote-label` [forum#2734](https://discourse.jabref.org/t/importing-endnote-label-field-to-jabref-from-xml-file/2734)
- The keywords added via "Manage content selectors" are now displayed in alphabetical order. [#3791](https://github.com/JabRef/jabref/issues/3791)
- We improved the "Find unlinked files" dialog to show import results for each file. [#7209](https://github.com/JabRef/jabref/pull/7209)
- The content of the field `timestamp` is migrated to `creationdate`. In case one configured "udpate timestampe", it is migrated to `modificationdate`. [JabRef/jabref-koppor#130](https://github.com/JabRef/jabref-koppor/issues/130)
- The JabRef specific meta-data content in the main field such as priorities (prio1, prio2, ...) are migrated to their respective fields. They are removed from the keywords. [#6840](https://github.com/jabref/jabref/issues/6840)
- We fixed an issue where groups generated from authors' last names did not include all entries of the authors' [#5833](https://github.com/JabRef/jabref/issues/5833)
- The export to MS Office XML now uses the month name for the field `MonthAcessed` instead of the two digit number [#7354](https://github.com/JabRef/jabref/issues/7354)
- We included some standalone dialogs from the options menu in the main preference dialog and fixed some visual issues in the preferences dialog. [#7384](https://github.com/JabRef/jabref/pull/7384)
- We improved the linking of the `python3` interpreter via the shebang to dynamically use the systems default Python. Related to [JabRef/JabRef-Browser-Extension#177](https://github.com/JabRef/JabRef-Browser-Extension/issues/177)
- Automatically found pdf files now have the linking button to the far left and uses a link icon with a plus instead of a briefcase. The file name also has lowered opacity(70%) until added. [#3607](https://github.com/JabRef/jabref/issues/3607)
- We simplified the select entry type form by splitting it into two parts ("Recommended" and "Others") based on internal usage data. [#6730](https://github.com/JabRef/jabref/issues/6730)
- We improved the submenu list by merging the'Remove group' having two options, with or without subgroups. [#4682](https://github.com/JabRef/jabref/issues/4682)
- The export to MS Office XML now uses the month name for the field `Month` instead of the two digit number [forum#2685](https://discourse.jabref.org/t/export-month-as-text-not-number/2685)
- We reintroduced missing default keybindings for new entries. [#7346](https://github.com/JabRef/jabref/issues/7346) [#7439](https://github.com/JabRef/jabref/issues/7439)
- Lists of available fields are now sorted alphabetically. [#7716](https://github.com/JabRef/jabref/issues/7716)
- The tooltip of the search field explaining the search is always shown. [#7279](https://github.com/JabRef/jabref/pull/7279)
- We rewrote the ACM fetcher to adapt to the new interface. [#5804](https://github.com/JabRef/jabref/issues/5804)
- We moved the select/collapse buttons in the unlinked files dialog into a context menu. [#7383](https://github.com/JabRef/jabref/issues/7383)
- We fixed an issue where journal abbreviations containing curly braces were not recognized [#7773](https://github.com/JabRef/jabref/issues/7773)

### Fixed

- We fixed an issue where some texts (e.g. descriptions) in dialogs could not be translated [#7854](https://github.com/JabRef/jabref/issues/7854)
- We fixed an issue where import hangs for ris files with "ER - " [#7737](https://github.com/JabRef/jabref/issues/7737)
- We fixed an issue where getting bibliograhpic data from DOI or another identifer did not respect the library mode (BibTeX/biblatex)[#6267](https://github.com/JabRef/jabref/issues/6267)
- We fixed an issue where importing entries would not respect the library mode (BibTeX/biblatex)[#1018](https://github.com/JabRef/jabref/issues/1018)
- We fixed an issue where an exception occurred when importing entries from a web search [#7606](https://github.com/JabRef/jabref/issues/7606)
- We fixed an issue where the table column sort order was not properly stored and resulted in unsorted eports [#7524](https://github.com/JabRef/jabref/issues/7524)
- We fixed an issue where the value of the field `school` or `institution` would be printed twice in the HTML Export [forum#2634](https://discourse.jabref.org/t/problem-with-exporting-techreport-phdthesis-mastersthesis-to-html/2634)
- We fixed an issue preventing to connect to a shared database. [#7570](https://github.com/JabRef/jabref/pull/7570)
- We fixed an issue preventing files from being dragged & dropped into an empty library. [#6851](https://github.com/JabRef/jabref/issues/6851)
- We fixed an issue where double-click onto PDF in file list under the 'General' tab section should just open the file. [#7465](https://github.com/JabRef/jabref/issues/7465)
- We fixed an issue where the dark theme did not extend to a group's custom color picker. [#7481](https://github.com/JabRef/jabref/issues/7481)
- We fixed an issue where choosing the fields on which autocompletion should not work in "Entry editor" preferences had no effect. [#7320](https://github.com/JabRef/jabref/issues/7320)
- We fixed an issue where the "Normalize page numbers" formatter did not replace en-dashes or em-dashes with a hyphen-minus sign. [#7239](https://github.com/JabRef/jabref/issues/7239)
- We fixed an issue with the style of highlighted check boxes while searching in preferences. [#7226](https://github.com/JabRef/jabref/issues/7226)
- We fixed an issue where the option "Move file to file directory" was disabled in the entry editor for all files [#7194](https://github.com/JabRef/jabref/issues/7194)
- We fixed an issue where application dialogs were opening in the wrong display when using multiple screens [#7273](https://github.com/JabRef/jabref/pull/7273)
- We fixed an issue where the "Find unlinked files" dialog would freeze JabRef on importing. [#7205](https://github.com/JabRef/jabref/issues/7205)
- We fixed an issue where the "Find unlinked files" would stop importing when importing a single file failed. [#7206](https://github.com/JabRef/jabref/issues/7206)
- We fixed an issue where JabRef froze for a few seconds in MacOS when DNS resolution timed out. [#7441](https://github.com/JabRef/jabref/issues/7441)
- We fixed an issue where an exception would be displayed for previewing and preferences when a custom theme has been configured but is missing [#7177](https://github.com/JabRef/jabref/issues/7177)
- We fixed an issue where URLs in `file` fields could not be handled on Windows. [#7359](https://github.com/JabRef/jabref/issues/7359)
- We fixed an issue where the regex based file search miss-interpreted specific symbols. [#4342](https://github.com/JabRef/jabref/issues/4342)
- We fixed an issue where the Harvard RTF exporter used the wrong default file extension. [#4508](https://github.com/JabRef/jabref/issues/4508)
- We fixed an issue where the Harvard RTF exporter did not use the new authors formatter and therefore did not export "organization" authors correctly. [#4508](https://github.com/JabRef/jabref/issues/4508)
- We fixed an issue where the field `urldate` was not exported to the corresponding fields `YearAccessed`, `MonthAccessed`, `DayAccessed` in MS Office XML [#7354](https://github.com/JabRef/jabref/issues/7354)
- We fixed an issue where the password for a shared SQL database was only remembered if it was the same as the username [#6869](https://github.com/JabRef/jabref/issues/6869)
- We fixed an issue where some custom exports did not use the new authors formatter and therefore did not export authors correctly [#7356](https://github.com/JabRef/jabref/issues/7356)
- We fixed an issue where alt+keyboard shortcuts do not work [#6994](https://github.com/JabRef/jabref/issues/6994)
- We fixed an issue about the file link editor did not allow to change the file name according to the default pattern after changing an entry. [#7525](https://github.com/JabRef/jabref/issues/7525)
- We fixed an issue where the file path is invisible in dark theme. [#7382](https://github.com/JabRef/jabref/issues/7382)
- We fixed an issue where the secondary sorting is not working for some special fields. [#7015](https://github.com/JabRef/jabref/issues/7015)
- We fixed an issue where changing the font size makes the font size field too small. [#7085](https://github.com/JabRef/jabref/issues/7085)
- We fixed an issue with TexGroups on Linux systems, where the modification of an aux-file did not trigger an auto-update for TexGroups. Furthermore, the detection of file modifications is now more reliable. [#7412](https://github.com/JabRef/jabref/pull/7412)
- We fixed an issue where the Unicode to Latex formatter produced wrong results for characters with a codepoint higher than Character.MAX_VALUE. [#7387](https://github.com/JabRef/jabref/issues/7387)
- We fixed an issue where a non valid value as font size results in an uncaught exception. [#7415](https://github.com/JabRef/jabref/issues/7415)
- We fixed an issue where "Merge citations" in the Openoffice/Libreoffice integration panel did not have a corresponding opposite. [#7454](https://github.com/JabRef/jabref/issues/7454)
- We fixed an issue where drag and drop of bib files for opening resulted in uncaught exceptions [#7464](https://github.com/JabRef/jabref/issues/7464)
- We fixed an issue where columns shrink in width when we try to enlarge JabRef window. [#6818](https://github.com/JabRef/jabref/issues/6818)
- We fixed an issue where Content selector does not seem to work for custom fields. [#6819](https://github.com/JabRef/jabref/issues/6819)
- We fixed an issue where font size of the preferences dialog does not update with the rest of the GUI. [#7416](https://github.com/JabRef/jabref/issues/7416)
- We fixed an issue in which a linked online file consisting of a web page was saved as an invalid pdf file upon being downloaded. The user is now notified when downloading a linked file results in an HTML file. [#7452](https://github.com/JabRef/jabref/issues/7452)
- We fixed an issue where opening BibTex file (doubleclick) from Folder with spaces not working. [#6487](https://github.com/JabRef/jabref/issues/6487)
- We fixed the header title in the Add Group/Subgroup Dialog box. [#4682](https://github.com/JabRef/jabref/issues/4682)
- We fixed an issue with saving large `.bib` files [#7265](https://github.com/JabRef/jabref/issues/7265)
- We fixed an issue with very large page numbers [#7590](https://github.com/JabRef/jabref/issues/7590)
- We fixed an issue where the file extension is missing on saving the library file on linux [#7451](https://github.com/JabRef/jabref/issues/7451)
- We fixed an issue with opacity of disabled icon-buttons [#7195](https://github.com/JabRef/jabref/issues/7195)
- We fixed an issue where journal abbreviations in UTF-8 were not recognized [#5850](https://github.com/JabRef/jabref/issues/5850)
- We fixed an issue where the article title with curly brackets fails to download the arXiv link (pdf file). [#7633](https://github.com/JabRef/jabref/issues/7633)
- We fixed an issue with toggle of special fields does not work for sorted entries [#7016](https://github.com/JabRef/jabref/issues/7016)
- We fixed an issue with the default path of external application. [#7641](https://github.com/JabRef/jabref/issues/7641)
- We fixed an issue where urls must be embedded in a style tag when importing EndNote style Xml files. Now it can parse url with or without a style tag. [#6199](https://github.com/JabRef/jabref/issues/6199)
- We fixed an issue where the article title with colon fails to download the arXiv link (pdf file). [#7660](https://github.com/JabRef/jabref/issues/7660)
- We fixed an issue where the keybinding for delete entry did not work on the main table [#7580](https://github.com/JabRef/jabref/pull/7580)
- We fixed an issue where the RFC fetcher is not compatible with the draft [#7305](https://github.com/JabRef/jabref/issues/7305)
- We fixed an issue where duplicate files (both file names and contents are the same) is downloaded and add to linked files [#6197](https://github.com/JabRef/jabref/issues/6197)
- We fixed an issue where changing the appearance of the preview tab did not trigger a restart warning. [#5464](https://github.com/JabRef/jabref/issues/5464)
- We fixed an issue where editing "Custom preview style" triggers exception. [#7526](https://github.com/JabRef/jabref/issues/7526)
- We fixed the [SAO/NASA Astrophysics Data System](https://docs.jabref.org/collect/import-using-online-bibliographic-database#sao-nasa-astrophysics-data-system) fetcher. [#7867](https://github.com/JabRef/jabref/pull/7867)
- We fixed an issue where a title with multiple applied formattings in EndNote was not imported correctly [forum#2734](https://discourse.jabref.org/t/importing-endnote-label-field-to-jabref-from-xml-file/2734)
- We fixed an issue where a `report` in EndNote was imported as `article` [forum#2734](https://discourse.jabref.org/t/importing-endnote-label-field-to-jabref-from-xml-file/2734)
- We fixed an issue where the field `publisher` in EndNote was not imported in JabRef [forum#2734](https://discourse.jabref.org/t/importing-endnote-label-field-to-jabref-from-xml-file/2734)

### Removed

- We removed add group button beside the filter group tab. [#4682](https://github.com/JabRef/jabref/issues/4682)

## [5.2] – 2020-12-24

### Added

- We added a validation to check if the current database location is shared, preventing an exception when Pulling Changes From Shared Database. [#6959](https://github.com/JabRef/jabref/issues/6959)
- We added a query parser and mapping layer to enable conversion of queries formulated in simplified lucene syntax by the user into api queries. [#6799](https://github.com/JabRef/jabref/pull/6799)
- We added some basic functionality to customise the look of JabRef by importing a css theme file. [#5790](https://github.com/JabRef/jabref/issues/5790)
- We added connection check function in network preference setting [#6560](https://github.com/JabRef/jabref/issues/6560)
- We added support for exporting to YAML. [#6974](https://github.com/JabRef/jabref/issues/6974)
- We added a DOI format and organization check to detect [American Physical Society](https://journals.aps.org/) journals to copy the article ID to the page field for cases where the page numbers are missing. [#7019](https://github.com/JabRef/jabref/issues/7019)
- We added an error message in the New Entry dialog that is shown in case the fetcher did not find anything . [#7000](https://github.com/JabRef/jabref/issues/7000)
- We added a new formatter to output shorthand month format. [#6579](https://github.com/JabRef/jabref/issues/6579)
- We added support for the new Microsoft Edge browser in all platforms. [#7056](https://github.com/JabRef/jabref/pull/7056)
- We reintroduced emacs/bash-like keybindings. [#6017](https://github.com/JabRef/jabref/issues/6017)
- We added a feature to provide automated cross library search using a cross library query language. This provides support for the search step of systematic literature reviews (SLRs). [JabRef/jabref-koppor#369](https://github.com/JabRef/jabref-koppor/issues/369)

### Changed

- We changed the default preferences for OpenOffice/LibreOffice integration to automatically sync the bibliography when inserting new citations in a OpenOffic/LibreOffice document. [#6957](https://github.com/JabRef/jabref/issues/6957)
- We restructured the 'File' tab and extracted some parts into the 'Linked files' tab [#6779](https://github.com/JabRef/jabref/pull/6779)
- JabRef now offers journal lists from <https://abbrv.jabref.org>. JabRef the lists which use a dot inside the abbreviations. [#5749](https://github.com/JabRef/jabref/pull/5749)
- We removed two useless preferences in the groups preferences dialog. [#6836](https://github.com/JabRef/jabref/pull/6836)
- Synchronization of SpecialFields to keywords is now disabled by default. [#6621](https://github.com/JabRef/jabref/issues/6621)
- JabRef no longer opens the entry editor with the first entry on startup [#6855](https://github.com/JabRef/jabref/issues/6855)
- We completed the rebranding of `bibtexkey` as `citationkey` which was started in JabRef 5.1.
- JabRef no longer opens the entry editor with the first entry on startup [#6855](https://github.com/JabRef/jabref/issues/6855)
- Fetch by ID: (long) "SAO/NASA Astrophysics Data System" replaced by (short) "SAO/NASA ADS" [#6876](https://github.com/JabRef/jabref/pull/6876)
- We changed the title of the window "Manage field names and content" to have the same title as the corresponding menu item [#6895](https://github.com/JabRef/jabref/pull/6895)
- We renamed the menus "View -> Previous citation style" and "View -> Next citation style" into "View -> Previous preview style" and "View -> Next preview style" and renamed the "Preview" style to "Customized preview style". [#6899](https://github.com/JabRef/jabref/pull/6899)
- We changed the default preference option "Search and store files relative to library file location" to on, as this seems to be a more intuitive behaviour. [#6863](https://github.com/JabRef/jabref/issues/6863)
- We changed the title of the window "Manage field names and content": to have the same title as the corresponding menu item [#6895](https://github.com/JabRef/jabref/pull/6895)
- We improved the detection of "short" DOIs. [#6880](https://github.com/JabRef/jabref/issues/6880)
- We improved the duplicate detection when identifiers like DOI or arXiv are semantically the same, but just syntactically differ (e.g. with or without http(s):// prefix). [#6707](https://github.com/JabRef/jabref/issues/6707)
- We improved JabRef start up time [#6057](https://github.com/JabRef/jabref/issues/6057)
- We changed in the group interface "Generate groups from keywords in a BibTeX field" by "Generate groups from keywords in the following field". [#6983](https://github.com/JabRef/jabref/issues/6983)
- We changed the name of a group type from "Searching for keywords" to "Searching for a keyword". [#6995](https://github.com/JabRef/jabref/pull/6995)
- We changed the way JabRef displays the title of a tab and of the window. [#4161](https://github.com/JabRef/jabref/issues/4161)
- We changed connect timeouts for server requests to 30 seconds in general and 5 seconds for GROBID server (special) and improved user notifications on connection issues. [#7026](https://github.com/JabRef/jabref/pull/7026)
- We changed the order of the library tab context menu items. [#7171](https://github.com/JabRef/jabref/issues/7171)
- We changed the way linked files are opened on Linux to use the native openFile method, compatible with confined packages. [#7037](https://github.com/JabRef/jabref/pull/7037)
- We refined the entry preview to show the full names of authors and editors, to list the editor only if no author is present, have the year earlier. [#7083](https://github.com/JabRef/jabref/issues/7083)

### Fixed

- We fixed an issue changing the icon link_variation_off that is not meaningful. [#6834](https://github.com/JabRef/jabref/issues/6834)
- We fixed an issue where the `.sav` file was not deleted upon exiting JabRef. [#6109](https://github.com/JabRef/jabref/issues/6109)
- We fixed a linked identifier icon inconsistency. [#6705](https://github.com/JabRef/jabref/issues/6705)
- We fixed the wrong behavior that font size changes are not reflected in dialogs. [#6039](https://github.com/JabRef/jabref/issues/6039)
- We fixed the failure to Copy citation key and link. [#5835](https://github.com/JabRef/jabref/issues/5835)
- We fixed an issue where the sort order of the entry table was reset after a restart of JabRef. [#6898](https://github.com/JabRef/jabref/pull/6898)
- We fixed an issue where no longer a warning was displayed when inserting references into LibreOffice with an invalid "ReferenceParagraphFormat". [#6907](https://github.com/JabRef/jabref/pull/6907).
- We fixed an issue where a selected field was not removed after the first click in the custom entry types dialog. [#6934](https://github.com/JabRef/jabref/issues/6934)
- We fixed an issue where a remove icon was shown for standard entry types in the custom entry types dialog. [#6906](https://github.com/JabRef/jabref/issues/6906)
- We fixed an issue where it was impossible to connect to OpenOffice/LibreOffice on Mac OSX. [#6970](https://github.com/JabRef/jabref/pull/6970)
- We fixed an issue with the python script used by browser plugins that failed to locate JabRef if not installed in its default location. [#6963](https://github.com/JabRef/jabref/pull/6963/files)
- We fixed an issue where spaces and newlines in an isbn would generate an exception. [#6456](https://github.com/JabRef/jabref/issues/6456)
- We fixed an issue where identity column header had incorrect foreground color in the Dark theme. [#6796](https://github.com/JabRef/jabref/issues/6796)
- We fixed an issue where the RIS exporter added extra blank lines.[#7007](https://github.com/JabRef/jabref/pull/7007/files)
- We fixed an issue where clicking on Collapse All button in the Search for Unlinked Local Files expanded the directory structure erroneously [#6848](https://github.com/JabRef/jabref/issues/6848)
- We fixed an issue, when pulling changes from shared database via shortcut caused creation of a new tech report [#6867](https://github.com/JabRef/jabref/issues/6867)
- We fixed an issue where the JabRef GUI does not highlight the "All entries" group on start-up [#6691](https://github.com/JabRef/jabref/issues/6691)
- We fixed an issue where a custom dark theme was not applied to the entry preview tab [#7068](https://github.com/JabRef/jabref/issues/7068)
- We fixed an issue where modifications to the Custom preview layout in the preferences were not saved [#6447](https://github.com/JabRef/jabref/issues/6447)
- We fixed an issue where errors from imports were not shown to the user [#7084](https://github.com/JabRef/jabref/pull/7084)
- We fixed an issue where the EndNote XML Import would fail on empty keywords tags [forum#2387](https://discourse.jabref.org/t/importing-in-unknown-format-fails-to-import-xml-library-from-bookends-export/2387)
- We fixed an issue where the color of groups of type "free search expression" not persisting after restarting the application [#6999](https://github.com/JabRef/jabref/issues/6999)
- We fixed an issue where modifications in the source tab where not saved without switching to another field before saving the library [#6622](https://github.com/JabRef/jabref/issues/6622)
- We fixed an issue where the "Document Viewer" did not show the first page of the opened pdf document and did not show the correct total number of pages [#7108](https://github.com/JabRef/jabref/issues/7108)
- We fixed an issue where the context menu was not updated after a file link was changed. [#5777](https://github.com/JabRef/jabref/issues/5777)
- We fixed an issue where the password for a shared SQL database was not remembered [#6869](https://github.com/JabRef/jabref/issues/6869)
- We fixed an issue where newly added entires were not synced to a shared SQL database [#7176](https://github.com/JabRef/jabref/issues/7176)
- We fixed an issue where the PDF-Content importer threw an exception when no DOI number is present at the first page of the PDF document [#7203](https://github.com/JabRef/jabref/issues/7203)
- We fixed an issue where groups created from aux files did not update on file changes [#6394](https://github.com/JabRef/jabref/issues/6394)
- We fixed an issue where authors that only have last names were incorrectly identified as institutes when generating citation keys [#7199](https://github.com/JabRef/jabref/issues/7199)
- We fixed an issue where institutes were incorrectly identified as universities when generating citation keys [#6942](https://github.com/JabRef/jabref/issues/6942)

### Removed

- We removed the Google Scholar fetcher and the ACM fetcher do not work due to traffic limitations [#6369](https://github.com/JabRef/jabref/issues/6369)
- We removed the menu entry "Manage external file types" because it's already in 'Preferences' dialog [#6991](https://github.com/JabRef/jabref/issues/6991)
- We removed the integrity check "Abbreviation detected" for the field journal/journaltitle in the entry editor [#3925](https://github.com/JabRef/jabref/issues/3925)

## [5.1] – 2020-08-30

### Added

- We added a new fetcher to enable users to search mEDRA DOIs [#6602](https://github.com/JabRef/jabref/issues/6602)
- We added a new fetcher to enable users to search "[Collection of Computer Science Bibliographies](https://en.wikipedia.org/wiki/Collection_of_Computer_Science_Bibliographies)". [#6638](https://github.com/JabRef/jabref/issues/6638)
- We added default values for delimiters in Add Subgroup window [#6624](https://github.com/JabRef/jabref/issues/6624)
- We improved responsiveness of general fields specification dialog window. [#6604](https://github.com/JabRef/jabref/issues/6604)
- We added support for importing ris file and load DOI [#6530](https://github.com/JabRef/jabref/issues/6530)
- We added the Library properties to a context menu on the library tabs [#6485](https://github.com/JabRef/jabref/issues/6485)
- We added a new field in the preferences in 'BibTeX key generator' for unwanted characters that can be user-specified. [#6295](https://github.com/JabRef/jabref/issues/6295)
- We added support for searching ShortScience for an entry through the user's browser. [#6018](https://github.com/JabRef/jabref/pull/6018)
- We updated EditionChecker to permit edition to start with a number. [#6144](https://github.com/JabRef/jabref/issues/6144)
- We added tooltips for most fields in the entry editor containing a short description. [#5847](https://github.com/JabRef/jabref/issues/5847)
- We added support for basic markdown in custom formatted previews [#6194](https://github.com/JabRef/jabref/issues/6194)
- We now show the number of items found and selected to import in the online search dialog. [#6248](https://github.com/JabRef/jabref/pull/6248)
- We created a new install screen for macOS. [#5759](https://github.com/JabRef/jabref/issues/5759)
- We added a new integrity check for duplicate DOIs. [JabRef/jabref-koppor#339](https://github.com/JabRef/jabref-koppor/issues/339)
- We implemented an option to download fulltext files while importing. [#6381](https://github.com/JabRef/jabref/pull/6381)
- We added a progress-indicator showing the average progress of background tasks to the toolbar. Clicking it reveals a pop-over with a list of running background tasks. [#6443](https://github.com/JabRef/jabref/pull/6443)
- We fixed the bug when strike the delete key in the text field. [#6421](https://github.com/JabRef/jabref/issues/6421)
- We added a BibTex key modifier for truncating strings. [#3915](https://github.com/JabRef/jabref/issues/3915)
- We added support for jumping to target entry when typing letter/digit after sorting a column in maintable [#6146](https://github.com/JabRef/jabref/issues/6146)
- We added a new fetcher to enable users to search all available E-Libraries simultaneously. [JabRef/jabref-koppor#369](https://github.com/JabRef/jabref-koppor/issues/369)
- We added the field "entrytype" to the export sort criteria [#6531](https://github.com/JabRef/jabref/pull/6531)
- We added the possibility to change the display order of the fields in the entry editor. The order can now be configured using drag and drop in the "Customize entry types" dialog [#6152](https://github.com/JabRef/jabref/pull/6152)
- We added native support for biblatex-software [#6574](https://github.com/JabRef/jabref/issues/6574)
- We added a missing restart warning for AutoComplete in the preferences dialog. [#6351](https://github.com/JabRef/jabref/issues/6351)
- We added a note to the citation key pattern preferences dialog as a temporary workaround for a JavaFX bug, about committing changes in a table cell, if the focus is lost. [#5825](https://github.com/JabRef/jabref/issues/5825)
- We added support for customized fallback fields in bracketed patterns. [#7111](https://github.com/JabRef/jabref/issues/7111)

### Changed

- We improved the arXiv fetcher. Now it should find entries even more reliably and does no longer include the version (e.g `v1`) in the `eprint` field. [forum#1941](https://discourse.jabref.org/t/remove-version-in-arxiv-import/1941)
- We moved the group search bar and the button "New group" from bottom to top position to make it more prominent. [#6112](https://github.com/JabRef/jabref/pull/6112)
- When JabRef finds a `.sav` file without changes, there is no dialog asking for acceptance of changes anymore.
- We changed the buttons for import/export/show all/reset of preferences to smaller icon buttons in the preferences dialog. [#6130](https://github.com/JabRef/jabref/pull/6130)
- We moved the functionality "Manage field names & content" from the "Library" menu to the "Edit" menu, because it affects the selected entries and not the whole library
- We merged the functionality "Append contents from a BibTeX library into the currently viewed library" into the "Import into database" functionality. Fixes [#6049](https://github.com/JabRef/jabref/issues/6049).
- We changed the directory where fulltext downloads are stored to the directory set in the import-tab in preferences. [#6381](https://github.com/JabRef/jabref/pull/6381)
- We improved the error message for invalid jstyles. [#6303](https://github.com/JabRef/jabref/issues/6303)
- We changed the section name of 'Advanced' to 'Network' in the preferences and removed some obsolete options.[#6489](https://github.com/JabRef/jabref/pull/6489)
- We improved the context menu of the column "Linked identifiers" of the main table, by truncating their texts, if they are too long. [#6499](https://github.com/JabRef/jabref/issues/6499)
- We merged the main table tabs in the preferences dialog. [#6518](https://github.com/JabRef/jabref/pull/6518)
- We changed the command line option 'generateBibtexKeys' to the more generic term 'generateCitationKeys' while the short option remains 'g'.[#6545](https://github.com/JabRef/jabref/pull/6545)
- We improved the "Possible duplicate entries" window to remember its size and position throughout a session. [#6582](https://github.com/JabRef/jabref/issues/6582)
- We divided the toolbar into small parts, so if the application window is to small, only a part of the toolbar is moved into the chevron popup. [#6682](https://github.com/JabRef/jabref/pull/6682)
- We changed the layout for of the buttons in the Open Office side panel to ensure that the button text is always visible, specially when resizing. [#6639](https://github.com/JabRef/jabref/issues/6639)
- We merged the two new library commands in the file menu to one which always creates a new library in the default library mode. [#6539](https://github.com/JabRef/jabref/pull/6539#issuecomment-641056536)

### Fixed

- We fixed an issue where entry preview tab has no name in drop down list. [#6591](https://github.com/JabRef/jabref/issues/6591)
- We fixed to only search file links in the BIB file location directory when preferences has corresponding checkbox checked. [#5891](https://github.com/JabRef/jabref/issues/5891)
- We fixed wrong button order (Apply and Cancel) in ManageProtectedTermsDialog.
- We fixed an issue with incompatible characters at BibTeX key [#6257](https://github.com/JabRef/jabref/issues/6257)
- We fixed an issue where dash (`-`) was reported as illegal BibTeX key [#6295](https://github.com/JabRef/jabref/issues/6295)
- We greatly improved the performance of the overall application and many operations. [#5071](https://github.com/JabRef/jabref/issues/5071)
- We fixed an issue where sort by priority was broken. [#6222](https://github.com/JabRef/jabref/issues/6222)
- We fixed an issue where opening a library from the recent libraries menu was not possible. [#5939](https://github.com/JabRef/jabref/issues/5939)
- We fixed an issue with inconsistent capitalization of file extensions when downloading files. [#6115](https://github.com/JabRef/jabref/issues/6115)
- We fixed the display of language and encoding in the preferences dialog. [#6130](https://github.com/JabRef/jabref/pull/6130)
- Now the link and/or the link description in the column "linked files" of the main table gets truncated or wrapped, if too long, otherwise display issues arise. [#6178](https://github.com/JabRef/jabref/issues/6178)
- We fixed the issue that groups panel does not keep size when resizing window. [#6180](https://github.com/JabRef/jabref/issues/6180)
- We fixed an error that sometimes occurred when using the context menu. [#6085](https://github.com/JabRef/jabref/issues/6085)
- We fixed an issue where search full-text documents downloaded files with same name, overwriting existing files. [#6174](https://github.com/JabRef/jabref/pull/6174)
- We fixed an issue when importing into current library an erroneous message "import cancelled" is displayed even though import is successful. [#6266](https://github.com/JabRef/jabref/issues/6266)
- We fixed an issue where custom jstyles for Open/LibreOffice where not saved correctly. [#6170](https://github.com/JabRef/jabref/issues/6170)
- We fixed an issue where the INSPIRE fetcher was no longer working [#6229](https://github.com/JabRef/jabref/issues/6229)
- We fixed an issue where custom exports with an uppercase file extension could not be selected for "Copy...-> Export to Clipboard" [#6285](https://github.com/JabRef/jabref/issues/6285)
- We fixed the display of icon both in the main table and linked file editor. [#6169](https://github.com/JabRef/jabref/issues/6169)
- We fixed an issue where the windows installer did not create an entry in the start menu [bug report in the forum](https://discourse.jabref.org/t/error-while-fetching-from-doi/2018/3)
- We fixed an issue where only the field `abstract` and `comment` were declared as multiline fields. Other fields can now be configured in the preferences using "Do not wrap the following fields when saving" [#4373](https://github.com/JabRef/jabref/issues/4373)
- We fixed an issue where JabRef switched to discrete graphics under macOS [#5935](https://github.com/JabRef/jabref/issues/5935)
- We fixed an issue where the Preferences entry preview will be unexpected modified leads to Value too long exception [#6198](https://github.com/JabRef/jabref/issues/6198)
- We fixed an issue where custom jstyles for Open/LibreOffice would only be valid if a layout line for the entry type `default` was at the end of the layout section [#6303](https://github.com/JabRef/jabref/issues/6303)
- We fixed an issue where a new entry is not shown in the library if a search is active [#6297](https://github.com/JabRef/jabref/issues/6297)
- We fixed an issue where long directory names created from patterns could create an exception. [#3915](https://github.com/JabRef/jabref/issues/3915)
- We fixed an issue where sort on numeric cases was broken. [#6349](https://github.com/JabRef/jabref/issues/6349)
- We fixed an issue where year and month fields were not cleared when converting to biblatex [#6224](https://github.com/JabRef/jabref/issues/6224)
- We fixed an issue where an "Not on FX thread" exception occurred when saving on linux [#6453](https://github.com/JabRef/jabref/issues/6453)
- We fixed an issue where the library sort order was lost. [#6091](https://github.com/JabRef/jabref/issues/6091)
- We fixed an issue where brackets in regular expressions were not working. [#6469](https://github.com/JabRef/jabref/pull/6469)
- We fixed an issue where multiple background task popups stacked over each other.. [#6472](https://github.com/JabRef/jabref/issues/6472)
- We fixed an issue where LaTeX citations for specific commands (`\autocite`s) of biblatex-mla were not recognized. [#6476](https://github.com/JabRef/jabref/issues/6476)
- We fixed an issue where drag and drop was not working on empty database. [#6487](https://github.com/JabRef/jabref/issues/6487)
- We fixed an issue where the name fields were not updated after the preferences changed. [#6515](https://github.com/JabRef/jabref/issues/6515)
- We fixed an issue where "null" appeared in generated BibTeX keys. [#6459](https://github.com/JabRef/jabref/issues/6459)
- We fixed an issue where the authors' names were incorrectly displayed in the authors' column when they were bracketed. [#6465](https://github.com/JabRef/jabref/issues/6465) [#6459](https://github.com/JabRef/jabref/issues/6459)
- We fixed an issue where importing certain unlinked files would result in an exception [#5815](https://github.com/JabRef/jabref/issues/5815)
- We fixed an issue where downloaded files would be moved to a directory named after the citationkey when no file directory pattern is specified [#6589](https://github.com/JabRef/jabref/issues/6589)
- We fixed an issue with the creation of a group of cited entries which incorrectly showed the message that the library had been modified externally whenever saving the library. [#6420](https://github.com/JabRef/jabref/issues/6420)
- We fixed an issue with the creation of a group of cited entries. Now the file path to an aux file gets validated. [#6585](https://github.com/JabRef/jabref/issues/6585)
- We fixed an issue on Linux systems where the application would crash upon inotify failure. Now, the user is prompted with a warning, and given the choice to continue the session. [#6073](https://github.com/JabRef/jabref/issues/6073)
- We moved the search modifier buttons into the search bar, as they were not accessible, if autocompletion was disabled. [#6625](https://github.com/JabRef/jabref/issues/6625)
- We fixed an issue about duplicated group color indicators [#6175](https://github.com/JabRef/jabref/issues/6175)
- We fixed an issue where entries with the entry type Misc from an imported aux file would not be saved correctly to the bib file on disk [#6405](https://github.com/JabRef/jabref/issues/6405)
- We fixed an issue where percent sign ('%') was not formatted properly by the HTML formatter [#6753](https://github.com/JabRef/jabref/issues/6753)
- We fixed an issue with the [SAO/NASA Astrophysics Data System](https://docs.jabref.org/collect/add-entry-using-an-id#sao-nasa-a-ds) fetcher where `\textbackslash` appeared at the end of the abstract.
- We fixed an issue with the Science Direct fetcher where PDFs could not be downloaded. Fixes [#5860](https://github.com/JabRef/jabref/issues/5860)
- We fixed an issue with the Library of Congress importer.
- We fixed the [link to the external libraries listing](https://github.com/JabRef/jabref/blob/master/external-libraries.md) in the about dialog
- We fixed an issue regarding pasting on Linux. [#6293](https://github.com/JabRef/jabref/issues/6293)

### Removed

- We removed the option of the "enforce legal key". [#6295](https://github.com/JabRef/jabref/issues/6295)
- We removed the obsolete `External programs / Open PDF` section in the preferences, as the default application to open PDFs is now set in the `Manage external file types` dialog. [#6130](https://github.com/JabRef/jabref/pull/6130)
- We removed the option to configure whether a `.bib.bak` file should be generated upon save. It is now always enabled. Documentation at <https://docs.jabref.org/advanced/autosave>. [#6092](https://github.com/JabRef/jabref/issues/6092)
- We removed the built-in list of IEEE journal abbreviations using BibTeX strings. If you still want to use them, you have to download them separately from <https://abbrv.jabref.org>.

## [5.0] – 2020-03-06

### Changed

- Added browser integration to the snap package for firefox/chromium browsers. [#6062](https://github.com/JabRef/jabref/pull/6062)
- We reintroduced the possibility to extract references from plain text (using [GROBID](https://grobid.readthedocs.io/en/latest/)). [#5614](https://github.com/JabRef/jabref/pull/5614)
- We changed the open office panel to show buttons in rows of three instead of going straight down to save space as the button expanded out to take up unnecessary horizontal space. [#5479](https://github.com/JabRef/jabref/issues/5479)
- We cleaned up the group add/edit dialog. [#5826](https://github.com/JabRef/jabref/pull/5826)
- We reintroduced the index column. [#5844](https://github.com/JabRef/jabref/pull/5844)
- Filenames of external files can no longer contain curly braces. [#5926](https://github.com/JabRef/jabref/pull/5926)
- We made the filters more easily accessible in the integrity check dialog. [#5955](https://github.com/JabRef/jabref/pull/5955)
- We reimplemented and improved the dialog "Customize entry types". [#4719](https://github.com/JabRef/jabref/issues/4719)
- We added an [American Physical Society](https://journals.aps.org/) fetcher. [#818](https://github.com/JabRef/jabref/issues/818)
- We added possibility to enable/disable items quantity in groups. [#6042](https://github.com/JabRef/jabref/issues/6042)

### Fixed

- We fixed an issue where the command line console was always opened in the background. [#5474](https://github.com/JabRef/jabref/issues/5474)
- We fixed and issue where pdf files will not open under some KDE linux distributions when using okular. [#5253](https://github.com/JabRef/jabref/issues/5253)
- We fixed an issue where the Medline fetcher was only working when JabRef was running from source. [#5645](https://github.com/JabRef/jabref/issues/5645)
- We fixed some visual issues in the dark theme. [#5764](https://github.com/JabRef/jabref/pull/5764) [#5753](https://github.com/JabRef/jabref/issues/5753)
- We fixed an issue where non-default previews didn't handle unicode characters. [#5779](https://github.com/JabRef/jabref/issues/5779)
- We improved the performance, especially changing field values in the entry should feel smoother now. [#5843](https://github.com/JabRef/jabref/issues/5843)
- We fixed an issue where the ampersand character wasn't rendering correctly on previews. [#3840](https://github.com/JabRef/jabref/issues/3840)
- We fixed an issue where an erroneous "The library has been modified by another program" message was shown when saving. [#4877](https://github.com/JabRef/jabref/issues/4877)
- We fixed an issue where the file extension was missing after downloading a file (we now fall-back to pdf). [#5816](https://github.com/JabRef/jabref/issues/5816)
- We fixed an issue where cleaning up entries broke web URLs, if "Make paths of linked files relative (if possible)" was enabled, which resulted in various other issues subsequently. [#5861](https://github.com/JabRef/jabref/issues/5861)
- We fixed an issue where the tab "Required fields" of the entry editor did not show all required fields, if at least two of the defined required fields are linked with a logical or. [#5859](https://github.com/JabRef/jabref/issues/5859)
- We fixed several issues concerning managing external file types: Now everything is usable and fully functional. Previously, there were problems with the radio buttons, with saving the settings and with loading an input field value. Furthermore, different behavior for Windows and other operating systems was given, which was unified as well. [#5846](https://github.com/JabRef/jabref/issues/5846)
- We fixed an issue where entries containing Unicode charaters were not parsed correctly [#5899](https://github.com/JabRef/jabref/issues/5899)
- We fixed an issue where an entry containing an external filename with curly braces could not be saved. Curly braces are now longer allowed in filenames. [#5899](https://github.com/JabRef/jabref/issues/5899)
- We fixed an issue where changing the type of an entry did not update the main table [#5906](https://github.com/JabRef/jabref/issues/5906)
- We fixed an issue in the optics of the library properties, that cropped the dialog on scaled displays. [#5969](https://github.com/JabRef/jabref/issues/5969)
- We fixed an issue where changing the type of an entry did not update the main table. [#5906](https://github.com/JabRef/jabref/issues/5906)
- We fixed an issue where opening a library from the recent libraries menu was not possible. [#5939](https://github.com/JabRef/jabref/issues/5939)
- We fixed an issue where the most bottom group in the list got lost, if it was dragged on itself. [#5983](https://github.com/JabRef/jabref/issues/5983)
- We fixed an issue where changing entry type doesn't always work when biblatex source is shown. [#5905](https://github.com/JabRef/jabref/issues/5905)
- We fixed an issue where the group and the link column were not updated after changing the entry in the main table. [#5985](https://github.com/JabRef/jabref/issues/5985)
- We fixed an issue where reordering the groups was not possible after inserting an article. [#6008](https://github.com/JabRef/jabref/issues/6008)
- We fixed an issue where citation styles except the default "Preview" could not be used. [#5622](https://github.com/JabRef/jabref/issues/5622)
- We fixed an issue where a warning was displayed when the title content is made up of two sentences. [#5832](https://github.com/JabRef/jabref/issues/5832)
- We fixed an issue where an exception was thrown when adding a save action without a selected formatter in the library properties [#6069](https://github.com/JabRef/jabref/issues/6069)
- We fixed an issue where JabRef's icon was missing in the Export to clipboard Dialog. [#6286](https://github.com/JabRef/jabref/issues/6286)
- We fixed an issue when an "Abstract field" was duplicating text, when importing from RIS file (Neurons) [#6065](https://github.com/JabRef/jabref/issues/6065)
- We fixed an issue where adding the addition of a new entry was not completely validated [#6370](https://github.com/JabRef/jabref/issues/6370)
- We fixed an issue where the blue and red text colors in the Merge entries dialog were not quite visible [#6334](https://github.com/JabRef/jabref/issues/6334)
- We fixed an issue where underscore character was removed from the file name in the Recent Libraries list in File menu [#6383](https://github.com/JabRef/jabref/issues/6383)
- We fixed an issue where few keyboard shortcuts regarding new entries were missing [#6403](https://github.com/JabRef/jabref/issues/6403)

### Removed

- Ampersands are no longer escaped by default in the `bib` file. If you want to keep the current behaviour, you can use the new "Escape Ampersands" formatter as a save action. [#5869](https://github.com/JabRef/jabref/issues/5869)
- The "Merge Entries" entry was removed from the Quality Menu. Users should use the right-click menu instead. [#6021](https://github.com/JabRef/jabref/pull/6021)

## [5.0-beta] – 2019-12-15

### Changed

- We added a short DOI field formatter which shortens DOI to more human-readable form. [JabRef/jabref-koppor#343](https://github.com/JabRef/jabref-koppor/issues/343)
- We improved the display of group memberships by adding multiple colored bars if the entry belongs to more than one group. [#4574](https://github.com/JabRef/jabref/issues/4574)
- We added an option to show the preview as an extra tab in the entry editor (instead of in a split view). [#5244](https://github.com/JabRef/jabref/issues/5244)
- A custom Open/LibreOffice jstyle file now requires a layout line for the entry type `default` [#5452](https://github.com/JabRef/jabref/issues/5452)
- The entry editor is now open by default when JabRef starts up. [#5460](https://github.com/JabRef/jabref/issues/5460)
- Customized entry types are now serialized in alphabetical order in the bib file.
- We added a new ADS fetcher to use the new ADS API. [#4949](https://github.com/JabRef/jabref/issues/4949)
- We added support of the [X11 primary selection](https://unix.stackexchange.com/a/139193/18033) [#2389](https://github.com/JabRef/jabref/issues/2389)
- We added support to switch between biblatex and bibtex library types. [#5550](https://github.com/JabRef/jabref/issues/5550)
- We changed the save action buttons to be easier to understand. [#5565](https://github.com/JabRef/jabref/issues/5565)
- We made the columns for groups, files and uri in the main table reorderable and merged the clickable icon columns for uri, url, doi and eprint. [#5544](https://github.com/JabRef/jabref/pull/5544)
- We reduced the number of write actions performed when autosave is enabled [#5679](https://github.com/JabRef/jabref/issues/5679)
- We made the column sort order in the main table persistent [#5730](https://github.com/JabRef/jabref/pull/5730)
- When an entry is modified on disk, the change dialog now shows the merge dialog to highlight the changes [#5688](https://github.com/JabRef/jabref/pull/5688)

### Fixed

- Inherit fields from cross-referenced entries as specified by biblatex. [#5045](https://github.com/JabRef/jabref/issues/5045)
- We fixed an issue where it was no longer possible to connect to LibreOffice. [#5261](https://github.com/JabRef/jabref/issues/5261)
- The "All entries group" is no longer shown when no library is open.
- We fixed an exception which occurred when closing JabRef. [#5348](https://github.com/JabRef/jabref/issues/5348)
- We fixed an issue where JabRef reports incorrectly about customized entry types. [#5332](https://github.com/JabRef/jabref/issues/5332)
- We fixed a few problems that prevented JabFox to communicate with JabRef. [#4737](https://github.com/JabRef/jabref/issues/4737) [#4303](https://github.com/JabRef/jabref/issues/4303)
- We fixed an error where the groups containing an entry loose their highlight color when scrolling. [#5022](https://github.com/JabRef/jabref/issues/5022)
- We fixed an error where scrollbars were not shown. [#5374](https://github.com/JabRef/jabref/issues/5374)
- We fixed an error where an exception was thrown when merging entries. [#5169](https://github.com/JabRef/jabref/issues/5169)
- We fixed an error where certain metadata items were not serialized alphabetically.
- After assigning an entry to a group, the item count is now properly colored to reflect the new membership of the entry. [#3112](https://github.com/JabRef/jabref/issues/3112)
- The group panel is now properly updated when switching between libraries (or when closing/opening one). [#3142](https://github.com/JabRef/jabref/issues/3142)
- We fixed an error where the number of matched entries shown in the group pane was not updated correctly. [#4441](https://github.com/JabRef/jabref/issues/4441)
- We fixed an error where the wrong file is renamed and linked when using the "Copy, rename and link" action. [#5653](https://github.com/JabRef/jabref/issues/5653)
- We fixed a "null" error when writing XMP metadata. [#5449](https://github.com/JabRef/jabref/issues/5449)
- We fixed an issue where empty keywords lead to a strange display of automatic keyword groups. [#5333](https://github.com/JabRef/jabref/issues/5333)
- We fixed an error where the default color of a new group was white instead of dark gray. [#4868](https://github.com/JabRef/jabref/issues/4868)
- We fixed an issue where the first field in the entry editor got the focus while performing a different action (like searching). [#5084](https://github.com/JabRef/jabref/issues/5084)
- We fixed an issue where multiple entries were highlighted in the web search result after scrolling. [#5035](https://github.com/JabRef/jabref/issues/5035)
- We fixed an issue where the hover indication in the web search pane was not working. [#5277](https://github.com/JabRef/jabref/issues/5277)
- We fixed an error mentioning "javafx.controls/com.sun.javafx.scene.control" that was thrown when interacting with the toolbar.
- We fixed an error where a cleared search was restored after switching libraries. [#4846](https://github.com/JabRef/jabref/issues/4846)
- We fixed an exception which occurred when trying to open a non-existing file from the "Recent files"-menu [#5334](https://github.com/JabRef/jabref/issues/5334)
- We fixed an issues where the search highlight in the entry preview did not worked. [#5069](https://github.com/JabRef/jabref/issues/5069)
- The context menu for fields in the entry editor is back. [#5254](https://github.com/JabRef/jabref/issues/5254)
- We fixed an exception which occurred when trying to open a non-existing file from the "Recent files"-menu [#5334](https://github.com/JabRef/jabref/issues/5334)
- We fixed a problem where the "editor" information has been duplicated during saving a .bib-Database. [#5359](https://github.com/JabRef/jabref/issues/5359)
- We re-introduced the feature to switch between different preview styles. [#5221](https://github.com/JabRef/jabref/issues/5221)
- We fixed various issues (including [#5263](https://github.com/JabRef/jabref/issues/5263)) related to copying entries to the clipboard
- We fixed some display errors in the preferences dialog and replaced some of the controls [#5033](https://github.com/JabRef/jabref/pull/5033) [#5047](https://github.com/JabRef/jabref/pull/5047) [#5062](https://github.com/JabRef/jabref/pull/5062) [#5141](https://github.com/JabRef/jabref/pull/5141) [#5185](https://github.com/JabRef/jabref/pull/5185) [#5265](https://github.com/JabRef/jabref/pull/5265) [#5315](https://github.com/JabRef/jabref/pull/5315) [#5360](https://github.com/JabRef/jabref/pull/5360)
- We fixed an exception which occurred when trying to import entries without an open library. [#5447](https://github.com/JabRef/jabref/issues/5447)
- The "Automatically set file links" feature now follows symbolic links. [#5664](https://github.com/JabRef/jabref/issues/5664)
- After successful import of one or multiple bib entries the main table scrolls to the first imported entry [#5383](https://github.com/JabRef/jabref/issues/5383)
- We fixed an exception which occurred when an invalid jstyle was loaded. [#5452](https://github.com/JabRef/jabref/issues/5452)
- We fixed an issue where the command line arguments `importBibtex` and `importToOpen` did not import into the currently open library, but opened a new one. [#5537](https://github.com/JabRef/jabref/issues/5537)
- We fixed an error where the preview theme did not adapt to the "Dark" mode [#5463](https://github.com/JabRef/jabref/issues/5463)
- We fixed an issue where multiple entries were allowed in the "crossref" field [#5284](https://github.com/JabRef/jabref/issues/5284)
- We fixed an issue where the merge dialog showed the wrong text colour in "Dark" mode [#5516](https://github.com/JabRef/jabref/issues/5516)
- We fixed visibility issues with the scrollbar and group selection highlight in "Dark" mode, and enabled "Dark" mode for the OpenOffice preview in the style selection window. [#5522](https://github.com/JabRef/jabref/issues/5522)
- We fixed an issue where the author field was not correctly parsed during bibtex key-generation. [#5551](https://github.com/JabRef/jabref/issues/5551)
- We fixed an issue where notifications where shown during autosave. [#5555](https://github.com/JabRef/jabref/issues/5555)
- We fixed an issue where the side pane was not remembering its position. [#5615](https://github.com/JabRef/jabref/issues/5615)
- We fixed an issue where JabRef could not interact with [Oracle XE](https://www.oracle.com/de/database/technologies/appdev/xe.html) in the [shared SQL database setup](https://docs.jabref.org/collaborative-work/sqldatabase).
- We fixed an issue where the toolbar icons were hidden on smaller screens.
- We fixed an issue where renaming referenced files for bib entries with long titles was not possible. [#5603](https://github.com/JabRef/jabref/issues/5603)
- We fixed an issue where a window which is on an external screen gets unreachable when external screen is removed. [#5037](https://github.com/JabRef/jabref/issues/5037)
- We fixed a bug where the selection of groups was lost after drag and drop. [#2868](https://github.com/JabRef/jabref/issues/2868)
- We fixed an issue where the custom entry types didn't show the correct display name [#5651](https://github.com/JabRef/jabref/issues/5651)

### Removed

- We removed some obsolete notifications. [#5555](https://github.com/JabRef/jabref/issues/5555)
- We removed an internal step in the [ISBN-to-BibTeX fetcher](https://docs.jabref.org/collect/add-entry-using-an-id#isbn): The [ISBN to BibTeX Converter](https://manas.tungare.name/software/isbn-to-bibtex) by [@manastungare](https://github.com/manastungare) is not used anymore, because it is offline: "people using this tool have not been generating enough sales for Amazon."
- We removed the option to control the default drag and drop behaviour. You can use the modifier keys (like CtrL or Alt) instead.

## [5.0-alpha] – 2019-08-25

### Changed

- We added eventitle, eventdate and venue fields to `@unpublished` entry type.
- We added `@software` and `@dataSet` entry type to biblatex.
- All fields are now properly sorted alphabetically (in the subgroups of required/optional fields) when the entry is written to the bib file.
- We fixed an issue where some importers used the field `pubstatus` instead of the standard BibTeX field `pubstate`.
- We changed the latex command removal for docbook exporter. [#3838](https://github.com/JabRef/jabref/issues/3838)
- We changed the location of some fields in the entry editor (you might need to reset your preferences for these changes to come into effect)
  - Journal/Year/Month in biblatex mode -> Deprecated (if filled)
  - DOI/URL: General -> Optional
  - Internal fields like ranking, read status and priority: Other -> General
  - Moreover, empty deprecated fields are no longer shown
- Added server timezone parameter when connecting to a shared database.
- We updated the dialog for setting up general fields.
- URL field formatting is updated. All whitespace chars, located at the beginning/ending of the URL, are trimmed automatically
- We changed the behavior of the field formatting dialog such that the `bibtexkey` is not changed when formatting all fields or all text fields.
- We added a "Move file to file directory and rename file" option for simultaneously moving and renaming of document file. [#4166](https://github.com/JabRef/jabref/issues/4166)
- Use integrated graphics card instead of discrete on macOS [#4070](https://github.com/JabRef/jabref/issues/4070)
- We added a cleanup operation that detects an arXiv identifier in the note, journal or URL field and moves it to the `eprint` field.
  Because of this change, the last-used cleanup operations were reset.
- We changed the minimum required version of Java to 1.8.0_171, as this is the latest release for which the automatic Java update works. [#4093](https://github.com/JabRef/jabref/issues/4093)
- The special fields like `Printed` and `Read status` now show gray icons when the row is hovered.
- We added a button in the tab header which allows you to close the database with one click. [#494](https://github.com/JabRef/jabref/issues/494)
- Sorting in the main table now takes information from cross-referenced entries into account. [#2808](https://github.com/JabRef/jabref/issues/2808)
- If a group has a color specified, then entries matched by this group have a small colored bar in front of them in the main table.
- Change default icon for groups to a circle because a colored version of the old icon was hard to distinguish from its black counterpart.
- In the main table, the context menu appears now when you press the "context menu" button on the keyboard. [feature request in the forum](https://discourse.jabref.org/t/how-to-enable-keyboard-context-key-windows)
- We added icons to the group side panel to quickly switch between `union` and `intersection` group view mode. [#3269](https://github.com/JabRef/jabref/issues/3269).
- We use `https` for [fetching from most online bibliographic database](https://docs.jabref.org/collect/import-using-online-bibliographic-database).
- We changed the default keyboard shortcuts for moving between entries when the entry editor is active to ̀<kbd>alt</kbd> + <kbd>up/down</kbd>.
- Opening a new file now prompts the directory of the currently selected file, instead of the directory of the last opened file.
- Window state is saved on close and restored on start.
- We made the MathSciNet fetcher more reliable.
- We added the ISBN fetcher to the list of fetcher available under "Update with bibliographic information from the web" in the entry editor toolbar.
- Files without a defined external file type are now directly opened with the default application of the operating system
- We streamlined the process to rename and move files by removing the confirmation dialogs.
- We removed the redundant new lines of markings and wrapped the summary in the File annotation tab. [#3823](https://github.com/JabRef/jabref/issues/3823)
- We add auto URL formatting when user paste link to URL field in entry editor. [JabRef/jabref-koppor#254](https://github.com/JabRef/jabref-koppor/issues/254)
- We added a minimum height for the entry editor so that it can no longer be hidden by accident. [#4279](https://github.com/JabRef/jabref/issues/4279)
- We added a new keyboard shortcut so that the entry editor could be closed by <kbd>Ctrl</kbd> + <kbd>E</kbd>. [#4222](https://github.com/JabRef/jabref/issues/4222)
- We added an option in the preference dialog box, that allows user to pick the dark or light theme option. [#4130](https://github.com/JabRef/jabref/issues/4130)
- We updated the Related Articles tab to accept JSON from the new version of the Mr. DLib service
- We added an option in the preference dialog box that allows user to choose behavior after dragging and dropping files in Entry Editor. [#4356](https://github.com/JabRef/jabref/issues/4356)
- We added the ability to have an export preference where previously "File"-->"Export"/"Export selected entries" would not save the user's preference[#4495](https://github.com/JabRef/jabref/issues/4495)
- We optimized the code responsible for connecting to an external database, which should lead to huge improvements in performance.
- For automatically created groups, added ability to filter groups by entry type. [#4539](https://github.com/JabRef/jabref/issues/4539)
- We added the ability to add field names from the Preferences Dialog [#4546](https://github.com/JabRef/jabref/issues/4546)
- We added the ability to change the column widths directly in the main table. [#4546](https://github.com/JabRef/jabref/issues/4546)
- We added a description of how recommendations were chosen and better error handling to Related Articles tab
- We added the ability to execute default action in dialog by using with <kbd>Ctrl</kbd> + <kbd>Enter</kbd> combination [#4496](https://github.com/JabRef/jabref/issues/4496)
- We grouped and reordered the Main Menu (File, Edit, Library, Quality, Tools, and View tabs & icons). [#4666](https://github.com/JabRef/jabref/issues/4666) [#4667](https://github.com/JabRef/jabref/issues/4667) [#4668](https://github.com/JabRef/jabref/issues/4668) [#4669](https://github.com/JabRef/jabref/issues/4669) [#4670](https://github.com/JabRef/jabref/issues/4670) [#4671](https://github.com/JabRef/jabref/issues/4671) [#4672](https://github.com/JabRef/jabref/issues/4672) [#4673](https://github.com/JabRef/jabref/issues/4673)
- We added additional modifiers (capitalize, titlecase and sentencecase) to the Bibtex key generator. [#1506](https://github.com/JabRef/jabref/issues/1506)
- We have migrated from the mysql jdbc connector to the mariadb one for better authentication scheme support. [#4745](https://github.com/JabRef/jabref/issues/4745)
- We grouped the toolbar icons and changed the Open Library and Copy icons. [#4584](https://github.com/JabRef/jabref/issues/4584)
- We added a browse button next to the path text field for aux-based groups. [#4586](https://github.com/JabRef/jabref/issues/4586)
- We changed the title of Group Dialog to "Add subgroup" from "Edit group" when we select Add subgroup option.
- We enable import button only if entries are selected. [#4755](https://github.com/JabRef/jabref/issues/4755)
- We made modifications to improve the contrast of UI elements. [#4583](https://github.com/JabRef/jabref/issues/4583)
- We added a warning for empty BibTeX keys in the entry editor. [#4440](https://github.com/JabRef/jabref/issues/4440)
- We added an option in the settings to set the default action in JabRef when right clicking on any entry in any database and selecting "Open folder". [#4763](https://github.com/JabRef/jabref/issues/4763)
- The Medline fetcher now normalizes the author names according to the BibTeX-Standard [#4345](https://github.com/JabRef/jabref/issues/4345)
- We added an option on the Linked File Viewer to rename the attached file of an entry directly on the JabRef. [#4844](https://github.com/JabRef/jabref/issues/4844)
- We added an option in the preference dialog box that allows user to enable helpful tooltips.[#3599](https://github.com/JabRef/jabref/issues/3599)
- We reworked the functionality for extracting BibTeX entries from plain text, because our used service [freecite shut down](https://library.brown.edu/libweb/freecite_notice.php). [#5206](https://github.com/JabRef/jabref/pull/5206)
- We moved the dropdown menu for selecting the push-application from the toolbar into the external application preferences. [#674](https://github.com/JabRef/jabref/issues/674)
- We removed the alphabetical ordering of the custom tabs and updated the error message when trying to create a general field with a name containing an illegal character. [#5019](https://github.com/JabRef/jabref/issues/5019)
- We added a context menu to the bib(la)tex-source-editor to copy'n'paste. [#5007](https://github.com/JabRef/jabref/pull/5007)
- We added a tool that allows searching for citations in LaTeX files. It scans directories and shows which entries are used, how many times and where.
- We added a 'LaTeX citations' tab to the entry editor, to search for citations to the active entry in the LaTeX file directory. It can be disabled in the preferences dialog.
- We added an option in preferences to allow for integers in field "edition" when running database in bibtex mode. [#4680](https://github.com/JabRef/jabref/issues/4680)
- We added the ability to use negation in export filter layouts. [#5138](https://github.com/JabRef/jabref/pull/5138)
- Focus on Name Area instead of 'OK' button whenever user presses 'Add subgroup'. [#6307](https://github.com/JabRef/jabref/issues/6307)
- We changed the behavior of merging that the entry which has "smaller" bibkey will be selected. [#7395](https://github.com/JabRef/jabref/issues/7395)

### Fixed

- We fixed an issue where JabRef died silently for the user without enough inotify instances [#4874](https://github.com/JabRef/jabref/issues/4874)
- We fixed an issue where corresponding groups are sometimes not highlighted when clicking on entries [#3112](https://github.com/JabRef/jabref/issues/3112)
- We fixed an issue where custom exports could not be selected in the 'Export (selected) entries' dialog [#4013](https://github.com/JabRef/jabref/issues/4013)
- Italic text is now rendered correctly. [#3356](https://github.com/JabRef/jabref/issues/3356)
- The entry editor no longer gets corrupted after using the source tab. [#3532](https://github.com/JabRef/jabref/issues/3532) [#3608](https://github.com/JabRef/jabref/issues/3608) [#3616](https://github.com/JabRef/jabref/issues/3616)
- We fixed multiple issues where entries did not show up after import if a search was active. [#1513](https://github.com/JabRef/jabref/issues/1513) [#3219](https://github.com/JabRef/jabref/issues/3219))
- We fixed an issue where the group tree was not updated correctly after an entry was changed. [#3618](https://github.com/JabRef/jabref/issues/3618)
- We fixed an issue where a right-click in the main table selected a wrong entry. [#3267](https://github.com/JabRef/jabref/issues/3267)
- We fixed an issue where in rare cases entries where overlayed in the main table. [#3281](https://github.com/JabRef/jabref/issues/3281)
- We fixed an issue where selecting a group messed up the focus of the main table and the entry editor. [#3367](https://github.com/JabRef/jabref/issues/3367)
- We fixed an issue where composite author names were sorted incorrectly. [#2828](https://github.com/JabRef/jabref/issues/2828)
- We fixed an issue where commands followed by `-` didn't work. [#3805](https://github.com/JabRef/jabref/issues/3805)
- We fixed an issue where a non-existing aux file in a group made it impossible to open the library. [#4735](https://github.com/JabRef/jabref/issues/4735)
- We fixed an issue where some journal names were wrongly marked as abbreviated. [#4115](https://github.com/JabRef/jabref/issues/4115)
- We fixed an issue where the custom file column were sorted incorrectly. [#3119](https://github.com/JabRef/jabref/issues/3119)
- We improved the parsing of author names whose infix is abbreviated without a dot. [#4864](https://github.com/JabRef/jabref/issues/4864)
- We fixed an issues where the entry losses focus when a field is edited and at the same time used for sorting. [#3373](https://github.com/JabRef/jabref/issues/3373)
- We fixed an issue where the menu on Mac OS was not displayed in the usual Mac-specific way. [#3146](https://github.com/JabRef/jabref/issues/3146)
- We improved the integrity check for page numbers. [#4113](https://github.com/JabRef/jabref/issues/4113) and [feature request in the forum](https://discourse.jabref.org/t/pages-field-allow-use-of-en-dash/1199)
- We fixed an issue where the order of fields in customized entry types was not saved correctly. [#4033](https://github.com/JabRef/jabref/issues/4033)
- We fixed an issue where renaming a group did not change the group name in the interface. [#3189](https://github.com/JabRef/jabref/issues/3189)
- We fixed an issue where the groups tree of the last database was still shown even after the database was already closed.
- We fixed an issue where the "Open file dialog" may disappear behind other windows. [#3410](https://github.com/JabRef/jabref/issues/3410)
- We fixed an issue where the number of entries matched was not updated correctly upon adding or removing an entry. [#3537](https://github.com/JabRef/jabref/issues/3537)
- We fixed an issue where the default icon of a group was not colored correctly.
- We fixed an issue where the first field in entry editor was not focused when adding a new entry. [#4024](https://github.com/JabRef/jabref/issues/4024)
- We reworked the "Edit file" dialog to make it resizeable and improved the workflow for adding and editing files [#2970](https://github.com/JabRef/jabref/issues/2970)
- We fixed an issue where custom name formatters were no longer found correctly. [#3531](https://github.com/JabRef/jabref/issues/3531)
- We fixed an issue where the month was not shown in the preview. [#3239](https://github.com/JabRef/jabref/issues/3239)
- Rewritten logic to detect a second jabref instance. [#4023](https://github.com/JabRef/jabref/issues/4023)
- We fixed an issue where the "Convert to BibTeX-Cleanup" moved the content of the `file` field to the `pdf` field [#4120](https://github.com/JabRef/jabref/issues/4120)
- We fixed an issue where the preview pane in entry preview in preferences wasn't showing the citation style selected [#3849](https://github.com/JabRef/jabref/issues/3849)
- We fixed an issue where the default entry preview style still contained the field `review`. The field `review` in the style is now replaced with comment to be consistent with the entry editor [#4098](https://github.com/JabRef/jabref/issues/4098)
- We fixed an issue where users were vulnerable to XXE attacks during parsing [#4229](https://github.com/JabRef/jabref/issues/4229)
- We fixed an issue where files added via the "Attach file" contextmenu of an entry were not made relative. [#4201](https://github.com/JabRef/jabref/issues/4201) and [#4241](https://github.com/JabRef/jabref/issues/4241)
- We fixed an issue where author list parser can't generate bibtex for Chinese author. [#4169](https://github.com/JabRef/jabref/issues/4169)
- We fixed an issue where the list of XMP Exclusion fields in the preferences was not be saved [#4072](https://github.com/JabRef/jabref/issues/4072)
- We fixed an issue where the ArXiv Fetcher did not support HTTP URLs [JabRef/jabref-koppor#328](https://github.com/JabRef/jabref-koppor/issues/328)
- We fixed an issue where only one PDF file could be imported [#4422](https://github.com/JabRef/jabref/issues/4422)
- We fixed an issue where "Move to group" would always move the first entry in the library and not the selected [#4414](https://github.com/JabRef/jabref/issues/4414)
- We fixed an issue where an older dialog appears when downloading full texts from the quality menu. [#4489](https://github.com/JabRef/jabref/issues/4489)
- We fixed an issue where right clicking on any entry in any database and selecting "Open folder" results in the NullPointer exception. [#4763](https://github.com/JabRef/jabref/issues/4763)
- We fixed an issue where option 'open terminal here' with custom command was passing the wrong argument. [#4802](https://github.com/JabRef/jabref/issues/4802)
- We fixed an issue where ranking an entry would generate an IllegalArgumentException. [#4754](https://github.com/JabRef/jabref/issues/4754)
- We fixed an issue where special characters where removed from non-label key generation pattern parts [#4767](https://github.com/JabRef/jabref/issues/4767)
- We fixed an issue where the RIS import would overwite the article date with the value of the acessed date [#4816](https://github.com/JabRef/jabref/issues/4816)
- We fixed an issue where an NullPointer exception was thrown when a referenced entry in an Open/Libre Office document was no longer present in the library. Now an error message with the reference marker of the missing entry is shown. [#4932](https://github.com/JabRef/jabref/issues/4932)
- We fixed an issue where a database exception related to a missing timezone was too big. [#4827](https://github.com/JabRef/jabref/issues/4827)
- We fixed an issue where the IEEE fetcher returned an error if no keywords were present in the result from the IEEE website [#4997](https://github.com/JabRef/jabref/issues/4997)
- We fixed an issue where the command line help text had several errors, and arguments and descriptions have been rewritten to simplify and detail them better. [#2016](https://github.com/JabRef/jabref/issues/2016)
- We fixed an issue where the same menu for changing entry type had two different sizes and weights. [#4977](https://github.com/JabRef/jabref/issues/4977)
- We fixed an issue where the "Attach file" dialog, in the right-click menu for an entry, started on the working directory instead of the user's main directory. [#4995](https://github.com/JabRef/jabref/issues/4995)
- We fixed an issue where the JabRef Icon in the macOS launchpad was not displayed correctly [#5003](https://github.com/JabRef/jabref/issues/5003)
- We fixed an issue where the "Search for unlinked local files" would throw an exception when parsing the content of a PDF-file with missing "series" information [#5128](https://github.com/JabRef/jabref/issues/5128)
- We fixed an issue where the XMP Importer would incorrectly return an empty default entry when importing pdfs [#6577](https://github.com/JabRef/jabref/issues/6577)
- We fixed an issue where opening the menu 'Library properties' marked the library as modified [#6451](https://github.com/JabRef/jabref/issues/6451)
- We fixed an issue when importing resulted in an exception [#7343](https://github.com/JabRef/jabref/issues/7343)
- We fixed an issue where the field in the Field formatter dropdown selection were sorted in random order. [#7710](https://github.com/JabRef/jabref/issues/7710)

### Removed

- The feature to "mark entries" was removed and merged with the groups functionality. For migration, a group is created for every value of the `__markedentry` field and the entry is added to this group.
- The number column was removed.
- We removed the global search feature.
- We removed the coloring of cells in the main table according to whether the field is optional/required.
- We removed the feature to find and resolve duplicate BibTeX keys (as this use case is already covered by the integrity check).
- We removed a few commands from the right-click menu that are not needed often and thus don't need to be placed that prominently:
  - Print entry preview: available through entry preview
  - All commands related to marking: marking is not yet reimplemented
  - Set/clear/append/rename fields: available through Edit menu
  - Manage keywords: available through the Edit menu
  - Copy linked files to folder: available through File menu
  - Add/move/remove from group: removed completely (functionality still available through group interface)
- We removed the option to change the column widths in the preferences dialog. [#4546](https://github.com/JabRef/jabref/issues/4546)

## Older versions

The changelog of JabRef 4.x is available at the [v4.3.1 tag](https://github.com/JabRef/jabref/blob/v4.3.1/CHANGELOG.md).
The changelog of JabRef 3.x is available at the [v3.8.2 tag](https://github.com/JabRef/jabref/blob/v3.8.2/CHANGELOG.md).
The changelog of JabRef 2.11 and all previous versions is available as [text file in the v2.11.1 tag](https://github.com/JabRef/jabref/blob/v2.11.1/CHANGELOG).

[Unreleased]: https://github.com/JabRef/jabref/compare/v6.0-alpha.3...HEAD
[6.0-alpha.3]: https://github.com/JabRef/jabref/compare/v6.0-alpha2...v6.0-alpha.3
[6.0-alpha2]: https://github.com/JabRef/jabref/compare/v6.0-alpha...v6.0-alpha2
[6.0-alpha]: https://github.com/JabRef/jabref/compare/v5.15...v6.0-alpha
[5.15]: https://github.com/JabRef/jabref/compare/v5.14...v5.15
[5.14]: https://github.com/JabRef/jabref/compare/v5.13...v5.14
[5.13]: https://github.com/JabRef/jabref/compare/v5.12...v5.13
[5.12]: https://github.com/JabRef/jabref/compare/v5.11...v5.12
[5.11]: https://github.com/JabRef/jabref/compare/v5.10...v5.11
[5.10]: https://github.com/JabRef/jabref/compare/v5.9...v5.10
[5.9]: https://github.com/JabRef/jabref/compare/v5.8...v5.9
[5.8]: https://github.com/JabRef/jabref/compare/v5.7...v5.8
[5.7]: https://github.com/JabRef/jabref/compare/v5.6...v5.7
[5.6]: https://github.com/JabRef/jabref/compare/v5.5...v5.6
[5.5]: https://github.com/JabRef/jabref/compare/v5.4...v5.5
[5.4]: https://github.com/JabRef/jabref/compare/v5.3...v5.4
[5.3]: https://github.com/JabRef/jabref/compare/v5.2...v5.3
[5.2]: https://github.com/JabRef/jabref/compare/v5.1...v5.2
[5.1]: https://github.com/JabRef/jabref/compare/v5.0...v5.1
[5.0]: https://github.com/JabRef/jabref/compare/v5.0-beta...v5.0
[5.0-beta]: https://github.com/JabRef/jabref/compare/v5.0-alpha...v5.0-beta
[5.0-alpha]: https://github.com/JabRef/jabref/compare/v4.3...v5.0-alpha
<!-- markdownlint-disable-file MD024 MD033 MD053 --><|MERGE_RESOLUTION|>--- conflicted
+++ resolved
@@ -44,11 +44,8 @@
 - <kbd>Tab</kbd> in the last text field of a tab moves the focus to the next tab in the entry editor. [#11937](https://github.com/JabRef/jabref/issues/11937)
 - When pasting invalid BibTeX data, the content is now pasted as `@Misc` with the raw data in the `comment` field. [#14520](https://github.com/JabRef/jabref/pull/14520)
 - We changed fixed-value ComboBoxes to SearchableComboBox for better usability. [#14083](https://github.com/JabRef/jabref/issues/14083)
-<<<<<<< HEAD
 - Refactor GroupsPreferences to support default constructor and setAll method. [#14407](https://github.com/JabRef/jabref/issues/14407)
-=======
 - We renamed "Search pre-configured" to "Search pre-selected" and "Web search fetchers" to "Pre-selected fetchers". [#14557](https://github.com/JabRef/jabref/issues/14557)
->>>>>>> a23553c0
 
 ### Fixed
 
