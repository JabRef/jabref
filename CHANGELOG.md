# Changelog
All notable changes to this project will be documented in this file.
This project **does not** adhere to [Semantic Versioning](http://semver.org/).
This file tries to follow the conventions proposed by [keepachangelog.com](http://keepachangelog.com/).
Here, the categories "Changed" for added and changed functionality,
"Fixed" for fixed functionality, and
"Removed" for removed functionality are used.

We refer to [GitHub issues](https://github.com/JabRef/jabref/issues) by using `#NUM`.

## [Unreleased]

### Changed
- We added a validity check for dates in the `date` and `urldate` fields.
- We added a text file export for 'Find Unlinked Files'. [#3341](https://github.com/JabRef/jabref/issues/3341)
- We added a fetcher based on RFC-IDs. [#3971](https://github.com/JabRef/jabref/issues/3971)
- We changed the implementation of the `[shorttitle]` key pattern. It now removes small words like `a`, `an`, `on`, `the` etc. Refer to the help page for a complete overview. [Feature request in the forum](http://discourse.jabref.org/t/jabref-differences-in-shorttitle-between-versions-3-8-1-and-4-not-discounting-the-a-an-of-in-titles/1147)
- We added a formatter for adding braces around the `title` field. E.g., `title = {ExamPle}` becomes `title = {{ExamPle}}`, which prevents BibTeX to convert it to lower case. You can use it at the [cleanup entries](http://help.jabref.org/en/CleanupEntries) functionality.
- We added a formatter to ensure correct en dashes in the `title` field. E.g., `title = {Example - illustrative}` becomes `title = {Example -- illustrative}`.
- We streamlined the defaults for a [cleanup of entries](http://help.jabref.org/en/CleanupEntries) in the case of BibTeX.
- The import inspection window now uses the same font size setting as the maintable [Feature request in the forum](http://discourse.jabref.org/t/inspection-window-and-others-line-height-of-table-too-small-for-fonts/1168)

### Fixed
<<<<<<< HEAD
We fixed an issue where the export to clipboard functionality could not be invoked [#3994](https://github.com/JabRef/jabref/issues/3994)
We fixed an issue with the migration of invalid Look and Feels [#3995, comment](https://github.com/JabRef/jabref/issues/3995#issuecomment-385649448)
We fixed an issue where JabRef would no longer start, when the option "Override default font settings" was activated [#3986](https://github.com/JabRef/jabref/issues/3986)
We fixed an issue where custom exports could not be selected in the 'Export (selected) entries' dialog [#4013](https://github.com/JabRef/jabref/issues/4013)
=======
- We fixed an issue where the export to clipboard functionality could not be invoked. [#3994](https://github.com/JabRef/jabref/issues/3994)
- We fixed an issue with the migration of invalid Look and Feels. [#3995, comment](https://github.com/JabRef/jabref/issues/3995#issuecomment-385649448)
- We fixed an issue where JabRef would no longer start, when the option "Override default font settings" was activated. [#3986](https://github.com/JabRef/jabref/issues/3986)
- We fixed an issue where JabRef removed whitespace from the Title-fetcher which resulting in no entries being found. [#4014](https://github.com/JabRef/jabref/issues/4014)
- We fixed an issue where fetched entries from the ACM fetcher could not be imported. [#4018](https://github.com/JabRef/jabref/issues/4018)
- We fixed an issue to enable push to application on macOs again [#4041](https://github.com/JabRef/jabref/issues/4041)

>>>>>>> d2ddf938
### Removed
- We removed the GTK Look and Feel from the Options, as it leads to freezes in JabRef on MacOSX and Linux [#3995](https://github.com/JabRef/jabref/issues/3995).
The GTK Look and Feel is now replaced with the "Nimbus" style as default.





































































## [4.2] - 2018-04-26

### Changed
- Added "*.*" (any file type) to the Import File Filter Dialog. [#3757](https://github.com/JabRef/jabref/issues/3757)
- Abbreviate journal names functionality is now running parallel, increasing performance significantly. [#2831](https://github.com/JabRef/jabref/issues/2831)
- Changed order of items in context menu [#298](https://github.com/koppor/jabref/issues/298)
- Changed ID-based entry generator to store the last used fetcher. [#2796](https://github.com/JabRef/jabref/issues/2796)
- Reorganised annotation information on the right side of the "File annotations" tab. [#3109](https://github.com/JabRef/jabref/issues/3109)
- We now show a small notification icon in the entry editor when we detect data inconsistency or other problems. [#3145](https://github.com/JabRef/jabref/issues/3145)
- We added [oaDOI](https://oadoi.org/) as a fulltext provider, so that JabRef is now able to provide fulltexts for more than 90 million open-access articles.
- We changed one default of [Cleanup entries dialog](http://help.jabref.org/en/CleanupEntries): Per default, the PDF are not moved to the default file directory anymore. [#3619](https://github.com/JabRef/jabref/issues/3619)
- We added a new type of group that shows all items referenced in a given LaTeX file (actually the generated AUX file). [#1664](https://github.com/JabRef/jabref/issues/1664)
- We added an importer for the EndNote XML format. [Feature request in the forum](http://discourse.jabref.org/t/import-from-bookends-or-endnote/1048)
- We added the export of the `translator` field to the according MS-Office XML field. [#1750, comment](https://github.com/JabRef/jabref/issues/1750#issuecomment-357350986)
- We changed the import of the MS-Office XML fields `bookauthor` and `translator`. Both are now imported to their corresponding bibtex/biblatex fields.
- We improved the export of the `address` and `location` field to the MS-Office XML fields. If the address field does not contain a comma, it is treated as single value and exported to the field `city`. [#1750, comment](https://github.com/JabRef/jabref/issues/1750#issuecomment-357539167)
For more details refer to the [field mapping help page](http://help.jabref.org/en/MsOfficeBibFieldMapping)
- We added Facebook and Twitter icons in the toolbar to link to our [Facebook](https://www.facebook.com/JabRef/) and [Twitter](https://twitter.com/jabref_org) pages.
- Renamed the _Review_ Tab into _Comments_ Tab
- We no longer print empty lines when exporting an entry in RIS format [#3634](https://github.com/JabRef/jabref/issues/3634)
- We added the option to download linked URLs in the context menu in the entry editor.
- We improved file saving so that hard links are now preserved when a save is performed [#2633](https://github.com/JabRef/jabref/issues/2633)
- We changed the default dialog option when removing a [file link](http://help.jabref.org/en/FileLinks#adding-external-links-to-an-entry) from an entry.
The new default removes the linked file from the entry instead of deleting the file from disk. [#3679](https://github.com/JabRef/jabref/issues/3679)
- The magnifier icon at the search shows the [search mode](https://help.jabref.org/en/Search#search-modes) again. [#3535](https://github.com/JabRef/jabref/issues/3535)
- We added a new cleanup operation that replaces ligatures with their expanded form. [#3613](https://github.com/JabRef/jabref/issues/3613)
- We added the function to parse German month names. [#3536](https://github.com/JabRef/jabref/pull/3536)
- Pressing <kbd>ESC</kbd> while searching will clear the search field and select the first entry, if available, in the table. [koppor#293](https://github.com/koppor/jabref/issues/293)
- We changed the metadata reading and writing. DublinCore is now the only metadata format, JabRef supports. (https://github.com/JabRef/jabref/pull/3710)
- We added another CLI functionality for reading and writing metadata to pdfs. (see https://github.com/JabRef/jabref/pull/3756 and see http://help.jabref.org/en/CommandLine)
- We no longer print errors in field values during autosave into the log [#3811](https://github.com/JabRef/jabref/issues/3811)
- We improved the search performance by adding a short delay before starting to display search results [Bug report in the forum](http://discourse.jabref.org/t/poor-performance-of-jabref-4/1110/2)
- We re-added the Generate BibTeX Key button to the EntryEditor toolbar on the left

### Fixed
- We fixed several performance problems with the management of journal abbreviations [#3323](https://github.com/JabRef/jabref/issues/3323)
- We fixed an issue where changing the type of an entry did not update the label in the tool bar of the entry editor and the contents of the currently visible entry editor tab
- We fixed an issue where pressing space caused the cursor to jump to the start of the text field. [#3471](https://github.com/JabRef/jabref/issues/3471)
- We fixed the missing dot in the name of an exported file. [#3576](https://github.com/JabRef/jabref/issues/3576)
- Autocompletion in the search bar can now be disabled via the preferences. [#3598](https://github.com/JabRef/jabref/issues/3598)
- We fixed an issue where the progress of an ongoing file download was not shown correctly. [#3614](https://github.com/JabRef/jabref/issues/3614)
- We fixed an issue where odd linked files could not be selected in the entry editor. [#3639](https://github.com/JabRef/jabref/issues/3639)
- We fixed and extended the RIS import functionality to cover more fields. [#3634](https://github.com/JabRef/jabref/issues/3634)[#2607](https://github.com/JabRef/jabref/issues/2607)
- Chaining modifiers in BibTeX key pattern now works as described in the documentation. [#3648](https://github.com/JabRef/jabref/issues/3648)
- We fixed an issue where not all bibtex/biblatex fields would be exported as latex-free to MS-Office XML [koppor#284](https://github.com/koppor/jabref/issues/284)
- We fixed an issue where linked files would be deleted from bibliography entries despite choosing the "Cancel" option in the dialog menu.
- We fixed the name of the group editing window to "Add group" instead of "Edit Group" when adding a new group. [koppor#277](https://github.com/koppor/jabref/issues/277)
- We fixed the `pureauth` [BibTeX key generator pattern](https://help.jabref.org/en/BibtexKeyPatterns) to just return the author if no author, but an editor is present.
- We fixed an issue where the "Copy linked files" dialog produced an error when the entry had no file [#3818](https://github.com/JabRef/jabref/issues/3818)
- We fixed the coloring of the search box icon in case a user switches to advanced search mode [#3870](https://github.com/JabRef/jabref/issues/3870)
- We fixed an issue where pressing <kbd>del</kbd> in the `file` field would trigger the delete dialog a second file, if the first file is deleted [#3926](https://github.com/JabRef/jabref/issues/3926)
- We fixed the saving of entry preview preferences [#3845](https://github.com/JabRef/jabref/issues/3845)

### Removed
- We removed the [Look and Feels from JGoodies](http://www.jgoodies.com/freeware/libraries/looks/), because the open source version is not compatible with Java 9.


## [4.1] - 2017-12-23

### Changed
- We added bracketed expression support for file search patterns, import file name patterns and file directory patters, in addition to bibtexkey patterns.
- We added support for `[entrytype]` bracketed expression.
- Updated French translation
- We improved the handling of abstracts in the "Astrophysics Data System" fetcher. [#2471](https://github.com/JabRef/jabref/issues/2471)
- We added support for pasting entries in different formats [#3143](https://github.com/JabRef/jabref/issues/3143)
- In the annotation tab, PDF files are now monitored for new or changed annotation. A manual reload is no longer necessary. [#3292](https://github.com/JabRef/jabref/issues/3292)
- We increased the relative size of the "abstract" field in the entry editor. [Feature request in the forum](http://discourse.jabref.org/t/entry-preview-in-version-4/827)
- Crossreferenced entries are now used when a BibTex key is generated for an entry with empty fields. [#2811](https://github.com/JabRef/jabref/issues/2811)
- We now set the `WM_CLASS` of the UI to org-jabref-JabRefMain to allow certain Un*x window managers to properly identify its windows
- We added an option to convert entries in the biblatex format to BibTeX so that you can again collaborate with these nostalgic diehards. [Feature request in the forum](http://discourse.jabref.org/t/convert-back-from-biblatex-to-bib/)
- We changed the default paths for the OpenOffice/LibreOffice binaries to the default path for LibreOffice
- File annotation tab now removes newlines and hyphens before newlines from content and displays an empty String instead of N/A if no contents are found. [#3280](https://github.com/JabRef/jabref/issues/3280)
- We moved the groups field from the "Other fields" tab to "General" (you may have to reset your editor preferences under Options > Set up general fields)
- We no longer create a new entry editor when selecting a new entry to increase performance. [#3187](https://github.com/JabRef/jabref/pull/3187)
- We added the possibility to copy linked files from entries to a single output folder. [#2539](https://github.com/JabRef/jabref/pull/2593)
- We increased performance and decreased the memory footprint of the entry editor drastically. [#3331](https://github.com/JabRef/jabref/pull/3331)
- Late initialization of the context menus in the entry editor. This improves performance and memory footprint further [#3340](https://github.com/JabRef/jabref/pull/3340)
- Integrity check "Abbreviation Detection" detects abbreviated names for journals and booktitles based on the internal list instead of only looking for `.` signs. Fixes [#3144](https://github.com/JabRef/jabref/issues/3144).
- We added a dialog to show that JabRef is working on checking integrity. [#3358](https://github.com/JabRef/jabref/issues/3358)
- When you click the PDF icon in the file list of the entry editor, then the file is opened. [#3491](https://github.com/JabRef/jabref/issues/3491)
- We added an option to mass append to fields via the Quality -> [set/clear/append/rename fields dialog](http://help.jabref.org/en/SetClearRenameFields). [#2721](https://github.com/JabRef/jabref/issues/2721)
- We added a check on startup to ensure JabRef is run with an adequate Java version. [3310](https://github.com/JabRef/jabref/issues/3310)
- In the preference, all installed java Look and Feels are now listed and selectable
- We added an ID fetcher for [IACR eprints](https://eprint.iacr.org/). [#3473](https://github.com/JabRef/jabref/pull/3473)
- We added a clear option to the right-click menu of the text field in the entry editor. [koppor#198](https://github.com/koppor/jabref/issues/198)
- We improved the performance and memory footprint of the citation preview when [CSL styles](http://citationstyles.org/) are used. [#2533](https://github.com/JabRef/jabref/issues/2533)
- We disabled the auto completion as default, because it still causes issues. [#3522](https://github.com/JabRef/jabref/issues/3522)

### Fixed
 - We fixed the translation of `\textendash` and `\textquotesingle` in the entry preview. [#3307](https://github.com/JabRef/jabref/issues/3307)
 - We fixed an issue where JabRef would not terminated after asking to collect anonymous statistics. [#2955 comment](https://github.com/JabRef/jabref/issues/2955#issuecomment-334591123)
 - We fixed an issue where JabRef would not shut down when started with the `-n` (No GUI) option. [#3247](https://github.com/JabRef/jabref/issues/3247)
 - We improved the way metadata is updated in remote databases. [#3235](https://github.com/JabRef/jabref/issues/3235)
 - We improved font rendering of the Entry Editor for Linux based systems. [#3295](https://github.com/JabRef/jabref/issues/3295)
 - We fixed an issue where JabRef would freeze when trying to replace the original entry after a merge with new information from identifiers like DOI/ISBN etc. [#3294](https://github.com/JabRef/jabref/issues/3294)
 - We no longer allow to add a field multiple times in customized entry types and thereby fix an issue in the entry editor that resulted from having a field multiple times. [#3046](https://github.com/JabRef/jabref/issues/3046)
 - We fixed an issue where JabRef would not show the translated content at some points, although there existed a translation
 - We fixed an issue where editing in the source tab would override content of other entries. [#3352](https://github.com/JabRef/jabref/issues/3352#issue-268580818)
 - We fixed an issue where file links created under Windows could not be opened on Linux/OSX. [#3311](https://github.com/JabRef/jabref/issues/3311)
 - We fixed several issues with the automatic linking of files in the entry editor where files were not found or not correctly saved in the bibtex source. [#3346](https://github.com/JabRef/jabref/issues/3346)
 - We fixed an issue where fetching entries from crossref that had no titles caused an error. [#3376](https://github.com/JabRef/jabref/issues/3376)
 - We fixed an issue where the same Java Look and Feel would be listed more than once in the Preferences. [#3391](https://github.com/JabRef/jabref/issues/3391)
 - We fixed an issue where errors in citation styles triggered an exception when opening the preferences dialog. [#3389](https://github.com/JabRef/jabref/issues/3389)
 - We fixed an issue where entries were displayed twice after insertion into a shared database. [#3164](https://github.com/JabRef/jabref/issues/3164)
 - We improved the auto link algorithm so that files starting with a similar key are no longer found (e.g, `Einstein1902` vs `Einstein1902a`). [#3472](https://github.com/JabRef/jabref/issues/3472)
 - We fixed an issue where special fields (such as `printed`) could not be cleared when syncing special fields via the keywords. [#3432](https://github.com/JabRef/jabref/issues/3432)
 - We fixed an issue where the tooltip of the global search bar showed html tags instead of formatting the text. [#3381](https://github.com/JabRef/jabref/issues/3381)
 - We fixed an issue where timestamps were not updated for changed entries. [#2810](https://github.com/JabRef/jabref/issues/2810)
 - We fixed an issue where trying to fetch data from Medline/PubMed resulted in an error. [#3463](https://github.com/JabRef/jabref/issues/3463)
 - We fixed an issue where double clicking on an entry in the integrity check dialog resulted in an exception. [#3485](https://github.com/JabRef/jabref/issues/3485)
 - We fixed an issue where the entry type could sometimes not be changed when the entry editor was open [#3435](https://github.com/JabRef/jabref/issues/3435)
 - We fixed an issue where dropping a pdf on the entry table and renaming it triggered an exception. [#3490](https://github.com/JabRef/jabref/issues/3490)
 - We fixed an issue where no longer existing files could not be removed from the entry by pressing the <kbd>del</kbd> key. [#3493](https://github.com/JabRef/jabref/issues/3493)
 - We fixed an issue where integrating external changes to a bib file caused instability. [#3498](https://github.com/JabRef/jabref/issues/3498)
 - We fixed an issue where fetched entries from the ACM fetcher could not be imported. [#3500](https://github.com/JabRef/jabref/issues/3500)
 - We fixed an issue where custom data in combobox fields in the entry editor was not saved. [#3538](https://github.com/JabRef/jabref/issues/3538)
 - We fixed an issue where automatically found files were not added with a relative paths when the bib file is in the same directory as the files. [#3476](https://github.com/JabRef/jabref/issues/3476)
 - We improved the key generator to remove certain illegal characters such as colons or apostrophes. [#3359](https://github.com/JabRef/jabref/issues/3359)


## [4.0] - 2017-10-04

### Changed

- We added a textArea to see versionInfo in the About JabRef Dialog. [#2942](https://github.com/JabRef/jabref/issues/2942)
- We turned the validation feature in the entry editor off by default, because of a bug in the library we have been using [#3145](https://github.com/JabRef/jabref/issues/3145)
- Added 'Filter All' and 'Filter None' buttons with corresponding functionality to Quality Check tool.
- We increased the size of the keywords and file text areas in the entry editor
- When the entry that is currently shown in the entry editor is deleted externally, the editor is now closed automatically [#2946](https://github.com/JabRef/jabref/issues/2946)
- We added reordering of file and link entries in the `General`-Tab [3165, comment](https://github.com/JabRef/jabref/issues/3165#issuecomment-326269715)
- We added autcompletion for the `crossref` field on basis of the BibTeX-key. To accept such an autcompleted key as new entry-link, you have to press <kbd>Enter</kbd> two times, otherwise the field data is not stored in the library file.[koppor#257](https://github.com/koppor/jabref/issues/257)
- We added drag and drop support for adding files directly in the `General`-Tab. The dragged files are currently only linked from their existing directory. For more advanced features use the `Add files` dialog. [#koppor#244](https://github.com/koppor/jabref/issues/244)
- We added the file description filed back to the list of files in the `General`-Tab [#2930, comment](https://github.com/JabRef/jabref/issues/2930#issuecomment-328328172)
- Added an error dialog if the file is open in another process and cannot be renamed. [#3229]
- On Windows, the `JabRef.exe` executable can now be used to start JabRef from the command line. By default, no output is shown unless the new "-console" option is specified.

### Fixed

- We re-added the "Normalize to BibTeX name format" context menu item [#3136](https://github.com/JabRef/jabref/issues/3136)
- We fixed a memory leak in the source tab of the entry editor [#3113](https://github.com/JabRef/jabref/issues/3113)
- We fixed a [java bug](https://bugs.openjdk.java.net/browse/JDK-8185792) where linux users could not enter accented characters in the entry editor and the search bar [#3028](https://github.com/JabRef/jabref/issues/3028)
- We fixed a regression introduced in v4.0-beta2: A file can be dropped to the entry preview to attach it to the entry [koppor#245](https://github.com/koppor/jabref/issues/245)
- We fixed an issue in the "Replace String" dialog (<kbd>Ctrl</kbd>+<kbd>R</kbd> where search and replace did not work for the `bibtexkey` field. [#3132](https://github.com/JabRef/jabref/issues/3132)
- We fixed an issue in the entry editor where adding a term to a new protected terms list freezed JabRef completely. [#3157](https://github.com/JabRef/jabref/issues/3157)
- We fixed an issue in the "Manage protected terms" dialog where an 'Open file' dialog instead of a 'Save file' dialog was shown when creating a new list. [#3157](https://github.com/JabRef/jabref/issues/3157)
- We fixed an issue where unparseable dates of the FileAnnotations caused the FileAnnotationsTab to crash.
- We fixed an issue where a new protected terms list was not available immediately after its addition. [#3161](https://github.com/JabRef/jabref/issues/3161)
- We fixed an issue where an online file link could not be removed from an entry [#3165](https://github.com/JabRef/jabref/issues/3165)
- We fixed an issue where an online file link did not open the browser and created an error [#3165](https://github.com/JabRef/jabref/issues/3165)
- We fixed an issue where the arrow keys in the search bar did not work as expected [#3081](https://github.com/JabRef/jabref/issues/3081)
- We fixed wrong hotkey being displayed at "automatically file links" in the entry editor
- We fixed an issue where metadata syncing with local and shared database were unstable. It will also fix syncing groups and sub-groups in database. [#2284](https://github.com/JabRef/jabref/issues/2284)
- We fixed an issue where renaming a linked file would fail silently if a file with the same name existed.  Added support for overriding existing file at user discretion. [#3172](https://github.com/JabRef/jabref/issues/3172)
- We fixed an issue where the "Remove group and subgroups" operation did not remove group information from entries in the group [#3190](https://github.com/JabRef/jabref/issues/3190)
- We fixed an issue where it was possible to leave the entry editor with an imbalance of braces. [#3167](https://github.com/JabRef/jabref/issues/3167)
- Renaming files now truncates the filename to not exceed the limit of 255 chars [#2622](https://github.com/JabRef/jabref/issues/2622)
- We improved the handling of hyphens in names. [#2775](https://github.com/JabRef/jabref/issues/2775)
- We fixed an issue where an entered file description was not written to the bib-file [#3208](https://github.com/JabRef/jabref/issues/3208)
- We improved the auto completion in the search bar. [koppor#253](https://github.com/koppor/jabref/issues/253)
- We fixed renaming files which are not in the main directory. [#3230](https://github.com/JabRef/jabref/issues/3230)

### Removed
- We removed support for LatexEditor, as it is not under active development. [#3199](https://github.com/JabRef/jabref/issues/3199)


## [4.0-beta3] – 2017-08-16

### Changed
- We made the font size in the entry editor and group panel customizable by "Menu and label font size". [#3034](https://github.com/JabRef/jabref/issues/3034)
- If fetched article is already in database, then the entry merge dialog is shown.
- An error message is now displayed if you try to create a group containing the keyword separator or if there is already a group with the same name. [#3075](https://github.com/JabRef/jabref/issues/3075) and [#1495](https://github.com/JabRef/jabref/issues/1495)
- The FileAnnotationsTab was re-implemented in JavaFx. [#3082](https://github.com/JabRef/jabref/pull/3082)
- Integrity warnings are now directly displayed in the entry editor.
- We added the functionality to have `regex` as modifier. [#457](https://github.com/JabRef/jabref/issues/457)

### Fixed

- We fixed an issue where the fetcher for the Astrophysics Data System (ADS) added some non-bibtex data to the entry returned from the search [#3035](https://github.com/JabRef/jabref/issues/3035)
- We improved the auto completion so that minor changes are not added as suggestions. [#2998](https://github.com/JabRef/jabref/issues/2998)
- We readded the undo mechanism for changes in the entry editor [#2973](https://github.com/JabRef/jabref/issues/2973)
- We fixed an issue where assigning an entry via drag and drop to a group caused JabRef to stop/freeze completely [#3036](https://github.com/JabRef/jabref/issues/3036)
- We fixed the shortcut <kbd>Ctrl</kbd>+<kbd>F</kbd> for the search field.
- We fixed an issue where `title_case` and `capitalize` modifiers did not work with shorttitle.
- We fixed an issue where the preferences could not be imported without a restart of JabRef [#3064](https://github.com/JabRef/jabref/issues/3064)
- We fixed an issue where <kbd>DEL</kbd>, <kbd>Ctrl</kbd>+<kbd>C</kbd>, <kbd>Ctrl</kbd>+<kbd>V</kbd> and <kbd>Ctrl</kbd>+<kbd>A</kbd> in the search field triggered corresponding actions in the main table [#3067](https://github.com/JabRef/jabref/issues/3067)
- We fixed an issue where JabRef freezed when editing an assigned file in the `General`-Tab [#2930, comment](https://github.com/JabRef/jabref/issues/2930#issuecomment-311050976)
- We fixed an issue where a file could not be assigned to an existing entry via the entry context menu action `Attach file` [#3080](https://github.com/JabRef/jabref/issues/3080)
- We fixed an issue where entry editor was not focused after opening up. [#3052](https://github.com/JabRef/jabref/issues/3052)
- We fixed an issue where changes in the source tab were not stored when selecting a new entry. [#3086](https://github.com/JabRef/jabref/issues/3086)
- We fixed an issue where the other tab was not updated when fields where changed in the source tab. [#3063](https://github.com/JabRef/jabref/issues/3063)
- We fixed an issue where the source tab was not updated after fetching data by DOI. [#3103](https://github.com/JabRef/jabref/issues/3103)
- We fixed an issue where the move to group operation did not remove the entry from other groups [#3101](https://github.com/JabRef/jabref/issues/3101)
- We fixed an issue where the main table was not updated when grouping changes [#1903](https://github.com/JabRef/jabref/issues/1903)

## [4.0-beta2] – 2017-07-18

### Changed
- We moved the `adsurl` field to `url` field when fetching with the ADS fetcher.
- We continued to improve the new groups interface:
  - You can now again select multiple groups (and a few related settings were added to the preferences) [#2786](https://github.com/JabRef/jabref/issues/2786).
  - We further improved performance of group operations, especially of the new filter feature [#2852](https://github.com/JabRef/jabref/issues/2852).
  - It is now possible to resort groups using drag & drop [#2785](https://github.com/JabRef/jabref/issues/2785).
- The entry editor got a fresh coat of paint:
  - Homogenize the size of text fields.
  - The buttons were changed to icons.
  - Completely new interface to add or modify linked files.
  - Removed the hidden feature that a double click in the editor inserted the current date.
  - Complete new implementation of the the auto complete feature.
- All authors and editors are separated using semicolons when exporting to csv. [#2762](https://github.com/JabRef/jabref/issues/2762)
- Improved wording of "Show recommendations: into "Show 'Related Articles' tab" in the preferences
- We added integration of the Library of Congress catalog as a fetcher based on the [LCCN identifier](https://en.wikipedia.org/wiki/Library_of_Congress_Control_Number). [Feature request 636 in the forum](http://discourse.jabref.org/t/loc-marc-mods-connection/636)
- The integrity check for person names now also tests that the names are specified in one of the standard BibTeX formats.
- Links in the Recommended Articles tab (Mr.DLib), when clicked, are now opened in the system's default browser. [2931](https://github.com/JabRef/jabref/issues/2931)
- We improved the duplicate checker such that different editions of the same publication are not marked as duplicates. [2960](https://github.com/JabRef/jabref/issues/2960)

### Fixed
- We fixed a bug that leaves .sav file after SaveAs [#2947](https://github.com/JabRef/jabref/issues/2947)
- We fixed the function "Edit - Copy BibTeX key and link" to pass a hyperlink rather than an HTML statement.
- We fixed the adding of a new entry from DOI which led to a connection error. The DOI resolution now uses HTTPS to protect the user's privacy.[#2879](https://github.com/JabRef/jabref/issues/2897)
- We fixed the IEEE Xplore web search functionality [#2789](https://github.com/JabRef/jabref/issues/2789)
- We fixed an error in the CrossRef fetcher that occurred if one of the fetched entries had no title
- We fixed an issue that prevented new entries to be automatically assigned to the currently selected group [#2783](https://github.com/JabRef/jabref/issues/2783).
- We fixed a bug that only allowed parsing positive timezones from a FileAnnotation [#2839](https://github.com/JabRef/jabref/issues/2839)
- We fixed a bug that did not allow the correct re-export of the MS-Office XML field `msbib-accessed` with a different date format [#2859](https://github.com/JabRef/jabref/issues/2859).
- We fixed some bugs that prevented the display of FileAnnotations that were created using the Foxit Reader. [#2839, comment](https://github.com/JabRef/jabref/issues/2839#issuecomment-302058227).
- We fixed an error that prevented the FileAnnotation tab to load when the entry had no bibtexkey [#2903](https://github.com/JabRef/jabref/issues/2903).
- We fixed a bug which which could result in an exception when opening/saving files from/to a nonexistent directory [#2917](https://github.com/JabRef/jabref/issues/2917).
- We fixed a bug where recursive RegExpBased search found a file in a subdirectory multiple times and non-recursive RegExpBased search erroneously found files in subdirectories.
- We fixed a bug where new groups information was not stored on save [#2932](https://github.com/JabRef/jabref/issues/2932)
- We fixed a bug where the language files for Brazilian Portugese could not be loaded and the GUI localization remained in English [#1128](https://github.com/JabRef/jabref/issues/1182)
- We fixed a bug where the database was not marked as dirty when entries or groups were changed [#2787](https://github.com/JabRef/jabref/issues/2787)
- We fixed a bug where editors in the DocBook export were not exported [#3020](https://github.com/JabRef/jabref/issues/3020)
- We fixed a bug where the source tab was not updated when one the fields was changed [#2888](https://github.com/JabRef/jabref/issues/2888)
- We restored the original functionality that when browsing through the MainTable, the Entry Editor remembers which tab was opened before [#2896](https://github.com/JabRef/jabref/issues/2896)

## [4.0-beta] – 2017-04-17

### Changed
- JabRef has a new logo! The logo was designed by "[AikTheOne](https://99designs.de/profiles/theonestudio)" - who was the winner of a design contest at 99designs.com
- Partly switched to a new UI technology ([JavaFX]).
  - Redesigned group panel.
    - Number of matched entries is always shown.
    - The background color of the hit counter signals whether the group contains all/any of the entries selected in the main table.
    - Added a possibility to filter the groups panel [#1904](https://github.com/JabRef/jabref/issues/1904)
    - Removed edit mode.
    - Removed the following commands in the right-click menu:
      - Expand/collapse subtree
      - Move up/down/left/right
    - Remove option to "highlight overlapping groups"
    - Moved the option to "Gray out non-hits" / "Hide non-hits" to the preferences
    - Removed the following options from the group preferences:
      - Show icons (icons can now be customized)
      - Show dynamic groups in italics (dynamic groups are not treated specially now)
      - Initially show groups tree expanded (always true now)
    - Expansion status of groups are saved across sessions. [#1428](https://github.com/JabRef/jabref/issues/1428)
  - Redesigned about dialog.
  - Redesigned key bindings dialog.
  - Redesigned journal abbreviations dialog.
  - New error console.
  - All file dialogs now use the native file selector of the OS. [#1711](https://github.com/JabRef/jabref/issues/1711)
- We added a few properties to a group:
    - Icon (with customizable color) that is shown in the groups panel (implements a [feature request in the forum](http://discourse.jabref.org/t/assign-colors-to-groups/321)).
    - Description text that is shown on mouse hover (implements old feature requests [489](https://sourceforge.net/p/jabref/feature-requests/489/) and [818](https://sourceforge.net/p/jabref/feature-requests/818/))
- We introduced "automatic groups" that automatically create subgroups based on a certain criteria (e.g., a subgroup for every author or keyword) and supports hierarchies. Implements [91](https://sourceforge.net/p/jabref/feature-requests/91/), [398](https://sourceforge.net/p/jabref/feature-requests/398/), [#1173](https://github.com/JabRef/jabref/issues/1173) and [#628](https://github.com/JabRef/jabref/issues/628).
- We added a document viewer which allows you to have a glance at your PDF documents directly from within JabRef.
- Using "Look up document identifier" in the quality menu, it is possible to look up DOIs, ArXiv ids and other identifiers for multiple entries.
- Comments in PDF files can now be displayed inside JabRef in a separate tab
- We separated the `Move file` and `Rename Pdfs` logic and context menu entries in the `General`-Tab for the Field `file` to improve the semantics
- We integrated support for the [paper recommender system Mr.DLib](http://help.jabref.org/en/EntryEditor#related-articles-tab) in a new tab in the entry editor.
- We renamed "database" to "library" to have a real distinction to SQL databases ("shared database") and `bib` files ("library"). [#2095](https://github.com/JabRef/jabref/issues/2095)
- We improved the UI customization possibilities:
    - It is now possible to customize the colors and the size of the icons (implements a [feature request in the forum](http://discourse.jabref.org/t/menu-and-buttons-with-a-dark-theme/405)).
    - Resizing the menu and label sizes has been improved.
    - Font sizes can now be increased <kbd>Ctrl</kbd> + <kbd>Plus</kbd>, decreased <kbd>Ctrl</kbd> + <kbd>Minus</kbd>, and reset to default <kbd>CTRL</kbd> + <kbd>0</kbd>.
- <kbd>F4</kbd> opens selected file in current JTable context not just from selected entry inside the main table [#2355](https://github.com/JabRef/jabref/issues/2355)
- We are happy to welcome [CrossRef](https://www.crossref.org/) as a new member of our fetcher family. [#2455](https://github.com/JabRef/jabref/issues/2455)
- We added MathSciNet as a ID-based fetcher in the `BibTeX -> New entry` dialog (implements a [feature request in the forum](http://discourse.jabref.org/t/allow-to-search-by-mr-number-mathscinet))
- Add tab which shows the MathSciNet review website if the `MRNumber` field is present.
- A scrollbar was added to the cleanup panel, as a result of issue [#2501](https://github.com/JabRef/jabref/issues/2501)
- Several scrollbars were added to the preference dialog which show up when content is too large [#2559](https://github.com/JabRef/jabref/issues/2559)
- We fixed and improved the auto detection of the [OpenOffice and LibreOffice connection](http://help.jabref.org/en/OpenOfficeIntegration)
- We added an option to copy the title of BibTeX entries to the clipboard through `Edit -> Copy title` (implements [#210](https://github.com/koppor/jabref/issues/210))
- The `Move linked files to default file directory`-Cleanup operation respects the `File directory pattern` setting
- We removed the ordinals-to-superscript formatter from the recommendations for biblatex save actions [#2596](https://github.com/JabRef/jabref/issues/2596)
- Improved MS-Office Import/Export
  - Improved author handling
  - The `day` part of the biblatex `date` field is now exported to the corresponding `day` field. [#2691](https://github.com/JabRef/jabref/issues/2691)
  - Entries with a single corporate author are now correctly exported to the corresponding `corporate` author field. [#1497](https://github.com/JabRef/jabref/issues/1497)
  - Now exports the field `volumes` and `pubstate`.
- The integrity checker reports now if a journal is not found in the abbreviation list
- JabRef will now no longer delete meta data it does not know, but keeps such entries and tries to keep their formatting as far as possible.
- Switch to the [latex2unicode library](https://github.com/tomtung/latex2unicode) for converting LaTeX to unicode
- Single underscores are not converted during the LaTeX to unicode conversion, which does not follow the rules of LaTeX, but is what users require. [#2664](https://github.com/JabRef/jabref/issues/2664)
- The bibtexkey field is not converted to unicode

### Fixed
 - ArXiV fetcher now checks similarity of entry when using DOI retrieval to avoid false positives [#2575](https://github.com/JabRef/jabref/issues/2575)
 - We fixed an issue of duplicate keys after using a fetcher, e.g., DOI or ISBN [#2867](https://github.com/JabRef/jabref/issues/2687)
 - We fixed an issue that prevented multiple parallel JabRef instances from terminating gracefully. [#2698](https://github.com/JabRef/jabref/issues/2698)
 - We fixed an issue where authors with multiple surnames were not presented correctly in the main table. [#2534](https://github.com/JabRef/jabref/issues/2534)
 - Repairs the handling of apostrophes in the LaTeX to unicode conversion. [#2500](https://github.com/JabRef/jabref/issues/2500)
 - Fix import of journal title in RIS format. [#2506](https://github.com/JabRef/jabref/issues/2506)
 - We fixed the export of the `number` field in MS-Office XML export. [#2509](https://github.com/JabRef/jabref/issues/2509)
 - The field `issue` is now always exported to the corresponding `issue` field in MS-Office XML.
 - We fixed the import of MS-Office XML files, when the `month` field contained an invalid value.
 - We fixed an issue with repeated escaping of the %-sign when running the LaTeXCleanup more than once. [#2451](https://github.com/JabRef/jabref/issues/2451)
 - Sciencedirect/Elsevier fetcher is now able to scrape new HTML structure [#2576](https://github.com/JabRef/jabref/issues/2576)
 - Fixed the synchronization logic of keywords and special fields and vice versa [#2580](https://github.com/JabRef/jabref/issues/2580)
 - We fixed an exception that prevented JabRef from starting in rare cases [bug report in the forum](http://discourse.jabref.org/t/jabref-not-opening/476).
 - We fixed an unhandled exception when saving an entry containing unbalanced braces [#2571](https://github.com/JabRef/jabref/issues/2571)
 - Fixed a display issue when removing a group with a long name [#1407](https://github.com/JabRef/jabref/issues/1407)
 - We fixed an issue where the "find unlinked files" functionality threw an error when only one PDF was imported but not assigned to an entry [#2577](https://github.com/JabRef/jabref/issues/2577)
 - We fixed issue where escaped braces were incorrectly counted when calculating brace balance in a field [#2561](https://github.com/JabRef/jabref/issues/2561)
 - We fixed an issue introduced with Version 3.8.2 where executing the `Rename PDFs`-cleanup operation moved the files to the file directory. [#2526](https://github.com/JabRef/jabref/issues/2526)
 - We improved the performance when opening a big library that still used the old groups format. Fixes an [issue raised in the forum](http://discourse.jabref.org/t/v3-8-2-x64-windows-problem-saving-large-bib-libraries/456).
 - We fixed an issue where the `Move linked files to default file directory`- cleanup operation did not move the files to the location of the bib-file. [#2454](https://github.com/JabRef/jabref/issues/2454)
 - We fixed an issue where executing `Move file` on a selected file in the `general`-tab could overwrite an existing file. [#2385](https://github.com/JabRef/jabref/issues/2358)
 - We fixed an issue with importing groups and subgroups [#2600](https://github.com/JabRef/jabref/issues/2600)
 - Fixed an issue where title-related key patterns did not correspond to the documentation. [#2604](https://github.com/JabRef/jabref/issues/2604) [#2589](https://github.com/JabRef/jabref/issues/2589)
 - We fixed an issue which prohibited the citation export to external programs on MacOS. [#2613](https://github.com/JabRef/jabref/issues/2613)
 - We fixed an issue where the file folder could not be changed when running `Get fulltext` in the `general`-tab. [#2572](https://github.com/JabRef/jabref/issues/2572)
 - Newly created libraries no longer have the executable bit set under POSIX/Linux systems. The file permissions are now set to `664 (-rw-rw-r--)`. [#2635](https://github.com/JabRef/jabref/issues/#2635)
 - Fixed an issue where names were split inconsistently with the BibTeX conventions [#2652](https://github.com/JabRef/jabref/issues/2652)
 - <kbd>Ctrl</kbd> + <kbd>A</kbd> now correctly selects all entries again. [#2615](https://github.com/JabRef/jabref/issues/#2615)
 - We fixed an issue where the dialog for selecting the main file directory in the preferences opened the wrong folder
 - OpenOffice text formatting now handles nested tags properly [#2483](https://github.com/JabRef/jabref/issues/#2483)
 - The group selection is no longer lost when switching tabs [#1104](https://github.com/JabRef/jabref/issues/1104)


## Older versions

The changelog of versions 3.x is available at the [v3.8.2 tag](https://github.com/JabRef/jabref/blob/v3.8.2/CHANGELOG.md).
The changelog of 2.11 and versions before is available as [text file in the v2.11.1 tag](https://github.com/JabRef/jabref/blob/v2.11.1/CHANGELOG).

[Unreleased]: https://github.com/JabRef/jabref/compare/v4.2...HEAD
[4.2]: https://github.com/JabRef/jabref/compare/v4.1...v4.2
[4.1]: https://github.com/JabRef/jabref/compare/v4.0...v4.1
[4.0]: https://github.com/JabRef/jabref/compare/v4.0-beta3...v4.0
[4.0-beta3]: https://github.com/JabRef/jabref/compare/v4.0-beta2...v4.0-beta3
[4.0-beta2]: https://github.com/JabRef/jabref/compare/v4.0-beta...v4.0-beta2
[4.0-beta]: https://github.com/JabRef/jabref/compare/v3.8.2...v4.0-beta
[2.11.1]: https://github.com/JabRef/jabref/compare/v2.11...v2.11.1
[JavaFX]: https://en.wikipedia.org/wiki/JavaFX<|MERGE_RESOLUTION|>--- conflicted
+++ resolved
@@ -21,20 +21,14 @@
 - The import inspection window now uses the same font size setting as the maintable [Feature request in the forum](http://discourse.jabref.org/t/inspection-window-and-others-line-height-of-table-too-small-for-fonts/1168)
 
 ### Fixed
-<<<<<<< HEAD
-We fixed an issue where the export to clipboard functionality could not be invoked [#3994](https://github.com/JabRef/jabref/issues/3994)
-We fixed an issue with the migration of invalid Look and Feels [#3995, comment](https://github.com/JabRef/jabref/issues/3995#issuecomment-385649448)
-We fixed an issue where JabRef would no longer start, when the option "Override default font settings" was activated [#3986](https://github.com/JabRef/jabref/issues/3986)
-We fixed an issue where custom exports could not be selected in the 'Export (selected) entries' dialog [#4013](https://github.com/JabRef/jabref/issues/4013)
-=======
 - We fixed an issue where the export to clipboard functionality could not be invoked. [#3994](https://github.com/JabRef/jabref/issues/3994)
 - We fixed an issue with the migration of invalid Look and Feels. [#3995, comment](https://github.com/JabRef/jabref/issues/3995#issuecomment-385649448)
 - We fixed an issue where JabRef would no longer start, when the option "Override default font settings" was activated. [#3986](https://github.com/JabRef/jabref/issues/3986)
 - We fixed an issue where JabRef removed whitespace from the Title-fetcher which resulting in no entries being found. [#4014](https://github.com/JabRef/jabref/issues/4014)
 - We fixed an issue where fetched entries from the ACM fetcher could not be imported. [#4018](https://github.com/JabRef/jabref/issues/4018)
 - We fixed an issue to enable push to application on macOs again [#4041](https://github.com/JabRef/jabref/issues/4041)
-
->>>>>>> d2ddf938
+- We fixed an issue where custom exports could not be selected in the 'Export (selected) entries' dialog [#4013](https://github.com/JabRef/jabref/issues/4013)
+
 ### Removed
 - We removed the GTK Look and Feel from the Options, as it leads to freezes in JabRef on MacOSX and Linux [#3995](https://github.com/JabRef/jabref/issues/3995).
 The GTK Look and Feel is now replaced with the "Nimbus" style as default.
