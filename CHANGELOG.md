
# Changelog

All notable changes to this project will be documented in this file.
The format is based on [Keep a Changelog](https://keepachangelog.com/en/1.0.0/).
We refer to [GitHub issues](https://github.com/JabRef/jabref/issues) by using `#NUM`.
In case, there is no issue present, the pull request implementing the feature is linked.

Note that this project **does not** adhere to [Semantic Versioning](http://semver.org/).

## [Unreleased]

### Added

- We added a query parser and mapping layer to enable conversion of queries formulated in simplified lucene syntax by the user into api queries. [#6799](https://github.com/JabRef/jabref/pull/6799)
- We added some basic functionality to customise the look of JabRef by importing a css theme file. [#5790](https://github.com/JabRef/jabref/issues/5790)
- We added connection check function in network preference setting [#6560](https://github.com/JabRef/jabref/issues/6560)

### Changed

- We restructured the 'File' tab and extracted some parts into the 'Linked files' tab [#6779](https://github.com/JabRef/jabref/pull/6779)
- JabRef now offers journal lists from <https://abbrv.jabref.org>. JabRef the lists which use a dot inside the abbreviations. [#5749](https://github.com/JabRef/jabref/pull/5749)
- We removed two useless preferences in the groups preferences dialog. [#6836](https://github.com/JabRef/jabref/pull/6836)
- Synchronization of SpecialFields to keywords is now disabled by default. [#6621](https://github.com/JabRef/jabref/issues/6621)
<<<<<<< HEAD
- JabRef no longer opens the entry editor with the first entry on startup [6855](https://github.com/JabRef/jabref/issues/6855)
- Improved detection of "short" DOIs [6880](https://github.com/JabRef/jabref/issues/6880)
=======
- JabRef no longer opens the entry editor with the first entry on startup [#6855](https://github.com/JabRef/jabref/issues/6855)
- We completed the rebranding of `bibtexkey` as `citationkey` which was started in JabRef 5.1.
- JabRef no longer opens the entry editor with the first entry on startup [#6855](https://github.com/JabRef/jabref/issues/6855)
- Fetch by ID: (long) "SAO/NASA Astrophysics Data System" replaced by (short) "SAO/NASA ADS" [#6876](https://github.com/JabRef/jabref/pull/6876)
- We changed the title of the window  "Manage field names and content":  to have the same title as the corresponding menu item  [#6895](https://github.com/JabRef/jabref/pull/6895)
>>>>>>> b10487d6

### Fixed

- We fixed an issue changing the icon link_variation_off that is not meaningful. [#6834][https://github.com/JabRef/jabref/issues/6834]
- We fixed an issue where the `.sav` file was not deleted upon exiting JabRef. [#6109](https://github.com/JabRef/jabref/issues/6109)
- We fixed a linked identifier icon inconsistency. [#6705](https://github.com/JabRef/jabref/issues/6705)
- We fixed the wrong behavior that font size changes are not reflected in dialogs. [#6039](https://github.com/JabRef/jabref/issues/6039)
- We fixed an issue where the sort order of the entry table was reset after a restart of JabRef. [#6898](https://github.com/JabRef/jabref/pull/6898)
- We fixed an issue where no longer a warning was displayed when inserting references into LibreOffice with an invalid "ReferenceParagraphFormat". [#6907](https://github.com/JabRef/jabref/pull/60907).

### Removed

## [5.1] – 2020-08-30

### Added

- We added a new fetcher to enable users to search mEDRA DOIs [#6602](https://github.com/JabRef/jabref/issues/6602)
- We added a new fetcher to enable users to search "[Collection of Computer Science Bibliographies](https://liinwww.ira.uka.de/bibliography/index.html)". [#6638](https://github.com/JabRef/jabref/issues/6638)
- We added default values for delimiters in Add Subgroup window [#6624](https://github.com/JabRef/jabref/issues/6624)
- We improved responsiveness of general fields specification dialog window. [#6643](https://github.com/JabRef/jabref/issues/6604)
- We added support for importing ris file and load DOI [#6530](https://github.com/JabRef/jabref/issues/6530)
- We added the Library properties to a context menu on the library tabs [#6485](https://github.com/JabRef/jabref/issues/6485)
- We added a new field in the preferences in 'BibTeX key generator' for unwanted characters that can be user-specified. [#6295](https://github.com/JabRef/jabref/issues/6295)
- We added support for searching ShortScience for an entry through the user's browser. [#6018](https://github.com/JabRef/jabref/pull/6018)
- We updated EditionChecker to permit edition to start with a number. [#6144](https://github.com/JabRef/jabref/issues/6144)
- We added tooltips for most fields in the entry editor containing a short description. [#5847](https://github.com/JabRef/jabref/issues/5847)
- We added support for basic markdown in custom formatted previews [#6194](https://github.com/JabRef/jabref/issues/6194)
- We now show the number of items found and selected to import in the online search dialog. [#6248](https://github.com/JabRef/jabref/pull/6248)
- We created a new install screen for macOS. [#5759](https://github.com/JabRef/jabref/issues/5759)
- We added a new integrity check for duplicate DOIs. [koppor#339](https://github.com/koppor/jabref/issues/339)
- We implemented an option to download fulltext files while importing. [#6381](https://github.com/JabRef/jabref/pull/6381)
- We added a progress-indicator showing the average progress of background tasks to the toolbar. Clicking it reveals a pop-over with a list of running background tasks. [6443](https://github.com/JabRef/jabref/pull/6443)
- We fixed the bug when strike the delete key in the text field. [#6421](https://github.com/JabRef/jabref/issues/6421)
- We added a BibTex key modifier for truncating strings. [#3915](https://github.com/JabRef/jabref/issues/3915)
- We added support for jumping to target entry when typing letter/digit after sorting a column in maintable [#6146](https://github.com/JabRef/jabref/issues/6146)
- We added a new fetcher to enable users to search all available E-Libraries simultaneously. [koppor#369](https://github.com/koppor/jabref/issues/369)
- We added the field "entrytype" to the export sort criteria [#6531](https://github.com/JabRef/jabref/pull/6531)
- We added the possibility to change the display order of the fields in the entry editor. The order can now be configured using drag and drop in the "Customize entry types" dialog [#6152](https://github.com/JabRef/jabref/pull/6152)
- We added native support for biblatex-software [#6574](https://github.com/JabRef/jabref/issues/6574)
- We added a missing restart warning for AutoComplete in the preferences dialog. [#6351](https://github.com/JabRef/jabref/issues/6351)
- We added a note to the citation key pattern preferences dialog as a temporary workaround for a JavaFX bug, about committing changes in a table cell, if the focus is lost. [#5825](https://github.com/JabRef/jabref/issues/5825)

### Changed

- We improved the arXiv fetcher. Now it should find entries even more reliably and does no longer include the version (e.g `v1`) in the `eprint` field. [forum#1941](https://discourse.jabref.org/t/remove-version-in-arxiv-import/1941)
- We moved the group search bar and the button "New group" from bottom to top position to make it more prominent. [#6112](https://github.com/JabRef/jabref/pull/6112)
- When JabRef finds a `.sav` file without changes, there is no dialog asking for acceptance of changes anymore.
- We changed the buttons for import/export/show all/reset of preferences to smaller icon buttons in the preferences dialog. [#6130](https://github.com/JabRef/jabref/pull/6130)
- We moved the functionality "Manage field names & content" from the "Library" menu to the "Edit" menu, because it affects the selected entries and not the whole library
- We merged the functionality "Append contents from a BibTeX library into the currently viewed library" into the "Import into database" functionality. Fixes [#6049](https://github.com/JabRef/jabref/issues/6049).
- We changed the directory where fulltext downloads are stored to the directory set in the import-tab in preferences. [#6381](https://github.com/JabRef/jabref/pull/6381)
- We improved the error message for invalid jstyles. [#6303](https://github.com/JabRef/jabref/issues/6303)
- We changed the section name of 'Advanced' to 'Network' in the preferences and removed some obsolete options.[#6489](https://github.com/JabRef/jabref/pull/6489)
- We improved the context menu of the column "Linked identifiers" of the main table, by truncating their texts, if they are too long. [#6499](https://github.com/JabRef/jabref/issues/6499)
- We merged the main table tabs in the preferences dialog. [#6518](https://github.com/JabRef/jabref/pull/6518)
- We changed the command line option 'generateBibtexKeys' to the more generic term 'generateCitationKeys' while the short option remains 'g'.[#6545](https://github.com/JabRef/jabref/pull/6545)
- We improved the "Possible duplicate entries" window to remember its size and position throughout a session. [#6582](https://github.com/JabRef/jabref/issues/6582)
- We divided the toolbar into small parts, so if the application window is to small, only a part of the toolbar is moved into the chevron popup. [#6682](https://github.com/JabRef/jabref/pull/6682)
- We changed the layout for of the buttons in the Open Office side panel to ensure that the button text is always visible, specially when resizing. [#6639](https://github.com/JabRef/jabref/issues/6639)
- We merged the two new library commands in the file menu to one which always creates a new library in the default library mode. [#6359](https://github.com/JabRef/jabref/pull/6539#issuecomment-641056536)

### Fixed

- We fixed an issue where entry preview tab has no name in drop down list. [#6591](https://github.com/JabRef/jabref/issues/6591)
- We fixed to only search file links in the BIB file location directory when preferences has corresponding checkbox checked. [#5891](https://github.com/JabRef/jabref/issues/5891)
- We fixed wrong button order (Apply and Cancel) in ManageProtectedTermsDialog.
- We fixed an issue with incompatible characters at BibTeX key [#6257](https://github.com/JabRef/jabref/issues/6257)
- We fixed an issue where dash (`-`) was reported as illegal BibTeX key [#6295](https://github.com/JabRef/jabref/issues/6295)
- We greatly improved the performance of the overall application and many operations. [#5071](https://github.com/JabRef/jabref/issues/5071)
- We fixed an issue where sort by priority was broken. [#6222](https://github.com/JabRef/jabref/issues/6222)
- We fixed an issue where opening a library from the recent libraries menu was not possible. [#5939](https://github.com/JabRef/jabref/issues/5939)
- We fixed an issue with inconsistent capitalization of file extensions when downloading files. [#6115](https://github.com/JabRef/jabref/issues/6115)
- We fixed the display of language and encoding in the preferences dialog. [#6130](https://github.com/JabRef/jabref/pull/6130)
- Now the link and/or the link description in the column "linked files" of the main table gets truncated or wrapped, if too long, otherwise display issues arise. [#6178](https://github.com/JabRef/jabref/issues/6178)
- We fixed the issue that groups panel does not keep size when resizing window. [#6180](https://github.com/JabRef/jabref/issues/6180)
- We fixed an error that sometimes occurred when using the context menu. [#6085](https://github.com/JabRef/jabref/issues/6085)
- We fixed an issue where search full-text documents downloaded files with same name, overwriting existing files. [#6174](https://github.com/JabRef/jabref/pull/6174)
- We fixed an issue when importing into current library an erroneous message "import cancelled" is displayed even though import is successful. [#6266](https://github.com/JabRef/jabref/issues/6266)
- We fixed an issue where custom jstyles for Open/LibreOffice where not saved correctly. [#6170](https://github.com/JabRef/jabref/issues/6170)
- We fixed an issue where the INSPIRE fetcher was no longer working [#6229](https://github.com/JabRef/jabref/issues/6229)
- We fixed an issue where custom exports with an uppercase file extension could not be selected for "Copy...-> Export to Clipboard" [#6285](https://github.com/JabRef/jabref/issues/6285)
- We fixed the display of icon both in the main table and linked file editor. [#6169](https://github.com/JabRef/jabref/issues/6169)
- We fixed an issue where the windows installer did not create an entry in the start menu [bug report in the forum](https://discourse.jabref.org/t/error-while-fetching-from-doi/2018/3)
- We fixed an issue where only the field `abstract` and `comment` were declared as multiline fields. Other fields can now be configured in the preferences using "Do not wrap the following fields when saving" [4373](https://github.com/JabRef/jabref/issues/4373)
- We fixed an issue where JabRef switched to discrete graphics under macOS [#5935](https://github.com/JabRef/jabref/issues/5935)
- We fixed an issue where the Preferences entry preview will be unexpected modified leads to Value too long exception [#6198](https://github.com/JabRef/jabref/issues/6198)
- We fixed an issue where custom jstyles for Open/LibreOffice would only be valid if a layout line for the entry type `default` was at the end of the layout section [#6303](https://github.com/JabRef/jabref/issues/6303)
- We fixed an issue where a new entry is not shown in the library if a search is active [#6297](https://github.com/JabRef/jabref/issues/6297)
- We fixed an issue where long directory names created from patterns could create an exception. [#3915](https://github.com/JabRef/jabref/issues/3915)
- We fixed an issue where sort on numeric cases was broken. [#6349](https://github.com/JabRef/jabref/issues/6349)
- We fixed an issue where year and month fields were not cleared when converting to biblatex [#6224](https://github.com/JabRef/jabref/issues/6224)
- We fixed an issue where an "Not on FX thread" exception occured when saving on linux [#6453](https://github.com/JabRef/jabref/issues/6453)
- We fixed an issue where the library sort order was lost. [#6091](https://github.com/JabRef/jabref/issues/6091)
- We fixed an issue where brackets in regular expressions were not working. [6469](https://github.com/JabRef/jabref/pull/6469)
- We fixed an issue where multiple background task popups stacked over each other.. [#6472](https://github.com/JabRef/jabref/issues/6472)
- We fixed an issue where LaTeX citations for specific commands (\autocites) of biblatex-mla were not recognized. [#6476](https://github.com/JabRef/jabref/issues/6476)
- We fixed an issue where drag and drop was not working on empty database. [#6487](https://github.com/JabRef/jabref/issues/6487)
- We fixed an issue where the name fields were not updated after the preferences changed. [#6515](https://github.com/JabRef/jabref/issues/6515)
- We fixed an issue where "null" appeared in generated BibTeX keys. [#6459](https://github.com/JabRef/jabref/issues/6459)
- We fixed an issue where the authors' names were incorrectly displayed in the authors' column when they were bracketed. [#6465](https://github.com/JabRef/jabref/issues/6465) [#6459](https://github.com/JabRef/jabref/issues/6459)
- We fixed an issue where importing certain unlinked files would result in an exception [#5815](https://github.com/JabRef/jabref/issues/5815)
- We fixed an issue where downloaded files would be moved to a directory named after the citationkey when no file directory pattern is specified [#6589](https://github.com/JabRef/jabref/issues/6589)
- We fixed an issue with the creation of a group of cited entries which incorrectly showed the message that the library had been modified externally whenever saving the library. [#6420](https://github.com/JabRef/jabref/issues/6420)
- We fixed an issue with the creation of a group of cited entries. Now the file path to an aux file gets validated. [#6585](https://github.com/JabRef/jabref/issues/6585)
- We fixed an issue on Linux systems where the application would crash upon inotify failure. Now, the user is prompted with a warning, and given the choice to continue the session. [#6073](https://github.com/JabRef/jabref/issues/6073)
- We moved the search modifier buttons into the search bar, as they were not accessible, if autocompletion was disabled. [#6625](https://github.com/JabRef/jabref/issues/6625)
- We fixed an issue about duplicated group color indicators [#6175](https://github.com/JabRef/jabref/issues/6175)
- We fixed an issue where entries with the entry type Misc from an imported aux file would not be saved correctly to the bib file on disk [#6405](https://github.com/JabRef/jabref/issues/6405)
- We fixed an issue where percent sign ('%') was not formatted properly by the HTML formatter [#6753](https://github.com/JabRef/jabref/issues/6753)
- We fixed an issue with the [SAO/NASA Astrophysics Data System](https://docs.jabref.org/collect/import-using-online-bibliographic-database/ads) fetcher where `\textbackslash` appeared at the end of the abstract.
- We fixed an issue with the Science Direct fetcher where PDFs could not be downloaded. Fixes [#5860](https://github.com/JabRef/jabref/issues/5860)
- We fixed an issue with the Library of Congress importer.
- We fixed the [link to the external libraries listing](https://github.com/JabRef/jabref/blob/master/external-libraries.md) in the about dialog
- We fixed an issue regarding pasting on Linux. [#6293](https://github.com/JabRef/jabref/issues/6293)

### Removed

- We removed the option of the "enforce legal key". [#6295](https://github.com/JabRef/jabref/issues/6295)
- We removed the obsolete `External programs / Open PDF` section in the preferences, as the default application to open PDFs is now set in the `Manage external file types` dialog. [#6130](https://github.com/JabRef/jabref/pull/6130)
- We removed the option to configure whether a `.bib.bak` file should be generated upon save. It is now always enabled. Documentation at <https://docs.jabref.org/general/autosave>. [#6092](https://github.com/JabRef/jabref/issues/6092)
- We removed the built-in list of IEEE journal abbreviations using BibTeX strings. If you still want to use them, you have to download them separately from <https://abbrv.jabref.org>.

## [5.0] – 2020-03-06

### Changed

- Added browser integration to the snap package for firefox/chromium browsers. [#6062](https://github.com/JabRef/jabref/pull/6062)
- We reintroduced the possibility to extract references from plain text (using [GROBID](https://grobid.readthedocs.io/en/latest/)). [#5614](https://github.com/JabRef/jabref/pull/5614)
- We changed the open office panel to show buttons in rows of three instead of going straight down to save space as the button expanded out to take up unnecessary horizontal space. [#5479](https://github.com/JabRef/jabref/issues/5479)
- We cleaned up the group add/edit dialog. [#5826](https://github.com/JabRef/jabref/pull/5826)
- We reintroduced the index column. [#5844](https://github.com/JabRef/jabref/pull/5844)
- Filenames of external files can no longer contain curly braces. [#5926](https://github.com/JabRef/jabref/pull/5926)
- We made the filters more easily accessible in the integrity check dialog. [#5955](https://github.com/JabRef/jabref/pull/5955)
- We reimplemented and improved the dialog "Customize entry types". [#4719](https://github.com/JabRef/jabref/issues/4719)
- We added an [American Physical Society](https://journals.aps.org/) fetcher. [#818](https://github.com/JabRef/jabref/issues/818)
- We added possibility to enable/disable items quantity in groups. [#6042](https://github.com/JabRef/jabref/issues/6042)

### Fixed

- We fixed an issue where the command line console was always opened in the background. [#5474](https://github.com/JabRef/jabref/issues/5474)
- We fixed and issue where pdf files will not open under some KDE linux distributions when using okular. [#5253](https://github.com/JabRef/jabref/issues/5253)
- We fixed an issue where the Medline fetcher was only working when JabRef was running from source. [#5645](https://github.com/JabRef/jabref/issues/5645)
- We fixed some visual issues in the dark theme. [#5764](https://github.com/JabRef/jabref/pull/5764) [#5753](https://github.com/JabRef/jabref/issues/5753)
- We fixed an issue where non-default previews didn't handle unicode characters. [#5779](https://github.com/JabRef/jabref/issues/5779)
- We improved the performance, especially changing field values in the entry should feel smoother now. [#5843](https://github.com/JabRef/jabref/issues/5843)
- We fixed an issue where the ampersand character wasn't rendering correctly on previews. [#3840](https://github.com/JabRef/jabref/issues/3840)
- We fixed an issue where an erroneous "The library has been modified by another program" message was shown when saving. [#4877](https://github.com/JabRef/jabref/issues/4877)
- We fixed an issue where the file extension was missing after downloading a file (we now fall-back to pdf). [#5816](https://github.com/JabRef/jabref/issues/5816)
- We fixed an issue where cleaning up entries broke web URLs, if "Make paths of linked files relative (if possible)" was enabled, which resulted in various other issues subsequently. [#5861](https://github.com/JabRef/jabref/issues/5861)
- We fixed an issue where the tab "Required fields" of the entry editor did not show all required fields, if at least two of the defined required fields are linked with a logical or. [#5859](https://github.com/JabRef/jabref/issues/5859)
- We fixed several issues concerning managing external file types: Now everything is usable and fully functional. Previously, there were problems with the radio buttons, with saving the settings and with loading an input field value. Furthermore, different behavior for Windows and other operating systems was given, which was unified as well. [#5846](https://github.com/JabRef/jabref/issues/5846)
- We fixed an issue where entries containing Unicode charaters were not parsed correctly [#5899](https://github.com/JabRef/jabref/issues/5899)
- We fixed an issue where an entry containing an external filename with curly braces could not be saved. Curly braces are now longer allowed in filenames. [#5899](https://github.com/JabRef/jabref/issues/5899)
- We fixed an issue where changing the type of an entry did not update the main table [#5906](https://github.com/JabRef/jabref/issues/5906)
- We fixed an issue in the optics of the library properties, that cropped the dialog on scaled displays. [#5969](https://github.com/JabRef/jabref/issues/5969)
- We fixed an issue where changing the type of an entry did not update the main table. [#5906](https://github.com/JabRef/jabref/issues/5906)
- We fixed an issue where opening a library from the recent libraries menu was not possible. [#5939](https://github.com/JabRef/jabref/issues/5939)
- We fixed an issue where the most bottom group in the list got lost, if it was dragged on itself. [#5983](https://github.com/JabRef/jabref/issues/5983)
- We fixed an issue where changing entry type doesn't always work when biblatex source is shown. [#5905](https://github.com/JabRef/jabref/issues/5905)
- We fixed an issue where the group and the link column were not updated after changing the entry in the main table. [#5985](https://github.com/JabRef/jabref/issues/5985)
- We fixed an issue where reordering the groups was not possible after inserting an article. [#6008](https://github.com/JabRef/jabref/issues/6008)
- We fixed an issue where citation styles except the default "Preview" could not be used. [#56220](https://github.com/JabRef/jabref/issues/5622)
- We fixed an issue where a warning was displayed when the title content is made up of two sentences. [#5832](https://github.com/JabRef/jabref/issues/5832)
- We fixed an issue where an exception was thrown when adding a save action without a selected formatter in the library properties [#6069](https://github.com/JabRef/jabref/issues/6069)
- We fixed an issue where JabRef's icon was missing in the Export to clipboard Dialog. [#6286](https://github.com/JabRef/jabref/issues/6286)
- We fixed an issue when an "Abstract field" was duplicating text, when importing from RIS file (Neurons) [#6065](https://github.com/JabRef/jabref/issues/6065)
- We fixed an issue where adding the addition of a new entry was not completely validated [#6370](https://github.com/JabRef/jabref/issues/6370)
- We fixed an issue where the blue and red text colors in the Merge entries dialog were not quite visible [#6334](https://github.com/JabRef/jabref/issues/6334)
- We fixed an issue where underscore character was removed from the file name in the Recent Libraries list in File menu [#6383](https://github.com/JabRef/jabref/issues/6383)
- We fixed an issue where few keyboard shortcuts regarding new entries were missing [#6403](https://github.com/JabRef/jabref/issues/6403)

### Removed

- Ampersands are no longer escaped by default in the `bib` file. If you want to keep the current behaviour, you can use the new "Escape Ampersands" formatter as a save action. [#5869](https://github.com/JabRef/jabref/issues/5869)
- The "Merge Entries" entry was removed from the Quality Menu. Users should use the right-click menu instead. [#6021](https://github.com/JabRef/jabref/pull/6021)

## [5.0-beta] – 2019-12-15

### Changed

- We added a short DOI field formatter which shortens DOI to more human-readable form. [koppor#343](https://github.com/koppor/jabref/issues/343)
- We improved the display of group memberships by adding multiple colored bars if the entry belongs to more than one group. [#4574](https://github.com/JabRef/jabref/issues/4574)
- We added an option to show the preview as an extra tab in the entry editor (instead of in a split view). [#5244](https://github.com/JabRef/jabref/issues/5244)
- A custom Open/LibreOffice jstyle file now requires a layout line for the entry type `default` [#5452](https://github.com/JabRef/jabref/issues/5452)
- The entry editor is now open by default when JabRef starts up. [#5460](https://github.com/JabRef/jabref/issues/5460)
- Customized entry types are now serialized in alphabetical order in the bib file.
- We added a new ADS fetcher to use the new ADS API. [#4949](https://github.com/JabRef/jabref/issues/4949)
- We added support of the [X11 primary selection](https://unix.stackexchange.com/a/139193/18033) [#2389](https://github.com/JabRef/jabref/issues/2389)
- We added support to switch between biblatex and bibtex library types. [#5550](https://github.com/JabRef/jabref/issues/5550)
- We changed the save action buttons to be easier to understand. [#5565](https://github.com/JabRef/jabref/issues/5565)
- We made the columns for groups, files and uri in the main table reorderable and merged the clickable icon columns for uri, url, doi and eprint. [#5544](https://github.com/JabRef/jabref/pull/5544)
- We reduced the number of write actions performed when autosave is enabled [#5679](https://github.com/JabRef/jabref/issues/5679)
- We made the column sort order in the main table persistent [#5730](https://github.com/JabRef/jabref/pull/5730)
- When an entry is modified on disk, the change dialog now shows the merge dialog to highlight the changes [#5688](https://github.com/JabRef/jabref/pull/5688)

### Fixed

- Inherit fields from cross-referenced entries as specified by biblatex. [#5045](https://github.com/JabRef/jabref/issues/5045)
- We fixed an issue where it was no longer possible to connect to LibreOffice. [#5261](https://github.com/JabRef/jabref/issues/5261)
- The "All entries group" is no longer shown when no library is open.
- We fixed an exception which occurred when closing JabRef. [#5348](https://github.com/JabRef/jabref/issues/5348)
- We fixed an issue where JabRef reports incorrectly about customized entry types. [#5332](https://github.com/JabRef/jabref/issues/5332)
- We fixed a few problems that prevented JabFox to communicate with JabRef. [#4737](https://github.com/JabRef/jabref/issues/4737) [#4303](https://github.com/JabRef/jabref/issues/4303)
- We fixed an error where the groups containing an entry loose their highlight color when scrolling. [#5022](https://github.com/JabRef/jabref/issues/5022)
- We fixed an error where scrollbars were not shown. [#5374](https://github.com/JabRef/jabref/issues/5374)
- We fixed an error where an exception was thrown when merging entries. [#5169](https://github.com/JabRef/jabref/issues/5169)
- We fixed an error where certain metadata items were not serialized alphabetically.
- After assigning an entry to a group, the item count is now properly colored to reflect the new membership of the entry. [#3112](https://github.com/JabRef/jabref/issues/3112)
- The group panel is now properly updated when switching between libraries (or when closing/opening one). [#3142](https://github.com/JabRef/jabref/issues/3142)
- We fixed an error where the number of matched entries shown in the group pane was not updated correctly. [#4441](https://github.com/JabRef/jabref/issues/4441)
- We fixed an error where the wrong file is renamed and linked when using the "Copy, rename and link" action. [#5653](https://github.com/JabRef/jabref/issues/5653)
- We fixed a "null" error when writing XMP metadata. [#5449](https://github.com/JabRef/jabref/issues/5449)
- We fixed an issue where empty keywords lead to a strange display of automatic keyword groups. [#5333](https://github.com/JabRef/jabref/issues/5333)
- We fixed an error where the default color of a new group was white instead of dark gray. [#4868](https://github.com/JabRef/jabref/issues/4868)
- We fixed an issue where the first field in the entry editor got the focus while performing a different action (like searching). [#5084](https://github.com/JabRef/jabref/issues/5084)
- We fixed an issue where multiple entries were highlighted in the web search result after scrolling. [#5035](https://github.com/JabRef/jabref/issues/5035)
- We fixed an issue where the hover indication in the web search pane was not working. [#5277](https://github.com/JabRef/jabref/issues/5277)
- We fixed an error mentioning "javafx.controls/com.sun.javafx.scene.control" that was thrown when interacting with the toolbar.
- We fixed an error where a cleared search was restored after switching libraries. [#4846](https://github.com/JabRef/jabref/issues/4846)
- We fixed an exception which occurred when trying to open a non-existing file from the "Recent files"-menu [#5334](https://github.com/JabRef/jabref/issues/5334)
- We fixed an issues where the search highlight in the entry preview did not worked. [#5069](https://github.com/JabRef/jabref/issues/5069)
- The context menu for fields in the entry editor is back. [#5254](https://github.com/JabRef/jabref/issues/5254)
- We fixed an exception which occurred when trying to open a non-existing file from the "Recent files"-menu [#5334](https://github.com/JabRef/jabref/issues/5334)
- We fixed a problem where the "editor" information has been duplicated during saving a .bib-Database. [#5359](https://github.com/JabRef/jabref/issues/5359)
- We re-introduced the feature to switch between different preview styles. [#5221](https://github.com/JabRef/jabref/issues/5221)
- We fixed various issues (including [#5263](https://github.com/JabRef/jabref/issues/5263)) related to copying entries to the clipboard
- We fixed some display errors in the preferences dialog and replaced some of the controls [#5033](https://github.com/JabRef/jabref/pull/5033) [#5047](https://github.com/JabRef/jabref/pull/5047) [#5062](https://github.com/JabRef/jabref/pull/5062) [#5141](https://github.com/JabRef/jabref/pull/5141) [#5185](https://github.com/JabRef/jabref/pull/5185) [#5265](https://github.com/JabRef/jabref/pull/5265) [#5315](https://github.com/JabRef/jabref/pull/5315) [#5360](https://github.com/JabRef/jabref/pull/5360)
- We fixed an exception which occurred when trying to import entries without an open library. [#5447](https://github.com/JabRef/jabref/issues/5447)
- The "Automatically set file links" feature now follows symbolic links. [#5664](https://github.com/JabRef/jabref/issues/5664)
- After successful import of one or multiple bib entries the main table scrolls to the first imported entry [#5383](https://github.com/JabRef/jabref/issues/5383)
- We fixed an exception which occurred when an invalid jstyle was loaded. [#5452](https://github.com/JabRef/jabref/issues/5452)
- We fixed an issue where the command line arguments `importBibtex` and `importToOpen` did not import into the currently open library, but opened a new one. [#5537](https://github.com/JabRef/jabref/issues/5537)
- We fixed an error where the preview theme did not adapt to the "Dark" mode [#5463](https://github.com/JabRef/jabref/issues/5463)
- We fixed an issue where multiple entries were allowed in the "crossref" field [#5284](https://github.com/JabRef/jabref/issues/5284)
- We fixed an issue where the merge dialog showed the wrong text colour in "Dark" mode [#5516](https://github.com/JabRef/jabref/issues/5516)
- We fixed visibility issues with the scrollbar and group selection highlight in "Dark" mode, and enabled "Dark" mode for the OpenOffice preview in the style selection window. [#5522](https://github.com/JabRef/jabref/issues/5522)
- We fixed an issue where the author field was not correctly parsed during bibtex key-generation. [#5551](https://github.com/JabRef/jabref/issues/5551)
- We fixed an issue where notifications where shown during autosave. [#5555](https://github.com/JabRef/jabref/issues/5555)
- We fixed an issue where the side pane was not remembering its position. [#5615](https://github.com/JabRef/jabref/issues/5615)
- We fixed an issue where JabRef could not interact with [Oracle XE](https://www.oracle.com/de/database/technologies/appdev/xe.html) in the [shared SQL database setup](https://docs.jabref.org/collaborative-work/sqldatabase).
- We fixed an issue where the toolbar icons were hidden on smaller screens.
- We fixed an issue where renaming referenced files for bib entries with long titles was not possible. [#5603](https://github.com/JabRef/jabref/issues/5603)
- We fixed an issue where a window which is on an external screen gets unreachable when external screen is removed. [#5037](https://github.com/JabRef/jabref/issues/5037)
- We fixed a bug where the selection of groups was lost after drag and drop. [#2868](https://github.com/JabRef/jabref/issues/2868)
- We fixed an issue where the custom entry types didn't show the correct display name [#5651](https://github.com/JabRef/jabref/issues/5651)

### Removed

- We removed some obsolete notifications. [#5555](https://github.com/JabRef/jabref/issues/5555)
- We removed an internal step in the [ISBN-to-BibTeX fetcher](https://docs.jabref.org/import-using-publication-identifiers/isbntobibtex): The [ISBN to BibTeX Converter](https://manas.tungare.name/software/isbn-to-bibtex) by [@manastungare](https://github.com/manastungare) is not used anymore, because it is offline: "people using this tool have not been generating enough sales for Amazon."
- We removed the option to control the default drag and drop behaviour. You can use the modifier keys (like CtrL or Alt) instead.

## [5.0-alpha] – 2019-08-25

### Changed

- We added eventitle, eventdate and venue fields to `@unpublished` entry type.
- We added `@software` and `@dataSet` entry type to biblatex.
- All fields are now properly sorted alphabetically (in the subgroups of required/optional fields) when the entry is written to the bib file.
- We fixed an issue where some importers used the field `pubstatus` instead of the standard BibTeX field `pubstate`.
- We changed the latex command removal for docbook exporter. [#3838](https://github.com/JabRef/jabref/issues/3838)
- We changed the location of some fields in the entry editor (you might need to reset your preferences for these changes to come into effect)
  - Journal/Year/Month in biblatex mode -> Deprecated (if filled)
  - DOI/URL: General -> Optional
  - Internal fields like ranking, read status and priority: Other -> General
  - Moreover, empty deprecated fields are no longer shown
- Added server timezone parameter when connecting to a shared database.
- We updated the dialog for setting up general fields.
- URL field formatting is updated. All whitespace chars, located at the beginning/ending of the URL, are trimmed automatically
- We changed the behavior of the field formatting dialog such that the `bibtexkey` is not changed when formatting all fields or all text fields.
- We added a "Move file to file directory and rename file" option for simultaneously moving and renaming of document file. [#4166](https://github.com/JabRef/jabref/issues/4166)
- Use integrated graphics card instead of discrete on macOS [#4070](https://github.com/JabRef/jabref/issues/4070)
- We added a cleanup operation that detects an arXiv identifier in the note, journal or URL field and moves it to the `eprint` field.
  Because of this change, the last-used cleanup operations were reset.
- We changed the minimum required version of Java to 1.8.0_171, as this is the latest release for which the automatic Java update works.  [#4093](https://github.com/JabRef/jabref/issues/4093)
- The special fields like `Printed` and `Read status` now show gray icons when the row is hovered.
- We added a button in the tab header which allows you to close the database with one click. [#494](https://github.com/JabRef/jabref/issues/494)
- Sorting in the main table now takes information from cross-referenced entries into account. [#2808](https://github.com/JabRef/jabref/issues/2808)
- If a group has a color specified, then entries matched by this group have a small colored bar in front of them in the main table.
- Change default icon for groups to a circle because a colored version of the old icon was hard to distinguish from its black counterpart.
- In the main table, the context menu appears now when you press the "context menu" button on the keyboard. [feature request in the forum](http://discourse.jabref.org/t/how-to-enable-keyboard-context-key-windows)
- We added icons to the group side panel to quickly switch between `union` and `intersection` group view mode. [#3269](https://github.com/JabRef/jabref/issues/3269).
- We use `https` for [fetching from most online bibliographic database](https://docs.jabref.org/import-using-online-bibliographic-database).
- We changed the default keyboard shortcuts for moving between entries when the entry editor is active to ̀<kbd>alt</kbd> + <kbd>up/down</kbd>.
- Opening a new file now prompts the directory of the currently selected file, instead of the directory of the last opened file.
- Window state is saved on close and restored on start.
- We made the MathSciNet fetcher more reliable.
- We added the ISBN fetcher to the list of fetcher available under "Update with bibliographic information from the web" in the entry editor toolbar.
- Files without a defined external file type are now directly opened with the default application of the operating system
- We streamlined the process to rename and move files by removing the confirmation dialogs.
- We removed the redundant new lines of markings and wrapped the summary in the File annotation tab. [#3823](https://github.com/JabRef/jabref/issues/3823)
- We add auto URL formatting when user paste link to URL field in entry editor. [koppor#254](https://github.com/koppor/jabref/issues/254)
- We added a minimum height for the entry editor so that it can no longer be hidden by accident. [#4279](https://github.com/JabRef/jabref/issues/4279)
- We added a new keyboard shortcut so that the entry editor could be closed by <kbd>Ctrl</kbd> + <kbd>E</kbd>. [#4222](https://github.com/JabRef/jabref/issues/4222)
- We added an option in the preference dialog box, that allows user to pick the dark or light theme option. [#4130](https://github.com/JabRef/jabref/issues/4130)
- We updated the Related Articles tab to accept JSON from the new version of the Mr. DLib service
- We added an option in the preference dialog box that allows user to choose behavior after dragging and dropping files in Entry Editor. [#4356](https://github.com/JabRef/jabref/issues/4356)
- We added the ability to have an export preference where previously "File"-->"Export"/"Export selected entries" would not save the user's preference[#4495](https://github.com/JabRef/jabref/issues/4495)
- We optimized the code responsible for connecting to an external database, which should lead to huge improvements in performance.
- For automatically created groups, added ability to filter groups by entry type. [#4539](https://github.com/JabRef/jabref/issues/4539)
- We added the ability to add field names from the Preferences Dialog [#4546](https://github.com/JabRef/jabref/issues/4546)
- We added the ability to change the column widths directly in the main
. [#4546](https://github.com/JabRef/jabref/issues/4546)
- We added a description of how recommendations were chosen and better error handling to Related Articles tab
- We added the ability to execute default action in dialog by using with <kbd>Ctrl</kbd> + <kbd>Enter</kbd> combination [#4496](https://github.com/JabRef/jabref/issues/4496)
- We grouped and reordered the Main Menu (File, Edit, Library, Quality, Tools, and View tabs & icons). [#4666](https://github.com/JabRef/jabref/issues/4666) [#4667](https://github.com/JabRef/jabref/issues/4667) [#4668](https://github.com/JabRef/jabref/issues/4668) [#4669](https://github.com/JabRef/jabref/issues/4669) [#4670](https://github.com/JabRef/jabref/issues/4670) [#4671](https://github.com/JabRef/jabref/issues/4671) [#4672](https://github.com/JabRef/jabref/issues/4672) [#4673](https://github.com/JabRef/jabref/issues/4673)
- We added additional modifiers (capitalize, titlecase and sentencecase) to the Bibtex key generator. [#1506](https://github.com/JabRef/jabref/issues/1506)
- We have migrated from the mysql jdbc connector to the mariadb one for better authentication scheme support. [#4746](https://github.com/JabRef/jabref/issues/4745)
- We grouped the toolbar icons and changed the Open Library and Copy icons. [#4584](https://github.com/JabRef/jabref/issues/4584)
- We added a browse button next to the path text field for aux-based groups. [#4586](https://github.com/JabRef/jabref/issues/4586)
- We changed the title of Group Dialog to "Add subgroup" from "Edit group" when we select Add subgroup option.
- We enable import button only if entries are selected. [#4755](https://github.com/JabRef/jabref/issues/4755)
- We made modifications to improve the contrast of UI elements. [#4583](https://github.com/JabRef/jabref/issues/4583)
- We added a warning for empty BibTeX keys in the entry editor. [#4440](https://github.com/JabRef/jabref/issues/4440)
- We added an option in the settings to set the default action in JabRef when right clicking on any entry in any database and selecting "Open folder". [#4763](https://github.com/JabRef/jabref/issues/4763)
- The Medline fetcher now normalizes the author names according to the BibTeX-Standard [#4345](https://github.com/JabRef/jabref/issues/4345)
- We added an option on the Linked File Viewer to rename the attached file of an entry directly on the JabRef. [#4844](https://github.com/JabRef/jabref/issues/4844)
- We added an option in the preference dialog box that allows user to enable helpful tooltips.[#3599](https://github.com/JabRef/jabref/issues/3599)
- We reworked the functionality for extracting BibTeX entries from plain text, because our used service [freecite shut down](https://library.brown.edu/libweb/freecite_notice.php). [#5206](https://github.com/JabRef/jabref/pull/5206)
- We moved the dropdown menu for selecting the push-application from the toolbar into the external application preferences. [#674](https://github.com/JabRef/jabref/issues/674)
- We removed the alphabetical ordering of the custom tabs and updated the error message when trying to create a general field with a name containing an illegal character. [#5019](https://github.com/JabRef/jabref/issues/5019)
- We added a context menu to the bib(la)tex-source-editor to copy'n'paste. [#5007](https://github.com/JabRef/jabref/pull/5007)
- We added a tool that allows searching for citations in LaTeX files. It scans directories and shows which entries are used, how many times and where.
- We added a 'LaTeX citations' tab to the entry editor, to search for citations to the active entry in the LaTeX file directory. It can be disabled in the preferences dialog.
- We added an option in preferences to allow for integers in field "edition" when running database in bibtex mode. [#4680](https://github.com/JabRef/jabref/issues/4680)
- We added the ability to use negation in export filter layouts. [#5138](https://github.com/JabRef/jabref/pull/5138)
- Focus on Name Area instead of 'OK' button whenever user presses 'Add subgroup'. [#6307](https://github.com/JabRef/jabref/issues/6307)

### Fixed

- We fixed an issue where JabRef died silently for the user without enough inotify instances [#4874](https://github.com/JabRef/jabref/issues/4847)
- We fixed an issue where corresponding groups are sometimes not highlighted when clicking on entries [#3112](https://github.com/JabRef/jabref/issues/3112)
- We fixed an issue where custom exports could not be selected in the 'Export (selected) entries' dialog [#4013](https://github.com/JabRef/jabref/issues/4013)
- Italic text is now rendered correctly. [#3356](https://github.com/JabRef/jabref/issues/3356)
- The entry editor no longer gets corrupted after using the source tab. [#3532](https://github.com/JabRef/jabref/issues/3532) [#3608](https://github.com/JabRef/jabref/issues/3608) [#3616](https://github.com/JabRef/jabref/issues/3616)
- We fixed multiple issues where entries did not show up after import if a search was active. [#1513](https://github.com/JabRef/jabref/issues/1513) [#3219](https://github.com/JabRef/jabref/issues/3219))
- We fixed an issue where the group tree was not updated correctly after an entry was changed. [#3618](https://github.com/JabRef/jabref/issues/3618)
- We fixed an issue where a right-click in the main table selected a wrong entry. [#3267](https://github.com/JabRef/jabref/issues/3267)
- We fixed an issue where in rare cases entries where overlayed in the main table. [#3281](https://github.com/JabRef/jabref/issues/3281)
- We fixed an issue where selecting a group messed up the focus of the main table and the entry editor. [#3367](https://github.com/JabRef/jabref/issues/3367)
- We fixed an issue where composite author names were sorted incorrectly. [#2828](https://github.com/JabRef/jabref/issues/2828)
- We fixed an issue where commands followed by `-` didn't work. [#3805](https://github.com/JabRef/jabref/issues/3805)
- We fixed an issue where a non-existing aux file in a group made it impossible to open the library. [#4735](https://github.com/JabRef/jabref/issues/4735)
- We fixed an issue where some journal names were wrongly marked as abbreviated. [#4115](https://github.com/JabRef/jabref/issues/4115)
- We fixed an issue where the custom file column were sorted incorrectly. [#3119](https://github.com/JabRef/jabref/issues/3119)
- We improved the parsing of author names whose infix is abbreviated without a dot. [#4864](https://github.com/JabRef/jabref/issues/4864)
- We fixed an issues where the entry losses focus when a field is edited and at the same time used for sorting. [#3373](https://github.com/JabRef/jabref/issues/3373)
- We fixed an issue where the menu on Mac OS was not displayed in the usual Mac-specific way. [#3146](https://github.com/JabRef/jabref/issues/3146)
- We improved the integrity check for page numbers. [#4113](https://github.com/JabRef/jabref/issues/4113) and [feature request in the forum](http://discourse.jabref.org/t/pages-field-allow-use-of-en-dash/1199)
- We fixed an issue where the order of fields in customized entry types was not saved correctly. [#4033](http://github.com/JabRef/jabref/issues/4033)
- We fixed an issue where renaming a group did not change the group name in the interface. [#3189](https://github.com/JabRef/jabref/issues/3189)
- We fixed an issue where the groups tree of the last database was still shown even after the database was already closed.
- We fixed an issue where the "Open file dialog" may disappear behind other windows. [#3410](https://github.com/JabRef/jabref/issues/3410)
- We fixed an issue where the number of entries matched was not updated correctly upon adding or removing an entry. [#3537](https://github.com/JabRef/jabref/issues/3537)
- We fixed an issue where the default icon of a group was not colored correctly.
- We fixed an issue where the first field in entry editor was not focused when adding a new entry. [#4024](https://github.com/JabRef/jabref/issues/4024)
- We reworked the "Edit file" dialog to make it resizeable and improved the workflow for adding and editing files [#2970](https://github.com/JabRef/jabref/issues/2970)
- We fixed an issue where custom name formatters were no longer found correctly. [#3531](https://github.com/JabRef/jabref/issues/3531)
- We fixed an issue where the month was not shown in the preview. [#3239](https://github.com/JabRef/jabref/issues/3239)
- Rewritten logic to detect a second jabref instance. [#4023](https://github.com/JabRef/jabref/issues/4023)
- We fixed an issue where the "Convert to BibTeX-Cleanup" moved the content of the `file` field to the `pdf` field [#4120](https://github.com/JabRef/jabref/issues/4120)
- We fixed an issue where the preview pane in entry preview in preferences wasn't showing the citation style selected [#3849](https://github.com/JabRef/jabref/issues/3849)
- We fixed an issue where the default entry preview style still contained the field `review`. The field `review` in the style is now replaced with comment to be consistent with the entry editor [#4098](https://github.com/JabRef/jabref/issues/4098)
- We fixed an issue where users were vulnerable to XXE attacks during parsing [#4229](https://github.com/JabRef/jabref/issues/4229)
- We fixed an issue where files added via the "Attach file" contextmenu of an entry were not made relative. [#4201](https://github.com/JabRef/jabref/issues/4201) and [#4241](https://github.com/JabRef/jabref/issues/4241)
- We fixed an issue where author list parser can't generate bibtex for Chinese author. [#4169](https://github.com/JabRef/jabref/issues/4169)
- We fixed an issue where the list of XMP Exclusion fields in the preferences was not be saved [#4072](https://github.com/JabRef/jabref/issues/4072)
- We fixed an issue where the ArXiv Fetcher did not support HTTP URLs [koppor#328](https://github.com/koppor/jabref/issues/328)
- We fixed an issue where only one PDF file could be imported [#4422](https://github.com/JabRef/jabref/issues/4422)
- We fixed an issue where "Move to group" would always move the first entry in the library and not the selected [#4414](https://github.com/JabRef/jabref/issues/4414)
- We fixed an issue where an older dialog appears when downloading full texts from the quality menu. [#4489](https://github.com/JabRef/jabref/issues/4489)
- We fixed an issue where right clicking on any entry in any database and selecting "Open folder" results in the NullPointer exception. [#4763](https://github.com/JabRef/jabref/issues/4763)
- We fixed an issue where option 'open terminal here' with custom command was passing the wrong argument. [#4802](https://github.com/JabRef/jabref/issues/4802)
- We fixed an issue where ranking an entry would generate an IllegalArgumentException. [#4754](https://github.com/JabRef/jabref/issues/4754)
- We fixed an issue where special characters where removed from non-label key generation pattern parts [#4767](https://github.com/JabRef/jabref/issues/4767)
- We fixed an issue where the RIS import would overwite the article date with the value of the acessed date [#4816](https://github.com/JabRef/jabref/issues/4816)
- We fixed an issue where an NullPointer exception was thrown when a referenced entry in an Open/Libre Office document was no longer present in the library. Now an error message with the reference marker of the missing entry is shown. [#4932](https://github.com/JabRef/jabref/issues/4932)
- We fixed an issue where a database exception related to a missing timezone was too big. [#4827](https://github.com/JabRef/jabref/issues/4827)
- We fixed an issue where the IEEE fetcher returned an error if no keywords were present in the result from the IEEE website [#4997](https://github.com/JabRef/jabref/issues/4997)
- We fixed an issue where the command line help text had several errors, and arguments and descriptions have been rewritten to simplify and detail them better. [#4932](https://github.com/JabRef/jabref/issues/2016)
- We fixed an issue where the same menu for changing entry type had two different sizes and weights. [#4977](https://github.com/JabRef/jabref/issues/4977)
- We fixed an issue where the "Attach file" dialog, in the right-click menu for an entry, started on the working directory instead of the user's main directory. [#4995](https://github.com/JabRef/jabref/issues/4995)
- We fixed an issue where the JabRef Icon in the macOS launchpad was not displayed correctly [#5003](https://github.com/JabRef/jabref/issues/5003)
- We fixed an issue where the "Search for unlinked local files" would throw an exception when parsing the content of a PDF-file with missing "series" information [#5128](https://github.com/JabRef/jabref/issues/5128)
- We fixed an issue where the XMP Importer would incorrectly return an empty default entry when importing pdfs [#6577](https://github.com/JabRef/jabref/issues/6577)
- We fixed an issue where opening the menu 'Library properties' marked the library as modified [#6451](https://github.com/JabRef/jabref/issues/6451)

### Removed

- The feature to "mark entries" was removed and merged with the groups functionality.  For migration, a group is created for every value of the `__markedentry` field and the entry is added to this group.
- The number column was removed.
- We removed the global search feature.
- We removed the coloring of cells in the main table according to whether the field is optional/required.
- We removed the feature to find and resolve duplicate BibTeX keys (as this use case is already covered by the integrity check).
- We removed a few commands from the right-click menu that are not needed often and thus don't need to be placed that prominently:
  - Print entry preview: available through entry preview
  - All commands related to marking: marking is not yet reimplemented
  - Set/clear/append/rename fields: available through Edit menu
  - Manage keywords: available through the Edit menu
  - Copy linked files to folder: available through File menu
  - Add/move/remove from group: removed completely (functionality still available through group interface)
- We removed the option to change the column widths in the preferences dialog. [#4546](https://github.com/JabRef/jabref/issues/4546)

## Older versions

The changelog of JabRef 4.x is available at the [v4.3.1 tag](https://github.com/JabRef/jabref/blob/v4.3.1/CHANGELOG.md).
The changelog of JabRef 3.x is available at the [v3.8.2 tag](https://github.com/JabRef/jabref/blob/v3.8.2/CHANGELOG.md).
The changelog of JabRef 2.11 and all previous versions is available as [text file in the v2.11.1 tag](https://github.com/JabRef/jabref/blob/v2.11.1/CHANGELOG).

[Unreleased]: https://github.com/JabRef/jabref/compare/v5.1...HEAD
[5.1]: https://github.com/JabRef/jabref/compare/v5.0...v5.1
[5.0]: https://github.com/JabRef/jabref/compare/v5.0-beta...v5.0
[5.0-beta]: https://github.com/JabRef/jabref/compare/v5.0-alpha...v5.0-beta
[5.0-alpha]: https://github.com/JabRef/jabref/compare/v4.3...v5.0-alpha

<!-- markdownlint-disable-file MD024 MD033 --><|MERGE_RESOLUTION|>--- conflicted
+++ resolved
@@ -22,16 +22,13 @@
 - JabRef now offers journal lists from <https://abbrv.jabref.org>. JabRef the lists which use a dot inside the abbreviations. [#5749](https://github.com/JabRef/jabref/pull/5749)
 - We removed two useless preferences in the groups preferences dialog. [#6836](https://github.com/JabRef/jabref/pull/6836)
 - Synchronization of SpecialFields to keywords is now disabled by default. [#6621](https://github.com/JabRef/jabref/issues/6621)
-<<<<<<< HEAD
-- JabRef no longer opens the entry editor with the first entry on startup [6855](https://github.com/JabRef/jabref/issues/6855)
-- Improved detection of "short" DOIs [6880](https://github.com/JabRef/jabref/issues/6880)
-=======
+- JabRef no longer opens the entry editor with the first entry on startup [6855](https://github.com/JabRef/jabref/issues/6855)=======
 - JabRef no longer opens the entry editor with the first entry on startup [#6855](https://github.com/JabRef/jabref/issues/6855)
 - We completed the rebranding of `bibtexkey` as `citationkey` which was started in JabRef 5.1.
 - JabRef no longer opens the entry editor with the first entry on startup [#6855](https://github.com/JabRef/jabref/issues/6855)
 - Fetch by ID: (long) "SAO/NASA Astrophysics Data System" replaced by (short) "SAO/NASA ADS" [#6876](https://github.com/JabRef/jabref/pull/6876)
 - We changed the title of the window  "Manage field names and content":  to have the same title as the corresponding menu item  [#6895](https://github.com/JabRef/jabref/pull/6895)
->>>>>>> b10487d6
+- Improved detection of "short" DOIs [6880](https://github.com/JabRef/jabref/issues/6880)
 
 ### Fixed
 
