--- conflicted
+++ resolved
@@ -123,12 +123,9 @@
 - When the pin "Keep dialog always on top" in the global search dialog is selected, the search window stays open when double-clicking on an entry. [#13840](https://github.com/JabRef/jabref/issues/13840)
 - We improved the UI of regex replacement in the citation key generator tab. [#13939](https://github.com/JabRef/jabref/pull/13939)
 - We improved the way we check for matching curly braces in BibTeX fields and made error messages easier to understand. [#12605](https://github.com/JabRef/jabref/issues/12605)
-<<<<<<< HEAD
 - We changed  fixed-value ComboBoxes to SearchableComboBox for better usability. [#14083](https://github.com/JabRef/jabref/issues/14083)
-=======
 - We improved the citations relations caching by implementing an offline storage. [#11189](https://github.com/JabRef/jabref/issues/11189)
 - A space is now added by default after citations inserted via the Libre/OpenOffice integration. [#13559](https://github.com/JabRef/jabref/issues/13559)
->>>>>>> 8b9554f1
 
 ### Fixed
 
