--- conflicted
+++ resolved
@@ -27,11 +27,8 @@
 - We added the possibility to copy linked files from entries to a single output folder [#2539](https://github.com/JabRef/jabref/pull/2593)
 - We increased performance and decreased the memory footprint of the entry editor drastically. [#3331](https://github.com/JabRef/jabref/pull/3331)
 - Late initialization of the context menus in the entry editor. This improves performance and memory footprint further [#3340](https://github.com/JabRef/jabref/pull/3340)
-<<<<<<< HEAD
 - Integrity check "Abbreviation Detection" detects abbreviated names for journals and booktitles based on the internal list instead of only looking for "." signs. Fixes [#3144](https://github.com/JabRef/jabref/issues/3144).
-=======
 - We added a dialog to show that JabRef is working on checking integrity. [#3358](https://github.com/JabRef/jabref/issues/3358)
->>>>>>> b42825cf
 
 ### Fixed
  - We fixed the translation of \textendash in the entry preview [#3307](https://github.com/JabRef/jabref/issues/3307)
