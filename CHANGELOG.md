--- conflicted
+++ resolved
@@ -11,29 +11,14 @@
 
 ### Added
 
-<<<<<<< HEAD
 - We reintroduced the floating search in the main table. [#8963](https://github.com/JabRef/jabref/pull/8963)
-- We added a dropdown menu to let users change the library they want to import into during import. [#6177](https://github.com/JabRef/jabref/issues/6177)
-- We added the possibility to add/remove a preview style from the selected list using a double click. [#9490](https://github.com/JabRef/jabref/issues/9490)
-- We added the option to define fields as "multine" directly in the custom entry types dialog. [#6448](https://github.com/JabRef/jabref/issues/6448)
-=======
-
-
-
->>>>>>> 2d0e29eb
-
-
-### Changed
-
-<<<<<<< HEAD
+
+
+
+
+### Changed
+
 - The search in the library now displays probable search hits instead of exact matches. Sorting by hit score can be done by the new score table column. [#8963](https://github.com/JabRef/jabref/pull/8963)
-- We changed database structure: in MySQL/MariaDB we renamed tables by adding a `JABREF_` prefix, and in PGSQL we moved tables in `jabref` schema. We added `VersionDBStructure` variable in `METADATA` table to indicate current version of structure, this variable is needed for automatic migration. [#9312](https://github.com/JabRef/jabref/issues/9312)
-- We moved some preferences options to a new tab in the preferences dialog. [#9442](https://github.com/JabRef/jabref/pull/9308)
-- We renamed "Medline abbrevation" to "dotless abbreviation". [#9504](https://github.com/JabRef/jabref/pull/9504)
-- We now have more "dots" in the offered journal abbrevations. [#9504](https://github.com/JabRef/jabref/pull/9504)
-=======
-
->>>>>>> 2d0e29eb
 
 
 
