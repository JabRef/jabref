# Changelog

All notable changes to this project will be documented in this file.
The format is based on [Keep a Changelog](https://keepachangelog.com/en/1.0.0/).
We refer to [GitHub issues](https://github.com/JabRef/jabref/issues) by using `#NUM`.
In case, there is no issue present, the pull request implementing the feature is linked.

Note that this project **does not** adhere to [Semantic Versioning](https://semver.org/).

## [Unreleased]

### Added

<<<<<<< HEAD
- We added the option in Preferences → Linked files → Attached files to adjust the path of attached files and copy them if needed when entries are copied or cut to another library [#12267](https://github.com/JabRef/jabref/issues/12267)
- We made the "Configure API key" option in the Web Search preferences tab searchable via preferences search. [#13929](https://github.com/JabRef/jabref/issues/13929)
- We added the integrity check to the jabkit cli application. [#13848](https://github.com/JabRef/jabref/issues/13848)
- We added support for Cygwin-file paths on a Windows Operating System. [#13274](https://github.com/JabRef/jabref/issues/13274)
- We fixed an issue where "Print preview" would throw a `NullPointerException` if no printers were available. [#13708](https://github.com/JabRef/jabref/issues/13708)
=======
- We added "IEEE" as another option for parsing plain text citations. [#14233](github.com/JabRef/jabref/pull/14233)
- We added automatic date-based groups that create year/month/day subgroups from an entry’s date fields. [#10822](https://github.com/JabRef/jabref/issues/10822)
- We added `doi-to-bibtex` to `JabKit`. [#14244](https://github.com/JabRef/jabref/pull/14244)

### Changed

- `JabKit`: `--porcelain` does not output any logs to the console anymore. [#14244](https://github.com/JabRef/jabref/pull/14244)
- <kbd>Ctrl</kbd> + <kbd>Shift</kbd> + <kbd>L</kbd> now opens the terminal in the active library directory. [#14130](https://github.com/JabRef/jabref/issues/14130)

### Fixed

- We fixed an issue where pressing <kbd>ESC</kbd> in the preferences dialog would not always close the dialog. [#8888](https://github.com/JabRef/jabref/issues/8888)
- We fixed the checkbox in merge dialog "Treat duplicates the same way" to make it functional. [#14224](https://github.com/JabRef/jabref/pull/14224)

### Removed

## [6.0-alpha.3] – 2025-10-30

### Added

- We added an initial [cite as you write](https://retorque.re/zotero-better-bibtex/citing/cayw/) ("CAYW") endpoint. [#13187](https://github.com/JabRef/jabref/issues/13187)
- We added a field for the latest ICORE conference ranking lookup on the General Tab. [#13476](https://github.com/JabRef/jabref/issues/13476)
>>>>>>> 3088456b
- We added the option to enable the language server in the preferences. [#13697](https://github.com/JabRef/jabref/pull/13697)
- We introduced an option in Preferences under (under Linked files -> Linked file name conventions) to automatically rename linked files when an entry data changes. [#11316](https://github.com/JabRef/jabref/issues/11316)
- We added tooltips (on hover) for 'Library-specific file directory', 'User-specific file directory' and 'LaTeX file directory' fields of the library properties window. [#12269](https://github.com/JabRef/jabref/issues/12269)
- We added the option to configure 'Add space after citation' in Libre/OpenOffice panel settings. [#13559](https://github.com/JabRef/jabref/issues/13559)
- We added automatic lookup of DOI at citation information. [#13561](https://github.com/JabRef/jabref/issues/13561)
- We added a field for the citation count field on the General tab. [#13477](https://github.com/JabRef/jabref/issues/13477)
- We added automatic lookup of DOI at citation relations [#13234](https://github.com/JabRef/jabref/issues/13234)
- We added focus on the field Link in the "Add file link" dialog. [#13486](https://github.com/JabRef/jabref/issues/13486)
- We introduced a settings parameter to manage citations' relations local storage time-to-live with a default value set to 30 days. [#11189](https://github.com/JabRef/jabref/issues/11189)
- We distribute arm64 images for Linux. [#10842](https://github.com/JabRef/jabref/issues/10842)
- When adding an entry to a library, a warning is displayed if said entry already exists in an active library. [#13261](https://github.com/JabRef/jabref/issues/13261)
- We added the field `monthfiled` to the default list of fields to resolve BibTeX-Strings for [#13375](https://github.com/JabRef/jabref/issues/13375)
- We added a new ID based fetcher for [EuropePMC](https://europepmc.org/). [#13389](https://github.com/JabRef/jabref/pull/13389)
- We added quick settings for welcome tab. [#12664](https://github.com/JabRef/jabref/issues/12664)
- We added pagination support for the web search entries dialog, improving navigation for large search results. [#5507](https://github.com/JabRef/jabref/issues/5507)
- We added "copy preview as markdown" feature. [#12552](https://github.com/JabRef/jabref/issues/12552)
- In case no citation relation information can be fetched, we show the data providers reason. [#13549](https://github.com/JabRef/jabref/pull/13549)
- When relativizing file names, symlinks are now taken into account. [#12995](https://github.com/JabRef/jabref/issues/12995)
- We added a new button for shortening the DOI near the DOI field in the general tab when viewing an entry. [#13639](https://github.com/JabRef/jabref/issues/13639)
- We added support for finding CSL-Styles based on their short title (e.g. apa instead of "american psychological association"). [#13728](https://github.com/JabRef/jabref/pull/13728)
- We added BibLaTeX datamodel validation support in order to improve error message quality in entries' fields validation. [#13318](https://github.com/JabRef/jabref/issues/13318)
- We added chronological navigation for entries in each library. [#6352](https://github.com/JabRef/jabref/issues/6352)
- We added support for using Medline/Pubmed fetcher with an API key. [#11296](https://github.com/JabRef/jabref/issues/11296#issuecomment-3289005011)
- We added support for using OpenAlex fetcher. [#13940](https://github.com/JabRef/jabref/issues/13940)
- We added [LOBID](https://lobid.org/) as an alternative ISBN-Fetcher. [#13076](https://github.com/JabRef/jabref/issues/13076)
- We added an option to choose the group during import of the entry(s). [#9191](https://github.com/JabRef/jabref/issues/9191)
- We added an option to search and filter the fields and formatters in the clean up entries dialog. [#13890](https://github.com/JabRef/jabref/issues/13890)
- We added support for managing multiple linked files via the entry context menu. [#12567](https://github.com/JabRef/jabref/issues/12567)
- We made the "Configure API key" option in the Web Search preferences tab searchable via preferences search. [#13929](https://github.com/JabRef/jabref/issues/13929)
- We added support for Cygwin-file paths on a Windows Operating System. [#13274](https://github.com/JabRef/jabref/issues/13274)
- We added a success dialog when using the "Copy to" option, indicating whether the entry was successfully copied and specifying if a cross-reference entry was included. [#12486](https://github.com/JabRef/jabref/issues/12486)
- We added a new button to toggle the file path between an absolute and relative formats in context of library properties. [#13031](https://github.com/JabRef/jabref/issues/13031)
- We added automatic selection of the “Enter Identifier” tab with pre-filled clipboard content if the clipboard contains a valid identifier when opening the “Create New Entry” dialog. [#13087](https://github.com/JabRef/jabref/issues/13087)
- We added batch fetching of bibliographic data for multiple entries in the "Lookup" menu. [#12275](https://github.com/JabRef/jabref/issues/12275)
- We added an "Open example library" button to Welcome Tab. [#13014](https://github.com/JabRef/jabref/issues/13014)
- We added automatic detection and selection of the identifier type (e.g., DOI, ISBN, arXiv) based on clipboard content when opening the "New Entry" dialog [#13111](https://github.com/JabRef/jabref/pull/13111)
- We added support for import of a Refer/BibIX file format. [#13069](https://github.com/JabRef/jabref/issues/13069)
- We added markdown rendering and copy capabilities to AI chat responses. [#12234](https://github.com/JabRef/jabref/issues/12234)
- We introduced a user-configurable group 'Imported entries' for automatic import of entries from web search, PDF import and web fetchers. [#12548](https://github.com/JabRef/jabref/issues/12548)
- We added a tooltip to keywords that resemble Math Subject Classification (MSC) codes. [#12944](https://github.com/JabRef/jabref/issues/12944)
- We added a formatter to convert keywords that resemble MSC codes to their descriptions. [#12944](https://github.com/JabRef/jabref/issues/12944)
- We added support for multi-file import across different formats. [#13269](https://github.com/JabRef/jabref/issues/13269)
- We added support for dark title bar on Windows. [#11457](https://github.com/JabRef/jabref/issues/11457)
- We added functionality to focus running instance when trying to start a second instance. [#13129](https://github.com/JabRef/jabref/issues/13129)
- We added a "Copy Field Content" submenu to the entry context menu, allowing users to quickly copy specific field contents including Author, Journal, Date, Keywords, and Abstract fields from selected entries. [#13280](https://github.com/JabRef/jabref/pull/13280)
- We added a highlighted diff regarding changes to the Group Tree Structure of a bib file, made outside JabRef. [#11221](https://github.com/JabRef/jabref/issues/11221)
- We added a new setting in the 'Entry Editor' preferences to hide the 'File Annotations' tab when no annotations are available. [#13143](https://github.com/JabRef/jabref/issues/13143)
- We added a new "Add JabRef suggested groups" option in the context menu of "All entries". [#12659](https://github.com/JabRef/jabref/issues/12659)
- We added an option to create entries directly from Bib(La)TeX sources to the 'Create New Entry' tool. [#8808](https://github.com/JabRef/jabref/issues/8808)
- We added the provision to choose different CSL bibliography body formats (e.g. First Line Indent, Hanging Indent, Bibliography 1, etc.) in the LibreOffice integration. [#13049](https://github.com/JabRef/jabref/issues/13049)
- We introduced walkthrough functionality [#12664](https://github.com/JabRef/jabref/issues/12664)
- The Welcome Tab now has a responsive layout. [#12664](https://github.com/JabRef/jabref/issues/12664)
- We introduced a donation prompt in the Welcome tab. [#12664](https://github.com/JabRef/jabref/issues/12664)
- We introduced a new command line application called `jabkit`. [#13012](https://github.com/JabRef/jabref/pull/13012) [#110](https://github.com/JabRef/jabref/issues/110)
- We added a new `jabkit` command `pseudonymize` to pseudonymize the library. [#13109](https://github.com/JabRef/jabref/issues/13109)
- We added the integrity check to the jabkit cli application. [#13848](https://github.com/JabRef/jabref/issues/13848)
- We added "Bibliography Heading" to the available CSL bibliography header formats in the LibreOffice integration. [#13049](https://github.com/JabRef/jabref/issues/13049)

### Changed

- We merged the 'New Entry', 'Import by ID', and 'New Entry from Plain Text' tools into a single 'Create New Entry' tool. [#8808](https://github.com/JabRef/jabref/issues/8808)
- We moved all sorting options into a dedicated “Sort” sub-menu in the Groups menu. ([#14017](https://github.com/JabRef/jabref/issues/14017))
- We merged `Citation information` and `Citation relations` into a singular tab. [#13618](https://github.com/JabRef/jabref/issues/13618)
- We changed `ISSNCleanup` into `NormalizeIssn` a `ISSN` formatter. [#13748](https://github.com/JabRef/jabref/issues/13748)
- We changed Citation Relations tab and gave tab panes more descriptive titles and tooltips. [#13619](https://github.com/JabRef/jabref/issues/13619)
- We changed the name from Open AI Provider to Open AI (or API compatible). [#13585](https://github.com/JabRef/jabref/issues/13585)
- We use `https` to connect to [shortDOI](https://shortdoi.org/) service. [#13637](https://github.com/JabRef/jabref/pull/13637)
- We moved the clear fields mechanic in the Automatic Field Editor from the edit content tab to a separate tab. [#13780](https://github.com/JabRef/jabref/issues/13780)
- We improved the detection of DOIs on the first page of a PDF. [#13487](https://github.com/JabRef/jabref/pull/13487)
- We moved some functionality from the graphical application `jabref` with new command verbs `generate-citation-keys`, `check-consistency`, `fetch`, `search`, `convert`, `generate-bib-from-aux`, `preferences` and `pdf` to the new toolkit. [#13012](https://github.com/JabRef/jabref/pull/13012) [#110](https://github.com/JabRef/jabref/issues/110)
- We renamed the "Body Text" CSL bibliography header format name to "Text body" as per internal LibreOffice conventions. [#13074](https://github.com/JabRef/jabref/pull/13074)
- We moved the "Modify bibliography title" option from the CSL styles tab of the Select Style dialog to the OpenOffice/LibreOffice side panel and renamed it to "Bibliography properties". [#13074](https://github.com/JabRef/jabref/pull/13074)
- We changed path output display to show the relative path with respect to library path in context of library properties. [#13031](https://github.com/JabRef/jabref/issues/13031)
- We improved JabRef's internal document viewer. It now allows text section, searching and highlighting of search terms and page rotation [#13193](https://github.com/JabRef/jabref/pull/13193).
- When importing a PDF, there is no empty entry column shown in the multi merge dialog. [#13132](https://github.com/JabRef/jabref/issues/13132)
- We added a progress dialog to the "Check consistency" action and progress output to the corresponding cli command. [#12487](https://github.com/JabRef/jabref/issues/12487)
- The BibTeX source is now formatted using the JabRef style at the import inspection dialog. [#13015](https://github.com/JabRef/jabref/issues/13015)
- We made the `check-consistency` command of the toolkit always return an exit code; 0 means no issues found, a non-zero exit code reflects any issues, which allows CI to fail in these cases [#13328](https://github.com/JabRef/jabref/issues/13328).
- We changed the validation error dialog for overriding the default file directories to a confirmation dialog for saving other preferences under the library properties. [#13488](https://github.com/JabRef/jabref/pull/13488)
- We made the copy sub menu on the context menu consistent with the copy sub menu at "Edit". [#13280](https://github.com/JabRef/jabref/pull/13280)
- We improved file exists warning dialog with clearer options and tooltips [#12565](https://github.com/JabRef/jabref/issues/12565)
- We changed the syntax for the web search to the one of the main search bar. [#13607](https://github.com/JabRef/jabref/issues/13607)
- We improved nested scrolling for the web search tab in the preferences dialog [#13791](https://github.com/JabRef/jabref/pull/13791)
- We improved the event viewer for debugging [#13783](https://github.com/JabRef/jabref/pull/13783).
- We improved "REDACTED" replacement of API key value in web fetcher search URL [#13796](https://github.com/JabRef/jabref/issues/13796)
- When the pin "Keep dialog always on top" in the global search dialog is selected, the search window stays open when double-clicking on an entry. [#13840](https://github.com/JabRef/jabref/issues/13840)
- We improved the UI of regex replacement in the citation key generator tab. [#13939](https://github.com/JabRef/jabref/pull/13939)
- We improved the way we check for matching curly braces in BibTeX fields and made error messages easier to understand. [#12605](https://github.com/JabRef/jabref/issues/12605)
- We improved the citations relations caching by implementing an offline storage. [#11189](https://github.com/JabRef/jabref/issues/11189)
- A space is now added by default after citations inserted via the Libre/OpenOffice integration. [#13559](https://github.com/JabRef/jabref/issues/13559)

### Fixed

- We fixed an issue where search results would show stale entries after deleting entries from search results. [#13984](https://github.com/JabRef/jabref/issues/13984)
- When filename pattern is missing for linked files, pattern handling has been introduced to avoid suggesting meaningless filenames like "-". [#13735](https://github.com/JabRef/jabref/issues/13735)
- We fixed an issue where "Print preview" would throw a `NullPointerException` if no printers were available. [#13708](https://github.com/JabRef/jabref/issues/13708)
- We fixed an issue where "Specify Bib(La)TeX" tab was not focused when Bib(La)TeX was in the clipboard. [#13597](https://github.com/JabRef/jabref/issues/13597)
- We fixed an issue whereby the 'About' dialog was not honouring the user's configured font preferences. [#13558](https://github.com/JabRef/jabref/issues/13558)
- We fixed an issue where the Pagetotal column was sorting the values alphabetically instead of numerically. [#12533](https://github.com/JabRef/jabref/issues/12533)
- We fixed an issue where URLs starting with "www." (without a protocol) in file fields caused an `IllegalArgumentException: URI is not absolute` error. [#12186](https://github.com/JabRef/jabref/issues/12186)
- We fixed the dark mode of the BibTeX Source dialog in the Citation Relations tab. [#13599](https://github.com/JabRef/jabref/issues/13599)
- We fixed an issue where the LibreOffice integration did not support citation keys containing Unicode characters. [#13301](https://github.com/JabRef/jabref/issues/13301)
- We fixed an issue where the "Search ShortScience" action did not convert LaTeX-formatted titles to Unicode. [#13418](https://github.com/JabRef/jabref/issues/13418)
- We fixed an issue where LaTeX file directories were not properly shared between different users on the same host. [#9990](https://github.com/JabRef/jabref/issues/9990)
- We added a fallback for the "Convert to biblatex" cleanup when it failed to populate the `date` field if `year` contained a full date in ISO format (e.g., `2011-11-11`). [#11868](https://github.com/JabRef/jabref/issues/11868)
- We fixed an issue where directory check for relative path was not handled properly under library properties. [#13017](https://github.com/JabRef/jabref/issues/13017)
- We fixed an exception on tab dragging. [#12921](https://github.com/JabRef/jabref/issues/12921)
- We fixed an issue where the option for which method to use when parsing plaintext citations was unavailable in the 'Create New Entry' tool. [#8808](https://github.com/JabRef/jabref/issues/8808)
- We fixed an issue where the "Make/Sync bibliography" button in the OpenOffice/LibreOffice sidebar was not enabled when a jstyle was selected. [#13055](https://github.com/JabRef/jabref/pull/13055)
- We fixed an issue where CSL bibliography title properties would be saved even if the "Modify bibliography title" dialog was closed without pressing the "OK" button. [#13074](https://github.com/JabRef/jabref/pull/13074)
- We added "Hanging Indent" as the default selected bibliography body format for CSL styles that specify it (e.g. APA). [#13074](https://github.com/JabRef/jabref/pull/13074)
- We fixed an issue where bibliography entries generated from CSL styles had leading spaces. [#13074](https://github.com/JabRef/jabref/pull/13074)
- We fixed an issue where the preview area in the "Select Style" dialog of the LibreOffice integration was too small to display full content. [#13051](https://github.com/JabRef/jabref/issues/13051)
- We excluded specific fields (e.g., `comment`, `pdf`, `sortkey`) from the consistency check to reduce false positives [#13131](https://github.com/JabRef/jabref/issues/13131)
- We fixed an issue where moved or renamed linked files in the file directory were not automatically relinked by the “search for unlinked files” feature. [#13264](https://github.com/JabRef/jabref/issues/13264)
- We fixed an issue with proxy setup in the absence of a password. [#12412](https://github.com/JabRef/jabref/issues/12412)
- We fixed an issue with the targets of the menu item "copy to". [#13741](https://github.com/JabRef/jabref/pull/13741)
- We fixed an issue where the tab showing the fulltext search results was not displayed. [#12865](https://github.com/JabRef/jabref/issues/12865)
- We fixed an issue showing an empty tooltip in maintable. [#11681](https://github.com/JabRef/jabref/issues/11681)
- We fixed an issue displaying a warning if a file to open is not found. [#13430](https://github.com/JabRef/jabref/pull/13430)
- We fixed an issue where Document Viewer showed technical exceptions when opening entries with non-PDF files. [#13198](https://github.com/JabRef/jabref/issues/13198)
- We fixed an issue with double display of the library filename in the tab tooltip in the case of a changed library. [#13781](https://github.com/JabRef/jabref/pull/13781)
- When creating a library, if you drag a PDF file containing only a single column, the dialog will now automatically close. [#13262](https://github.com/JabRef/jabref/issues/13262)
- We fixed an issue where the tab showing the fulltext search results would appear blank after switching libraries. [#13241](https://github.com/JabRef/jabref/issues/13241)
- We fixed an issue where field names were inconsistently capitalized. [#10590](https://github.com/JabRef/jabref/issues/10590)
- We fixed an issue where "Copy to" was enabled even if no other library was opened. [#13280](https://github.com/JabRef/jabref/pull/13280)
- We fixed an issue where the groups were still displayed after closing all libraries. [#13382](https://github.com/JabRef/jabref/issues/13382)
- Enhanced field selection logic in the Merge Entries dialog when fetching from DOI to prefer valid years and entry types. [#12549](https://github.com/JabRef/jabref/issues/12549)
- We fixed an issue where the "Check Consistency" dialog is unresponsive. [#13700](https://github.com/JabRef/jabref/issues/13700)
- We fixed an issue where opening the Three Way Merge dialog would throw an exception when year field contains an invalid year value. [#13673](https://github.com/JabRef/jabref/issues/13673)
- We improved consistency in the Add Buttons. [#13791](https://github.com/JabRef/jabref/pull/13791)
- We fixed an issue where theme or font size are not respected for all dialogs [#13558](https://github.com/JabRef/jabref/issues/13558)
- We removed unnecessary spacing and margin in the AutomaticFieldEditor. [#13792](https://github.com/JabRef/jabref/pull/13792)
- We fixed an issue where global search auto-completion only worked after switching tabs. [#11428](https://github.com/JabRef/jabref/issues/11428)
- We fixed an issue where hierarchical keywords would only show the parent keyword in the entry editor. [#11390](https://github.com/JabRef/jabref/issues/11390)
- We fixed an issue where some file choosers regarding LaTeX-aux files did not open in the directory of the last selected file. [#13861](https://github.com/JabRef/jabref/pull/13861)
- We fixed an issue where the LaTeX file directory was not stored correctly in combination with the usage of groups from aux files. [#8344](https://github.com/JabRef/jabref/issues/8344)
- We prevented a brief flash of the default JavaFX (Modena) theme on startup. [#13877](https://github.com/JabRef/jabref/pull/13877)
- We fixed an issue where button-bar buttons truncated long text with ellipsis. [#13877](https://github.com/JabRef/jabref/pull/13877)
- We fixed an issue where ignoring of subdirectories via `.gitingore` patterns did not work in the "Find unlinked files dialog". [forum#5425](https://discourse.jabref.org/t/set-list-of-ignored-folders-paths/5425/6)
- We fixed an issue where CTRL+W does not close the current tab [#12530](https://github.com/JabRef/jabref/issues/12530)
- We fixed an issue where the "Applications to push entries to" list in the preferences was not sorted alphabetically. [#14058](https://github.com/JabRef/jabref/issues/14058)
- We fixed an issue where notice text in AI chat was not automatically refreshed when the user changed preferences.[#13855](https://github.com/JabRef/jabref/issues/13855)
- We fixed an issue where the user could add custom entry types with spaces in their names. [#14088](https://github.com/JabRef/jabref/issues/14088)
- We fixed various issues that triggered `IndexOutOfBoundsException`s, when editing entries. [#8012](https://github.com/JabRef/jabref/issues/8012), [#8826](https://github.com/JabRef/jabref/issues/8826), [#8217](https://github.com/JabRef/jabref/issues/8217), [#8281](https://github.com/JabRef/jabref/issues/8281)

### Removed

- We removed the ability to change internal preference values. [#13012](https://github.com/JabRef/jabref/pull/13012)
- We removed support for MySQL/MariaDB and Oracle. [#12990](https://github.com/JabRef/jabref/pull/12990)
- We removed library migrations (users need to use JabRef 6.0-alpha.1 to perform migrations) [#12990](https://github.com/JabRef/jabref/pull/12990)

## [6.0-alpha2] – 2025-04-27

### Added

- We added a button in Privacy notice and Mr. DLib Privacy settings notice for hiding related tabs. [#11707](https://github.com/JabRef/jabref/issues/11707)
- We added buttons "Add example entry" and "Import existing PDFs" when a library is empty, making it easier for new users to get started. [#12662](https://github.com/JabRef/jabref/issues/12662)
- In the Open/LibreOffice integration, we added the provision to modify the bibliography title and its format for CSL styles, in the "Select style" dialog. [#12663](https://github.com/JabRef/jabref/issues/12663)
- We added a new Welcome tab which shows a welcome screen if no database is open. [#12272](https://github.com/JabRef/jabref/issues/12272)
- We added <kbd>F5</kbd> as a shortcut key for fetching data and <kbd>Alt+F</kbd> as a shortcut for looking up data using DOI. [#11802](https://github.com/JabRef/jabref/issues/11802)
- We added a feature to rename the subgroup, with the keybinding (<kbd>F2</kbd>) for quick access. [#11896](https://github.com/JabRef/jabref/issues/11896)
- We added a new functionality that displays a drop-down list of matching suggestions when typing a citation key pattern. [#12502](https://github.com/JabRef/jabref/issues/12502)
- We added a new CLI that supports txt, csv, and console-based output for consistency in BibTeX entries. [#11984](https://github.com/JabRef/jabref/issues/11984)
- We added a new dialog for bibliography consistency check. [#11950](https://github.com/JabRef/jabref/issues/11950)
- We added a feature for copying entries to libraries, available via the context menu, with an option to include cross-references. [#12374](https://github.com/JabRef/jabref/pull/12374)
- We added a new "Copy citation (text)" button in the context menu of the preview. [#12551](https://github.com/JabRef/jabref/issues/12551)
- We added a new "Export to clipboard" button in the context menu of the preview. [#12551](https://github.com/JabRef/jabref/issues/12551)
- We added an integrity check if a URL appears in a title. [#12354](https://github.com/JabRef/jabref/issues/12354)
- We added a feature for enabling drag-and-drop of files into groups  [#12540](https://github.com/JabRef/jabref/issues/12540)
- We added support for reordering keywords via drag and drop, automatic alphabetical ordering, and improved pasting and editing functionalities in the keyword editor. [#10984](https://github.com/JabRef/jabref/issues/10984)
- We added a new functionality where author names having multiple spaces in-between will be considered as separate user block as it does for " and ". [#12701](https://github.com/JabRef/jabref/issues/12701)
- We added a set of example questions to guide users in starting meaningful AI chat interactions. [#12702](https://github.com/JabRef/jabref/issues/12702)
- We added support for loading and displaying BibTeX .blg warnings in the Check integrity dialog, with custom path selection and metadata persistence. [#11998](https://github.com/JabRef/jabref/issues/11998)
- We added an option to choose whether to open the file explorer in the files directory or in the last opened directory when attaching files. [#12554](https://github.com/JabRef/jabref/issues/12554)
- We enhanced support for parsing XMP metadata from PDF files. [#12829](https://github.com/JabRef/jabref/issues/12829)
- We added a "Preview" header in the JStyles tab in the "Select style" dialog, to make it consistent with the CSL styles tab. [#12838](https://github.com/JabRef/jabref/pull/12838)
- We added automatic PubMed URL insertion when importing from PubMed if no URL is present. [#12832](https://github.com/JabRef/jabref/issues/12832/)
- We added a "LTWA" abbreviation feature in the "Quality > Abbreviate journal names > LTWA" menu [#12273](https://github.com/JabRef/jabref/issues/12273/)
- We added path validation to file directories in library properties dialog. [#11840](https://github.com/JabRef/jabref/issues/11840)
- We now support usage of custom CSL styles in the Open/LibreOffice integration. [#12337](https://github.com/JabRef/jabref/issues/12337)
- We added support for citation-only CSL styles which don't specify bibliography formatting. [#12996](https://github.com/JabRef/jabref/pull/12996)

### Changed

- We reordered the settings in the 'Entry editor' tab in preferences. [#11707](https://github.com/JabRef/jabref/issues/11707)
- Added "$" to the citation key generator preferences default list of characters to remove [#12536](https://github.com/JabRef/jabref/issues/12536)
- We changed the message displayed in the Integrity Check Progress dialog to "Waiting for the check to finish...". [#12694](https://github.com/JabRef/jabref/issues/12694)
- We moved the "Generate a new key for imported entries" option from the "Web search" tab to the "Citation key generator" tab in preferences. [#12436](https://github.com/JabRef/jabref/pull/12436)
- We improved the offline parsing of BibTeX data from PDF-documents. [#12278](https://github.com/JabRef/jabref/issues/12278)
- The tab bar is now hidden when only one library is open. [#9971](https://github.com/JabRef/jabref/issues/9971)
- We renamed "Rename file to a given name" to "Rename files to configured filename format pattern" in the entry editor. [#12587](https://github.com/JabRef/jabref/pull/12587)
- We renamed "Move DOIs from note and URL field to DOI field and remove http prefix" to "Move DOIs from 'note' field and 'URL' field to 'DOI' field and remove http prefix" in the Cleanup entries. [#12587](https://github.com/JabRef/jabref/pull/12587)
- We renamed "Move preprint information from 'URL' and 'journal' field to the 'eprint' field" to "Move preprint information from 'URL' field and 'journal' field to the 'eprint' field" in the Cleanup entries. [#12587](https://github.com/JabRef/jabref/pull/12587)
- We renamed "Move URL in note field to url field" to "Move URL in 'note' field to 'URL' field" in the Cleanup entries. [#12587](https://github.com/JabRef/jabref/pull/12587)
- We renamed "Rename PDFs to given filename format pattern" to "Rename files to configured filename format pattern" in the Cleanup entries. [#12587](https://github.com/JabRef/jabref/pull/12587)
- We renamed "Rename only PDFs having a relative path" to "Only rename files that have a relative path" in the Cleanup entries. [#12587](https://github.com/JabRef/jabref/pull/12587)
- We renamed "Filename format pattern: " to "Filename format pattern (from preferences)" in the Cleanup entries. [#12587](https://github.com/JabRef/jabref/pull/12587)
- When working with CSL styles in LibreOffice, citing with a new style now updates all other citations in the document to have the currently selected style. [#12472](https://github.com/JabRef/jabref/pull/12472)
- We improved the user comments field visibility so that it remains displayed if it contains text. Additionally, users can now easily toggle the field on or off via buttons unless disabled in preferences. [#11021](https://github.com/JabRef/jabref/issues/11021)
- The LibreOffice integration for CSL styles is now more performant. [#12472](https://github.com/JabRef/jabref/pull/12472)
- The "automatically sync bibliography when citing" feature of the LibreOffice integration is now disabled by default (can be enabled in settings). [#12472](https://github.com/JabRef/jabref/pull/12472)
- For the Citation key generator patterns, we reverted how `[authorsAlpha]` would behave to the original pattern and renamed the LNI-based pattern introduced in V6.0-alpha to `[authorsAlphaLNI]`. [#12499](https://github.com/JabRef/jabref/pull/12499)
- We keep the list of recent files if one files could not be found. [#12517](https://github.com/JabRef/jabref/pull/12517)
- During the import process, the labels indicating individual paragraphs within an abstract returned by PubMed/Medline XML are preserved. [#12527](https://github.com/JabRef/jabref/issues/12527)
- We changed the "Copy Preview" button to "Copy citation (html) in the context menu of the preview. [#12551](https://github.com/JabRef/jabref/issues/12551)
- Pressing Tab in empty text fields of the entry editor now moves the focus to the next field instead of inserting a tab character. [#11938](https://github.com/JabRef/jabref/issues/11938)
- The embedded PostgresSQL server for the search now supports Linux and macOS ARM based distributions natively [#12607](https://github.com/JabRef/jabref/pull/12607)
- We disabled the search and group fields in the sidebar when no library is opened. [#12657](https://github.com/JabRef/jabref/issues/12657)
- We removed the obsolete Twitter link and added Mastodon and LinkedIn links in Help -> JabRef resources. [#12660](https://github.com/JabRef/jabref/issues/12660)
- We improved the Check Integrity dialog entry interaction so that a single click focuses on the corresponding entry and a double-click both focuses on the entry and closes the dialog. [#12245](https://github.com/JabRef/jabref/issues/12245)
- We improved journal abbreviation lookup with fuzzy matching to handle minor input errors and variations. [#12467](https://github.com/JabRef/jabref/issues/12467)
- We changed the phrase "Cleanup entries" to "Clean up entries". [#12703](https://github.com/JabRef/jabref/issues/12703)
- A tooltip now appears after 300ms (instead of 2s). [#12649](https://github.com/JabRef/jabref/issues/12649)
- We improved search in preferences and keybindings. [#12647](https://github.com/JabRef/jabref/issues/12647)
- We improved the performance of the LibreOffice integration when inserting CSL citations/bibliography. [#12851](https://github.com/JabRef/jabref/pull/12851)
- 'Affected fields' and 'Do not wrap when saving' are now displayed as tags. [#12550](https://github.com/JabRef/jabref/issues/12550)
- We revamped the UI of the Select Style dialog (in the LibreOffice panel) for CSL styles. [#12951](https://github.com/JabRef/jabref/pull/12951)
- We reduced the delay in populating the list of CSL styles in the Select Style dialog of the LibreOffice panel. [#12951](https://github.com/JabRef/jabref/pull/12951)

### Fixed

- We fixed an issue where pasted entries would sometimes end up in the search bar instead of the main table [#12910](https://github.com/JabRef/jabref/issues/12910)
- We fixed an issue where warning signs were improperly positioned next to text fields containing capital letters. [#12884](https://github.com/JabRef/jabref/issues/12884)
- We fixed an issue where the drag'n'drop functionality in entryeditor did not work [#12561](https://github.com/JabRef/jabref/issues/12561)
- We fixed an issue where the F4 shortcut key did not work without opening the right-click context menu. [#6101](https://github.com/JabRef/jabref/pull/6101)
- We fixed an issue where the file renaming dialog was not resizable and its size was too small for long file names. [#12518](https://github.com/JabRef/jabref/pull/12518)
- We fixed an issue where the name of the untitled database was shown as a blank space in the right-click context menu's "Copy to" option. [#12459](https://github.com/JabRef/jabref/pull/12459)
- We fixed an issue where the F3 shortcut key did not work without opening the right-click context menu. [#12417](https://github.com/JabRef/jabref/pull/12417)
- We fixed an issue where a bib file with UFF-8 charset was wrongly loaded with a different charset [forum#5369](https://discourse.jabref.org/t/jabref-5-15-opens-bib-files-with-shift-jis-encoding-instead-of-utf-8/5369/)
- We fixed an issue where new entries were inserted in the middle of the table instead of at the end. [#12371](https://github.com/JabRef/jabref/pull/12371)
- We fixed an issue where removing the sort from the table did not restore the original order. [#12371](https://github.com/JabRef/jabref/pull/12371)
- We fixed an issue where citation keys containing superscript (`^`) and subscript (`_`) characters in text mode were incorrectly flagged by the integrity checker. [#12391](https://github.com/JabRef/jabref/pull/12391)
- We fixed an issue where JabRef icon merges with dark background [#7771](https://github.com/JabRef/jabref/issues/7771)
- We fixed an issue where an entry's group was no longer highlighted on selection [#12413](https://github.com/JabRef/jabref/issues/12413)
- We fixed an issue where BibTeX Strings were not included in the backup file [#12462](https://github.com/JabRef/jabref/issues/12462)
- We fixed an issue where mixing JStyle and CSL style citations in LibreOffice caused two separate bibliography sections to be generated. [#12262](https://github.com/JabRef/jabref/issues/12262)
- We fixed an issue in the LibreOffice integration where the formatting of text (e.g. superscript) was lost when using certain numeric CSL styles. [#12472](https://github.com/JabRef/jabref/pull/12472)
- We fixed an issue where CSL style citations with citation keys having special characters (such as hyphens, colons or slashes) would not be recognized as valid by JabRef. [forum#5431](https://discourse.jabref.org/t/error-when-connecting-to-libreoffice/5431)
- We fixed an issue where the `[authorsAlpha]` pattern in Citation key generator would not behave as per the user documentation. [#12312](https://github.com/JabRef/jabref/issues/12312)
- We fixed an issue where import at "Search for unlinked local files" would re-add already imported files. [#12274](https://github.com/JabRef/jabref/issues/12274)
- We fixed an issue where month values 21–24 (ISO 8601-2019 season codes) in Biblatex date fields were not recognized as seasons during parsing. [#12437](https://github.com/JabRef/jabref/issues/12437)
- We fixed an issue where migration of "Search groups" would fail with an exception when the search query is invalid. [#12555](https://github.com/JabRef/jabref/issues/12555)
- We fixed an issue where not all linked files from BibDesk in the field `bdsk-file-...` were parsed. [#12555](https://github.com/JabRef/jabref/issues/12555)
- We fixed an issue where it was possible to select "Search for unlinked local files" for a new (unsaved) library. [#12558](https://github.com/JabRef/jabref/issues/12558)
- We fixed an issue where user-defined keyword separator does not apply to Merge Groups. [#12535](https://github.com/JabRef/jabref/issues/12535)
- We fixed an issue where duplicate items cannot be removed correctly when merging groups or keywords. [#12585](https://github.com/JabRef/jabref/issues/12585)
- We fixed an issue where JabRef displayed an incorrect deletion notification when canceling entry deletion [#12645](https://github.com/JabRef/jabref/issues/12645)
- We fixed an issue where JabRef displayed an incorrect deletion notification when canceling entry deletion. [#12645](https://github.com/JabRef/jabref/issues/12645)
- We fixed an issue where JabRref wrote wrong field names into the PDF. [#12833](https://github.com/JabRef/jabref/pulls/12833)
- We fixed an issue where an exception would occur when running abbreviate journals for multiple entries. [#12634](https://github.com/JabRef/jabref/issues/12634)
- We fixed an issue Where JabRef displayed an inconsistent search results for date-related queries[#12296](https://github.com/JabRef/jabref/issues/12296)
- We fixed an issue where JabRef displayed dropdown triangle in wrong place in "Search for unlinked local files" dialog [#12713](https://github.com/JabRef/jabref/issues/12713)
- We fixed an issue where JabRef would not open if an invalid external journal abbreviation path was encountered. [#12776](https://github.com/JabRef/jabref/issues/12776)
- We fixed a bug where LaTeX commands were not removed from filenames generated using the `[bibtexkey] - [fulltitle]` pattern. [#12188](https://github.com/JabRef/jabref/issues/12188)
- We fixed an issue where JabRef interface would not properly refresh after a group removal. [#11487](https://github.com/JabRef/jabref/issues/11487)
- We fixed an issue where valid DOI could not be imported if it had special characters like `<` or `>`. [#12434](https://github.com/JabRef/jabref/issues/12434)
- We fixed an issue where JabRef displayed an "unknown format" message when importing a .bib file, preventing the associated groups from being imported as well. [#11025](https://github.com/JabRef/jabref/issues/11025)
- We fixed an issue where the tooltip only displayed the first linked file when hovering. [#12470](https://github.com/JabRef/jabref/issues/12470)
- We fixed an issue where JabRef would crash when trying to display an entry in the Citation Relations tab that had right to left text. [#12410](https://github.com/JabRef/jabref/issues/12410)
- We fixed an issue where some texts in the "Citation Information" tab and the "Preferences" dialog could not be translated. [#12883](https://github.com/JabRef/jabref/pull/12883)
- We fixed an issue where file names were missing the citation key according to the filename format pattern after import. [#12556](https://github.com/JabRef/jabref/issues/12556)
- We fixed an issue where downloading PDFs from URLs to empty entries resulted in meaningless filenames like "-.pdf". [#12917](https://github.com/JabRef/jabref/issues/12917)
- We fixed an issue where pasting a PDF URL into the main table caused an import error instead of creating a new entry. [#12911](https://github.com/JabRef/jabref/pull/12911)
- We fixed an issue where libraries would sometimes be hidden when closing tabs with the Welcome tab open. [#12894](https://github.com/JabRef/jabref/issues/12894)
- We fixed an issue with deleting entries in large libraries that caused it to take a long time. [#8976](https://github.com/JabRef/jabref/issues/8976)
- We fixed an issue where "Reveal in file explorer" option was disabled for newly saved libraries until reopening the file. [#12722](https://github.com/JabRef/jabref/issues/12722)

### Removed

- "Web of Science" [journal abbreviation list](https://docs.jabref.org/advanced/journalabbreviations) was removed. [JabRef/abbrv.jabref.org#176](https://github.com/JabRef/abbrv.jabref.org/issues/176)

## [6.0-alpha] – 2024-12-23

### Added

- We added a Markdown export layout. [#12220](https://github.com/JabRef/jabref/pull/12220)
- We added a "view as BibTeX" option before importing an entry from the citation relation tab. [#11826](https://github.com/JabRef/jabref/issues/11826)
- We added support finding LaTeX-encoded special characters based on plain Unicode and vice versa. [#11542](https://github.com/JabRef/jabref/pull/11542)
- When a search hits a file, the file icon of that entry is changed accordingly. [#11542](https://github.com/JabRef/jabref/pull/11542)
- We added an AI-based chat for entries with linked PDF files. [#11430](https://github.com/JabRef/jabref/pull/11430)
- We added an AI-based summarization possibility for entries with linked PDF files. [#11430](https://github.com/JabRef/jabref/pull/11430)
- We added an AI section in JabRef's [preferences](https://docs.jabref.org/ai/preferences). [#11430](https://github.com/JabRef/jabref/pull/11430)
- We added AI providers: OpenAI, Mistral AI, Hugging Face and Google. [#11430](https://github.com/JabRef/jabref/pull/11430), [#11736](https://github.com/JabRef/jabref/pull/11736)
- We added AI providers: [Ollama](https://docs.jabref.org/ai/local-llm#step-by-step-guide-for-ollama) and GPT4All, which add the possibility to use local LLMs privately on your own device. [#11430](https://github.com/JabRef/jabref/pull/11430), [#11870](https://github.com/JabRef/jabref/issues/11870)
- We added support for selecting and using CSL Styles in JabRef's OpenOffice/LibreOffice integration for inserting bibliographic and in-text citations into a document. [#2146](https://github.com/JabRef/jabref/issues/2146), [#8893](https://github.com/JabRef/jabref/issues/8893)
- We added "Tools > New library based on references in PDF file" ... to create a new library based on the references section in a PDF file. [#11522](https://github.com/JabRef/jabref/pull/11522)
- When converting the references section of a paper (PDF file), more than the last page is treated. [#11522](https://github.com/JabRef/jabref/pull/11522)
- Added the functionality to invoke offline reference parsing explicitly. [#11565](https://github.com/JabRef/jabref/pull/11565)
- The dialog for [adding an entry using reference text](https://docs.jabref.org/collect/newentryfromplaintext) is now filled with the clipboard contents as default. [#11565](https://github.com/JabRef/jabref/pull/11565)
- Added minimal support for [biblatex data annotation](https://mirrors.ctan.org/macros/latex/contrib/biblatex/doc/biblatex.pdf#subsection.3.7) fields in `.layout` files. [#11505](https://github.com/JabRef/jabref/issues/11505)
- Added saving of selected options in the [Lookup -> Search for unlinked local files dialog](https://docs.jabref.org/collect/findunlinkedfiles#link-the-pdfs-to-your-bib-library). [#11439](https://github.com/JabRef/jabref/issues/11439)
- We enabled creating a new file link manually. [#11017](https://github.com/JabRef/jabref/issues/11017)
- We added a toggle button to invert the selected groups. [#9073](https://github.com/JabRef/jabref/issues/9073)
- We reintroduced the floating search in the main table. [#4237](https://github.com/JabRef/jabref/issues/4237)
- We improved [cleanup](https://docs.jabref.org/finding-sorting-and-cleaning-entries/cleanupentries) of `arXiv` IDs in distributed in the fields `note`, `version`, `institution`, and `eid` fields. [#11306](https://github.com/JabRef/jabref/issues/11306)
- We added a switch not to store the linked file URL, because it caused troubles at other apps. [#11735](https://github.com/JabRef/jabref/pull/11735)
- When starting a new SLR, the selected catalogs now persist within and across JabRef sessions. [JabRef/jabref-koppor#614](https://github.com/JabRef/jabref-koppor/issues/614)
- We added support for drag'n'drop on an entry in the maintable to an external application to get the entry preview dropped. [#11846](https://github.com/JabRef/jabref/pull/11846)
- We added the functionality to double click on a [LaTeX citation](https://docs.jabref.org/advanced/entryeditor/latex-citations) to jump to the respective line in the LaTeX editor. [#11996](https://github.com/JabRef/jabref/issues/11996)
- We added a different background color to the search bar to indicate when the search syntax is wrong. [#11658](https://github.com/JabRef/jabref/pull/11658)
- We added a setting which always adds the literal "Cited on pages" text before each JStyle citation. [#11691](https://github.com/jabref/jabref/issues/11691)
- We added a new plain citation parser that uses LLMs. [#11825](https://github.com/JabRef/jabref/issues/11825)
- We added support for `langid` field for biblatex libraries. [#10868](https://github.com/JabRef/jabref/issues/10868)
- We added support for modifier keys when dropping a file on an entry in the main table. [#12001](https://github.com/JabRef/jabref/pull/12001)
- We added an importer for SSRN URLs. [#12021](https://github.com/JabRef/jabref/pull/12021)
- We added a compare button to the duplicates in the citation relations tab to open the "Possible duplicate entries" window. [#11192](https://github.com/JabRef/jabref/issues/11192)
- We added automatic browser extension install on Windows for Chrome and Edge. [#6076](https://github.com/JabRef/jabref/issues/6076)
- We added support to automatically open a `.bib` file in the current/parent folder if no other library is opened. [JabRef/jabref-koppor#377](https://github.com/JabRef/jabref-koppor/issues/377)
- We added a search bar for filtering keyboard shortcuts. [#11686](https://github.com/JabRef/jabref/issues/11686)
- We added new modifiers `camel_case`, `camel_case_n`, `short_title`, and `very_short_title` for the [citation key generator](https://docs.jabref.org/setup/citationkeypatterns). [#11367](https://github.com/JabRef/jabref/issues/11367)
- By double clicking on a local citation in the Citation Relations Tab you can now jump the linked entry. [#11955](https://github.com/JabRef/jabref/pull/11955)
- We use the menu icon for background tasks as a progress indicator to visualise an import's progress when dragging and dropping several PDF files into the main table. [#12072](https://github.com/JabRef/jabref/pull/12072)
- The PDF content importer now supports importing title from upto the second page of the PDF. [#12139](https://github.com/JabRef/jabref/issues/12139)

### Changed

- A search in "any" fields ignores the [groups](https://docs.jabref.org/finding-sorting-and-cleaning-entries/groups). [#7996](https://github.com/JabRef/jabref/issues/7996)
- When a communication error with an [online service](https://docs.jabref.org/collect/import-using-online-bibliographic-database) occurs, JabRef displays the HTTP error. [#11223](https://github.com/JabRef/jabref/issues/11223)
- The Pubmed/Medline Plain importer now imports the PMID field as well [#11488](https://github.com/JabRef/jabref/issues/11488)
- The 'Check for updates' menu bar button is now always enabled. [#11485](https://github.com/JabRef/jabref/pull/11485)
- JabRef respects the [configuration for storing files relative to the .bib file](https://docs.jabref.org/finding-sorting-and-cleaning-entries/filelinks#directories-for-files) in more cases. [#11492](https://github.com/JabRef/jabref/pull/11492)
- JabRef does not show finished background tasks in the status bar popup. [#11821](https://github.com/JabRef/jabref/pull/11821)
- We enhanced the indexing speed. [#11502](https://github.com/JabRef/jabref/pull/11502)
- When dropping a file into the main table, after copy or move, the file is now put in the [configured directory and renamed according to the configured patterns](https://docs.jabref.org/finding-sorting-and-cleaning-entries/filelinks#filename-format-and-file-directory-pattern). [#12001](https://github.com/JabRef/jabref/pull/12001)
- ⚠️ Renamed command line parameters `embeddBibfileInPdf` to `embedBibFileInPdf`, `writeMetadatatoPdf` to `writeMetadataToPdf`, and `writeXMPtoPdf` to `writeXmpToPdf`. [#11575](https://github.com/JabRef/jabref/pull/11575)
- The browse button for a Custom theme now opens in the directory of the current used CSS file. [#11597](https://github.com/JabRef/jabref/pull/11597)
- The browse button for a Custom exporter now opens in the directory of the current used exporter file. [#11717](https://github.com/JabRef/jabref/pull/11717)
- ⚠️ We relaxed the escaping requirements for [bracketed patterns](https://docs.jabref.org/setup/citationkeypatterns), which are used for the [citaton key generator](https://docs.jabref.org/advanced/entryeditor#autogenerate-citation-key) and [filename and directory patterns](https://docs.jabref.org/finding-sorting-and-cleaning-entries/filelinks#auto-linking-files). One only needs to write `\"` if a quote sign should be escaped. All other escapings are not necessary (and working) any more. [#11967](https://github.com/JabRef/jabref/pull/11967)
- When importing BibTeX data starging from on a PDF, the XMP metadata takes precedence over Grobid data. [#11992](https://github.com/JabRef/jabref/pull/11992)
- JabRef now uses TLS 1.2 for all HTTPS connections. [#11852](https://github.com/JabRef/jabref/pull/11852)
- We improved the functionality of getting BibTeX data out of PDF files. [#11999](https://github.com/JabRef/jabref/issues/11999)
- We improved the display of long messages in the integrity check dialog. [#11619](https://github.com/JabRef/jabref/pull/11619)
- We improved the undo/redo buttons in the main toolbar and main menu to be disabled when there is nothing to undo/redo. [#8807](https://github.com/JabRef/jabref/issues/8807)
- We improved the DOI detection in PDF imports. [#11782](https://github.com/JabRef/jabref/pull/11782)
- We improved the performance when pasting and importing entries in an existing library. [#11843](https://github.com/JabRef/jabref/pull/11843)
- When fulltext search is selected but indexing is deactivated, a dialog is now shown asking if the user wants to enable indexing now [#9491](https://github.com/JabRef/jabref/issues/9491)
- We changed instances of 'Search Selected' to 'Search Pre-configured' in Web Search Preferences UI. [#11871](https://github.com/JabRef/jabref/pull/11871)
- We added a new CSS style class `main-table` for the main table. [#11881](https://github.com/JabRef/jabref/pull/11881)
- When renaming a file, the old extension is now used if there is none provided in the new name. [#11903](https://github.com/JabRef/jabref/issues/11903)
- When importing a file using "Find Unlinked Files", when one or more file directories are available, the file path will be relativized where possible [JabRef/jabref-koppor#549](https://github.com/JabRef/jabref-koppor/issues/549)
- We added minimum window sizing for windows dedicated to creating new entries [#11944](https://github.com/JabRef/jabref/issues/11944)
- We changed the name of the library-based file directory from 'General File Directory' to 'Library-specific File Directory' per issue. [#571](https://github.com/JabRef/jabref-koppor/issues/571)
- We changed the defualt [unwanted charachters](https://docs.jabref.org/setup/citationkeypatterns#removing-unwanted-characters) in the citation key generator and allow a dash (`-`) and colon (`:`) being part of a citation key. [#12144](https://github.com/JabRef/jabref/pull/12144)
- The CitationKey column is now a default shown column for the entry table. [#10510](https://github.com/JabRef/jabref/issues/10510)
- We disabled the actions "Open Terminal here" and "Reveal in file explorer" for unsaved libraries. [#11920](https://github.com/JabRef/jabref/issues/11920)
- JabRef now opens the corresponding directory in the library properties when "Browse" is clicked. [#12223](https://github.com/JabRef/jabref/pull/12223)
- We changed the icon for macOS to be more consistent with Apple's Guidelines [#8443](https://github.com/JabRef/jabref/issues/8443)

### Fixed

- We fixed an issue where certain actions were not disabled when no libraries were open. [#11923](https://github.com/JabRef/jabref/issues/11923)
- We fixed an issue where the "Check for updates" preference was not saved. [#11485](https://github.com/JabRef/jabref/pull/11485)
- We fixed an issue where an exception was thrown after changing "show preview as a tab" in the preferences. [#11515](https://github.com/JabRef/jabref/pull/11515)
- We fixed an issue where JabRef put file paths as absolute path when an entry was created using drag and drop of a PDF file. [#11173](https://github.com/JabRef/jabref/issues/11173)
- We fixed an issue that online and offline mode for new library creation were handled incorrectly. [#11565](https://github.com/JabRef/jabref/pull/11565)
- We fixed an issue with colors in the search bar when dark theme is enabled. [#11569](https://github.com/JabRef/jabref/issues/11569)
- We fixed an issue with query transformers (JStor and others). [#11643](https://github.com/JabRef/jabref/pull/11643)
- We fixed an issue where a new unsaved library was not marked with an asterisk. [#11519](https://github.com/JabRef/jabref/pull/11519)
- We fixed an issue where JabRef starts without window decorations. [#11440](https://github.com/JabRef/jabref/pull/11440)
- We fixed an issue where the entry preview highlight was not working when searching before opening the entry editor. [#11659](https://github.com/JabRef/jabref/pull/11659)
- We fixed an issue where text in Dark mode inside "Citation information" was not readable. [#11512](https://github.com/JabRef/jabref/issues/11512)
- We fixed an issue where the selection of an entry in the table lost after searching for a group. [#3176](https://github.com/JabRef/jabref/issues/3176)
- We fixed the non-functionality of the option "Automatically sync bibliography when inserting citations" in the OpenOffice panel, when enabled in case of JStyles. [#11684](https://github.com/JabRef/jabref/issues/11684)
- We fixed an issue where the library was not marked changed after a migration. [#11542](https://github.com/JabRef/jabref/pull/11542)
- We fixed an issue where rebuilding the full-text search index was not working. [#11374](https://github.com/JabRef/jabref/issues/11374)
- We fixed an issue where the progress of indexing linked files showed an incorrect number of files. [#11378](https://github.com/JabRef/jabref/issues/11378)
- We fixed an issue where the full-text search results were incomplete. [#8626](https://github.com/JabRef/jabref/issues/8626)
- We fixed an issue where search result highlighting was incorrectly highlighting the boolean operators. [#11595](https://github.com/JabRef/jabref/issues/11595)
- We fixed an issue where search result highlighting was broken at complex searches. [#8067](https://github.com/JabRef/jabref/issues/8067)
- We fixed an exception when searching for unlinked files. [#11731](https://github.com/JabRef/jabref/issues/11731)
- We fixed an issue with the link to the full text at the BVB fetcher. [#11852](https://github.com/JabRef/jabref/pull/11852)
- We fixed an issue where two contradicting notifications were shown when cutting an entry in the main table. [#11724](https://github.com/JabRef/jabref/pull/11724)
- We fixed an issue where unescaped braces in the arXiv fetcher were not treated. [#11704](https://github.com/JabRef/jabref/issues/11704)
- We fixed an issue where HTML instead of the fulltext pdf was downloaded when importing arXiv entries. [#4913](https://github.com/JabRef/jabref/issues/4913)
- We fixed an issue where the keywords and crossref fields were not properly focused. [#11177](https://github.com/JabRef/jabref/issues/11177)
- We fixed handling of `\"` in [bracketed patterns](https://docs.jabref.org/setup/citationkeypatterns) containing a RegEx. [#11967](https://github.com/JabRef/jabref/pull/11967)
- We fixed an issue where the Undo/Redo buttons were active even when all libraries are closed. [#11837](https://github.com/JabRef/jabref/issues/11837)
- We fixed an issue where recently opened files were not displayed in the main menu properly. [#9042](https://github.com/JabRef/jabref/issues/9042)
- We fixed an issue where the DOI lookup would show an error when a DOI was found for an entry. [#11850](https://github.com/JabRef/jabref/issues/11850)
- We fixed an issue where <kbd>Tab</kbd> cannot be used to jump to next field in some single-line fields. [#11785](https://github.com/JabRef/jabref/issues/11785)
- We fixed an issue where the "Do not ask again" checkbox was not working, when asking for permission to use Grobid [JabRef/jabref-koppor#566](https://github.com/JabRef/jabref-koppor/issues/566).
- We fixed an issue where we display warning message for moving attached open files. [#10121](https://github.com/JabRef/jabref/issues/10121)
- We fixed an issue where it was not possible to select selecting content of other user's comments.[#11106](https://github.com/JabRef/jabref/issues/11106)
- We fixed an issue when handling URLs containing a pipe (`|`) character. [#11876](https://github.com/JabRef/jabref/issues/11876)
- We fixed an issue where web search preferences "Custom API key" table modifications not discarded. [#11925](https://github.com/JabRef/jabref/issues/11925)
- We fixed an issue when opening attached files in [extra file columns](https://docs.jabref.org/finding-sorting-and-cleaning-entries/filelinks#adding-additional-columns-to-entry-table-for-file-types). [#12005](https://github.com/JabRef/jabref/issues/12005)
- We fixed an issue where trying to open a library from a failed mounted directory on Mac would cause an error. [#10548](https://github.com/JabRef/jabref/issues/10548)
- We fixed an issue when the preview was out of sync. [#9172](https://github.com/JabRef/jabref/issues/9172)
- We fixed an issue where identifier paste couldn't work with Unicode REPLACEMENT CHARACTER. [#11986](https://github.com/JabRef/jabref/issues/11986)
- We fixed an issue when click on entry at "Check Integrity" wasn't properly focusing the entry and field. [#11997](https://github.com/JabRef/jabref/issues/11997)
- We fixed an issue with the ui not scaling when changing the font size [#11219](https://github.com/JabRef/jabref/issues/11219)
- We fixed an issue where a custom application for external file types would not be saved [#12311](https://github.com/JabRef/jabref/issues/12311)
- We fixed an issue where a file that no longer exists could not be deleted from an entry using keyboard shortcut [#9731](https://github.com/JabRef/jabref/issues/9731)

### Removed

- We removed the description of search strings. [#11542](https://github.com/JabRef/jabref/pull/11542)
- We removed support for importing using the SilverPlatterImporter (`Record INSPEC`). [#11576](https://github.com/JabRef/jabref/pull/11576)
- We removed support for automatically generating file links using the CLI (`--automaticallySetFileLinks`).

## [5.15] – 2024-07-10

### Added

- We made new groups automatically to focus upon creation. [#11449](https://github.com/JabRef/jabref/issues/11449)

### Fixed

- We fixed an issue where JabRef was no longer built for Intel based macs (x86) [#11468](https://github.com/JabRef/jabref/issues/11468)
- We fixed usage when using running on Snapcraft. [#11465](https://github.com/JabRef/jabref/issues/11465)
- We fixed detection for `soffice.exe` on Windows. [#11478](https://github.com/JabRef/jabref/pull/11478)
- We fixed an issue where saving preferences when importing preferences on first run in a snap did not work [forum#4399](https://discourse.jabref.org/t/how-to-report-problems-in-the-distributed-version-5-14-ensuring-that-one-can-no-longer-work-with-jabref/4399/5)

## [5.14] – 2024-07-08

### Added

- We added support for offline extracting references from PDFs following the IEEE format. [#11156](https://github.com/JabRef/jabref/pull/11156)
- We added a new keyboard shortcut  <kbd>ctrl</kbd> + <kbd>,</kbd> to open the preferences. [#11154](https://github.com/JabRef/jabref/pull/11154)
- We added value selection (such as for month) for content selectors in custom entry types. [#11109](https://github.com/JabRef/jabref/issues/11109)
- We added a duplicate checker for the Citation Relations tab. [#10414](https://github.com/JabRef/jabref/issues/10414)
- We added tooltip on main table cells that shows cell content or cell content and entry preview if set in preferences. [#10925](https://github.com/JabRef/jabref/issues/10925)
- Added a formatter to remove word enclosing braces. [#11222](https://github.com/JabRef/jabref/issues/11222)
- We added the ability to add a keyword/crossref when typing the separator character (e.g., comma) in the keywords/crossref fields. [#11178](https://github.com/JabRef/jabref/issues/11178)
- We added an exporter and improved the importer for Endnote XML format. [#11137](https://github.com/JabRef/jabref/issues/11137)
- We added support for using BibTeX Style files (BST) in the Preview. [#11102](https://github.com/JabRef/jabref/issues/11102)
- We added support for automatically update LaTeX citations when a LaTeX file is created, removed, or modified. [#10585](https://github.com/JabRef/jabref/issues/10585)

### Changed

- We replaced the word "Key bindings" with "Keyboard shortcuts" in the Preferences tab. [#11153](https://github.com/JabRef/jabref/pull/11153)
- We slightly improved the duplicate check if ISBNs are present. [#8885](https://github.com/JabRef/jabref/issues/8885)
- JabRef no longer downloads HTML files of websites when a PDF was not found. [#10149](https://github.com/JabRef/jabref/issues/10149)
- We added the HTTP message (in addition to the response code) if an error is encountered. [#11341](https://github.com/JabRef/jabref/pull/11341)
- We made label wrap text to fit view size when reviewing external group changes. [#11220](https://github.com/JabRef/jabref/issues/11220)

### Fixed

- We fixed an issue where entry type with duplicate fields prevented opening existing libraries with custom entry types. [#11127](https://github.com/JabRef/jabref/issues/11127)
- We fixed an issue where Markdown rendering removed braces from the text. [#10928](https://github.com/JabRef/jabref/issues/10928)
- We fixed an issue when the file was flagged as changed on disk in the case of content selectors or groups. [#9064](https://github.com/JabRef/jabref/issues/9064)
- We fixed crash on opening the entry editor when auto-completion is enabled. [#11188](https://github.com/JabRef/jabref/issues/11188)
- We fixed the usage of the key binding for "Clear search" (default: <kbd>Escape</kbd>). [#10764](https://github.com/JabRef/jabref/issues/10764)
- We fixed an issue where library shown as unsaved and marked (*) after accepting changes made externally to the file. [#11027](https://github.com/JabRef/jabref/issues/11027)
- We fixed an issue where drag and dropping entries from one library to another was not always working. [#11254](https://github.com/JabRef/jabref/issues/11254)
- We fixed an issue where drag and dropping entries created a shallow copy. [#11160](https://github.com/JabRef/jabref/issues/11160)
- We fixed an issue where imports to a custom group would only work for the first entry [#11085](https://github.com/JabRef/jabref/issues/11085), [#11269](https://github.com/JabRef/jabref/issues/11269)
- We fixed an issue when cursor jumped to the beginning of the line. [#5904](https://github.com/JabRef/jabref/issues/5904)
- We fixed an issue where a new entry was not added to the selected group [#8933](https://github.com/JabRef/jabref/issues/8933)
- We fixed an issue where the horizontal position of the Entry Preview inside the entry editor was not remembered across restarts [#11281](https://github.com/JabRef/jabref/issues/11281)
- We fixed an issue where the search index was not updated after linking PDF files. [#11317](https://github.com/JabRef/jabref/pull/11317)
- We fixed rendering of (first) author with a single letter surname. [forum#4330](https://discourse.jabref.org/t/correct-rendering-of-first-author-with-a-single-letter-surname/4330)
- We fixed that the import of the related articles tab sometimes used the wrong library mode. [#11282](https://github.com/JabRef/jabref/pull/11282)
- We fixed an issue where the entry editor context menu was not shown correctly when JabRef is opened on a second, extended screen [#11323](https://github.com/JabRef/jabref/issues/11323), [#11174](https://github.com/JabRef/jabref/issues/11174)
- We fixed an issue where the value of "Override default font settings" was not applied on startup [#11344](https://github.com/JabRef/jabref/issues/11344)
- We fixed an issue when "Library changed on disk" appeared after a save by JabRef. [#4877](https://github.com/JabRef/jabref/issues/4877)
- We fixed an issue where the Pubmed/Medline Plain importer would not respect the user defined keyword separator [#11413](https://github.com/JabRef/jabref/issues/11413)
- We fixed an issue where the value of "Override default font settings" was not applied on startup [#11344](https://github.com/JabRef/jabref/issues/11344)
- We fixed an issue where DatabaseChangeDetailsView was not scrollable when reviewing external metadata changes [#11220](https://github.com/JabRef/jabref/issues/11220)
- We fixed undo/redo for text fields. [#11420](https://github.com/JabRef/jabref/issues/11420)
- We fixed an issue where clicking on a page number in the search results tab opens a wrong file in the document viewer. [#11432](https://github.com/JabRef/jabref/pull/11432)

### Removed

- We removed the misleading message "Doing a cleanup for X entries" when opening the Cleanup entries dialog [#11463](https://github.com/JabRef/jabref/pull/11463)

## [5.13] – 2024-04-01

### Added

- We converted the "Custom API key" list to a table to be more accessible. [#10926](https://github.com/JabRef/jabref/issues/10926)
- We added a "refresh" button for the LaTeX citations tab in the entry editor. [#10584](https://github.com/JabRef/jabref/issues/10584)
- We added the possibility to show the BibTeX source in the [web search](https://docs.jabref.org/collect/import-using-online-bibliographic-database) import screen. [#560](https://github.com/JabRef/jabref-koppor/issues/560)
- We added a fetcher for [ISIDORE](https://isidore.science/), simply paste in the link into the text field or the last 6 digits in the link that identify that paper. [#10423](https://github.com/JabRef/jabref/issues/10423)
- When importing entries form the "Citation relations" tab, the field [cites](https://docs.jabref.org/advanced/entryeditor/entrylinks) is now filled according to the relationship between the entries. [#10752](https://github.com/JabRef/jabref/pull/10752)
- We added a new integrity check and clean up option for strings having Unicode characters not encoded in [Unicode "Normalization Form Canonical Composition" (NFC)](https://en.wikipedia.org/wiki/Unicode_equivalence#Normal_forms"). [#10506](https://github.com/JabRef/jabref/issues/10506)
- We added a new group icon column to the main table showing the icons of the entry's groups. [#10801](https://github.com/JabRef/jabref/pull/10801)
- When deleting an entry, the files linked to the entry are now optionally deleted as well. [#10509](https://github.com/JabRef/jabref/issues/10509)
- We added support to move the file to the system trash (instead of deleting it). [#10591](https://github.com/JabRef/jabref/pull/10591)
- We added ability to jump to an entry in the command line using `-j CITATIONKEY`. [JabRef/jabref-koppor#540](https://github.com/JabRef/jabref-koppor/issues/540)
- We added a new boolean to the style files for Openoffice/Libreoffice integration to switch between ZERO_WIDTH_SPACE (default) and no space. [#10843](https://github.com/JabRef/jabref/pull/10843)
- When pasting HTML into the abstract or a comment field, the hypertext is automatically converted to Markdown. [#10558](https://github.com/JabRef/jabref/issues/10558)
- We added the possibility to redownload files that had been present but are no longer in the specified location. [#10848](https://github.com/JabRef/jabref/issues/10848)
- We added the citation key pattern `[camelN]`. Equivalent to the first N words of the `[camel]` pattern.
- We added importing of static groups and linked files from BibDesk .bib files. [#10381](https://github.com/JabRef/jabref/issues/10381)
- We added ability to export in CFF (Citation File Format) [#10661](https://github.com/JabRef/jabref/issues/10661).
- We added ability to push entries to TeXworks. [#3197](https://github.com/JabRef/jabref/issues/3197)
- We added the ability to zoom in and out in the document viewer using <kbd>Ctrl</kbd> + <kbd>Scroll</kbd>. [#10964](https://github.com/JabRef/jabref/pull/10964)
- We added a Cleanup for removing non-existent files and grouped the related options [#10929](https://github.com/JabRef/jabref/issues/10929)
- We added the functionality to parse the bibliography of PDFs using the GROBID online service. [#10200](https://github.com/JabRef/jabref/issues/10200)
- We added a seperated search bar for the global search window. [#11032](https://github.com/JabRef/jabref/pull/11032)
- We added ability to double-click on an entry in the global search window to select the corresponding entry in the main table. [#11010](https://github.com/JabRef/jabref/pull/11010)
- We added support for BibTeX String constants during copy & paste between libraries. [#10872](https://github.com/JabRef/jabref/issues/10872)
- We added the field `langid` which is important for hyphenation and casing in LaTeX. [#10868](https://github.com/JabRef/jabref/issues/10868)
- Event log entries can now be copied via a context menu. [#11100](https://github.com/JabRef/jabref/issues/11100)

### Changed

- The "Automatically open folders of attached files" preference default status has been changed to enabled on Windows. [JabRef/jabref-koppor#56](https://github.com/JabRef/jabref-koppor/issues/56)
- The Custom export format now uses the custom DOI base URI in the preferences for the `DOICheck`, if activated [forum#4084](https://discourse.jabref.org/t/export-html-disregards-custom-doi-base-uri/4084)
- The index directories for full text search have now more readable names to increase debugging possibilities using Apache Lucense's Lurk. [#10193](https://github.com/JabRef/jabref/issues/10193)
- The fulltext search also indexes files ending with .pdf (but do not having an explicit file type set). [#10193](https://github.com/JabRef/jabref/issues/10193)
- We changed the arrangement of the lists in the "Citation relations" tab. `Cites` are now on the left and `Cited by` on the right [#10752](https://github.com/JabRef/jabref/pull/10752)
- Sub libraries based on `aux` file can now also be generated if some citations are not found library. [#10775](https://github.com/JabRef/jabref/pull/10775)
- We rearranged the tab order in the entry editor and renamed the "Scite Tab" to "Citation information". [#10821](https://github.com/JabRef/jabref/issues/10821)
- We changed the duplicate handling in the Import entries dialog. Potential duplicate entries are marked with an icon and importing will now trigger the merge dialog [#10914](https://github.com/JabRef/jabref/pull/10914)
- We made the command "Push to TexShop" more robust to allow cite commands with a character before the first slash. [forum#2699](https://discourse.jabref.org/t/push-to-texshop-mac/2699/17?u=siedlerchr)
- We only show the notification "Saving library..." if the library contains more than 2000 entries. [#9803](https://github.com/JabRef/jabref/issues/9803)
- JabRef now keeps previous log files upon start. [#11023](https://github.com/JabRef/jabref/pull/11023)
- When normalizing author names, complete enclosing braces are kept. [#10031](https://github.com/JabRef/jabref/issues/10031)
- We enhanced the dialog for adding new fields in the content selector with a selection box containing a list of standard fields. [#10912](https://github.com/JabRef/jabref/pull/10912)
- We store the citation relations in an LRU cache to avoid bloating the memory and out-of-memory exceptions. [#10958](https://github.com/JabRef/jabref/issues/10958)
- Keywords field are now displayed as tags. [#10910](https://github.com/JabRef/jabref/pull/10910)
- Citation relations now get more information, and have quick access to view the articles in a browser without adding them to the library [#10869](https://github.com/JabRef/jabref/issues/10869)
- Importer/Exporter for CFF format now supports JabRef `cites` and `related` relationships, as well as all fields from the CFF specification. [#10993](https://github.com/JabRef/jabref/issues/10993)
- The XMP-Exporter no longer writes the content of the `file`-field. [#11083](https://github.com/JabRef/jabref/pull/11083)
- We added notes, checks and warnings for the case of selection of non-empty directories while starting a new Systematic Literature Review. [#600](https://github.com/JabRef/jabref-koppor/issues/600)
- Text in the import dialog (web search results) will now be wrapped to prevent horizontal scrolling. [#10931](https://github.com/JabRef/jabref/issues/10931)
- We improved the error handling when invalid bibdesk-files are encountered [#11117](https://github.com/JabRef/jabref/issues/11117)

### Fixed

- We fixed an issue where the fulltext search button in entry editor used to disappear on click till the search is completed. [#10425](https://github.com/JabRef/jabref/issues/10425)
- We fixed an issue where attempting to cancel the importing/generation of an entry from id is ignored. [#10508](https://github.com/JabRef/jabref/issues/10508)
- We fixed an issue where the preview panel showing the wrong entry (an entry that is not selected in the entry table). [#9172](https://github.com/JabRef/jabref/issues/9172)
- We fixed an issue where HTML-reserved characters like '&' and '<', in addition to HTML entities like '&amp;' were not rendered correctly in entry preview. [#10677](https://github.com/JabRef/jabref/issues/10677)
- The last page of a PDF is now indexed by the full text search. [#10193](https://github.com/JabRef/jabref/issues/10193)
- The entry editor respects the configured custom tabs when showing "Other fields". [#11012](https://github.com/JabRef/jabref/pull/11012)
- The default owner of an entry can be changed again. [#10924](https://github.com/JabRef/jabref/issues/10924)
- We fixed an issue where the duplicate check did not take umlauts or other LaTeX-encoded characters into account. [#10744](https://github.com/JabRef/jabref/pull/10744)
- We fixed the colors of the icon on hover for unset special fields. [#10431](https://github.com/JabRef/jabref/issues/10431)
- We fixed an issue where the CrossRef field did not work if autocompletion was disabled [#8145](https://github.com/JabRef/jabref/issues/8145)
- In biblatex mode, JabRef distinguishes between "Optional fields" and "Optional fields 2" again. [#11022](https://github.com/JabRef/jabref/pull/11022)
- We fixed an issue where exporting`@electronic` and `@online` entry types to the Office XMl would duplicate the field `title`  [#10807](https://github.com/JabRef/jabref/issues/10807)
- We fixed an issue where the `CommentsTab` was not properly formatted when the `defaultOwner` contained capital or special letters. [#10870](https://github.com/JabRef/jabref/issues/10870)
- We fixed an issue where the `File -> Close library` menu item was not disabled when no library was open. [#10948](https://github.com/JabRef/jabref/issues/10948)
- We fixed an issue where the Document Viewer would show the PDF in only half the window when maximized. [#10934](https://github.com/JabRef/jabref/issues/10934)
- Clicking on the crossref and related tags in the entry editor jumps to the linked entry. [#5484](https://github.com/JabRef/jabref/issues/5484) [#9369](https://github.com/JabRef/jabref/issues/9369)
- We fixed an issue where JabRef could not parse absolute file paths from Zotero exports. [#10959](https://github.com/JabRef/jabref/issues/10959)
- We fixed an issue where an exception occured when toggling between "Live" or "Locked" in the internal Document Viewer. [#10935](https://github.com/JabRef/jabref/issues/10935)
- When fetching article information fom IEEE Xplore, the em dash is now converted correctly. [JabRef/jabref-koppor#286](https://github.com/JabRef/jabref-koppor/issues/286)
- Fixed an issue on Windows where the browser extension reported failure to send an entry to JabRef even though it was sent properly. [JabRef/JabRef-Browser-Extension#493](https://github.com/JabRef/JabRef-Browser-Extension/issues/493)
- Fixed an issue on Windows where TeXworks path was not resolved if it was installed with MiKTeX. [#10977](https://github.com/JabRef/jabref/issues/10977)
- We fixed an issue with where JabRef would throw an error when using MathSciNet search, as it was unable to parse the fetched JSON coreectly. [#10996](https://github.com/JabRef/jabref/issues/10996)
- We fixed an issue where the "Import by ID" function would throw an error when a DOI that contains URL-encoded characters was entered. [#10648](https://github.com/JabRef/jabref/issues/10648)
- We fixed an issue with handling of an "overflow" of authors at `[authIniN]`. [#11087](https://github.com/JabRef/jabref/issues/11087)
- We fixed an issue where an exception occurred when selecting entries in the web search results. [#11081](https://github.com/JabRef/jabref/issues/11081)
- When a new library is unsaved, there is now no warning when fetching entries with PDFs. [#11075](https://github.com/JabRef/jabref/issues/11075)
- We fixed an issue where the message "The libary has been modified by another program" occurred when editing library metadata and saving the library. [#4877](https://github.com/JabRef/jabref/issues/4877)

### Removed

- We removed the predatory journal checks due to a high rate of false positives. [#11066](https://github.com/JabRef/jabref/pull/11066)

## [5.12] – 2023-12-24

### Added

- We added a scite.ai tab in the entry editor that retrieves 'Smart Citation' tallies for citations that have a DOI. [JabRef/jabref-koppor#375](https://github.com/JabRef/jabref-koppor/issues/375)
- We added a dropdown menu to let users change the reference library during AUX file import. [#10472](https://github.com/JabRef/jabref/issues/10472)
- We added a button to let users reset the cite command to the default value. [#10569](https://github.com/JabRef/jabref/issues/10569)
- We added the option to use System Preference for Light/Dark Theme [#8729](https://github.com/JabRef/jabref/issues/8729).
- We added [scholar.archive.org](https://scholar.archive.org/) as a new fetcher. [#10498](https://github.com/JabRef/jabref/issues/10498)
- We integrated predatory journal checking as part of the Integrity Checker based on the [check-bib-for-predatory](https://github.com/CfKu/check-bib-for-predatory). [JabRef/jabref-koppor#348](https://github.com/JabRef/jabref-koppor/issues/348)
- We added a 'More options' section in the main table right click menu opening the preferences dialog. [#9432](https://github.com/JabRef/jabref/issues/9432)
- When creating a new group, it inherits the icon of the parent group. [#10521](https://github.com/JabRef/jabref/pull/10521)

### Changed

- We moved the location of the 'Open only one instance of JabRef' preference option from "Network" to "General". [#9306](https://github.com/JabRef/jabref/issues/9306)
- The two previews in the change resolver dialog now have their scrollbars synchronized. [#9576](https://github.com/JabRef/jabref/issues/9576).
- We changed the setting of the keyword separator to accept a single character only. [#177](https://github.com/JabRef/jabref-koppor/issues/177)
- We replaced "SearchAll" in Web Search by "Search Selected". [#10556](https://github.com/JabRef/jabref/issues/10556)
- Short DOI formatter now checks, if the value is already formatted. If so, it returns the value instead of calling the ShortDOIService again. [#10589](https://github.com/JabRef/jabref/issues/10589)
- We upgraded to JavaFX 21.0.1. As a consequence JabRef requires now macOS 11 or later and GTK 3.8 or later on Linux [#10627](https://github.com/JabRef/jabref/pull/10627).
- A user-specific comment fields is not enabled by default, but can be enabled using the "Add" button. [#10424](https://github.com/JabRef/jabref/issues/10424)
- We upgraded to Lucene 9.9 for the fulltext search. The search index will be rebuild. [#10686](https://github.com/JabRef/jabref/pull/10686)
- When using "Copy..." -> "Copy citation key", the delimiter configured at "Push applications" is respected. [#10707](https://github.com/JabRef/jabref/pull/10707)

### Fixed

- We fixed an issue where the added protected term has unwanted leading and trailing whitespaces, where the formatted text has unwanted empty brackets and where the word at the cursor in the textbox can be added to the list. [#10415](https://github.com/JabRef/jabref/issues/10415)
- We fixed an issue where in the merge dialog the file field of entries was not correctly merged when the first and second entry both contained values inside the file field. [#10572](https://github.com/JabRef/jabref/issues/10572)
- We fixed some small inconsistencies in the user interface. [#10507](https://github.com/JabRef/jabref/issues/10507) [#10458](https://github.com/JabRef/jabref/issues/10458) [#10660](https://github.com/JabRef/jabref/issues/10660)
- We fixed the issue where the Hayagriva YAML exporter would not include a parent field for the publisher/series. [#10596](https://github.com/JabRef/jabref/issues/10596)
- We fixed issues in the external file type dialog w.r.t. duplicate entries in the case of a language switch. [#10271](https://github.com/JabRef/jabref/issues/10271)
- We fixed an issue where the right-click action "Copy cite..." did not respect the configured citation command under "External Programs" -> "[Push Applications](https://docs.jabref.org/cite/pushtoapplications)" [#10615](https://github.com/JabRef/jabref/issues/10615)

### Removed

- We removed duplicate filtering and sorting operations in the MainTable when editing BibEntries. [#10619](https://github.com/JabRef/jabref/pull/10619)

## [5.11] – 2023-10-22

### Added

- We added the ability to sort subgroups in Z-A order, as well as by ascending and descending number of subgroups. [#10249](https://github.com/JabRef/jabref/issues/10249)
- We added the possibility to find (and add) papers that cite or are cited by a given paper. [#6187](https://github.com/JabRef/jabref/issues/6187)
- We added an error-specific message for when a download from a URL fails. [#9826](https://github.com/JabRef/jabref/issues/9826)
- We added support for customizing the citation command (e.g., `[@key1,@key2]`) when [pushing to external applications](https://docs.jabref.org/cite/pushtoapplications). [#10133](https://github.com/JabRef/jabref/issues/10133)
- We added an integrity check for more special characters. [#8712](https://github.com/JabRef/jabref/issues/8712)
- We added protected terms described as "Computer science". [#10222](https://github.com/JabRef/jabref/pull/10222)
- We added a link "Get more themes..." in the preferences to that points to [themes.jabref.org](https://themes.jabref.org) allowing the user to download new themes. [#10243](https://github.com/JabRef/jabref/issues/10243)
- We added a fetcher for [LOBID](https://lobid.org/resources/api) resources. [JabRef/jabref-koppor#386](https://github.com/JabRef/jabref-koppor/issues/386)
- When in `biblatex` mode, the [integrity check](https://docs.jabref.org/finding-sorting-and-cleaning-entries/checkintegrity) for journal titles now also checks the field `journal`.
- We added support for exporting to Hayagriva YAML format. [#10382](https://github.com/JabRef/jabref/issues/10382)
- We added support for pushing citations to [TeXShop](https://pages.uoregon.edu/koch/texshop/) on macOS [forum#2699](https://discourse.jabref.org/t/push-to-texshop-mac/2699).
- We added the 'Bachelor's thesis' type for Biblatex's 'Thesis' EntryType [#10029](https://github.com/JabRef/jabref/issues/10029).

### Changed

- The export formats `listrefs`, `tablerefs`, `tablerefsabsbib`, now use the ISO date format in the footer [#10383](https://github.com/JabRef/jabref/pull/10383).
- When searching for an identifier in the "Web search", the title of the search window is now "Identifier-based Web Search". [#10391](https://github.com/JabRef/jabref/pull/10391)
- The ampersand checker now skips verbatim fields (`file`, `url`, ...). [#10419](https://github.com/JabRef/jabref/pull/10419)
- If no existing document is selected for exporting "XMP annotated pdf" JabRef will now create a new PDF file with a sample text and the metadata. [#10102](https://github.com/JabRef/jabref/issues/10102)
- We modified the DOI cleanup to infer the DOI from an ArXiV ID if it's present. [#10426](https://github.com/JabRef/jabref/issues/10426)
- The ISI importer uses the field `comment` for notes (instead of `review). [#10478](https://github.com/JabRef/jabref/pull/10478)
- If no existing document is selected for exporting "Embedded BibTeX pdf" JabRef will now create a new PDF file with a sample text and the metadata. [#10101](https://github.com/JabRef/jabref/issues/10101)
- Translated titles format no longer raise a warning. [#10459](https://github.com/JabRef/jabref/issues/10459)
- We re-added the empty grey containers in the groups panel to keep an indicator for the current selected group, if displaying of group item count is turned off [#9972](https://github.com/JabRef/jabref/issues/9972)

### Fixed

- We fixed an issue where "Move URL in note field to url field" in the cleanup dialog caused an exception if no note field was present [forum#3999](https://discourse.jabref.org/t/cleanup-entries-cant-get-it-to-work/3999)
- It is possible again to use "current table sort order" for the order of entries when saving. [#9869](https://github.com/JabRef/jabref/issues/9869)
- Passwords can be stored in GNOME key ring. [#10274](https://github.com/JabRef/jabref/issues/10274)
- We fixed an issue where groups based on an aux file could not be created due to an exception [#10350](https://github.com/JabRef/jabref/issues/10350)
- We fixed an issue where the JabRef browser extension could not communicate with JabRef under macOS due to missing files. You should use the `.pkg` for the first installation as it updates all necessary files for the extension [#10308](https://github.com/JabRef/jabref/issues/10308)
- We fixed an issue where the ISBN fetcher returned the entrytype `misc` for certain ISBN numbers [#10348](https://github.com/JabRef/jabref/issues/10348)
- We fixed a bug where an exception was raised when saving less than three export save orders in the preference. [#10157](https://github.com/JabRef/jabref/issues/10157)
- We fixed an issue where it was possible to create a group with no name or with a group separator inside the name [#9776](https://github.com/JabRef/jabref/issues/9776)
- Biblatex's `journaltitle` is now also respected for showing the journal information. [#10397](https://github.com/JabRef/jabref/issues/10397)
- JabRef does not hang anymore when exporting via CLI. [#10380](https://github.com/JabRef/jabref/issues/10380)
- We fixed an issue where it was not possible to save a library on a network share under macOS due to an exception when acquiring a file lock [#10452](https://github.com/JabRef/jabref/issues/10452)
- We fixed an issue where exporting "XMP annotated pdf" without selecting an existing document would produce an exception. [#10102](https://github.com/JabRef/jabref/issues/10102)
- We fixed an issue where the "Enabled" column in the "Protected terms files" tab in the preferences could not be resized [#10285](https://github.com/JabRef/jabref/issues/10285)
- We fixed an issue where after creation of a new library, the new library was not focused. [JabRef/jabref-koppor#592](https://github.com/JabRef/jabref-koppor/issues/592)
- We fixed an issue where double clicking on an url in the file field would trigger an exception instead of opening the browser [#10480](https://github.com/JabRef/jabref/pull/10480)
- We fixed an issue where scrolling was impossible on dragging a citation on the groups panel. [#9754](https://github.com/JabRef/jabref/issues/9754)
- We fixed an issue where exporting "Embedded BibTeX pdf" without selecting an existing document would produce an exception. [#10101](https://github.com/JabRef/jabref/issues/10101)
- We fixed an issue where there was a failure to access the url link for "eprint" for the ArXiv entry.[#10474](https://github.com/JabRef/jabref/issues/10474)
- We fixed an issue where it was not possible to connect to a shared database once a group with entries was added or other metadata modified [#10336](https://github.com/JabRef/jabref/issues/10336)
- We fixed an issue where middle-button paste in X not always worked [#7905](https://github.com/JabRef/jabref/issues/7905)

## [5.10] – 2023-09-02

### Added

- We added a field showing the BibTeX/biblatex source for added and deleted entries in the "External Changes Resolver" dialog. [#9509](https://github.com/JabRef/jabref/issues/9509)
- We added user-specific comment field so that multiple users can make separate comments. [#543](https://github.com/JabRef/jabref-koppor/issues/543)
- We added a search history list in the search field's right click menu. [#7906](https://github.com/JabRef/jabref/issues/7906)
- We added a full text fetcher for IACR eprints. [#9651](https://github.com/JabRef/jabref/pull/9651)
- We added "Attach file from URL" to right-click context menu to download and store a file with the reference library. [#9646](https://github.com/JabRef/jabref/issues/9646)
- We enabled updating an existing entry with data from InspireHEP. [#9351](https://github.com/JabRef/jabref/issues/9351)
- We added a fetcher for the Bibliotheksverbund Bayern (experimental). [#9641](https://github.com/JabRef/jabref/pull/9641)
- We added support for more biblatex date formats for parsing dates. [#2753](https://github.com/JabRef/jabref/issues/2753)
- We added support for multiple languages for exporting to and importing references from MS Office. [#9699](https://github.com/JabRef/jabref/issues/9699)
- We enabled scrolling in the groups list when dragging a group on another group. [#2869](https://github.com/JabRef/jabref/pull/2869)
- We added the option to automatically download online files when a new entry is created from an existing ID (e.g., DOI). The option can be disabled in the preferences under "Import and Export". [#9756](https://github.com/JabRef/jabref/issues/9756)
- We added a new Integrity check for unescaped ampersands. [JabRef/jabref-koppor#585](https://github.com/JabRef/jabref-koppor/issues/585)
- We added support for parsing `$\backslash$` in file paths (as exported by Mendeley). [forum#3470](https://discourse.jabref.org/t/mendeley-bib-import-with-linked-files/3470)
- We added the possibility to automatically fetch entries when an ISBN is pasted on the main table. [#9864](https://github.com/JabRef/jabref/issues/9864)
- We added the option to disable the automatic linking of files in the entry editor [#5105](https://github.com/JabRef/jabref/issues/5105)
- We added the link icon for ISBNs in linked identifiers column. [#9819](https://github.com/JabRef/jabref/issues/9819)
- We added key binding to focus on groups <kbd>alt</kbd> + <kbd>s</kbd> [#9863](https://github.com/JabRef/jabref/issues/9863)
- We added the option to unprotect a text selection, which strips all pairs of curly braces away. [#9950](https://github.com/JabRef/jabref/issues/9950)
- We added drag and drop events for field 'Groups' in entry editor panel. [#569](https://github.com/JabRef/jabref-koppor/issues/569)
- We added support for parsing MathML in the Medline importer. [#4273](https://github.com/JabRef/jabref/issues/4273)
- We added the ability to search for an identifier (DOI, ISBN, ArXiv ID) directly from 'Web Search'. [#7575](https://github.com/JabRef/jabref/issues/7575) [#9674](https://github.com/JabRef/jabref/issues/9674)
- We added a cleanup activity that identifies a URL or a last-visited-date in the `note` field and moves it to the `url` and `urldate` field respectively. [JabRef/jabref-koppor#216](https://github.com/JabRef/jabref-koppor/issues/216)
- We enabled the user to change the name of a field in a custom entry type by double-clicking on it. [#9840](https://github.com/JabRef/jabref/issues/9840)
- We added some preferences options to disable online activity. [#10064](https://github.com/JabRef/jabref/issues/10064)
- We integrated two mail actions ("As Email" and "To Kindle") under a new "Send" option in the right-click & Tools menus. The Kindle option creates an email targeted to the user's Kindle email, which can be set in preferences under "External programs" [#6186](https://github.com/JabRef/jabref/issues/6186)
- We added an option to clear recent libraries' history. [#10003](https://github.com/JabRef/jabref/issues/10003)
- We added an option to encrypt and remember the proxy password. [#8055](https://github.com/JabRef/jabref/issues/8055)[#10044](https://github.com/JabRef/jabref/issues/10044)
- We added support for showing journal information, via info buttons next to the `Journal` and `ISSN` fields in the entry editor. [#6189](https://github.com/JabRef/jabref/issues/6189)
- We added support for pushing citations to Sublime Text 3 [#10098](https://github.com/JabRef/jabref/issues/10098)
- We added support for the Finnish language. [#10183](https://github.com/JabRef/jabref/pull/10183)
- We added the option to automatically replaces illegal characters in the filename when adding a file to JabRef. [#10182](https://github.com/JabRef/jabref/issues/10182)
- We added a privacy policy. [#10064](https://github.com/JabRef/jabref/issues/10064)
- We added a tooltip to show the number of entries in a group [#10208](https://github.com/JabRef/jabref/issues/10208)
- We fixed an issue where it was no longer possible to add or remove selected entries to groups via context menu [#10404](https://github.com/JabRef/jabref/issues/10404), [#10317](https://github.com/JabRef/jabref/issues/10317) [#10374](https://github.com/JabRef/jabref/issues/10374)

### Changed

- We replaced "Close" by "Close library" and placed it after "Save all" in the File menu. [#10043](https://github.com/JabRef/jabref/pull/10043)
- We upgraded to Lucene 9.7 for the fulltext search. The search index will be rebuild. [#10036](https://github.com/JabRef/jabref/pull/10036)
- 'Get full text' now also checks the file url. [#568](https://github.com/JabRef/jabref-koppor/issues/568)
- JabRef writes a new backup file only if there is a change. Before, JabRef created a backup upon start. [#9679](https://github.com/JabRef/jabref/pull/9679)
- We modified the `Add Group` dialog to use the most recently selected group hierarchical context. [#9141](https://github.com/JabRef/jabref/issues/9141)
- We refined the 'main directory not found' error message. [#9625](https://github.com/JabRef/jabref/pull/9625)
- JabRef writes a new backup file only if there is a change. Before, JabRef created a backup upon start. [#9679](https://github.com/JabRef/jabref/pull/9679)
- Backups of libraries are not stored per JabRef version, but collected together. [#9676](https://github.com/JabRef/jabref/pull/9676)
- We streamlined the paths for logs and backups: The parent path fragment is always `logs` or `backups`.
- `log.txt` now contains an entry if a BibTeX entry could not be parsed.
- `log.txt` now contains debug messages. Debugging needs to be enabled explicitly. [#9678](https://github.com/JabRef/jabref/pull/9678)
- `log.txt` does not contain entries for non-found files during PDF indexing. [#9678](https://github.com/JabRef/jabref/pull/9678)
- The hostname is now determined using environment variables (`COMPUTERNAME`/`HOSTNAME`) first. [#9910](https://github.com/JabRef/jabref/pull/9910)
- We improved the Medline importer to correctly import ISO dates for `revised`. [#9536](https://github.com/JabRef/jabref/issues/9536)
- To avoid cluttering of the directory, We always delete the `.sav` file upon successful write. [#9675](https://github.com/JabRef/jabref/pull/9675)
- We improved the unlinking/deletion of multiple linked files of an entry using the <kbd>Delete</kbd> key. [#9473](https://github.com/JabRef/jabref/issues/9473)
- The field names of customized entry types are now exchanged preserving the case. [#9993](https://github.com/JabRef/jabref/pull/9993)
- We moved the custom entry types dialog into the preferences dialog. [#9760](https://github.com/JabRef/jabref/pull/9760)
- We moved the manage content selectors dialog to the library properties. [#9768](https://github.com/JabRef/jabref/pull/9768)
- We moved the preferences menu command from the options menu to the file menu. [#9768](https://github.com/JabRef/jabref/pull/9768)
- We reworked the cross ref labels in the entry editor and added a right click menu. [#10046](https://github.com/JabRef/jabref/pull/10046)
- We reorganized the order of tabs and settings in the library properties. [#9836](https://github.com/JabRef/jabref/pull/9836)
- We changed the handling of an "overflow" of authors at `[authIniN]`: JabRef uses `+` to indicate an overflow. Example: `[authIni2]` produces `A+` (instead of `AB`) for `Aachen and Berlin and Chemnitz`. [#9703](https://github.com/JabRef/jabref/pull/9703)
- We moved the preferences option to open the last edited files on startup to the 'General' tab. [#9808](https://github.com/JabRef/jabref/pull/9808)
- We improved the recognition of DOIs when pasting a link containing a DOI on the maintable. [#9864](https://github.com/JabRef/jabref/issues/9864s)
- We reordered the preferences dialog. [#9839](https://github.com/JabRef/jabref/pull/9839)
- We split the 'Import and Export' tab into 'Web Search' and 'Export'. [#9839](https://github.com/JabRef/jabref/pull/9839)
- We moved the option to run JabRef in memory stick mode into the preferences dialog toolbar. [#9866](https://github.com/JabRef/jabref/pull/9866)
- In case the library contains empty entries, they are not written to disk. [#8645](https://github.com/JabRef/jabref/issues/8645)
- The formatter `remove_unicode_ligatures` is now called `replace_unicode_ligatures`. [#9890](https://github.com/JabRef/jabref/pull/9890)
- We improved the error message when no terminal was found. [#9607](https://github.com/JabRef/jabref/issues/9607)
- In the context of the "systematic literature functionality", we changed the name "database" to "catalog" to use a separate term for online catalogs in comparison to SQL databases. [#9951](https://github.com/JabRef/jabref/pull/9951)
- We now show more fields (including Special Fields) in the dropdown selection for "Save sort order" in the library properties and for "Export sort order" in the preferences. [#10010](https://github.com/JabRef/jabref/issues/10010)
- We now encrypt and store the custom API keys in the OS native credential store. [#10044](https://github.com/JabRef/jabref/issues/10044)
- We changed the behavior of group addition/edit, so that sorting by alphabetical order is not performed by default after the modification. [#10017](https://github.com/JabRef/jabref/issues/10017)
- We fixed an issue with spacing in the cleanup dialogue. [#10081](https://github.com/JabRef/jabref/issues/10081)
- The GVK fetcher now uses the new [K10plus](https://www.bszgbv.de/services/k10plus/) database. [#10189](https://github.com/JabRef/jabref/pull/10189)

### Fixed

- We fixed an issue where clicking the group expansion pane/arrow caused the node to be selected, when it should just expand/detract the node. [#10111](https://github.com/JabRef/jabref/pull/10111)
- We fixed an issue where the browser import would add ' characters before the BibTeX entry on Linux. [#9588](https://github.com/JabRef/jabref/issues/9588)
- We fixed an issue where searching for a specific term with the DOAB fetcher lead to an exception. [#9571](https://github.com/JabRef/jabref/issues/9571)
- We fixed an issue where the "Import" -> "Library to import to" did not show the correct library name if two opened libraries had the same suffix. [#9567](https://github.com/JabRef/jabref/issues/9567)
- We fixed an issue where the rpm-Version of JabRef could not be properly uninstalled and reinstalled. [#9558](https://github.com/JabRef/jabref/issues/9558), [#9603](https://github.com/JabRef/jabref/issues/9603)
- We fixed an issue where the command line export using `--exportMatches` flag does not create an output bib file. [#9581](https://github.com/JabRef/jabref/issues/9581)
- We fixed an issue where custom field in the custom entry types could not be set to mulitline. [#9609](https://github.com/JabRef/jabref/issues/9609)
- We fixed an issue where the Office XML exporter did not resolve BibTeX-Strings when exporting entries. [forum#3741](https://discourse.jabref.org/t/exporting-bibtex-constant-strings-to-ms-office-2007-xml/3741)
- We fixed an issue where the Merge Entries Toolbar configuration was not saved after hitting 'Merge Entries' button. [#9091](https://github.com/JabRef/jabref/issues/9091)
- We fixed an issue where the password is stored in clear text if the user wants to use a proxy with authentication. [#8055](https://github.com/JabRef/jabref/issues/8055)
- JabRef is now more relaxed when parsing field content: In case a field content ended with `\`, the combination `\}` was treated as plain `}`. [#9668](https://github.com/JabRef/jabref/issues/9668)
- We resolved an issue that cut off the number of group entries when it exceeded four digits. [#8797](https://github.com/JabRef/jabref/issues/8797)
- We fixed the issue where the size of the global search window was not retained after closing. [#9362](https://github.com/JabRef/jabref/issues/9362)
- We fixed an issue where the Global Search UI preview is still white in dark theme. [#9362](https://github.com/JabRef/jabref/issues/9362)
- We fixed the double paste issue when <kbd>Cmd</kbd> + <kbd>v</kbd> is pressed on 'New entry from plaintext' dialog. [#9367](https://github.com/JabRef/jabref/issues/9367)
- We fixed an issue where the pin button on the Global Search dialog was located at the bottom and not at the top. [#9362](https://github.com/JabRef/jabref/issues/9362)
- We fixed the log text color in the event log console when using dark mode. [#9732](https://github.com/JabRef/jabref/issues/9732)
- We fixed an issue where searching for unlinked files would include the current library's .bib file. [#9735](https://github.com/JabRef/jabref/issues/9735)
- We fixed an issue where it was no longer possible to connect to a shared mysql database due to an exception. [#9761](https://github.com/JabRef/jabref/issues/9761)
- We fixed an issue where an exception was thrown for the user after <kbd>Ctrl</kbd>+<kbd>Z</kbd> command. [#9737](https://github.com/JabRef/jabref/issues/9737)
- We fixed the citation key generation for [`[authors]`, `[authshort]`, `[authorsAlpha]`, `[authIniN]`, `[authEtAl]`, `[auth.etal]`](https://docs.jabref.org/setup/citationkeypatterns#special-field-markers) to handle `and others` properly. [JabRef/jabref-koppor#626](https://github.com/JabRef/jabref-koppor/issues/626)
- We fixed the Save/save as file type shows BIBTEX_DB instead of "Bibtex library". [#9372](https://github.com/JabRef/jabref/issues/9372)
- We fixed the default main file directory for non-English Linux users. [#8010](https://github.com/JabRef/jabref/issues/8010)
- We fixed an issue when overwriting the owner was disabled. [#9896](https://github.com/JabRef/jabref/pull/9896)
- We fixed an issue regarding recording redundant prefixes in search history. [#9685](https://github.com/JabRef/jabref/issues/9685)
- We fixed an issue where passing a URL containing a DOI led to a "No entry found" notification. [#9821](https://github.com/JabRef/jabref/issues/9821)
- We fixed some minor visual inconsistencies and issues in the preferences dialog. [#9866](https://github.com/JabRef/jabref/pull/9866)
- The order of save actions is now retained. [#9890](https://github.com/JabRef/jabref/pull/9890)
- We fixed an issue where the order of save actions was not retained in the bib file. [#9890](https://github.com/JabRef/jabref/pull/9890)
- We fixed an issue in the preferences 'External file types' tab ignoring a custom application path in the edit dialog. [#9895](https://github.com/JabRef/jabref/issues/9895)
- We fixed an issue in the preferences where custom columns could be added to the entry table with no qualifier. [#9913](https://github.com/JabRef/jabref/issues/9913)
- We fixed an issue where the encoding header in a bib file was not respected when the file contained a BOM (Byte Order Mark). [#9926](https://github.com/JabRef/jabref/issues/9926)
- We fixed an issue where cli help output for import and export format was inconsistent. [JabRef/jabref-koppor#429](https://github.com/JabRef/jabref-koppor/issues/429)
- We fixed an issue where the user could select multiple conflicting options for autocompletion at once. [#10181](https://github.com/JabRef/jabref/issues/10181)
- We fixed an issue where no preview could be generated for some entry types and led to an exception. [#9947](https://github.com/JabRef/jabref/issues/9947)
- We fixed an issue where the Linux terminal working directory argument was malformed and therefore ignored upon opening a terminal [#9953](https://github.com/JabRef/jabref/issues/9953)
- We fixed an issue under Linux where under some systems the file instead of the folder was opened. [#9607](https://github.com/JabRef/jabref/issues/9607)
- We fixed an issue where an Automatic Keyword Group could not be deleted in the UI. [#9778](https://github.com/JabRef/jabref/issues/9778)
- We fixed an issue where the citation key pattern `[edtrN_M]` returned the wrong editor. [#9946](https://github.com/JabRef/jabref/pull/9946)
- We fixed an issue where empty grey containers would remain in the groups panel, if displaying of group item count is turned off. [#9972](https://github.com/JabRef/jabref/issues/9972)
- We fixed an issue where fetching an ISBN could lead to application freezing when the fetcher did not return any results. [#9979](https://github.com/JabRef/jabref/issues/9979)
- We fixed an issue where closing a library containing groups and entries caused an exception [#9997](https://github.com/JabRef/jabref/issues/9997)
- We fixed a bug where the editor for strings in a bibliography file did not sort the entries by their keys [#10083](https://github.com/JabRef/jabref/pull/10083)
- We fixed an issues where clicking on the empty space of specific context menu entries would not trigger the associated action. [#8388](https://github.com/JabRef/jabref/issues/8388)
- We fixed an issue where JabRef would not remember whether the window was in fullscreen. [#4939](https://github.com/JabRef/jabref/issues/4939)
- We fixed an issue where the ACM Portal search sometimes would not return entries for some search queries when the article author had no given name. [#10107](https://github.com/JabRef/jabref/issues/10107)
- We fixed an issue that caused high CPU usage and a zombie process after quitting JabRef because of author names autocompletion. [#10159](https://github.com/JabRef/jabref/pull/10159)
- We fixed an issue where files with illegal characters in the filename could be added to JabRef. [#10182](https://github.com/JabRef/jabref/issues/10182)
- We fixed that checked-out radio buttons under "specified keywords" were not displayed as checked after closing and reopening the "edit group" window. [#10248](https://github.com/JabRef/jabref/issues/10248)
- We fixed that when editing groups, checked-out properties such as case sensitive and regular expression (under "Free search expression") were not displayed checked. [#10108](https://github.com/JabRef/jabref/issues/10108)

### Removed

- We removed the support of BibTeXML. [#9540](https://github.com/JabRef/jabref/issues/9540)
- We removed support for Markdown syntax for strikethrough and task lists in comment fields. [#9726](https://github.com/JabRef/jabref/pull/9726)
- We removed the options menu, because the two contents were moved to the File menu or the properties of the library. [#9768](https://github.com/JabRef/jabref/pull/9768)
- We removed the 'File' tab in the preferences and moved its contents to the 'Export' tab. [#9839](https://github.com/JabRef/jabref/pull/9839)
- We removed the "[Collection of Computer Science Bibliographies](https://en.wikipedia.org/wiki/Collection_of_Computer_Science_Bibliographies)" fetcher the websits is no longer available. [#6638](https://github.com/JabRef/jabref/issues/6638)

## [5.9] – 2023-01-06

### Added

- We added a dropdown menu to let users change the library they want to import into during import. [#6177](https://github.com/JabRef/jabref/issues/6177)
- We added the possibility to add/remove a preview style from the selected list using a double click. [#9490](https://github.com/JabRef/jabref/issues/9490)
- We added the option to define fields as "multine" directly in the custom entry types dialog. [#6448](https://github.com/JabRef/jabref/issues/6448)
- We changed the minWidth and the minHeight of the main window, so it won't have a width and/or a height with the value 0. [#9606](https://github.com/JabRef/jabref/issues/9606)

### Changed

- We changed database structure: in MySQL/MariaDB we renamed tables by adding a `JABREF_` prefix, and in PGSQL we moved tables in `jabref` schema. We added `VersionDBStructure` variable in `METADATA` table to indicate current version of structure, this variable is needed for automatic migration. [#9312](https://github.com/JabRef/jabref/issues/9312)
- We moved some preferences options to a new tab in the preferences dialog. [#9442](https://github.com/JabRef/jabref/pull/9442)
- We renamed "Medline abbreviation" to "dotless abbreviation". [#9504](https://github.com/JabRef/jabref/pull/9504)
- We now have more "dots" in the offered journal abbreviations. [#9504](https://github.com/JabRef/jabref/pull/9504)
- We now disable the button "Full text search" in the Searchbar by default [#9527](https://github.com/JabRef/jabref/pull/9527)

### Fixed

- The tab "deprecated fields" is shown in biblatex-mode only. [#7757](https://github.com/JabRef/jabref/issues/7757)
- In case a journal name of an IEEE journal is abbreviated, the "normal" abbreviation is used - and not the one of the IEEE BibTeX strings. [JabRef/abbrv.jabref.org#91](https://github.com/JabRef/abbrv.jabref.org/issues/91)
- We fixed a performance issue when loading large lists of custom journal abbreviations. [#8928](https://github.com/JabRef/jabref/issues/8928)
- We fixed an issue where the last opened libraries were not remembered when a new unsaved library was open as well. [#9190](https://github.com/JabRef/jabref/issues/9190)
- We fixed an issue where no context menu for the group "All entries" was present. [forum#3682](https://discourse.jabref.org/t/how-sort-groups-a-z-not-subgroups/3682)
- We fixed an issue where extra curly braces in some fields would trigger an exception when selecting the entry or doing an integrity check. [#9475](https://github.com/JabRef/jabref/issues/9475), [#9503](https://github.com/JabRef/jabref/issues/9503)
- We fixed an issue where entering a date in the format "YYYY/MM" in the entry editor date field caused an exception. [#9492](https://github.com/JabRef/jabref/issues/9492)
- For portable versions, the `.deb` file now works on plain debian again. [#9472](https://github.com/JabRef/jabref/issues/9472)
- We fixed an issue where the download of linked online files failed after an import of entries for certain urls. [#9518](https://github.com/JabRef/jabref/issues/9518)
- We fixed an issue where an exception occurred when manually downloading a file from an URL in the entry editor. [#9521](https://github.com/JabRef/jabref/issues/9521)
- We fixed an issue with open office csv file formatting where commas in the abstract field where not escaped. [#9087](https://github.com/JabRef/jabref/issues/9087)
- We fixed an issue with deleting groups where subgroups different from the selected group were deleted. [#9281](https://github.com/JabRef/jabref/issues/9281)

## [5.8] – 2022-12-18

### Added

- We integrated a new three-way merge UI for merging entries in the Entries Merger Dialog, the Duplicate Resolver Dialog, the Entry Importer Dialog, and the External Changes Resolver Dialog. [#8945](https://github.com/JabRef/jabref/pull/8945)
- We added the ability to merge groups, keywords, comments and files when merging entries. [#9022](https://github.com/JabRef/jabref/pull/9022)
- We added a warning message next to the authors field in the merge dialog to warn users when the authors are the same but formatted differently. [#8745](https://github.com/JabRef/jabref/issues/8745)
- The default file directory of a library is used as default directory for [unlinked file lookup](https://docs.jabref.org/collect/findunlinkedfiles#link-the-pdfs-to-your-bib-library). [JabRef/jabref-koppor#546](https://github.com/JabRef/jabref-koppor/issues/546)
- The properties of an existing systematic literature review (SLR) can be edited. [JabRef/jabref-koppor#604](https://github.com/JabRef/jabref-koppor/issues/604)
- An systematic literature review (SLR) can now be started from the SLR itself. [#9131](https://github.com/JabRef/jabref/pull/9131), [JabRef/jabref-koppor#601](https://github.com/JabRef/jabref-koppor/issues/601)
- On startup, JabRef notifies the user if there were parsing errors during opening.
- We added support for the field `fjournal` (in `@article`) for abbreviation and unabbreviation functionalities. [#321](https://github.com/JabRef/jabref/pull/321)
- In case a backup is found, the filename of the backup is shown and one can navigate to the file. [#9311](https://github.com/JabRef/jabref/pull/9311)
- We added support for the Ukrainian and Arabic languages. [#9236](https://github.com/JabRef/jabref/pull/9236), [#9243](https://github.com/JabRef/jabref/pull/9243)

### Changed

- We improved the Citavi Importer to also import so called Knowledge-items into the field `comment` of the corresponding entry [#9025](https://github.com/JabRef/jabref/issues/9025)
- We modified the change case sub-menus and their corresponding tips (displayed when you stay long over the menu) to properly reflect exemplified cases. [#9339](https://github.com/Jabref/jabref/issues/9339)
- We call backup files `.bak` and temporary writing files now `.sav`.
- JabRef keeps 10 older versions of a `.bib` file in the [user data dir](https://github.com/harawata/appdirs#supported-directories) (instead of a single `.sav` (now: `.bak`) file in the directory of the `.bib` file)
- We improved the External Changes Resolver dialog to be more usaable. [#9021](https://github.com/JabRef/jabref/pull/9021)
- We simplified the actions to fast-resolve duplicates to 'Keep Left', 'Keep Right', 'Keep Both' and 'Keep Merged'. [#9056](https://github.com/JabRef/jabref/issues/9056)
- The fallback directory of the file folder now is the general file directory. In case there was a directory configured for a library and this directory was not found, JabRef placed the PDF next to the .bib file and not into the general file directory.
- The global default directory for storing PDFs is now the documents folder in the user's home.
- When adding or editing a subgroup it is placed w.r.t. to alphabetical ordering rather than at the end. [JabRef/jabref-koppor#577](https://github.com/JabRef/jabref-koppor/issues/577)
- Groups context menu now shows appropriate options depending on number of subgroups. [JabRef/jabref-koppor#579](https://github.com/JabRef/jabref-koppor/issues/579)
- We modified the "Delete file" dialog and added the full file path to the dialog text. The file path in the title was changed to file name only. [JabRef/jabref-koppor#534](https://github.com/JabRef/jabref-koppor/issues/534)
- Download from URL now automatically fills with URL from clipboard. [JabRef/jabref-koppor#535](https://github.com/JabRef/jabref-koppor/issues/535)
- We added HTML and Markdown files to Find Unlinked Files and removed BibTeX. [JabRef/jabref-koppor#547](https://github.com/JabRef/jabref-koppor/issues/547)
- ArXiv fetcher now retrieves additional data from related DOIs (both ArXiv and user-assigned). [#9170](https://github.com/JabRef/jabref/pull/9170)
- We modified the Directory of Open Access Books (DOAB) fetcher so that it will now also fetch the ISBN when possible. [#8708](https://github.com/JabRef/jabref/issues/8708)
- Genres are now mapped correctly to entry types when importing MODS files. [#9185](https://github.com/JabRef/jabref/issues/9185)
- We changed the button label from "Return to JabRef" to "Return to library" to better indicate the purpose of the action.
- We changed the color of found text from red to high-contrast colors (background: yellow; font color: purple). [JabRef/jabref-koppor#552](https://github.com/JabRef/jabref-koppor/issues/552)
- We fixed an issue where the wrong icon for a successful import of a bib entry was shown. [#9308](https://github.com/JabRef/jabref/pull/9308)
- We changed the messages after importing unlinked local files to past tense. [JabRef/jabref-koppor#548](https://github.com/JabRef/jabref-koppor/issues/548)
- We fixed an issue where the wrong icon for a successful import of a bib entry was shown [#9308](https://github.com/JabRef/jabref/pull/9308)
- In the context of the [Cleanup dialog](https://docs.jabref.org/finding-sorting-and-cleaning-entries/cleanupentries) we changed the text of the conversion of BibTeX to biblatex (and vice versa) to make it more clear. [JabRef/jabref-koppor#545](https://github.com/JabRef/jabref-koppor/issues/545)
- We removed wrapping of string constants when writing to a `.bib` file.
- In the context of a systematic literature review (SLR), a user can now add arbitrary data into `study.yml`. JabRef just ignores this data. [#9124](https://github.com/JabRef/jabref/pull/9124)
- In the context of a systematic literature review (SLR), we reworked the "Define study" parameters dialog. [#9123](https://github.com/JabRef/jabref/pull/9123)
- We upgraded to Lucene 9.4 for the fulltext search. The search index will be rebuild. [#9213](https://github.com/JabRef/jabref/pull/9213)
- We disabled the "change case" menu for empty fields. [#9214](https://github.com/JabRef/jabref/issues/9214)
- We disabled the conversion menu for empty fields. [#9200](https://github.com/JabRef/jabref/issues/9200)

### Fixed

- We fixed an issue where applied save actions on saving the library file would lead to the dialog "The library has been modified by another program" popping up. [#4877](https://github.com/JabRef/jabref/issues/4877)
- We fixed issues with save actions not correctly loaded when opening the library. [#9122](https://github.com/JabRef/jabref/pull/9122)
- We fixed the behavior of "Discard changes" when reopening a modified library. [#9361](https://github.com/JabRef/jabref/issues/9361)
- We fixed several bugs regarding the manual and the autosave of library files that could lead to exceptions. [#9067](https://github.com/JabRef/jabref/pull/9067), [#8484](https://github.com/JabRef/jabref/issues/8484), [#8746](https://github.com/JabRef/jabref/issues/8746), [#6684](https://github.com/JabRef/jabref/issues/6684), [#6644](https://github.com/JabRef/jabref/issues/6644), [#6102](https://github.com/JabRef/jabref/issues/6102), [#6000](https://github.com/JabRef/jabref/issues/6000)
- We fixed an issue where pdfs were re-indexed on each startup. [#9166](https://github.com/JabRef/jabref/pull/9166)
- We fixed an issue when using an unsafe character in the citation key, the auto-linking feature fails to link files. [#9267](https://github.com/JabRef/jabref/issues/9267)
- We fixed an issue where a message about changed metadata would occur on saving although nothing changed. [#9159](https://github.com/JabRef/jabref/issues/9159)
- We fixed an issue where the possibility to generate a subdatabase from an aux file was writing empty files when called from the commandline. [#9115](https://github.com/JabRef/jabref/issues/9115), [forum#3516](https://discourse.jabref.org/t/export-subdatabase-from-aux-file-on-macos-command-line/3516)
- We fixed an issue where author names with tilde accents (for example ñ) were marked as "Names are not in the standard BibTeX format". [#8071](https://github.com/JabRef/jabref/issues/8071)
- We fixed an issue where capitalize didn't capitalize words after hyphen characters. [#9157](https://github.com/JabRef/jabref/issues/9157)
- We fixed an issue where title case didn't capitalize words after en-dash characters and skip capitalization of conjunctions that comes after en-dash characters. [#9068](https://github.com/JabRef/jabref/pull/9068),[#9142](https://github.com/JabRef/jabref/pull/9142)
- We fixed an issue with the message that is displayed when fetcher returns an empty list of entries for given query. [#9195](https://github.com/JabRef/jabref/issues/9195)
- We fixed an issue where editing entry's "date" field in library mode "biblatex" causes an uncaught exception. [#8747](https://github.com/JabRef/jabref/issues/8747)
- We fixed an issue where importing from XMP would fail for certain PDFs. [#9383](https://github.com/JabRef/jabref/issues/9383)
- We fixed an issue that JabRef displayed the wrong group tree after loading. [JabRef/jabref-koppor#637](https://github.com/JabRef/jabref-koppor/issues/637)
- We fixed that sorting of entries in the maintable by special fields is updated immediately. [#9334](https://github.com/JabRef/jabref/issues/9334)
- We fixed the display of issue, number, eid and pages fields in the entry preview. [#8607](https://github.com/JabRef/jabref/pull/8607), [#8372](https://github.com/JabRef/jabref/issues/8372), [JabRef/jabref-koppor#514](https://github.com/JabRef/jabref-koppor/issues/514), [forum#2390](https://discourse.jabref.org/t/unable-to-edit-my-bibtex-file-that-i-used-before-vers-5-1/2390), [forum#3462](https://discourse.jabref.org/t/jabref-5-6-need-help-with-export-from-jabref-to-microsoft-word-entry-preview-of-apa-7-not-rendering-correctly/3462)
- We fixed the page ranges checker to detect article numbers in the pages field (used at [Check Integrity](https://docs.jabref.org/finding-sorting-and-cleaning-entries/checkintegrity)). [#8607](https://github.com/JabRef/jabref/pull/8607)
- The [HtmlToLaTeXFormatter](https://docs.jabref.org/finding-sorting-and-cleaning-entries/saveactions#html-to-latex) keeps single `<` characters.
- We fixed a performance regression when opening large libraries. [#9041](https://github.com/JabRef/jabref/issues/9041)
- We fixed a bug where spaces are trimmed when highlighting differences in the Entries merge dialog. [JabRef/jabref-koppor#371](https://github.com/JabRef/jabref-koppor/issues/371)
- We fixed some visual glitches with the linked files editor field in the entry editor and increased its height. [#8823](https://github.com/JabRef/jabref/issues/8823)
- We fixed some visual inconsistencies (round corners of highlighted buttons). [#8806](https://github.com/JabRef/jabref/issues/8806)
- We fixed an issue where JabRef would not exit when a connection to a LibreOffice document was established previously and the document is still open. [#9075](https://github.com/JabRef/jabref/issues/9075)
- We fixed an issue about selecting the save order in the preferences. [#9147](https://github.com/JabRef/jabref/issues/9147)
- We fixed an issue where an exception when fetching a DOI was not logged correctly. [JabRef/jabref-koppor#627](https://github.com/JabRef/jabref-koppor/issues/627)
- We fixed an issue where a user could not open an attached file in a new unsaved library. [#9386](https://github.com/JabRef/jabref/issues/9386)
- We fixed a typo within a connection error message. [JabRef/jabref-koppor#625](https://github.com/JabRef/jabref-koppor/issues/625)
- We fixed an issue where journal abbreviations would not abbreviate journal titles with escaped ampersands (\\&). [#8948](https://github.com/JabRef/jabref/issues/8948)
- We fixed the readability of the file field in the dark theme. [#9340](https://github.com/JabRef/jabref/issues/9340)
- We fixed an issue where the 'close dialog' key binding was not closing the Preferences dialog. [#8888](https://github.com/jabref/jabref/issues/8888)
- We fixed an issue where a known journal's medline/dot-less abbreviation does not switch to the full name. [#9370](https://github.com/JabRef/jabref/issues/9370)
- We fixed an issue where hitting enter on the search field within the preferences dialog closed the dialog. [JabRef/jabref-koppor#630](https://github.com/JabRef/jabref-koppor/issues/630)
- We fixed the "Cleanup entries" dialog is partially visible. [#9223](https://github.com/JabRef/jabref/issues/9223)
- We fixed an issue where font size preferences did not apply correctly to preference dialog window and the menu bar. [#8386](https://github.com/JabRef/jabref/issues/8386) and [#9279](https://github.com/JabRef/jabref/issues/9279)
- We fixed the display of the "Customize Entry Types" dialog title. [#9198](https://github.com/JabRef/jabref/issues/9198)
- We fixed an issue where the CSS styles are missing in some dialogs. [#9150](https://github.com/JabRef/jabref/pull/9150)
- We fixed an issue where controls in the preferences dialog could outgrow the window. [#9017](https://github.com/JabRef/jabref/issues/9017)
- We fixed an issue where highlighted text color for entry merge dialogue was not clearly visible. [#9192](https://github.com/JabRef/jabref/issues/9192)

### Removed

- We removed "last-search-date" from the systematic literature review feature, because the last-search-date can be deducted from the git logs. [#9116](https://github.com/JabRef/jabref/pull/9116)
- We removed the [CiteseerX](https://docs.jabref.org/collect/import-using-online-bibliographic-database#citeseerx) fetcher, because the API used by JabRef is sundowned. [#9466](https://github.com/JabRef/jabref/pull/9466)

## [5.7] – 2022-08-05

### Added

- We added a fetcher for [Biodiversity Heritage Library](https://www.biodiversitylibrary.org/). [#8539](https://github.com/JabRef/jabref/issues/8539)
- We added support for multiple messages in the snackbar. [#7340](https://github.com/JabRef/jabref/issues/7340)
- We added an extra option in the 'Find Unlinked Files' dialog view to ignore unnecessary files like Thumbs.db, DS_Store, etc. [JabRef/jabref-koppor#373](https://github.com/JabRef/jabref-koppor/issues/373)
- JabRef now writes log files. Linux: `$home/.cache/jabref/logs/version`, Windows: `%APPDATA%\..\Local\harawata\jabref\version\logs`, Mac: `Users/.../Library/Logs/jabref/version`
- We added an importer for Citavi backup files, support ".ctv5bak" and ".ctv6bak" file formats. [#8322](https://github.com/JabRef/jabref/issues/8322)
- We added a feature to drag selected entries and drop them to other opened inactive library tabs [JabRef/jabref-koppor#521](https://github.com/JabRef/jabref-koppor/issues/521).
- We added support for the [biblatex-apa](https://github.com/plk/biblatex-apa) legal entry types `Legislation`, `Legadminmaterial`, `Jurisdiction`, `Constitution` and `Legal` [#8931](https://github.com/JabRef/jabref/issues/8931)

### Changed

- The file column in the main table now shows the corresponding defined icon for the linked file [#8930](https://github.com/JabRef/jabref/issues/8930).
- We improved the color of the selected entries and the color of the summary in the Import Entries Dialog in the dark theme. [#7927](https://github.com/JabRef/jabref/issues/7927)
- We upgraded to Lucene 9.2 for the fulltext search.
  Thus, the now created search index cannot be read from older versions of JabRef anylonger.
  ⚠️ JabRef will recreate the index in a new folder for new files and this will take a long time for a huge library.
  Moreover, switching back and forth JabRef versions and meanwhile adding PDFs also requires rebuilding the index now and then.
  [#8868](https://github.com/JabRef/jabref/pull/8868)
- We improved the Latex2Unicode conversion [#8639](https://github.com/JabRef/jabref/pull/8639)
- Writing BibTeX data into a PDF (XMP) removes braces. [#8452](https://github.com/JabRef/jabref/issues/8452)
- Writing BibTeX data into a PDF (XMP) does not write the `file` field.
- Writing BibTeX data into a PDF (XMP) considers the configured keyword separator (and does not use "," as default any more)
- The Medline/Pubmed search now also supports the [default fields and operators for searching](https://docs.jabref.org/collect/import-using-online-bibliographic-database#search-syntax). [forum#3554](https://discourse.jabref.org/t/native-pubmed-search/3354)
- We improved group expansion arrow that prevent it from activating group when expanding or collapsing. [#7982](https://github.com/JabRef/jabref/issues/7982), [#3176](https://github.com/JabRef/jabref/issues/3176)
- When configured SSL certificates changed, JabRef warns the user to restart to apply the configuration.
- We improved the appearances and logic of the "Manage field names & content" dialog, and renamed it to "Automatic field editor". [#6536](https://github.com/JabRef/jabref/issues/6536)
- We improved the message explaining the options when modifying an automatic keyword group [#8911](https://github.com/JabRef/jabref/issues/8911)
- We moved the preferences option "Warn about duplicates on import" option from the tab "File" to the tab "Import and Export". [JabRef/jabref-koppor#570](https://github.com/JabRef/jabref-koppor/issues/570)
- When JabRef encounters `% Encoding: UTF-8` header, it is kept during writing (and not removed). [#8964](https://github.com/JabRef/jabref/pull/8964)
- We replace characters which cannot be decoded using the specified encoding by a (probably another) valid character. This happens if JabRef detects the wrong charset (e.g., UTF-8 instead of Windows 1252). One can use the [Integrity Check](https://docs.jabref.org/finding-sorting-and-cleaning-entries/checkintegrity) to find those characters.

### Fixed

- We fixed an issue where linked fails containing parts of the main file directory could not be opened. [#8991](https://github.com/JabRef/jabref/issues/8991)
- Linked files with an absolute path can be opened again. [#8991](https://github.com/JabRef/jabref/issues/8991)
- We fixed an issue where the user could not rate an entry in the main table when an entry was not yet ranked. [#5842](https://github.com/JabRef/jabref/issues/5842)
- We fixed an issue that caused JabRef to sometimes open multiple instances when "Remote Operation" is enabled. [#8653](https://github.com/JabRef/jabref/issues/8653)
- We fixed an issue where linked files with the filetype "application/pdf" in an entry were not shown with the correct PDF-Icon in the main table [#8930](https://github.com/JabRef/jabref/issues/8930)
- We fixed an issue where "open folder" for linked files did not open the folder and did not select the file unter certain Linux desktop environments [#8679](https://github.com/JabRef/jabref/issues/8679), [#8849](https://github.com/JabRef/jabref/issues/8849)
- We fixed an issue where the content of a big shared database library is not shown [#8788](https://github.com/JabRef/jabref/issues/8788)
- We fixed the unnecessary horizontal scroll bar in group panel [#8467](https://github.com/JabRef/jabref/issues/8467)
- We fixed an issue where the notification bar message, icon and actions appeared to be invisible. [#8761](https://github.com/JabRef/jabref/issues/8761)
- We fixed an issue where deprecated fields tab is shown when the fields don't contain any values. [#8396](https://github.com/JabRef/jabref/issues/8396)
- We fixed an issue where an exception for DOI search occurred when the DOI contained urlencoded characters. [#8787](https://github.com/JabRef/jabref/issues/8787)
- We fixed an issue which allow us to select and open identifiers from a popup list in the maintable [#8758](https://github.com/JabRef/jabref/issues/8758), [#8802](https://github.com/JabRef/jabref/issues/8802)
- We fixed an issue where the escape button had no functionality within the "Filter groups" textfield. [JabRef/jabref-koppor#562](https://github.com/JabRef/jabref-koppor/issues/562)
- We fixed an issue where the exception that there are invalid characters in filename. [#8786](https://github.com/JabRef/jabref/issues/8786)
- When the proxy configuration removed the proxy user/password, this change is applied immediately.
- We fixed an issue where removing several groups deletes only one of them. [#8390](https://github.com/JabRef/jabref/issues/8390)
- We fixed an issue where the Sidepane (groups, web search and open office) width is not remembered after restarting JabRef. [#8907](https://github.com/JabRef/jabref/issues/8907)
- We fixed a bug where switching between themes will cause an error/exception. [#8939](https://github.com/JabRef/jabref/pull/8939)
- We fixed a bug where files that were deleted in the source bibtex file were kept in the index. [#8962](https://github.com/JabRef/jabref/pull/8962)
- We fixed "Error while sending to JabRef" when the browser extension interacts with JabRef. [JabRef/JabRef-Browser-Extension#479](https://github.com/JabRef/JabRef-Browser-Extension/issues/479)
- We fixed a bug where updating group view mode (intersection or union) requires re-selecting groups to take effect. [#6998](https://github.com/JabRef/jabref/issues/6998)
- We fixed a bug that prevented external group metadata changes from being merged. [#8873](https://github.com/JabRef/jabref/issues/8873)
- We fixed the shared database opening dialog to remember autosave folder and tick. [#7516](https://github.com/JabRef/jabref/issues/7516)
- We fixed an issue where name formatter could not be saved. [#9120](https://github.com/JabRef/jabref/issues/9120)
- We fixed a bug where after the export of Preferences, custom exports were duplicated. [#10176](https://github.com/JabRef/jabref/issues/10176)

### Removed

- We removed the social media buttons for our Twitter and Facebook pages. [#8774](https://github.com/JabRef/jabref/issues/8774)

## [5.6] – 2022-04-25

### Added

- We enabled the user to customize the API Key for some fetchers. [#6877](https://github.com/JabRef/jabref/issues/6877)
- We added an extra option when right-clicking an entry in the Entry List to copy either the DOI or the DOI url.
- We added a fetcher for [Directory of Open Access Books (DOAB)](https://doabooks.org/) [#8576](https://github.com/JabRef/jabref/issues/8576)
- We added an extra option to ask the user whether they want to open to reveal the folder holding the saved file with the file selected. [#8195](https://github.com/JabRef/jabref/issues/8195)
- We added a new section to network preferences to allow using custom SSL certificates. [#8126](https://github.com/JabRef/jabref/issues/8126)
- We improved the version check to take also beta version into account and now redirect to the right changelog for the version.
- We added two new web and fulltext fetchers: SemanticScholar and ResearchGate.
- We added notifications on success and failure when writing metadata to a PDF-file. [#8276](https://github.com/JabRef/jabref/issues/8276)
- We added a cleanup action that escapes `$` (by adding a backslash in front). [#8673](https://github.com/JabRef/jabref/issues/8673)

### Changed

- We upgraded to Lucene 9.1 for the fulltext search.
  Thus, the now created search index cannot be read from older versions of JabRef any longer.
  ⚠️ JabRef will recreate the index in a new folder for new files and this will take a long time for a huge library.
  Moreover, switching back and forth JabRef versions and meanwhile adding PDFs also requires rebuilding the index now and then.
  [#8362](https://github.com/JabRef/jabref/pull/8362)
- We changed the list of CSL styles to those that support formatting bibliographies. [#8421](https://github.com/JabRef/jabref/issues/8421) [michel-kraemer/citeproc-java#116](https://github.com/michel-kraemer/citeproc-java/issues/116)
- The CSL preview styles now also support displaying data from cross references entries that are linked via the `crossref` field. [#7378](https://github.com/JabRef/jabref/issues/7378)
- We made the Search button in Web Search wider. We also skewed the panel titles to the left. [#8397](https://github.com/JabRef/jabref/issues/8397)
- We introduced a preference to disable fulltext indexing. [#8468](https://github.com/JabRef/jabref/issues/8468)
- When exporting entries, the encoding is always UTF-8.
- When embedding BibTeX data into a PDF, the encoding is always UTF-8.
- We replaced the [OttoBib](https://en.wikipedia.org/wiki/OttoBib) fetcher by a fetcher by [OpenLibrary](https://openlibrary.org/dev/docs/api/books). [#8652](https://github.com/JabRef/jabref/issues/8652)
- We first fetch ISBN data from OpenLibrary, if nothing found, ebook.de is tried.
- We now only show a warning when exiting for tasks that will not be recovered automatically upon relaunch of JabRef. [#8468](https://github.com/JabRef/jabref/issues/8468)

### Fixed

- We fixed an issue where right clicking multiple entries and pressing "Change entry type" would only change one entry. [#8654](https://github.com/JabRef/jabref/issues/8654)
- We fixed an issue where it was no longer possible to add or delete multiple files in the `file` field in the entry editor. [#8659](https://github.com/JabRef/jabref/issues/8659)
- We fixed an issue where the author's lastname was not used for the citation key generation if it started with a lowercase letter. [#8601](https://github.com/JabRef/jabref/issues/8601)
- We fixed an issue where custom "Protected terms" files were missing after a restart of JabRef. [#8608](https://github.com/JabRef/jabref/issues/8608)
- We fixed an issue where JabRef could not start due to a missing directory for the fulltex index. [#8579](https://github.com/JabRef/jabref/issues/8579)
- We fixed an issue where long article numbers in the `pages` field would cause an exception and preventing the citation style to display. [#8381](https://github.com/JabRef/jabref/issues/8381), [michel-kraemer/citeproc-java#114](https://github.com/michel-kraemer/citeproc-java/issues/114)
- We fixed an issue where online links in the file field were not detected correctly and could produce an exception. [#8510](https://github.com/JabRef/jabref/issues/8510)
- We fixed an issue where an exception could occur when saving the preferences [#7614](https://github.com/JabRef/jabref/issues/7614)
- We fixed an issue where "Copy DOI url" in the right-click menu of the Entry List would just copy the DOI and not the DOI url. [#8389](https://github.com/JabRef/jabref/issues/8389)
- We fixed an issue where opening the console from the drop-down menu would cause an exception. [#8466](https://github.com/JabRef/jabref/issues/8466)
- We fixed an issue when reading non-UTF-8 encoded. When no encoding header is present, the encoding is now detected from the file content (and the preference option is disregarded). [#8417](https://github.com/JabRef/jabref/issues/8417)
- We fixed an issue where pasting a URL was replacing `+` signs by spaces making the URL unreachable. [#8448](https://github.com/JabRef/jabref/issues/8448)
- We fixed an issue where creating subsidiary files from aux files created with some versions of biblatex would produce incorrect results. [#8513](https://github.com/JabRef/jabref/issues/8513)
- We fixed an issue where opening the changelog from withing JabRef led to a 404 error. [#8563](https://github.com/JabRef/jabref/issues/8563)
- We fixed an issue where not all found unlinked local files were imported correctly due to some race condition. [#8444](https://github.com/JabRef/jabref/issues/8444)
- We fixed an issue where Merge entries dialog exceeds screen boundaries.
- We fixed an issue where the app lags when selecting an entry after a fresh start. [#8446](https://github.com/JabRef/jabref/issues/8446)
- We fixed an issue where no citationkey was generated on import, pasting a doi or an entry on the main table. [#8406](https://github.com/JabRef/jabref/issues/8406), [JabRef/jabref-koppor#553](https://github.com/JabRef/jabref-koppor/issues/553)
- We fixed an issue where accent search does not perform consistently. [#6815](https://github.com/JabRef/jabref/issues/6815)
- We fixed an issue where the incorrect entry was selected when "New Article" is pressed while search filters are active. [#8674](https://github.com/JabRef/jabref/issues/8674)
- We fixed an issue where "Write BibTeXEntry metadata to PDF" button remains enabled while writing to PDF is in-progress. [#8691](https://github.com/JabRef/jabref/issues/8691)

### Removed

- We removed the option to copy CSL Citation styles data as `XSL_FO`, `ASCIIDOC`, and `RTF` as these have not been working since a long time and are no longer supported in the external library used for processing the styles. [#7378](https://github.com/JabRef/jabref/issues/7378)
- We removed the option to configure the default encoding. The default encoding is now hard-coded to the modern UTF-8 encoding.

## [5.5] – 2022-01-17

### Changed

- We integrated the external file types dialog directly inside the preferences. [#8341](https://github.com/JabRef/jabref/pull/8341)
- We disabled the add group button color change after adding 10 new groups. [#8051](https://github.com/JabRef/jabref/issues/8051)
- We inverted the logic for resolving [BibTeX strings](https://docs.jabref.org/advanced/strings). This helps to keep `#` chars. By default String resolving is only activated for a couple of standard fields. The list of fields can be modified in the preferences. [#7010](https://github.com/JabRef/jabref/issues/7010), [#7012](https://github.com/JabRef/jabref/issues/7012), [#8303](https://github.com/JabRef/jabref/issues/8303)
- We moved the search box in preview preferences closer to the available citation styles list. [#8370](https://github.com/JabRef/jabref/pull/8370)
- Changing the preference to show the preview panel as a separate tab now has effect without restarting JabRef. [#8370](https://github.com/JabRef/jabref/pull/8370)
- We enabled switching themes in JabRef without the need to restart JabRef. [#7335](https://github.com/JabRef/jabref/pull/7335)
- We added support for the field `day`, `rights`, `coverage` and `language` when reading XMP data in Dublin Core format. [#8491](https://github.com/JabRef/jabref/issues/8491)

### Fixed

- We fixed an issue where the preferences for "Search and store files relative to library file location" where ignored when the "Main file directory" field was not empty [#8385](https://github.com/JabRef/jabref/issues/8385)
- We fixed an issue where `#`chars in certain fields would be interpreted as BibTeX strings [#7010](https://github.com/JabRef/jabref/issues/7010), [#7012](https://github.com/JabRef/jabref/issues/7012), [#8303](https://github.com/JabRef/jabref/issues/8303)
- We fixed an issue where the fulltext search on an empty library with no documents would lead to an exception [JabRef/jabref-koppor#522](https://github.com/JabRef/jabref-koppor/issues/522)
- We fixed an issue where clicking on "Accept changes" in the merge dialog would lead to an exception [forum#2418](https://discourse.jabref.org/t/the-library-has-been-modified-by-another-program/2418/8)
- We fixed an issue where clicking on headings in the entry preview could lead to an exception. [#8292](https://github.com/JabRef/jabref/issues/8292)
- We fixed an issue where IntegrityCheck used the system's character encoding instead of the one set by the library or in preferences [#8022](https://github.com/JabRef/jabref/issues/8022)
- We fixed an issue about empty metadata in library properties when called from the right click menu. [#8358](https://github.com/JabRef/jabref/issues/8358)
- We fixed an issue where someone could add a duplicate field in the customize entry type dialog. [#8194](https://github.com/JabRef/jabref/issues/8194)
- We fixed a typo in the library properties tab: "String constants". There, one can configure [BibTeX string constants](https://docs.jabref.org/advanced/strings).
- We fixed an issue when writing a non-UTF-8 encoded file: The header is written again. [#8417](https://github.com/JabRef/jabref/issues/8417)
- We fixed an issue where folder creation during systemic literature review failed due to an illegal fetcher name. [#8552](https://github.com/JabRef/jabref/pull/8552)

## [5.4] – 2021-12-20

### Added

- We added confirmation dialog when user wants to close a library where any empty entries are detected. [#8096](https://github.com/JabRef/jabref/issues/8096)
- We added import support for CFF files. [#7945](https://github.com/JabRef/jabref/issues/7945)
- We added the option to copy the DOI of an entry directly from the context menu copy submenu. [#7826](https://github.com/JabRef/jabref/issues/7826)
- We added a fulltext search feature. [#2838](https://github.com/JabRef/jabref/pull/2838)
- We improved the deduction of bib-entries from imported fulltext pdfs. [#7947](https://github.com/JabRef/jabref/pull/7947)
- We added `unprotect_terms` to the list of bracketed pattern modifiers [#7960](https://github.com/JabRef/jabref/pull/7960)
- We added a dialog that allows to parse metadata from linked pdfs. [#7929](https://github.com/JabRef/jabref/pull/7929)
- We added an icon picker in group edit dialog. [#6142](https://github.com/JabRef/jabref/issues/6142)
- We added a preference to Opt-In to JabRef's online metadata extraction service (Grobid) usage. [#8002](https://github.com/JabRef/jabref/pull/8002)
- We readded the possibility to display the search results of all databases ("Global Search"). It is shown in a separate window. [#4096](https://github.com/JabRef/jabref/issues/4096)
- We readded the possibility to keep the search string when switching tabs. It is implemented by a toggle button. [#4096](https://github.com/JabRef/jabref/issues/4096#issuecomment-575986882)
- We allowed the user to also preview the available citation styles in the preferences besides the selected ones [#8108](https://github.com/JabRef/jabref/issues/8108)
- We added an option to search the available citation styles by name in the preferences [#8108](https://github.com/JabRef/jabref/issues/8108)
- We added an option to generate bib-entries from ID through a popover in the toolbar. [#4183](https://github.com/JabRef/jabref/issues/4183)
- We added a menu option in the right click menu of the main table tabs to display the library properties. [#6527](https://github.com/JabRef/jabref/issues/6527)
- When a `.bib` file ("library") was saved successfully, a notification is shown

### Changed

- Local library settings may overwrite the setting "Search and store files relative to library file location" [#8179](https://github.com/JabRef/jabref/issues/8179)
- The option "Fit table horizontally on screen" in the "Entry table" preferences is now disabled by default [#8148](https://github.com/JabRef/jabref/pull/8148)
- We improved the preferences and descriptions in the "Linked files" preferences tab [#8148](https://github.com/JabRef/jabref/pull/8148)
- We slightly changed the layout of the Journal tab in the preferences for ui consistency. [#7937](https://github.com/JabRef/jabref/pull/7937)
- The JabRefHost on Windows now writes a temporary file and calls `-importToOpen` instead of passing the bibtex via `-importBibtex`. [#7374](https://github.com/JabRef/jabref/issues/7374), [JabRef/JabRef-Browser-Extension#274](https://github.com/JabRef/JabRef-Browser-Extension/issues/274)
- We reordered some entries in the right-click menu of the main table. [#6099](https://github.com/JabRef/jabref/issues/6099)
- We merged the barely used ImportSettingsTab and the CustomizationTab in the preferences into one single tab and moved the option to allow Integers in Edition Fields in Bibtex-Mode to the EntryEditor tab. [#7849](https://github.com/JabRef/jabref/pull/7849)
- We moved the export order in the preferences from `File` to `Import and Export`. [#7935](https://github.com/JabRef/jabref/pull/7935)
- We reworked the export order in the preferences and the save order in the library preferences. You can now set more than three sort criteria in your library preferences. [#7935](https://github.com/JabRef/jabref/pull/7935)
- The metadata-to-pdf actions now also embeds the bibfile to the PDF. [#8037](https://github.com/JabRef/jabref/pull/8037)
- The snap was updated to use the core20 base and to use lzo compression for better startup performance [#8109](https://github.com/JabRef/jabref/pull/8109)
- We moved the union/intersection view button in the group sidepane to the left of the other controls. [#8202](https://github.com/JabRef/jabref/pull/8202)
- We improved the Drag and Drop behavior in the "Customize Entry Types" Dialog [#6338](https://github.com/JabRef/jabref/issues/6338)
- When determining the URL of an ArXiV eprint, the URL now points to the version [#8149](https://github.com/JabRef/jabref/pull/8149)
- We Included all standard fields with citation key when exporting to Old OpenOffice/LibreOffice Calc Format [#8176](https://github.com/JabRef/jabref/pull/8176)
- In case the database is encoded with `UTF8`, the `% Encoding` marker is not written anymore
- The written `.bib` file has the same line endings [#390](https://github.com/JabRef/jabref-koppor/issues/390)
- The written `.bib` file always has a final line break
- The written `.bib` file keeps the newline separator of the loaded `.bib` file
- We present options to manually enter an article or return to the New Entry menu when the fetcher DOI fails to find an entry for an ID [#7870](https://github.com/JabRef/jabref/issues/7870)
- We trim white space and non-ASCII characters from DOI [#8127](https://github.com/JabRef/jabref/issues/8127)
- The duplicate checker now inspects other fields in case no difference in the required and optional fields are found.
- We reworked the library properties dialog and integrated the `Library > Preamble`, `Library > Citation key pattern` and `Library > String constants dialogs` [#8264](https://github.com/JabRef/jabref/pulls/8264)
- We improved the startup time of JabRef by switching from the logging library `log4j2` to `tinylog` [#8007](https://github.com/JabRef/jabref/issues/8007)

### Fixed

- We fixed an issue where an exception occurred when pasting an entry with a publication date-range of the form 1910/1917 [#7864](https://github.com/JabRef/jabref/issues/7864)
- We fixed an issue where an exception occurred when a preview style was edited and afterwards another preview style selected. [#8280](https://github.com/JabRef/jabref/issues/8280)
- We fixed an issue where the actions to move a file to a directory were incorrectly disabled. [#7908](https://github.com/JabRef/jabref/issues/7908)
- We fixed an issue where an exception occurred when a linked online file was edited in the entry editor [#8008](https://github.com/JabRef/jabref/issues/8008)
- We fixed an issue when checking for a new version when JabRef is used behind a corporate proxy. [#7884](https://github.com/JabRef/jabref/issues/7884)
- We fixed some icons that were drawn in the wrong color when JabRef used a custom theme. [#7853](https://github.com/JabRef/jabref/issues/7853)
- We fixed an issue where the `Aux file` on `Edit group` doesn't support relative sub-directories path to import. [#7719](https://github.com/JabRef/jabref/issues/7719).
- We fixed an issue where it was impossible to add or modify groups. [#7912](https://github.com/JabRef/jabref/pull/793://github.com/JabRef/jabref/pull/7921)
- We fixed an issue about the visible side pane components being out of sync with the view menu. [#8115](https://github.com/JabRef/jabref/issues/8115)
- We fixed an issue where the side pane would not close when all its components were closed. [#8082](https://github.com/JabRef/jabref/issues/8082)
- We fixed an issue where exported entries from a Citavi bib containing URLs could not be imported [#7882](https://github.com/JabRef/jabref/issues/7882)
- We fixed an issue where the icons in the search bar had the same color, toggled as well as untoggled. [#8014](https://github.com/JabRef/jabref/pull/8014)
- We fixed an issue where typing an invalid UNC path into the "Main file directory" text field caused an error. [#8107](https://github.com/JabRef/jabref/issues/8107)
- We fixed an issue where "Open Folder" didn't select the file on macOS in Finder [#8130](https://github.com/JabRef/jabref/issues/8130)
- We fixed an issue where importing PDFs resulted in an uncaught exception [#8143](https://github.com/JabRef/jabref/issues/8143)
- We fixed "The library has been modified by another program" showing up when line breaks change [#4877](https://github.com/JabRef/jabref/issues/4877)
- The default directory of the "LaTeX Citations" tab is now the directory of the currently opened database (and not the directory chosen at the last open file dialog or the last database save) [JabRef/jabref-koppor#538](https://github.com/JabRef/jabref-koppor/issues/538)
- When writing a bib file, the `NegativeArraySizeException` should not occur [#8231](https://github.com/JabRef/jabref/issues/8231) [#8265](https://github.com/JabRef/jabref/issues/8265)
- We fixed an issue where some menu entries were available without entries selected. [#4795](https://github.com/JabRef/jabref/issues/4795)
- We fixed an issue where right-clicking on a tab and selecting close will close the focused tab even if it is not the tab we right-clicked [#8193](https://github.com/JabRef/jabref/pull/8193)
- We fixed an issue where selecting a citation style in the preferences would sometimes produce an exception [#7860](https://github.com/JabRef/jabref/issues/7860)
- We fixed an issue where an exception would occur when clicking on a DOI link in the preview pane [#7706](https://github.com/JabRef/jabref/issues/7706)
- We fixed an issue where XMP and embedded BibTeX export would not work [#8278](https://github.com/JabRef/jabref/issues/8278)
- We fixed an issue where the XMP and embedded BibTeX import of a file containing multiple schemas failed [#8278](https://github.com/JabRef/jabref/issues/8278)
- We fixed an issue where writing embedded BibTeX import fails due to write protection or bibtex already being present [#8332](https://github.com/JabRef/jabref/pull/8332)
- We fixed an issue where pdf-paths and the pdf-indexer could get out of sync [#8182](https://github.com/JabRef/jabref/issues/8182)
- We fixed an issue where Status-Logger error messages appeared during the startup of JabRef [#5475](https://github.com/JabRef/jabref/issues/5475)

### Removed

- We removed two orphaned preferences options [#8164](https://github.com/JabRef/jabref/pull/8164)
- We removed the functionality of the `--debug` commandline options. Use the java command line switch `-Dtinylog.level=debug` for debug output instead. [#8226](https://github.com/JabRef/jabref/pull/8226)

## [5.3] – 2021-07-05

### Added

- We added a progress counter to the title bar in Possible Duplicates dialog window. [#7366](https://github.com/JabRef/jabref/issues/7366)
- We added new "Customization" tab to the preferences which includes option to choose a custom address for DOI access. [#7337](https://github.com/JabRef/jabref/issues/7337)
- We added zbmath to the public databases from which the bibliographic information of an existing entry can be updated. [#7437](https://github.com/JabRef/jabref/issues/7437)
- We showed to the find Unlinked Files Dialog the date of the files' most recent modification. [#4652](https://github.com/JabRef/jabref/issues/4652)
- We added to the find Unlinked Files function a filter to show only files based on date of last modification (Last Year, Last Month, Last Week, Last Day). [#4652](https://github.com/JabRef/jabref/issues/4652)
- We added to the find Unlinked Files function a filter that sorts the files based on the date of last modification(Sort by Newest, Sort by Oldest First). [#4652](https://github.com/JabRef/jabref/issues/4652)
- We added the possibility to add a new entry via its zbMath ID (zbMATH can be chosen as ID type in the "Select entry type" window). [#7202](https://github.com/JabRef/jabref/issues/7202)
- We added the extension support and the external application support (For Texshow, Texmaker and LyX) to the flatpak [#7248](https://github.com/JabRef/jabref/pull/7248)
- We added some symbols and keybindings to the context menu in the entry editor. [#7268](https://github.com/JabRef/jabref/pull/7268)
- We added keybindings for setting and clearing the read status. [#7264](https://github.com/JabRef/jabref/issues/7264)
- We added two new fields to track the creation and most recent modification date and time for each entry. [JabRef/jabref-koppor#130](https://github.com/JabRef/jabref-koppor/issues/130)
- We added a feature that allows the user to copy highlighted text in the preview window. [#6962](https://github.com/JabRef/jabref/issues/6962)
- We added a feature that allows you to create new BibEntry via paste arxivId [#2292](https://github.com/JabRef/jabref/issues/2292)
- We added support for conducting automated and systematic literature search across libraries and git support for persistence [#369](https://github.com/JabRef/jabref-koppor/issues/369)
- We added a add group functionality at the bottom of the side pane. [#4682](https://github.com/JabRef/jabref/issues/4682)
- We added a feature that allows the user to choose whether to trust the target site when unable to find a valid certification path from the file download site. [#7616](https://github.com/JabRef/jabref/issues/7616)
- We added a feature that allows the user to open all linked files of multiple selected entries by "Open file" option. [#6966](https://github.com/JabRef/jabref/issues/6966)
- We added a keybinding preset for new entries. [#7705](https://github.com/JabRef/jabref/issues/7705)
- We added a select all button for the library import function. [#7786](https://github.com/JabRef/jabref/issues/7786)
- We added a search feature for journal abbreviations. [#7804](https://github.com/JabRef/jabref/pull/7804)
- We added auto-key-generation progress to the background task list. [#7267](https://github.com/JabRef/jabref/issues/7267)
- We added the option to write XMP metadata to pdfs from the CLI. [#7814](https://github.com/JabRef/jabref/pull/7814)

### Changed

- The export to MS Office XML now exports the author field as `Inventor` if the bibtex entry type is `patent` [#7830](https://github.com/JabRef/jabref/issues/7830)
- We changed the EndNote importer to import the field `label` to the corresponding bibtex field `endnote-label` [forum#2734](https://discourse.jabref.org/t/importing-endnote-label-field-to-jabref-from-xml-file/2734)
- The keywords added via "Manage content selectors" are now displayed in alphabetical order. [#3791](https://github.com/JabRef/jabref/issues/3791)
- We improved the "Find unlinked files" dialog to show import results for each file. [#7209](https://github.com/JabRef/jabref/pull/7209)
- The content of the field `timestamp` is migrated to `creationdate`. In case one configured "udpate timestampe", it is migrated to `modificationdate`. [JabRef/jabref-koppor#130](https://github.com/JabRef/jabref-koppor/issues/130)
- The JabRef specific meta-data content in the main field such as priorities (prio1, prio2, ...) are migrated to their respective fields. They are removed from the keywords. [#6840](https://github.com/jabref/jabref/issues/6840)
- We fixed an issue where groups generated from authors' last names did not include all entries of the authors' [#5833](https://github.com/JabRef/jabref/issues/5833)
- The export to MS Office XML now uses the month name for the field `MonthAcessed` instead of the two digit number [#7354](https://github.com/JabRef/jabref/issues/7354)
- We included some standalone dialogs from the options menu in the main preference dialog and fixed some visual issues in the preferences dialog. [#7384](https://github.com/JabRef/jabref/pull/7384)
- We improved the linking of the `python3` interpreter via the shebang to dynamically use the systems default Python. Related to [JabRef/JabRef-Browser-Extension#177](https://github.com/JabRef/JabRef-Browser-Extension/issues/177)
- Automatically found pdf files now have the linking button to the far left and uses a link icon with a plus instead of a briefcase. The file name also has lowered opacity(70%) until added. [#3607](https://github.com/JabRef/jabref/issues/3607)
- We simplified the select entry type form by splitting it into two parts ("Recommended" and "Others") based on internal usage data. [#6730](https://github.com/JabRef/jabref/issues/6730)
- We improved the submenu list by merging the'Remove group' having two options, with or without subgroups. [#4682](https://github.com/JabRef/jabref/issues/4682)
- The export to MS Office XML now uses the month name for the field `Month` instead of the two digit number [forum#2685](https://discourse.jabref.org/t/export-month-as-text-not-number/2685)
- We reintroduced missing default keybindings for new entries. [#7346](https://github.com/JabRef/jabref/issues/7346) [#7439](https://github.com/JabRef/jabref/issues/7439)
- Lists of available fields are now sorted alphabetically. [#7716](https://github.com/JabRef/jabref/issues/7716)
- The tooltip of the search field explaining the search is always shown. [#7279](https://github.com/JabRef/jabref/pull/7279)
- We rewrote the ACM fetcher to adapt to the new interface. [#5804](https://github.com/JabRef/jabref/issues/5804)
- We moved the select/collapse buttons in the unlinked files dialog into a context menu. [#7383](https://github.com/JabRef/jabref/issues/7383)
- We fixed an issue where journal abbreviations containing curly braces were not recognized [#7773](https://github.com/JabRef/jabref/issues/7773)

### Fixed

- We fixed an issue where some texts (e.g. descriptions) in dialogs could not be translated [#7854](https://github.com/JabRef/jabref/issues/7854)
- We fixed an issue where import hangs for ris files with "ER - " [#7737](https://github.com/JabRef/jabref/issues/7737)
- We fixed an issue where getting bibliograhpic data from DOI or another identifer did not respect the library mode (BibTeX/biblatex)[#6267](https://github.com/JabRef/jabref/issues/6267)
- We fixed an issue where importing entries would not respect the library mode (BibTeX/biblatex)[#1018](https://github.com/JabRef/jabref/issues/1018)
- We fixed an issue where an exception occurred when importing entries from a web search [#7606](https://github.com/JabRef/jabref/issues/7606)
- We fixed an issue where the table column sort order was not properly stored and resulted in unsorted eports [#7524](https://github.com/JabRef/jabref/issues/7524)
- We fixed an issue where the value of the field `school` or `institution` would be printed twice in the HTML Export [forum#2634](https://discourse.jabref.org/t/problem-with-exporting-techreport-phdthesis-mastersthesis-to-html/2634)
- We fixed an issue preventing to connect to a shared database. [#7570](https://github.com/JabRef/jabref/pull/7570)
- We fixed an issue preventing files from being dragged & dropped into an empty library. [#6851](https://github.com/JabRef/jabref/issues/6851)
- We fixed an issue where double-click onto PDF in file list under the 'General' tab section should just open the file. [#7465](https://github.com/JabRef/jabref/issues/7465)
- We fixed an issue where the dark theme did not extend to a group's custom color picker. [#7481](https://github.com/JabRef/jabref/issues/7481)
- We fixed an issue where choosing the fields on which autocompletion should not work in "Entry editor" preferences had no effect. [#7320](https://github.com/JabRef/jabref/issues/7320)
- We fixed an issue where the "Normalize page numbers" formatter did not replace en-dashes or em-dashes with a hyphen-minus sign. [#7239](https://github.com/JabRef/jabref/issues/7239)
- We fixed an issue with the style of highlighted check boxes while searching in preferences. [#7226](https://github.com/JabRef/jabref/issues/7226)
- We fixed an issue where the option "Move file to file directory" was disabled in the entry editor for all files [#7194](https://github.com/JabRef/jabref/issues/7194)
- We fixed an issue where application dialogs were opening in the wrong display when using multiple screens [#7273](https://github.com/JabRef/jabref/pull/7273)
- We fixed an issue where the "Find unlinked files" dialog would freeze JabRef on importing. [#7205](https://github.com/JabRef/jabref/issues/7205)
- We fixed an issue where the "Find unlinked files" would stop importing when importing a single file failed. [#7206](https://github.com/JabRef/jabref/issues/7206)
- We fixed an issue where JabRef froze for a few seconds in MacOS when DNS resolution timed out. [#7441](https://github.com/JabRef/jabref/issues/7441)
- We fixed an issue where an exception would be displayed for previewing and preferences when a custom theme has been configured but is missing [#7177](https://github.com/JabRef/jabref/issues/7177)
- We fixed an issue where URLs in `file` fields could not be handled on Windows. [#7359](https://github.com/JabRef/jabref/issues/7359)
- We fixed an issue where the regex based file search miss-interpreted specific symbols. [#4342](https://github.com/JabRef/jabref/issues/4342)
- We fixed an issue where the Harvard RTF exporter used the wrong default file extension. [#4508](https://github.com/JabRef/jabref/issues/4508)
- We fixed an issue where the Harvard RTF exporter did not use the new authors formatter and therefore did not export "organization" authors correctly. [#4508](https://github.com/JabRef/jabref/issues/4508)
- We fixed an issue where the field `urldate` was not exported to the corresponding fields `YearAccessed`, `MonthAccessed`, `DayAccessed` in MS Office XML [#7354](https://github.com/JabRef/jabref/issues/7354)
- We fixed an issue where the password for a shared SQL database was only remembered if it was the same as the username [#6869](https://github.com/JabRef/jabref/issues/6869)
- We fixed an issue where some custom exports did not use the new authors formatter and therefore did not export authors correctly [#7356](https://github.com/JabRef/jabref/issues/7356)
- We fixed an issue where alt+keyboard shortcuts do not work [#6994](https://github.com/JabRef/jabref/issues/6994)
- We fixed an issue about the file link editor did not allow to change the file name according to the default pattern after changing an entry. [#7525](https://github.com/JabRef/jabref/issues/7525)
- We fixed an issue where the file path is invisible in dark theme. [#7382](https://github.com/JabRef/jabref/issues/7382)
- We fixed an issue where the secondary sorting is not working for some special fields. [#7015](https://github.com/JabRef/jabref/issues/7015)
- We fixed an issue where changing the font size makes the font size field too small. [#7085](https://github.com/JabRef/jabref/issues/7085)
- We fixed an issue with TexGroups on Linux systems, where the modification of an aux-file did not trigger an auto-update for TexGroups. Furthermore, the detection of file modifications is now more reliable. [#7412](https://github.com/JabRef/jabref/pull/7412)
- We fixed an issue where the Unicode to Latex formatter produced wrong results for characters with a codepoint higher than Character.MAX_VALUE. [#7387](https://github.com/JabRef/jabref/issues/7387)
- We fixed an issue where a non valid value as font size results in an uncaught exception. [#7415](https://github.com/JabRef/jabref/issues/7415)
- We fixed an issue where "Merge citations" in the Openoffice/Libreoffice integration panel did not have a corresponding opposite. [#7454](https://github.com/JabRef/jabref/issues/7454)
- We fixed an issue where drag and drop of bib files for opening resulted in uncaught exceptions [#7464](https://github.com/JabRef/jabref/issues/7464)
- We fixed an issue where columns shrink in width when we try to enlarge JabRef window. [#6818](https://github.com/JabRef/jabref/issues/6818)
- We fixed an issue where Content selector does not seem to work for custom fields. [#6819](https://github.com/JabRef/jabref/issues/6819)
- We fixed an issue where font size of the preferences dialog does not update with the rest of the GUI. [#7416](https://github.com/JabRef/jabref/issues/7416)
- We fixed an issue in which a linked online file consisting of a web page was saved as an invalid pdf file upon being downloaded. The user is now notified when downloading a linked file results in an HTML file. [#7452](https://github.com/JabRef/jabref/issues/7452)
- We fixed an issue where opening BibTex file (doubleclick) from Folder with spaces not working. [#6487](https://github.com/JabRef/jabref/issues/6487)
- We fixed the header title in the Add Group/Subgroup Dialog box. [#4682](https://github.com/JabRef/jabref/issues/4682)
- We fixed an issue with saving large `.bib` files [#7265](https://github.com/JabRef/jabref/issues/7265)
- We fixed an issue with very large page numbers [#7590](https://github.com/JabRef/jabref/issues/7590)
- We fixed an issue where the file extension is missing on saving the library file on linux [#7451](https://github.com/JabRef/jabref/issues/7451)
- We fixed an issue with opacity of disabled icon-buttons [#7195](https://github.com/JabRef/jabref/issues/7195)
- We fixed an issue where journal abbreviations in UTF-8 were not recognized [#5850](https://github.com/JabRef/jabref/issues/5850)
- We fixed an issue where the article title with curly brackets fails to download the arXiv link (pdf file). [#7633](https://github.com/JabRef/jabref/issues/7633)
- We fixed an issue with toggle of special fields does not work for sorted entries [#7016](https://github.com/JabRef/jabref/issues/7016)
- We fixed an issue with the default path of external application. [#7641](https://github.com/JabRef/jabref/issues/7641)
- We fixed an issue where urls must be embedded in a style tag when importing EndNote style Xml files. Now it can parse url with or without a style tag. [#6199](https://github.com/JabRef/jabref/issues/6199)
- We fixed an issue where the article title with colon fails to download the arXiv link (pdf file). [#7660](https://github.com/JabRef/jabref/issues/7660)
- We fixed an issue where the keybinding for delete entry did not work on the main table [#7580](https://github.com/JabRef/jabref/pull/7580)
- We fixed an issue where the RFC fetcher is not compatible with the draft [#7305](https://github.com/JabRef/jabref/issues/7305)
- We fixed an issue where duplicate files (both file names and contents are the same) is downloaded and add to linked files [#6197](https://github.com/JabRef/jabref/issues/6197)
- We fixed an issue where changing the appearance of the preview tab did not trigger a restart warning. [#5464](https://github.com/JabRef/jabref/issues/5464)
- We fixed an issue where editing "Custom preview style" triggers exception. [#7526](https://github.com/JabRef/jabref/issues/7526)
- We fixed the [SAO/NASA Astrophysics Data System](https://docs.jabref.org/collect/import-using-online-bibliographic-database#sao-nasa-astrophysics-data-system) fetcher. [#7867](https://github.com/JabRef/jabref/pull/7867)
- We fixed an issue where a title with multiple applied formattings in EndNote was not imported correctly [forum#2734](https://discourse.jabref.org/t/importing-endnote-label-field-to-jabref-from-xml-file/2734)
- We fixed an issue where a `report` in EndNote was imported as `article` [forum#2734](https://discourse.jabref.org/t/importing-endnote-label-field-to-jabref-from-xml-file/2734)
- We fixed an issue where the field `publisher` in EndNote was not imported in JabRef [forum#2734](https://discourse.jabref.org/t/importing-endnote-label-field-to-jabref-from-xml-file/2734)

### Removed

- We removed add group button beside the filter group tab. [#4682](https://github.com/JabRef/jabref/issues/4682)

## [5.2] – 2020-12-24

### Added

- We added a validation to check if the current database location is shared, preventing an exception when Pulling Changes From Shared Database. [#6959](https://github.com/JabRef/jabref/issues/6959)
- We added a query parser and mapping layer to enable conversion of queries formulated in simplified lucene syntax by the user into api queries. [#6799](https://github.com/JabRef/jabref/pull/6799)
- We added some basic functionality to customise the look of JabRef by importing a css theme file. [#5790](https://github.com/JabRef/jabref/issues/5790)
- We added connection check function in network preference setting [#6560](https://github.com/JabRef/jabref/issues/6560)
- We added support for exporting to YAML. [#6974](https://github.com/JabRef/jabref/issues/6974)
- We added a DOI format and organization check to detect [American Physical Society](https://journals.aps.org/) journals to copy the article ID to the page field for cases where the page numbers are missing. [#7019](https://github.com/JabRef/jabref/issues/7019)
- We added an error message in the New Entry dialog that is shown in case the fetcher did not find anything . [#7000](https://github.com/JabRef/jabref/issues/7000)
- We added a new formatter to output shorthand month format. [#6579](https://github.com/JabRef/jabref/issues/6579)
- We added support for the new Microsoft Edge browser in all platforms. [#7056](https://github.com/JabRef/jabref/pull/7056)
- We reintroduced emacs/bash-like keybindings. [#6017](https://github.com/JabRef/jabref/issues/6017)
- We added a feature to provide automated cross library search using a cross library query language. This provides support for the search step of systematic literature reviews (SLRs). [JabRef/jabref-koppor#369](https://github.com/JabRef/jabref-koppor/issues/369)

### Changed

- We changed the default preferences for OpenOffice/LibreOffice integration to automatically sync the bibliography when inserting new citations in a OpenOffic/LibreOffice document. [#6957](https://github.com/JabRef/jabref/issues/6957)
- We restructured the 'File' tab and extracted some parts into the 'Linked files' tab [#6779](https://github.com/JabRef/jabref/pull/6779)
- JabRef now offers journal lists from <https://abbrv.jabref.org>. JabRef the lists which use a dot inside the abbreviations. [#5749](https://github.com/JabRef/jabref/pull/5749)
- We removed two useless preferences in the groups preferences dialog. [#6836](https://github.com/JabRef/jabref/pull/6836)
- Synchronization of SpecialFields to keywords is now disabled by default. [#6621](https://github.com/JabRef/jabref/issues/6621)
- JabRef no longer opens the entry editor with the first entry on startup [#6855](https://github.com/JabRef/jabref/issues/6855)
- We completed the rebranding of `bibtexkey` as `citationkey` which was started in JabRef 5.1.
- JabRef no longer opens the entry editor with the first entry on startup [#6855](https://github.com/JabRef/jabref/issues/6855)
- Fetch by ID: (long) "SAO/NASA Astrophysics Data System" replaced by (short) "SAO/NASA ADS" [#6876](https://github.com/JabRef/jabref/pull/6876)
- We changed the title of the window "Manage field names and content" to have the same title as the corresponding menu item [#6895](https://github.com/JabRef/jabref/pull/6895)
- We renamed the menus "View -> Previous citation style" and "View -> Next citation style" into "View -> Previous preview style" and "View -> Next preview style" and renamed the "Preview" style to "Customized preview style". [#6899](https://github.com/JabRef/jabref/pull/6899)
- We changed the default preference option "Search and store files relative to library file location" to on, as this seems to be a more intuitive behaviour. [#6863](https://github.com/JabRef/jabref/issues/6863)
- We changed the title of the window "Manage field names and content": to have the same title as the corresponding menu item [#6895](https://github.com/JabRef/jabref/pull/6895)
- We improved the detection of "short" DOIs. [#6880](https://github.com/JabRef/jabref/issues/6880)
- We improved the duplicate detection when identifiers like DOI or arXiv are semantically the same, but just syntactically differ (e.g. with or without http(s):// prefix). [#6707](https://github.com/JabRef/jabref/issues/6707)
- We improved JabRef start up time [#6057](https://github.com/JabRef/jabref/issues/6057)
- We changed in the group interface "Generate groups from keywords in a BibTeX field" by "Generate groups from keywords in the following field". [#6983](https://github.com/JabRef/jabref/issues/6983)
- We changed the name of a group type from "Searching for keywords" to "Searching for a keyword". [#6995](https://github.com/JabRef/jabref/pull/6995)
- We changed the way JabRef displays the title of a tab and of the window. [#4161](https://github.com/JabRef/jabref/issues/4161)
- We changed connect timeouts for server requests to 30 seconds in general and 5 seconds for GROBID server (special) and improved user notifications on connection issues. [#7026](https://github.com/JabRef/jabref/pull/7026)
- We changed the order of the library tab context menu items. [#7171](https://github.com/JabRef/jabref/issues/7171)
- We changed the way linked files are opened on Linux to use the native openFile method, compatible with confined packages. [#7037](https://github.com/JabRef/jabref/pull/7037)
- We refined the entry preview to show the full names of authors and editors, to list the editor only if no author is present, have the year earlier. [#7083](https://github.com/JabRef/jabref/issues/7083)

### Fixed

- We fixed an issue changing the icon link_variation_off that is not meaningful. [#6834](https://github.com/JabRef/jabref/issues/6834)
- We fixed an issue where the `.sav` file was not deleted upon exiting JabRef. [#6109](https://github.com/JabRef/jabref/issues/6109)
- We fixed a linked identifier icon inconsistency. [#6705](https://github.com/JabRef/jabref/issues/6705)
- We fixed the wrong behavior that font size changes are not reflected in dialogs. [#6039](https://github.com/JabRef/jabref/issues/6039)
- We fixed the failure to Copy citation key and link. [#5835](https://github.com/JabRef/jabref/issues/5835)
- We fixed an issue where the sort order of the entry table was reset after a restart of JabRef. [#6898](https://github.com/JabRef/jabref/pull/6898)
- We fixed an issue where no longer a warning was displayed when inserting references into LibreOffice with an invalid "ReferenceParagraphFormat". [#6907](https://github.com/JabRef/jabref/pull/6907).
- We fixed an issue where a selected field was not removed after the first click in the custom entry types dialog. [#6934](https://github.com/JabRef/jabref/issues/6934)
- We fixed an issue where a remove icon was shown for standard entry types in the custom entry types dialog. [#6906](https://github.com/JabRef/jabref/issues/6906)
- We fixed an issue where it was impossible to connect to OpenOffice/LibreOffice on Mac OSX. [#6970](https://github.com/JabRef/jabref/pull/6970)
- We fixed an issue with the python script used by browser plugins that failed to locate JabRef if not installed in its default location. [#6963](https://github.com/JabRef/jabref/pull/6963/files)
- We fixed an issue where spaces and newlines in an isbn would generate an exception. [#6456](https://github.com/JabRef/jabref/issues/6456)
- We fixed an issue where identity column header had incorrect foreground color in the Dark theme. [#6796](https://github.com/JabRef/jabref/issues/6796)
- We fixed an issue where the RIS exporter added extra blank lines.[#7007](https://github.com/JabRef/jabref/pull/7007/files)
- We fixed an issue where clicking on Collapse All button in the Search for Unlinked Local Files expanded the directory structure erroneously [#6848](https://github.com/JabRef/jabref/issues/6848)
- We fixed an issue, when pulling changes from shared database via shortcut caused creation of a new tech report [#6867](https://github.com/JabRef/jabref/issues/6867)
- We fixed an issue where the JabRef GUI does not highlight the "All entries" group on start-up [#6691](https://github.com/JabRef/jabref/issues/6691)
- We fixed an issue where a custom dark theme was not applied to the entry preview tab [#7068](https://github.com/JabRef/jabref/issues/7068)
- We fixed an issue where modifications to the Custom preview layout in the preferences were not saved [#6447](https://github.com/JabRef/jabref/issues/6447)
- We fixed an issue where errors from imports were not shown to the user [#7084](https://github.com/JabRef/jabref/pull/7084)
- We fixed an issue where the EndNote XML Import would fail on empty keywords tags [forum#2387](https://discourse.jabref.org/t/importing-in-unknown-format-fails-to-import-xml-library-from-bookends-export/2387)
- We fixed an issue where the color of groups of type "free search expression" not persisting after restarting the application [#6999](https://github.com/JabRef/jabref/issues/6999)
- We fixed an issue where modifications in the source tab where not saved without switching to another field before saving the library [#6622](https://github.com/JabRef/jabref/issues/6622)
- We fixed an issue where the "Document Viewer" did not show the first page of the opened pdf document and did not show the correct total number of pages [#7108](https://github.com/JabRef/jabref/issues/7108)
- We fixed an issue where the context menu was not updated after a file link was changed. [#5777](https://github.com/JabRef/jabref/issues/5777)
- We fixed an issue where the password for a shared SQL database was not remembered [#6869](https://github.com/JabRef/jabref/issues/6869)
- We fixed an issue where newly added entires were not synced to a shared SQL database [#7176](https://github.com/JabRef/jabref/issues/7176)
- We fixed an issue where the PDF-Content importer threw an exception when no DOI number is present at the first page of the PDF document [#7203](https://github.com/JabRef/jabref/issues/7203)
- We fixed an issue where groups created from aux files did not update on file changes [#6394](https://github.com/JabRef/jabref/issues/6394)
- We fixed an issue where authors that only have last names were incorrectly identified as institutes when generating citation keys [#7199](https://github.com/JabRef/jabref/issues/7199)
- We fixed an issue where institutes were incorrectly identified as universities when generating citation keys [#6942](https://github.com/JabRef/jabref/issues/6942)

### Removed

- We removed the Google Scholar fetcher and the ACM fetcher do not work due to traffic limitations [#6369](https://github.com/JabRef/jabref/issues/6369)
- We removed the menu entry "Manage external file types" because it's already in 'Preferences' dialog [#6991](https://github.com/JabRef/jabref/issues/6991)
- We removed the integrity check "Abbreviation detected" for the field journal/journaltitle in the entry editor [#3925](https://github.com/JabRef/jabref/issues/3925)

## [5.1] – 2020-08-30

### Added

- We added a new fetcher to enable users to search mEDRA DOIs [#6602](https://github.com/JabRef/jabref/issues/6602)
- We added a new fetcher to enable users to search "[Collection of Computer Science Bibliographies](https://en.wikipedia.org/wiki/Collection_of_Computer_Science_Bibliographies)". [#6638](https://github.com/JabRef/jabref/issues/6638)
- We added default values for delimiters in Add Subgroup window [#6624](https://github.com/JabRef/jabref/issues/6624)
- We improved responsiveness of general fields specification dialog window. [#6604](https://github.com/JabRef/jabref/issues/6604)
- We added support for importing ris file and load DOI [#6530](https://github.com/JabRef/jabref/issues/6530)
- We added the Library properties to a context menu on the library tabs [#6485](https://github.com/JabRef/jabref/issues/6485)
- We added a new field in the preferences in 'BibTeX key generator' for unwanted characters that can be user-specified. [#6295](https://github.com/JabRef/jabref/issues/6295)
- We added support for searching ShortScience for an entry through the user's browser. [#6018](https://github.com/JabRef/jabref/pull/6018)
- We updated EditionChecker to permit edition to start with a number. [#6144](https://github.com/JabRef/jabref/issues/6144)
- We added tooltips for most fields in the entry editor containing a short description. [#5847](https://github.com/JabRef/jabref/issues/5847)
- We added support for basic markdown in custom formatted previews [#6194](https://github.com/JabRef/jabref/issues/6194)
- We now show the number of items found and selected to import in the online search dialog. [#6248](https://github.com/JabRef/jabref/pull/6248)
- We created a new install screen for macOS. [#5759](https://github.com/JabRef/jabref/issues/5759)
- We added a new integrity check for duplicate DOIs. [JabRef/jabref-koppor#339](https://github.com/JabRef/jabref-koppor/issues/339)
- We implemented an option to download fulltext files while importing. [#6381](https://github.com/JabRef/jabref/pull/6381)
- We added a progress-indicator showing the average progress of background tasks to the toolbar. Clicking it reveals a pop-over with a list of running background tasks. [#6443](https://github.com/JabRef/jabref/pull/6443)
- We fixed the bug when strike the delete key in the text field. [#6421](https://github.com/JabRef/jabref/issues/6421)
- We added a BibTex key modifier for truncating strings. [#3915](https://github.com/JabRef/jabref/issues/3915)
- We added support for jumping to target entry when typing letter/digit after sorting a column in maintable [#6146](https://github.com/JabRef/jabref/issues/6146)
- We added a new fetcher to enable users to search all available E-Libraries simultaneously. [JabRef/jabref-koppor#369](https://github.com/JabRef/jabref-koppor/issues/369)
- We added the field "entrytype" to the export sort criteria [#6531](https://github.com/JabRef/jabref/pull/6531)
- We added the possibility to change the display order of the fields in the entry editor. The order can now be configured using drag and drop in the "Customize entry types" dialog [#6152](https://github.com/JabRef/jabref/pull/6152)
- We added native support for biblatex-software [#6574](https://github.com/JabRef/jabref/issues/6574)
- We added a missing restart warning for AutoComplete in the preferences dialog. [#6351](https://github.com/JabRef/jabref/issues/6351)
- We added a note to the citation key pattern preferences dialog as a temporary workaround for a JavaFX bug, about committing changes in a table cell, if the focus is lost. [#5825](https://github.com/JabRef/jabref/issues/5825)
- We added support for customized fallback fields in bracketed patterns. [#7111](https://github.com/JabRef/jabref/issues/7111)

### Changed

- We improved the arXiv fetcher. Now it should find entries even more reliably and does no longer include the version (e.g `v1`) in the `eprint` field. [forum#1941](https://discourse.jabref.org/t/remove-version-in-arxiv-import/1941)
- We moved the group search bar and the button "New group" from bottom to top position to make it more prominent. [#6112](https://github.com/JabRef/jabref/pull/6112)
- When JabRef finds a `.sav` file without changes, there is no dialog asking for acceptance of changes anymore.
- We changed the buttons for import/export/show all/reset of preferences to smaller icon buttons in the preferences dialog. [#6130](https://github.com/JabRef/jabref/pull/6130)
- We moved the functionality "Manage field names & content" from the "Library" menu to the "Edit" menu, because it affects the selected entries and not the whole library
- We merged the functionality "Append contents from a BibTeX library into the currently viewed library" into the "Import into database" functionality. Fixes [#6049](https://github.com/JabRef/jabref/issues/6049).
- We changed the directory where fulltext downloads are stored to the directory set in the import-tab in preferences. [#6381](https://github.com/JabRef/jabref/pull/6381)
- We improved the error message for invalid jstyles. [#6303](https://github.com/JabRef/jabref/issues/6303)
- We changed the section name of 'Advanced' to 'Network' in the preferences and removed some obsolete options.[#6489](https://github.com/JabRef/jabref/pull/6489)
- We improved the context menu of the column "Linked identifiers" of the main table, by truncating their texts, if they are too long. [#6499](https://github.com/JabRef/jabref/issues/6499)
- We merged the main table tabs in the preferences dialog. [#6518](https://github.com/JabRef/jabref/pull/6518)
- We changed the command line option 'generateBibtexKeys' to the more generic term 'generateCitationKeys' while the short option remains 'g'.[#6545](https://github.com/JabRef/jabref/pull/6545)
- We improved the "Possible duplicate entries" window to remember its size and position throughout a session. [#6582](https://github.com/JabRef/jabref/issues/6582)
- We divided the toolbar into small parts, so if the application window is to small, only a part of the toolbar is moved into the chevron popup. [#6682](https://github.com/JabRef/jabref/pull/6682)
- We changed the layout for of the buttons in the Open Office side panel to ensure that the button text is always visible, specially when resizing. [#6639](https://github.com/JabRef/jabref/issues/6639)
- We merged the two new library commands in the file menu to one which always creates a new library in the default library mode. [#6539](https://github.com/JabRef/jabref/pull/6539#issuecomment-641056536)

### Fixed

- We fixed an issue where entry preview tab has no name in drop down list. [#6591](https://github.com/JabRef/jabref/issues/6591)
- We fixed to only search file links in the BIB file location directory when preferences has corresponding checkbox checked. [#5891](https://github.com/JabRef/jabref/issues/5891)
- We fixed wrong button order (Apply and Cancel) in ManageProtectedTermsDialog.
- We fixed an issue with incompatible characters at BibTeX key [#6257](https://github.com/JabRef/jabref/issues/6257)
- We fixed an issue where dash (`-`) was reported as illegal BibTeX key [#6295](https://github.com/JabRef/jabref/issues/6295)
- We greatly improved the performance of the overall application and many operations. [#5071](https://github.com/JabRef/jabref/issues/5071)
- We fixed an issue where sort by priority was broken. [#6222](https://github.com/JabRef/jabref/issues/6222)
- We fixed an issue where opening a library from the recent libraries menu was not possible. [#5939](https://github.com/JabRef/jabref/issues/5939)
- We fixed an issue with inconsistent capitalization of file extensions when downloading files. [#6115](https://github.com/JabRef/jabref/issues/6115)
- We fixed the display of language and encoding in the preferences dialog. [#6130](https://github.com/JabRef/jabref/pull/6130)
- Now the link and/or the link description in the column "linked files" of the main table gets truncated or wrapped, if too long, otherwise display issues arise. [#6178](https://github.com/JabRef/jabref/issues/6178)
- We fixed the issue that groups panel does not keep size when resizing window. [#6180](https://github.com/JabRef/jabref/issues/6180)
- We fixed an error that sometimes occurred when using the context menu. [#6085](https://github.com/JabRef/jabref/issues/6085)
- We fixed an issue where search full-text documents downloaded files with same name, overwriting existing files. [#6174](https://github.com/JabRef/jabref/pull/6174)
- We fixed an issue when importing into current library an erroneous message "import cancelled" is displayed even though import is successful. [#6266](https://github.com/JabRef/jabref/issues/6266)
- We fixed an issue where custom jstyles for Open/LibreOffice where not saved correctly. [#6170](https://github.com/JabRef/jabref/issues/6170)
- We fixed an issue where the INSPIRE fetcher was no longer working [#6229](https://github.com/JabRef/jabref/issues/6229)
- We fixed an issue where custom exports with an uppercase file extension could not be selected for "Copy...-> Export to Clipboard" [#6285](https://github.com/JabRef/jabref/issues/6285)
- We fixed the display of icon both in the main table and linked file editor. [#6169](https://github.com/JabRef/jabref/issues/6169)
- We fixed an issue where the windows installer did not create an entry in the start menu [bug report in the forum](https://discourse.jabref.org/t/error-while-fetching-from-doi/2018/3)
- We fixed an issue where only the field `abstract` and `comment` were declared as multiline fields. Other fields can now be configured in the preferences using "Do not wrap the following fields when saving" [#4373](https://github.com/JabRef/jabref/issues/4373)
- We fixed an issue where JabRef switched to discrete graphics under macOS [#5935](https://github.com/JabRef/jabref/issues/5935)
- We fixed an issue where the Preferences entry preview will be unexpected modified leads to Value too long exception [#6198](https://github.com/JabRef/jabref/issues/6198)
- We fixed an issue where custom jstyles for Open/LibreOffice would only be valid if a layout line for the entry type `default` was at the end of the layout section [#6303](https://github.com/JabRef/jabref/issues/6303)
- We fixed an issue where a new entry is not shown in the library if a search is active [#6297](https://github.com/JabRef/jabref/issues/6297)
- We fixed an issue where long directory names created from patterns could create an exception. [#3915](https://github.com/JabRef/jabref/issues/3915)
- We fixed an issue where sort on numeric cases was broken. [#6349](https://github.com/JabRef/jabref/issues/6349)
- We fixed an issue where year and month fields were not cleared when converting to biblatex [#6224](https://github.com/JabRef/jabref/issues/6224)
- We fixed an issue where an "Not on FX thread" exception occurred when saving on linux [#6453](https://github.com/JabRef/jabref/issues/6453)
- We fixed an issue where the library sort order was lost. [#6091](https://github.com/JabRef/jabref/issues/6091)
- We fixed an issue where brackets in regular expressions were not working. [#6469](https://github.com/JabRef/jabref/pull/6469)
- We fixed an issue where multiple background task popups stacked over each other.. [#6472](https://github.com/JabRef/jabref/issues/6472)
- We fixed an issue where LaTeX citations for specific commands (`\autocite`s) of biblatex-mla were not recognized. [#6476](https://github.com/JabRef/jabref/issues/6476)
- We fixed an issue where drag and drop was not working on empty database. [#6487](https://github.com/JabRef/jabref/issues/6487)
- We fixed an issue where the name fields were not updated after the preferences changed. [#6515](https://github.com/JabRef/jabref/issues/6515)
- We fixed an issue where "null" appeared in generated BibTeX keys. [#6459](https://github.com/JabRef/jabref/issues/6459)
- We fixed an issue where the authors' names were incorrectly displayed in the authors' column when they were bracketed. [#6465](https://github.com/JabRef/jabref/issues/6465) [#6459](https://github.com/JabRef/jabref/issues/6459)
- We fixed an issue where importing certain unlinked files would result in an exception [#5815](https://github.com/JabRef/jabref/issues/5815)
- We fixed an issue where downloaded files would be moved to a directory named after the citationkey when no file directory pattern is specified [#6589](https://github.com/JabRef/jabref/issues/6589)
- We fixed an issue with the creation of a group of cited entries which incorrectly showed the message that the library had been modified externally whenever saving the library. [#6420](https://github.com/JabRef/jabref/issues/6420)
- We fixed an issue with the creation of a group of cited entries. Now the file path to an aux file gets validated. [#6585](https://github.com/JabRef/jabref/issues/6585)
- We fixed an issue on Linux systems where the application would crash upon inotify failure. Now, the user is prompted with a warning, and given the choice to continue the session. [#6073](https://github.com/JabRef/jabref/issues/6073)
- We moved the search modifier buttons into the search bar, as they were not accessible, if autocompletion was disabled. [#6625](https://github.com/JabRef/jabref/issues/6625)
- We fixed an issue about duplicated group color indicators [#6175](https://github.com/JabRef/jabref/issues/6175)
- We fixed an issue where entries with the entry type Misc from an imported aux file would not be saved correctly to the bib file on disk [#6405](https://github.com/JabRef/jabref/issues/6405)
- We fixed an issue where percent sign ('%') was not formatted properly by the HTML formatter [#6753](https://github.com/JabRef/jabref/issues/6753)
- We fixed an issue with the [SAO/NASA Astrophysics Data System](https://docs.jabref.org/collect/add-entry-using-an-id#sao-nasa-a-ds) fetcher where `\textbackslash` appeared at the end of the abstract.
- We fixed an issue with the Science Direct fetcher where PDFs could not be downloaded. Fixes [#5860](https://github.com/JabRef/jabref/issues/5860)
- We fixed an issue with the Library of Congress importer.
- We fixed the [link to the external libraries listing](https://github.com/JabRef/jabref/blob/master/external-libraries.md) in the about dialog
- We fixed an issue regarding pasting on Linux. [#6293](https://github.com/JabRef/jabref/issues/6293)

### Removed

- We removed the option of the "enforce legal key". [#6295](https://github.com/JabRef/jabref/issues/6295)
- We removed the obsolete `External programs / Open PDF` section in the preferences, as the default application to open PDFs is now set in the `Manage external file types` dialog. [#6130](https://github.com/JabRef/jabref/pull/6130)
- We removed the option to configure whether a `.bib.bak` file should be generated upon save. It is now always enabled. Documentation at <https://docs.jabref.org/advanced/autosave>. [#6092](https://github.com/JabRef/jabref/issues/6092)
- We removed the built-in list of IEEE journal abbreviations using BibTeX strings. If you still want to use them, you have to download them separately from <https://abbrv.jabref.org>.

## [5.0] – 2020-03-06

### Changed

- Added browser integration to the snap package for firefox/chromium browsers. [#6062](https://github.com/JabRef/jabref/pull/6062)
- We reintroduced the possibility to extract references from plain text (using [GROBID](https://grobid.readthedocs.io/en/latest/)). [#5614](https://github.com/JabRef/jabref/pull/5614)
- We changed the open office panel to show buttons in rows of three instead of going straight down to save space as the button expanded out to take up unnecessary horizontal space. [#5479](https://github.com/JabRef/jabref/issues/5479)
- We cleaned up the group add/edit dialog. [#5826](https://github.com/JabRef/jabref/pull/5826)
- We reintroduced the index column. [#5844](https://github.com/JabRef/jabref/pull/5844)
- Filenames of external files can no longer contain curly braces. [#5926](https://github.com/JabRef/jabref/pull/5926)
- We made the filters more easily accessible in the integrity check dialog. [#5955](https://github.com/JabRef/jabref/pull/5955)
- We reimplemented and improved the dialog "Customize entry types". [#4719](https://github.com/JabRef/jabref/issues/4719)
- We added an [American Physical Society](https://journals.aps.org/) fetcher. [#818](https://github.com/JabRef/jabref/issues/818)
- We added possibility to enable/disable items quantity in groups. [#6042](https://github.com/JabRef/jabref/issues/6042)

### Fixed

- We fixed an issue where the command line console was always opened in the background. [#5474](https://github.com/JabRef/jabref/issues/5474)
- We fixed and issue where pdf files will not open under some KDE linux distributions when using okular. [#5253](https://github.com/JabRef/jabref/issues/5253)
- We fixed an issue where the Medline fetcher was only working when JabRef was running from source. [#5645](https://github.com/JabRef/jabref/issues/5645)
- We fixed some visual issues in the dark theme. [#5764](https://github.com/JabRef/jabref/pull/5764) [#5753](https://github.com/JabRef/jabref/issues/5753)
- We fixed an issue where non-default previews didn't handle unicode characters. [#5779](https://github.com/JabRef/jabref/issues/5779)
- We improved the performance, especially changing field values in the entry should feel smoother now. [#5843](https://github.com/JabRef/jabref/issues/5843)
- We fixed an issue where the ampersand character wasn't rendering correctly on previews. [#3840](https://github.com/JabRef/jabref/issues/3840)
- We fixed an issue where an erroneous "The library has been modified by another program" message was shown when saving. [#4877](https://github.com/JabRef/jabref/issues/4877)
- We fixed an issue where the file extension was missing after downloading a file (we now fall-back to pdf). [#5816](https://github.com/JabRef/jabref/issues/5816)
- We fixed an issue where cleaning up entries broke web URLs, if "Make paths of linked files relative (if possible)" was enabled, which resulted in various other issues subsequently. [#5861](https://github.com/JabRef/jabref/issues/5861)
- We fixed an issue where the tab "Required fields" of the entry editor did not show all required fields, if at least two of the defined required fields are linked with a logical or. [#5859](https://github.com/JabRef/jabref/issues/5859)
- We fixed several issues concerning managing external file types: Now everything is usable and fully functional. Previously, there were problems with the radio buttons, with saving the settings and with loading an input field value. Furthermore, different behavior for Windows and other operating systems was given, which was unified as well. [#5846](https://github.com/JabRef/jabref/issues/5846)
- We fixed an issue where entries containing Unicode charaters were not parsed correctly [#5899](https://github.com/JabRef/jabref/issues/5899)
- We fixed an issue where an entry containing an external filename with curly braces could not be saved. Curly braces are now longer allowed in filenames. [#5899](https://github.com/JabRef/jabref/issues/5899)
- We fixed an issue where changing the type of an entry did not update the main table [#5906](https://github.com/JabRef/jabref/issues/5906)
- We fixed an issue in the optics of the library properties, that cropped the dialog on scaled displays. [#5969](https://github.com/JabRef/jabref/issues/5969)
- We fixed an issue where changing the type of an entry did not update the main table. [#5906](https://github.com/JabRef/jabref/issues/5906)
- We fixed an issue where opening a library from the recent libraries menu was not possible. [#5939](https://github.com/JabRef/jabref/issues/5939)
- We fixed an issue where the most bottom group in the list got lost, if it was dragged on itself. [#5983](https://github.com/JabRef/jabref/issues/5983)
- We fixed an issue where changing entry type doesn't always work when biblatex source is shown. [#5905](https://github.com/JabRef/jabref/issues/5905)
- We fixed an issue where the group and the link column were not updated after changing the entry in the main table. [#5985](https://github.com/JabRef/jabref/issues/5985)
- We fixed an issue where reordering the groups was not possible after inserting an article. [#6008](https://github.com/JabRef/jabref/issues/6008)
- We fixed an issue where citation styles except the default "Preview" could not be used. [#5622](https://github.com/JabRef/jabref/issues/5622)
- We fixed an issue where a warning was displayed when the title content is made up of two sentences. [#5832](https://github.com/JabRef/jabref/issues/5832)
- We fixed an issue where an exception was thrown when adding a save action without a selected formatter in the library properties [#6069](https://github.com/JabRef/jabref/issues/6069)
- We fixed an issue where JabRef's icon was missing in the Export to clipboard Dialog. [#6286](https://github.com/JabRef/jabref/issues/6286)
- We fixed an issue when an "Abstract field" was duplicating text, when importing from RIS file (Neurons) [#6065](https://github.com/JabRef/jabref/issues/6065)
- We fixed an issue where adding the addition of a new entry was not completely validated [#6370](https://github.com/JabRef/jabref/issues/6370)
- We fixed an issue where the blue and red text colors in the Merge entries dialog were not quite visible [#6334](https://github.com/JabRef/jabref/issues/6334)
- We fixed an issue where underscore character was removed from the file name in the Recent Libraries list in File menu [#6383](https://github.com/JabRef/jabref/issues/6383)
- We fixed an issue where few keyboard shortcuts regarding new entries were missing [#6403](https://github.com/JabRef/jabref/issues/6403)

### Removed

- Ampersands are no longer escaped by default in the `bib` file. If you want to keep the current behaviour, you can use the new "Escape Ampersands" formatter as a save action. [#5869](https://github.com/JabRef/jabref/issues/5869)
- The "Merge Entries" entry was removed from the Quality Menu. Users should use the right-click menu instead. [#6021](https://github.com/JabRef/jabref/pull/6021)

## [5.0-beta] – 2019-12-15

### Changed

- We added a short DOI field formatter which shortens DOI to more human-readable form. [JabRef/jabref-koppor#343](https://github.com/JabRef/jabref-koppor/issues/343)
- We improved the display of group memberships by adding multiple colored bars if the entry belongs to more than one group. [#4574](https://github.com/JabRef/jabref/issues/4574)
- We added an option to show the preview as an extra tab in the entry editor (instead of in a split view). [#5244](https://github.com/JabRef/jabref/issues/5244)
- A custom Open/LibreOffice jstyle file now requires a layout line for the entry type `default` [#5452](https://github.com/JabRef/jabref/issues/5452)
- The entry editor is now open by default when JabRef starts up. [#5460](https://github.com/JabRef/jabref/issues/5460)
- Customized entry types are now serialized in alphabetical order in the bib file.
- We added a new ADS fetcher to use the new ADS API. [#4949](https://github.com/JabRef/jabref/issues/4949)
- We added support of the [X11 primary selection](https://unix.stackexchange.com/a/139193/18033) [#2389](https://github.com/JabRef/jabref/issues/2389)
- We added support to switch between biblatex and bibtex library types. [#5550](https://github.com/JabRef/jabref/issues/5550)
- We changed the save action buttons to be easier to understand. [#5565](https://github.com/JabRef/jabref/issues/5565)
- We made the columns for groups, files and uri in the main table reorderable and merged the clickable icon columns for uri, url, doi and eprint. [#5544](https://github.com/JabRef/jabref/pull/5544)
- We reduced the number of write actions performed when autosave is enabled [#5679](https://github.com/JabRef/jabref/issues/5679)
- We made the column sort order in the main table persistent [#5730](https://github.com/JabRef/jabref/pull/5730)
- When an entry is modified on disk, the change dialog now shows the merge dialog to highlight the changes [#5688](https://github.com/JabRef/jabref/pull/5688)

### Fixed

- Inherit fields from cross-referenced entries as specified by biblatex. [#5045](https://github.com/JabRef/jabref/issues/5045)
- We fixed an issue where it was no longer possible to connect to LibreOffice. [#5261](https://github.com/JabRef/jabref/issues/5261)
- The "All entries group" is no longer shown when no library is open.
- We fixed an exception which occurred when closing JabRef. [#5348](https://github.com/JabRef/jabref/issues/5348)
- We fixed an issue where JabRef reports incorrectly about customized entry types. [#5332](https://github.com/JabRef/jabref/issues/5332)
- We fixed a few problems that prevented JabFox to communicate with JabRef. [#4737](https://github.com/JabRef/jabref/issues/4737) [#4303](https://github.com/JabRef/jabref/issues/4303)
- We fixed an error where the groups containing an entry loose their highlight color when scrolling. [#5022](https://github.com/JabRef/jabref/issues/5022)
- We fixed an error where scrollbars were not shown. [#5374](https://github.com/JabRef/jabref/issues/5374)
- We fixed an error where an exception was thrown when merging entries. [#5169](https://github.com/JabRef/jabref/issues/5169)
- We fixed an error where certain metadata items were not serialized alphabetically.
- After assigning an entry to a group, the item count is now properly colored to reflect the new membership of the entry. [#3112](https://github.com/JabRef/jabref/issues/3112)
- The group panel is now properly updated when switching between libraries (or when closing/opening one). [#3142](https://github.com/JabRef/jabref/issues/3142)
- We fixed an error where the number of matched entries shown in the group pane was not updated correctly. [#4441](https://github.com/JabRef/jabref/issues/4441)
- We fixed an error where the wrong file is renamed and linked when using the "Copy, rename and link" action. [#5653](https://github.com/JabRef/jabref/issues/5653)
- We fixed a "null" error when writing XMP metadata. [#5449](https://github.com/JabRef/jabref/issues/5449)
- We fixed an issue where empty keywords lead to a strange display of automatic keyword groups. [#5333](https://github.com/JabRef/jabref/issues/5333)
- We fixed an error where the default color of a new group was white instead of dark gray. [#4868](https://github.com/JabRef/jabref/issues/4868)
- We fixed an issue where the first field in the entry editor got the focus while performing a different action (like searching). [#5084](https://github.com/JabRef/jabref/issues/5084)
- We fixed an issue where multiple entries were highlighted in the web search result after scrolling. [#5035](https://github.com/JabRef/jabref/issues/5035)
- We fixed an issue where the hover indication in the web search pane was not working. [#5277](https://github.com/JabRef/jabref/issues/5277)
- We fixed an error mentioning "javafx.controls/com.sun.javafx.scene.control" that was thrown when interacting with the toolbar.
- We fixed an error where a cleared search was restored after switching libraries. [#4846](https://github.com/JabRef/jabref/issues/4846)
- We fixed an exception which occurred when trying to open a non-existing file from the "Recent files"-menu [#5334](https://github.com/JabRef/jabref/issues/5334)
- We fixed an issues where the search highlight in the entry preview did not worked. [#5069](https://github.com/JabRef/jabref/issues/5069)
- The context menu for fields in the entry editor is back. [#5254](https://github.com/JabRef/jabref/issues/5254)
- We fixed an exception which occurred when trying to open a non-existing file from the "Recent files"-menu [#5334](https://github.com/JabRef/jabref/issues/5334)
- We fixed a problem where the "editor" information has been duplicated during saving a .bib-Database. [#5359](https://github.com/JabRef/jabref/issues/5359)
- We re-introduced the feature to switch between different preview styles. [#5221](https://github.com/JabRef/jabref/issues/5221)
- We fixed various issues (including [#5263](https://github.com/JabRef/jabref/issues/5263)) related to copying entries to the clipboard
- We fixed some display errors in the preferences dialog and replaced some of the controls [#5033](https://github.com/JabRef/jabref/pull/5033) [#5047](https://github.com/JabRef/jabref/pull/5047) [#5062](https://github.com/JabRef/jabref/pull/5062) [#5141](https://github.com/JabRef/jabref/pull/5141) [#5185](https://github.com/JabRef/jabref/pull/5185) [#5265](https://github.com/JabRef/jabref/pull/5265) [#5315](https://github.com/JabRef/jabref/pull/5315) [#5360](https://github.com/JabRef/jabref/pull/5360)
- We fixed an exception which occurred when trying to import entries without an open library. [#5447](https://github.com/JabRef/jabref/issues/5447)
- The "Automatically set file links" feature now follows symbolic links. [#5664](https://github.com/JabRef/jabref/issues/5664)
- After successful import of one or multiple bib entries the main table scrolls to the first imported entry [#5383](https://github.com/JabRef/jabref/issues/5383)
- We fixed an exception which occurred when an invalid jstyle was loaded. [#5452](https://github.com/JabRef/jabref/issues/5452)
- We fixed an issue where the command line arguments `importBibtex` and `importToOpen` did not import into the currently open library, but opened a new one. [#5537](https://github.com/JabRef/jabref/issues/5537)
- We fixed an error where the preview theme did not adapt to the "Dark" mode [#5463](https://github.com/JabRef/jabref/issues/5463)
- We fixed an issue where multiple entries were allowed in the "crossref" field [#5284](https://github.com/JabRef/jabref/issues/5284)
- We fixed an issue where the merge dialog showed the wrong text colour in "Dark" mode [#5516](https://github.com/JabRef/jabref/issues/5516)
- We fixed visibility issues with the scrollbar and group selection highlight in "Dark" mode, and enabled "Dark" mode for the OpenOffice preview in the style selection window. [#5522](https://github.com/JabRef/jabref/issues/5522)
- We fixed an issue where the author field was not correctly parsed during bibtex key-generation. [#5551](https://github.com/JabRef/jabref/issues/5551)
- We fixed an issue where notifications where shown during autosave. [#5555](https://github.com/JabRef/jabref/issues/5555)
- We fixed an issue where the side pane was not remembering its position. [#5615](https://github.com/JabRef/jabref/issues/5615)
- We fixed an issue where JabRef could not interact with [Oracle XE](https://www.oracle.com/de/database/technologies/appdev/xe.html) in the [shared SQL database setup](https://docs.jabref.org/collaborative-work/sqldatabase).
- We fixed an issue where the toolbar icons were hidden on smaller screens.
- We fixed an issue where renaming referenced files for bib entries with long titles was not possible. [#5603](https://github.com/JabRef/jabref/issues/5603)
- We fixed an issue where a window which is on an external screen gets unreachable when external screen is removed. [#5037](https://github.com/JabRef/jabref/issues/5037)
- We fixed a bug where the selection of groups was lost after drag and drop. [#2868](https://github.com/JabRef/jabref/issues/2868)
- We fixed an issue where the custom entry types didn't show the correct display name [#5651](https://github.com/JabRef/jabref/issues/5651)

### Removed

- We removed some obsolete notifications. [#5555](https://github.com/JabRef/jabref/issues/5555)
- We removed an internal step in the [ISBN-to-BibTeX fetcher](https://docs.jabref.org/collect/add-entry-using-an-id#isbn): The [ISBN to BibTeX Converter](https://manas.tungare.name/software/isbn-to-bibtex) by [@manastungare](https://github.com/manastungare) is not used anymore, because it is offline: "people using this tool have not been generating enough sales for Amazon."
- We removed the option to control the default drag and drop behaviour. You can use the modifier keys (like CtrL or Alt) instead.

## [5.0-alpha] – 2019-08-25

### Changed

- We added eventitle, eventdate and venue fields to `@unpublished` entry type.
- We added `@software` and `@dataSet` entry type to biblatex.
- All fields are now properly sorted alphabetically (in the subgroups of required/optional fields) when the entry is written to the bib file.
- We fixed an issue where some importers used the field `pubstatus` instead of the standard BibTeX field `pubstate`.
- We changed the latex command removal for docbook exporter. [#3838](https://github.com/JabRef/jabref/issues/3838)
- We changed the location of some fields in the entry editor (you might need to reset your preferences for these changes to come into effect)
  - Journal/Year/Month in biblatex mode -> Deprecated (if filled)
  - DOI/URL: General -> Optional
  - Internal fields like ranking, read status and priority: Other -> General
  - Moreover, empty deprecated fields are no longer shown
- Added server timezone parameter when connecting to a shared database.
- We updated the dialog for setting up general fields.
- URL field formatting is updated. All whitespace chars, located at the beginning/ending of the URL, are trimmed automatically
- We changed the behavior of the field formatting dialog such that the `bibtexkey` is not changed when formatting all fields or all text fields.
- We added a "Move file to file directory and rename file" option for simultaneously moving and renaming of document file. [#4166](https://github.com/JabRef/jabref/issues/4166)
- Use integrated graphics card instead of discrete on macOS [#4070](https://github.com/JabRef/jabref/issues/4070)
- We added a cleanup operation that detects an arXiv identifier in the note, journal or URL field and moves it to the `eprint` field.
  Because of this change, the last-used cleanup operations were reset.
- We changed the minimum required version of Java to 1.8.0_171, as this is the latest release for which the automatic Java update works. [#4093](https://github.com/JabRef/jabref/issues/4093)
- The special fields like `Printed` and `Read status` now show gray icons when the row is hovered.
- We added a button in the tab header which allows you to close the database with one click. [#494](https://github.com/JabRef/jabref/issues/494)
- Sorting in the main table now takes information from cross-referenced entries into account. [#2808](https://github.com/JabRef/jabref/issues/2808)
- If a group has a color specified, then entries matched by this group have a small colored bar in front of them in the main table.
- Change default icon for groups to a circle because a colored version of the old icon was hard to distinguish from its black counterpart.
- In the main table, the context menu appears now when you press the "context menu" button on the keyboard. [feature request in the forum](https://discourse.jabref.org/t/how-to-enable-keyboard-context-key-windows)
- We added icons to the group side panel to quickly switch between `union` and `intersection` group view mode. [#3269](https://github.com/JabRef/jabref/issues/3269).
- We use `https` for [fetching from most online bibliographic database](https://docs.jabref.org/collect/import-using-online-bibliographic-database).
- We changed the default keyboard shortcuts for moving between entries when the entry editor is active to ̀<kbd>alt</kbd> + <kbd>up/down</kbd>.
- Opening a new file now prompts the directory of the currently selected file, instead of the directory of the last opened file.
- Window state is saved on close and restored on start.
- We made the MathSciNet fetcher more reliable.
- We added the ISBN fetcher to the list of fetcher available under "Update with bibliographic information from the web" in the entry editor toolbar.
- Files without a defined external file type are now directly opened with the default application of the operating system
- We streamlined the process to rename and move files by removing the confirmation dialogs.
- We removed the redundant new lines of markings and wrapped the summary in the File annotation tab. [#3823](https://github.com/JabRef/jabref/issues/3823)
- We add auto URL formatting when user paste link to URL field in entry editor. [JabRef/jabref-koppor#254](https://github.com/JabRef/jabref-koppor/issues/254)
- We added a minimum height for the entry editor so that it can no longer be hidden by accident. [#4279](https://github.com/JabRef/jabref/issues/4279)
- We added a new keyboard shortcut so that the entry editor could be closed by <kbd>Ctrl</kbd> + <kbd>E</kbd>. [#4222](https://github.com/JabRef/jabref/issues/4222)
- We added an option in the preference dialog box, that allows user to pick the dark or light theme option. [#4130](https://github.com/JabRef/jabref/issues/4130)
- We updated the Related Articles tab to accept JSON from the new version of the Mr. DLib service
- We added an option in the preference dialog box that allows user to choose behavior after dragging and dropping files in Entry Editor. [#4356](https://github.com/JabRef/jabref/issues/4356)
- We added the ability to have an export preference where previously "File"-->"Export"/"Export selected entries" would not save the user's preference[#4495](https://github.com/JabRef/jabref/issues/4495)
- We optimized the code responsible for connecting to an external database, which should lead to huge improvements in performance.
- For automatically created groups, added ability to filter groups by entry type. [#4539](https://github.com/JabRef/jabref/issues/4539)
- We added the ability to add field names from the Preferences Dialog [#4546](https://github.com/JabRef/jabref/issues/4546)
- We added the ability to change the column widths directly in the main table. [#4546](https://github.com/JabRef/jabref/issues/4546)
- We added a description of how recommendations were chosen and better error handling to Related Articles tab
- We added the ability to execute default action in dialog by using with <kbd>Ctrl</kbd> + <kbd>Enter</kbd> combination [#4496](https://github.com/JabRef/jabref/issues/4496)
- We grouped and reordered the Main Menu (File, Edit, Library, Quality, Tools, and View tabs & icons). [#4666](https://github.com/JabRef/jabref/issues/4666) [#4667](https://github.com/JabRef/jabref/issues/4667) [#4668](https://github.com/JabRef/jabref/issues/4668) [#4669](https://github.com/JabRef/jabref/issues/4669) [#4670](https://github.com/JabRef/jabref/issues/4670) [#4671](https://github.com/JabRef/jabref/issues/4671) [#4672](https://github.com/JabRef/jabref/issues/4672) [#4673](https://github.com/JabRef/jabref/issues/4673)
- We added additional modifiers (capitalize, titlecase and sentencecase) to the Bibtex key generator. [#1506](https://github.com/JabRef/jabref/issues/1506)
- We have migrated from the mysql jdbc connector to the mariadb one for better authentication scheme support. [#4745](https://github.com/JabRef/jabref/issues/4745)
- We grouped the toolbar icons and changed the Open Library and Copy icons. [#4584](https://github.com/JabRef/jabref/issues/4584)
- We added a browse button next to the path text field for aux-based groups. [#4586](https://github.com/JabRef/jabref/issues/4586)
- We changed the title of Group Dialog to "Add subgroup" from "Edit group" when we select Add subgroup option.
- We enable import button only if entries are selected. [#4755](https://github.com/JabRef/jabref/issues/4755)
- We made modifications to improve the contrast of UI elements. [#4583](https://github.com/JabRef/jabref/issues/4583)
- We added a warning for empty BibTeX keys in the entry editor. [#4440](https://github.com/JabRef/jabref/issues/4440)
- We added an option in the settings to set the default action in JabRef when right clicking on any entry in any database and selecting "Open folder". [#4763](https://github.com/JabRef/jabref/issues/4763)
- The Medline fetcher now normalizes the author names according to the BibTeX-Standard [#4345](https://github.com/JabRef/jabref/issues/4345)
- We added an option on the Linked File Viewer to rename the attached file of an entry directly on the JabRef. [#4844](https://github.com/JabRef/jabref/issues/4844)
- We added an option in the preference dialog box that allows user to enable helpful tooltips.[#3599](https://github.com/JabRef/jabref/issues/3599)
- We reworked the functionality for extracting BibTeX entries from plain text, because our used service [freecite shut down](https://library.brown.edu/libweb/freecite_notice.php). [#5206](https://github.com/JabRef/jabref/pull/5206)
- We moved the dropdown menu for selecting the push-application from the toolbar into the external application preferences. [#674](https://github.com/JabRef/jabref/issues/674)
- We removed the alphabetical ordering of the custom tabs and updated the error message when trying to create a general field with a name containing an illegal character. [#5019](https://github.com/JabRef/jabref/issues/5019)
- We added a context menu to the bib(la)tex-source-editor to copy'n'paste. [#5007](https://github.com/JabRef/jabref/pull/5007)
- We added a tool that allows searching for citations in LaTeX files. It scans directories and shows which entries are used, how many times and where.
- We added a 'LaTeX citations' tab to the entry editor, to search for citations to the active entry in the LaTeX file directory. It can be disabled in the preferences dialog.
- We added an option in preferences to allow for integers in field "edition" when running database in bibtex mode. [#4680](https://github.com/JabRef/jabref/issues/4680)
- We added the ability to use negation in export filter layouts. [#5138](https://github.com/JabRef/jabref/pull/5138)
- Focus on Name Area instead of 'OK' button whenever user presses 'Add subgroup'. [#6307](https://github.com/JabRef/jabref/issues/6307)
- We changed the behavior of merging that the entry which has "smaller" bibkey will be selected. [#7395](https://github.com/JabRef/jabref/issues/7395)

### Fixed

- We fixed an issue where JabRef died silently for the user without enough inotify instances [#4874](https://github.com/JabRef/jabref/issues/4874)
- We fixed an issue where corresponding groups are sometimes not highlighted when clicking on entries [#3112](https://github.com/JabRef/jabref/issues/3112)
- We fixed an issue where custom exports could not be selected in the 'Export (selected) entries' dialog [#4013](https://github.com/JabRef/jabref/issues/4013)
- Italic text is now rendered correctly. [#3356](https://github.com/JabRef/jabref/issues/3356)
- The entry editor no longer gets corrupted after using the source tab. [#3532](https://github.com/JabRef/jabref/issues/3532) [#3608](https://github.com/JabRef/jabref/issues/3608) [#3616](https://github.com/JabRef/jabref/issues/3616)
- We fixed multiple issues where entries did not show up after import if a search was active. [#1513](https://github.com/JabRef/jabref/issues/1513) [#3219](https://github.com/JabRef/jabref/issues/3219))
- We fixed an issue where the group tree was not updated correctly after an entry was changed. [#3618](https://github.com/JabRef/jabref/issues/3618)
- We fixed an issue where a right-click in the main table selected a wrong entry. [#3267](https://github.com/JabRef/jabref/issues/3267)
- We fixed an issue where in rare cases entries where overlayed in the main table. [#3281](https://github.com/JabRef/jabref/issues/3281)
- We fixed an issue where selecting a group messed up the focus of the main table and the entry editor. [#3367](https://github.com/JabRef/jabref/issues/3367)
- We fixed an issue where composite author names were sorted incorrectly. [#2828](https://github.com/JabRef/jabref/issues/2828)
- We fixed an issue where commands followed by `-` didn't work. [#3805](https://github.com/JabRef/jabref/issues/3805)
- We fixed an issue where a non-existing aux file in a group made it impossible to open the library. [#4735](https://github.com/JabRef/jabref/issues/4735)
- We fixed an issue where some journal names were wrongly marked as abbreviated. [#4115](https://github.com/JabRef/jabref/issues/4115)
- We fixed an issue where the custom file column were sorted incorrectly. [#3119](https://github.com/JabRef/jabref/issues/3119)
- We improved the parsing of author names whose infix is abbreviated without a dot. [#4864](https://github.com/JabRef/jabref/issues/4864)
- We fixed an issues where the entry losses focus when a field is edited and at the same time used for sorting. [#3373](https://github.com/JabRef/jabref/issues/3373)
- We fixed an issue where the menu on Mac OS was not displayed in the usual Mac-specific way. [#3146](https://github.com/JabRef/jabref/issues/3146)
- We improved the integrity check for page numbers. [#4113](https://github.com/JabRef/jabref/issues/4113) and [feature request in the forum](https://discourse.jabref.org/t/pages-field-allow-use-of-en-dash/1199)
- We fixed an issue where the order of fields in customized entry types was not saved correctly. [#4033](https://github.com/JabRef/jabref/issues/4033)
- We fixed an issue where renaming a group did not change the group name in the interface. [#3189](https://github.com/JabRef/jabref/issues/3189)
- We fixed an issue where the groups tree of the last database was still shown even after the database was already closed.
- We fixed an issue where the "Open file dialog" may disappear behind other windows. [#3410](https://github.com/JabRef/jabref/issues/3410)
- We fixed an issue where the number of entries matched was not updated correctly upon adding or removing an entry. [#3537](https://github.com/JabRef/jabref/issues/3537)
- We fixed an issue where the default icon of a group was not colored correctly.
- We fixed an issue where the first field in entry editor was not focused when adding a new entry. [#4024](https://github.com/JabRef/jabref/issues/4024)
- We reworked the "Edit file" dialog to make it resizeable and improved the workflow for adding and editing files [#2970](https://github.com/JabRef/jabref/issues/2970)
- We fixed an issue where custom name formatters were no longer found correctly. [#3531](https://github.com/JabRef/jabref/issues/3531)
- We fixed an issue where the month was not shown in the preview. [#3239](https://github.com/JabRef/jabref/issues/3239)
- Rewritten logic to detect a second jabref instance. [#4023](https://github.com/JabRef/jabref/issues/4023)
- We fixed an issue where the "Convert to BibTeX-Cleanup" moved the content of the `file` field to the `pdf` field [#4120](https://github.com/JabRef/jabref/issues/4120)
- We fixed an issue where the preview pane in entry preview in preferences wasn't showing the citation style selected [#3849](https://github.com/JabRef/jabref/issues/3849)
- We fixed an issue where the default entry preview style still contained the field `review`. The field `review` in the style is now replaced with comment to be consistent with the entry editor [#4098](https://github.com/JabRef/jabref/issues/4098)
- We fixed an issue where users were vulnerable to XXE attacks during parsing [#4229](https://github.com/JabRef/jabref/issues/4229)
- We fixed an issue where files added via the "Attach file" contextmenu of an entry were not made relative. [#4201](https://github.com/JabRef/jabref/issues/4201) and [#4241](https://github.com/JabRef/jabref/issues/4241)
- We fixed an issue where author list parser can't generate bibtex for Chinese author. [#4169](https://github.com/JabRef/jabref/issues/4169)
- We fixed an issue where the list of XMP Exclusion fields in the preferences was not be saved [#4072](https://github.com/JabRef/jabref/issues/4072)
- We fixed an issue where the ArXiv Fetcher did not support HTTP URLs [JabRef/jabref-koppor#328](https://github.com/JabRef/jabref-koppor/issues/328)
- We fixed an issue where only one PDF file could be imported [#4422](https://github.com/JabRef/jabref/issues/4422)
- We fixed an issue where "Move to group" would always move the first entry in the library and not the selected [#4414](https://github.com/JabRef/jabref/issues/4414)
- We fixed an issue where an older dialog appears when downloading full texts from the quality menu. [#4489](https://github.com/JabRef/jabref/issues/4489)
- We fixed an issue where right clicking on any entry in any database and selecting "Open folder" results in the NullPointer exception. [#4763](https://github.com/JabRef/jabref/issues/4763)
- We fixed an issue where option 'open terminal here' with custom command was passing the wrong argument. [#4802](https://github.com/JabRef/jabref/issues/4802)
- We fixed an issue where ranking an entry would generate an IllegalArgumentException. [#4754](https://github.com/JabRef/jabref/issues/4754)
- We fixed an issue where special characters where removed from non-label key generation pattern parts [#4767](https://github.com/JabRef/jabref/issues/4767)
- We fixed an issue where the RIS import would overwite the article date with the value of the acessed date [#4816](https://github.com/JabRef/jabref/issues/4816)
- We fixed an issue where an NullPointer exception was thrown when a referenced entry in an Open/Libre Office document was no longer present in the library. Now an error message with the reference marker of the missing entry is shown. [#4932](https://github.com/JabRef/jabref/issues/4932)
- We fixed an issue where a database exception related to a missing timezone was too big. [#4827](https://github.com/JabRef/jabref/issues/4827)
- We fixed an issue where the IEEE fetcher returned an error if no keywords were present in the result from the IEEE website [#4997](https://github.com/JabRef/jabref/issues/4997)
- We fixed an issue where the command line help text had several errors, and arguments and descriptions have been rewritten to simplify and detail them better. [#2016](https://github.com/JabRef/jabref/issues/2016)
- We fixed an issue where the same menu for changing entry type had two different sizes and weights. [#4977](https://github.com/JabRef/jabref/issues/4977)
- We fixed an issue where the "Attach file" dialog, in the right-click menu for an entry, started on the working directory instead of the user's main directory. [#4995](https://github.com/JabRef/jabref/issues/4995)
- We fixed an issue where the JabRef Icon in the macOS launchpad was not displayed correctly [#5003](https://github.com/JabRef/jabref/issues/5003)
- We fixed an issue where the "Search for unlinked local files" would throw an exception when parsing the content of a PDF-file with missing "series" information [#5128](https://github.com/JabRef/jabref/issues/5128)
- We fixed an issue where the XMP Importer would incorrectly return an empty default entry when importing pdfs [#6577](https://github.com/JabRef/jabref/issues/6577)
- We fixed an issue where opening the menu 'Library properties' marked the library as modified [#6451](https://github.com/JabRef/jabref/issues/6451)
- We fixed an issue when importing resulted in an exception [#7343](https://github.com/JabRef/jabref/issues/7343)
- We fixed an issue where the field in the Field formatter dropdown selection were sorted in random order. [#7710](https://github.com/JabRef/jabref/issues/7710)

### Removed

- The feature to "mark entries" was removed and merged with the groups functionality. For migration, a group is created for every value of the `__markedentry` field and the entry is added to this group.
- The number column was removed.
- We removed the global search feature.
- We removed the coloring of cells in the main table according to whether the field is optional/required.
- We removed the feature to find and resolve duplicate BibTeX keys (as this use case is already covered by the integrity check).
- We removed a few commands from the right-click menu that are not needed often and thus don't need to be placed that prominently:
  - Print entry preview: available through entry preview
  - All commands related to marking: marking is not yet reimplemented
  - Set/clear/append/rename fields: available through Edit menu
  - Manage keywords: available through the Edit menu
  - Copy linked files to folder: available through File menu
  - Add/move/remove from group: removed completely (functionality still available through group interface)
- We removed the option to change the column widths in the preferences dialog. [#4546](https://github.com/JabRef/jabref/issues/4546)

## Older versions

The changelog of JabRef 4.x is available at the [v4.3.1 tag](https://github.com/JabRef/jabref/blob/v4.3.1/CHANGELOG.md).
The changelog of JabRef 3.x is available at the [v3.8.2 tag](https://github.com/JabRef/jabref/blob/v3.8.2/CHANGELOG.md).
The changelog of JabRef 2.11 and all previous versions is available as [text file in the v2.11.1 tag](https://github.com/JabRef/jabref/blob/v2.11.1/CHANGELOG).

[Unreleased]: https://github.com/JabRef/jabref/compare/v6.0-alpha.3...HEAD
[6.0-alpha.3]: https://github.com/JabRef/jabref/compare/v6.0-alpha2...v6.0-alpha.3
[6.0-alpha2]: https://github.com/JabRef/jabref/compare/v6.0-alpha...v6.0-alpha2
[6.0-alpha]: https://github.com/JabRef/jabref/compare/v5.15...v6.0-alpha
[5.15]: https://github.com/JabRef/jabref/compare/v5.14...v5.15
[5.14]: https://github.com/JabRef/jabref/compare/v5.13...v5.14
[5.13]: https://github.com/JabRef/jabref/compare/v5.12...v5.13
[5.12]: https://github.com/JabRef/jabref/compare/v5.11...v5.12
[5.11]: https://github.com/JabRef/jabref/compare/v5.10...v5.11
[5.10]: https://github.com/JabRef/jabref/compare/v5.9...v5.10
[5.9]: https://github.com/JabRef/jabref/compare/v5.8...v5.9
[5.8]: https://github.com/JabRef/jabref/compare/v5.7...v5.8
[5.7]: https://github.com/JabRef/jabref/compare/v5.6...v5.7
[5.6]: https://github.com/JabRef/jabref/compare/v5.5...v5.6
[5.5]: https://github.com/JabRef/jabref/compare/v5.4...v5.5
[5.4]: https://github.com/JabRef/jabref/compare/v5.3...v5.4
[5.3]: https://github.com/JabRef/jabref/compare/v5.2...v5.3
[5.2]: https://github.com/JabRef/jabref/compare/v5.1...v5.2
[5.1]: https://github.com/JabRef/jabref/compare/v5.0...v5.1
[5.0]: https://github.com/JabRef/jabref/compare/v5.0-beta...v5.0
[5.0-beta]: https://github.com/JabRef/jabref/compare/v5.0-alpha...v5.0-beta
[5.0-alpha]: https://github.com/JabRef/jabref/compare/v4.3...v5.0-alpha
<!-- markdownlint-disable-file MD024 MD033 MD053 --><|MERGE_RESOLUTION|>--- conflicted
+++ resolved
@@ -11,13 +11,11 @@
 
 ### Added
 
-<<<<<<< HEAD
 - We added the option in Preferences → Linked files → Attached files to adjust the path of attached files and copy them if needed when entries are copied or cut to another library [#12267](https://github.com/JabRef/jabref/issues/12267)
 - We made the "Configure API key" option in the Web Search preferences tab searchable via preferences search. [#13929](https://github.com/JabRef/jabref/issues/13929)
 - We added the integrity check to the jabkit cli application. [#13848](https://github.com/JabRef/jabref/issues/13848)
 - We added support for Cygwin-file paths on a Windows Operating System. [#13274](https://github.com/JabRef/jabref/issues/13274)
 - We fixed an issue where "Print preview" would throw a `NullPointerException` if no printers were available. [#13708](https://github.com/JabRef/jabref/issues/13708)
-=======
 - We added "IEEE" as another option for parsing plain text citations. [#14233](github.com/JabRef/jabref/pull/14233)
 - We added automatic date-based groups that create year/month/day subgroups from an entry’s date fields. [#10822](https://github.com/JabRef/jabref/issues/10822)
 - We added `doi-to-bibtex` to `JabKit`. [#14244](https://github.com/JabRef/jabref/pull/14244)
@@ -40,7 +38,6 @@
 
 - We added an initial [cite as you write](https://retorque.re/zotero-better-bibtex/citing/cayw/) ("CAYW") endpoint. [#13187](https://github.com/JabRef/jabref/issues/13187)
 - We added a field for the latest ICORE conference ranking lookup on the General Tab. [#13476](https://github.com/JabRef/jabref/issues/13476)
->>>>>>> 3088456b
 - We added the option to enable the language server in the preferences. [#13697](https://github.com/JabRef/jabref/pull/13697)
 - We introduced an option in Preferences under (under Linked files -> Linked file name conventions) to automatically rename linked files when an entry data changes. [#11316](https://github.com/JabRef/jabref/issues/11316)
 - We added tooltips (on hover) for 'Library-specific file directory', 'User-specific file directory' and 'LaTeX file directory' fields of the library properties window. [#12269](https://github.com/JabRef/jabref/issues/12269)
