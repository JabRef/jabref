--- conflicted
+++ resolved
@@ -21,11 +21,8 @@
 - We added a new button to toggle the file path between an absolute and relative formats in context of library properties. [#13031](https://github.com/JabRef/jabref/issues/13031)
 - We added automatic selection of the “Enter Identifier” tab with pre-filled clipboard content if the clipboard contains a valid identifier when opening the “Create New Entry” dialog. [#13087](https://github.com/JabRef/jabref/issues/13087)
 - We added an "Open example library" button to Welcome Tab. [#13014](https://github.com/JabRef/jabref/issues/13014)
-<<<<<<< HEAD
 - We added automatic detection and selection of the identifier type (e.g., DOI, ISBN, arXiv) based on clipboard content when opening the "New Entry" dialog [#13111](https://github.com/JabRef/jabref/pull/13111)
-=======
 - We added support for import of a Refer/BibIX file format. [#13069](https://github.com/JabRef/jabref/issues/13069)
->>>>>>> 61fb2604
 
 ### Changed
 
