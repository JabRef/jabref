--- conflicted
+++ resolved
@@ -50,13 +50,11 @@
 - We fixed an issue where double clicking on an url in the file field would trigger an exception instead of opening the browser [#10480](https://github.com/JabRef/jabref/pull/10480)
 - We fixed an issue where scrolling was impossible on dragging a citation on the groups panel. [#9754](https://github.com/JabRef/jabref/issues/9754)
 - We fixed an issue where exporting "Embedded BibTeX pdf" without selecting an existing document would produce an exception. [#10101](https://github.com/JabRef/jabref/issues/10101)
-<<<<<<< HEAD
 - We fixed an issue where there was a failure to access the url link for "eprint" for the ArXiv entry.[#10474](https://github.com/JabRef/jabref/issues/10474)
-=======
 - We fixed an issue where it was not possible to connect to a shared database once a group with entries was added or other metadata modified [#10336](https://github.com/JabRef/jabref/issues/10336)
 - We fixed an issue where middle-button paste in X not always worked [#7905](https://github.com/JabRef/jabref/issues/7905)
 
->>>>>>> 6aaa5140
+
 ### Removed
 
 ## [5.10] - 2023-09-02
