--- conflicted
+++ resolved
@@ -88,9 +88,7 @@
 - We fixed an issue with opacity of disabled icon-buttons [#7195](https://github.com/JabRef/jabref/issues/7195)
 - We fixed an issue where journal abbreviations in UTF-8 were not recognized [#5850](https://github.com/JabRef/jabref/issues/5850)
 - We fixed an issue where the article title with curly brackets fails to download the arXiv link (pdf file). [#7633](https://github.com/JabRef/jabref/issues/7633)
-<<<<<<< HEAD
 - We fixed an issue with the default path of external application. [#7641](https://github.com/JabRef/jabref/issues/7641)
-=======
 - We fixed an issue with toggle of special fields does not work for sorted entries [#7016](https://github.com/JabRef/jabref/issues/7016)
 - We fixed an issue with the default path of external application. [#7641](https://github.com/JabRef/jabref/issues/7641)
 - We fixed an issue where urls must be embedded in a style tag when importing EndNote style Xml files. Now it can parse url with or without a style tag. [#6199](https://github.com/JabRef/jabref/issues/6199)
@@ -98,7 +96,6 @@
 - We fixed an issue where the keybinding for delete entry did not work on the main table [7580](https://github.com/JabRef/jabref/pull/7580)
 - We fixed an issue where the RFC fetcher is not compatible with the draft [7305](https://github.com/JabRef/jabref/issues/7305)
 - We fixed an issue where changing the appearance of the preview tab did not trigger a restart warning. [#5464](https://github.com/JabRef/jabref/issues/5464)
->>>>>>> 0a26d310
 
 ### Removed
 
