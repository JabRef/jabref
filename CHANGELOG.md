--- conflicted
+++ resolved
@@ -29,10 +29,6 @@
 - In case no citation relation information can be fetched, we show the data providers reason. [#13549](https://github.com/JabRef/jabref/pull/13549)
 - When relativizing file names, symlinks are now taken into account. [#12995](https://github.com/JabRef/jabref/issues/12995)
 - We added a new button for shortening the DOI near the DOI field in the general tab when viewing an entry. [#13639](https://github.com/JabRef/jabref/issues/13639)
-<<<<<<< HEAD
-
-=======
->>>>>>> 2f011eb4
 
 ### Changed
 
