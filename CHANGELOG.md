# Changelog

All notable changes to this project will be documented in this file.
The format is based on [Keep a Changelog](https://keepachangelog.com/en/1.0.0/).
We refer to [GitHub issues](https://github.com/JabRef/jabref/issues) by using `#NUM`.
In case, there is no issue present, the pull request implementing the feature is linked.

Note that this project **does not** adhere to [Semantic Versioning](http://semver.org/).

## [Unreleased]

### Added

- We added an extra option when right-clicking an entry in the Entry List to copy either the DOI or the DOI url.
- We added an extra option to ask the user whether they want to open to reveal the folder holding the saved file with the file selected. [#8195](https://github.com/JabRef/jabref/issues/8195)
- We added a new section to network preferences to allow using custom SSL certificates. [#8126](https://github.com/JabRef/jabref/issues/8126)
- We improved the version check to take also beta version into account and now redirect to the right changelog for the version.
- We added two new web and fulltext fetchers: SemanticScholar and ResearchGate.

### Changed

<<<<<<< HEAD
- We changed the position of the Add group button from bottom to top [#8398](https://github.com/JabRef/jabref/issues/8398)
=======
- We changed the list of CSL styles to those that support formatting bibliographies [#8421](https://github.com/JabRef/jabref/issues/8421) [citeproc-java#116](https://github.com/michel-kraemer/citeproc-java/issues/116)
- The CSL preview styles now also support displaying data from cross references entries that are linked via the `crossref` field [#7378](https://github.com/JabRef/jabref/issues/7378)
- We made the Search button in Web Search wider. We also skewed the panel titles to the left [#8397](https://github.com/JabRef/jabref/issues/8397)
- We introduced a preference to disable fulltext indexing [#8468](https://github.com/JabRef/jabref/issues/8468)
- When exporting entries, the encoding is always UTF-8
- When embedding BibTeX data into a PDF, the encoding is always UTF-8
>>>>>>> 52229ac8

### Fixed

- We fixed an issue where the author's lastname was not used for the citation key generation if it started with a lowercase letter [#8601](https://github.com/JabRef/jabref/issues/8601)
- We fixed an issue where custom "Protected terms" files were missing after a restart of JabRef [#8608](https://github.com/JabRef/jabref/issues/8608)
- We fixed an issue where JabRef could not start due to a missing directory for the fulltex index [#8579](https://github.com/JabRef/jabref/issues/8579)
- We fixed an issue where long article numbers in the `pages` field would cause an exception and preventing the citation style to display [#8381](https://github.com/JabRef/jabref/issues/8381), [citeproc-java](https://github.com/michel-kraemer/citeproc-java/issues/114)
- We fixed an issue where online links in the file field were not detected correctly and could produce an exception [#8150](https://github.com/JabRef/jabref/issues/8510)
- We fixed an issue where an exception could occur when saving the preferences [#7614](https://github.com/JabRef/jabref/issues/7614)
- We fixed an issue where "Copy DOI url" in the right-click menu of the Entry List would just copy the DOI and not the DOI url. [#8389](https://github.com/JabRef/jabref/issues/8389)
- We fixed an issue where opening the console from the drop-down menu would cause an exception. [#8466](https://github.com/JabRef/jabref/issues/8466)
- We fixed an issue when reading non-UTF-8 encoded. When no encoding header is present, the encoding is now detected from the file content (and the preference option is disregarded) [#8417](https://github.com/JabRef/jabref/issues/8417)
- We fixed an issue where pasting a URL was replacing + signs by spaces making the URL unreachable. [#8448](https://github.com/JabRef/jabref/issues/8448)
- We fixed an issue where creating subsidiary files from aux files created with some versions of biblatex would produce incorrect results. [#8513](https://github.com/JabRef/jabref/issues/8513)
- We fixed an issue where opening the changelog from withing JabRef led to a 404 error [#8563](https://github.com/JabRef/jabref/issues/8563)
- We fixed an issue where not all found unlinked local files were imported correctly due to some race condition. [#8444](https://github.com/JabRef/jabref/issues/8444)
- We fixed an issue where Merge entries dialog exceeds screen boundaries.

### Removed

- We removed the option to copy CSL Citation styles data as `XSL_FO`, `ASCIIDOC`, and `RTF` as these have not been working since a long time and are no longer supported in the external library used for processing the styles [#7378](https://github.com/JabRef/jabref/issues/7378)
- We removed the option to configure the default encoding. The default encoding is now hard-coded to the modern UTF-8 encoding.













## [5.5] - 2022-01-17

### Changed

- We integrated the external file types dialog directly inside the preferences. [#8341](https://github.com/JabRef/jabref/pull/8341)
- We disabled the add group button color change after adding 10 new groups. [#8051](https://github.com/JabRef/jabref/issues/8051)
- We inverted the logic for resolving [BibTeX strings](https://docs.jabref.org/advanced/strings). This helps to keep `#` chars. By default String resolving is only activated for a couple of standard fields. The list of fields can be modified in the preferences. [#7010](https://github.com/JabRef/jabref/issues/7010), [#7102](https://github.com/JabRef/jabref/issues/7012), [#8303](https://github.com/JabRef/jabref/issues/8303)
- We moved the search box in preview preferences closer to the available citation styles list. [#8370](https://github.com/JabRef/jabref/pull/8370)
- Changing the preference to show the preview panel as a separate tab now has effect without restarting JabRef. [#8370](https://github.com/JabRef/jabref/pull/8370)
- We enabled switching themes in JabRef without the need to restart JabRef. [#7335](https://github.com/JabRef/jabref/pull/7335)
- We added support for the field `day`, `rights`, `coverage` and `language` when reading XMP data in Dublin Core format. [#8491](https://github.com/JabRef/jabref/issues/8491)

### Fixed

- We fixed an issue where the preferences for "Search and store files relative to library file location" where ignored when the "Main file directory" field was not empty [#8385](https://github.com/JabRef/jabref/issues/8385)
- We fixed an issue where `#`chars in certain fields would be interpreted as BibTeX strings [#7010](https://github.com/JabRef/jabref/issues/7010), [#7102](https://github.com/JabRef/jabref/issues/7012), [#8303](https://github.com/JabRef/jabref/issues/8303)
- We fixed an issue where the fulltext search on an empty library with no documents would lead to an exception [koppor#522](https://github.com/koppor/jabref/issues/522)
- We fixed an issue where clicking on "Accept changes" in the merge dialog would lead to an exception [forum#2418](https://discourse.jabref.org/t/the-library-has-been-modified-by-another-program/2418/8)
- We fixed an issue where clicking on headings in the entry preview could lead to an exception. [#8292](https://github.com/JabRef/jabref/issues/8292)
- We fixed an issue where IntegrityCheck used the system's character encoding instead of the one set by the library or in preferences [#8022](https://github.com/JabRef/jabref/issues/8022)
- We fixed an issue about empty metadata in library properties when called from the right click menu. [#8358](https://github.com/JabRef/jabref/issues/8358)
- We fixed an issue where someone could add a duplicate field in the customize entry type dialog. [#8194](https://github.com/JabRef/jabref/issues/8194)
- We fixed a typo in the library properties tab: "String constants". There, one can configure [BibTeX string constants](https://docs.jabref.org/advanced/strings).
- We fixed an issue when writing a non-UTF-8 encoded file: The header is written again. [#8417](https://github.com/JabRef/jabref/issues/8417)
- We fixed an issue where folder creation during systemic literature review failed due to an illegal fetcher name. [#8552](https://github.com/JabRef/jabref/pull/8552)

## [5.4] - 2021-12-20

### Added

- We added confirmation dialog when user wants to close a library where any empty entires are detected. [#8096](https://github.com/JabRef/jabref/issues/8096)
- We added import support for CFF files. [#7945](https://github.com/JabRef/jabref/issues/7945)
- We added the option to copy the DOI of an entry directly from the context menu copy submenu. [#7826](https://github.com/JabRef/jabref/issues/7826)
- We added a fulltext search feature. [#2838](https://github.com/JabRef/jabref/pull/2838)
- We improved the deduction of bib-entries from imported fulltext pdfs. [#7947](https://github.com/JabRef/jabref/pull/7947)
- We added unprotect_terms to the list of bracketed pattern modifiers [#7826](https://github.com/JabRef/jabref/pull/7960)
- We added a dialog that allows to parse metadata from linked pdfs. [#7929](https://github.com/JabRef/jabref/pull/7929)
- We added an icon picker in group edit dialog. [#6142](https://github.com/JabRef/jabref/issues/6142)
- We added a preference to Opt-In to JabRef's online metadata extraction service (Grobid) usage. [#8002](https://github.com/JabRef/jabref/pull/8002)
- We readded the possibility to display the search results of all databases ("Global Search"). It is shown in a separate window. [#4096](https://github.com/JabRef/jabref/issues/4096)
- We readded the possibility to keep the search string when switching tabs. It is implemented by a toggle button. [#4096](https://github.com/JabRef/jabref/issues/4096#issuecomment-575986882)
- We allowed the user to also preview the available citation styles in the preferences besides the selected ones [#8108](https://github.com/JabRef/jabref/issues/8108)
- We added an option to search the available citation styles by name in the preferences [#8108](https://github.com/JabRef/jabref/issues/8108)
- We added an option to generate bib-entries from ID through a popover in the toolbar. [#4183](https://github.com/JabRef/jabref/issues/4183)
- We added a menu option in the right click menu of the main table tabs to display the library properties. [#6527](https://github.com/JabRef/jabref/issues/6527)
- When a `.bib` file ("library") was saved successfully, a notification is shown

### Changed

- Local library settings may overwrite the setting "Search and store files relative to library file location" [#8179](https://github.com/JabRef/jabref/issues/8179)
- The option "Fit table horizontally on screen" in the "Entry table" preferences is now disabled by default [#8148](https://github.com/JabRef/jabref/pull/8148)
- We improved the preferences and descriptions in the "Linked files" preferences tab [#8148](https://github.com/JabRef/jabref/pull/8148)
- We slightly changed the layout of the Journal tab in the preferences for ui consistency. [#7937](https://github.com/JabRef/jabref/pull/7937)
- The JabRefHost on Windows now writes a temporary file and calls `-importToOpen` instead of passing the bibtex via `-importBibtex`. [#7374](https://github.com/JabRef/jabref/issues/7374), [JabRef Browser Ext #274](https://github.com/JabRef/JabRef-Browser-Extension/issues/274)
- We reordered some entries in the right-click menu of the main table. [#6099](https://github.com/JabRef/jabref/issues/6099)
- We merged the barely used ImportSettingsTab and the CustomizationTab in the preferences into one single tab and moved the option to allow Integers in Edition Fields in Bibtex-Mode to the EntryEditor tab. [#7849](https://github.com/JabRef/jabref/pull/7849)
- We moved the export order in the preferences from `File` to `Import and Export`. [#7935](https://github.com/JabRef/jabref/pull/7935)
- We reworked the export order in the preferences and the save order in the library preferences. You can now set more than three sort criteria in your library preferences. [#7935](https://github.com/JabRef/jabref/pull/7935)
- The metadata-to-pdf actions now also embeds the bibfile to the PDF. [#8037](https://github.com/JabRef/jabref/pull/8037)
- The snap was updated to use the core20 base and to use lzo compression for better startup performance [#8109](https://github.com/JabRef/jabref/pull/8109)
- We moved the union/intersection view button in the group sidepane to the left of the other controls. [#8202](https://github.com/JabRef/jabref/pull/8202)
- We improved the Drag and Drop behavior in the "Customize Entry Types" Dialog [#6338](https://github.com/JabRef/jabref/issues/6338)
- When determining the URL of an ArXiV eprint, the URL now points to the version [#8149](https://github.com/JabRef/jabref/pull/8149)
- We Included all standard fields with citation key when exporting to Old OpenOffice/LibreOffice Calc Format [#8176](https://github.com/JabRef/jabref/pull/8176)
- In case the database is encoded with `UTF8`, the `% Encoding` marker is not written anymore
- The written `.bib` file has the same line endings [#390](https://github.com/koppor/jabref/issues/390)
- The written `.bib` file always has a final line break
- The written `.bib` file keeps the newline separator of the loaded `.bib` file
- We present options to manually enter an article or return to the New Entry menu when the fetcher DOI fails to find an entry for an ID [#7870](https://github.com/JabRef/jabref/issues/7870)
- We trim white space and non-ASCII characters from DOI [#8127](https://github.com/JabRef/jabref/issues/8127)
- The duplicate checker now inspects other fields in case no difference in the required and optional fields are found.
- We reworked the library properties dialog and integrated the `Library > Preamble`, `Library > Citation key pattern` and `Library > String constants dialogs` [#8264](https://github.com/JabRef/jabref/pulls/8264)
- We improved the startup time of JabRef by switching from the logging library `log4j2` to `tinylog` [#8007](https://github.com/JabRef/jabref/issues/8007)

### Fixed

- We fixed an issue where an exception occurred when pasting an entry with a publication date-range of the form 1910/1917 [#7864](https://github.com/JabRef/jabref/issues/7864)
- We fixed an issue where an exception occured when a preview style was edited and afterwards another preview style selected. [#8280](https://github.com/JabRef/jabref/issues/8280)
- We fixed an issue where the actions to move a file to a directory were incorrectly disabled. [#7908](https://github.com/JabRef/jabref/issues/7908)
- We fixed an issue where an exception occurred when a linked online file was edited in the entry editor [#8008](https://github.com/JabRef/jabref/issues/8008)
- We fixed an issue when checking for a new version when JabRef is used behind a corporate proxy. [#7884](https://github.com/JabRef/jabref/issues/7884)
- We fixed some icons that were drawn in the wrong color when JabRef used a custom theme. [#7853](https://github.com/JabRef/jabref/issues/7853)
- We fixed an issue where the `Aux file` on `Edit group` doesn't support relative sub-directories path to import. [#7719](https://github.com/JabRef/jabref/issues/7719).
- We fixed an issue where it was impossible to add or modify groups. [#7912](https://github.com/JabRef/jabref/pull/793://github.com/JabRef/jabref/pull/7921)
- We fixed an issue about the visible side pane components being out of sync with the view menu. [#8115](https://github.com/JabRef/jabref/issues/8115)
- We fixed an issue where the side pane would not close when all its components were closed. [#8082](https://github.com/JabRef/jabref/issues/8082)
- We fixed an issue where exported entries from a Citavi bib containing URLs could not be imported [#7892](https://github.com/JabRef/jabref/issues/7882)
- We fixed an issue where the icons in the search bar had the same color, toggled as well as untoggled. [#8014](https://github.com/JabRef/jabref/pull/8014)
- We fixed an issue where typing an invalid UNC path into the "Main file directory" text field caused an error. [#8107](https://github.com/JabRef/jabref/issues/8107)
- We fixed an issue where "Open Folder" didn't select the file on macOS in Finder [#8130](https://github.com/JabRef/jabref/issues/8130)
- We fixed an issue where importing PDFs resulted in an uncaught exception [#8143](https://github.com/JabRef/jabref/issues/8143)
- We fixed "The library has been modified by another program" showing up when line breaks change [#4877](https://github.com/JabRef/jabref/issues/4877)
- The default directory of the "LaTeX Citations" tab is now the directory of the currently opened database (and not the directory chosen at the last open file dialog or the last database save) [koppor#538](https://github.com/koppor/jabref/issues/538)
- When writing a bib file, the `NegativeArraySizeException` should not occur [#8231](https://github.com/JabRef/jabref/issues/8231) [#8265](https://github.com/JabRef/jabref/issues/8265)
- We fixed an issue where some menu entries were available without entries selected. [#4795](https://github.com/JabRef/jabref/issues/4795)
- We fixed an issue where right-clicking on a tab and selecting close will close the focused tab even if it is not the tab we right-clicked [#8193](https://github.com/JabRef/jabref/pull/8193)
- We fixed an issue where selecting a citation style in the preferences would sometimes produce an exception [#7860](https://github.com/JabRef/jabref/issues/7860)
- We fixed an issue where an exception would occur when clicking on a DOI link in the preview pane [#7706](https://github.com/JabRef/jabref/issues/7706)
- We fixed an issue where XMP and embedded BibTeX export would not work [#8278](https://github.com/JabRef/jabref/issues/8278)
- We fixed an issue where the XMP and embedded BibTeX import of a file containing multiple schemas failed [#8278](https://github.com/JabRef/jabref/issues/8278)
- We fixed an issue where writing embedded BibTeX import fails due to write protection or bibtex already being present [#8332](https://github.com/JabRef/jabref/pull/8332)
- We fixed an issue where pdf-paths and the pdf-indexer could get out of sync [#8182](https://github.com/JabRef/jabref/issues/8182)
- We fixed an issue where Status-Logger error messages appeared during the startup of JabRef [#5475](https://github.com/JabRef/jabref/issues/5475)

### Removed

- We removed two orphaned preferences options [#8164](https://github.com/JabRef/jabref/pull/8164)
- We removed the functionality of the `--debug` commandline options. Use the java command line switch `-Dtinylog.level=debug` for debug output instead. [#8226](https://github.com/JabRef/jabref/pull/8226)

## [5.3] – 2021-07-05

### Added

- We added a progress counter to the title bar in Possible Duplicates dialog window. [#7366](https://github.com/JabRef/jabref/issues/7366)
- We added new "Customization" tab to the preferences which includes option to choose a custom address for DOI access. [#7337](https://github.com/JabRef/jabref/issues/7337)
- We added zbmath to the public databases from which the bibliographic information of an existing entry can be updated. [#7437](https://github.com/JabRef/jabref/issues/7437)
- We showed to the find Unlinked Files Dialog the date of the files' most recent modification. [#4652](https://github.com/JabRef/jabref/issues/4652)
- We added to the find Unlinked Files function a filter to show only files based on date of last modification (Last Year, Last Month, Last Week, Last Day). [#4652](https://github.com/JabRef/jabref/issues/4652)
- We added to the find Unlinked Files function a filter that sorts the files based on the date of last modification(Sort by Newest, Sort by Oldest First). [#4652](https://github.com/JabRef/jabref/issues/4652)
- We added the possibility to add a new entry via its zbMath ID (zbMATH can be chosen as ID type in the "Select entry type" window). [#7202](https://github.com/JabRef/jabref/issues/7202)
- We added the extension support and the external application support (For Texshow, Texmaker and LyX) to the flatpak [#7248](https://github.com/JabRef/jabref/pull/7248)
- We added some symbols and keybindings to the context menu in the entry editor. [#7268](https://github.com/JabRef/jabref/pull/7268)
- We added keybindings for setting and clearing the read status. [#7264](https://github.com/JabRef/jabref/issues/7264)
- We added two new fields to track the creation and most recent modification date and time for each entry. [koppor#130](https://github.com/koppor/jabref/issues/130)
- We added a feature that allows the user to copy highlighted text in the preview window. [#6962](https://github.com/JabRef/jabref/issues/6962)
- We added a feature that allows you to create new BibEntry via paste arxivId [#2292](https://github.com/JabRef/jabref/issues/2292)
- We added support for conducting automated and systematic literature search across libraries and git support for persistence [#369](https://github.com/koppor/jabref/issues/369)
- We added a add group functionality at the bottom of the side pane. [#4682](https://github.com/JabRef/jabref/issues/4682)
- We added a feature that allows the user to choose whether to trust the target site when unable to find a valid certification path from the file download site. [#7616](https://github.com/JabRef/jabref/issues/7616)
- We added a feature that allows the user to open all linked files of multiple selected entries by "Open file" option. [#6966](https://github.com/JabRef/jabref/issues/6966)
- We added a keybinding preset for new entries. [#7705](https://github.com/JabRef/jabref/issues/7705)
- We added a select all button for the library import function. [#7786](https://github.com/JabRef/jabref/issues/7786)
- We added a search feature for journal abbreviations. [#7804](https://github.com/JabRef/jabref/pull/7804)
- We added auto-key-generation progress to the background task list. [#7267](https://github.com/JabRef/jabref/issues/72)
- We added the option to write XMP metadata to pdfs from the CLI. [7814](https://github.com/JabRef/jabref/pull/7814)

### Changed

- The export to MS Office XML now exports the author field as `Inventor` if the bibtex entry type is `patent` [#7830](https://github.com/JabRef/jabref/issues/7830)
- We changed the EndNote importer to import the field `label` to the corresponding bibtex field `endnote-label` [forum#2734](https://discourse.jabref.org/t/importing-endnote-label-field-to-jabref-from-xml-file/2734)
- The keywords added via "Manage content selectors" are now displayed in alphabetical order. [#3791](https://github.com/JabRef/jabref/issues/3791)
- We improved the "Find unlinked files" dialog to show import results for each file. [#7209](https://github.com/JabRef/jabref/pull/7209)
- The content of the field `timestamp` is migrated to `creationdate`. In case one configured "udpate timestampe", it is migrated to `modificationdate`. [koppor#130](https://github.com/koppor/jabref/issues/130)
- The JabRef specific meta-data content in the main field such as priorities (prio1, prio2, ...) are migrated to their respective fields. They are removed from the keywords. [#6840](https://github.com/jabref/jabref/issues/6840)
- We fixed an issue where groups generated from authors' last names did not include all entries of the authors' [#5833](https://github.com/JabRef/jabref/issues/5833)
- The export to MS Office XML now uses the month name for the field `MonthAcessed` instead of the two digit number [#7354](https://github.com/JabRef/jabref/issues/7354)
- We included some standalone dialogs from the options menu in the main preference dialog and fixed some visual issues in the preferences dialog. [#7384](https://github.com/JabRef/jabref/pull/7384)
- We improved the linking of the `python3` interpreter via the shebang to dynamically use the systems default Python. Related to [JabRef-Browser-Extension #177](https://github.com/JabRef/JabRef-Browser-Extension/issues/177)
- Automatically found pdf files now have the linking button to the far left and uses a link icon with a plus instead of a briefcase. The file name also has lowered opacity(70%) until added. [#3607](https://github.com/JabRef/jabref/issues/3607)
- We simplified the select entry type form by splitting it into two parts ("Recommended" and "Others") based on internal usage data. [#6730](https://github.com/JabRef/jabref/issues/6730)
- We improved the submenu list by merging the'Remove group' having two options, with or without subgroups. [#4682](https://github.com/JabRef/jabref/issues/4682)
- The export to MS Office XML now uses the month name for the field `Month` instead of the two digit number [forum#2685](https://discourse.jabref.org/t/export-month-as-text-not-number/2685)
- We reintroduced missing default keybindings for new entries. [#7346](https://github.com/JabRef/jabref/issues/7346) [#7439](https://github.com/JabRef/jabref/issues/7439)
- Lists of available fields are now sorted alphabetically. [#7716](https://github.com/JabRef/jabref/issues/7716)
- The tooltip of the search field explaining the search is always shown. [#7279](https://github.com/JabRef/jabref/pull/7279)
- We rewrote the ACM fetcher to adapt to the new interface. [#5804](https://github.com/JabRef/jabref/issues/5804)
- We moved the select/collapse buttons in the unlinked files dialog into a context menu. [#7383](https://github.com/JabRef/jabref/issues/7383)
- We fixed an issue where journal abbreviations containing curly braces were not recognized  [#7773](https://github.com/JabRef/jabref/issues/7773)

### Fixed

- We fixed an isuse where some texts (e.g. descriptionss) in dialogs could not be translated [#7854](https://github.com/JabRef/jabref/issues/7854)
- We fixed an issue where import hangs for ris files with "ER - " [#7737](https://github.com/JabRef/jabref/issues/7737)
- We fixed an issue where getting bibliograhpic data from DOI or another identifer did not respect the library mode (BibTeX/biblatex)[#1018](https://github.com/JabRef/jabref/issues/6267)
- We fixed an issue where importing entries would not respect the library mode (BibTeX/biblatex)[#1018](https://github.com/JabRef/jabref/issues/1018)
- We fixed an issue where an exception occured when importing entries from a web search [#7606](https://github.com/JabRef/jabref/issues/7606)
- We fixed an issue where the table column sort order was not properly stored and resulted in unsorted eports [#7524](https://github.com/JabRef/jabref/issues/7524)
- We fixed an issue where the value of the field `school` or `institution` would be printed twice in the HTML Export [forum#2634](https://discourse.jabref.org/t/problem-with-exporting-techreport-phdthesis-mastersthesis-to-html/2634)
- We fixed an issue preventing to connect to a shared database. [#7570](https://github.com/JabRef/jabref/pull/7570)
- We fixed an issue preventing files from being dragged & dropped into an empty library. [#6851](https://github.com/JabRef/jabref/issues/6851)
- We fixed an issue where double-click onto PDF in file list under the 'General' tab section should just open the file. [#7465](https://github.com/JabRef/jabref/issues/7465)
- We fixed an issue where the dark theme did not extend to a group's custom color picker. [#7481](https://github.com/JabRef/jabref/issues/7481)
- We fixed an issue where choosing the fields on which autocompletion should not work in "Entry editor" preferences had no effect. [#7320](https://github.com/JabRef/jabref/issues/7320)
- We fixed an issue where the "Normalize page numbers" formatter did not replace en-dashes or em-dashes with a hyphen-minus sign. [#7239](https://github.com/JabRef/jabref/issues/7239)
- We fixed an issue with the style of highlighted check boxes while searching in preferences. [#7226](https://github.com/JabRef/jabref/issues/7226)
- We fixed an issue where the option "Move file to file directory" was disabled in the entry editor for all files [#7194](https://github.com/JabRef/jabref/issues/7194)
- We fixed an issue where application dialogs were opening in the wrong display when using multiple screens [#7273](https://github.com/JabRef/jabref/pull/7273)
- We fixed an issue where the "Find unlinked files" dialog would freeze JabRef on importing. [#7205](https://github.com/JabRef/jabref/issues/7205)
- We fixed an issue where the "Find unlinked files" would stop importing when importing a single file failed. [#7206](https://github.com/JabRef/jabref/issues/7206)
- We fixed an issue where JabRef froze for a few seconds in MacOS when DNS resolution timed out. [#7441](https://github.com/JabRef/jabref/issues/7441)
- We fixed an issue where an exception would be displayed for previewing and preferences when a custom theme has been configured but is missing [#7177](https://github.com/JabRef/jabref/issues/7177)
- We fixed an issue where URLs in `file` fields could not be handled on Windows. [#7359](https://github.com/JabRef/jabref/issues/7359)
- We fixed an issue where the regex based file search miss-interpreted specific symbols. [#4342](https://github.com/JabRef/jabref/issues/4342)
- We fixed an issue where the Harvard RTF exporter used the wrong default file extension. [4508](https://github.com/JabRef/jabref/issues/4508)
- We fixed an issue where the Harvard RTF exporter did not use the new authors formatter and therefore did not export "organization" authors correctly. [4508](https://github.com/JabRef/jabref/issues/4508)
- We fixed an issue where the field `urldate` was not exported to the corresponding fields `YearAccessed`, `MonthAccessed`, `DayAccessed` in MS Office XML [#7354](https://github.com/JabRef/jabref/issues/7354)
- We fixed an issue where the password for a shared SQL database was only remembered if it was the same as the username [#6869](https://github.com/JabRef/jabref/issues/6869)
- We fixed an issue where some custom exports did not use the new authors formatter and therefore did not export authors correctly [#7356](https://github.com/JabRef/jabref/issues/7356)
- We fixed an issue where alt+keyboard shortcuts do not work [#6994](https://github.com/JabRef/jabref/issues/6994)
- We fixed an issue about the file link editor did not allow to change the file name according to the default pattern after changing an entry. [#7525](https://github.com/JabRef/jabref/issues/7525)
- We fixed an issue where the file path is invisible in dark theme. [#7382](https://github.com/JabRef/jabref/issues/7382)
- We fixed an issue where the secondary sorting is not working for some special fields. [#7015](https://github.com/JabRef/jabref/issues/7015)
- We fixed an issue where changing the font size makes the font size field too small. [#7085](https://github.com/JabRef/jabref/issues/7085)
- We fixed an issue with TexGroups on Linux systems, where the modification of an aux-file did not trigger an auto-update for TexGroups. Furthermore, the detection of file modifications is now more reliable. [#7412](https://github.com/JabRef/jabref/pull/7412)
- We fixed an issue where the Unicode to Latex formatter produced wrong results for characters with a codepoint higher than Character.MAX_VALUE. [#7387](https://github.com/JabRef/jabref/issues/7387)
- We fixed an issue where a non valid value as font size results in an uncaught exception. [#7415](https://github.com/JabRef/jabref/issues/7415)
- We fixed an issue where "Merge citations" in the Openoffice/Libreoffice integration panel did not have a corresponding opposite. [#7454](https://github.com/JabRef/jabref/issues/7454)
- We fixed an issue where drag and drop of bib files for opening resulted in uncaught exceptions [#7464](https://github.com/JabRef/jabref/issues/7464)
- We fixed an issue where columns shrink in width when we try to enlarge JabRef window. [#6818](https://github.com/JabRef/jabref/issues/6818)
- We fixed an issue where Content selector does not seem to work for custom fields. [#6819](https://github.com/JabRef/jabref/issues/6819)
- We fixed an issue where font size of the preferences dialog does not update with the rest of the GUI. [#7416](https://github.com/JabRef/jabref/issues/7416)
- We fixed an issue in which a linked online file consisting of a web page was saved as an invalid pdf file upon being downloaded. The user is now notified when downloading a linked file results in an HTML file. [#7452](https://github.com/JabRef/jabref/issues/7452)
- We fixed an issue where opening BibTex file (doubleclick) from Folder with spaces not working. [#6487](https://github.com/JabRef/jabref/issues/6487)
- We fixed the header title in the Add Group/Subgroup Dialog box. [#4682](https://github.com/JabRef/jabref/issues/4682)
- We fixed an issue with saving large `.bib` files [#7265](https://github.com/JabRef/jabref/issues/7265)
- We fixed an issue with very large page numbers [#7590](https://github.com/JabRef/jabref/issues/7590)
- We fixed an issue where the file extension is missing on saving the library file on linux [#7451](https://github.com/JabRef/jabref/issues/7451)
- We fixed an issue with opacity of disabled icon-buttons [#7195](https://github.com/JabRef/jabref/issues/7195)
- We fixed an issue where journal abbreviations in UTF-8 were not recognized [#5850](https://github.com/JabRef/jabref/issues/5850)
- We fixed an issue where the article title with curly brackets fails to download the arXiv link (pdf file). [#7633](https://github.com/JabRef/jabref/issues/7633)
- We fixed an issue with toggle of special fields does not work for sorted entries [#7016](https://github.com/JabRef/jabref/issues/7016)
- We fixed an issue with the default path of external application. [#7641](https://github.com/JabRef/jabref/issues/7641)
- We fixed an issue where urls must be embedded in a style tag when importing EndNote style Xml files. Now it can parse url with or without a style tag. [#6199](https://github.com/JabRef/jabref/issues/6199)
- We fixed an issue where the article title with colon fails to download the arXiv link (pdf file). [#7660](https://github.com/JabRef/issues/7660)
- We fixed an issue where the keybinding for delete entry did not work on the main table [7580](https://github.com/JabRef/jabref/pull/7580)
- We fixed an issue where the RFC fetcher is not compatible with the draft [7305](https://github.com/JabRef/jabref/issues/7305)
- We fixed an issue where duplicate files (both file names and contents are the same) is downloaded and add to linked files [#6197](https://github.com/JabRef/jabref/issues/6197)
- We fixed an issue where changing the appearance of the preview tab did not trigger a restart warning. [#5464](https://github.com/JabRef/jabref/issues/5464)
- We fixed an issue where editing "Custom preview style" triggers exception. [#7526](https://github.com/JabRef/jabref/issues/7526)
- We fixed the [SAO/NASA Astrophysics Data System](https://docs.jabref.org/collect/import-using-online-bibliographic-database#sao-nasa-astrophysics-data-system) fetcher. [#7867](https://github.com/JabRef/jabref/pull/7867)
- We fixed an issue where a title with multiple applied formattings in EndNote was not imported correctly [forum#2734](https://discourse.jabref.org/t/importing-endnote-label-field-to-jabref-from-xml-file/2734)
- We fixed an issue where a `report` in EndNote was imported as `article` [forum#2734](https://discourse.jabref.org/t/importing-endnote-label-field-to-jabref-from-xml-file/2734)
- We fixed an issue where the field `publisher` in EndNote was not imported in JabRef [forum#2734](https://discourse.jabref.org/t/importing-endnote-label-field-to-jabref-from-xml-file/2734)

### Removed

- We removed add group button beside the filter group tab. [#4682](https://github.com/JabRef/jabref/issues/4682)

## [5.2] – 2020-12-24

### Added

- We added a validation to check if the current database location is shared, preventing an exception when Pulling Changes From Shared Database. [#6959](https://github.com/JabRef/jabref/issues/6959)
- We added a query parser and mapping layer to enable conversion of queries formulated in simplified lucene syntax by the user into api queries. [#6799](https://github.com/JabRef/jabref/pull/6799)
- We added some basic functionality to customise the look of JabRef by importing a css theme file. [#5790](https://github.com/JabRef/jabref/issues/5790)
- We added connection check function in network preference setting [#6560](https://github.com/JabRef/jabref/issues/6560)
- We added support for exporting to YAML. [#6974](https://github.com/JabRef/jabref/issues/6974)
- We added a DOI format and organization check to detect [American Physical Society](https://journals.aps.org/) journals to copy the article ID to the page field for cases where the page numbers are missing. [#7019](https://github.com/JabRef/jabref/issues/7019)
- We added an error message in the New Entry dialog that is shown in case the fetcher did not find anything . [#7000](https://github.com/JabRef/jabref/issues/7000)
- We added a new formatter to output shorthand month format. [#6579](https://github.com/JabRef/jabref/issues/6579)
- We added support for the new Microsoft Edge browser in all platforms. [#7056](https://github.com/JabRef/jabref/pull/7056)
- We reintroduced emacs/bash-like keybindings. [#6017](https://github.com/JabRef/jabref/issues/6017)
- We added a feature to provide automated cross library search using a cross library query language. This provides support for the search step of systematic literature reviews (SLRs). [koppor#369](https://github.com/koppor/jabref/issues/369)

### Changed

- We changed the default preferences for OpenOffice/LibreOffice integration to automatically sync the bibliography when inserting new citations in a OpenOffic/LibreOffice document. [#6957](https://github.com/JabRef/jabref/issues/6957)
- We restructured the 'File' tab and extracted some parts into the 'Linked files' tab [#6779](https://github.com/JabRef/jabref/pull/6779)
- JabRef now offers journal lists from <https://abbrv.jabref.org>. JabRef the lists which use a dot inside the abbreviations. [#5749](https://github.com/JabRef/jabref/pull/5749)
- We removed two useless preferences in the groups preferences dialog. [#6836](https://github.com/JabRef/jabref/pull/6836)
- Synchronization of SpecialFields to keywords is now disabled by default. [#6621](https://github.com/JabRef/jabref/issues/6621)
- JabRef no longer opens the entry editor with the first entry on startup [#6855](https://github.com/JabRef/jabref/issues/6855)
- We completed the rebranding of `bibtexkey` as `citationkey` which was started in JabRef 5.1.
- JabRef no longer opens the entry editor with the first entry on startup [#6855](https://github.com/JabRef/jabref/issues/6855)
- Fetch by ID: (long) "SAO/NASA Astrophysics Data System" replaced by (short) "SAO/NASA ADS" [#6876](https://github.com/JabRef/jabref/pull/6876)
- We changed the title of the window "Manage field names and content" to have the same title as the corresponding menu item [#6895](https://github.com/JabRef/jabref/pull/6895)
- We renamed the menus "View -> Previous citation style" and "View -> Next citation style" into "View -> Previous preview style" and "View -> Next preview style" and renamed the "Preview" style to "Customized preview style". [#6899](https://github.com/JabRef/jabref/pull/6899)
- We changed the default preference option "Search and store files relative to library file location" to on, as this seems to be a more intuitive behaviour. [#6863](https://github.com/JabRef/jabref/issues/6863)
- We changed the title of the window  "Manage field names and content":  to have the same title as the corresponding menu item  [#6895](https://github.com/JabRef/jabref/pull/6895)
- We improved the detection of "short" DOIs [6880](https://github.com/JabRef/jabref/issues/6880)
- We improved the duplicate detection when identifiers like DOI or arxiv are semantiaclly the same, but just syntactically differ (e.g. with or without http(s):// prefix). [#6707](https://github.com/JabRef/jabref/issues/6707)
- We improved JabRef start up time [6057](https://github.com/JabRef/jabref/issues/6057)
- We changed in the group interface "Generate groups from keywords in a BibTeX field" by "Generate groups from keywords in the following field". [#6983](https://github.com/JabRef/jabref/issues/6983)
- We changed the name of a group type from "Searching for keywords" to "Searching for a keyword". [6995](https://github.com/JabRef/jabref/pull/6995)
- We changed the way JabRef displays the title of a tab and of the window. [4161](https://github.com/JabRef/jabref/issues/4161)
- We changed connect timeouts for server requests to 30 seconds in general and 5 seconds for GROBID server (special) and improved user notifications on connection issues. [7026](https://github.com/JabRef/jabref/pull/7026)
- We changed the order of the library tab context menu items. [#7171](https://github.com/JabRef/jabref/issues/7171)
- We changed the way linked files are opened on Linux to use the native openFile method, compatible with confined  packages. [7037](https://github.com/JabRef/jabref/pull/7037)
- We refined the entry preview to show the full names of authors and editors, to list the editor only if no author is present, have the year earlier. [#7083](https://github.com/JabRef/jabref/issues/7083)

### Fixed

- We fixed an issue changing the icon link_variation_off that is not meaningful. [#6834](https://github.com/JabRef/jabref/issues/6834)
- We fixed an issue where the `.sav` file was not deleted upon exiting JabRef. [#6109](https://github.com/JabRef/jabref/issues/6109)
- We fixed a linked identifier icon inconsistency. [#6705](https://github.com/JabRef/jabref/issues/6705)
- We fixed the wrong behavior that font size changes are not reflected in dialogs. [#6039](https://github.com/JabRef/jabref/issues/6039)
- We fixed the failure to Copy citation key and link. [#5835](https://github.com/JabRef/jabref/issues/5835)
- We fixed an issue where the sort order of the entry table was reset after a restart of JabRef. [#6898](https://github.com/JabRef/jabref/pull/6898)
- We fixed an issue where no longer a warning was displayed when inserting references into LibreOffice with an invalid "ReferenceParagraphFormat". [#6907](https://github.com/JabRef/jabref/pull/60907).
- We fixed an issue where a selected field was not removed after the first click in the custom entry types dialog. [#6934](https://github.com/JabRef/jabref/issues/6934)
- We fixed an issue where a remove icon was shown for standard entry types in the custom entry types dialog. [#6906](https://github.com/JabRef/jabref/issues/6906)
- We fixed an issue where it was impossible to connect to OpenOffice/LibreOffice on Mac OSX. [#6970](https://github.com/JabRef/jabref/pull/6970)
- We fixed an issue with the python script used by browser plugins that failed to locate JabRef if not installed in its default location. [#6963](https://github.com/JabRef/jabref/pull/6963/files)
- We fixed an issue where spaces and newlines in an isbn would generate an exception. [#6456](https://github.com/JabRef/jabref/issues/6456)
- We fixed an issue where identity column header had incorrect foreground color in the  Dark theme. [#6796](https://github.com/JabRef/jabref/issues/6796)
- We fixed an issue where the RIS exporter added extra blank lines.[#7007](https://github.com/JabRef/jabref/pull/7007/files)
- We fixed an issue where clicking on Collapse All button in the Search for Unlinked Local Files expanded the directory structure erroneously [#6848](https://github.com/JabRef/jabref/issues/6848)
- We fixed an issue, when pulling changes from shared database via shortcut caused creation of a new tech report [6867](https://github.com/JabRef/jabref/issues/6867)
- We fixed an issue where the JabRef GUI does not highlight the "All entries" group on start-up [#6691](https://github.com/JabRef/jabref/issues/6691)
- We fixed an issue where a custom dark theme was not applied to the entry preview tab [7068](https://github.com/JabRef/jabref/issues/7068)
- We fixed an issue where modifications to the Custom preview layout in the preferences were not saved [#6447](https://github.com/JabRef/jabref/issues/6447)
- We fixed an issue where errors from imports were not shown to the user [#7084](https://github.com/JabRef/jabref/pull/7084)
- We fixed an issue where the EndNote XML Import would fail on empty keywords tags [forum#2387](https://discourse.jabref.org/t/importing-in-unknown-format-fails-to-import-xml-library-from-bookends-export/2387)
- We fixed an issue where the color of groups of type "free search expression" not persisting after restarting the application [#6999](https://github.com/JabRef/jabref/issues/6999)
- We fixed an issue where modifications in the source tab where not saved without switching to another field before saving the library [#6622](https://github.com/JabRef/jabref/issues/6622)
- We fixed an issue where the "Document Viewer" did not show the first page of the opened pdf document and did not show the correct total number of pages [#7108](https://github.com/JabRef/jabref/issues/7108)
- We fixed an issue where the context menu was not updated after a file link was changed. [#5777](https://github.com/JabRef/jabref/issues/5777)
- We fixed an issue where the password for a shared SQL database was not remembered [#6869](https://github.com/JabRef/jabref/issues/6869)
- We fixed an issue where newly added entires were not synced to a shared SQL database [#7176](https://github.com/JabRef/jabref/issues/7176)
- We fixed an issue where the PDF-Content importer threw an exception when no DOI number is present at the first page of the PDF document [#7203](https://github.com/JabRef/jabref/issues/7203)
- We fixed an issue where groups created from aux files did not update on file changes [#6394](https://github.com/JabRef/jabref/issues/6394)
- We fixed an issue where authors that only have last names were incorrectly identified as institutes when generating citation keys [#7199](https://github.com/JabRef/jabref/issues/7199)
- We fixed an issue where institutes were incorrectly identified as universities when generating citation keys [#6942](https://github.com/JabRef/jabref/issues/6942)

### Removed

- We removed the Google Scholar fetcher and the ACM fetcher do not work due to traffic limitations [#6369](https://github.com/JabRef/jabref/issues/6369)
- We removed the menu entry "Manage external file types" because it's already in 'Preferences' dialog [#6991](https://github.com/JabRef/jabref/issues/6991)
- We removed the integrity check "Abbreviation detected" for the field journal/journaltitle in the entry editor [#3925](https://github.com/JabRef/jabref/issues/3925)

## [5.1] – 2020-08-30

### Added

- We added a new fetcher to enable users to search mEDRA DOIs [#6602](https://github.com/JabRef/jabref/issues/6602)
- We added a new fetcher to enable users to search "[Collection of Computer Science Bibliographies](https://liinwww.ira.uka.de/bibliography/index.html)". [#6638](https://github.com/JabRef/jabref/issues/6638)
- We added default values for delimiters in Add Subgroup window [#6624](https://github.com/JabRef/jabref/issues/6624)
- We improved responsiveness of general fields specification dialog window. [#6643](https://github.com/JabRef/jabref/issues/6604)
- We added support for importing ris file and load DOI [#6530](https://github.com/JabRef/jabref/issues/6530)
- We added the Library properties to a context menu on the library tabs [#6485](https://github.com/JabRef/jabref/issues/6485)
- We added a new field in the preferences in 'BibTeX key generator' for unwanted characters that can be user-specified. [#6295](https://github.com/JabRef/jabref/issues/6295)
- We added support for searching ShortScience for an entry through the user's browser. [#6018](https://github.com/JabRef/jabref/pull/6018)
- We updated EditionChecker to permit edition to start with a number. [#6144](https://github.com/JabRef/jabref/issues/6144)
- We added tooltips for most fields in the entry editor containing a short description. [#5847](https://github.com/JabRef/jabref/issues/5847)
- We added support for basic markdown in custom formatted previews [#6194](https://github.com/JabRef/jabref/issues/6194)
- We now show the number of items found and selected to import in the online search dialog. [#6248](https://github.com/JabRef/jabref/pull/6248)
- We created a new install screen for macOS. [#5759](https://github.com/JabRef/jabref/issues/5759)
- We added a new integrity check for duplicate DOIs. [koppor#339](https://github.com/koppor/jabref/issues/339)
- We implemented an option to download fulltext files while importing. [#6381](https://github.com/JabRef/jabref/pull/6381)
- We added a progress-indicator showing the average progress of background tasks to the toolbar. Clicking it reveals a pop-over with a list of running background tasks. [6443](https://github.com/JabRef/jabref/pull/6443)
- We fixed the bug when strike the delete key in the text field. [#6421](https://github.com/JabRef/jabref/issues/6421)
- We added a BibTex key modifier for truncating strings. [#3915](https://github.com/JabRef/jabref/issues/3915)
- We added support for jumping to target entry when typing letter/digit after sorting a column in maintable [#6146](https://github.com/JabRef/jabref/issues/6146)
- We added a new fetcher to enable users to search all available E-Libraries simultaneously. [koppor#369](https://github.com/koppor/jabref/issues/369)
- We added the field "entrytype" to the export sort criteria [#6531](https://github.com/JabRef/jabref/pull/6531)
- We added the possibility to change the display order of the fields in the entry editor. The order can now be configured using drag and drop in the "Customize entry types" dialog [#6152](https://github.com/JabRef/jabref/pull/6152)
- We added native support for biblatex-software [#6574](https://github.com/JabRef/jabref/issues/6574)
- We added a missing restart warning for AutoComplete in the preferences dialog. [#6351](https://github.com/JabRef/jabref/issues/6351)
- We added a note to the citation key pattern preferences dialog as a temporary workaround for a JavaFX bug, about committing changes in a table cell, if the focus is lost. [#5825](https://github.com/JabRef/jabref/issues/5825)
- We added support for customized fallback fields in bracketed patterns. [#7111](https://github.com/JabRef/jabref/issues/7111)

### Changed

- We improved the arXiv fetcher. Now it should find entries even more reliably and does no longer include the version (e.g `v1`) in the `eprint` field. [forum#1941](https://discourse.jabref.org/t/remove-version-in-arxiv-import/1941)
- We moved the group search bar and the button "New group" from bottom to top position to make it more prominent. [#6112](https://github.com/JabRef/jabref/pull/6112)
- When JabRef finds a `.sav` file without changes, there is no dialog asking for acceptance of changes anymore.
- We changed the buttons for import/export/show all/reset of preferences to smaller icon buttons in the preferences dialog. [#6130](https://github.com/JabRef/jabref/pull/6130)
- We moved the functionality "Manage field names & content" from the "Library" menu to the "Edit" menu, because it affects the selected entries and not the whole library
- We merged the functionality "Append contents from a BibTeX library into the currently viewed library" into the "Import into database" functionality. Fixes [#6049](https://github.com/JabRef/jabref/issues/6049).
- We changed the directory where fulltext downloads are stored to the directory set in the import-tab in preferences. [#6381](https://github.com/JabRef/jabref/pull/6381)
- We improved the error message for invalid jstyles. [#6303](https://github.com/JabRef/jabref/issues/6303)
- We changed the section name of 'Advanced' to 'Network' in the preferences and removed some obsolete options.[#6489](https://github.com/JabRef/jabref/pull/6489)
- We improved the context menu of the column "Linked identifiers" of the main table, by truncating their texts, if they are too long. [#6499](https://github.com/JabRef/jabref/issues/6499)
- We merged the main table tabs in the preferences dialog. [#6518](https://github.com/JabRef/jabref/pull/6518)
- We changed the command line option 'generateBibtexKeys' to the more generic term 'generateCitationKeys' while the short option remains 'g'.[#6545](https://github.com/JabRef/jabref/pull/6545)
- We improved the "Possible duplicate entries" window to remember its size and position throughout a session. [#6582](https://github.com/JabRef/jabref/issues/6582)
- We divided the toolbar into small parts, so if the application window is to small, only a part of the toolbar is moved into the chevron popup. [#6682](https://github.com/JabRef/jabref/pull/6682)
- We changed the layout for of the buttons in the Open Office side panel to ensure that the button text is always visible, specially when resizing. [#6639](https://github.com/JabRef/jabref/issues/6639)
- We merged the two new library commands in the file menu to one which always creates a new library in the default library mode. [#6359](https://github.com/JabRef/jabref/pull/6539#issuecomment-641056536)

### Fixed

- We fixed an issue where entry preview tab has no name in drop down list. [#6591](https://github.com/JabRef/jabref/issues/6591)
- We fixed to only search file links in the BIB file location directory when preferences has corresponding checkbox checked. [#5891](https://github.com/JabRef/jabref/issues/5891)
- We fixed wrong button order (Apply and Cancel) in ManageProtectedTermsDialog.
- We fixed an issue with incompatible characters at BibTeX key [#6257](https://github.com/JabRef/jabref/issues/6257)
- We fixed an issue where dash (`-`) was reported as illegal BibTeX key [#6295](https://github.com/JabRef/jabref/issues/6295)
- We greatly improved the performance of the overall application and many operations. [#5071](https://github.com/JabRef/jabref/issues/5071)
- We fixed an issue where sort by priority was broken. [#6222](https://github.com/JabRef/jabref/issues/6222)
- We fixed an issue where opening a library from the recent libraries menu was not possible. [#5939](https://github.com/JabRef/jabref/issues/5939)
- We fixed an issue with inconsistent capitalization of file extensions when downloading files. [#6115](https://github.com/JabRef/jabref/issues/6115)
- We fixed the display of language and encoding in the preferences dialog. [#6130](https://github.com/JabRef/jabref/pull/6130)
- Now the link and/or the link description in the column "linked files" of the main table gets truncated or wrapped, if too long, otherwise display issues arise. [#6178](https://github.com/JabRef/jabref/issues/6178)
- We fixed the issue that groups panel does not keep size when resizing window. [#6180](https://github.com/JabRef/jabref/issues/6180)
- We fixed an error that sometimes occurred when using the context menu. [#6085](https://github.com/JabRef/jabref/issues/6085)
- We fixed an issue where search full-text documents downloaded files with same name, overwriting existing files. [#6174](https://github.com/JabRef/jabref/pull/6174)
- We fixed an issue when importing into current library an erroneous message "import cancelled" is displayed even though import is successful. [#6266](https://github.com/JabRef/jabref/issues/6266)
- We fixed an issue where custom jstyles for Open/LibreOffice where not saved correctly. [#6170](https://github.com/JabRef/jabref/issues/6170)
- We fixed an issue where the INSPIRE fetcher was no longer working [#6229](https://github.com/JabRef/jabref/issues/6229)
- We fixed an issue where custom exports with an uppercase file extension could not be selected for "Copy...-> Export to Clipboard" [#6285](https://github.com/JabRef/jabref/issues/6285)
- We fixed the display of icon both in the main table and linked file editor. [#6169](https://github.com/JabRef/jabref/issues/6169)
- We fixed an issue where the windows installer did not create an entry in the start menu [bug report in the forum](https://discourse.jabref.org/t/error-while-fetching-from-doi/2018/3)
- We fixed an issue where only the field `abstract` and `comment` were declared as multiline fields. Other fields can now be configured in the preferences using "Do not wrap the following fields when saving" [4373](https://github.com/JabRef/jabref/issues/4373)
- We fixed an issue where JabRef switched to discrete graphics under macOS [#5935](https://github.com/JabRef/jabref/issues/5935)
- We fixed an issue where the Preferences entry preview will be unexpected modified leads to Value too long exception [#6198](https://github.com/JabRef/jabref/issues/6198)
- We fixed an issue where custom jstyles for Open/LibreOffice would only be valid if a layout line for the entry type `default` was at the end of the layout section [#6303](https://github.com/JabRef/jabref/issues/6303)
- We fixed an issue where a new entry is not shown in the library if a search is active [#6297](https://github.com/JabRef/jabref/issues/6297)
- We fixed an issue where long directory names created from patterns could create an exception. [#3915](https://github.com/JabRef/jabref/issues/3915)
- We fixed an issue where sort on numeric cases was broken. [#6349](https://github.com/JabRef/jabref/issues/6349)
- We fixed an issue where year and month fields were not cleared when converting to biblatex [#6224](https://github.com/JabRef/jabref/issues/6224)
- We fixed an issue where an "Not on FX thread" exception occured when saving on linux [#6453](https://github.com/JabRef/jabref/issues/6453)
- We fixed an issue where the library sort order was lost. [#6091](https://github.com/JabRef/jabref/issues/6091)
- We fixed an issue where brackets in regular expressions were not working. [6469](https://github.com/JabRef/jabref/pull/6469)
- We fixed an issue where multiple background task popups stacked over each other.. [#6472](https://github.com/JabRef/jabref/issues/6472)
- We fixed an issue where LaTeX citations for specific commands (\autocites) of biblatex-mla were not recognized. [#6476](https://github.com/JabRef/jabref/issues/6476)
- We fixed an issue where drag and drop was not working on empty database. [#6487](https://github.com/JabRef/jabref/issues/6487)
- We fixed an issue where the name fields were not updated after the preferences changed. [#6515](https://github.com/JabRef/jabref/issues/6515)
- We fixed an issue where "null" appeared in generated BibTeX keys. [#6459](https://github.com/JabRef/jabref/issues/6459)
- We fixed an issue where the authors' names were incorrectly displayed in the authors' column when they were bracketed. [#6465](https://github.com/JabRef/jabref/issues/6465) [#6459](https://github.com/JabRef/jabref/issues/6459)
- We fixed an issue where importing certain unlinked files would result in an exception [#5815](https://github.com/JabRef/jabref/issues/5815)
- We fixed an issue where downloaded files would be moved to a directory named after the citationkey when no file directory pattern is specified [#6589](https://github.com/JabRef/jabref/issues/6589)
- We fixed an issue with the creation of a group of cited entries which incorrectly showed the message that the library had been modified externally whenever saving the library. [#6420](https://github.com/JabRef/jabref/issues/6420)
- We fixed an issue with the creation of a group of cited entries. Now the file path to an aux file gets validated. [#6585](https://github.com/JabRef/jabref/issues/6585)
- We fixed an issue on Linux systems where the application would crash upon inotify failure. Now, the user is prompted with a warning, and given the choice to continue the session. [#6073](https://github.com/JabRef/jabref/issues/6073)
- We moved the search modifier buttons into the search bar, as they were not accessible, if autocompletion was disabled. [#6625](https://github.com/JabRef/jabref/issues/6625)
- We fixed an issue about duplicated group color indicators [#6175](https://github.com/JabRef/jabref/issues/6175)
- We fixed an issue where entries with the entry type Misc from an imported aux file would not be saved correctly to the bib file on disk [#6405](https://github.com/JabRef/jabref/issues/6405)
- We fixed an issue where percent sign ('%') was not formatted properly by the HTML formatter [#6753](https://github.com/JabRef/jabref/issues/6753)
- We fixed an issue with the [SAO/NASA Astrophysics Data System](https://docs.jabref.org/collect/import-using-online-bibliographic-database/ads) fetcher where `\textbackslash` appeared at the end of the abstract.
- We fixed an issue with the Science Direct fetcher where PDFs could not be downloaded. Fixes [#5860](https://github.com/JabRef/jabref/issues/5860)
- We fixed an issue with the Library of Congress importer.
- We fixed the [link to the external libraries listing](https://github.com/JabRef/jabref/blob/master/external-libraries.md) in the about dialog
- We fixed an issue regarding pasting on Linux. [#6293](https://github.com/JabRef/jabref/issues/6293)

### Removed

- We removed the option of the "enforce legal key". [#6295](https://github.com/JabRef/jabref/issues/6295)
- We removed the obsolete `External programs / Open PDF` section in the preferences, as the default application to open PDFs is now set in the `Manage external file types` dialog. [#6130](https://github.com/JabRef/jabref/pull/6130)
- We removed the option to configure whether a `.bib.bak` file should be generated upon save. It is now always enabled. Documentation at <https://docs.jabref.org/general/autosave>. [#6092](https://github.com/JabRef/jabref/issues/6092)
- We removed the built-in list of IEEE journal abbreviations using BibTeX strings. If you still want to use them, you have to download them separately from <https://abbrv.jabref.org>.

## [5.0] – 2020-03-06

### Changed

- Added browser integration to the snap package for firefox/chromium browsers. [#6062](https://github.com/JabRef/jabref/pull/6062)
- We reintroduced the possibility to extract references from plain text (using [GROBID](https://grobid.readthedocs.io/en/latest/)). [#5614](https://github.com/JabRef/jabref/pull/5614)
- We changed the open office panel to show buttons in rows of three instead of going straight down to save space as the button expanded out to take up unnecessary horizontal space. [#5479](https://github.com/JabRef/jabref/issues/5479)
- We cleaned up the group add/edit dialog. [#5826](https://github.com/JabRef/jabref/pull/5826)
- We reintroduced the index column. [#5844](https://github.com/JabRef/jabref/pull/5844)
- Filenames of external files can no longer contain curly braces. [#5926](https://github.com/JabRef/jabref/pull/5926)
- We made the filters more easily accessible in the integrity check dialog. [#5955](https://github.com/JabRef/jabref/pull/5955)
- We reimplemented and improved the dialog "Customize entry types". [#4719](https://github.com/JabRef/jabref/issues/4719)
- We added an [American Physical Society](https://journals.aps.org/) fetcher. [#818](https://github.com/JabRef/jabref/issues/818)
- We added possibility to enable/disable items quantity in groups. [#6042](https://github.com/JabRef/jabref/issues/6042)

### Fixed

- We fixed an issue where the command line console was always opened in the background. [#5474](https://github.com/JabRef/jabref/issues/5474)
- We fixed and issue where pdf files will not open under some KDE linux distributions when using okular. [#5253](https://github.com/JabRef/jabref/issues/5253)
- We fixed an issue where the Medline fetcher was only working when JabRef was running from source. [#5645](https://github.com/JabRef/jabref/issues/5645)
- We fixed some visual issues in the dark theme. [#5764](https://github.com/JabRef/jabref/pull/5764) [#5753](https://github.com/JabRef/jabref/issues/5753)
- We fixed an issue where non-default previews didn't handle unicode characters. [#5779](https://github.com/JabRef/jabref/issues/5779)
- We improved the performance, especially changing field values in the entry should feel smoother now. [#5843](https://github.com/JabRef/jabref/issues/5843)
- We fixed an issue where the ampersand character wasn't rendering correctly on previews. [#3840](https://github.com/JabRef/jabref/issues/3840)
- We fixed an issue where an erroneous "The library has been modified by another program" message was shown when saving. [#4877](https://github.com/JabRef/jabref/issues/4877)
- We fixed an issue where the file extension was missing after downloading a file (we now fall-back to pdf). [#5816](https://github.com/JabRef/jabref/issues/5816)
- We fixed an issue where cleaning up entries broke web URLs, if "Make paths of linked files relative (if possible)" was enabled, which resulted in various other issues subsequently. [#5861](https://github.com/JabRef/jabref/issues/5861)
- We fixed an issue where the tab "Required fields" of the entry editor did not show all required fields, if at least two of the defined required fields are linked with a logical or. [#5859](https://github.com/JabRef/jabref/issues/5859)
- We fixed several issues concerning managing external file types: Now everything is usable and fully functional. Previously, there were problems with the radio buttons, with saving the settings and with loading an input field value. Furthermore, different behavior for Windows and other operating systems was given, which was unified as well. [#5846](https://github.com/JabRef/jabref/issues/5846)
- We fixed an issue where entries containing Unicode charaters were not parsed correctly [#5899](https://github.com/JabRef/jabref/issues/5899)
- We fixed an issue where an entry containing an external filename with curly braces could not be saved. Curly braces are now longer allowed in filenames. [#5899](https://github.com/JabRef/jabref/issues/5899)
- We fixed an issue where changing the type of an entry did not update the main table [#5906](https://github.com/JabRef/jabref/issues/5906)
- We fixed an issue in the optics of the library properties, that cropped the dialog on scaled displays. [#5969](https://github.com/JabRef/jabref/issues/5969)
- We fixed an issue where changing the type of an entry did not update the main table. [#5906](https://github.com/JabRef/jabref/issues/5906)
- We fixed an issue where opening a library from the recent libraries menu was not possible. [#5939](https://github.com/JabRef/jabref/issues/5939)
- We fixed an issue where the most bottom group in the list got lost, if it was dragged on itself. [#5983](https://github.com/JabRef/jabref/issues/5983)
- We fixed an issue where changing entry type doesn't always work when biblatex source is shown. [#5905](https://github.com/JabRef/jabref/issues/5905)
- We fixed an issue where the group and the link column were not updated after changing the entry in the main table. [#5985](https://github.com/JabRef/jabref/issues/5985)
- We fixed an issue where reordering the groups was not possible after inserting an article. [#6008](https://github.com/JabRef/jabref/issues/6008)
- We fixed an issue where citation styles except the default "Preview" could not be used. [#56220](https://github.com/JabRef/jabref/issues/5622)
- We fixed an issue where a warning was displayed when the title content is made up of two sentences. [#5832](https://github.com/JabRef/jabref/issues/5832)
- We fixed an issue where an exception was thrown when adding a save action without a selected formatter in the library properties [#6069](https://github.com/JabRef/jabref/issues/6069)
- We fixed an issue where JabRef's icon was missing in the Export to clipboard Dialog. [#6286](https://github.com/JabRef/jabref/issues/6286)
- We fixed an issue when an "Abstract field" was duplicating text, when importing from RIS file (Neurons) [#6065](https://github.com/JabRef/jabref/issues/6065)
- We fixed an issue where adding the addition of a new entry was not completely validated [#6370](https://github.com/JabRef/jabref/issues/6370)
- We fixed an issue where the blue and red text colors in the Merge entries dialog were not quite visible [#6334](https://github.com/JabRef/jabref/issues/6334)
- We fixed an issue where underscore character was removed from the file name in the Recent Libraries list in File menu [#6383](https://github.com/JabRef/jabref/issues/6383)
- We fixed an issue where few keyboard shortcuts regarding new entries were missing [#6403](https://github.com/JabRef/jabref/issues/6403)

### Removed

- Ampersands are no longer escaped by default in the `bib` file. If you want to keep the current behaviour, you can use the new "Escape Ampersands" formatter as a save action. [#5869](https://github.com/JabRef/jabref/issues/5869)
- The "Merge Entries" entry was removed from the Quality Menu. Users should use the right-click menu instead. [#6021](https://github.com/JabRef/jabref/pull/6021)

## [5.0-beta] – 2019-12-15

### Changed

- We added a short DOI field formatter which shortens DOI to more human-readable form. [koppor#343](https://github.com/koppor/jabref/issues/343)
- We improved the display of group memberships by adding multiple colored bars if the entry belongs to more than one group. [#4574](https://github.com/JabRef/jabref/issues/4574)
- We added an option to show the preview as an extra tab in the entry editor (instead of in a split view). [#5244](https://github.com/JabRef/jabref/issues/5244)
- A custom Open/LibreOffice jstyle file now requires a layout line for the entry type `default` [#5452](https://github.com/JabRef/jabref/issues/5452)
- The entry editor is now open by default when JabRef starts up. [#5460](https://github.com/JabRef/jabref/issues/5460)
- Customized entry types are now serialized in alphabetical order in the bib file.
- We added a new ADS fetcher to use the new ADS API. [#4949](https://github.com/JabRef/jabref/issues/4949)
- We added support of the [X11 primary selection](https://unix.stackexchange.com/a/139193/18033) [#2389](https://github.com/JabRef/jabref/issues/2389)
- We added support to switch between biblatex and bibtex library types. [#5550](https://github.com/JabRef/jabref/issues/5550)
- We changed the save action buttons to be easier to understand. [#5565](https://github.com/JabRef/jabref/issues/5565)
- We made the columns for groups, files and uri in the main table reorderable and merged the clickable icon columns for uri, url, doi and eprint. [#5544](https://github.com/JabRef/jabref/pull/5544)
- We reduced the number of write actions performed when autosave is enabled [#5679](https://github.com/JabRef/jabref/issues/5679)
- We made the column sort order in the main table persistent [#5730](https://github.com/JabRef/jabref/pull/5730)
- When an entry is modified on disk, the change dialog now shows the merge dialog to highlight the changes [#5688](https://github.com/JabRef/jabref/pull/5688)

### Fixed

- Inherit fields from cross-referenced entries as specified by biblatex. [#5045](https://github.com/JabRef/jabref/issues/5045)
- We fixed an issue where it was no longer possible to connect to LibreOffice. [#5261](https://github.com/JabRef/jabref/issues/5261)
- The "All entries group" is no longer shown when no library is open.
- We fixed an exception which occurred when closing JabRef. [#5348](https://github.com/JabRef/jabref/issues/5348)
- We fixed an issue where JabRef reports incorrectly about customized entry types. [#5332](https://github.com/JabRef/jabref/issues/5332)
- We fixed a few problems that prevented JabFox to communicate with JabRef. [#4737](https://github.com/JabRef/jabref/issues/4737) [#4303](https://github.com/JabRef/jabref/issues/4303)
- We fixed an error where the groups containing an entry loose their highlight color when scrolling. [#5022](https://github.com/JabRef/jabref/issues/5022)
- We fixed an error where scrollbars were not shown. [#5374](https://github.com/JabRef/jabref/issues/5374)
- We fixed an error where an exception was thrown when merging entries. [#5169](https://github.com/JabRef/jabref/issues/5169)
- We fixed an error where certain metadata items were not serialized alphabetically.
- After assigning an entry to a group, the item count is now properly colored to reflect the new membership of the entry. [#3112](https://github.com/JabRef/jabref/issues/3112)
- The group panel is now properly updated when switching between libraries (or when closing/opening one). [#3142](https://github.com/JabRef/jabref/issues/3142)
- We fixed an error where the number of matched entries shown in the group pane was not updated correctly. [#4441](https://github.com/JabRef/jabref/issues/4441)
- We fixed an error where the wrong file is renamed and linked when using the "Copy, rename and link" action. [#5653](https://github.com/JabRef/jabref/issues/5653)
- We fixed a "null" error when writing XMP metadata. [#5449](https://github.com/JabRef/jabref/issues/5449)
- We fixed an issue where empty keywords lead to a strange display of automatic keyword groups. [#5333](https://github.com/JabRef/jabref/issues/5333)
- We fixed an error where the default color of a new group was white instead of dark gray. [#4868](https://github.com/JabRef/jabref/issues/4868)
- We fixed an issue where the first field in the entry editor got the focus while performing a different action (like searching). [#5084](https://github.com/JabRef/jabref/issues/5084)
- We fixed an issue where multiple entries were highlighted in the web search result after scrolling. [#5035](https://github.com/JabRef/jabref/issues/5035)
- We fixed an issue where the hover indication in the web search pane was not working. [#5277](https://github.com/JabRef/jabref/issues/5277)
- We fixed an error mentioning "javafx.controls/com.sun.javafx.scene.control" that was thrown when interacting with the toolbar.
- We fixed an error where a cleared search was restored after switching libraries. [#4846](https://github.com/JabRef/jabref/issues/4846)
- We fixed an exception which occurred when trying to open a non-existing file from the "Recent files"-menu [#5334](https://github.com/JabRef/jabref/issues/5334)
- We fixed an issues where the search highlight in the entry preview did not worked. [#5069](https://github.com/JabRef/jabref/issues/5069)
- The context menu for fields in the entry editor is back. [#5254](https://github.com/JabRef/jabref/issues/5254)
- We fixed an exception which occurred when trying to open a non-existing file from the "Recent files"-menu [#5334](https://github.com/JabRef/jabref/issues/5334)
- We fixed a problem where the "editor" information has been duplicated during saving a .bib-Database. [#5359](https://github.com/JabRef/jabref/issues/5359)
- We re-introduced the feature to switch between different preview styles. [#5221](https://github.com/JabRef/jabref/issues/5221)
- We fixed various issues (including [#5263](https://github.com/JabRef/jabref/issues/5263)) related to copying entries to the clipboard
- We fixed some display errors in the preferences dialog and replaced some of the controls [#5033](https://github.com/JabRef/jabref/pull/5033) [#5047](https://github.com/JabRef/jabref/pull/5047) [#5062](https://github.com/JabRef/jabref/pull/5062) [#5141](https://github.com/JabRef/jabref/pull/5141) [#5185](https://github.com/JabRef/jabref/pull/5185) [#5265](https://github.com/JabRef/jabref/pull/5265) [#5315](https://github.com/JabRef/jabref/pull/5315) [#5360](https://github.com/JabRef/jabref/pull/5360)
- We fixed an exception which occurred when trying to import entries without an open library. [#5447](https://github.com/JabRef/jabref/issues/5447)
- The "Automatically set file links" feature now follows symbolic links. [#5664](https://github.com/JabRef/jabref/issues/5664)
- After successful import of one or multiple bib entries the main table scrolls to the first imported entry [#5383](https://github.com/JabRef/jabref/issues/5383)
- We fixed an exception which occurred when an invalid jstyle was loaded. [#5452](https://github.com/JabRef/jabref/issues/5452)
- We fixed an issue where the command line arguments `importBibtex` and `importToOpen` did not import into the currently open library, but opened a new one. [#5537](https://github.com/JabRef/jabref/issues/5537)
- We fixed an error where the preview theme did not adapt to the "Dark" mode [#5463](https://github.com/JabRef/jabref/issues/5463)
- We fixed an issue where multiple entries were allowed in the "crossref" field [#5284](https://github.com/JabRef/jabref/issues/5284)
- We fixed an issue where the merge dialog showed the wrong text colour in "Dark" mode [#5516](https://github.com/JabRef/jabref/issues/5516)
- We fixed visibility issues with the scrollbar and group selection highlight in "Dark" mode, and enabled "Dark" mode for the OpenOffice preview in the style selection window. [#5522](https://github.com/JabRef/jabref/issues/5522)
- We fixed an issue where the author field was not correctly parsed during bibtex key-generation. [#5551](https://github.com/JabRef/jabref/issues/5551)
- We fixed an issue where notifications where shown during autosave. [#5555](https://github.com/JabRef/jabref/issues/5555)
- We fixed an issue where the side pane was not remembering its position. [#5615](https://github.com/JabRef/jabref/issues/5615)
- We fixed an issue where JabRef could not interact with [Oracle XE](https://www.oracle.com/de/database/technologies/appdev/xe.html) in the [shared SQL database setup](https://docs.jabref.org/collaborative-work/sqldatabase).
- We fixed an issue where the toolbar icons were hidden on smaller screens.
- We fixed an issue where renaming referenced files for bib entries with long titles was not possible. [#5603](https://github.com/JabRef/jabref/issues/5603)
- We fixed an issue where a window which is on an external screen gets unreachable when external screen is removed. [#5037](https://github.com/JabRef/jabref/issues/5037)
- We fixed a bug where the selection of groups was lost after drag and drop. [#2868](https://github.com/JabRef/jabref/issues/2868)
- We fixed an issue where the custom entry types didn't show the correct display name [#5651](https://github.com/JabRef/jabref/issues/5651)

### Removed

- We removed some obsolete notifications. [#5555](https://github.com/JabRef/jabref/issues/5555)
- We removed an internal step in the [ISBN-to-BibTeX fetcher](https://docs.jabref.org/import-using-publication-identifiers/isbntobibtex): The [ISBN to BibTeX Converter](https://manas.tungare.name/software/isbn-to-bibtex) by [@manastungare](https://github.com/manastungare) is not used anymore, because it is offline: "people using this tool have not been generating enough sales for Amazon."
- We removed the option to control the default drag and drop behaviour. You can use the modifier keys (like CtrL or Alt) instead.

## [5.0-alpha] – 2019-08-25

### Changed

- We added eventitle, eventdate and venue fields to `@unpublished` entry type.
- We added `@software` and `@dataSet` entry type to biblatex.
- All fields are now properly sorted alphabetically (in the subgroups of required/optional fields) when the entry is written to the bib file.
- We fixed an issue where some importers used the field `pubstatus` instead of the standard BibTeX field `pubstate`.
- We changed the latex command removal for docbook exporter. [#3838](https://github.com/JabRef/jabref/issues/3838)
- We changed the location of some fields in the entry editor (you might need to reset your preferences for these changes to come into effect)
  - Journal/Year/Month in biblatex mode -> Deprecated (if filled)
  - DOI/URL: General -> Optional
  - Internal fields like ranking, read status and priority: Other -> General
  - Moreover, empty deprecated fields are no longer shown
- Added server timezone parameter when connecting to a shared database.
- We updated the dialog for setting up general fields.
- URL field formatting is updated. All whitespace chars, located at the beginning/ending of the URL, are trimmed automatically
- We changed the behavior of the field formatting dialog such that the `bibtexkey` is not changed when formatting all fields or all text fields.
- We added a "Move file to file directory and rename file" option for simultaneously moving and renaming of document file. [#4166](https://github.com/JabRef/jabref/issues/4166)
- Use integrated graphics card instead of discrete on macOS [#4070](https://github.com/JabRef/jabref/issues/4070)
- We added a cleanup operation that detects an arXiv identifier in the note, journal or URL field and moves it to the `eprint` field.
  Because of this change, the last-used cleanup operations were reset.
- We changed the minimum required version of Java to 1.8.0_171, as this is the latest release for which the automatic Java update works.  [#4093](https://github.com/JabRef/jabref/issues/4093)
- The special fields like `Printed` and `Read status` now show gray icons when the row is hovered.
- We added a button in the tab header which allows you to close the database with one click. [#494](https://github.com/JabRef/jabref/issues/494)
- Sorting in the main table now takes information from cross-referenced entries into account. [#2808](https://github.com/JabRef/jabref/issues/2808)
- If a group has a color specified, then entries matched by this group have a small colored bar in front of them in the main table.
- Change default icon for groups to a circle because a colored version of the old icon was hard to distinguish from its black counterpart.
- In the main table, the context menu appears now when you press the "context menu" button on the keyboard. [feature request in the forum](http://discourse.jabref.org/t/how-to-enable-keyboard-context-key-windows)
- We added icons to the group side panel to quickly switch between `union` and `intersection` group view mode. [#3269](https://github.com/JabRef/jabref/issues/3269).
- We use `https` for [fetching from most online bibliographic database](https://docs.jabref.org/import-using-online-bibliographic-database).
- We changed the default keyboard shortcuts for moving between entries when the entry editor is active to ̀<kbd>alt</kbd> + <kbd>up/down</kbd>.
- Opening a new file now prompts the directory of the currently selected file, instead of the directory of the last opened file.
- Window state is saved on close and restored on start.
- We made the MathSciNet fetcher more reliable.
- We added the ISBN fetcher to the list of fetcher available under "Update with bibliographic information from the web" in the entry editor toolbar.
- Files without a defined external file type are now directly opened with the default application of the operating system
- We streamlined the process to rename and move files by removing the confirmation dialogs.
- We removed the redundant new lines of markings and wrapped the summary in the File annotation tab. [#3823](https://github.com/JabRef/jabref/issues/3823)
- We add auto URL formatting when user paste link to URL field in entry editor. [koppor#254](https://github.com/koppor/jabref/issues/254)
- We added a minimum height for the entry editor so that it can no longer be hidden by accident. [#4279](https://github.com/JabRef/jabref/issues/4279)
- We added a new keyboard shortcut so that the entry editor could be closed by <kbd>Ctrl</kbd> + <kbd>E</kbd>. [#4222](https://github.com/JabRef/jabref/issues/4222)
- We added an option in the preference dialog box, that allows user to pick the dark or light theme option. [#4130](https://github.com/JabRef/jabref/issues/4130)
- We updated the Related Articles tab to accept JSON from the new version of the Mr. DLib service
- We added an option in the preference dialog box that allows user to choose behavior after dragging and dropping files in Entry Editor. [#4356](https://github.com/JabRef/jabref/issues/4356)
- We added the ability to have an export preference where previously "File"-->"Export"/"Export selected entries" would not save the user's preference[#4495](https://github.com/JabRef/jabref/issues/4495)
- We optimized the code responsible for connecting to an external database, which should lead to huge improvements in performance.
- For automatically created groups, added ability to filter groups by entry type. [#4539](https://github.com/JabRef/jabref/issues/4539)
- We added the ability to add field names from the Preferences Dialog [#4546](https://github.com/JabRef/jabref/issues/4546)
- We added the ability to change the column widths directly in the main
. [#4546](https://github.com/JabRef/jabref/issues/4546)
- We added a description of how recommendations were chosen and better error handling to Related Articles tab
- We added the ability to execute default action in dialog by using with <kbd>Ctrl</kbd> + <kbd>Enter</kbd> combination [#4496](https://github.com/JabRef/jabref/issues/4496)
- We grouped and reordered the Main Menu (File, Edit, Library, Quality, Tools, and View tabs & icons). [#4666](https://github.com/JabRef/jabref/issues/4666) [#4667](https://github.com/JabRef/jabref/issues/4667) [#4668](https://github.com/JabRef/jabref/issues/4668) [#4669](https://github.com/JabRef/jabref/issues/4669) [#4670](https://github.com/JabRef/jabref/issues/4670) [#4671](https://github.com/JabRef/jabref/issues/4671) [#4672](https://github.com/JabRef/jabref/issues/4672) [#4673](https://github.com/JabRef/jabref/issues/4673)
- We added additional modifiers (capitalize, titlecase and sentencecase) to the Bibtex key generator. [#1506](https://github.com/JabRef/jabref/issues/1506)
- We have migrated from the mysql jdbc connector to the mariadb one for better authentication scheme support. [#4746](https://github.com/JabRef/jabref/issues/4745)
- We grouped the toolbar icons and changed the Open Library and Copy icons. [#4584](https://github.com/JabRef/jabref/issues/4584)
- We added a browse button next to the path text field for aux-based groups. [#4586](https://github.com/JabRef/jabref/issues/4586)
- We changed the title of Group Dialog to "Add subgroup" from "Edit group" when we select Add subgroup option.
- We enable import button only if entries are selected. [#4755](https://github.com/JabRef/jabref/issues/4755)
- We made modifications to improve the contrast of UI elements. [#4583](https://github.com/JabRef/jabref/issues/4583)
- We added a warning for empty BibTeX keys in the entry editor. [#4440](https://github.com/JabRef/jabref/issues/4440)
- We added an option in the settings to set the default action in JabRef when right clicking on any entry in any database and selecting "Open folder". [#4763](https://github.com/JabRef/jabref/issues/4763)
- The Medline fetcher now normalizes the author names according to the BibTeX-Standard [#4345](https://github.com/JabRef/jabref/issues/4345)
- We added an option on the Linked File Viewer to rename the attached file of an entry directly on the JabRef. [#4844](https://github.com/JabRef/jabref/issues/4844)
- We added an option in the preference dialog box that allows user to enable helpful tooltips.[#3599](https://github.com/JabRef/jabref/issues/3599)
- We reworked the functionality for extracting BibTeX entries from plain text, because our used service [freecite shut down](https://library.brown.edu/libweb/freecite_notice.php). [#5206](https://github.com/JabRef/jabref/pull/5206)
- We moved the dropdown menu for selecting the push-application from the toolbar into the external application preferences. [#674](https://github.com/JabRef/jabref/issues/674)
- We removed the alphabetical ordering of the custom tabs and updated the error message when trying to create a general field with a name containing an illegal character. [#5019](https://github.com/JabRef/jabref/issues/5019)
- We added a context menu to the bib(la)tex-source-editor to copy'n'paste. [#5007](https://github.com/JabRef/jabref/pull/5007)
- We added a tool that allows searching for citations in LaTeX files. It scans directories and shows which entries are used, how many times and where.
- We added a 'LaTeX citations' tab to the entry editor, to search for citations to the active entry in the LaTeX file directory. It can be disabled in the preferences dialog.
- We added an option in preferences to allow for integers in field "edition" when running database in bibtex mode. [#4680](https://github.com/JabRef/jabref/issues/4680)
- We added the ability to use negation in export filter layouts. [#5138](https://github.com/JabRef/jabref/pull/5138)
- Focus on Name Area instead of 'OK' button whenever user presses 'Add subgroup'. [#6307](https://github.com/JabRef/jabref/issues/6307)
- We changed the behavior of merging that the entry which has "smaller" bibkey will be selected. [#7395](https://github.com/JabRef/jabref/issues/7395)

### Fixed

- We fixed an issue where JabRef died silently for the user without enough inotify instances [#4874](https://github.com/JabRef/jabref/issues/4847)
- We fixed an issue where corresponding groups are sometimes not highlighted when clicking on entries [#3112](https://github.com/JabRef/jabref/issues/3112)
- We fixed an issue where custom exports could not be selected in the 'Export (selected) entries' dialog [#4013](https://github.com/JabRef/jabref/issues/4013)
- Italic text is now rendered correctly. [#3356](https://github.com/JabRef/jabref/issues/3356)
- The entry editor no longer gets corrupted after using the source tab. [#3532](https://github.com/JabRef/jabref/issues/3532) [#3608](https://github.com/JabRef/jabref/issues/3608) [#3616](https://github.com/JabRef/jabref/issues/3616)
- We fixed multiple issues where entries did not show up after import if a search was active. [#1513](https://github.com/JabRef/jabref/issues/1513) [#3219](https://github.com/JabRef/jabref/issues/3219))
- We fixed an issue where the group tree was not updated correctly after an entry was changed. [#3618](https://github.com/JabRef/jabref/issues/3618)
- We fixed an issue where a right-click in the main table selected a wrong entry. [#3267](https://github.com/JabRef/jabref/issues/3267)
- We fixed an issue where in rare cases entries where overlayed in the main table. [#3281](https://github.com/JabRef/jabref/issues/3281)
- We fixed an issue where selecting a group messed up the focus of the main table and the entry editor. [#3367](https://github.com/JabRef/jabref/issues/3367)
- We fixed an issue where composite author names were sorted incorrectly. [#2828](https://github.com/JabRef/jabref/issues/2828)
- We fixed an issue where commands followed by `-` didn't work. [#3805](https://github.com/JabRef/jabref/issues/3805)
- We fixed an issue where a non-existing aux file in a group made it impossible to open the library. [#4735](https://github.com/JabRef/jabref/issues/4735)
- We fixed an issue where some journal names were wrongly marked as abbreviated. [#4115](https://github.com/JabRef/jabref/issues/4115)
- We fixed an issue where the custom file column were sorted incorrectly. [#3119](https://github.com/JabRef/jabref/issues/3119)
- We improved the parsing of author names whose infix is abbreviated without a dot. [#4864](https://github.com/JabRef/jabref/issues/4864)
- We fixed an issues where the entry losses focus when a field is edited and at the same time used for sorting. [#3373](https://github.com/JabRef/jabref/issues/3373)
- We fixed an issue where the menu on Mac OS was not displayed in the usual Mac-specific way. [#3146](https://github.com/JabRef/jabref/issues/3146)
- We improved the integrity check for page numbers. [#4113](https://github.com/JabRef/jabref/issues/4113) and [feature request in the forum](http://discourse.jabref.org/t/pages-field-allow-use-of-en-dash/1199)
- We fixed an issue where the order of fields in customized entry types was not saved correctly. [#4033](http://github.com/JabRef/jabref/issues/4033)
- We fixed an issue where renaming a group did not change the group name in the interface. [#3189](https://github.com/JabRef/jabref/issues/3189)
- We fixed an issue where the groups tree of the last database was still shown even after the database was already closed.
- We fixed an issue where the "Open file dialog" may disappear behind other windows. [#3410](https://github.com/JabRef/jabref/issues/3410)
- We fixed an issue where the number of entries matched was not updated correctly upon adding or removing an entry. [#3537](https://github.com/JabRef/jabref/issues/3537)
- We fixed an issue where the default icon of a group was not colored correctly.
- We fixed an issue where the first field in entry editor was not focused when adding a new entry. [#4024](https://github.com/JabRef/jabref/issues/4024)
- We reworked the "Edit file" dialog to make it resizeable and improved the workflow for adding and editing files [#2970](https://github.com/JabRef/jabref/issues/2970)
- We fixed an issue where custom name formatters were no longer found correctly. [#3531](https://github.com/JabRef/jabref/issues/3531)
- We fixed an issue where the month was not shown in the preview. [#3239](https://github.com/JabRef/jabref/issues/3239)
- Rewritten logic to detect a second jabref instance. [#4023](https://github.com/JabRef/jabref/issues/4023)
- We fixed an issue where the "Convert to BibTeX-Cleanup" moved the content of the `file` field to the `pdf` field [#4120](https://github.com/JabRef/jabref/issues/4120)
- We fixed an issue where the preview pane in entry preview in preferences wasn't showing the citation style selected [#3849](https://github.com/JabRef/jabref/issues/3849)
- We fixed an issue where the default entry preview style still contained the field `review`. The field `review` in the style is now replaced with comment to be consistent with the entry editor [#4098](https://github.com/JabRef/jabref/issues/4098)
- We fixed an issue where users were vulnerable to XXE attacks during parsing [#4229](https://github.com/JabRef/jabref/issues/4229)
- We fixed an issue where files added via the "Attach file" contextmenu of an entry were not made relative. [#4201](https://github.com/JabRef/jabref/issues/4201) and [#4241](https://github.com/JabRef/jabref/issues/4241)
- We fixed an issue where author list parser can't generate bibtex for Chinese author. [#4169](https://github.com/JabRef/jabref/issues/4169)
- We fixed an issue where the list of XMP Exclusion fields in the preferences was not be saved [#4072](https://github.com/JabRef/jabref/issues/4072)
- We fixed an issue where the ArXiv Fetcher did not support HTTP URLs [koppor#328](https://github.com/koppor/jabref/issues/328)
- We fixed an issue where only one PDF file could be imported [#4422](https://github.com/JabRef/jabref/issues/4422)
- We fixed an issue where "Move to group" would always move the first entry in the library and not the selected [#4414](https://github.com/JabRef/jabref/issues/4414)
- We fixed an issue where an older dialog appears when downloading full texts from the quality menu. [#4489](https://github.com/JabRef/jabref/issues/4489)
- We fixed an issue where right clicking on any entry in any database and selecting "Open folder" results in the NullPointer exception. [#4763](https://github.com/JabRef/jabref/issues/4763)
- We fixed an issue where option 'open terminal here' with custom command was passing the wrong argument. [#4802](https://github.com/JabRef/jabref/issues/4802)
- We fixed an issue where ranking an entry would generate an IllegalArgumentException. [#4754](https://github.com/JabRef/jabref/issues/4754)
- We fixed an issue where special characters where removed from non-label key generation pattern parts [#4767](https://github.com/JabRef/jabref/issues/4767)
- We fixed an issue where the RIS import would overwite the article date with the value of the acessed date [#4816](https://github.com/JabRef/jabref/issues/4816)
- We fixed an issue where an NullPointer exception was thrown when a referenced entry in an Open/Libre Office document was no longer present in the library. Now an error message with the reference marker of the missing entry is shown. [#4932](https://github.com/JabRef/jabref/issues/4932)
- We fixed an issue where a database exception related to a missing timezone was too big. [#4827](https://github.com/JabRef/jabref/issues/4827)
- We fixed an issue where the IEEE fetcher returned an error if no keywords were present in the result from the IEEE website [#4997](https://github.com/JabRef/jabref/issues/4997)
- We fixed an issue where the command line help text had several errors, and arguments and descriptions have been rewritten to simplify and detail them better. [#4932](https://github.com/JabRef/jabref/issues/2016)
- We fixed an issue where the same menu for changing entry type had two different sizes and weights. [#4977](https://github.com/JabRef/jabref/issues/4977)
- We fixed an issue where the "Attach file" dialog, in the right-click menu for an entry, started on the working directory instead of the user's main directory. [#4995](https://github.com/JabRef/jabref/issues/4995)
- We fixed an issue where the JabRef Icon in the macOS launchpad was not displayed correctly [#5003](https://github.com/JabRef/jabref/issues/5003)
- We fixed an issue where the "Search for unlinked local files" would throw an exception when parsing the content of a PDF-file with missing "series" information [#5128](https://github.com/JabRef/jabref/issues/5128)
- We fixed an issue where the XMP Importer would incorrectly return an empty default entry when importing pdfs [#6577](https://github.com/JabRef/jabref/issues/6577)
- We fixed an issue where opening the menu 'Library properties' marked the library as modified [#6451](https://github.com/JabRef/jabref/issues/6451)
- We fixed an issue when importing resulted in an exception [#7343](https://github.com/JabRef/jabref/issues/7343)
- We fixed an issue where the field in the Field formatter dropdown selection were sorted in random order. [#7710](https://github.com/JabRef/jabref/issues/7710)

### Removed

- The feature to "mark entries" was removed and merged with the groups functionality.  For migration, a group is created for every value of the `__markedentry` field and the entry is added to this group.
- The number column was removed.
- We removed the global search feature.
- We removed the coloring of cells in the main table according to whether the field is optional/required.
- We removed the feature to find and resolve duplicate BibTeX keys (as this use case is already covered by the integrity check).
- We removed a few commands from the right-click menu that are not needed often and thus don't need to be placed that prominently:
  - Print entry preview: available through entry preview
  - All commands related to marking: marking is not yet reimplemented
  - Set/clear/append/rename fields: available through Edit menu
  - Manage keywords: available through the Edit menu
  - Copy linked files to folder: available through File menu
  - Add/move/remove from group: removed completely (functionality still available through group interface)
- We removed the option to change the column widths in the preferences dialog. [#4546](https://github.com/JabRef/jabref/issues/4546)

## Older versions

The changelog of JabRef 4.x is available at the [v4.3.1 tag](https://github.com/JabRef/jabref/blob/v4.3.1/CHANGELOG.md).
The changelog of JabRef 3.x is available at the [v3.8.2 tag](https://github.com/JabRef/jabref/blob/v3.8.2/CHANGELOG.md).
The changelog of JabRef 2.11 and all previous versions is available as [text file in the v2.11.1 tag](https://github.com/JabRef/jabref/blob/v2.11.1/CHANGELOG).

[Unreleased]: https://github.com/JabRef/jabref/compare/v5.5...HEAD
[5.5]: https://github.com/JabRef/jabref/compare/v5.4...v5.5
[5.4]: https://github.com/JabRef/jabref/compare/v5.3...v5.4
[5.3]: https://github.com/JabRef/jabref/compare/v5.2...v5.3
[5.2]: https://github.com/JabRef/jabref/compare/v5.1...v5.2
[5.1]: https://github.com/JabRef/jabref/compare/v5.0...v5.1
[5.0]: https://github.com/JabRef/jabref/compare/v5.0-beta...v5.0
[5.0-beta]: https://github.com/JabRef/jabref/compare/v5.0-alpha...v5.0-beta
[5.0-alpha]: https://github.com/JabRef/jabref/compare/v4.3...v5.0-alpha

<!-- markdownlint-disable-file MD012 MD024 MD033 --><|MERGE_RESOLUTION|>--- conflicted
+++ resolved
@@ -19,16 +19,13 @@
 
 ### Changed
 
-<<<<<<< HEAD
-- We changed the position of the Add group button from bottom to top [#8398](https://github.com/JabRef/jabref/issues/8398)
-=======
 - We changed the list of CSL styles to those that support formatting bibliographies [#8421](https://github.com/JabRef/jabref/issues/8421) [citeproc-java#116](https://github.com/michel-kraemer/citeproc-java/issues/116)
 - The CSL preview styles now also support displaying data from cross references entries that are linked via the `crossref` field [#7378](https://github.com/JabRef/jabref/issues/7378)
 - We made the Search button in Web Search wider. We also skewed the panel titles to the left [#8397](https://github.com/JabRef/jabref/issues/8397)
 - We introduced a preference to disable fulltext indexing [#8468](https://github.com/JabRef/jabref/issues/8468)
 - When exporting entries, the encoding is always UTF-8
 - When embedding BibTeX data into a PDF, the encoding is always UTF-8
->>>>>>> 52229ac8
+- We changed the position of the Add group button from bottom to center, between the groups tree and the filter search field [#8398](https://github.com/JabRef/jabref/issues/8398)
 
 ### Fixed
 
