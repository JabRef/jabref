# Changelog

All notable changes to this project will be documented in this file.
The format is based on [Keep a Changelog](https://keepachangelog.com/en/1.0.0/).
We refer to [GitHub issues](https://github.com/JabRef/jabref/issues) by using `#NUM`.
In case, there is no issue present, the pull request implementing the feature is linked.

Note that this project **does not** adhere to [Semantic Versioning](http://semver.org/).

## [Unreleased]

### Added

- We added the possibility to add a new entry via its zbMath ID (zbMATH can be chosen as ID type in the "Select entry type" window). [#7202](https://github.com/JabRef/jabref/issues/7202)
- We added the extension support and the external application support (For Texshow, Texmaker and LyX) to the flatpak [#7248](https://github.com/JabRef/jabref/pull/7248)
- We added some symbols and keybindings to the context menu in the entry editor. [#7268](https://github.com/JabRef/jabref/pull/7268)
- We added keybindings for setting and clearing the read status. [#7264](https://github.com/JabRef/jabref/issues/7264)
- We added two new fields to track the creation and most recent modification date and time for each entry. [koppor#130](https://github.com/koppor/jabref/issues/130)

### Changed

- We improved the "Find unlinked files" dialog to show import results for each file. [#7209](https://github.com/JabRef/jabref/pull/7209)
- The content of the field `timestamp` is migrated to `creationdate`. In case one configured "udpate timestampe", it is migrated to `modificationdate`. [koppor#130](https://github.com/koppor/jabref/issues/130)
- The JabRef specific meta-data content in the main field such as priorities (prio1, prio2, ...) are migrated to their respective fields. They are removed from the keywords. [#6840](https://github.com/jabref/jabref/issues/6840)
- We fixed an issue where groups generated from authors' last names did not include all entries of the authors' [#5833](https://github.com/JabRef/jabref/issues/5833)
- The export to MS Office XML now uses the month name for the field `MonthAcessed` instead of the two digit number [#7354](https://github.com/JabRef/jabref/issues/7354)

### Fixed

- We fixed an issue where the "Normalize page numbers" formatter did not replace en-dashes or em-dashes with a hyphen-minus sign. [#7239](https://github.com/JabRef/jabref/issues/7239)
- We fixed an issue with the style of highlighted check boxes while searching in preferences. [#7226](https://github.com/JabRef/jabref/issues/7226)
- We fixed an issue where the option "Move file to file directory" was disabled in the entry editor for all files [#7194](https://github.com/JabRef/jabref/issues/7194)
- We fixed an issue where application dialogs were opening in the wrong display when using multiple screens [#7273](https://github.com/JabRef/jabref/pull/7273)
- We fixed an issue where the "Find unlinked files" dialog would freeze JabRef on importing. [#7205](https://github.com/JabRef/jabref/issues/7205)
- We fixed an issue where the "Find unlinked files" would stop importing when importing a single file failed. [#7206](https://github.com/JabRef/jabref/issues/7206)
- We fixed an issue where an exception would be displayed for previewing and preferences when a custom theme has been configured but is missing [#7177](https://github.com/JabRef/jabref/issues/7177)
- We fixed an issue where URLs in `file` fields could not be handled on Windows. [#7359](https://github.com/JabRef/jabref/issues/7359)
- We fixed an issue where the regex based file search miss-interpreted specific symbols. [#4342](https://github.com/JabRef/jabref/issues/4342)
- We fixed an issue where the Harvard RTF exporter used the wrong default file extension. [4508](https://github.com/JabRef/jabref/issues/4508)
- We fixed an issue where the Harvard RTF exporter did not use the new authors formatter and therefore did not export "organization" authors correctly. [4508](https://github.com/JabRef/jabref/issues/4508)
- We fixed an issue where the field `urldate` was not exported to the corresponding fields `YearAccessed`, `MonthAccessed`, `DayAccessed` in MS Office XML [#7354](https://github.com/JabRef/jabref/issues/7354)
- We fixed an issue where the password for a shared SQL database was only remembered if it was the same as the username [#6869](https://github.com/JabRef/jabref/issues/6869)
- We fixed an issue where alt+keyboard shortcuts do not work [#6994](https://github.com/JabRef/jabref/issues/6994)
- We fixed an issue where the file path is invisible in dark theme. [#7382](https://github.com/JabRef/jabref/issues/7382)
<<<<<<< HEAD
- We fixed an issue where the secondary sorting is not working for some special fields. [#7015](https://github.com/JabRef/jabref/issues/7015)
=======
- We fixed an issue where changing the font size makes the font size field too small. [#7085](https://github.com/JabRef/jabref/issues/7085)
>>>>>>> 8c3424c7

### Removed

## [5.2] – 2020-12-24

### Added

- We added a validation to check if the current database location is shared, preventing an exception when Pulling Changes From Shared Database. [#6959](https://github.com/JabRef/jabref/issues/6959)
- We added a query parser and mapping layer to enable conversion of queries formulated in simplified lucene syntax by the user into api queries. [#6799](https://github.com/JabRef/jabref/pull/6799)
- We added some basic functionality to customise the look of JabRef by importing a css theme file. [#5790](https://github.com/JabRef/jabref/issues/5790)
- We added connection check function in network preference setting [#6560](https://github.com/JabRef/jabref/issues/6560)
- We added support for exporting to YAML. [#6974](https://github.com/JabRef/jabref/issues/6974)
- We added a DOI format and organization check to detect [American Physical Society](https://journals.aps.org/) journals to copy the article ID to the page field for cases where the page numbers are missing. [#7019](https://github.com/JabRef/jabref/issues/7019)
- We added an error message in the New Entry dialog that is shown in case the fetcher did not find anything . [#7000](https://github.com/JabRef/jabref/issues/7000)
- We added a new formatter to output shorthand month format. [#6579](https://github.com/JabRef/jabref/issues/6579)
- We added support for the new Microsoft Edge browser in all platforms. [#7056](https://github.com/JabRef/jabref/pull/7056)
- We reintroduced emacs/bash-like keybindings. [#6017](https://github.com/JabRef/jabref/issues/6017)
- We added a feature to provide automated cross library search using a cross library query language. This provides support for the search step of systematic literature reviews (SLRs). [koppor#369](https://github.com/koppor/jabref/issues/369)

### Changed

- We changed the default preferences for OpenOffice/LibreOffice integration to automatically sync the bibliography when inserting new citations in a OpenOffic/LibreOffice document. [#6957](https://github.com/JabRef/jabref/issues/6957)
- We restructured the 'File' tab and extracted some parts into the 'Linked files' tab [#6779](https://github.com/JabRef/jabref/pull/6779)
- JabRef now offers journal lists from <https://abbrv.jabref.org>. JabRef the lists which use a dot inside the abbreviations. [#5749](https://github.com/JabRef/jabref/pull/5749)
- We removed two useless preferences in the groups preferences dialog. [#6836](https://github.com/JabRef/jabref/pull/6836)
- Synchronization of SpecialFields to keywords is now disabled by default. [#6621](https://github.com/JabRef/jabref/issues/6621)
- JabRef no longer opens the entry editor with the first entry on startup [#6855](https://github.com/JabRef/jabref/issues/6855)
- We completed the rebranding of `bibtexkey` as `citationkey` which was started in JabRef 5.1.
- JabRef no longer opens the entry editor with the first entry on startup [#6855](https://github.com/JabRef/jabref/issues/6855)
- Fetch by ID: (long) "SAO/NASA Astrophysics Data System" replaced by (short) "SAO/NASA ADS" [#6876](https://github.com/JabRef/jabref/pull/6876)
- We changed the title of the window "Manage field names and content" to have the same title as the corresponding menu item [#6895](https://github.com/JabRef/jabref/pull/6895)
- We renamed the menus "View -> Previous citation style" and "View -> Next citation style" into "View -> Previous preview style" and "View -> Next preview style" and renamed the "Preview" style to "Customized preview style". [#6899](https://github.com/JabRef/jabref/pull/6899)
- We changed the default preference option "Search and store files relative to library file location" to on, as this seems to be a more intuitive behaviour. [#6863](https://github.com/JabRef/jabref/issues/6863)
- We changed the title of the window  "Manage field names and content":  to have the same title as the corresponding menu item  [#6895](https://github.com/JabRef/jabref/pull/6895)
- We improved the detection of "short" DOIs [6880](https://github.com/JabRef/jabref/issues/6880)
- We improved the duplicate detection when identifiers like DOI or arxiv are semantiaclly the same, but just syntactically differ (e.g. with or without http(s):// prefix). [#6707](https://github.com/JabRef/jabref/issues/6707)
- We changed in the group interface "Generate groups from keywords in a BibTeX field" by "Generate groups from keywords in the following field". [#6983](https://github.com/JabRef/jabref/issues/6983)
- We changed the name of a group type from "Searching for keywords" to "Searching for a keyword". [6995](https://github.com/JabRef/jabref/pull/6995)
- We changed the way JabRef displays the title of a tab and of the window. [4161](https://github.com/JabRef/jabref/issues/4161)
- We changed connect timeouts for server requests to 30 seconds in general and 5 seconds for GROBID server (special) and improved user notifications on connection issues. [7026](https://github.com/JabRef/jabref/pull/7026)
- We changed the order of the library tab context menu items. [#7171](https://github.com/JabRef/jabref/issues/7171)
- We changed the way linked files are opened on Linux to use the native openFile method, compatible with confined  packages. [7037](https://github.com/JabRef/jabref/pull/7037)
- We refined the entry preview to show the full names of authors and editors, to list the editor only if no author is present, have the year ealier. [#7083](https://github.com/JabRef/jabref/issues/7083)

### Fixed

- We fixed an issue changing the icon link_variation_off that is not meaningful. [#6834](https://github.com/JabRef/jabref/issues/6834)
- We fixed an issue where the `.sav` file was not deleted upon exiting JabRef. [#6109](https://github.com/JabRef/jabref/issues/6109)
- We fixed a linked identifier icon inconsistency. [#6705](https://github.com/JabRef/jabref/issues/6705)
- We fixed the wrong behavior that font size changes are not reflected in dialogs. [#6039](https://github.com/JabRef/jabref/issues/6039)
- We fixed the failure to Copy citation key and link. [#5835](https://github.com/JabRef/jabref/issues/5835)
- We fixed an issue where the sort order of the entry table was reset after a restart of JabRef. [#6898](https://github.com/JabRef/jabref/pull/6898)
- We fixed an issue where no longer a warning was displayed when inserting references into LibreOffice with an invalid "ReferenceParagraphFormat". [#6907](https://github.com/JabRef/jabref/pull/60907).
- We fixed an issue where a selected field was not removed after the first click in the custom entry types dialog. [#6934](https://github.com/JabRef/jabref/issues/6934)
- We fixed an issue where a remove icon was shown for standard entry types in the custom entry types dialog. [#6906](https://github.com/JabRef/jabref/issues/6906)
- We fixed an issue where it was impossible to connect to OpenOffice/LibreOffice on Mac OSX. [#6970](https://github.com/JabRef/jabref/pull/6970)
- We fixed an issue with the python script used by browser plugins that failed to locate JabRef if not installed in its default location. [#6963](https://github.com/JabRef/jabref/pull/6963/files)
- We fixed an issue where spaces and newlines in an isbn would generate an exception. [#6456](https://github.com/JabRef/jabref/issues/6456)
- We fixed an issue where identity column header had incorrect foreground color in the  Dark theme. [#6796](https://github.com/JabRef/jabref/issues/6796)
- We fixed an issue where the RIS exporter added extra blank lines.[#7007](https://github.com/JabRef/jabref/pull/7007/files)
- We fixed an issue where clicking on Collapse All button in the Search for Unlinked Local Files expanded the directory structure erroneously [#6848](https://github.com/JabRef/jabref/issues/6848)
- We fixed an issue, when pulling changes from shared database via shortcut caused creation of a new tech report [6867](https://github.com/JabRef/jabref/issues/6867)
- We fixed an issue where the JabRef GUI does not highlight the "All entries" group on start-up [#6691](https://github.com/JabRef/jabref/issues/6691)
- We fixed an issue where a custom dark theme was not applied to the entry preview tab [7068](https://github.com/JabRef/jabref/issues/7068)
- We fixed an issue where modifications to the Custom preview layout in the preferences were not saved [#6447](https://github.com/JabRef/jabref/issues/6447)
- We fixed an issue where errors from imports were not shown to the user [#7084](https://github.com/JabRef/jabref/pull/7084)
- We fixed an issue where the EndNote XML Import would fail on empty keywords tags [forum#2387](https://discourse.jabref.org/t/importing-in-unknown-format-fails-to-import-xml-library-from-bookends-export/2387)
- We fixed an issue where the color of groups of type "free search expression" not persisting after restarting the application [#6999](https://github.com/JabRef/jabref/issues/6999)
- We fixed an issue where modifications in the source tab where not saved without switching to another field before saving the library [#6622](https://github.com/JabRef/jabref/issues/6622)
- We fixed an issue where the "Document Viewer" did not show the first page of the opened pdf document and did not show the correct total number of pages [#7108](https://github.com/JabRef/jabref/issues/7108)
- We fixed an issue where the context menu was not updated after a file link was changed. [#5777](https://github.com/JabRef/jabref/issues/5777)
- We fixed an issue where the password for a shared SQL database was not remembered [#6869](https://github.com/JabRef/jabref/issues/6869)
- We fixed an issue where newly added entires were not synced to a shared SQL database [#7176](https://github.com/JabRef/jabref/issues/7176)
- We fixed an issue where the PDF-Content importer threw an exception when no DOI number is present at the first page of the PDF document [#7203](https://github.com/JabRef/jabref/issues/7203)
- We fixed an issue where groups created from aux files did not update on file changes [#6394](https://github.com/JabRef/jabref/issues/6394)
- We fixed an issue where authors that only have last names were incorrectly identified as institutes when generating citation keys [#7199](https://github.com/JabRef/jabref/issues/7199)
- We fixed an issue where institutes were incorrectly identified as universities when generating citation keys [#6942](https://github.com/JabRef/jabref/issues/6942)

### Removed

- We removed the Google Scholar fetcher and the ACM fetcher do not work due to traffic limitations [#6369](https://github.com/JabRef/jabref/issues/6369)
- We removed the menu entry "Manage external file types" because it's already in 'Preferences' dialog [#6991](https://github.com/JabRef/jabref/issues/6991)
- We removed the integrity check "Abbreviation detected" for the field journal/journaltitle in the entry editor [#3925](https://github.com/JabRef/jabref/issues/3925)

## [5.1] – 2020-08-30

### Added

- We added a new fetcher to enable users to search mEDRA DOIs [#6602](https://github.com/JabRef/jabref/issues/6602)
- We added a new fetcher to enable users to search "[Collection of Computer Science Bibliographies](https://liinwww.ira.uka.de/bibliography/index.html)". [#6638](https://github.com/JabRef/jabref/issues/6638)
- We added default values for delimiters in Add Subgroup window [#6624](https://github.com/JabRef/jabref/issues/6624)
- We improved responsiveness of general fields specification dialog window. [#6643](https://github.com/JabRef/jabref/issues/6604)
- We added support for importing ris file and load DOI [#6530](https://github.com/JabRef/jabref/issues/6530)
- We added the Library properties to a context menu on the library tabs [#6485](https://github.com/JabRef/jabref/issues/6485)
- We added a new field in the preferences in 'BibTeX key generator' for unwanted characters that can be user-specified. [#6295](https://github.com/JabRef/jabref/issues/6295)
- We added support for searching ShortScience for an entry through the user's browser. [#6018](https://github.com/JabRef/jabref/pull/6018)
- We updated EditionChecker to permit edition to start with a number. [#6144](https://github.com/JabRef/jabref/issues/6144)
- We added tooltips for most fields in the entry editor containing a short description. [#5847](https://github.com/JabRef/jabref/issues/5847)
- We added support for basic markdown in custom formatted previews [#6194](https://github.com/JabRef/jabref/issues/6194)
- We now show the number of items found and selected to import in the online search dialog. [#6248](https://github.com/JabRef/jabref/pull/6248)
- We created a new install screen for macOS. [#5759](https://github.com/JabRef/jabref/issues/5759)
- We added a new integrity check for duplicate DOIs. [koppor#339](https://github.com/koppor/jabref/issues/339)
- We implemented an option to download fulltext files while importing. [#6381](https://github.com/JabRef/jabref/pull/6381)
- We added a progress-indicator showing the average progress of background tasks to the toolbar. Clicking it reveals a pop-over with a list of running background tasks. [6443](https://github.com/JabRef/jabref/pull/6443)
- We fixed the bug when strike the delete key in the text field. [#6421](https://github.com/JabRef/jabref/issues/6421)
- We added a BibTex key modifier for truncating strings. [#3915](https://github.com/JabRef/jabref/issues/3915)
- We added support for jumping to target entry when typing letter/digit after sorting a column in maintable [#6146](https://github.com/JabRef/jabref/issues/6146)
- We added a new fetcher to enable users to search all available E-Libraries simultaneously. [koppor#369](https://github.com/koppor/jabref/issues/369)
- We added the field "entrytype" to the export sort criteria [#6531](https://github.com/JabRef/jabref/pull/6531)
- We added the possibility to change the display order of the fields in the entry editor. The order can now be configured using drag and drop in the "Customize entry types" dialog [#6152](https://github.com/JabRef/jabref/pull/6152)
- We added native support for biblatex-software [#6574](https://github.com/JabRef/jabref/issues/6574)
- We added a missing restart warning for AutoComplete in the preferences dialog. [#6351](https://github.com/JabRef/jabref/issues/6351)
- We added a note to the citation key pattern preferences dialog as a temporary workaround for a JavaFX bug, about committing changes in a table cell, if the focus is lost. [#5825](https://github.com/JabRef/jabref/issues/5825)

### Changed

- We improved the arXiv fetcher. Now it should find entries even more reliably and does no longer include the version (e.g `v1`) in the `eprint` field. [forum#1941](https://discourse.jabref.org/t/remove-version-in-arxiv-import/1941)
- We moved the group search bar and the button "New group" from bottom to top position to make it more prominent. [#6112](https://github.com/JabRef/jabref/pull/6112)
- When JabRef finds a `.sav` file without changes, there is no dialog asking for acceptance of changes anymore.
- We changed the buttons for import/export/show all/reset of preferences to smaller icon buttons in the preferences dialog. [#6130](https://github.com/JabRef/jabref/pull/6130)
- We moved the functionality "Manage field names & content" from the "Library" menu to the "Edit" menu, because it affects the selected entries and not the whole library
- We merged the functionality "Append contents from a BibTeX library into the currently viewed library" into the "Import into database" functionality. Fixes [#6049](https://github.com/JabRef/jabref/issues/6049).
- We changed the directory where fulltext downloads are stored to the directory set in the import-tab in preferences. [#6381](https://github.com/JabRef/jabref/pull/6381)
- We improved the error message for invalid jstyles. [#6303](https://github.com/JabRef/jabref/issues/6303)
- We changed the section name of 'Advanced' to 'Network' in the preferences and removed some obsolete options.[#6489](https://github.com/JabRef/jabref/pull/6489)
- We improved the context menu of the column "Linked identifiers" of the main table, by truncating their texts, if they are too long. [#6499](https://github.com/JabRef/jabref/issues/6499)
- We merged the main table tabs in the preferences dialog. [#6518](https://github.com/JabRef/jabref/pull/6518)
- We changed the command line option 'generateBibtexKeys' to the more generic term 'generateCitationKeys' while the short option remains 'g'.[#6545](https://github.com/JabRef/jabref/pull/6545)
- We improved the "Possible duplicate entries" window to remember its size and position throughout a session. [#6582](https://github.com/JabRef/jabref/issues/6582)
- We divided the toolbar into small parts, so if the application window is to small, only a part of the toolbar is moved into the chevron popup. [#6682](https://github.com/JabRef/jabref/pull/6682)
- We changed the layout for of the buttons in the Open Office side panel to ensure that the button text is always visible, specially when resizing. [#6639](https://github.com/JabRef/jabref/issues/6639)
- We merged the two new library commands in the file menu to one which always creates a new library in the default library mode. [#6359](https://github.com/JabRef/jabref/pull/6539#issuecomment-641056536)

### Fixed

- We fixed an issue where entry preview tab has no name in drop down list. [#6591](https://github.com/JabRef/jabref/issues/6591)
- We fixed to only search file links in the BIB file location directory when preferences has corresponding checkbox checked. [#5891](https://github.com/JabRef/jabref/issues/5891)
- We fixed wrong button order (Apply and Cancel) in ManageProtectedTermsDialog.
- We fixed an issue with incompatible characters at BibTeX key [#6257](https://github.com/JabRef/jabref/issues/6257)
- We fixed an issue where dash (`-`) was reported as illegal BibTeX key [#6295](https://github.com/JabRef/jabref/issues/6295)
- We greatly improved the performance of the overall application and many operations. [#5071](https://github.com/JabRef/jabref/issues/5071)
- We fixed an issue where sort by priority was broken. [#6222](https://github.com/JabRef/jabref/issues/6222)
- We fixed an issue where opening a library from the recent libraries menu was not possible. [#5939](https://github.com/JabRef/jabref/issues/5939)
- We fixed an issue with inconsistent capitalization of file extensions when downloading files. [#6115](https://github.com/JabRef/jabref/issues/6115)
- We fixed the display of language and encoding in the preferences dialog. [#6130](https://github.com/JabRef/jabref/pull/6130)
- Now the link and/or the link description in the column "linked files" of the main table gets truncated or wrapped, if too long, otherwise display issues arise. [#6178](https://github.com/JabRef/jabref/issues/6178)
- We fixed the issue that groups panel does not keep size when resizing window. [#6180](https://github.com/JabRef/jabref/issues/6180)
- We fixed an error that sometimes occurred when using the context menu. [#6085](https://github.com/JabRef/jabref/issues/6085)
- We fixed an issue where search full-text documents downloaded files with same name, overwriting existing files. [#6174](https://github.com/JabRef/jabref/pull/6174)
- We fixed an issue when importing into current library an erroneous message "import cancelled" is displayed even though import is successful. [#6266](https://github.com/JabRef/jabref/issues/6266)
- We fixed an issue where custom jstyles for Open/LibreOffice where not saved correctly. [#6170](https://github.com/JabRef/jabref/issues/6170)
- We fixed an issue where the INSPIRE fetcher was no longer working [#6229](https://github.com/JabRef/jabref/issues/6229)
- We fixed an issue where custom exports with an uppercase file extension could not be selected for "Copy...-> Export to Clipboard" [#6285](https://github.com/JabRef/jabref/issues/6285)
- We fixed the display of icon both in the main table and linked file editor. [#6169](https://github.com/JabRef/jabref/issues/6169)
- We fixed an issue where the windows installer did not create an entry in the start menu [bug report in the forum](https://discourse.jabref.org/t/error-while-fetching-from-doi/2018/3)
- We fixed an issue where only the field `abstract` and `comment` were declared as multiline fields. Other fields can now be configured in the preferences using "Do not wrap the following fields when saving" [4373](https://github.com/JabRef/jabref/issues/4373)
- We fixed an issue where JabRef switched to discrete graphics under macOS [#5935](https://github.com/JabRef/jabref/issues/5935)
- We fixed an issue where the Preferences entry preview will be unexpected modified leads to Value too long exception [#6198](https://github.com/JabRef/jabref/issues/6198)
- We fixed an issue where custom jstyles for Open/LibreOffice would only be valid if a layout line for the entry type `default` was at the end of the layout section [#6303](https://github.com/JabRef/jabref/issues/6303)
- We fixed an issue where a new entry is not shown in the library if a search is active [#6297](https://github.com/JabRef/jabref/issues/6297)
- We fixed an issue where long directory names created from patterns could create an exception. [#3915](https://github.com/JabRef/jabref/issues/3915)
- We fixed an issue where sort on numeric cases was broken. [#6349](https://github.com/JabRef/jabref/issues/6349)
- We fixed an issue where year and month fields were not cleared when converting to biblatex [#6224](https://github.com/JabRef/jabref/issues/6224)
- We fixed an issue where an "Not on FX thread" exception occured when saving on linux [#6453](https://github.com/JabRef/jabref/issues/6453)
- We fixed an issue where the library sort order was lost. [#6091](https://github.com/JabRef/jabref/issues/6091)
- We fixed an issue where brackets in regular expressions were not working. [6469](https://github.com/JabRef/jabref/pull/6469)
- We fixed an issue where multiple background task popups stacked over each other.. [#6472](https://github.com/JabRef/jabref/issues/6472)
- We fixed an issue where LaTeX citations for specific commands (\autocites) of biblatex-mla were not recognized. [#6476](https://github.com/JabRef/jabref/issues/6476)
- We fixed an issue where drag and drop was not working on empty database. [#6487](https://github.com/JabRef/jabref/issues/6487)
- We fixed an issue where the name fields were not updated after the preferences changed. [#6515](https://github.com/JabRef/jabref/issues/6515)
- We fixed an issue where "null" appeared in generated BibTeX keys. [#6459](https://github.com/JabRef/jabref/issues/6459)
- We fixed an issue where the authors' names were incorrectly displayed in the authors' column when they were bracketed. [#6465](https://github.com/JabRef/jabref/issues/6465) [#6459](https://github.com/JabRef/jabref/issues/6459)
- We fixed an issue where importing certain unlinked files would result in an exception [#5815](https://github.com/JabRef/jabref/issues/5815)
- We fixed an issue where downloaded files would be moved to a directory named after the citationkey when no file directory pattern is specified [#6589](https://github.com/JabRef/jabref/issues/6589)
- We fixed an issue with the creation of a group of cited entries which incorrectly showed the message that the library had been modified externally whenever saving the library. [#6420](https://github.com/JabRef/jabref/issues/6420)
- We fixed an issue with the creation of a group of cited entries. Now the file path to an aux file gets validated. [#6585](https://github.com/JabRef/jabref/issues/6585)
- We fixed an issue on Linux systems where the application would crash upon inotify failure. Now, the user is prompted with a warning, and given the choice to continue the session. [#6073](https://github.com/JabRef/jabref/issues/6073)
- We moved the search modifier buttons into the search bar, as they were not accessible, if autocompletion was disabled. [#6625](https://github.com/JabRef/jabref/issues/6625)
- We fixed an issue about duplicated group color indicators [#6175](https://github.com/JabRef/jabref/issues/6175)
- We fixed an issue where entries with the entry type Misc from an imported aux file would not be saved correctly to the bib file on disk [#6405](https://github.com/JabRef/jabref/issues/6405)
- We fixed an issue where percent sign ('%') was not formatted properly by the HTML formatter [#6753](https://github.com/JabRef/jabref/issues/6753)
- We fixed an issue with the [SAO/NASA Astrophysics Data System](https://docs.jabref.org/collect/import-using-online-bibliographic-database/ads) fetcher where `\textbackslash` appeared at the end of the abstract.
- We fixed an issue with the Science Direct fetcher where PDFs could not be downloaded. Fixes [#5860](https://github.com/JabRef/jabref/issues/5860)
- We fixed an issue with the Library of Congress importer.
- We fixed the [link to the external libraries listing](https://github.com/JabRef/jabref/blob/master/external-libraries.md) in the about dialog
- We fixed an issue regarding pasting on Linux. [#6293](https://github.com/JabRef/jabref/issues/6293)

### Removed

- We removed the option of the "enforce legal key". [#6295](https://github.com/JabRef/jabref/issues/6295)
- We removed the obsolete `External programs / Open PDF` section in the preferences, as the default application to open PDFs is now set in the `Manage external file types` dialog. [#6130](https://github.com/JabRef/jabref/pull/6130)
- We removed the option to configure whether a `.bib.bak` file should be generated upon save. It is now always enabled. Documentation at <https://docs.jabref.org/general/autosave>. [#6092](https://github.com/JabRef/jabref/issues/6092)
- We removed the built-in list of IEEE journal abbreviations using BibTeX strings. If you still want to use them, you have to download them separately from <https://abbrv.jabref.org>.

## [5.0] – 2020-03-06

### Changed

- Added browser integration to the snap package for firefox/chromium browsers. [#6062](https://github.com/JabRef/jabref/pull/6062)
- We reintroduced the possibility to extract references from plain text (using [GROBID](https://grobid.readthedocs.io/en/latest/)). [#5614](https://github.com/JabRef/jabref/pull/5614)
- We changed the open office panel to show buttons in rows of three instead of going straight down to save space as the button expanded out to take up unnecessary horizontal space. [#5479](https://github.com/JabRef/jabref/issues/5479)
- We cleaned up the group add/edit dialog. [#5826](https://github.com/JabRef/jabref/pull/5826)
- We reintroduced the index column. [#5844](https://github.com/JabRef/jabref/pull/5844)
- Filenames of external files can no longer contain curly braces. [#5926](https://github.com/JabRef/jabref/pull/5926)
- We made the filters more easily accessible in the integrity check dialog. [#5955](https://github.com/JabRef/jabref/pull/5955)
- We reimplemented and improved the dialog "Customize entry types". [#4719](https://github.com/JabRef/jabref/issues/4719)
- We added an [American Physical Society](https://journals.aps.org/) fetcher. [#818](https://github.com/JabRef/jabref/issues/818)
- We added possibility to enable/disable items quantity in groups. [#6042](https://github.com/JabRef/jabref/issues/6042)

### Fixed

- We fixed an issue where the command line console was always opened in the background. [#5474](https://github.com/JabRef/jabref/issues/5474)
- We fixed and issue where pdf files will not open under some KDE linux distributions when using okular. [#5253](https://github.com/JabRef/jabref/issues/5253)
- We fixed an issue where the Medline fetcher was only working when JabRef was running from source. [#5645](https://github.com/JabRef/jabref/issues/5645)
- We fixed some visual issues in the dark theme. [#5764](https://github.com/JabRef/jabref/pull/5764) [#5753](https://github.com/JabRef/jabref/issues/5753)
- We fixed an issue where non-default previews didn't handle unicode characters. [#5779](https://github.com/JabRef/jabref/issues/5779)
- We improved the performance, especially changing field values in the entry should feel smoother now. [#5843](https://github.com/JabRef/jabref/issues/5843)
- We fixed an issue where the ampersand character wasn't rendering correctly on previews. [#3840](https://github.com/JabRef/jabref/issues/3840)
- We fixed an issue where an erroneous "The library has been modified by another program" message was shown when saving. [#4877](https://github.com/JabRef/jabref/issues/4877)
- We fixed an issue where the file extension was missing after downloading a file (we now fall-back to pdf). [#5816](https://github.com/JabRef/jabref/issues/5816)
- We fixed an issue where cleaning up entries broke web URLs, if "Make paths of linked files relative (if possible)" was enabled, which resulted in various other issues subsequently. [#5861](https://github.com/JabRef/jabref/issues/5861)
- We fixed an issue where the tab "Required fields" of the entry editor did not show all required fields, if at least two of the defined required fields are linked with a logical or. [#5859](https://github.com/JabRef/jabref/issues/5859)
- We fixed several issues concerning managing external file types: Now everything is usable and fully functional. Previously, there were problems with the radio buttons, with saving the settings and with loading an input field value. Furthermore, different behavior for Windows and other operating systems was given, which was unified as well. [#5846](https://github.com/JabRef/jabref/issues/5846)
- We fixed an issue where entries containing Unicode charaters were not parsed correctly [#5899](https://github.com/JabRef/jabref/issues/5899)
- We fixed an issue where an entry containing an external filename with curly braces could not be saved. Curly braces are now longer allowed in filenames. [#5899](https://github.com/JabRef/jabref/issues/5899)
- We fixed an issue where changing the type of an entry did not update the main table [#5906](https://github.com/JabRef/jabref/issues/5906)
- We fixed an issue in the optics of the library properties, that cropped the dialog on scaled displays. [#5969](https://github.com/JabRef/jabref/issues/5969)
- We fixed an issue where changing the type of an entry did not update the main table. [#5906](https://github.com/JabRef/jabref/issues/5906)
- We fixed an issue where opening a library from the recent libraries menu was not possible. [#5939](https://github.com/JabRef/jabref/issues/5939)
- We fixed an issue where the most bottom group in the list got lost, if it was dragged on itself. [#5983](https://github.com/JabRef/jabref/issues/5983)
- We fixed an issue where changing entry type doesn't always work when biblatex source is shown. [#5905](https://github.com/JabRef/jabref/issues/5905)
- We fixed an issue where the group and the link column were not updated after changing the entry in the main table. [#5985](https://github.com/JabRef/jabref/issues/5985)
- We fixed an issue where reordering the groups was not possible after inserting an article. [#6008](https://github.com/JabRef/jabref/issues/6008)
- We fixed an issue where citation styles except the default "Preview" could not be used. [#56220](https://github.com/JabRef/jabref/issues/5622)
- We fixed an issue where a warning was displayed when the title content is made up of two sentences. [#5832](https://github.com/JabRef/jabref/issues/5832)
- We fixed an issue where an exception was thrown when adding a save action without a selected formatter in the library properties [#6069](https://github.com/JabRef/jabref/issues/6069)
- We fixed an issue where JabRef's icon was missing in the Export to clipboard Dialog. [#6286](https://github.com/JabRef/jabref/issues/6286)
- We fixed an issue when an "Abstract field" was duplicating text, when importing from RIS file (Neurons) [#6065](https://github.com/JabRef/jabref/issues/6065)
- We fixed an issue where adding the addition of a new entry was not completely validated [#6370](https://github.com/JabRef/jabref/issues/6370)
- We fixed an issue where the blue and red text colors in the Merge entries dialog were not quite visible [#6334](https://github.com/JabRef/jabref/issues/6334)
- We fixed an issue where underscore character was removed from the file name in the Recent Libraries list in File menu [#6383](https://github.com/JabRef/jabref/issues/6383)
- We fixed an issue where few keyboard shortcuts regarding new entries were missing [#6403](https://github.com/JabRef/jabref/issues/6403)

### Removed

- Ampersands are no longer escaped by default in the `bib` file. If you want to keep the current behaviour, you can use the new "Escape Ampersands" formatter as a save action. [#5869](https://github.com/JabRef/jabref/issues/5869)
- The "Merge Entries" entry was removed from the Quality Menu. Users should use the right-click menu instead. [#6021](https://github.com/JabRef/jabref/pull/6021)

## [5.0-beta] – 2019-12-15

### Changed

- We added a short DOI field formatter which shortens DOI to more human-readable form. [koppor#343](https://github.com/koppor/jabref/issues/343)
- We improved the display of group memberships by adding multiple colored bars if the entry belongs to more than one group. [#4574](https://github.com/JabRef/jabref/issues/4574)
- We added an option to show the preview as an extra tab in the entry editor (instead of in a split view). [#5244](https://github.com/JabRef/jabref/issues/5244)
- A custom Open/LibreOffice jstyle file now requires a layout line for the entry type `default` [#5452](https://github.com/JabRef/jabref/issues/5452)
- The entry editor is now open by default when JabRef starts up. [#5460](https://github.com/JabRef/jabref/issues/5460)
- Customized entry types are now serialized in alphabetical order in the bib file.
- We added a new ADS fetcher to use the new ADS API. [#4949](https://github.com/JabRef/jabref/issues/4949)
- We added support of the [X11 primary selection](https://unix.stackexchange.com/a/139193/18033) [#2389](https://github.com/JabRef/jabref/issues/2389)
- We added support to switch between biblatex and bibtex library types. [#5550](https://github.com/JabRef/jabref/issues/5550)
- We changed the save action buttons to be easier to understand. [#5565](https://github.com/JabRef/jabref/issues/5565)
- We made the columns for groups, files and uri in the main table reorderable and merged the clickable icon columns for uri, url, doi and eprint. [#5544](https://github.com/JabRef/jabref/pull/5544)
- We reduced the number of write actions performed when autosave is enabled [#5679](https://github.com/JabRef/jabref/issues/5679)
- We made the column sort order in the main table persistent [#5730](https://github.com/JabRef/jabref/pull/5730)
- When an entry is modified on disk, the change dialog now shows the merge dialog to highlight the changes [#5688](https://github.com/JabRef/jabref/pull/5688)

### Fixed

- Inherit fields from cross-referenced entries as specified by biblatex. [#5045](https://github.com/JabRef/jabref/issues/5045)
- We fixed an issue where it was no longer possible to connect to LibreOffice. [#5261](https://github.com/JabRef/jabref/issues/5261)
- The "All entries group" is no longer shown when no library is open.
- We fixed an exception which occurred when closing JabRef. [#5348](https://github.com/JabRef/jabref/issues/5348)
- We fixed an issue where JabRef reports incorrectly about customized entry types. [#5332](https://github.com/JabRef/jabref/issues/5332)
- We fixed a few problems that prevented JabFox to communicate with JabRef. [#4737](https://github.com/JabRef/jabref/issues/4737) [#4303](https://github.com/JabRef/jabref/issues/4303)
- We fixed an error where the groups containing an entry loose their highlight color when scrolling. [#5022](https://github.com/JabRef/jabref/issues/5022)
- We fixed an error where scrollbars were not shown. [#5374](https://github.com/JabRef/jabref/issues/5374)
- We fixed an error where an exception was thrown when merging entries. [#5169](https://github.com/JabRef/jabref/issues/5169)
- We fixed an error where certain metadata items were not serialized alphabetically.
- After assigning an entry to a group, the item count is now properly colored to reflect the new membership of the entry. [#3112](https://github.com/JabRef/jabref/issues/3112)
- The group panel is now properly updated when switching between libraries (or when closing/opening one). [#3142](https://github.com/JabRef/jabref/issues/3142)
- We fixed an error where the number of matched entries shown in the group pane was not updated correctly. [#4441](https://github.com/JabRef/jabref/issues/4441)
- We fixed an error where the wrong file is renamed and linked when using the "Copy, rename and link" action. [#5653](https://github.com/JabRef/jabref/issues/5653)
- We fixed a "null" error when writing XMP metadata. [#5449](https://github.com/JabRef/jabref/issues/5449)
- We fixed an issue where empty keywords lead to a strange display of automatic keyword groups. [#5333](https://github.com/JabRef/jabref/issues/5333)
- We fixed an error where the default color of a new group was white instead of dark gray. [#4868](https://github.com/JabRef/jabref/issues/4868)
- We fixed an issue where the first field in the entry editor got the focus while performing a different action (like searching). [#5084](https://github.com/JabRef/jabref/issues/5084)
- We fixed an issue where multiple entries were highlighted in the web search result after scrolling. [#5035](https://github.com/JabRef/jabref/issues/5035)
- We fixed an issue where the hover indication in the web search pane was not working. [#5277](https://github.com/JabRef/jabref/issues/5277)
- We fixed an error mentioning "javafx.controls/com.sun.javafx.scene.control" that was thrown when interacting with the toolbar.
- We fixed an error where a cleared search was restored after switching libraries. [#4846](https://github.com/JabRef/jabref/issues/4846)
- We fixed an exception which occurred when trying to open a non-existing file from the "Recent files"-menu [#5334](https://github.com/JabRef/jabref/issues/5334)
- We fixed an issues where the search highlight in the entry preview did not worked. [#5069](https://github.com/JabRef/jabref/issues/5069)
- The context menu for fields in the entry editor is back. [#5254](https://github.com/JabRef/jabref/issues/5254)
- We fixed an exception which occurred when trying to open a non-existing file from the "Recent files"-menu [#5334](https://github.com/JabRef/jabref/issues/5334)
- We fixed a problem where the "editor" information has been duplicated during saving a .bib-Database. [#5359](https://github.com/JabRef/jabref/issues/5359)
- We re-introduced the feature to switch between different preview styles. [#5221](https://github.com/JabRef/jabref/issues/5221)
- We fixed various issues (including [#5263](https://github.com/JabRef/jabref/issues/5263)) related to copying entries to the clipboard
- We fixed some display errors in the preferences dialog and replaced some of the controls [#5033](https://github.com/JabRef/jabref/pull/5033) [#5047](https://github.com/JabRef/jabref/pull/5047) [#5062](https://github.com/JabRef/jabref/pull/5062) [#5141](https://github.com/JabRef/jabref/pull/5141) [#5185](https://github.com/JabRef/jabref/pull/5185) [#5265](https://github.com/JabRef/jabref/pull/5265) [#5315](https://github.com/JabRef/jabref/pull/5315) [#5360](https://github.com/JabRef/jabref/pull/5360)
- We fixed an exception which occurred when trying to import entries without an open library. [#5447](https://github.com/JabRef/jabref/issues/5447)
- The "Automatically set file links" feature now follows symbolic links. [#5664](https://github.com/JabRef/jabref/issues/5664)
- After successful import of one or multiple bib entries the main table scrolls to the first imported entry [#5383](https://github.com/JabRef/jabref/issues/5383)
- We fixed an exception which occurred when an invalid jstyle was loaded. [#5452](https://github.com/JabRef/jabref/issues/5452)
- We fixed an issue where the command line arguments `importBibtex` and `importToOpen` did not import into the currently open library, but opened a new one. [#5537](https://github.com/JabRef/jabref/issues/5537)
- We fixed an error where the preview theme did not adapt to the "Dark" mode [#5463](https://github.com/JabRef/jabref/issues/5463)
- We fixed an issue where multiple entries were allowed in the "crossref" field [#5284](https://github.com/JabRef/jabref/issues/5284)
- We fixed an issue where the merge dialog showed the wrong text colour in "Dark" mode [#5516](https://github.com/JabRef/jabref/issues/5516)
- We fixed visibility issues with the scrollbar and group selection highlight in "Dark" mode, and enabled "Dark" mode for the OpenOffice preview in the style selection window. [#5522](https://github.com/JabRef/jabref/issues/5522)
- We fixed an issue where the author field was not correctly parsed during bibtex key-generation. [#5551](https://github.com/JabRef/jabref/issues/5551)
- We fixed an issue where notifications where shown during autosave. [#5555](https://github.com/JabRef/jabref/issues/5555)
- We fixed an issue where the side pane was not remembering its position. [#5615](https://github.com/JabRef/jabref/issues/5615)
- We fixed an issue where JabRef could not interact with [Oracle XE](https://www.oracle.com/de/database/technologies/appdev/xe.html) in the [shared SQL database setup](https://docs.jabref.org/collaborative-work/sqldatabase).
- We fixed an issue where the toolbar icons were hidden on smaller screens.
- We fixed an issue where renaming referenced files for bib entries with long titles was not possible. [#5603](https://github.com/JabRef/jabref/issues/5603)
- We fixed an issue where a window which is on an external screen gets unreachable when external screen is removed. [#5037](https://github.com/JabRef/jabref/issues/5037)
- We fixed a bug where the selection of groups was lost after drag and drop. [#2868](https://github.com/JabRef/jabref/issues/2868)
- We fixed an issue where the custom entry types didn't show the correct display name [#5651](https://github.com/JabRef/jabref/issues/5651)

### Removed

- We removed some obsolete notifications. [#5555](https://github.com/JabRef/jabref/issues/5555)
- We removed an internal step in the [ISBN-to-BibTeX fetcher](https://docs.jabref.org/import-using-publication-identifiers/isbntobibtex): The [ISBN to BibTeX Converter](https://manas.tungare.name/software/isbn-to-bibtex) by [@manastungare](https://github.com/manastungare) is not used anymore, because it is offline: "people using this tool have not been generating enough sales for Amazon."
- We removed the option to control the default drag and drop behaviour. You can use the modifier keys (like CtrL or Alt) instead.

## [5.0-alpha] – 2019-08-25

### Changed

- We added eventitle, eventdate and venue fields to `@unpublished` entry type.
- We added `@software` and `@dataSet` entry type to biblatex.
- All fields are now properly sorted alphabetically (in the subgroups of required/optional fields) when the entry is written to the bib file.
- We fixed an issue where some importers used the field `pubstatus` instead of the standard BibTeX field `pubstate`.
- We changed the latex command removal for docbook exporter. [#3838](https://github.com/JabRef/jabref/issues/3838)
- We changed the location of some fields in the entry editor (you might need to reset your preferences for these changes to come into effect)
  - Journal/Year/Month in biblatex mode -> Deprecated (if filled)
  - DOI/URL: General -> Optional
  - Internal fields like ranking, read status and priority: Other -> General
  - Moreover, empty deprecated fields are no longer shown
- Added server timezone parameter when connecting to a shared database.
- We updated the dialog for setting up general fields.
- URL field formatting is updated. All whitespace chars, located at the beginning/ending of the URL, are trimmed automatically
- We changed the behavior of the field formatting dialog such that the `bibtexkey` is not changed when formatting all fields or all text fields.
- We added a "Move file to file directory and rename file" option for simultaneously moving and renaming of document file. [#4166](https://github.com/JabRef/jabref/issues/4166)
- Use integrated graphics card instead of discrete on macOS [#4070](https://github.com/JabRef/jabref/issues/4070)
- We added a cleanup operation that detects an arXiv identifier in the note, journal or URL field and moves it to the `eprint` field.
  Because of this change, the last-used cleanup operations were reset.
- We changed the minimum required version of Java to 1.8.0_171, as this is the latest release for which the automatic Java update works.  [#4093](https://github.com/JabRef/jabref/issues/4093)
- The special fields like `Printed` and `Read status` now show gray icons when the row is hovered.
- We added a button in the tab header which allows you to close the database with one click. [#494](https://github.com/JabRef/jabref/issues/494)
- Sorting in the main table now takes information from cross-referenced entries into account. [#2808](https://github.com/JabRef/jabref/issues/2808)
- If a group has a color specified, then entries matched by this group have a small colored bar in front of them in the main table.
- Change default icon for groups to a circle because a colored version of the old icon was hard to distinguish from its black counterpart.
- In the main table, the context menu appears now when you press the "context menu" button on the keyboard. [feature request in the forum](http://discourse.jabref.org/t/how-to-enable-keyboard-context-key-windows)
- We added icons to the group side panel to quickly switch between `union` and `intersection` group view mode. [#3269](https://github.com/JabRef/jabref/issues/3269).
- We use `https` for [fetching from most online bibliographic database](https://docs.jabref.org/import-using-online-bibliographic-database).
- We changed the default keyboard shortcuts for moving between entries when the entry editor is active to ̀<kbd>alt</kbd> + <kbd>up/down</kbd>.
- Opening a new file now prompts the directory of the currently selected file, instead of the directory of the last opened file.
- Window state is saved on close and restored on start.
- We made the MathSciNet fetcher more reliable.
- We added the ISBN fetcher to the list of fetcher available under "Update with bibliographic information from the web" in the entry editor toolbar.
- Files without a defined external file type are now directly opened with the default application of the operating system
- We streamlined the process to rename and move files by removing the confirmation dialogs.
- We removed the redundant new lines of markings and wrapped the summary in the File annotation tab. [#3823](https://github.com/JabRef/jabref/issues/3823)
- We add auto URL formatting when user paste link to URL field in entry editor. [koppor#254](https://github.com/koppor/jabref/issues/254)
- We added a minimum height for the entry editor so that it can no longer be hidden by accident. [#4279](https://github.com/JabRef/jabref/issues/4279)
- We added a new keyboard shortcut so that the entry editor could be closed by <kbd>Ctrl</kbd> + <kbd>E</kbd>. [#4222](https://github.com/JabRef/jabref/issues/4222)
- We added an option in the preference dialog box, that allows user to pick the dark or light theme option. [#4130](https://github.com/JabRef/jabref/issues/4130)
- We updated the Related Articles tab to accept JSON from the new version of the Mr. DLib service
- We added an option in the preference dialog box that allows user to choose behavior after dragging and dropping files in Entry Editor. [#4356](https://github.com/JabRef/jabref/issues/4356)
- We added the ability to have an export preference where previously "File"-->"Export"/"Export selected entries" would not save the user's preference[#4495](https://github.com/JabRef/jabref/issues/4495)
- We optimized the code responsible for connecting to an external database, which should lead to huge improvements in performance.
- For automatically created groups, added ability to filter groups by entry type. [#4539](https://github.com/JabRef/jabref/issues/4539)
- We added the ability to add field names from the Preferences Dialog [#4546](https://github.com/JabRef/jabref/issues/4546)
- We added the ability to change the column widths directly in the main
. [#4546](https://github.com/JabRef/jabref/issues/4546)
- We added a description of how recommendations were chosen and better error handling to Related Articles tab
- We added the ability to execute default action in dialog by using with <kbd>Ctrl</kbd> + <kbd>Enter</kbd> combination [#4496](https://github.com/JabRef/jabref/issues/4496)
- We grouped and reordered the Main Menu (File, Edit, Library, Quality, Tools, and View tabs & icons). [#4666](https://github.com/JabRef/jabref/issues/4666) [#4667](https://github.com/JabRef/jabref/issues/4667) [#4668](https://github.com/JabRef/jabref/issues/4668) [#4669](https://github.com/JabRef/jabref/issues/4669) [#4670](https://github.com/JabRef/jabref/issues/4670) [#4671](https://github.com/JabRef/jabref/issues/4671) [#4672](https://github.com/JabRef/jabref/issues/4672) [#4673](https://github.com/JabRef/jabref/issues/4673)
- We added additional modifiers (capitalize, titlecase and sentencecase) to the Bibtex key generator. [#1506](https://github.com/JabRef/jabref/issues/1506)
- We have migrated from the mysql jdbc connector to the mariadb one for better authentication scheme support. [#4746](https://github.com/JabRef/jabref/issues/4745)
- We grouped the toolbar icons and changed the Open Library and Copy icons. [#4584](https://github.com/JabRef/jabref/issues/4584)
- We added a browse button next to the path text field for aux-based groups. [#4586](https://github.com/JabRef/jabref/issues/4586)
- We changed the title of Group Dialog to "Add subgroup" from "Edit group" when we select Add subgroup option.
- We enable import button only if entries are selected. [#4755](https://github.com/JabRef/jabref/issues/4755)
- We made modifications to improve the contrast of UI elements. [#4583](https://github.com/JabRef/jabref/issues/4583)
- We added a warning for empty BibTeX keys in the entry editor. [#4440](https://github.com/JabRef/jabref/issues/4440)
- We added an option in the settings to set the default action in JabRef when right clicking on any entry in any database and selecting "Open folder". [#4763](https://github.com/JabRef/jabref/issues/4763)
- The Medline fetcher now normalizes the author names according to the BibTeX-Standard [#4345](https://github.com/JabRef/jabref/issues/4345)
- We added an option on the Linked File Viewer to rename the attached file of an entry directly on the JabRef. [#4844](https://github.com/JabRef/jabref/issues/4844)
- We added an option in the preference dialog box that allows user to enable helpful tooltips.[#3599](https://github.com/JabRef/jabref/issues/3599)
- We reworked the functionality for extracting BibTeX entries from plain text, because our used service [freecite shut down](https://library.brown.edu/libweb/freecite_notice.php). [#5206](https://github.com/JabRef/jabref/pull/5206)
- We moved the dropdown menu for selecting the push-application from the toolbar into the external application preferences. [#674](https://github.com/JabRef/jabref/issues/674)
- We removed the alphabetical ordering of the custom tabs and updated the error message when trying to create a general field with a name containing an illegal character. [#5019](https://github.com/JabRef/jabref/issues/5019)
- We added a context menu to the bib(la)tex-source-editor to copy'n'paste. [#5007](https://github.com/JabRef/jabref/pull/5007)
- We added a tool that allows searching for citations in LaTeX files. It scans directories and shows which entries are used, how many times and where.
- We added a 'LaTeX citations' tab to the entry editor, to search for citations to the active entry in the LaTeX file directory. It can be disabled in the preferences dialog.
- We added an option in preferences to allow for integers in field "edition" when running database in bibtex mode. [#4680](https://github.com/JabRef/jabref/issues/4680)
- We added the ability to use negation in export filter layouts. [#5138](https://github.com/JabRef/jabref/pull/5138)
- Focus on Name Area instead of 'OK' button whenever user presses 'Add subgroup'. [#6307](https://github.com/JabRef/jabref/issues/6307)

### Fixed

- We fixed an issue where JabRef died silently for the user without enough inotify instances [#4874](https://github.com/JabRef/jabref/issues/4847)
- We fixed an issue where corresponding groups are sometimes not highlighted when clicking on entries [#3112](https://github.com/JabRef/jabref/issues/3112)
- We fixed an issue where custom exports could not be selected in the 'Export (selected) entries' dialog [#4013](https://github.com/JabRef/jabref/issues/4013)
- Italic text is now rendered correctly. [#3356](https://github.com/JabRef/jabref/issues/3356)
- The entry editor no longer gets corrupted after using the source tab. [#3532](https://github.com/JabRef/jabref/issues/3532) [#3608](https://github.com/JabRef/jabref/issues/3608) [#3616](https://github.com/JabRef/jabref/issues/3616)
- We fixed multiple issues where entries did not show up after import if a search was active. [#1513](https://github.com/JabRef/jabref/issues/1513) [#3219](https://github.com/JabRef/jabref/issues/3219))
- We fixed an issue where the group tree was not updated correctly after an entry was changed. [#3618](https://github.com/JabRef/jabref/issues/3618)
- We fixed an issue where a right-click in the main table selected a wrong entry. [#3267](https://github.com/JabRef/jabref/issues/3267)
- We fixed an issue where in rare cases entries where overlayed in the main table. [#3281](https://github.com/JabRef/jabref/issues/3281)
- We fixed an issue where selecting a group messed up the focus of the main table and the entry editor. [#3367](https://github.com/JabRef/jabref/issues/3367)
- We fixed an issue where composite author names were sorted incorrectly. [#2828](https://github.com/JabRef/jabref/issues/2828)
- We fixed an issue where commands followed by `-` didn't work. [#3805](https://github.com/JabRef/jabref/issues/3805)
- We fixed an issue where a non-existing aux file in a group made it impossible to open the library. [#4735](https://github.com/JabRef/jabref/issues/4735)
- We fixed an issue where some journal names were wrongly marked as abbreviated. [#4115](https://github.com/JabRef/jabref/issues/4115)
- We fixed an issue where the custom file column were sorted incorrectly. [#3119](https://github.com/JabRef/jabref/issues/3119)
- We improved the parsing of author names whose infix is abbreviated without a dot. [#4864](https://github.com/JabRef/jabref/issues/4864)
- We fixed an issues where the entry losses focus when a field is edited and at the same time used for sorting. [#3373](https://github.com/JabRef/jabref/issues/3373)
- We fixed an issue where the menu on Mac OS was not displayed in the usual Mac-specific way. [#3146](https://github.com/JabRef/jabref/issues/3146)
- We improved the integrity check for page numbers. [#4113](https://github.com/JabRef/jabref/issues/4113) and [feature request in the forum](http://discourse.jabref.org/t/pages-field-allow-use-of-en-dash/1199)
- We fixed an issue where the order of fields in customized entry types was not saved correctly. [#4033](http://github.com/JabRef/jabref/issues/4033)
- We fixed an issue where renaming a group did not change the group name in the interface. [#3189](https://github.com/JabRef/jabref/issues/3189)
- We fixed an issue where the groups tree of the last database was still shown even after the database was already closed.
- We fixed an issue where the "Open file dialog" may disappear behind other windows. [#3410](https://github.com/JabRef/jabref/issues/3410)
- We fixed an issue where the number of entries matched was not updated correctly upon adding or removing an entry. [#3537](https://github.com/JabRef/jabref/issues/3537)
- We fixed an issue where the default icon of a group was not colored correctly.
- We fixed an issue where the first field in entry editor was not focused when adding a new entry. [#4024](https://github.com/JabRef/jabref/issues/4024)
- We reworked the "Edit file" dialog to make it resizeable and improved the workflow for adding and editing files [#2970](https://github.com/JabRef/jabref/issues/2970)
- We fixed an issue where custom name formatters were no longer found correctly. [#3531](https://github.com/JabRef/jabref/issues/3531)
- We fixed an issue where the month was not shown in the preview. [#3239](https://github.com/JabRef/jabref/issues/3239)
- Rewritten logic to detect a second jabref instance. [#4023](https://github.com/JabRef/jabref/issues/4023)
- We fixed an issue where the "Convert to BibTeX-Cleanup" moved the content of the `file` field to the `pdf` field [#4120](https://github.com/JabRef/jabref/issues/4120)
- We fixed an issue where the preview pane in entry preview in preferences wasn't showing the citation style selected [#3849](https://github.com/JabRef/jabref/issues/3849)
- We fixed an issue where the default entry preview style still contained the field `review`. The field `review` in the style is now replaced with comment to be consistent with the entry editor [#4098](https://github.com/JabRef/jabref/issues/4098)
- We fixed an issue where users were vulnerable to XXE attacks during parsing [#4229](https://github.com/JabRef/jabref/issues/4229)
- We fixed an issue where files added via the "Attach file" contextmenu of an entry were not made relative. [#4201](https://github.com/JabRef/jabref/issues/4201) and [#4241](https://github.com/JabRef/jabref/issues/4241)
- We fixed an issue where author list parser can't generate bibtex for Chinese author. [#4169](https://github.com/JabRef/jabref/issues/4169)
- We fixed an issue where the list of XMP Exclusion fields in the preferences was not be saved [#4072](https://github.com/JabRef/jabref/issues/4072)
- We fixed an issue where the ArXiv Fetcher did not support HTTP URLs [koppor#328](https://github.com/koppor/jabref/issues/328)
- We fixed an issue where only one PDF file could be imported [#4422](https://github.com/JabRef/jabref/issues/4422)
- We fixed an issue where "Move to group" would always move the first entry in the library and not the selected [#4414](https://github.com/JabRef/jabref/issues/4414)
- We fixed an issue where an older dialog appears when downloading full texts from the quality menu. [#4489](https://github.com/JabRef/jabref/issues/4489)
- We fixed an issue where right clicking on any entry in any database and selecting "Open folder" results in the NullPointer exception. [#4763](https://github.com/JabRef/jabref/issues/4763)
- We fixed an issue where option 'open terminal here' with custom command was passing the wrong argument. [#4802](https://github.com/JabRef/jabref/issues/4802)
- We fixed an issue where ranking an entry would generate an IllegalArgumentException. [#4754](https://github.com/JabRef/jabref/issues/4754)
- We fixed an issue where special characters where removed from non-label key generation pattern parts [#4767](https://github.com/JabRef/jabref/issues/4767)
- We fixed an issue where the RIS import would overwite the article date with the value of the acessed date [#4816](https://github.com/JabRef/jabref/issues/4816)
- We fixed an issue where an NullPointer exception was thrown when a referenced entry in an Open/Libre Office document was no longer present in the library. Now an error message with the reference marker of the missing entry is shown. [#4932](https://github.com/JabRef/jabref/issues/4932)
- We fixed an issue where a database exception related to a missing timezone was too big. [#4827](https://github.com/JabRef/jabref/issues/4827)
- We fixed an issue where the IEEE fetcher returned an error if no keywords were present in the result from the IEEE website [#4997](https://github.com/JabRef/jabref/issues/4997)
- We fixed an issue where the command line help text had several errors, and arguments and descriptions have been rewritten to simplify and detail them better. [#4932](https://github.com/JabRef/jabref/issues/2016)
- We fixed an issue where the same menu for changing entry type had two different sizes and weights. [#4977](https://github.com/JabRef/jabref/issues/4977)
- We fixed an issue where the "Attach file" dialog, in the right-click menu for an entry, started on the working directory instead of the user's main directory. [#4995](https://github.com/JabRef/jabref/issues/4995)
- We fixed an issue where the JabRef Icon in the macOS launchpad was not displayed correctly [#5003](https://github.com/JabRef/jabref/issues/5003)
- We fixed an issue where the "Search for unlinked local files" would throw an exception when parsing the content of a PDF-file with missing "series" information [#5128](https://github.com/JabRef/jabref/issues/5128)
- We fixed an issue where the XMP Importer would incorrectly return an empty default entry when importing pdfs [#6577](https://github.com/JabRef/jabref/issues/6577)
- We fixed an issue where opening the menu 'Library properties' marked the library as modified [#6451](https://github.com/JabRef/jabref/issues/6451)

### Removed

- The feature to "mark entries" was removed and merged with the groups functionality.  For migration, a group is created for every value of the `__markedentry` field and the entry is added to this group.
- The number column was removed.
- We removed the global search feature.
- We removed the coloring of cells in the main table according to whether the field is optional/required.
- We removed the feature to find and resolve duplicate BibTeX keys (as this use case is already covered by the integrity check).
- We removed a few commands from the right-click menu that are not needed often and thus don't need to be placed that prominently:
  - Print entry preview: available through entry preview
  - All commands related to marking: marking is not yet reimplemented
  - Set/clear/append/rename fields: available through Edit menu
  - Manage keywords: available through the Edit menu
  - Copy linked files to folder: available through File menu
  - Add/move/remove from group: removed completely (functionality still available through group interface)
- We removed the option to change the column widths in the preferences dialog. [#4546](https://github.com/JabRef/jabref/issues/4546)

## Older versions

The changelog of JabRef 4.x is available at the [v4.3.1 tag](https://github.com/JabRef/jabref/blob/v4.3.1/CHANGELOG.md).
The changelog of JabRef 3.x is available at the [v3.8.2 tag](https://github.com/JabRef/jabref/blob/v3.8.2/CHANGELOG.md).
The changelog of JabRef 2.11 and all previous versions is available as [text file in the v2.11.1 tag](https://github.com/JabRef/jabref/blob/v2.11.1/CHANGELOG).

[Unreleased]: https://github.com/JabRef/jabref/compare/v5.2...HEAD
[5.2]: https://github.com/JabRef/jabref/compare/v5.1...v5.2
[5.1]: https://github.com/JabRef/jabref/compare/v5.0...v5.1
[5.0]: https://github.com/JabRef/jabref/compare/v5.0-beta...v5.0
[5.0-beta]: https://github.com/JabRef/jabref/compare/v5.0-alpha...v5.0-beta
[5.0-alpha]: https://github.com/JabRef/jabref/compare/v4.3...v5.0-alpha

<!-- markdownlint-disable-file MD024 MD033 --><|MERGE_RESOLUTION|>--- conflicted
+++ resolved
@@ -42,11 +42,8 @@
 - We fixed an issue where the password for a shared SQL database was only remembered if it was the same as the username [#6869](https://github.com/JabRef/jabref/issues/6869)
 - We fixed an issue where alt+keyboard shortcuts do not work [#6994](https://github.com/JabRef/jabref/issues/6994)
 - We fixed an issue where the file path is invisible in dark theme. [#7382](https://github.com/JabRef/jabref/issues/7382)
-<<<<<<< HEAD
 - We fixed an issue where the secondary sorting is not working for some special fields. [#7015](https://github.com/JabRef/jabref/issues/7015)
-=======
 - We fixed an issue where changing the font size makes the font size field too small. [#7085](https://github.com/JabRef/jabref/issues/7085)
->>>>>>> 8c3424c7
 
 ### Removed
 
