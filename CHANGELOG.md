--- conflicted
+++ resolved
@@ -56,11 +56,8 @@
 - We fixed an issue where the group and the link column were not updated after changing the entry in the main table. [#5985](https://github.com/JabRef/jabref/issues/5985)
 - We fixed an issue where reordering the groups was not possible after inserting an article. [#6008](https://github.com/JabRef/jabref/issues/6008)
 - We fixed an issue where citation styles except the default "Preview" could not be used. [#56220](https://github.com/JabRef/jabref/issues/5622)
-<<<<<<< HEAD
 - We fixed an issue where warning is displayed when title is made of two sentences. [#5832](https://github.com/JabRef/jabref/issues/5832)
-=======
 - We fixed an issue where an exception was thrown when adding a save action without a selected formatter in the library properties [#6069](https://github.com/JabRef/jabref/issues/6069)
->>>>>>> 1a36304b
 
 ### Removed
 
