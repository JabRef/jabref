--- conflicted
+++ resolved
@@ -72,14 +72,9 @@
 - We introduced walkthrough functionality [#12664](https://github.com/JabRef/jabref/issues/12664)
 
 ### Fixed
-<<<<<<< HEAD
-
-- We fixed an issue where "Specify Bib(La)TeX" tab was not focused when Bib(La)TeX was in the clipboard [#13597](https://github.com/JabRef/jabref/issues/13597).  
-=======
-  
+- We fixed an issue where "Specify Bib(La)TeX" tab was not focused when Bib(La)TeX was in the clipboard [#13597](https://github.com/JabRef/jabref/issues/13597).    
 - We fixed an issue whereby the 'About' dialog was not honouring the user's configured font preferences. [#13558](https://github.com/JabRef/jabref/issues/13558)
 - We fixed an issue where the Pagetotal column was sorting the values alphabetically instead of numerically. [#12533](https://github.com/JabRef/jabref/issues/12533)
->>>>>>> 934ba21d
 - We fixed dark mode of BibTeX Source dialog in Citation Relations tab. [#13599](https://github.com/JabRef/jabref/issues/13599)
 - We fixed an issue where the LibreOffice integration did not support citation keys containing Unicode characters. [#13301](https://github.com/JabRef/jabref/issues/13301)
 - We fixed an issue where the "Search ShortScience" action did not convert LaTeX-formatted titles to Unicode. [#13418](https://github.com/JabRef/jabref/issues/13418)
