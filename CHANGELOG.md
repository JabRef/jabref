# Changelog

All notable changes to this project will be documented in this file.
The format is based on [Keep a Changelog](https://keepachangelog.com/en/1.0.0/).
We refer to [GitHub issues](https://github.com/JabRef/jabref/issues) by using `#NUM`.
In case, there is no issue present, the pull request implementing the feature is linked.

Note that this project **does not** adhere to [Semantic Versioning](https://semver.org/).

## [Unreleased]

### Added

- We added automatic date-based groups that create year/month/day subgroups from an entry’s date fields. [#10822](https://github.com/JabRef/jabref/issues/10822)

### Changed

### Fixed

<<<<<<< HEAD
- We fixed the checkbox in merge dialog "Treat duplicates the same way" to make it functional. [#14224](https://github.com/JabRef/jabref/pull/14224)
=======
- We fixed an issue where pressing <kbd>ESC</kbd> in the preferences dialog would not always close the dialog. [#8888](https://github.com/JabRef/jabref/issues/8888)
>>>>>>> 72fb4976

### Removed

## [6.0-alpha.3] – 2025-10-30

### Added

- We added an initial [cite as you write](https://retorque.re/zotero-better-bibtex/citing/cayw/) ("CAYW") endpoint. [#13187](https://github.com/JabRef/jabref/issues/13187)
- We added a field for the latest ICORE conference ranking lookup on the General Tab. [#13476](https://github.com/JabRef/jabref/issues/13476)
- We added the option to enable the language server in the preferences. [#13697](https://github.com/JabRef/jabref/pull/13697)
- We introduced an option in Preferences under (under Linked files -> Linked file name conventions) to automatically rename linked files when an entry data changes. [#11316](https://github.com/JabRef/jabref/issues/11316)
- We added tooltips (on hover) for 'Library-specific file directory', 'User-specific file directory' and 'LaTeX file directory' fields of the library properties window. [#12269](https://github.com/JabRef/jabref/issues/12269)
- We added the option to configure 'Add space after citation' in Libre/OpenOffice panel settings. [#13559](https://github.com/JabRef/jabref/issues/13559)
- We added automatic lookup of DOI at citation information. [#13561](https://github.com/JabRef/jabref/issues/13561)
- We added a field for the citation count field on the General tab. [#13477](https://github.com/JabRef/jabref/issues/13477)
- We added automatic lookup of DOI at citation relations [#13234](https://github.com/JabRef/jabref/issues/13234)
- We added focus on the field Link in the "Add file link" dialog. [#13486](https://github.com/JabRef/jabref/issues/13486)
- We introduced a settings parameter to manage citations' relations local storage time-to-live with a default value set to 30 days. [#11189](https://github.com/JabRef/jabref/issues/11189)
- We distribute arm64 images for Linux. [#10842](https://github.com/JabRef/jabref/issues/10842)
- When adding an entry to a library, a warning is displayed if said entry already exists in an active library. [#13261](https://github.com/JabRef/jabref/issues/13261)
- We added the field `monthfiled` to the default list of fields to resolve BibTeX-Strings for [#13375](https://github.com/JabRef/jabref/issues/13375)
- We added a new ID based fetcher for [EuropePMC](https://europepmc.org/). [#13389](https://github.com/JabRef/jabref/pull/13389)
- We added quick settings for welcome tab. [#12664](https://github.com/JabRef/jabref/issues/12664)
- We added pagination support for the web search entries dialog, improving navigation for large search results. [#5507](https://github.com/JabRef/jabref/issues/5507)
- We added "copy preview as markdown" feature. [#12552](https://github.com/JabRef/jabref/issues/12552)
- In case no citation relation information can be fetched, we show the data providers reason. [#13549](https://github.com/JabRef/jabref/pull/13549)
- When relativizing file names, symlinks are now taken into account. [#12995](https://github.com/JabRef/jabref/issues/12995)
- We added a new button for shortening the DOI near the DOI field in the general tab when viewing an entry. [#13639](https://github.com/JabRef/jabref/issues/13639)
- We added support for finding CSL-Styles based on their short title (e.g. apa instead of "american psychological association"). [#13728](https://github.com/JabRef/jabref/pull/13728)
- We added BibLaTeX datamodel validation support in order to improve error message quality in entries' fields validation. [#13318](https://github.com/JabRef/jabref/issues/13318)
- We added chronological navigation for entries in each library. [#6352](https://github.com/JabRef/jabref/issues/6352)
- We added support for using Medline/Pubmed fetcher with an API key. [#11296](https://github.com/JabRef/jabref/issues/11296#issuecomment-3289005011)
- We added support for using OpenAlex fetcher. [#13940](https://github.com/JabRef/jabref/issues/13940)
- We added [LOBID](https://lobid.org/) as an alternative ISBN-Fetcher. [#13076](https://github.com/JabRef/jabref/issues/13076)
- We added an option to choose the group during import of the entry(s). [#9191](https://github.com/JabRef/jabref/issues/9191)
- We added an option to search and filter the fields and formatters in the clean up entries dialog. [#13890](https://github.com/JabRef/jabref/issues/13890)
- We added support for managing multiple linked files via the entry context menu. [#12567](https://github.com/JabRef/jabref/issues/12567)
- We made the "Configure API key" option in the Web Search preferences tab searchable via preferences search. [#13929](https://github.com/JabRef/jabref/issues/13929)
- We added support for Cygwin-file paths on a Windows Operating System. [#13274](https://github.com/JabRef/jabref/issues/13274)
- We added a success dialog when using the "Copy to" option, indicating whether the entry was successfully copied and specifying if a cross-reference entry was included. [#12486](https://github.com/JabRef/jabref/issues/12486)
- We added a new button to toggle the file path between an absolute and relative formats in context of library properties. [#13031](https://github.com/JabRef/jabref/issues/13031)
- We added automatic selection of the “Enter Identifier” tab with pre-filled clipboard content if the clipboard contains a valid identifier when opening the “Create New Entry” dialog. [#13087](https://github.com/JabRef/jabref/issues/13087)
- We added batch fetching of bibliographic data for multiple entries in the "Lookup" menu. [#12275](https://github.com/JabRef/jabref/issues/12275)
- We added an "Open example library" button to Welcome Tab. [#13014](https://github.com/JabRef/jabref/issues/13014)
- We added automatic detection and selection of the identifier type (e.g., DOI, ISBN, arXiv) based on clipboard content when opening the "New Entry" dialog [#13111](https://github.com/JabRef/jabref/pull/13111)
- We added support for import of a Refer/BibIX file format. [#13069](https://github.com/JabRef/jabref/issues/13069)
- We added markdown rendering and copy capabilities to AI chat responses. [#12234](https://github.com/JabRef/jabref/issues/12234)
- We introduced a user-configurable group 'Imported entries' for automatic import of entries from web search, PDF import and web fetchers. [#12548](https://github.com/JabRef/jabref/issues/12548)
- We added a tooltip to keywords that resemble Math Subject Classification (MSC) codes. [#12944](https://github.com/JabRef/jabref/issues/12944)
- We added a formatter to convert keywords that resemble MSC codes to their descriptions. [#12944](https://github.com/JabRef/jabref/issues/12944)
- We added support for multi-file import across different formats. [#13269](https://github.com/JabRef/jabref/issues/13269)
- We added support for dark title bar on Windows. [#11457](https://github.com/JabRef/jabref/issues/11457)
- We added functionality to focus running instance when trying to start a second instance. [#13129](https://github.com/JabRef/jabref/issues/13129)
- We added a "Copy Field Content" submenu to the entry context menu, allowing users to quickly copy specific field contents including Author, Journal, Date, Keywords, and Abstract fields from selected entries. [#13280](https://github.com/JabRef/jabref/pull/13280)
- We added a highlighted diff regarding changes to the Group Tree Structure of a bib file, made outside JabRef. [#11221](https://github.com/JabRef/jabref/issues/11221)
- We added a new setting in the 'Entry Editor' preferences to hide the 'File Annotations' tab when no annotations are available. [#13143](https://github.com/JabRef/jabref/issues/13143)
- We added a new "Add JabRef suggested groups" option in the context menu of "All entries". [#12659](https://github.com/JabRef/jabref/issues/12659)
- We added an option to create entries directly from Bib(La)TeX sources to the 'Create New Entry' tool. [#8808](https://github.com/JabRef/jabref/issues/8808)
- We added the provision to choose different CSL bibliography body formats (e.g. First Line Indent, Hanging Indent, Bibliography 1, etc.) in the LibreOffice integration. [#13049](https://github.com/JabRef/jabref/issues/13049)
- We introduced walkthrough functionality [#12664](https://github.com/JabRef/jabref/issues/12664)
- The Welcome Tab now has a responsive layout. [#12664](https://github.com/JabRef/jabref/issues/12664)
- We introduced a donation prompt in the Welcome tab. [#12664](https://github.com/JabRef/jabref/issues/12664)
- We introduced a new command line application called `jabkit`. [#13012](https://github.com/JabRef/jabref/pull/13012) [#110](https://github.com/JabRef/jabref/issues/110)
- We added a new `jabkit` command `pseudonymize` to pseudonymize the library. [#13109](https://github.com/JabRef/jabref/issues/13109)
- We added the integrity check to the jabkit cli application. [#13848](https://github.com/JabRef/jabref/issues/13848)
- We added "Bibliography Heading" to the available CSL bibliography header formats in the LibreOffice integration. [#13049](https://github.com/JabRef/jabref/issues/13049)

### Changed

- We merged the 'New Entry', 'Import by ID', and 'New Entry from Plain Text' tools into a single 'Create New Entry' tool. [#8808](https://github.com/JabRef/jabref/issues/8808)
- We moved all sorting options into a dedicated “Sort” sub-menu in the Groups menu. ([#14017](https://github.com/JabRef/jabref/issues/14017))
- We merged `Citation information` and `Citation relations` into a singular tab. [#13618](https://github.com/JabRef/jabref/issues/13618)
- We changed `ISSNCleanup` into `NormalizeIssn` a `ISSN` formatter. [#13748](https://github.com/JabRef/jabref/issues/13748)
- We changed Citation Relations tab and gave tab panes more descriptive titles and tooltips. [#13619](https://github.com/JabRef/jabref/issues/13619)
- We changed the name from Open AI Provider to Open AI (or API compatible). [#13585](https://github.com/JabRef/jabref/issues/13585)
- We use `https` to connect to [shortDOI](https://shortdoi.org/) service. [#13637](https://github.com/JabRef/jabref/pull/13637)
- We moved the clear fields mechanic in the Automatic Field Editor from the edit content tab to a separate tab. [#13780](https://github.com/JabRef/jabref/issues/13780)
- We improved the detection of DOIs on the first page of a PDF. [#13487](https://github.com/JabRef/jabref/pull/13487)
- We moved some functionality from the graphical application `jabref` with new command verbs `generate-citation-keys`, `check-consistency`, `fetch`, `search`, `convert`, `generate-bib-from-aux`, `preferences` and `pdf` to the new toolkit. [#13012](https://github.com/JabRef/jabref/pull/13012) [#110](https://github.com/JabRef/jabref/issues/110)
- We renamed the "Body Text" CSL bibliography header format name to "Text body" as per internal LibreOffice conventions. [#13074](https://github.com/JabRef/jabref/pull/13074)
- We moved the "Modify bibliography title" option from the CSL styles tab of the Select Style dialog to the OpenOffice/LibreOffice side panel and renamed it to "Bibliography properties". [#13074](https://github.com/JabRef/jabref/pull/13074)
- We changed path output display to show the relative path with respect to library path in context of library properties. [#13031](https://github.com/JabRef/jabref/issues/13031)
- We improved JabRef's internal document viewer. It now allows text section, searching and highlighting of search terms and page rotation [#13193](https://github.com/JabRef/jabref/pull/13193).
- When importing a PDF, there is no empty entry column shown in the multi merge dialog. [#13132](https://github.com/JabRef/jabref/issues/13132)
- We added a progress dialog to the "Check consistency" action and progress output to the corresponding cli command. [#12487](https://github.com/JabRef/jabref/issues/12487)
- The BibTeX source is now formatted using the JabRef style at the import inspection dialog. [#13015](https://github.com/JabRef/jabref/issues/13015)
- We made the `check-consistency` command of the toolkit always return an exit code; 0 means no issues found, a non-zero exit code reflects any issues, which allows CI to fail in these cases [#13328](https://github.com/JabRef/jabref/issues/13328).
- We changed the validation error dialog for overriding the default file directories to a confirmation dialog for saving other preferences under the library properties. [#13488](https://github.com/JabRef/jabref/pull/13488)
- We made the copy sub menu on the context menu consistent with the copy sub menu at "Edit". [#13280](https://github.com/JabRef/jabref/pull/13280)
- We improved file exists warning dialog with clearer options and tooltips [#12565](https://github.com/JabRef/jabref/issues/12565)
- We changed the syntax for the web search to the one of the main search bar. [#13607](https://github.com/JabRef/jabref/issues/13607)
- We improved nested scrolling for the web search tab in the preferences dialog [#13791](https://github.com/JabRef/jabref/pull/13791)
- We improved the event viewer for debugging [#13783](https://github.com/JabRef/jabref/pull/13783).
- We improved "REDACTED" replacement of API key value in web fetcher search URL [#13796](https://github.com/JabRef/jabref/issues/13796)
- When the pin "Keep dialog always on top" in the global search dialog is selected, the search window stays open when double-clicking on an entry. [#13840](https://github.com/JabRef/jabref/issues/13840)
- We improved the UI of regex replacement in the citation key generator tab. [#13939](https://github.com/JabRef/jabref/pull/13939)
- We improved the way we check for matching curly braces in BibTeX fields and made error messages easier to understand. [#12605](https://github.com/JabRef/jabref/issues/12605)
- We improved the citations relations caching by implementing an offline storage. [#11189](https://github.com/JabRef/jabref/issues/11189)
- A space is now added by default after citations inserted via the Libre/OpenOffice integration. [#13559](https://github.com/JabRef/jabref/issues/13559)

### Fixed

- We fixed an issue where search results would show stale entries after deleting entries from search results. [#13984](https://github.com/JabRef/jabref/issues/13984)
- When filename pattern is missing for linked files, pattern handling has been introduced to avoid suggesting meaningless filenames like "-". [#13735](https://github.com/JabRef/jabref/issues/13735)
- We fixed an issue where "Print preview" would throw a `NullPointerException` if no printers were available. [#13708](https://github.com/JabRef/jabref/issues/13708)
- We fixed an issue where "Specify Bib(La)TeX" tab was not focused when Bib(La)TeX was in the clipboard. [#13597](https://github.com/JabRef/jabref/issues/13597)
- We fixed an issue whereby the 'About' dialog was not honouring the user's configured font preferences. [#13558](https://github.com/JabRef/jabref/issues/13558)
- We fixed an issue where the Pagetotal column was sorting the values alphabetically instead of numerically. [#12533](https://github.com/JabRef/jabref/issues/12533)
- We fixed an issue where URLs starting with "www." (without a protocol) in file fields caused an `IllegalArgumentException: URI is not absolute` error. [#12186](https://github.com/JabRef/jabref/issues/12186)
- We fixed the dark mode of the BibTeX Source dialog in the Citation Relations tab. [#13599](https://github.com/JabRef/jabref/issues/13599)
- We fixed an issue where the LibreOffice integration did not support citation keys containing Unicode characters. [#13301](https://github.com/JabRef/jabref/issues/13301)
- We fixed an issue where the "Search ShortScience" action did not convert LaTeX-formatted titles to Unicode. [#13418](https://github.com/JabRef/jabref/issues/13418)
- We fixed an issue where LaTeX file directories were not properly shared between different users on the same host. [#9990](https://github.com/JabRef/jabref/issues/9990)
- We added a fallback for the "Convert to biblatex" cleanup when it failed to populate the `date` field if `year` contained a full date in ISO format (e.g., `2011-11-11`). [#11868](https://github.com/JabRef/jabref/issues/11868)
- We fixed an issue where directory check for relative path was not handled properly under library properties. [#13017](https://github.com/JabRef/jabref/issues/13017)
- We fixed an exception on tab dragging. [#12921](https://github.com/JabRef/jabref/issues/12921)
- We fixed an issue where the option for which method to use when parsing plaintext citations was unavailable in the 'Create New Entry' tool. [#8808](https://github.com/JabRef/jabref/issues/8808)
- We fixed an issue where the "Make/Sync bibliography" button in the OpenOffice/LibreOffice sidebar was not enabled when a jstyle was selected. [#13055](https://github.com/JabRef/jabref/pull/13055)
- We fixed an issue where CSL bibliography title properties would be saved even if the "Modify bibliography title" dialog was closed without pressing the "OK" button. [#13074](https://github.com/JabRef/jabref/pull/13074)
- We added "Hanging Indent" as the default selected bibliography body format for CSL styles that specify it (e.g. APA). [#13074](https://github.com/JabRef/jabref/pull/13074)
- We fixed an issue where bibliography entries generated from CSL styles had leading spaces. [#13074](https://github.com/JabRef/jabref/pull/13074)
- We fixed an issue where the preview area in the "Select Style" dialog of the LibreOffice integration was too small to display full content. [#13051](https://github.com/JabRef/jabref/issues/13051)
- We excluded specific fields (e.g., `comment`, `pdf`, `sortkey`) from the consistency check to reduce false positives [#13131](https://github.com/JabRef/jabref/issues/13131)
- We fixed an issue where moved or renamed linked files in the file directory were not automatically relinked by the “search for unlinked files” feature. [#13264](https://github.com/JabRef/jabref/issues/13264)
- We fixed an issue with proxy setup in the absence of a password. [#12412](https://github.com/JabRef/jabref/issues/12412)
- We fixed an issue with the targets of the menu item "copy to". [#13741](https://github.com/JabRef/jabref/pull/13741)
- We fixed an issue where the tab showing the fulltext search results was not displayed. [#12865](https://github.com/JabRef/jabref/issues/12865)
- We fixed an issue showing an empty tooltip in maintable. [#11681](https://github.com/JabRef/jabref/issues/11681)
- We fixed an issue displaying a warning if a file to open is not found. [#13430](https://github.com/JabRef/jabref/pull/13430)
- We fixed an issue where Document Viewer showed technical exceptions when opening entries with non-PDF files. [#13198](https://github.com/JabRef/jabref/issues/13198)
- We fixed an issue with double display of the library filename in the tab tooltip in the case of a changed library. [#13781](https://github.com/JabRef/jabref/pull/13781)
- When creating a library, if you drag a PDF file containing only a single column, the dialog will now automatically close. [#13262](https://github.com/JabRef/jabref/issues/13262)
- We fixed an issue where the tab showing the fulltext search results would appear blank after switching libraries. [#13241](https://github.com/JabRef/jabref/issues/13241)
- We fixed an issue where field names were inconsistently capitalized. [#10590](https://github.com/JabRef/jabref/issues/10590)
- We fixed an issue where "Copy to" was enabled even if no other library was opened. [#13280](https://github.com/JabRef/jabref/pull/13280)
- We fixed an issue where the groups were still displayed after closing all libraries. [#13382](https://github.com/JabRef/jabref/issues/13382)
- Enhanced field selection logic in the Merge Entries dialog when fetching from DOI to prefer valid years and entry types. [#12549](https://github.com/JabRef/jabref/issues/12549)
- We fixed an issue where the "Check Consistency" dialog is unresponsive. [#13700](https://github.com/JabRef/jabref/issues/13700)
- We fixed an issue where opening the Three Way Merge dialog would throw an exception when year field contains an invalid year value. [#13673](https://github.com/JabRef/jabref/issues/13673)
- We improved consistency in the Add Buttons. [#13791](https://github.com/JabRef/jabref/pull/13791)
- We fixed an issue where theme or font size are not respected for all dialogs [#13558](https://github.com/JabRef/jabref/issues/13558)
- We removed unnecessary spacing and margin in the AutomaticFieldEditor. [#13792](https://github.com/JabRef/jabref/pull/13792)
- We fixed an issue where global search auto-completion only worked after switching tabs. [#11428](https://github.com/JabRef/jabref/issues/11428)
- We fixed an issue where hierarchical keywords would only show the parent keyword in the entry editor. [#11390](https://github.com/JabRef/jabref/issues/11390)
- We fixed an issue where some file choosers regarding LaTeX-aux files did not open in the directory of the last selected file. [#13861](https://github.com/JabRef/jabref/pull/13861)
- We fixed an issue where the LaTeX file directory was not stored correctly in combination with the usage of groups from aux files. [#8344](https://github.com/JabRef/jabref/issues/8344)
- We prevented a brief flash of the default JavaFX (Modena) theme on startup. [#13877](https://github.com/JabRef/jabref/pull/13877)
- We fixed an issue where button-bar buttons truncated long text with ellipsis. [#13877](https://github.com/JabRef/jabref/pull/13877)
- We fixed an issue where ignoring of subdirectories via `.gitingore` patterns did not work in the "Find unlinked files dialog". [forum#5425](https://discourse.jabref.org/t/set-list-of-ignored-folders-paths/5425/6)
- We fixed an issue where CTRL+W does not close the current tab [#12530](https://github.com/JabRef/jabref/issues/12530)
- We fixed an issue where the "Applications to push entries to" list in the preferences was not sorted alphabetically. [#14058](https://github.com/JabRef/jabref/issues/14058)
- We fixed an issue where notice text in AI chat was not automatically refreshed when the user changed preferences.[#13855](https://github.com/JabRef/jabref/issues/13855)
- We fixed an issue where the user could add custom entry types with spaces in their names. [#14088](https://github.com/JabRef/jabref/issues/14088)
- We fixed various issues that triggered `IndexOutOfBoundsException`s, when editing entries. [#8012](https://github.com/JabRef/jabref/issues/8012), [#8826](https://github.com/JabRef/jabref/issues/8826), [#8217](https://github.com/JabRef/jabref/issues/8217), [#8281](https://github.com/JabRef/jabref/issues/8281)

### Removed

- We removed the ability to change internal preference values. [#13012](https://github.com/JabRef/jabref/pull/13012)
- We removed support for MySQL/MariaDB and Oracle. [#12990](https://github.com/JabRef/jabref/pull/12990)
- We removed library migrations (users need to use JabRef 6.0-alpha.1 to perform migrations) [#12990](https://github.com/JabRef/jabref/pull/12990)

## [6.0-alpha2] – 2025-04-27

### Added

- We added a button in Privacy notice and Mr. DLib Privacy settings notice for hiding related tabs. [#11707](https://github.com/JabRef/jabref/issues/11707)
- We added buttons "Add example entry" and "Import existing PDFs" when a library is empty, making it easier for new users to get started. [#12662](https://github.com/JabRef/jabref/issues/12662)
- In the Open/LibreOffice integration, we added the provision to modify the bibliography title and its format for CSL styles, in the "Select style" dialog. [#12663](https://github.com/JabRef/jabref/issues/12663)
- We added a new Welcome tab which shows a welcome screen if no database is open. [#12272](https://github.com/JabRef/jabref/issues/12272)
- We added <kbd>F5</kbd> as a shortcut key for fetching data and <kbd>Alt+F</kbd> as a shortcut for looking up data using DOI. [#11802](https://github.com/JabRef/jabref/issues/11802)
- We added a feature to rename the subgroup, with the keybinding (<kbd>F2</kbd>) for quick access. [#11896](https://github.com/JabRef/jabref/issues/11896)
- We added a new functionality that displays a drop-down list of matching suggestions when typing a citation key pattern. [#12502](https://github.com/JabRef/jabref/issues/12502)
- We added a new CLI that supports txt, csv, and console-based output for consistency in BibTeX entries. [#11984](https://github.com/JabRef/jabref/issues/11984)
- We added a new dialog for bibliography consistency check. [#11950](https://github.com/JabRef/jabref/issues/11950)
- We added a feature for copying entries to libraries, available via the context menu, with an option to include cross-references. [#12374](https://github.com/JabRef/jabref/pull/12374)
- We added a new "Copy citation (text)" button in the context menu of the preview. [#12551](https://github.com/JabRef/jabref/issues/12551)
- We added a new "Export to clipboard" button in the context menu of the preview. [#12551](https://github.com/JabRef/jabref/issues/12551)
- We added an integrity check if a URL appears in a title. [#12354](https://github.com/JabRef/jabref/issues/12354)
- We added a feature for enabling drag-and-drop of files into groups  [#12540](https://github.com/JabRef/jabref/issues/12540)
- We added support for reordering keywords via drag and drop, automatic alphabetical ordering, and improved pasting and editing functionalities in the keyword editor. [#10984](https://github.com/JabRef/jabref/issues/10984)
- We added a new functionality where author names having multiple spaces in-between will be considered as separate user block as it does for " and ". [#12701](https://github.com/JabRef/jabref/issues/12701)
- We added a set of example questions to guide users in starting meaningful AI chat interactions. [#12702](https://github.com/JabRef/jabref/issues/12702)
- We added support for loading and displaying BibTeX .blg warnings in the Check integrity dialog, with custom path selection and metadata persistence. [#11998](https://github.com/JabRef/jabref/issues/11998)
- We added an option to choose whether to open the file explorer in the files directory or in the last opened directory when attaching files. [#12554](https://github.com/JabRef/jabref/issues/12554)
- We enhanced support for parsing XMP metadata from PDF files. [#12829](https://github.com/JabRef/jabref/issues/12829)
- We added a "Preview" header in the JStyles tab in the "Select style" dialog, to make it consistent with the CSL styles tab. [#12838](https://github.com/JabRef/jabref/pull/12838)
- We added automatic PubMed URL insertion when importing from PubMed if no URL is present. [#12832](https://github.com/JabRef/jabref/issues/12832/)
- We added a "LTWA" abbreviation feature in the "Quality > Abbreviate journal names > LTWA" menu [#12273](https://github.com/JabRef/jabref/issues/12273/)
- We added path validation to file directories in library properties dialog. [#11840](https://github.com/JabRef/jabref/issues/11840)
- We now support usage of custom CSL styles in the Open/LibreOffice integration. [#12337](https://github.com/JabRef/jabref/issues/12337)
- We added support for citation-only CSL styles which don't specify bibliography formatting. [#12996](https://github.com/JabRef/jabref/pull/12996)

### Changed

- We reordered the settings in the 'Entry editor' tab in preferences. [#11707](https://github.com/JabRef/jabref/issues/11707)
- Added "$" to the citation key generator preferences default list of characters to remove [#12536](https://github.com/JabRef/jabref/issues/12536)
- We changed the message displayed in the Integrity Check Progress dialog to "Waiting for the check to finish...". [#12694](https://github.com/JabRef/jabref/issues/12694)
- We moved the "Generate a new key for imported entries" option from the "Web search" tab to the "Citation key generator" tab in preferences. [#12436](https://github.com/JabRef/jabref/pull/12436)
- We improved the offline parsing of BibTeX data from PDF-documents. [#12278](https://github.com/JabRef/jabref/issues/12278)
- The tab bar is now hidden when only one library is open. [#9971](https://github.com/JabRef/jabref/issues/9971)
- We renamed "Rename file to a given name" to "Rename files to configured filename format pattern" in the entry editor. [#12587](https://github.com/JabRef/jabref/pull/12587)
- We renamed "Move DOIs from note and URL field to DOI field and remove http prefix" to "Move DOIs from 'note' field and 'URL' field to 'DOI' field and remove http prefix" in the Cleanup entries. [#12587](https://github.com/JabRef/jabref/pull/12587)
- We renamed "Move preprint information from 'URL' and 'journal' field to the 'eprint' field" to "Move preprint information from 'URL' field and 'journal' field to the 'eprint' field" in the Cleanup entries. [#12587](https://github.com/JabRef/jabref/pull/12587)
- We renamed "Move URL in note field to url field" to "Move URL in 'note' field to 'URL' field" in the Cleanup entries. [#12587](https://github.com/JabRef/jabref/pull/12587)
- We renamed "Rename PDFs to given filename format pattern" to "Rename files to configured filename format pattern" in the Cleanup entries. [#12587](https://github.com/JabRef/jabref/pull/12587)
- We renamed "Rename only PDFs having a relative path" to "Only rename files that have a relative path" in the Cleanup entries. [#12587](https://github.com/JabRef/jabref/pull/12587)
- We renamed "Filename format pattern: " to "Filename format pattern (from preferences)" in the Cleanup entries. [#12587](https://github.com/JabRef/jabref/pull/12587)
- When working with CSL styles in LibreOffice, citing with a new style now updates all other citations in the document to have the currently selected style. [#12472](https://github.com/JabRef/jabref/pull/12472)
- We improved the user comments field visibility so that it remains displayed if it contains text. Additionally, users can now easily toggle the field on or off via buttons unless disabled in preferences. [#11021](https://github.com/JabRef/jabref/issues/11021)
- The LibreOffice integration for CSL styles is now more performant. [#12472](https://github.com/JabRef/jabref/pull/12472)
- The "automatically sync bibliography when citing" feature of the LibreOffice integration is now disabled by default (can be enabled in settings). [#12472](https://github.com/JabRef/jabref/pull/12472)
- For the Citation key generator patterns, we reverted how `[authorsAlpha]` would behave to the original pattern and renamed the LNI-based pattern introduced in V6.0-alpha to `[authorsAlphaLNI]`. [#12499](https://github.com/JabRef/jabref/pull/12499)
- We keep the list of recent files if one files could not be found. [#12517](https://github.com/JabRef/jabref/pull/12517)
- During the import process, the labels indicating individual paragraphs within an abstract returned by PubMed/Medline XML are preserved. [#12527](https://github.com/JabRef/jabref/issues/12527)
- We changed the "Copy Preview" button to "Copy citation (html) in the context menu of the preview. [#12551](https://github.com/JabRef/jabref/issues/12551)
- Pressing Tab in empty text fields of the entry editor now moves the focus to the next field instead of inserting a tab character. [#11938](https://github.com/JabRef/jabref/issues/11938)
- The embedded PostgresSQL server for the search now supports Linux and macOS ARM based distributions natively [#12607](https://github.com/JabRef/jabref/pull/12607)
- We disabled the search and group fields in the sidebar when no library is opened. [#12657](https://github.com/JabRef/jabref/issues/12657)
- We removed the obsolete Twitter link and added Mastodon and LinkedIn links in Help -> JabRef resources. [#12660](https://github.com/JabRef/jabref/issues/12660)
- We improved the Check Integrity dialog entry interaction so that a single click focuses on the corresponding entry and a double-click both focuses on the entry and closes the dialog. [#12245](https://github.com/JabRef/jabref/issues/12245)
- We improved journal abbreviation lookup with fuzzy matching to handle minor input errors and variations. [#12467](https://github.com/JabRef/jabref/issues/12467)
- We changed the phrase "Cleanup entries" to "Clean up entries". [#12703](https://github.com/JabRef/jabref/issues/12703)
- A tooltip now appears after 300ms (instead of 2s). [#12649](https://github.com/JabRef/jabref/issues/12649)
- We improved search in preferences and keybindings. [#12647](https://github.com/JabRef/jabref/issues/12647)
- We improved the performance of the LibreOffice integration when inserting CSL citations/bibliography. [#12851](https://github.com/JabRef/jabref/pull/12851)
- 'Affected fields' and 'Do not wrap when saving' are now displayed as tags. [#12550](https://github.com/JabRef/jabref/issues/12550)
- We revamped the UI of the Select Style dialog (in the LibreOffice panel) for CSL styles. [#12951](https://github.com/JabRef/jabref/pull/12951)
- We reduced the delay in populating the list of CSL styles in the Select Style dialog of the LibreOffice panel. [#12951](https://github.com/JabRef/jabref/pull/12951)

### Fixed

- We fixed an issue where pasted entries would sometimes end up in the search bar instead of the main table [#12910](https://github.com/JabRef/jabref/issues/12910)
- We fixed an issue where warning signs were improperly positioned next to text fields containing capital letters. [#12884](https://github.com/JabRef/jabref/issues/12884)
- We fixed an issue where the drag'n'drop functionality in entryeditor did not work [#12561](https://github.com/JabRef/jabref/issues/12561)
- We fixed an issue where the F4 shortcut key did not work without opening the right-click context menu. [#6101](https://github.com/JabRef/jabref/pull/6101)
- We fixed an issue where the file renaming dialog was not resizable and its size was too small for long file names. [#12518](https://github.com/JabRef/jabref/pull/12518)
- We fixed an issue where the name of the untitled database was shown as a blank space in the right-click context menu's "Copy to" option. [#12459](https://github.com/JabRef/jabref/pull/12459)
- We fixed an issue where the F3 shortcut key did not work without opening the right-click context menu. [#12417](https://github.com/JabRef/jabref/pull/12417)
- We fixed an issue where a bib file with UFF-8 charset was wrongly loaded with a different charset [forum#5369](https://discourse.jabref.org/t/jabref-5-15-opens-bib-files-with-shift-jis-encoding-instead-of-utf-8/5369/)
- We fixed an issue where new entries were inserted in the middle of the table instead of at the end. [#12371](https://github.com/JabRef/jabref/pull/12371)
- We fixed an issue where removing the sort from the table did not restore the original order. [#12371](https://github.com/JabRef/jabref/pull/12371)
- We fixed an issue where citation keys containing superscript (`^`) and subscript (`_`) characters in text mode were incorrectly flagged by the integrity checker. [#12391](https://github.com/JabRef/jabref/pull/12391)
- We fixed an issue where JabRef icon merges with dark background [#7771](https://github.com/JabRef/jabref/issues/7771)
- We fixed an issue where an entry's group was no longer highlighted on selection [#12413](https://github.com/JabRef/jabref/issues/12413)
- We fixed an issue where BibTeX Strings were not included in the backup file [#12462](https://github.com/JabRef/jabref/issues/12462)
- We fixed an issue where mixing JStyle and CSL style citations in LibreOffice caused two separate bibliography sections to be generated. [#12262](https://github.com/JabRef/jabref/issues/12262)
- We fixed an issue in the LibreOffice integration where the formatting of text (e.g. superscript) was lost when using certain numeric CSL styles. [#12472](https://github.com/JabRef/jabref/pull/12472)
- We fixed an issue where CSL style citations with citation keys having special characters (such as hyphens, colons or slashes) would not be recognized as valid by JabRef. [forum#5431](https://discourse.jabref.org/t/error-when-connecting-to-libreoffice/5431)
- We fixed an issue where the `[authorsAlpha]` pattern in Citation key generator would not behave as per the user documentation. [#12312](https://github.com/JabRef/jabref/issues/12312)
- We fixed an issue where import at "Search for unlinked local files" would re-add already imported files. [#12274](https://github.com/JabRef/jabref/issues/12274)
- We fixed an issue where month values 21–24 (ISO 8601-2019 season codes) in Biblatex date fields were not recognized as seasons during parsing. [#12437](https://github.com/JabRef/jabref/issues/12437)
- We fixed an issue where migration of "Search groups" would fail with an exception when the search query is invalid. [#12555](https://github.com/JabRef/jabref/issues/12555)
- We fixed an issue where not all linked files from BibDesk in the field `bdsk-file-...` were parsed. [#12555](https://github.com/JabRef/jabref/issues/12555)
- We fixed an issue where it was possible to select "Search for unlinked local files" for a new (unsaved) library. [#12558](https://github.com/JabRef/jabref/issues/12558)
- We fixed an issue where user-defined keyword separator does not apply to Merge Groups. [#12535](https://github.com/JabRef/jabref/issues/12535)
- We fixed an issue where duplicate items cannot be removed correctly when merging groups or keywords. [#12585](https://github.com/JabRef/jabref/issues/12585)
- We fixed an issue where JabRef displayed an incorrect deletion notification when canceling entry deletion [#12645](https://github.com/JabRef/jabref/issues/12645)
- We fixed an issue where JabRef displayed an incorrect deletion notification when canceling entry deletion. [#12645](https://github.com/JabRef/jabref/issues/12645)
- We fixed an issue where JabRref wrote wrong field names into the PDF. [#12833](https://github.com/JabRef/jabref/pulls/12833)
- We fixed an issue where an exception would occur when running abbreviate journals for multiple entries. [#12634](https://github.com/JabRef/jabref/issues/12634)
- We fixed an issue Where JabRef displayed an inconsistent search results for date-related queries[#12296](https://github.com/JabRef/jabref/issues/12296)
- We fixed an issue where JabRef displayed dropdown triangle in wrong place in "Search for unlinked local files" dialog [#12713](https://github.com/JabRef/jabref/issues/12713)
- We fixed an issue where JabRef would not open if an invalid external journal abbreviation path was encountered. [#12776](https://github.com/JabRef/jabref/issues/12776)
- We fixed a bug where LaTeX commands were not removed from filenames generated using the `[bibtexkey] - [fulltitle]` pattern. [#12188](https://github.com/JabRef/jabref/issues/12188)
- We fixed an issue where JabRef interface would not properly refresh after a group removal. [#11487](https://github.com/JabRef/jabref/issues/11487)
- We fixed an issue where valid DOI could not be imported if it had special characters like `<` or `>`. [#12434](https://github.com/JabRef/jabref/issues/12434)
- We fixed an issue where JabRef displayed an "unknown format" message when importing a .bib file, preventing the associated groups from being imported as well. [#11025](https://github.com/JabRef/jabref/issues/11025)
- We fixed an issue where the tooltip only displayed the first linked file when hovering. [#12470](https://github.com/JabRef/jabref/issues/12470)
- We fixed an issue where JabRef would crash when trying to display an entry in the Citation Relations tab that had right to left text. [#12410](https://github.com/JabRef/jabref/issues/12410)
- We fixed an issue where some texts in the "Citation Information" tab and the "Preferences" dialog could not be translated. [#12883](https://github.com/JabRef/jabref/pull/12883)
- We fixed an issue where file names were missing the citation key according to the filename format pattern after import. [#12556](https://github.com/JabRef/jabref/issues/12556)
- We fixed an issue where downloading PDFs from URLs to empty entries resulted in meaningless filenames like "-.pdf". [#12917](https://github.com/JabRef/jabref/issues/12917)
- We fixed an issue where pasting a PDF URL into the main table caused an import error instead of creating a new entry. [#12911](https://github.com/JabRef/jabref/pull/12911)
- We fixed an issue where libraries would sometimes be hidden when closing tabs with the Welcome tab open. [#12894](https://github.com/JabRef/jabref/issues/12894)
- We fixed an issue with deleting entries in large libraries that caused it to take a long time. [#8976](https://github.com/JabRef/jabref/issues/8976)
- We fixed an issue where "Reveal in file explorer" option was disabled for newly saved libraries until reopening the file. [#12722](https://github.com/JabRef/jabref/issues/12722)

### Removed

- "Web of Science" [journal abbreviation list](https://docs.jabref.org/advanced/journalabbreviations) was removed. [JabRef/abbrv.jabref.org#176](https://github.com/JabRef/abbrv.jabref.org/issues/176)

## [6.0-alpha] – 2024-12-23

### Added

- We added a Markdown export layout. [#12220](https://github.com/JabRef/jabref/pull/12220)
- We added a "view as BibTeX" option before importing an entry from the citation relation tab. [#11826](https://github.com/JabRef/jabref/issues/11826)
- We added support finding LaTeX-encoded special characters based on plain Unicode and vice versa. [#11542](https://github.com/JabRef/jabref/pull/11542)
- When a search hits a file, the file icon of that entry is changed accordingly. [#11542](https://github.com/JabRef/jabref/pull/11542)
- We added an AI-based chat for entries with linked PDF files. [#11430](https://github.com/JabRef/jabref/pull/11430)
- We added an AI-based summarization possibility for entries with linked PDF files. [#11430](https://github.com/JabRef/jabref/pull/11430)
- We added an AI section in JabRef's [preferences](https://docs.jabref.org/ai/preferences). [#11430](https://github.com/JabRef/jabref/pull/11430)
- We added AI providers: OpenAI, Mistral AI, Hugging Face and Google. [#11430](https://github.com/JabRef/jabref/pull/11430), [#11736](https://github.com/JabRef/jabref/pull/11736)
- We added AI providers: [Ollama](https://docs.jabref.org/ai/local-llm#step-by-step-guide-for-ollama) and GPT4All, which add the possibility to use local LLMs privately on your own device. [#11430](https://github.com/JabRef/jabref/pull/11430), [#11870](https://github.com/JabRef/jabref/issues/11870)
- We added support for selecting and using CSL Styles in JabRef's OpenOffice/LibreOffice integration for inserting bibliographic and in-text citations into a document. [#2146](https://github.com/JabRef/jabref/issues/2146), [#8893](https://github.com/JabRef/jabref/issues/8893)
- We added "Tools > New library based on references in PDF file" ... to create a new library based on the references section in a PDF file. [#11522](https://github.com/JabRef/jabref/pull/11522)
- When converting the references section of a paper (PDF file), more than the last page is treated. [#11522](https://github.com/JabRef/jabref/pull/11522)
- Added the functionality to invoke offline reference parsing explicitly. [#11565](https://github.com/JabRef/jabref/pull/11565)
- The dialog for [adding an entry using reference text](https://docs.jabref.org/collect/newentryfromplaintext) is now filled with the clipboard contents as default. [#11565](https://github.com/JabRef/jabref/pull/11565)
- Added minimal support for [biblatex data annotation](https://mirrors.ctan.org/macros/latex/contrib/biblatex/doc/biblatex.pdf#subsection.3.7) fields in `.layout` files. [#11505](https://github.com/JabRef/jabref/issues/11505)
- Added saving of selected options in the [Lookup -> Search for unlinked local files dialog](https://docs.jabref.org/collect/findunlinkedfiles#link-the-pdfs-to-your-bib-library). [#11439](https://github.com/JabRef/jabref/issues/11439)
- We enabled creating a new file link manually. [#11017](https://github.com/JabRef/jabref/issues/11017)
- We added a toggle button to invert the selected groups. [#9073](https://github.com/JabRef/jabref/issues/9073)
- We reintroduced the floating search in the main table. [#4237](https://github.com/JabRef/jabref/issues/4237)
- We improved [cleanup](https://docs.jabref.org/finding-sorting-and-cleaning-entries/cleanupentries) of `arXiv` IDs in distributed in the fields `note`, `version`, `institution`, and `eid` fields. [#11306](https://github.com/JabRef/jabref/issues/11306)
- We added a switch not to store the linked file URL, because it caused troubles at other apps. [#11735](https://github.com/JabRef/jabref/pull/11735)
- When starting a new SLR, the selected catalogs now persist within and across JabRef sessions. [JabRef/jabref-koppor#614](https://github.com/JabRef/jabref-koppor/issues/614)
- We added support for drag'n'drop on an entry in the maintable to an external application to get the entry preview dropped. [#11846](https://github.com/JabRef/jabref/pull/11846)
- We added the functionality to double click on a [LaTeX citation](https://docs.jabref.org/advanced/entryeditor/latex-citations) to jump to the respective line in the LaTeX editor. [#11996](https://github.com/JabRef/jabref/issues/11996)
- We added a different background color to the search bar to indicate when the search syntax is wrong. [#11658](https://github.com/JabRef/jabref/pull/11658)
- We added a setting which always adds the literal "Cited on pages" text before each JStyle citation. [#11691](https://github.com/jabref/jabref/issues/11691)
- We added a new plain citation parser that uses LLMs. [#11825](https://github.com/JabRef/jabref/issues/11825)
- We added support for `langid` field for biblatex libraries. [#10868](https://github.com/JabRef/jabref/issues/10868)
- We added support for modifier keys when dropping a file on an entry in the main table. [#12001](https://github.com/JabRef/jabref/pull/12001)
- We added an importer for SSRN URLs. [#12021](https://github.com/JabRef/jabref/pull/12021)
- We added a compare button to the duplicates in the citation relations tab to open the "Possible duplicate entries" window. [#11192](https://github.com/JabRef/jabref/issues/11192)
- We added automatic browser extension install on Windows for Chrome and Edge. [#6076](https://github.com/JabRef/jabref/issues/6076)
- We added support to automatically open a `.bib` file in the current/parent folder if no other library is opened. [JabRef/jabref-koppor#377](https://github.com/JabRef/jabref-koppor/issues/377)
- We added a search bar for filtering keyboard shortcuts. [#11686](https://github.com/JabRef/jabref/issues/11686)
- We added new modifiers `camel_case`, `camel_case_n`, `short_title`, and `very_short_title` for the [citation key generator](https://docs.jabref.org/setup/citationkeypatterns). [#11367](https://github.com/JabRef/jabref/issues/11367)
- By double clicking on a local citation in the Citation Relations Tab you can now jump the linked entry. [#11955](https://github.com/JabRef/jabref/pull/11955)
- We use the menu icon for background tasks as a progress indicator to visualise an import's progress when dragging and dropping several PDF files into the main table. [#12072](https://github.com/JabRef/jabref/pull/12072)
- The PDF content importer now supports importing title from upto the second page of the PDF. [#12139](https://github.com/JabRef/jabref/issues/12139)

### Changed

- A search in "any" fields ignores the [groups](https://docs.jabref.org/finding-sorting-and-cleaning-entries/groups). [#7996](https://github.com/JabRef/jabref/issues/7996)
- When a communication error with an [online service](https://docs.jabref.org/collect/import-using-online-bibliographic-database) occurs, JabRef displays the HTTP error. [#11223](https://github.com/JabRef/jabref/issues/11223)
- The Pubmed/Medline Plain importer now imports the PMID field as well [#11488](https://github.com/JabRef/jabref/issues/11488)
- The 'Check for updates' menu bar button is now always enabled. [#11485](https://github.com/JabRef/jabref/pull/11485)
- JabRef respects the [configuration for storing files relative to the .bib file](https://docs.jabref.org/finding-sorting-and-cleaning-entries/filelinks#directories-for-files) in more cases. [#11492](https://github.com/JabRef/jabref/pull/11492)
- JabRef does not show finished background tasks in the status bar popup. [#11821](https://github.com/JabRef/jabref/pull/11821)
- We enhanced the indexing speed. [#11502](https://github.com/JabRef/jabref/pull/11502)
- When dropping a file into the main table, after copy or move, the file is now put in the [configured directory and renamed according to the configured patterns](https://docs.jabref.org/finding-sorting-and-cleaning-entries/filelinks#filename-format-and-file-directory-pattern). [#12001](https://github.com/JabRef/jabref/pull/12001)
- ⚠️ Renamed command line parameters `embeddBibfileInPdf` to `embedBibFileInPdf`, `writeMetadatatoPdf` to `writeMetadataToPdf`, and `writeXMPtoPdf` to `writeXmpToPdf`. [#11575](https://github.com/JabRef/jabref/pull/11575)
- The browse button for a Custom theme now opens in the directory of the current used CSS file. [#11597](https://github.com/JabRef/jabref/pull/11597)
- The browse button for a Custom exporter now opens in the directory of the current used exporter file. [#11717](https://github.com/JabRef/jabref/pull/11717)
- ⚠️ We relaxed the escaping requirements for [bracketed patterns](https://docs.jabref.org/setup/citationkeypatterns), which are used for the [citaton key generator](https://docs.jabref.org/advanced/entryeditor#autogenerate-citation-key) and [filename and directory patterns](https://docs.jabref.org/finding-sorting-and-cleaning-entries/filelinks#auto-linking-files). One only needs to write `\"` if a quote sign should be escaped. All other escapings are not necessary (and working) any more. [#11967](https://github.com/JabRef/jabref/pull/11967)
- When importing BibTeX data starging from on a PDF, the XMP metadata takes precedence over Grobid data. [#11992](https://github.com/JabRef/jabref/pull/11992)
- JabRef now uses TLS 1.2 for all HTTPS connections. [#11852](https://github.com/JabRef/jabref/pull/11852)
- We improved the functionality of getting BibTeX data out of PDF files. [#11999](https://github.com/JabRef/jabref/issues/11999)
- We improved the display of long messages in the integrity check dialog. [#11619](https://github.com/JabRef/jabref/pull/11619)
- We improved the undo/redo buttons in the main toolbar and main menu to be disabled when there is nothing to undo/redo. [#8807](https://github.com/JabRef/jabref/issues/8807)
- We improved the DOI detection in PDF imports. [#11782](https://github.com/JabRef/jabref/pull/11782)
- We improved the performance when pasting and importing entries in an existing library. [#11843](https://github.com/JabRef/jabref/pull/11843)
- When fulltext search is selected but indexing is deactivated, a dialog is now shown asking if the user wants to enable indexing now [#9491](https://github.com/JabRef/jabref/issues/9491)
- We changed instances of 'Search Selected' to 'Search Pre-configured' in Web Search Preferences UI. [#11871](https://github.com/JabRef/jabref/pull/11871)
- We added a new CSS style class `main-table` for the main table. [#11881](https://github.com/JabRef/jabref/pull/11881)
- When renaming a file, the old extension is now used if there is none provided in the new name. [#11903](https://github.com/JabRef/jabref/issues/11903)
- When importing a file using "Find Unlinked Files", when one or more file directories are available, the file path will be relativized where possible [JabRef/jabref-koppor#549](https://github.com/JabRef/jabref-koppor/issues/549)
- We added minimum window sizing for windows dedicated to creating new entries [#11944](https://github.com/JabRef/jabref/issues/11944)
- We changed the name of the library-based file directory from 'General File Directory' to 'Library-specific File Directory' per issue. [#571](https://github.com/JabRef/jabref-koppor/issues/571)
- We changed the defualt [unwanted charachters](https://docs.jabref.org/setup/citationkeypatterns#removing-unwanted-characters) in the citation key generator and allow a dash (`-`) and colon (`:`) being part of a citation key. [#12144](https://github.com/JabRef/jabref/pull/12144)
- The CitationKey column is now a default shown column for the entry table. [#10510](https://github.com/JabRef/jabref/issues/10510)
- We disabled the actions "Open Terminal here" and "Reveal in file explorer" for unsaved libraries. [#11920](https://github.com/JabRef/jabref/issues/11920)
- JabRef now opens the corresponding directory in the library properties when "Browse" is clicked. [#12223](https://github.com/JabRef/jabref/pull/12223)
- We changed the icon for macOS to be more consistent with Apple's Guidelines [#8443](https://github.com/JabRef/jabref/issues/8443)

### Fixed

- We fixed an issue where certain actions were not disabled when no libraries were open. [#11923](https://github.com/JabRef/jabref/issues/11923)
- We fixed an issue where the "Check for updates" preference was not saved. [#11485](https://github.com/JabRef/jabref/pull/11485)
- We fixed an issue where an exception was thrown after changing "show preview as a tab" in the preferences. [#11515](https://github.com/JabRef/jabref/pull/11515)
- We fixed an issue where JabRef put file paths as absolute path when an entry was created using drag and drop of a PDF file. [#11173](https://github.com/JabRef/jabref/issues/11173)
- We fixed an issue that online and offline mode for new library creation were handled incorrectly. [#11565](https://github.com/JabRef/jabref/pull/11565)
- We fixed an issue with colors in the search bar when dark theme is enabled. [#11569](https://github.com/JabRef/jabref/issues/11569)
- We fixed an issue with query transformers (JStor and others). [#11643](https://github.com/JabRef/jabref/pull/11643)
- We fixed an issue where a new unsaved library was not marked with an asterisk. [#11519](https://github.com/JabRef/jabref/pull/11519)
- We fixed an issue where JabRef starts without window decorations. [#11440](https://github.com/JabRef/jabref/pull/11440)
- We fixed an issue where the entry preview highlight was not working when searching before opening the entry editor. [#11659](https://github.com/JabRef/jabref/pull/11659)
- We fixed an issue where text in Dark mode inside "Citation information" was not readable. [#11512](https://github.com/JabRef/jabref/issues/11512)
- We fixed an issue where the selection of an entry in the table lost after searching for a group. [#3176](https://github.com/JabRef/jabref/issues/3176)
- We fixed the non-functionality of the option "Automatically sync bibliography when inserting citations" in the OpenOffice panel, when enabled in case of JStyles. [#11684](https://github.com/JabRef/jabref/issues/11684)
- We fixed an issue where the library was not marked changed after a migration. [#11542](https://github.com/JabRef/jabref/pull/11542)
- We fixed an issue where rebuilding the full-text search index was not working. [#11374](https://github.com/JabRef/jabref/issues/11374)
- We fixed an issue where the progress of indexing linked files showed an incorrect number of files. [#11378](https://github.com/JabRef/jabref/issues/11378)
- We fixed an issue where the full-text search results were incomplete. [#8626](https://github.com/JabRef/jabref/issues/8626)
- We fixed an issue where search result highlighting was incorrectly highlighting the boolean operators. [#11595](https://github.com/JabRef/jabref/issues/11595)
- We fixed an issue where search result highlighting was broken at complex searches. [#8067](https://github.com/JabRef/jabref/issues/8067)
- We fixed an exception when searching for unlinked files. [#11731](https://github.com/JabRef/jabref/issues/11731)
- We fixed an issue with the link to the full text at the BVB fetcher. [#11852](https://github.com/JabRef/jabref/pull/11852)
- We fixed an issue where two contradicting notifications were shown when cutting an entry in the main table. [#11724](https://github.com/JabRef/jabref/pull/11724)
- We fixed an issue where unescaped braces in the arXiv fetcher were not treated. [#11704](https://github.com/JabRef/jabref/issues/11704)
- We fixed an issue where HTML instead of the fulltext pdf was downloaded when importing arXiv entries. [#4913](https://github.com/JabRef/jabref/issues/4913)
- We fixed an issue where the keywords and crossref fields were not properly focused. [#11177](https://github.com/JabRef/jabref/issues/11177)
- We fixed handling of `\"` in [bracketed patterns](https://docs.jabref.org/setup/citationkeypatterns) containing a RegEx. [#11967](https://github.com/JabRef/jabref/pull/11967)
- We fixed an issue where the Undo/Redo buttons were active even when all libraries are closed. [#11837](https://github.com/JabRef/jabref/issues/11837)
- We fixed an issue where recently opened files were not displayed in the main menu properly. [#9042](https://github.com/JabRef/jabref/issues/9042)
- We fixed an issue where the DOI lookup would show an error when a DOI was found for an entry. [#11850](https://github.com/JabRef/jabref/issues/11850)
- We fixed an issue where <kbd>Tab</kbd> cannot be used to jump to next field in some single-line fields. [#11785](https://github.com/JabRef/jabref/issues/11785)
- We fixed an issue where the "Do not ask again" checkbox was not working, when asking for permission to use Grobid [JabRef/jabref-koppor#566](https://github.com/JabRef/jabref-koppor/issues/566).
- We fixed an issue where we display warning message for moving attached open files. [#10121](https://github.com/JabRef/jabref/issues/10121)
- We fixed an issue where it was not possible to select selecting content of other user's comments.[#11106](https://github.com/JabRef/jabref/issues/11106)
- We fixed an issue when handling URLs containing a pipe (`|`) character. [#11876](https://github.com/JabRef/jabref/issues/11876)
- We fixed an issue where web search preferences "Custom API key" table modifications not discarded. [#11925](https://github.com/JabRef/jabref/issues/11925)
- We fixed an issue when opening attached files in [extra file columns](https://docs.jabref.org/finding-sorting-and-cleaning-entries/filelinks#adding-additional-columns-to-entry-table-for-file-types). [#12005](https://github.com/JabRef/jabref/issues/12005)
- We fixed an issue where trying to open a library from a failed mounted directory on Mac would cause an error. [#10548](https://github.com/JabRef/jabref/issues/10548)
- We fixed an issue when the preview was out of sync. [#9172](https://github.com/JabRef/jabref/issues/9172)
- We fixed an issue where identifier paste couldn't work with Unicode REPLACEMENT CHARACTER. [#11986](https://github.com/JabRef/jabref/issues/11986)
- We fixed an issue when click on entry at "Check Integrity" wasn't properly focusing the entry and field. [#11997](https://github.com/JabRef/jabref/issues/11997)
- We fixed an issue with the ui not scaling when changing the font size [#11219](https://github.com/JabRef/jabref/issues/11219)
- We fixed an issue where a custom application for external file types would not be saved [#12311](https://github.com/JabRef/jabref/issues/12311)
- We fixed an issue where a file that no longer exists could not be deleted from an entry using keyboard shortcut [#9731](https://github.com/JabRef/jabref/issues/9731)

### Removed

- We removed the description of search strings. [#11542](https://github.com/JabRef/jabref/pull/11542)
- We removed support for importing using the SilverPlatterImporter (`Record INSPEC`). [#11576](https://github.com/JabRef/jabref/pull/11576)
- We removed support for automatically generating file links using the CLI (`--automaticallySetFileLinks`).

## [5.15] – 2024-07-10

### Added

- We made new groups automatically to focus upon creation. [#11449](https://github.com/JabRef/jabref/issues/11449)

### Fixed

- We fixed an issue where JabRef was no longer built for Intel based macs (x86) [#11468](https://github.com/JabRef/jabref/issues/11468)
- We fixed usage when using running on Snapcraft. [#11465](https://github.com/JabRef/jabref/issues/11465)
- We fixed detection for `soffice.exe` on Windows. [#11478](https://github.com/JabRef/jabref/pull/11478)
- We fixed an issue where saving preferences when importing preferences on first run in a snap did not work [forum#4399](https://discourse.jabref.org/t/how-to-report-problems-in-the-distributed-version-5-14-ensuring-that-one-can-no-longer-work-with-jabref/4399/5)

## [5.14] – 2024-07-08

### Added

- We added support for offline extracting references from PDFs following the IEEE format. [#11156](https://github.com/JabRef/jabref/pull/11156)
- We added a new keyboard shortcut  <kbd>ctrl</kbd> + <kbd>,</kbd> to open the preferences. [#11154](https://github.com/JabRef/jabref/pull/11154)
- We added value selection (such as for month) for content selectors in custom entry types. [#11109](https://github.com/JabRef/jabref/issues/11109)
- We added a duplicate checker for the Citation Relations tab. [#10414](https://github.com/JabRef/jabref/issues/10414)
- We added tooltip on main table cells that shows cell content or cell content and entry preview if set in preferences. [#10925](https://github.com/JabRef/jabref/issues/10925)
- Added a formatter to remove word enclosing braces. [#11222](https://github.com/JabRef/jabref/issues/11222)
- We added the ability to add a keyword/crossref when typing the separator character (e.g., comma) in the keywords/crossref fields. [#11178](https://github.com/JabRef/jabref/issues/11178)
- We added an exporter and improved the importer for Endnote XML format. [#11137](https://github.com/JabRef/jabref/issues/11137)
- We added support for using BibTeX Style files (BST) in the Preview. [#11102](https://github.com/JabRef/jabref/issues/11102)
- We added support for automatically update LaTeX citations when a LaTeX file is created, removed, or modified. [#10585](https://github.com/JabRef/jabref/issues/10585)

### Changed

- We replaced the word "Key bindings" with "Keyboard shortcuts" in the Preferences tab. [#11153](https://github.com/JabRef/jabref/pull/11153)
- We slightly improved the duplicate check if ISBNs are present. [#8885](https://github.com/JabRef/jabref/issues/8885)
- JabRef no longer downloads HTML files of websites when a PDF was not found. [#10149](https://github.com/JabRef/jabref/issues/10149)
- We added the HTTP message (in addition to the response code) if an error is encountered. [#11341](https://github.com/JabRef/jabref/pull/11341)
- We made label wrap text to fit view size when reviewing external group changes. [#11220](https://github.com/JabRef/jabref/issues/11220)

### Fixed

- We fixed an issue where entry type with duplicate fields prevented opening existing libraries with custom entry types. [#11127](https://github.com/JabRef/jabref/issues/11127)
- We fixed an issue where Markdown rendering removed braces from the text. [#10928](https://github.com/JabRef/jabref/issues/10928)
- We fixed an issue when the file was flagged as changed on disk in the case of content selectors or groups. [#9064](https://github.com/JabRef/jabref/issues/9064)
- We fixed crash on opening the entry editor when auto-completion is enabled. [#11188](https://github.com/JabRef/jabref/issues/11188)
- We fixed the usage of the key binding for "Clear search" (default: <kbd>Escape</kbd>). [#10764](https://github.com/JabRef/jabref/issues/10764)
- We fixed an issue where library shown as unsaved and marked (*) after accepting changes made externally to the file. [#11027](https://github.com/JabRef/jabref/issues/11027)
- We fixed an issue where drag and dropping entries from one library to another was not always working. [#11254](https://github.com/JabRef/jabref/issues/11254)
- We fixed an issue where drag and dropping entries created a shallow copy. [#11160](https://github.com/JabRef/jabref/issues/11160)
- We fixed an issue where imports to a custom group would only work for the first entry [#11085](https://github.com/JabRef/jabref/issues/11085), [#11269](https://github.com/JabRef/jabref/issues/11269)
- We fixed an issue when cursor jumped to the beginning of the line. [#5904](https://github.com/JabRef/jabref/issues/5904)
- We fixed an issue where a new entry was not added to the selected group [#8933](https://github.com/JabRef/jabref/issues/8933)
- We fixed an issue where the horizontal position of the Entry Preview inside the entry editor was not remembered across restarts [#11281](https://github.com/JabRef/jabref/issues/11281)
- We fixed an issue where the search index was not updated after linking PDF files. [#11317](https://github.com/JabRef/jabref/pull/11317)
- We fixed rendering of (first) author with a single letter surname. [forum#4330](https://discourse.jabref.org/t/correct-rendering-of-first-author-with-a-single-letter-surname/4330)
- We fixed that the import of the related articles tab sometimes used the wrong library mode. [#11282](https://github.com/JabRef/jabref/pull/11282)
- We fixed an issue where the entry editor context menu was not shown correctly when JabRef is opened on a second, extended screen [#11323](https://github.com/JabRef/jabref/issues/11323), [#11174](https://github.com/JabRef/jabref/issues/11174)
- We fixed an issue where the value of "Override default font settings" was not applied on startup [#11344](https://github.com/JabRef/jabref/issues/11344)
- We fixed an issue when "Library changed on disk" appeared after a save by JabRef. [#4877](https://github.com/JabRef/jabref/issues/4877)
- We fixed an issue where the Pubmed/Medline Plain importer would not respect the user defined keyword separator [#11413](https://github.com/JabRef/jabref/issues/11413)
- We fixed an issue where the value of "Override default font settings" was not applied on startup [#11344](https://github.com/JabRef/jabref/issues/11344)
- We fixed an issue where DatabaseChangeDetailsView was not scrollable when reviewing external metadata changes [#11220](https://github.com/JabRef/jabref/issues/11220)
- We fixed undo/redo for text fields. [#11420](https://github.com/JabRef/jabref/issues/11420)
- We fixed an issue where clicking on a page number in the search results tab opens a wrong file in the document viewer. [#11432](https://github.com/JabRef/jabref/pull/11432)

### Removed

- We removed the misleading message "Doing a cleanup for X entries" when opening the Cleanup entries dialog [#11463](https://github.com/JabRef/jabref/pull/11463)

## [5.13] – 2024-04-01

### Added

- We converted the "Custom API key" list to a table to be more accessible. [#10926](https://github.com/JabRef/jabref/issues/10926)
- We added a "refresh" button for the LaTeX citations tab in the entry editor. [#10584](https://github.com/JabRef/jabref/issues/10584)
- We added the possibility to show the BibTeX source in the [web search](https://docs.jabref.org/collect/import-using-online-bibliographic-database) import screen. [#560](https://github.com/JabRef/jabref-koppor/issues/560)
- We added a fetcher for [ISIDORE](https://isidore.science/), simply paste in the link into the text field or the last 6 digits in the link that identify that paper. [#10423](https://github.com/JabRef/jabref/issues/10423)
- When importing entries form the "Citation relations" tab, the field [cites](https://docs.jabref.org/advanced/entryeditor/entrylinks) is now filled according to the relationship between the entries. [#10752](https://github.com/JabRef/jabref/pull/10752)
- We added a new integrity check and clean up option for strings having Unicode characters not encoded in [Unicode "Normalization Form Canonical Composition" (NFC)](https://en.wikipedia.org/wiki/Unicode_equivalence#Normal_forms"). [#10506](https://github.com/JabRef/jabref/issues/10506)
- We added a new group icon column to the main table showing the icons of the entry's groups. [#10801](https://github.com/JabRef/jabref/pull/10801)
- When deleting an entry, the files linked to the entry are now optionally deleted as well. [#10509](https://github.com/JabRef/jabref/issues/10509)
- We added support to move the file to the system trash (instead of deleting it). [#10591](https://github.com/JabRef/jabref/pull/10591)
- We added ability to jump to an entry in the command line using `-j CITATIONKEY`. [JabRef/jabref-koppor#540](https://github.com/JabRef/jabref-koppor/issues/540)
- We added a new boolean to the style files for Openoffice/Libreoffice integration to switch between ZERO_WIDTH_SPACE (default) and no space. [#10843](https://github.com/JabRef/jabref/pull/10843)
- When pasting HTML into the abstract or a comment field, the hypertext is automatically converted to Markdown. [#10558](https://github.com/JabRef/jabref/issues/10558)
- We added the possibility to redownload files that had been present but are no longer in the specified location. [#10848](https://github.com/JabRef/jabref/issues/10848)
- We added the citation key pattern `[camelN]`. Equivalent to the first N words of the `[camel]` pattern.
- We added importing of static groups and linked files from BibDesk .bib files. [#10381](https://github.com/JabRef/jabref/issues/10381)
- We added ability to export in CFF (Citation File Format) [#10661](https://github.com/JabRef/jabref/issues/10661).
- We added ability to push entries to TeXworks. [#3197](https://github.com/JabRef/jabref/issues/3197)
- We added the ability to zoom in and out in the document viewer using <kbd>Ctrl</kbd> + <kbd>Scroll</kbd>. [#10964](https://github.com/JabRef/jabref/pull/10964)
- We added a Cleanup for removing non-existent files and grouped the related options [#10929](https://github.com/JabRef/jabref/issues/10929)
- We added the functionality to parse the bibliography of PDFs using the GROBID online service. [#10200](https://github.com/JabRef/jabref/issues/10200)
- We added a seperated search bar for the global search window. [#11032](https://github.com/JabRef/jabref/pull/11032)
- We added ability to double-click on an entry in the global search window to select the corresponding entry in the main table. [#11010](https://github.com/JabRef/jabref/pull/11010)
- We added support for BibTeX String constants during copy & paste between libraries. [#10872](https://github.com/JabRef/jabref/issues/10872)
- We added the field `langid` which is important for hyphenation and casing in LaTeX. [#10868](https://github.com/JabRef/jabref/issues/10868)
- Event log entries can now be copied via a context menu. [#11100](https://github.com/JabRef/jabref/issues/11100)

### Changed

- The "Automatically open folders of attached files" preference default status has been changed to enabled on Windows. [JabRef/jabref-koppor#56](https://github.com/JabRef/jabref-koppor/issues/56)
- The Custom export format now uses the custom DOI base URI in the preferences for the `DOICheck`, if activated [forum#4084](https://discourse.jabref.org/t/export-html-disregards-custom-doi-base-uri/4084)
- The index directories for full text search have now more readable names to increase debugging possibilities using Apache Lucense's Lurk. [#10193](https://github.com/JabRef/jabref/issues/10193)
- The fulltext search also indexes files ending with .pdf (but do not having an explicit file type set). [#10193](https://github.com/JabRef/jabref/issues/10193)
- We changed the arrangement of the lists in the "Citation relations" tab. `Cites` are now on the left and `Cited by` on the right [#10752](https://github.com/JabRef/jabref/pull/10752)
- Sub libraries based on `aux` file can now also be generated if some citations are not found library. [#10775](https://github.com/JabRef/jabref/pull/10775)
- We rearranged the tab order in the entry editor and renamed the "Scite Tab" to "Citation information". [#10821](https://github.com/JabRef/jabref/issues/10821)
- We changed the duplicate handling in the Import entries dialog. Potential duplicate entries are marked with an icon and importing will now trigger the merge dialog [#10914](https://github.com/JabRef/jabref/pull/10914)
- We made the command "Push to TexShop" more robust to allow cite commands with a character before the first slash. [forum#2699](https://discourse.jabref.org/t/push-to-texshop-mac/2699/17?u=siedlerchr)
- We only show the notification "Saving library..." if the library contains more than 2000 entries. [#9803](https://github.com/JabRef/jabref/issues/9803)
- JabRef now keeps previous log files upon start. [#11023](https://github.com/JabRef/jabref/pull/11023)
- When normalizing author names, complete enclosing braces are kept. [#10031](https://github.com/JabRef/jabref/issues/10031)
- We enhanced the dialog for adding new fields in the content selector with a selection box containing a list of standard fields. [#10912](https://github.com/JabRef/jabref/pull/10912)
- We store the citation relations in an LRU cache to avoid bloating the memory and out-of-memory exceptions. [#10958](https://github.com/JabRef/jabref/issues/10958)
- Keywords field are now displayed as tags. [#10910](https://github.com/JabRef/jabref/pull/10910)
- Citation relations now get more information, and have quick access to view the articles in a browser without adding them to the library [#10869](https://github.com/JabRef/jabref/issues/10869)
- Importer/Exporter for CFF format now supports JabRef `cites` and `related` relationships, as well as all fields from the CFF specification. [#10993](https://github.com/JabRef/jabref/issues/10993)
- The XMP-Exporter no longer writes the content of the `file`-field. [#11083](https://github.com/JabRef/jabref/pull/11083)
- We added notes, checks and warnings for the case of selection of non-empty directories while starting a new Systematic Literature Review. [#600](https://github.com/JabRef/jabref-koppor/issues/600)
- Text in the import dialog (web search results) will now be wrapped to prevent horizontal scrolling. [#10931](https://github.com/JabRef/jabref/issues/10931)
- We improved the error handling when invalid bibdesk-files are encountered [#11117](https://github.com/JabRef/jabref/issues/11117)

### Fixed

- We fixed an issue where the fulltext search button in entry editor used to disappear on click till the search is completed. [#10425](https://github.com/JabRef/jabref/issues/10425)
- We fixed an issue where attempting to cancel the importing/generation of an entry from id is ignored. [#10508](https://github.com/JabRef/jabref/issues/10508)
- We fixed an issue where the preview panel showing the wrong entry (an entry that is not selected in the entry table). [#9172](https://github.com/JabRef/jabref/issues/9172)
- We fixed an issue where HTML-reserved characters like '&' and '<', in addition to HTML entities like '&amp;' were not rendered correctly in entry preview. [#10677](https://github.com/JabRef/jabref/issues/10677)
- The last page of a PDF is now indexed by the full text search. [#10193](https://github.com/JabRef/jabref/issues/10193)
- The entry editor respects the configured custom tabs when showing "Other fields". [#11012](https://github.com/JabRef/jabref/pull/11012)
- The default owner of an entry can be changed again. [#10924](https://github.com/JabRef/jabref/issues/10924)
- We fixed an issue where the duplicate check did not take umlauts or other LaTeX-encoded characters into account. [#10744](https://github.com/JabRef/jabref/pull/10744)
- We fixed the colors of the icon on hover for unset special fields. [#10431](https://github.com/JabRef/jabref/issues/10431)
- We fixed an issue where the CrossRef field did not work if autocompletion was disabled [#8145](https://github.com/JabRef/jabref/issues/8145)
- In biblatex mode, JabRef distinguishes between "Optional fields" and "Optional fields 2" again. [#11022](https://github.com/JabRef/jabref/pull/11022)
- We fixed an issue where exporting`@electronic` and `@online` entry types to the Office XMl would duplicate the field `title`  [#10807](https://github.com/JabRef/jabref/issues/10807)
- We fixed an issue where the `CommentsTab` was not properly formatted when the `defaultOwner` contained capital or special letters. [#10870](https://github.com/JabRef/jabref/issues/10870)
- We fixed an issue where the `File -> Close library` menu item was not disabled when no library was open. [#10948](https://github.com/JabRef/jabref/issues/10948)
- We fixed an issue where the Document Viewer would show the PDF in only half the window when maximized. [#10934](https://github.com/JabRef/jabref/issues/10934)
- Clicking on the crossref and related tags in the entry editor jumps to the linked entry. [#5484](https://github.com/JabRef/jabref/issues/5484) [#9369](https://github.com/JabRef/jabref/issues/9369)
- We fixed an issue where JabRef could not parse absolute file paths from Zotero exports. [#10959](https://github.com/JabRef/jabref/issues/10959)
- We fixed an issue where an exception occured when toggling between "Live" or "Locked" in the internal Document Viewer. [#10935](https://github.com/JabRef/jabref/issues/10935)
- When fetching article information fom IEEE Xplore, the em dash is now converted correctly. [JabRef/jabref-koppor#286](https://github.com/JabRef/jabref-koppor/issues/286)
- Fixed an issue on Windows where the browser extension reported failure to send an entry to JabRef even though it was sent properly. [JabRef/JabRef-Browser-Extension#493](https://github.com/JabRef/JabRef-Browser-Extension/issues/493)
- Fixed an issue on Windows where TeXworks path was not resolved if it was installed with MiKTeX. [#10977](https://github.com/JabRef/jabref/issues/10977)
- We fixed an issue with where JabRef would throw an error when using MathSciNet search, as it was unable to parse the fetched JSON coreectly. [#10996](https://github.com/JabRef/jabref/issues/10996)
- We fixed an issue where the "Import by ID" function would throw an error when a DOI that contains URL-encoded characters was entered. [#10648](https://github.com/JabRef/jabref/issues/10648)
- We fixed an issue with handling of an "overflow" of authors at `[authIniN]`. [#11087](https://github.com/JabRef/jabref/issues/11087)
- We fixed an issue where an exception occurred when selecting entries in the web search results. [#11081](https://github.com/JabRef/jabref/issues/11081)
- When a new library is unsaved, there is now no warning when fetching entries with PDFs. [#11075](https://github.com/JabRef/jabref/issues/11075)
- We fixed an issue where the message "The libary has been modified by another program" occurred when editing library metadata and saving the library. [#4877](https://github.com/JabRef/jabref/issues/4877)

### Removed

- We removed the predatory journal checks due to a high rate of false positives. [#11066](https://github.com/JabRef/jabref/pull/11066)

## [5.12] – 2023-12-24

### Added

- We added a scite.ai tab in the entry editor that retrieves 'Smart Citation' tallies for citations that have a DOI. [JabRef/jabref-koppor#375](https://github.com/JabRef/jabref-koppor/issues/375)
- We added a dropdown menu to let users change the reference library during AUX file import. [#10472](https://github.com/JabRef/jabref/issues/10472)
- We added a button to let users reset the cite command to the default value. [#10569](https://github.com/JabRef/jabref/issues/10569)
- We added the option to use System Preference for Light/Dark Theme [#8729](https://github.com/JabRef/jabref/issues/8729).
- We added [scholar.archive.org](https://scholar.archive.org/) as a new fetcher. [#10498](https://github.com/JabRef/jabref/issues/10498)
- We integrated predatory journal checking as part of the Integrity Checker based on the [check-bib-for-predatory](https://github.com/CfKu/check-bib-for-predatory). [JabRef/jabref-koppor#348](https://github.com/JabRef/jabref-koppor/issues/348)
- We added a 'More options' section in the main table right click menu opening the preferences dialog. [#9432](https://github.com/JabRef/jabref/issues/9432)
- When creating a new group, it inherits the icon of the parent group. [#10521](https://github.com/JabRef/jabref/pull/10521)

### Changed

- We moved the location of the 'Open only one instance of JabRef' preference option from "Network" to "General". [#9306](https://github.com/JabRef/jabref/issues/9306)
- The two previews in the change resolver dialog now have their scrollbars synchronized. [#9576](https://github.com/JabRef/jabref/issues/9576).
- We changed the setting of the keyword separator to accept a single character only. [#177](https://github.com/JabRef/jabref-koppor/issues/177)
- We replaced "SearchAll" in Web Search by "Search Selected". [#10556](https://github.com/JabRef/jabref/issues/10556)
- Short DOI formatter now checks, if the value is already formatted. If so, it returns the value instead of calling the ShortDOIService again. [#10589](https://github.com/JabRef/jabref/issues/10589)
- We upgraded to JavaFX 21.0.1. As a consequence JabRef requires now macOS 11 or later and GTK 3.8 or later on Linux [#10627](https://github.com/JabRef/jabref/pull/10627).
- A user-specific comment fields is not enabled by default, but can be enabled using the "Add" button. [#10424](https://github.com/JabRef/jabref/issues/10424)
- We upgraded to Lucene 9.9 for the fulltext search. The search index will be rebuild. [#10686](https://github.com/JabRef/jabref/pull/10686)
- When using "Copy..." -> "Copy citation key", the delimiter configured at "Push applications" is respected. [#10707](https://github.com/JabRef/jabref/pull/10707)

### Fixed

- We fixed an issue where the added protected term has unwanted leading and trailing whitespaces, where the formatted text has unwanted empty brackets and where the word at the cursor in the textbox can be added to the list. [#10415](https://github.com/JabRef/jabref/issues/10415)
- We fixed an issue where in the merge dialog the file field of entries was not correctly merged when the first and second entry both contained values inside the file field. [#10572](https://github.com/JabRef/jabref/issues/10572)
- We fixed some small inconsistencies in the user interface. [#10507](https://github.com/JabRef/jabref/issues/10507) [#10458](https://github.com/JabRef/jabref/issues/10458) [#10660](https://github.com/JabRef/jabref/issues/10660)
- We fixed the issue where the Hayagriva YAML exporter would not include a parent field for the publisher/series. [#10596](https://github.com/JabRef/jabref/issues/10596)
- We fixed issues in the external file type dialog w.r.t. duplicate entries in the case of a language switch. [#10271](https://github.com/JabRef/jabref/issues/10271)
- We fixed an issue where the right-click action "Copy cite..." did not respect the configured citation command under "External Programs" -> "[Push Applications](https://docs.jabref.org/cite/pushtoapplications)" [#10615](https://github.com/JabRef/jabref/issues/10615)

### Removed

- We removed duplicate filtering and sorting operations in the MainTable when editing BibEntries. [#10619](https://github.com/JabRef/jabref/pull/10619)

## [5.11] – 2023-10-22

### Added

- We added the ability to sort subgroups in Z-A order, as well as by ascending and descending number of subgroups. [#10249](https://github.com/JabRef/jabref/issues/10249)
- We added the possibility to find (and add) papers that cite or are cited by a given paper. [#6187](https://github.com/JabRef/jabref/issues/6187)
- We added an error-specific message for when a download from a URL fails. [#9826](https://github.com/JabRef/jabref/issues/9826)
- We added support for customizing the citation command (e.g., `[@key1,@key2]`) when [pushing to external applications](https://docs.jabref.org/cite/pushtoapplications). [#10133](https://github.com/JabRef/jabref/issues/10133)
- We added an integrity check for more special characters. [#8712](https://github.com/JabRef/jabref/issues/8712)
- We added protected terms described as "Computer science". [#10222](https://github.com/JabRef/jabref/pull/10222)
- We added a link "Get more themes..." in the preferences to that points to [themes.jabref.org](https://themes.jabref.org) allowing the user to download new themes. [#10243](https://github.com/JabRef/jabref/issues/10243)
- We added a fetcher for [LOBID](https://lobid.org/resources/api) resources. [JabRef/jabref-koppor#386](https://github.com/JabRef/jabref-koppor/issues/386)
- When in `biblatex` mode, the [integrity check](https://docs.jabref.org/finding-sorting-and-cleaning-entries/checkintegrity) for journal titles now also checks the field `journal`.
- We added support for exporting to Hayagriva YAML format. [#10382](https://github.com/JabRef/jabref/issues/10382)
- We added support for pushing citations to [TeXShop](https://pages.uoregon.edu/koch/texshop/) on macOS [forum#2699](https://discourse.jabref.org/t/push-to-texshop-mac/2699).
- We added the 'Bachelor's thesis' type for Biblatex's 'Thesis' EntryType [#10029](https://github.com/JabRef/jabref/issues/10029).

### Changed

- The export formats `listrefs`, `tablerefs`, `tablerefsabsbib`, now use the ISO date format in the footer [#10383](https://github.com/JabRef/jabref/pull/10383).
- When searching for an identifier in the "Web search", the title of the search window is now "Identifier-based Web Search". [#10391](https://github.com/JabRef/jabref/pull/10391)
- The ampersand checker now skips verbatim fields (`file`, `url`, ...). [#10419](https://github.com/JabRef/jabref/pull/10419)
- If no existing document is selected for exporting "XMP annotated pdf" JabRef will now create a new PDF file with a sample text and the metadata. [#10102](https://github.com/JabRef/jabref/issues/10102)
- We modified the DOI cleanup to infer the DOI from an ArXiV ID if it's present. [#10426](https://github.com/JabRef/jabref/issues/10426)
- The ISI importer uses the field `comment` for notes (instead of `review). [#10478](https://github.com/JabRef/jabref/pull/10478)
- If no existing document is selected for exporting "Embedded BibTeX pdf" JabRef will now create a new PDF file with a sample text and the metadata. [#10101](https://github.com/JabRef/jabref/issues/10101)
- Translated titles format no longer raise a warning. [#10459](https://github.com/JabRef/jabref/issues/10459)
- We re-added the empty grey containers in the groups panel to keep an indicator for the current selected group, if displaying of group item count is turned off [#9972](https://github.com/JabRef/jabref/issues/9972)

### Fixed

- We fixed an issue where "Move URL in note field to url field" in the cleanup dialog caused an exception if no note field was present [forum#3999](https://discourse.jabref.org/t/cleanup-entries-cant-get-it-to-work/3999)
- It is possible again to use "current table sort order" for the order of entries when saving. [#9869](https://github.com/JabRef/jabref/issues/9869)
- Passwords can be stored in GNOME key ring. [#10274](https://github.com/JabRef/jabref/issues/10274)
- We fixed an issue where groups based on an aux file could not be created due to an exception [#10350](https://github.com/JabRef/jabref/issues/10350)
- We fixed an issue where the JabRef browser extension could not communicate with JabRef under macOS due to missing files. You should use the `.pkg` for the first installation as it updates all necessary files for the extension [#10308](https://github.com/JabRef/jabref/issues/10308)
- We fixed an issue where the ISBN fetcher returned the entrytype `misc` for certain ISBN numbers [#10348](https://github.com/JabRef/jabref/issues/10348)
- We fixed a bug where an exception was raised when saving less than three export save orders in the preference. [#10157](https://github.com/JabRef/jabref/issues/10157)
- We fixed an issue where it was possible to create a group with no name or with a group separator inside the name [#9776](https://github.com/JabRef/jabref/issues/9776)
- Biblatex's `journaltitle` is now also respected for showing the journal information. [#10397](https://github.com/JabRef/jabref/issues/10397)
- JabRef does not hang anymore when exporting via CLI. [#10380](https://github.com/JabRef/jabref/issues/10380)
- We fixed an issue where it was not possible to save a library on a network share under macOS due to an exception when acquiring a file lock [#10452](https://github.com/JabRef/jabref/issues/10452)
- We fixed an issue where exporting "XMP annotated pdf" without selecting an existing document would produce an exception. [#10102](https://github.com/JabRef/jabref/issues/10102)
- We fixed an issue where the "Enabled" column in the "Protected terms files" tab in the preferences could not be resized [#10285](https://github.com/JabRef/jabref/issues/10285)
- We fixed an issue where after creation of a new library, the new library was not focused. [JabRef/jabref-koppor#592](https://github.com/JabRef/jabref-koppor/issues/592)
- We fixed an issue where double clicking on an url in the file field would trigger an exception instead of opening the browser [#10480](https://github.com/JabRef/jabref/pull/10480)
- We fixed an issue where scrolling was impossible on dragging a citation on the groups panel. [#9754](https://github.com/JabRef/jabref/issues/9754)
- We fixed an issue where exporting "Embedded BibTeX pdf" without selecting an existing document would produce an exception. [#10101](https://github.com/JabRef/jabref/issues/10101)
- We fixed an issue where there was a failure to access the url link for "eprint" for the ArXiv entry.[#10474](https://github.com/JabRef/jabref/issues/10474)
- We fixed an issue where it was not possible to connect to a shared database once a group with entries was added or other metadata modified [#10336](https://github.com/JabRef/jabref/issues/10336)
- We fixed an issue where middle-button paste in X not always worked [#7905](https://github.com/JabRef/jabref/issues/7905)

## [5.10] – 2023-09-02

### Added

- We added a field showing the BibTeX/biblatex source for added and deleted entries in the "External Changes Resolver" dialog. [#9509](https://github.com/JabRef/jabref/issues/9509)
- We added user-specific comment field so that multiple users can make separate comments. [#543](https://github.com/JabRef/jabref-koppor/issues/543)
- We added a search history list in the search field's right click menu. [#7906](https://github.com/JabRef/jabref/issues/7906)
- We added a full text fetcher for IACR eprints. [#9651](https://github.com/JabRef/jabref/pull/9651)
- We added "Attach file from URL" to right-click context menu to download and store a file with the reference library. [#9646](https://github.com/JabRef/jabref/issues/9646)
- We enabled updating an existing entry with data from InspireHEP. [#9351](https://github.com/JabRef/jabref/issues/9351)
- We added a fetcher for the Bibliotheksverbund Bayern (experimental). [#9641](https://github.com/JabRef/jabref/pull/9641)
- We added support for more biblatex date formats for parsing dates. [#2753](https://github.com/JabRef/jabref/issues/2753)
- We added support for multiple languages for exporting to and importing references from MS Office. [#9699](https://github.com/JabRef/jabref/issues/9699)
- We enabled scrolling in the groups list when dragging a group on another group. [#2869](https://github.com/JabRef/jabref/pull/2869)
- We added the option to automatically download online files when a new entry is created from an existing ID (e.g., DOI). The option can be disabled in the preferences under "Import and Export". [#9756](https://github.com/JabRef/jabref/issues/9756)
- We added a new Integrity check for unescaped ampersands. [JabRef/jabref-koppor#585](https://github.com/JabRef/jabref-koppor/issues/585)
- We added support for parsing `$\backslash$` in file paths (as exported by Mendeley). [forum#3470](https://discourse.jabref.org/t/mendeley-bib-import-with-linked-files/3470)
- We added the possibility to automatically fetch entries when an ISBN is pasted on the main table. [#9864](https://github.com/JabRef/jabref/issues/9864)
- We added the option to disable the automatic linking of files in the entry editor [#5105](https://github.com/JabRef/jabref/issues/5105)
- We added the link icon for ISBNs in linked identifiers column. [#9819](https://github.com/JabRef/jabref/issues/9819)
- We added key binding to focus on groups <kbd>alt</kbd> + <kbd>s</kbd> [#9863](https://github.com/JabRef/jabref/issues/9863)
- We added the option to unprotect a text selection, which strips all pairs of curly braces away. [#9950](https://github.com/JabRef/jabref/issues/9950)
- We added drag and drop events for field 'Groups' in entry editor panel. [#569](https://github.com/JabRef/jabref-koppor/issues/569)
- We added support for parsing MathML in the Medline importer. [#4273](https://github.com/JabRef/jabref/issues/4273)
- We added the ability to search for an identifier (DOI, ISBN, ArXiv ID) directly from 'Web Search'. [#7575](https://github.com/JabRef/jabref/issues/7575) [#9674](https://github.com/JabRef/jabref/issues/9674)
- We added a cleanup activity that identifies a URL or a last-visited-date in the `note` field and moves it to the `url` and `urldate` field respectively. [JabRef/jabref-koppor#216](https://github.com/JabRef/jabref-koppor/issues/216)
- We enabled the user to change the name of a field in a custom entry type by double-clicking on it. [#9840](https://github.com/JabRef/jabref/issues/9840)
- We added some preferences options to disable online activity. [#10064](https://github.com/JabRef/jabref/issues/10064)
- We integrated two mail actions ("As Email" and "To Kindle") under a new "Send" option in the right-click & Tools menus. The Kindle option creates an email targeted to the user's Kindle email, which can be set in preferences under "External programs" [#6186](https://github.com/JabRef/jabref/issues/6186)
- We added an option to clear recent libraries' history. [#10003](https://github.com/JabRef/jabref/issues/10003)
- We added an option to encrypt and remember the proxy password. [#8055](https://github.com/JabRef/jabref/issues/8055)[#10044](https://github.com/JabRef/jabref/issues/10044)
- We added support for showing journal information, via info buttons next to the `Journal` and `ISSN` fields in the entry editor. [#6189](https://github.com/JabRef/jabref/issues/6189)
- We added support for pushing citations to Sublime Text 3 [#10098](https://github.com/JabRef/jabref/issues/10098)
- We added support for the Finnish language. [#10183](https://github.com/JabRef/jabref/pull/10183)
- We added the option to automatically replaces illegal characters in the filename when adding a file to JabRef. [#10182](https://github.com/JabRef/jabref/issues/10182)
- We added a privacy policy. [#10064](https://github.com/JabRef/jabref/issues/10064)
- We added a tooltip to show the number of entries in a group [#10208](https://github.com/JabRef/jabref/issues/10208)
- We fixed an issue where it was no longer possible to add or remove selected entries to groups via context menu [#10404](https://github.com/JabRef/jabref/issues/10404), [#10317](https://github.com/JabRef/jabref/issues/10317) [#10374](https://github.com/JabRef/jabref/issues/10374)

### Changed

- We replaced "Close" by "Close library" and placed it after "Save all" in the File menu. [#10043](https://github.com/JabRef/jabref/pull/10043)
- We upgraded to Lucene 9.7 for the fulltext search. The search index will be rebuild. [#10036](https://github.com/JabRef/jabref/pull/10036)
- 'Get full text' now also checks the file url. [#568](https://github.com/JabRef/jabref-koppor/issues/568)
- JabRef writes a new backup file only if there is a change. Before, JabRef created a backup upon start. [#9679](https://github.com/JabRef/jabref/pull/9679)
- We modified the `Add Group` dialog to use the most recently selected group hierarchical context. [#9141](https://github.com/JabRef/jabref/issues/9141)
- We refined the 'main directory not found' error message. [#9625](https://github.com/JabRef/jabref/pull/9625)
- JabRef writes a new backup file only if there is a change. Before, JabRef created a backup upon start. [#9679](https://github.com/JabRef/jabref/pull/9679)
- Backups of libraries are not stored per JabRef version, but collected together. [#9676](https://github.com/JabRef/jabref/pull/9676)
- We streamlined the paths for logs and backups: The parent path fragment is always `logs` or `backups`.
- `log.txt` now contains an entry if a BibTeX entry could not be parsed.
- `log.txt` now contains debug messages. Debugging needs to be enabled explicitly. [#9678](https://github.com/JabRef/jabref/pull/9678)
- `log.txt` does not contain entries for non-found files during PDF indexing. [#9678](https://github.com/JabRef/jabref/pull/9678)
- The hostname is now determined using environment variables (`COMPUTERNAME`/`HOSTNAME`) first. [#9910](https://github.com/JabRef/jabref/pull/9910)
- We improved the Medline importer to correctly import ISO dates for `revised`. [#9536](https://github.com/JabRef/jabref/issues/9536)
- To avoid cluttering of the directory, We always delete the `.sav` file upon successful write. [#9675](https://github.com/JabRef/jabref/pull/9675)
- We improved the unlinking/deletion of multiple linked files of an entry using the <kbd>Delete</kbd> key. [#9473](https://github.com/JabRef/jabref/issues/9473)
- The field names of customized entry types are now exchanged preserving the case. [#9993](https://github.com/JabRef/jabref/pull/9993)
- We moved the custom entry types dialog into the preferences dialog. [#9760](https://github.com/JabRef/jabref/pull/9760)
- We moved the manage content selectors dialog to the library properties. [#9768](https://github.com/JabRef/jabref/pull/9768)
- We moved the preferences menu command from the options menu to the file menu. [#9768](https://github.com/JabRef/jabref/pull/9768)
- We reworked the cross ref labels in the entry editor and added a right click menu. [#10046](https://github.com/JabRef/jabref/pull/10046)
- We reorganized the order of tabs and settings in the library properties. [#9836](https://github.com/JabRef/jabref/pull/9836)
- We changed the handling of an "overflow" of authors at `[authIniN]`: JabRef uses `+` to indicate an overflow. Example: `[authIni2]` produces `A+` (instead of `AB`) for `Aachen and Berlin and Chemnitz`. [#9703](https://github.com/JabRef/jabref/pull/9703)
- We moved the preferences option to open the last edited files on startup to the 'General' tab. [#9808](https://github.com/JabRef/jabref/pull/9808)
- We improved the recognition of DOIs when pasting a link containing a DOI on the maintable. [#9864](https://github.com/JabRef/jabref/issues/9864s)
- We reordered the preferences dialog. [#9839](https://github.com/JabRef/jabref/pull/9839)
- We split the 'Import and Export' tab into 'Web Search' and 'Export'. [#9839](https://github.com/JabRef/jabref/pull/9839)
- We moved the option to run JabRef in memory stick mode into the preferences dialog toolbar. [#9866](https://github.com/JabRef/jabref/pull/9866)
- In case the library contains empty entries, they are not written to disk. [#8645](https://github.com/JabRef/jabref/issues/8645)
- The formatter `remove_unicode_ligatures` is now called `replace_unicode_ligatures`. [#9890](https://github.com/JabRef/jabref/pull/9890)
- We improved the error message when no terminal was found. [#9607](https://github.com/JabRef/jabref/issues/9607)
- In the context of the "systematic literature functionality", we changed the name "database" to "catalog" to use a separate term for online catalogs in comparison to SQL databases. [#9951](https://github.com/JabRef/jabref/pull/9951)
- We now show more fields (including Special Fields) in the dropdown selection for "Save sort order" in the library properties and for "Export sort order" in the preferences. [#10010](https://github.com/JabRef/jabref/issues/10010)
- We now encrypt and store the custom API keys in the OS native credential store. [#10044](https://github.com/JabRef/jabref/issues/10044)
- We changed the behavior of group addition/edit, so that sorting by alphabetical order is not performed by default after the modification. [#10017](https://github.com/JabRef/jabref/issues/10017)
- We fixed an issue with spacing in the cleanup dialogue. [#10081](https://github.com/JabRef/jabref/issues/10081)
- The GVK fetcher now uses the new [K10plus](https://www.bszgbv.de/services/k10plus/) database. [#10189](https://github.com/JabRef/jabref/pull/10189)

### Fixed

- We fixed an issue where clicking the group expansion pane/arrow caused the node to be selected, when it should just expand/detract the node. [#10111](https://github.com/JabRef/jabref/pull/10111)
- We fixed an issue where the browser import would add ' characters before the BibTeX entry on Linux. [#9588](https://github.com/JabRef/jabref/issues/9588)
- We fixed an issue where searching for a specific term with the DOAB fetcher lead to an exception. [#9571](https://github.com/JabRef/jabref/issues/9571)
- We fixed an issue where the "Import" -> "Library to import to" did not show the correct library name if two opened libraries had the same suffix. [#9567](https://github.com/JabRef/jabref/issues/9567)
- We fixed an issue where the rpm-Version of JabRef could not be properly uninstalled and reinstalled. [#9558](https://github.com/JabRef/jabref/issues/9558), [#9603](https://github.com/JabRef/jabref/issues/9603)
- We fixed an issue where the command line export using `--exportMatches` flag does not create an output bib file. [#9581](https://github.com/JabRef/jabref/issues/9581)
- We fixed an issue where custom field in the custom entry types could not be set to mulitline. [#9609](https://github.com/JabRef/jabref/issues/9609)
- We fixed an issue where the Office XML exporter did not resolve BibTeX-Strings when exporting entries. [forum#3741](https://discourse.jabref.org/t/exporting-bibtex-constant-strings-to-ms-office-2007-xml/3741)
- We fixed an issue where the Merge Entries Toolbar configuration was not saved after hitting 'Merge Entries' button. [#9091](https://github.com/JabRef/jabref/issues/9091)
- We fixed an issue where the password is stored in clear text if the user wants to use a proxy with authentication. [#8055](https://github.com/JabRef/jabref/issues/8055)
- JabRef is now more relaxed when parsing field content: In case a field content ended with `\`, the combination `\}` was treated as plain `}`. [#9668](https://github.com/JabRef/jabref/issues/9668)
- We resolved an issue that cut off the number of group entries when it exceeded four digits. [#8797](https://github.com/JabRef/jabref/issues/8797)
- We fixed the issue where the size of the global search window was not retained after closing. [#9362](https://github.com/JabRef/jabref/issues/9362)
- We fixed an issue where the Global Search UI preview is still white in dark theme. [#9362](https://github.com/JabRef/jabref/issues/9362)
- We fixed the double paste issue when <kbd>Cmd</kbd> + <kbd>v</kbd> is pressed on 'New entry from plaintext' dialog. [#9367](https://github.com/JabRef/jabref/issues/9367)
- We fixed an issue where the pin button on the Global Search dialog was located at the bottom and not at the top. [#9362](https://github.com/JabRef/jabref/issues/9362)
- We fixed the log text color in the event log console when using dark mode. [#9732](https://github.com/JabRef/jabref/issues/9732)
- We fixed an issue where searching for unlinked files would include the current library's .bib file. [#9735](https://github.com/JabRef/jabref/issues/9735)
- We fixed an issue where it was no longer possible to connect to a shared mysql database due to an exception. [#9761](https://github.com/JabRef/jabref/issues/9761)
- We fixed an issue where an exception was thrown for the user after <kbd>Ctrl</kbd>+<kbd>Z</kbd> command. [#9737](https://github.com/JabRef/jabref/issues/9737)
- We fixed the citation key generation for [`[authors]`, `[authshort]`, `[authorsAlpha]`, `[authIniN]`, `[authEtAl]`, `[auth.etal]`](https://docs.jabref.org/setup/citationkeypatterns#special-field-markers) to handle `and others` properly. [JabRef/jabref-koppor#626](https://github.com/JabRef/jabref-koppor/issues/626)
- We fixed the Save/save as file type shows BIBTEX_DB instead of "Bibtex library". [#9372](https://github.com/JabRef/jabref/issues/9372)
- We fixed the default main file directory for non-English Linux users. [#8010](https://github.com/JabRef/jabref/issues/8010)
- We fixed an issue when overwriting the owner was disabled. [#9896](https://github.com/JabRef/jabref/pull/9896)
- We fixed an issue regarding recording redundant prefixes in search history. [#9685](https://github.com/JabRef/jabref/issues/9685)
- We fixed an issue where passing a URL containing a DOI led to a "No entry found" notification. [#9821](https://github.com/JabRef/jabref/issues/9821)
- We fixed some minor visual inconsistencies and issues in the preferences dialog. [#9866](https://github.com/JabRef/jabref/pull/9866)
- The order of save actions is now retained. [#9890](https://github.com/JabRef/jabref/pull/9890)
- We fixed an issue where the order of save actions was not retained in the bib file. [#9890](https://github.com/JabRef/jabref/pull/9890)
- We fixed an issue in the preferences 'External file types' tab ignoring a custom application path in the edit dialog. [#9895](https://github.com/JabRef/jabref/issues/9895)
- We fixed an issue in the preferences where custom columns could be added to the entry table with no qualifier. [#9913](https://github.com/JabRef/jabref/issues/9913)
- We fixed an issue where the encoding header in a bib file was not respected when the file contained a BOM (Byte Order Mark). [#9926](https://github.com/JabRef/jabref/issues/9926)
- We fixed an issue where cli help output for import and export format was inconsistent. [JabRef/jabref-koppor#429](https://github.com/JabRef/jabref-koppor/issues/429)
- We fixed an issue where the user could select multiple conflicting options for autocompletion at once. [#10181](https://github.com/JabRef/jabref/issues/10181)
- We fixed an issue where no preview could be generated for some entry types and led to an exception. [#9947](https://github.com/JabRef/jabref/issues/9947)
- We fixed an issue where the Linux terminal working directory argument was malformed and therefore ignored upon opening a terminal [#9953](https://github.com/JabRef/jabref/issues/9953)
- We fixed an issue under Linux where under some systems the file instead of the folder was opened. [#9607](https://github.com/JabRef/jabref/issues/9607)
- We fixed an issue where an Automatic Keyword Group could not be deleted in the UI. [#9778](https://github.com/JabRef/jabref/issues/9778)
- We fixed an issue where the citation key pattern `[edtrN_M]` returned the wrong editor. [#9946](https://github.com/JabRef/jabref/pull/9946)
- We fixed an issue where empty grey containers would remain in the groups panel, if displaying of group item count is turned off. [#9972](https://github.com/JabRef/jabref/issues/9972)
- We fixed an issue where fetching an ISBN could lead to application freezing when the fetcher did not return any results. [#9979](https://github.com/JabRef/jabref/issues/9979)
- We fixed an issue where closing a library containing groups and entries caused an exception [#9997](https://github.com/JabRef/jabref/issues/9997)
- We fixed a bug where the editor for strings in a bibliography file did not sort the entries by their keys [#10083](https://github.com/JabRef/jabref/pull/10083)
- We fixed an issues where clicking on the empty space of specific context menu entries would not trigger the associated action. [#8388](https://github.com/JabRef/jabref/issues/8388)
- We fixed an issue where JabRef would not remember whether the window was in fullscreen. [#4939](https://github.com/JabRef/jabref/issues/4939)
- We fixed an issue where the ACM Portal search sometimes would not return entries for some search queries when the article author had no given name. [#10107](https://github.com/JabRef/jabref/issues/10107)
- We fixed an issue that caused high CPU usage and a zombie process after quitting JabRef because of author names autocompletion. [#10159](https://github.com/JabRef/jabref/pull/10159)
- We fixed an issue where files with illegal characters in the filename could be added to JabRef. [#10182](https://github.com/JabRef/jabref/issues/10182)
- We fixed that checked-out radio buttons under "specified keywords" were not displayed as checked after closing and reopening the "edit group" window. [#10248](https://github.com/JabRef/jabref/issues/10248)
- We fixed that when editing groups, checked-out properties such as case sensitive and regular expression (under "Free search expression") were not displayed checked. [#10108](https://github.com/JabRef/jabref/issues/10108)

### Removed

- We removed the support of BibTeXML. [#9540](https://github.com/JabRef/jabref/issues/9540)
- We removed support for Markdown syntax for strikethrough and task lists in comment fields. [#9726](https://github.com/JabRef/jabref/pull/9726)
- We removed the options menu, because the two contents were moved to the File menu or the properties of the library. [#9768](https://github.com/JabRef/jabref/pull/9768)
- We removed the 'File' tab in the preferences and moved its contents to the 'Export' tab. [#9839](https://github.com/JabRef/jabref/pull/9839)
- We removed the "[Collection of Computer Science Bibliographies](https://en.wikipedia.org/wiki/Collection_of_Computer_Science_Bibliographies)" fetcher the websits is no longer available. [#6638](https://github.com/JabRef/jabref/issues/6638)

## [5.9] – 2023-01-06

### Added

- We added a dropdown menu to let users change the library they want to import into during import. [#6177](https://github.com/JabRef/jabref/issues/6177)
- We added the possibility to add/remove a preview style from the selected list using a double click. [#9490](https://github.com/JabRef/jabref/issues/9490)
- We added the option to define fields as "multine" directly in the custom entry types dialog. [#6448](https://github.com/JabRef/jabref/issues/6448)
- We changed the minWidth and the minHeight of the main window, so it won't have a width and/or a height with the value 0. [#9606](https://github.com/JabRef/jabref/issues/9606)

### Changed

- We changed database structure: in MySQL/MariaDB we renamed tables by adding a `JABREF_` prefix, and in PGSQL we moved tables in `jabref` schema. We added `VersionDBStructure` variable in `METADATA` table to indicate current version of structure, this variable is needed for automatic migration. [#9312](https://github.com/JabRef/jabref/issues/9312)
- We moved some preferences options to a new tab in the preferences dialog. [#9442](https://github.com/JabRef/jabref/pull/9442)
- We renamed "Medline abbreviation" to "dotless abbreviation". [#9504](https://github.com/JabRef/jabref/pull/9504)
- We now have more "dots" in the offered journal abbreviations. [#9504](https://github.com/JabRef/jabref/pull/9504)
- We now disable the button "Full text search" in the Searchbar by default [#9527](https://github.com/JabRef/jabref/pull/9527)

### Fixed

- The tab "deprecated fields" is shown in biblatex-mode only. [#7757](https://github.com/JabRef/jabref/issues/7757)
- In case a journal name of an IEEE journal is abbreviated, the "normal" abbreviation is used - and not the one of the IEEE BibTeX strings. [JabRef/abbrv.jabref.org#91](https://github.com/JabRef/abbrv.jabref.org/issues/91)
- We fixed a performance issue when loading large lists of custom journal abbreviations. [#8928](https://github.com/JabRef/jabref/issues/8928)
- We fixed an issue where the last opened libraries were not remembered when a new unsaved library was open as well. [#9190](https://github.com/JabRef/jabref/issues/9190)
- We fixed an issue where no context menu for the group "All entries" was present. [forum#3682](https://discourse.jabref.org/t/how-sort-groups-a-z-not-subgroups/3682)
- We fixed an issue where extra curly braces in some fields would trigger an exception when selecting the entry or doing an integrity check. [#9475](https://github.com/JabRef/jabref/issues/9475), [#9503](https://github.com/JabRef/jabref/issues/9503)
- We fixed an issue where entering a date in the format "YYYY/MM" in the entry editor date field caused an exception. [#9492](https://github.com/JabRef/jabref/issues/9492)
- For portable versions, the `.deb` file now works on plain debian again. [#9472](https://github.com/JabRef/jabref/issues/9472)
- We fixed an issue where the download of linked online files failed after an import of entries for certain urls. [#9518](https://github.com/JabRef/jabref/issues/9518)
- We fixed an issue where an exception occurred when manually downloading a file from an URL in the entry editor. [#9521](https://github.com/JabRef/jabref/issues/9521)
- We fixed an issue with open office csv file formatting where commas in the abstract field where not escaped. [#9087](https://github.com/JabRef/jabref/issues/9087)
- We fixed an issue with deleting groups where subgroups different from the selected group were deleted. [#9281](https://github.com/JabRef/jabref/issues/9281)

## [5.8] – 2022-12-18

### Added

- We integrated a new three-way merge UI for merging entries in the Entries Merger Dialog, the Duplicate Resolver Dialog, the Entry Importer Dialog, and the External Changes Resolver Dialog. [#8945](https://github.com/JabRef/jabref/pull/8945)
- We added the ability to merge groups, keywords, comments and files when merging entries. [#9022](https://github.com/JabRef/jabref/pull/9022)
- We added a warning message next to the authors field in the merge dialog to warn users when the authors are the same but formatted differently. [#8745](https://github.com/JabRef/jabref/issues/8745)
- The default file directory of a library is used as default directory for [unlinked file lookup](https://docs.jabref.org/collect/findunlinkedfiles#link-the-pdfs-to-your-bib-library). [JabRef/jabref-koppor#546](https://github.com/JabRef/jabref-koppor/issues/546)
- The properties of an existing systematic literature review (SLR) can be edited. [JabRef/jabref-koppor#604](https://github.com/JabRef/jabref-koppor/issues/604)
- An systematic literature review (SLR) can now be started from the SLR itself. [#9131](https://github.com/JabRef/jabref/pull/9131), [JabRef/jabref-koppor#601](https://github.com/JabRef/jabref-koppor/issues/601)
- On startup, JabRef notifies the user if there were parsing errors during opening.
- We added support for the field `fjournal` (in `@article`) for abbreviation and unabbreviation functionalities. [#321](https://github.com/JabRef/jabref/pull/321)
- In case a backup is found, the filename of the backup is shown and one can navigate to the file. [#9311](https://github.com/JabRef/jabref/pull/9311)
- We added support for the Ukrainian and Arabic languages. [#9236](https://github.com/JabRef/jabref/pull/9236), [#9243](https://github.com/JabRef/jabref/pull/9243)

### Changed

- We improved the Citavi Importer to also import so called Knowledge-items into the field `comment` of the corresponding entry [#9025](https://github.com/JabRef/jabref/issues/9025)
- We modified the change case sub-menus and their corresponding tips (displayed when you stay long over the menu) to properly reflect exemplified cases. [#9339](https://github.com/Jabref/jabref/issues/9339)
- We call backup files `.bak` and temporary writing files now `.sav`.
- JabRef keeps 10 older versions of a `.bib` file in the [user data dir](https://github.com/harawata/appdirs#supported-directories) (instead of a single `.sav` (now: `.bak`) file in the directory of the `.bib` file)
- We improved the External Changes Resolver dialog to be more usaable. [#9021](https://github.com/JabRef/jabref/pull/9021)
- We simplified the actions to fast-resolve duplicates to 'Keep Left', 'Keep Right', 'Keep Both' and 'Keep Merged'. [#9056](https://github.com/JabRef/jabref/issues/9056)
- The fallback directory of the file folder now is the general file directory. In case there was a directory configured for a library and this directory was not found, JabRef placed the PDF next to the .bib file and not into the general file directory.
- The global default directory for storing PDFs is now the documents folder in the user's home.
- When adding or editing a subgroup it is placed w.r.t. to alphabetical ordering rather than at the end. [JabRef/jabref-koppor#577](https://github.com/JabRef/jabref-koppor/issues/577)
- Groups context menu now shows appropriate options depending on number of subgroups. [JabRef/jabref-koppor#579](https://github.com/JabRef/jabref-koppor/issues/579)
- We modified the "Delete file" dialog and added the full file path to the dialog text. The file path in the title was changed to file name only. [JabRef/jabref-koppor#534](https://github.com/JabRef/jabref-koppor/issues/534)
- Download from URL now automatically fills with URL from clipboard. [JabRef/jabref-koppor#535](https://github.com/JabRef/jabref-koppor/issues/535)
- We added HTML and Markdown files to Find Unlinked Files and removed BibTeX. [JabRef/jabref-koppor#547](https://github.com/JabRef/jabref-koppor/issues/547)
- ArXiv fetcher now retrieves additional data from related DOIs (both ArXiv and user-assigned). [#9170](https://github.com/JabRef/jabref/pull/9170)
- We modified the Directory of Open Access Books (DOAB) fetcher so that it will now also fetch the ISBN when possible. [#8708](https://github.com/JabRef/jabref/issues/8708)
- Genres are now mapped correctly to entry types when importing MODS files. [#9185](https://github.com/JabRef/jabref/issues/9185)
- We changed the button label from "Return to JabRef" to "Return to library" to better indicate the purpose of the action.
- We changed the color of found text from red to high-contrast colors (background: yellow; font color: purple). [JabRef/jabref-koppor#552](https://github.com/JabRef/jabref-koppor/issues/552)
- We fixed an issue where the wrong icon for a successful import of a bib entry was shown. [#9308](https://github.com/JabRef/jabref/pull/9308)
- We changed the messages after importing unlinked local files to past tense. [JabRef/jabref-koppor#548](https://github.com/JabRef/jabref-koppor/issues/548)
- We fixed an issue where the wrong icon for a successful import of a bib entry was shown [#9308](https://github.com/JabRef/jabref/pull/9308)
- In the context of the [Cleanup dialog](https://docs.jabref.org/finding-sorting-and-cleaning-entries/cleanupentries) we changed the text of the conversion of BibTeX to biblatex (and vice versa) to make it more clear. [JabRef/jabref-koppor#545](https://github.com/JabRef/jabref-koppor/issues/545)
- We removed wrapping of string constants when writing to a `.bib` file.
- In the context of a systematic literature review (SLR), a user can now add arbitrary data into `study.yml`. JabRef just ignores this data. [#9124](https://github.com/JabRef/jabref/pull/9124)
- In the context of a systematic literature review (SLR), we reworked the "Define study" parameters dialog. [#9123](https://github.com/JabRef/jabref/pull/9123)
- We upgraded to Lucene 9.4 for the fulltext search. The search index will be rebuild. [#9213](https://github.com/JabRef/jabref/pull/9213)
- We disabled the "change case" menu for empty fields. [#9214](https://github.com/JabRef/jabref/issues/9214)
- We disabled the conversion menu for empty fields. [#9200](https://github.com/JabRef/jabref/issues/9200)

### Fixed

- We fixed an issue where applied save actions on saving the library file would lead to the dialog "The library has been modified by another program" popping up. [#4877](https://github.com/JabRef/jabref/issues/4877)
- We fixed issues with save actions not correctly loaded when opening the library. [#9122](https://github.com/JabRef/jabref/pull/9122)
- We fixed the behavior of "Discard changes" when reopening a modified library. [#9361](https://github.com/JabRef/jabref/issues/9361)
- We fixed several bugs regarding the manual and the autosave of library files that could lead to exceptions. [#9067](https://github.com/JabRef/jabref/pull/9067), [#8484](https://github.com/JabRef/jabref/issues/8484), [#8746](https://github.com/JabRef/jabref/issues/8746), [#6684](https://github.com/JabRef/jabref/issues/6684), [#6644](https://github.com/JabRef/jabref/issues/6644), [#6102](https://github.com/JabRef/jabref/issues/6102), [#6000](https://github.com/JabRef/jabref/issues/6000)
- We fixed an issue where pdfs were re-indexed on each startup. [#9166](https://github.com/JabRef/jabref/pull/9166)
- We fixed an issue when using an unsafe character in the citation key, the auto-linking feature fails to link files. [#9267](https://github.com/JabRef/jabref/issues/9267)
- We fixed an issue where a message about changed metadata would occur on saving although nothing changed. [#9159](https://github.com/JabRef/jabref/issues/9159)
- We fixed an issue where the possibility to generate a subdatabase from an aux file was writing empty files when called from the commandline. [#9115](https://github.com/JabRef/jabref/issues/9115), [forum#3516](https://discourse.jabref.org/t/export-subdatabase-from-aux-file-on-macos-command-line/3516)
- We fixed an issue where author names with tilde accents (for example ñ) were marked as "Names are not in the standard BibTeX format". [#8071](https://github.com/JabRef/jabref/issues/8071)
- We fixed an issue where capitalize didn't capitalize words after hyphen characters. [#9157](https://github.com/JabRef/jabref/issues/9157)
- We fixed an issue where title case didn't capitalize words after en-dash characters and skip capitalization of conjunctions that comes after en-dash characters. [#9068](https://github.com/JabRef/jabref/pull/9068),[#9142](https://github.com/JabRef/jabref/pull/9142)
- We fixed an issue with the message that is displayed when fetcher returns an empty list of entries for given query. [#9195](https://github.com/JabRef/jabref/issues/9195)
- We fixed an issue where editing entry's "date" field in library mode "biblatex" causes an uncaught exception. [#8747](https://github.com/JabRef/jabref/issues/8747)
- We fixed an issue where importing from XMP would fail for certain PDFs. [#9383](https://github.com/JabRef/jabref/issues/9383)
- We fixed an issue that JabRef displayed the wrong group tree after loading. [JabRef/jabref-koppor#637](https://github.com/JabRef/jabref-koppor/issues/637)
- We fixed that sorting of entries in the maintable by special fields is updated immediately. [#9334](https://github.com/JabRef/jabref/issues/9334)
- We fixed the display of issue, number, eid and pages fields in the entry preview. [#8607](https://github.com/JabRef/jabref/pull/8607), [#8372](https://github.com/JabRef/jabref/issues/8372), [JabRef/jabref-koppor#514](https://github.com/JabRef/jabref-koppor/issues/514), [forum#2390](https://discourse.jabref.org/t/unable-to-edit-my-bibtex-file-that-i-used-before-vers-5-1/2390), [forum#3462](https://discourse.jabref.org/t/jabref-5-6-need-help-with-export-from-jabref-to-microsoft-word-entry-preview-of-apa-7-not-rendering-correctly/3462)
- We fixed the page ranges checker to detect article numbers in the pages field (used at [Check Integrity](https://docs.jabref.org/finding-sorting-and-cleaning-entries/checkintegrity)). [#8607](https://github.com/JabRef/jabref/pull/8607)
- The [HtmlToLaTeXFormatter](https://docs.jabref.org/finding-sorting-and-cleaning-entries/saveactions#html-to-latex) keeps single `<` characters.
- We fixed a performance regression when opening large libraries. [#9041](https://github.com/JabRef/jabref/issues/9041)
- We fixed a bug where spaces are trimmed when highlighting differences in the Entries merge dialog. [JabRef/jabref-koppor#371](https://github.com/JabRef/jabref-koppor/issues/371)
- We fixed some visual glitches with the linked files editor field in the entry editor and increased its height. [#8823](https://github.com/JabRef/jabref/issues/8823)
- We fixed some visual inconsistencies (round corners of highlighted buttons). [#8806](https://github.com/JabRef/jabref/issues/8806)
- We fixed an issue where JabRef would not exit when a connection to a LibreOffice document was established previously and the document is still open. [#9075](https://github.com/JabRef/jabref/issues/9075)
- We fixed an issue about selecting the save order in the preferences. [#9147](https://github.com/JabRef/jabref/issues/9147)
- We fixed an issue where an exception when fetching a DOI was not logged correctly. [JabRef/jabref-koppor#627](https://github.com/JabRef/jabref-koppor/issues/627)
- We fixed an issue where a user could not open an attached file in a new unsaved library. [#9386](https://github.com/JabRef/jabref/issues/9386)
- We fixed a typo within a connection error message. [JabRef/jabref-koppor#625](https://github.com/JabRef/jabref-koppor/issues/625)
- We fixed an issue where journal abbreviations would not abbreviate journal titles with escaped ampersands (\\&). [#8948](https://github.com/JabRef/jabref/issues/8948)
- We fixed the readability of the file field in the dark theme. [#9340](https://github.com/JabRef/jabref/issues/9340)
- We fixed an issue where the 'close dialog' key binding was not closing the Preferences dialog. [#8888](https://github.com/jabref/jabref/issues/8888)
- We fixed an issue where a known journal's medline/dot-less abbreviation does not switch to the full name. [#9370](https://github.com/JabRef/jabref/issues/9370)
- We fixed an issue where hitting enter on the search field within the preferences dialog closed the dialog. [JabRef/jabref-koppor#630](https://github.com/JabRef/jabref-koppor/issues/630)
- We fixed the "Cleanup entries" dialog is partially visible. [#9223](https://github.com/JabRef/jabref/issues/9223)
- We fixed an issue where font size preferences did not apply correctly to preference dialog window and the menu bar. [#8386](https://github.com/JabRef/jabref/issues/8386) and [#9279](https://github.com/JabRef/jabref/issues/9279)
- We fixed the display of the "Customize Entry Types" dialog title. [#9198](https://github.com/JabRef/jabref/issues/9198)
- We fixed an issue where the CSS styles are missing in some dialogs. [#9150](https://github.com/JabRef/jabref/pull/9150)
- We fixed an issue where controls in the preferences dialog could outgrow the window. [#9017](https://github.com/JabRef/jabref/issues/9017)
- We fixed an issue where highlighted text color for entry merge dialogue was not clearly visible. [#9192](https://github.com/JabRef/jabref/issues/9192)

### Removed

- We removed "last-search-date" from the systematic literature review feature, because the last-search-date can be deducted from the git logs. [#9116](https://github.com/JabRef/jabref/pull/9116)
- We removed the [CiteseerX](https://docs.jabref.org/collect/import-using-online-bibliographic-database#citeseerx) fetcher, because the API used by JabRef is sundowned. [#9466](https://github.com/JabRef/jabref/pull/9466)

## [5.7] – 2022-08-05

### Added

- We added a fetcher for [Biodiversity Heritage Library](https://www.biodiversitylibrary.org/). [#8539](https://github.com/JabRef/jabref/issues/8539)
- We added support for multiple messages in the snackbar. [#7340](https://github.com/JabRef/jabref/issues/7340)
- We added an extra option in the 'Find Unlinked Files' dialog view to ignore unnecessary files like Thumbs.db, DS_Store, etc. [JabRef/jabref-koppor#373](https://github.com/JabRef/jabref-koppor/issues/373)
- JabRef now writes log files. Linux: `$home/.cache/jabref/logs/version`, Windows: `%APPDATA%\..\Local\harawata\jabref\version\logs`, Mac: `Users/.../Library/Logs/jabref/version`
- We added an importer for Citavi backup files, support ".ctv5bak" and ".ctv6bak" file formats. [#8322](https://github.com/JabRef/jabref/issues/8322)
- We added a feature to drag selected entries and drop them to other opened inactive library tabs [JabRef/jabref-koppor#521](https://github.com/JabRef/jabref-koppor/issues/521).
- We added support for the [biblatex-apa](https://github.com/plk/biblatex-apa) legal entry types `Legislation`, `Legadminmaterial`, `Jurisdiction`, `Constitution` and `Legal` [#8931](https://github.com/JabRef/jabref/issues/8931)

### Changed

- The file column in the main table now shows the corresponding defined icon for the linked file [#8930](https://github.com/JabRef/jabref/issues/8930).
- We improved the color of the selected entries and the color of the summary in the Import Entries Dialog in the dark theme. [#7927](https://github.com/JabRef/jabref/issues/7927)
- We upgraded to Lucene 9.2 for the fulltext search.
  Thus, the now created search index cannot be read from older versions of JabRef anylonger.
  ⚠️ JabRef will recreate the index in a new folder for new files and this will take a long time for a huge library.
  Moreover, switching back and forth JabRef versions and meanwhile adding PDFs also requires rebuilding the index now and then.
  [#8868](https://github.com/JabRef/jabref/pull/8868)
- We improved the Latex2Unicode conversion [#8639](https://github.com/JabRef/jabref/pull/8639)
- Writing BibTeX data into a PDF (XMP) removes braces. [#8452](https://github.com/JabRef/jabref/issues/8452)
- Writing BibTeX data into a PDF (XMP) does not write the `file` field.
- Writing BibTeX data into a PDF (XMP) considers the configured keyword separator (and does not use "," as default any more)
- The Medline/Pubmed search now also supports the [default fields and operators for searching](https://docs.jabref.org/collect/import-using-online-bibliographic-database#search-syntax). [forum#3554](https://discourse.jabref.org/t/native-pubmed-search/3354)
- We improved group expansion arrow that prevent it from activating group when expanding or collapsing. [#7982](https://github.com/JabRef/jabref/issues/7982), [#3176](https://github.com/JabRef/jabref/issues/3176)
- When configured SSL certificates changed, JabRef warns the user to restart to apply the configuration.
- We improved the appearances and logic of the "Manage field names & content" dialog, and renamed it to "Automatic field editor". [#6536](https://github.com/JabRef/jabref/issues/6536)
- We improved the message explaining the options when modifying an automatic keyword group [#8911](https://github.com/JabRef/jabref/issues/8911)
- We moved the preferences option "Warn about duplicates on import" option from the tab "File" to the tab "Import and Export". [JabRef/jabref-koppor#570](https://github.com/JabRef/jabref-koppor/issues/570)
- When JabRef encounters `% Encoding: UTF-8` header, it is kept during writing (and not removed). [#8964](https://github.com/JabRef/jabref/pull/8964)
- We replace characters which cannot be decoded using the specified encoding by a (probably another) valid character. This happens if JabRef detects the wrong charset (e.g., UTF-8 instead of Windows 1252). One can use the [Integrity Check](https://docs.jabref.org/finding-sorting-and-cleaning-entries/checkintegrity) to find those characters.

### Fixed

- We fixed an issue where linked fails containing parts of the main file directory could not be opened. [#8991](https://github.com/JabRef/jabref/issues/8991)
- Linked files with an absolute path can be opened again. [#8991](https://github.com/JabRef/jabref/issues/8991)
- We fixed an issue where the user could not rate an entry in the main table when an entry was not yet ranked. [#5842](https://github.com/JabRef/jabref/issues/5842)
- We fixed an issue that caused JabRef to sometimes open multiple instances when "Remote Operation" is enabled. [#8653](https://github.com/JabRef/jabref/issues/8653)
- We fixed an issue where linked files with the filetype "application/pdf" in an entry were not shown with the correct PDF-Icon in the main table [#8930](https://github.com/JabRef/jabref/issues/8930)
- We fixed an issue where "open folder" for linked files did not open the folder and did not select the file unter certain Linux desktop environments [#8679](https://github.com/JabRef/jabref/issues/8679), [#8849](https://github.com/JabRef/jabref/issues/8849)
- We fixed an issue where the content of a big shared database library is not shown [#8788](https://github.com/JabRef/jabref/issues/8788)
- We fixed the unnecessary horizontal scroll bar in group panel [#8467](https://github.com/JabRef/jabref/issues/8467)
- We fixed an issue where the notification bar message, icon and actions appeared to be invisible. [#8761](https://github.com/JabRef/jabref/issues/8761)
- We fixed an issue where deprecated fields tab is shown when the fields don't contain any values. [#8396](https://github.com/JabRef/jabref/issues/8396)
- We fixed an issue where an exception for DOI search occurred when the DOI contained urlencoded characters. [#8787](https://github.com/JabRef/jabref/issues/8787)
- We fixed an issue which allow us to select and open identifiers from a popup list in the maintable [#8758](https://github.com/JabRef/jabref/issues/8758), [#8802](https://github.com/JabRef/jabref/issues/8802)
- We fixed an issue where the escape button had no functionality within the "Filter groups" textfield. [JabRef/jabref-koppor#562](https://github.com/JabRef/jabref-koppor/issues/562)
- We fixed an issue where the exception that there are invalid characters in filename. [#8786](https://github.com/JabRef/jabref/issues/8786)
- When the proxy configuration removed the proxy user/password, this change is applied immediately.
- We fixed an issue where removing several groups deletes only one of them. [#8390](https://github.com/JabRef/jabref/issues/8390)
- We fixed an issue where the Sidepane (groups, web search and open office) width is not remembered after restarting JabRef. [#8907](https://github.com/JabRef/jabref/issues/8907)
- We fixed a bug where switching between themes will cause an error/exception. [#8939](https://github.com/JabRef/jabref/pull/8939)
- We fixed a bug where files that were deleted in the source bibtex file were kept in the index. [#8962](https://github.com/JabRef/jabref/pull/8962)
- We fixed "Error while sending to JabRef" when the browser extension interacts with JabRef. [JabRef/JabRef-Browser-Extension#479](https://github.com/JabRef/JabRef-Browser-Extension/issues/479)
- We fixed a bug where updating group view mode (intersection or union) requires re-selecting groups to take effect. [#6998](https://github.com/JabRef/jabref/issues/6998)
- We fixed a bug that prevented external group metadata changes from being merged. [#8873](https://github.com/JabRef/jabref/issues/8873)
- We fixed the shared database opening dialog to remember autosave folder and tick. [#7516](https://github.com/JabRef/jabref/issues/7516)
- We fixed an issue where name formatter could not be saved. [#9120](https://github.com/JabRef/jabref/issues/9120)
- We fixed a bug where after the export of Preferences, custom exports were duplicated. [#10176](https://github.com/JabRef/jabref/issues/10176)

### Removed

- We removed the social media buttons for our Twitter and Facebook pages. [#8774](https://github.com/JabRef/jabref/issues/8774)

## [5.6] – 2022-04-25

### Added

- We enabled the user to customize the API Key for some fetchers. [#6877](https://github.com/JabRef/jabref/issues/6877)
- We added an extra option when right-clicking an entry in the Entry List to copy either the DOI or the DOI url.
- We added a fetcher for [Directory of Open Access Books (DOAB)](https://doabooks.org/) [#8576](https://github.com/JabRef/jabref/issues/8576)
- We added an extra option to ask the user whether they want to open to reveal the folder holding the saved file with the file selected. [#8195](https://github.com/JabRef/jabref/issues/8195)
- We added a new section to network preferences to allow using custom SSL certificates. [#8126](https://github.com/JabRef/jabref/issues/8126)
- We improved the version check to take also beta version into account and now redirect to the right changelog for the version.
- We added two new web and fulltext fetchers: SemanticScholar and ResearchGate.
- We added notifications on success and failure when writing metadata to a PDF-file. [#8276](https://github.com/JabRef/jabref/issues/8276)
- We added a cleanup action that escapes `$` (by adding a backslash in front). [#8673](https://github.com/JabRef/jabref/issues/8673)

### Changed

- We upgraded to Lucene 9.1 for the fulltext search.
  Thus, the now created search index cannot be read from older versions of JabRef any longer.
  ⚠️ JabRef will recreate the index in a new folder for new files and this will take a long time for a huge library.
  Moreover, switching back and forth JabRef versions and meanwhile adding PDFs also requires rebuilding the index now and then.
  [#8362](https://github.com/JabRef/jabref/pull/8362)
- We changed the list of CSL styles to those that support formatting bibliographies. [#8421](https://github.com/JabRef/jabref/issues/8421) [michel-kraemer/citeproc-java#116](https://github.com/michel-kraemer/citeproc-java/issues/116)
- The CSL preview styles now also support displaying data from cross references entries that are linked via the `crossref` field. [#7378](https://github.com/JabRef/jabref/issues/7378)
- We made the Search button in Web Search wider. We also skewed the panel titles to the left. [#8397](https://github.com/JabRef/jabref/issues/8397)
- We introduced a preference to disable fulltext indexing. [#8468](https://github.com/JabRef/jabref/issues/8468)
- When exporting entries, the encoding is always UTF-8.
- When embedding BibTeX data into a PDF, the encoding is always UTF-8.
- We replaced the [OttoBib](https://en.wikipedia.org/wiki/OttoBib) fetcher by a fetcher by [OpenLibrary](https://openlibrary.org/dev/docs/api/books). [#8652](https://github.com/JabRef/jabref/issues/8652)
- We first fetch ISBN data from OpenLibrary, if nothing found, ebook.de is tried.
- We now only show a warning when exiting for tasks that will not be recovered automatically upon relaunch of JabRef. [#8468](https://github.com/JabRef/jabref/issues/8468)

### Fixed

- We fixed an issue where right clicking multiple entries and pressing "Change entry type" would only change one entry. [#8654](https://github.com/JabRef/jabref/issues/8654)
- We fixed an issue where it was no longer possible to add or delete multiple files in the `file` field in the entry editor. [#8659](https://github.com/JabRef/jabref/issues/8659)
- We fixed an issue where the author's lastname was not used for the citation key generation if it started with a lowercase letter. [#8601](https://github.com/JabRef/jabref/issues/8601)
- We fixed an issue where custom "Protected terms" files were missing after a restart of JabRef. [#8608](https://github.com/JabRef/jabref/issues/8608)
- We fixed an issue where JabRef could not start due to a missing directory for the fulltex index. [#8579](https://github.com/JabRef/jabref/issues/8579)
- We fixed an issue where long article numbers in the `pages` field would cause an exception and preventing the citation style to display. [#8381](https://github.com/JabRef/jabref/issues/8381), [michel-kraemer/citeproc-java#114](https://github.com/michel-kraemer/citeproc-java/issues/114)
- We fixed an issue where online links in the file field were not detected correctly and could produce an exception. [#8510](https://github.com/JabRef/jabref/issues/8510)
- We fixed an issue where an exception could occur when saving the preferences [#7614](https://github.com/JabRef/jabref/issues/7614)
- We fixed an issue where "Copy DOI url" in the right-click menu of the Entry List would just copy the DOI and not the DOI url. [#8389](https://github.com/JabRef/jabref/issues/8389)
- We fixed an issue where opening the console from the drop-down menu would cause an exception. [#8466](https://github.com/JabRef/jabref/issues/8466)
- We fixed an issue when reading non-UTF-8 encoded. When no encoding header is present, the encoding is now detected from the file content (and the preference option is disregarded). [#8417](https://github.com/JabRef/jabref/issues/8417)
- We fixed an issue where pasting a URL was replacing `+` signs by spaces making the URL unreachable. [#8448](https://github.com/JabRef/jabref/issues/8448)
- We fixed an issue where creating subsidiary files from aux files created with some versions of biblatex would produce incorrect results. [#8513](https://github.com/JabRef/jabref/issues/8513)
- We fixed an issue where opening the changelog from withing JabRef led to a 404 error. [#8563](https://github.com/JabRef/jabref/issues/8563)
- We fixed an issue where not all found unlinked local files were imported correctly due to some race condition. [#8444](https://github.com/JabRef/jabref/issues/8444)
- We fixed an issue where Merge entries dialog exceeds screen boundaries.
- We fixed an issue where the app lags when selecting an entry after a fresh start. [#8446](https://github.com/JabRef/jabref/issues/8446)
- We fixed an issue where no citationkey was generated on import, pasting a doi or an entry on the main table. [#8406](https://github.com/JabRef/jabref/issues/8406), [JabRef/jabref-koppor#553](https://github.com/JabRef/jabref-koppor/issues/553)
- We fixed an issue where accent search does not perform consistently. [#6815](https://github.com/JabRef/jabref/issues/6815)
- We fixed an issue where the incorrect entry was selected when "New Article" is pressed while search filters are active. [#8674](https://github.com/JabRef/jabref/issues/8674)
- We fixed an issue where "Write BibTeXEntry metadata to PDF" button remains enabled while writing to PDF is in-progress. [#8691](https://github.com/JabRef/jabref/issues/8691)

### Removed

- We removed the option to copy CSL Citation styles data as `XSL_FO`, `ASCIIDOC`, and `RTF` as these have not been working since a long time and are no longer supported in the external library used for processing the styles. [#7378](https://github.com/JabRef/jabref/issues/7378)
- We removed the option to configure the default encoding. The default encoding is now hard-coded to the modern UTF-8 encoding.

## [5.5] – 2022-01-17

### Changed

- We integrated the external file types dialog directly inside the preferences. [#8341](https://github.com/JabRef/jabref/pull/8341)
- We disabled the add group button color change after adding 10 new groups. [#8051](https://github.com/JabRef/jabref/issues/8051)
- We inverted the logic for resolving [BibTeX strings](https://docs.jabref.org/advanced/strings). This helps to keep `#` chars. By default String resolving is only activated for a couple of standard fields. The list of fields can be modified in the preferences. [#7010](https://github.com/JabRef/jabref/issues/7010), [#7012](https://github.com/JabRef/jabref/issues/7012), [#8303](https://github.com/JabRef/jabref/issues/8303)
- We moved the search box in preview preferences closer to the available citation styles list. [#8370](https://github.com/JabRef/jabref/pull/8370)
- Changing the preference to show the preview panel as a separate tab now has effect without restarting JabRef. [#8370](https://github.com/JabRef/jabref/pull/8370)
- We enabled switching themes in JabRef without the need to restart JabRef. [#7335](https://github.com/JabRef/jabref/pull/7335)
- We added support for the field `day`, `rights`, `coverage` and `language` when reading XMP data in Dublin Core format. [#8491](https://github.com/JabRef/jabref/issues/8491)

### Fixed

- We fixed an issue where the preferences for "Search and store files relative to library file location" where ignored when the "Main file directory" field was not empty [#8385](https://github.com/JabRef/jabref/issues/8385)
- We fixed an issue where `#`chars in certain fields would be interpreted as BibTeX strings [#7010](https://github.com/JabRef/jabref/issues/7010), [#7012](https://github.com/JabRef/jabref/issues/7012), [#8303](https://github.com/JabRef/jabref/issues/8303)
- We fixed an issue where the fulltext search on an empty library with no documents would lead to an exception [JabRef/jabref-koppor#522](https://github.com/JabRef/jabref-koppor/issues/522)
- We fixed an issue where clicking on "Accept changes" in the merge dialog would lead to an exception [forum#2418](https://discourse.jabref.org/t/the-library-has-been-modified-by-another-program/2418/8)
- We fixed an issue where clicking on headings in the entry preview could lead to an exception. [#8292](https://github.com/JabRef/jabref/issues/8292)
- We fixed an issue where IntegrityCheck used the system's character encoding instead of the one set by the library or in preferences [#8022](https://github.com/JabRef/jabref/issues/8022)
- We fixed an issue about empty metadata in library properties when called from the right click menu. [#8358](https://github.com/JabRef/jabref/issues/8358)
- We fixed an issue where someone could add a duplicate field in the customize entry type dialog. [#8194](https://github.com/JabRef/jabref/issues/8194)
- We fixed a typo in the library properties tab: "String constants". There, one can configure [BibTeX string constants](https://docs.jabref.org/advanced/strings).
- We fixed an issue when writing a non-UTF-8 encoded file: The header is written again. [#8417](https://github.com/JabRef/jabref/issues/8417)
- We fixed an issue where folder creation during systemic literature review failed due to an illegal fetcher name. [#8552](https://github.com/JabRef/jabref/pull/8552)

## [5.4] – 2021-12-20

### Added

- We added confirmation dialog when user wants to close a library where any empty entries are detected. [#8096](https://github.com/JabRef/jabref/issues/8096)
- We added import support for CFF files. [#7945](https://github.com/JabRef/jabref/issues/7945)
- We added the option to copy the DOI of an entry directly from the context menu copy submenu. [#7826](https://github.com/JabRef/jabref/issues/7826)
- We added a fulltext search feature. [#2838](https://github.com/JabRef/jabref/pull/2838)
- We improved the deduction of bib-entries from imported fulltext pdfs. [#7947](https://github.com/JabRef/jabref/pull/7947)
- We added `unprotect_terms` to the list of bracketed pattern modifiers [#7960](https://github.com/JabRef/jabref/pull/7960)
- We added a dialog that allows to parse metadata from linked pdfs. [#7929](https://github.com/JabRef/jabref/pull/7929)
- We added an icon picker in group edit dialog. [#6142](https://github.com/JabRef/jabref/issues/6142)
- We added a preference to Opt-In to JabRef's online metadata extraction service (Grobid) usage. [#8002](https://github.com/JabRef/jabref/pull/8002)
- We readded the possibility to display the search results of all databases ("Global Search"). It is shown in a separate window. [#4096](https://github.com/JabRef/jabref/issues/4096)
- We readded the possibility to keep the search string when switching tabs. It is implemented by a toggle button. [#4096](https://github.com/JabRef/jabref/issues/4096#issuecomment-575986882)
- We allowed the user to also preview the available citation styles in the preferences besides the selected ones [#8108](https://github.com/JabRef/jabref/issues/8108)
- We added an option to search the available citation styles by name in the preferences [#8108](https://github.com/JabRef/jabref/issues/8108)
- We added an option to generate bib-entries from ID through a popover in the toolbar. [#4183](https://github.com/JabRef/jabref/issues/4183)
- We added a menu option in the right click menu of the main table tabs to display the library properties. [#6527](https://github.com/JabRef/jabref/issues/6527)
- When a `.bib` file ("library") was saved successfully, a notification is shown

### Changed

- Local library settings may overwrite the setting "Search and store files relative to library file location" [#8179](https://github.com/JabRef/jabref/issues/8179)
- The option "Fit table horizontally on screen" in the "Entry table" preferences is now disabled by default [#8148](https://github.com/JabRef/jabref/pull/8148)
- We improved the preferences and descriptions in the "Linked files" preferences tab [#8148](https://github.com/JabRef/jabref/pull/8148)
- We slightly changed the layout of the Journal tab in the preferences for ui consistency. [#7937](https://github.com/JabRef/jabref/pull/7937)
- The JabRefHost on Windows now writes a temporary file and calls `-importToOpen` instead of passing the bibtex via `-importBibtex`. [#7374](https://github.com/JabRef/jabref/issues/7374), [JabRef/JabRef-Browser-Extension#274](https://github.com/JabRef/JabRef-Browser-Extension/issues/274)
- We reordered some entries in the right-click menu of the main table. [#6099](https://github.com/JabRef/jabref/issues/6099)
- We merged the barely used ImportSettingsTab and the CustomizationTab in the preferences into one single tab and moved the option to allow Integers in Edition Fields in Bibtex-Mode to the EntryEditor tab. [#7849](https://github.com/JabRef/jabref/pull/7849)
- We moved the export order in the preferences from `File` to `Import and Export`. [#7935](https://github.com/JabRef/jabref/pull/7935)
- We reworked the export order in the preferences and the save order in the library preferences. You can now set more than three sort criteria in your library preferences. [#7935](https://github.com/JabRef/jabref/pull/7935)
- The metadata-to-pdf actions now also embeds the bibfile to the PDF. [#8037](https://github.com/JabRef/jabref/pull/8037)
- The snap was updated to use the core20 base and to use lzo compression for better startup performance [#8109](https://github.com/JabRef/jabref/pull/8109)
- We moved the union/intersection view button in the group sidepane to the left of the other controls. [#8202](https://github.com/JabRef/jabref/pull/8202)
- We improved the Drag and Drop behavior in the "Customize Entry Types" Dialog [#6338](https://github.com/JabRef/jabref/issues/6338)
- When determining the URL of an ArXiV eprint, the URL now points to the version [#8149](https://github.com/JabRef/jabref/pull/8149)
- We Included all standard fields with citation key when exporting to Old OpenOffice/LibreOffice Calc Format [#8176](https://github.com/JabRef/jabref/pull/8176)
- In case the database is encoded with `UTF8`, the `% Encoding` marker is not written anymore
- The written `.bib` file has the same line endings [#390](https://github.com/JabRef/jabref-koppor/issues/390)
- The written `.bib` file always has a final line break
- The written `.bib` file keeps the newline separator of the loaded `.bib` file
- We present options to manually enter an article or return to the New Entry menu when the fetcher DOI fails to find an entry for an ID [#7870](https://github.com/JabRef/jabref/issues/7870)
- We trim white space and non-ASCII characters from DOI [#8127](https://github.com/JabRef/jabref/issues/8127)
- The duplicate checker now inspects other fields in case no difference in the required and optional fields are found.
- We reworked the library properties dialog and integrated the `Library > Preamble`, `Library > Citation key pattern` and `Library > String constants dialogs` [#8264](https://github.com/JabRef/jabref/pulls/8264)
- We improved the startup time of JabRef by switching from the logging library `log4j2` to `tinylog` [#8007](https://github.com/JabRef/jabref/issues/8007)

### Fixed

- We fixed an issue where an exception occurred when pasting an entry with a publication date-range of the form 1910/1917 [#7864](https://github.com/JabRef/jabref/issues/7864)
- We fixed an issue where an exception occurred when a preview style was edited and afterwards another preview style selected. [#8280](https://github.com/JabRef/jabref/issues/8280)
- We fixed an issue where the actions to move a file to a directory were incorrectly disabled. [#7908](https://github.com/JabRef/jabref/issues/7908)
- We fixed an issue where an exception occurred when a linked online file was edited in the entry editor [#8008](https://github.com/JabRef/jabref/issues/8008)
- We fixed an issue when checking for a new version when JabRef is used behind a corporate proxy. [#7884](https://github.com/JabRef/jabref/issues/7884)
- We fixed some icons that were drawn in the wrong color when JabRef used a custom theme. [#7853](https://github.com/JabRef/jabref/issues/7853)
- We fixed an issue where the `Aux file` on `Edit group` doesn't support relative sub-directories path to import. [#7719](https://github.com/JabRef/jabref/issues/7719).
- We fixed an issue where it was impossible to add or modify groups. [#7912](https://github.com/JabRef/jabref/pull/793://github.com/JabRef/jabref/pull/7921)
- We fixed an issue about the visible side pane components being out of sync with the view menu. [#8115](https://github.com/JabRef/jabref/issues/8115)
- We fixed an issue where the side pane would not close when all its components were closed. [#8082](https://github.com/JabRef/jabref/issues/8082)
- We fixed an issue where exported entries from a Citavi bib containing URLs could not be imported [#7882](https://github.com/JabRef/jabref/issues/7882)
- We fixed an issue where the icons in the search bar had the same color, toggled as well as untoggled. [#8014](https://github.com/JabRef/jabref/pull/8014)
- We fixed an issue where typing an invalid UNC path into the "Main file directory" text field caused an error. [#8107](https://github.com/JabRef/jabref/issues/8107)
- We fixed an issue where "Open Folder" didn't select the file on macOS in Finder [#8130](https://github.com/JabRef/jabref/issues/8130)
- We fixed an issue where importing PDFs resulted in an uncaught exception [#8143](https://github.com/JabRef/jabref/issues/8143)
- We fixed "The library has been modified by another program" showing up when line breaks change [#4877](https://github.com/JabRef/jabref/issues/4877)
- The default directory of the "LaTeX Citations" tab is now the directory of the currently opened database (and not the directory chosen at the last open file dialog or the last database save) [JabRef/jabref-koppor#538](https://github.com/JabRef/jabref-koppor/issues/538)
- When writing a bib file, the `NegativeArraySizeException` should not occur [#8231](https://github.com/JabRef/jabref/issues/8231) [#8265](https://github.com/JabRef/jabref/issues/8265)
- We fixed an issue where some menu entries were available without entries selected. [#4795](https://github.com/JabRef/jabref/issues/4795)
- We fixed an issue where right-clicking on a tab and selecting close will close the focused tab even if it is not the tab we right-clicked [#8193](https://github.com/JabRef/jabref/pull/8193)
- We fixed an issue where selecting a citation style in the preferences would sometimes produce an exception [#7860](https://github.com/JabRef/jabref/issues/7860)
- We fixed an issue where an exception would occur when clicking on a DOI link in the preview pane [#7706](https://github.com/JabRef/jabref/issues/7706)
- We fixed an issue where XMP and embedded BibTeX export would not work [#8278](https://github.com/JabRef/jabref/issues/8278)
- We fixed an issue where the XMP and embedded BibTeX import of a file containing multiple schemas failed [#8278](https://github.com/JabRef/jabref/issues/8278)
- We fixed an issue where writing embedded BibTeX import fails due to write protection or bibtex already being present [#8332](https://github.com/JabRef/jabref/pull/8332)
- We fixed an issue where pdf-paths and the pdf-indexer could get out of sync [#8182](https://github.com/JabRef/jabref/issues/8182)
- We fixed an issue where Status-Logger error messages appeared during the startup of JabRef [#5475](https://github.com/JabRef/jabref/issues/5475)

### Removed

- We removed two orphaned preferences options [#8164](https://github.com/JabRef/jabref/pull/8164)
- We removed the functionality of the `--debug` commandline options. Use the java command line switch `-Dtinylog.level=debug` for debug output instead. [#8226](https://github.com/JabRef/jabref/pull/8226)

## [5.3] – 2021-07-05

### Added

- We added a progress counter to the title bar in Possible Duplicates dialog window. [#7366](https://github.com/JabRef/jabref/issues/7366)
- We added new "Customization" tab to the preferences which includes option to choose a custom address for DOI access. [#7337](https://github.com/JabRef/jabref/issues/7337)
- We added zbmath to the public databases from which the bibliographic information of an existing entry can be updated. [#7437](https://github.com/JabRef/jabref/issues/7437)
- We showed to the find Unlinked Files Dialog the date of the files' most recent modification. [#4652](https://github.com/JabRef/jabref/issues/4652)
- We added to the find Unlinked Files function a filter to show only files based on date of last modification (Last Year, Last Month, Last Week, Last Day). [#4652](https://github.com/JabRef/jabref/issues/4652)
- We added to the find Unlinked Files function a filter that sorts the files based on the date of last modification(Sort by Newest, Sort by Oldest First). [#4652](https://github.com/JabRef/jabref/issues/4652)
- We added the possibility to add a new entry via its zbMath ID (zbMATH can be chosen as ID type in the "Select entry type" window). [#7202](https://github.com/JabRef/jabref/issues/7202)
- We added the extension support and the external application support (For Texshow, Texmaker and LyX) to the flatpak [#7248](https://github.com/JabRef/jabref/pull/7248)
- We added some symbols and keybindings to the context menu in the entry editor. [#7268](https://github.com/JabRef/jabref/pull/7268)
- We added keybindings for setting and clearing the read status. [#7264](https://github.com/JabRef/jabref/issues/7264)
- We added two new fields to track the creation and most recent modification date and time for each entry. [JabRef/jabref-koppor#130](https://github.com/JabRef/jabref-koppor/issues/130)
- We added a feature that allows the user to copy highlighted text in the preview window. [#6962](https://github.com/JabRef/jabref/issues/6962)
- We added a feature that allows you to create new BibEntry via paste arxivId [#2292](https://github.com/JabRef/jabref/issues/2292)
- We added support for conducting automated and systematic literature search across libraries and git support for persistence [#369](https://github.com/JabRef/jabref-koppor/issues/369)
- We added a add group functionality at the bottom of the side pane. [#4682](https://github.com/JabRef/jabref/issues/4682)
- We added a feature that allows the user to choose whether to trust the target site when unable to find a valid certification path from the file download site. [#7616](https://github.com/JabRef/jabref/issues/7616)
- We added a feature that allows the user to open all linked files of multiple selected entries by "Open file" option. [#6966](https://github.com/JabRef/jabref/issues/6966)
- We added a keybinding preset for new entries. [#7705](https://github.com/JabRef/jabref/issues/7705)
- We added a select all button for the library import function. [#7786](https://github.com/JabRef/jabref/issues/7786)
- We added a search feature for journal abbreviations. [#7804](https://github.com/JabRef/jabref/pull/7804)
- We added auto-key-generation progress to the background task list. [#7267](https://github.com/JabRef/jabref/issues/7267)
- We added the option to write XMP metadata to pdfs from the CLI. [#7814](https://github.com/JabRef/jabref/pull/7814)

### Changed

- The export to MS Office XML now exports the author field as `Inventor` if the bibtex entry type is `patent` [#7830](https://github.com/JabRef/jabref/issues/7830)
- We changed the EndNote importer to import the field `label` to the corresponding bibtex field `endnote-label` [forum#2734](https://discourse.jabref.org/t/importing-endnote-label-field-to-jabref-from-xml-file/2734)
- The keywords added via "Manage content selectors" are now displayed in alphabetical order. [#3791](https://github.com/JabRef/jabref/issues/3791)
- We improved the "Find unlinked files" dialog to show import results for each file. [#7209](https://github.com/JabRef/jabref/pull/7209)
- The content of the field `timestamp` is migrated to `creationdate`. In case one configured "udpate timestampe", it is migrated to `modificationdate`. [JabRef/jabref-koppor#130](https://github.com/JabRef/jabref-koppor/issues/130)
- The JabRef specific meta-data content in the main field such as priorities (prio1, prio2, ...) are migrated to their respective fields. They are removed from the keywords. [#6840](https://github.com/jabref/jabref/issues/6840)
- We fixed an issue where groups generated from authors' last names did not include all entries of the authors' [#5833](https://github.com/JabRef/jabref/issues/5833)
- The export to MS Office XML now uses the month name for the field `MonthAcessed` instead of the two digit number [#7354](https://github.com/JabRef/jabref/issues/7354)
- We included some standalone dialogs from the options menu in the main preference dialog and fixed some visual issues in the preferences dialog. [#7384](https://github.com/JabRef/jabref/pull/7384)
- We improved the linking of the `python3` interpreter via the shebang to dynamically use the systems default Python. Related to [JabRef/JabRef-Browser-Extension#177](https://github.com/JabRef/JabRef-Browser-Extension/issues/177)
- Automatically found pdf files now have the linking button to the far left and uses a link icon with a plus instead of a briefcase. The file name also has lowered opacity(70%) until added. [#3607](https://github.com/JabRef/jabref/issues/3607)
- We simplified the select entry type form by splitting it into two parts ("Recommended" and "Others") based on internal usage data. [#6730](https://github.com/JabRef/jabref/issues/6730)
- We improved the submenu list by merging the'Remove group' having two options, with or without subgroups. [#4682](https://github.com/JabRef/jabref/issues/4682)
- The export to MS Office XML now uses the month name for the field `Month` instead of the two digit number [forum#2685](https://discourse.jabref.org/t/export-month-as-text-not-number/2685)
- We reintroduced missing default keybindings for new entries. [#7346](https://github.com/JabRef/jabref/issues/7346) [#7439](https://github.com/JabRef/jabref/issues/7439)
- Lists of available fields are now sorted alphabetically. [#7716](https://github.com/JabRef/jabref/issues/7716)
- The tooltip of the search field explaining the search is always shown. [#7279](https://github.com/JabRef/jabref/pull/7279)
- We rewrote the ACM fetcher to adapt to the new interface. [#5804](https://github.com/JabRef/jabref/issues/5804)
- We moved the select/collapse buttons in the unlinked files dialog into a context menu. [#7383](https://github.com/JabRef/jabref/issues/7383)
- We fixed an issue where journal abbreviations containing curly braces were not recognized [#7773](https://github.com/JabRef/jabref/issues/7773)

### Fixed

- We fixed an issue where some texts (e.g. descriptions) in dialogs could not be translated [#7854](https://github.com/JabRef/jabref/issues/7854)
- We fixed an issue where import hangs for ris files with "ER - " [#7737](https://github.com/JabRef/jabref/issues/7737)
- We fixed an issue where getting bibliograhpic data from DOI or another identifer did not respect the library mode (BibTeX/biblatex)[#6267](https://github.com/JabRef/jabref/issues/6267)
- We fixed an issue where importing entries would not respect the library mode (BibTeX/biblatex)[#1018](https://github.com/JabRef/jabref/issues/1018)
- We fixed an issue where an exception occurred when importing entries from a web search [#7606](https://github.com/JabRef/jabref/issues/7606)
- We fixed an issue where the table column sort order was not properly stored and resulted in unsorted eports [#7524](https://github.com/JabRef/jabref/issues/7524)
- We fixed an issue where the value of the field `school` or `institution` would be printed twice in the HTML Export [forum#2634](https://discourse.jabref.org/t/problem-with-exporting-techreport-phdthesis-mastersthesis-to-html/2634)
- We fixed an issue preventing to connect to a shared database. [#7570](https://github.com/JabRef/jabref/pull/7570)
- We fixed an issue preventing files from being dragged & dropped into an empty library. [#6851](https://github.com/JabRef/jabref/issues/6851)
- We fixed an issue where double-click onto PDF in file list under the 'General' tab section should just open the file. [#7465](https://github.com/JabRef/jabref/issues/7465)
- We fixed an issue where the dark theme did not extend to a group's custom color picker. [#7481](https://github.com/JabRef/jabref/issues/7481)
- We fixed an issue where choosing the fields on which autocompletion should not work in "Entry editor" preferences had no effect. [#7320](https://github.com/JabRef/jabref/issues/7320)
- We fixed an issue where the "Normalize page numbers" formatter did not replace en-dashes or em-dashes with a hyphen-minus sign. [#7239](https://github.com/JabRef/jabref/issues/7239)
- We fixed an issue with the style of highlighted check boxes while searching in preferences. [#7226](https://github.com/JabRef/jabref/issues/7226)
- We fixed an issue where the option "Move file to file directory" was disabled in the entry editor for all files [#7194](https://github.com/JabRef/jabref/issues/7194)
- We fixed an issue where application dialogs were opening in the wrong display when using multiple screens [#7273](https://github.com/JabRef/jabref/pull/7273)
- We fixed an issue where the "Find unlinked files" dialog would freeze JabRef on importing. [#7205](https://github.com/JabRef/jabref/issues/7205)
- We fixed an issue where the "Find unlinked files" would stop importing when importing a single file failed. [#7206](https://github.com/JabRef/jabref/issues/7206)
- We fixed an issue where JabRef froze for a few seconds in MacOS when DNS resolution timed out. [#7441](https://github.com/JabRef/jabref/issues/7441)
- We fixed an issue where an exception would be displayed for previewing and preferences when a custom theme has been configured but is missing [#7177](https://github.com/JabRef/jabref/issues/7177)
- We fixed an issue where URLs in `file` fields could not be handled on Windows. [#7359](https://github.com/JabRef/jabref/issues/7359)
- We fixed an issue where the regex based file search miss-interpreted specific symbols. [#4342](https://github.com/JabRef/jabref/issues/4342)
- We fixed an issue where the Harvard RTF exporter used the wrong default file extension. [#4508](https://github.com/JabRef/jabref/issues/4508)
- We fixed an issue where the Harvard RTF exporter did not use the new authors formatter and therefore did not export "organization" authors correctly. [#4508](https://github.com/JabRef/jabref/issues/4508)
- We fixed an issue where the field `urldate` was not exported to the corresponding fields `YearAccessed`, `MonthAccessed`, `DayAccessed` in MS Office XML [#7354](https://github.com/JabRef/jabref/issues/7354)
- We fixed an issue where the password for a shared SQL database was only remembered if it was the same as the username [#6869](https://github.com/JabRef/jabref/issues/6869)
- We fixed an issue where some custom exports did not use the new authors formatter and therefore did not export authors correctly [#7356](https://github.com/JabRef/jabref/issues/7356)
- We fixed an issue where alt+keyboard shortcuts do not work [#6994](https://github.com/JabRef/jabref/issues/6994)
- We fixed an issue about the file link editor did not allow to change the file name according to the default pattern after changing an entry. [#7525](https://github.com/JabRef/jabref/issues/7525)
- We fixed an issue where the file path is invisible in dark theme. [#7382](https://github.com/JabRef/jabref/issues/7382)
- We fixed an issue where the secondary sorting is not working for some special fields. [#7015](https://github.com/JabRef/jabref/issues/7015)
- We fixed an issue where changing the font size makes the font size field too small. [#7085](https://github.com/JabRef/jabref/issues/7085)
- We fixed an issue with TexGroups on Linux systems, where the modification of an aux-file did not trigger an auto-update for TexGroups. Furthermore, the detection of file modifications is now more reliable. [#7412](https://github.com/JabRef/jabref/pull/7412)
- We fixed an issue where the Unicode to Latex formatter produced wrong results for characters with a codepoint higher than Character.MAX_VALUE. [#7387](https://github.com/JabRef/jabref/issues/7387)
- We fixed an issue where a non valid value as font size results in an uncaught exception. [#7415](https://github.com/JabRef/jabref/issues/7415)
- We fixed an issue where "Merge citations" in the Openoffice/Libreoffice integration panel did not have a corresponding opposite. [#7454](https://github.com/JabRef/jabref/issues/7454)
- We fixed an issue where drag and drop of bib files for opening resulted in uncaught exceptions [#7464](https://github.com/JabRef/jabref/issues/7464)
- We fixed an issue where columns shrink in width when we try to enlarge JabRef window. [#6818](https://github.com/JabRef/jabref/issues/6818)
- We fixed an issue where Content selector does not seem to work for custom fields. [#6819](https://github.com/JabRef/jabref/issues/6819)
- We fixed an issue where font size of the preferences dialog does not update with the rest of the GUI. [#7416](https://github.com/JabRef/jabref/issues/7416)
- We fixed an issue in which a linked online file consisting of a web page was saved as an invalid pdf file upon being downloaded. The user is now notified when downloading a linked file results in an HTML file. [#7452](https://github.com/JabRef/jabref/issues/7452)
- We fixed an issue where opening BibTex file (doubleclick) from Folder with spaces not working. [#6487](https://github.com/JabRef/jabref/issues/6487)
- We fixed the header title in the Add Group/Subgroup Dialog box. [#4682](https://github.com/JabRef/jabref/issues/4682)
- We fixed an issue with saving large `.bib` files [#7265](https://github.com/JabRef/jabref/issues/7265)
- We fixed an issue with very large page numbers [#7590](https://github.com/JabRef/jabref/issues/7590)
- We fixed an issue where the file extension is missing on saving the library file on linux [#7451](https://github.com/JabRef/jabref/issues/7451)
- We fixed an issue with opacity of disabled icon-buttons [#7195](https://github.com/JabRef/jabref/issues/7195)
- We fixed an issue where journal abbreviations in UTF-8 were not recognized [#5850](https://github.com/JabRef/jabref/issues/5850)
- We fixed an issue where the article title with curly brackets fails to download the arXiv link (pdf file). [#7633](https://github.com/JabRef/jabref/issues/7633)
- We fixed an issue with toggle of special fields does not work for sorted entries [#7016](https://github.com/JabRef/jabref/issues/7016)
- We fixed an issue with the default path of external application. [#7641](https://github.com/JabRef/jabref/issues/7641)
- We fixed an issue where urls must be embedded in a style tag when importing EndNote style Xml files. Now it can parse url with or without a style tag. [#6199](https://github.com/JabRef/jabref/issues/6199)
- We fixed an issue where the article title with colon fails to download the arXiv link (pdf file). [#7660](https://github.com/JabRef/jabref/issues/7660)
- We fixed an issue where the keybinding for delete entry did not work on the main table [#7580](https://github.com/JabRef/jabref/pull/7580)
- We fixed an issue where the RFC fetcher is not compatible with the draft [#7305](https://github.com/JabRef/jabref/issues/7305)
- We fixed an issue where duplicate files (both file names and contents are the same) is downloaded and add to linked files [#6197](https://github.com/JabRef/jabref/issues/6197)
- We fixed an issue where changing the appearance of the preview tab did not trigger a restart warning. [#5464](https://github.com/JabRef/jabref/issues/5464)
- We fixed an issue where editing "Custom preview style" triggers exception. [#7526](https://github.com/JabRef/jabref/issues/7526)
- We fixed the [SAO/NASA Astrophysics Data System](https://docs.jabref.org/collect/import-using-online-bibliographic-database#sao-nasa-astrophysics-data-system) fetcher. [#7867](https://github.com/JabRef/jabref/pull/7867)
- We fixed an issue where a title with multiple applied formattings in EndNote was not imported correctly [forum#2734](https://discourse.jabref.org/t/importing-endnote-label-field-to-jabref-from-xml-file/2734)
- We fixed an issue where a `report` in EndNote was imported as `article` [forum#2734](https://discourse.jabref.org/t/importing-endnote-label-field-to-jabref-from-xml-file/2734)
- We fixed an issue where the field `publisher` in EndNote was not imported in JabRef [forum#2734](https://discourse.jabref.org/t/importing-endnote-label-field-to-jabref-from-xml-file/2734)

### Removed

- We removed add group button beside the filter group tab. [#4682](https://github.com/JabRef/jabref/issues/4682)

## [5.2] – 2020-12-24

### Added

- We added a validation to check if the current database location is shared, preventing an exception when Pulling Changes From Shared Database. [#6959](https://github.com/JabRef/jabref/issues/6959)
- We added a query parser and mapping layer to enable conversion of queries formulated in simplified lucene syntax by the user into api queries. [#6799](https://github.com/JabRef/jabref/pull/6799)
- We added some basic functionality to customise the look of JabRef by importing a css theme file. [#5790](https://github.com/JabRef/jabref/issues/5790)
- We added connection check function in network preference setting [#6560](https://github.com/JabRef/jabref/issues/6560)
- We added support for exporting to YAML. [#6974](https://github.com/JabRef/jabref/issues/6974)
- We added a DOI format and organization check to detect [American Physical Society](https://journals.aps.org/) journals to copy the article ID to the page field for cases where the page numbers are missing. [#7019](https://github.com/JabRef/jabref/issues/7019)
- We added an error message in the New Entry dialog that is shown in case the fetcher did not find anything . [#7000](https://github.com/JabRef/jabref/issues/7000)
- We added a new formatter to output shorthand month format. [#6579](https://github.com/JabRef/jabref/issues/6579)
- We added support for the new Microsoft Edge browser in all platforms. [#7056](https://github.com/JabRef/jabref/pull/7056)
- We reintroduced emacs/bash-like keybindings. [#6017](https://github.com/JabRef/jabref/issues/6017)
- We added a feature to provide automated cross library search using a cross library query language. This provides support for the search step of systematic literature reviews (SLRs). [JabRef/jabref-koppor#369](https://github.com/JabRef/jabref-koppor/issues/369)

### Changed

- We changed the default preferences for OpenOffice/LibreOffice integration to automatically sync the bibliography when inserting new citations in a OpenOffic/LibreOffice document. [#6957](https://github.com/JabRef/jabref/issues/6957)
- We restructured the 'File' tab and extracted some parts into the 'Linked files' tab [#6779](https://github.com/JabRef/jabref/pull/6779)
- JabRef now offers journal lists from <https://abbrv.jabref.org>. JabRef the lists which use a dot inside the abbreviations. [#5749](https://github.com/JabRef/jabref/pull/5749)
- We removed two useless preferences in the groups preferences dialog. [#6836](https://github.com/JabRef/jabref/pull/6836)
- Synchronization of SpecialFields to keywords is now disabled by default. [#6621](https://github.com/JabRef/jabref/issues/6621)
- JabRef no longer opens the entry editor with the first entry on startup [#6855](https://github.com/JabRef/jabref/issues/6855)
- We completed the rebranding of `bibtexkey` as `citationkey` which was started in JabRef 5.1.
- JabRef no longer opens the entry editor with the first entry on startup [#6855](https://github.com/JabRef/jabref/issues/6855)
- Fetch by ID: (long) "SAO/NASA Astrophysics Data System" replaced by (short) "SAO/NASA ADS" [#6876](https://github.com/JabRef/jabref/pull/6876)
- We changed the title of the window "Manage field names and content" to have the same title as the corresponding menu item [#6895](https://github.com/JabRef/jabref/pull/6895)
- We renamed the menus "View -> Previous citation style" and "View -> Next citation style" into "View -> Previous preview style" and "View -> Next preview style" and renamed the "Preview" style to "Customized preview style". [#6899](https://github.com/JabRef/jabref/pull/6899)
- We changed the default preference option "Search and store files relative to library file location" to on, as this seems to be a more intuitive behaviour. [#6863](https://github.com/JabRef/jabref/issues/6863)
- We changed the title of the window "Manage field names and content": to have the same title as the corresponding menu item [#6895](https://github.com/JabRef/jabref/pull/6895)
- We improved the detection of "short" DOIs. [#6880](https://github.com/JabRef/jabref/issues/6880)
- We improved the duplicate detection when identifiers like DOI or arXiv are semantically the same, but just syntactically differ (e.g. with or without http(s):// prefix). [#6707](https://github.com/JabRef/jabref/issues/6707)
- We improved JabRef start up time [#6057](https://github.com/JabRef/jabref/issues/6057)
- We changed in the group interface "Generate groups from keywords in a BibTeX field" by "Generate groups from keywords in the following field". [#6983](https://github.com/JabRef/jabref/issues/6983)
- We changed the name of a group type from "Searching for keywords" to "Searching for a keyword". [#6995](https://github.com/JabRef/jabref/pull/6995)
- We changed the way JabRef displays the title of a tab and of the window. [#4161](https://github.com/JabRef/jabref/issues/4161)
- We changed connect timeouts for server requests to 30 seconds in general and 5 seconds for GROBID server (special) and improved user notifications on connection issues. [#7026](https://github.com/JabRef/jabref/pull/7026)
- We changed the order of the library tab context menu items. [#7171](https://github.com/JabRef/jabref/issues/7171)
- We changed the way linked files are opened on Linux to use the native openFile method, compatible with confined packages. [#7037](https://github.com/JabRef/jabref/pull/7037)
- We refined the entry preview to show the full names of authors and editors, to list the editor only if no author is present, have the year earlier. [#7083](https://github.com/JabRef/jabref/issues/7083)

### Fixed

- We fixed an issue changing the icon link_variation_off that is not meaningful. [#6834](https://github.com/JabRef/jabref/issues/6834)
- We fixed an issue where the `.sav` file was not deleted upon exiting JabRef. [#6109](https://github.com/JabRef/jabref/issues/6109)
- We fixed a linked identifier icon inconsistency. [#6705](https://github.com/JabRef/jabref/issues/6705)
- We fixed the wrong behavior that font size changes are not reflected in dialogs. [#6039](https://github.com/JabRef/jabref/issues/6039)
- We fixed the failure to Copy citation key and link. [#5835](https://github.com/JabRef/jabref/issues/5835)
- We fixed an issue where the sort order of the entry table was reset after a restart of JabRef. [#6898](https://github.com/JabRef/jabref/pull/6898)
- We fixed an issue where no longer a warning was displayed when inserting references into LibreOffice with an invalid "ReferenceParagraphFormat". [#6907](https://github.com/JabRef/jabref/pull/6907).
- We fixed an issue where a selected field was not removed after the first click in the custom entry types dialog. [#6934](https://github.com/JabRef/jabref/issues/6934)
- We fixed an issue where a remove icon was shown for standard entry types in the custom entry types dialog. [#6906](https://github.com/JabRef/jabref/issues/6906)
- We fixed an issue where it was impossible to connect to OpenOffice/LibreOffice on Mac OSX. [#6970](https://github.com/JabRef/jabref/pull/6970)
- We fixed an issue with the python script used by browser plugins that failed to locate JabRef if not installed in its default location. [#6963](https://github.com/JabRef/jabref/pull/6963/files)
- We fixed an issue where spaces and newlines in an isbn would generate an exception. [#6456](https://github.com/JabRef/jabref/issues/6456)
- We fixed an issue where identity column header had incorrect foreground color in the Dark theme. [#6796](https://github.com/JabRef/jabref/issues/6796)
- We fixed an issue where the RIS exporter added extra blank lines.[#7007](https://github.com/JabRef/jabref/pull/7007/files)
- We fixed an issue where clicking on Collapse All button in the Search for Unlinked Local Files expanded the directory structure erroneously [#6848](https://github.com/JabRef/jabref/issues/6848)
- We fixed an issue, when pulling changes from shared database via shortcut caused creation of a new tech report [#6867](https://github.com/JabRef/jabref/issues/6867)
- We fixed an issue where the JabRef GUI does not highlight the "All entries" group on start-up [#6691](https://github.com/JabRef/jabref/issues/6691)
- We fixed an issue where a custom dark theme was not applied to the entry preview tab [#7068](https://github.com/JabRef/jabref/issues/7068)
- We fixed an issue where modifications to the Custom preview layout in the preferences were not saved [#6447](https://github.com/JabRef/jabref/issues/6447)
- We fixed an issue where errors from imports were not shown to the user [#7084](https://github.com/JabRef/jabref/pull/7084)
- We fixed an issue where the EndNote XML Import would fail on empty keywords tags [forum#2387](https://discourse.jabref.org/t/importing-in-unknown-format-fails-to-import-xml-library-from-bookends-export/2387)
- We fixed an issue where the color of groups of type "free search expression" not persisting after restarting the application [#6999](https://github.com/JabRef/jabref/issues/6999)
- We fixed an issue where modifications in the source tab where not saved without switching to another field before saving the library [#6622](https://github.com/JabRef/jabref/issues/6622)
- We fixed an issue where the "Document Viewer" did not show the first page of the opened pdf document and did not show the correct total number of pages [#7108](https://github.com/JabRef/jabref/issues/7108)
- We fixed an issue where the context menu was not updated after a file link was changed. [#5777](https://github.com/JabRef/jabref/issues/5777)
- We fixed an issue where the password for a shared SQL database was not remembered [#6869](https://github.com/JabRef/jabref/issues/6869)
- We fixed an issue where newly added entires were not synced to a shared SQL database [#7176](https://github.com/JabRef/jabref/issues/7176)
- We fixed an issue where the PDF-Content importer threw an exception when no DOI number is present at the first page of the PDF document [#7203](https://github.com/JabRef/jabref/issues/7203)
- We fixed an issue where groups created from aux files did not update on file changes [#6394](https://github.com/JabRef/jabref/issues/6394)
- We fixed an issue where authors that only have last names were incorrectly identified as institutes when generating citation keys [#7199](https://github.com/JabRef/jabref/issues/7199)
- We fixed an issue where institutes were incorrectly identified as universities when generating citation keys [#6942](https://github.com/JabRef/jabref/issues/6942)

### Removed

- We removed the Google Scholar fetcher and the ACM fetcher do not work due to traffic limitations [#6369](https://github.com/JabRef/jabref/issues/6369)
- We removed the menu entry "Manage external file types" because it's already in 'Preferences' dialog [#6991](https://github.com/JabRef/jabref/issues/6991)
- We removed the integrity check "Abbreviation detected" for the field journal/journaltitle in the entry editor [#3925](https://github.com/JabRef/jabref/issues/3925)

## [5.1] – 2020-08-30

### Added

- We added a new fetcher to enable users to search mEDRA DOIs [#6602](https://github.com/JabRef/jabref/issues/6602)
- We added a new fetcher to enable users to search "[Collection of Computer Science Bibliographies](https://en.wikipedia.org/wiki/Collection_of_Computer_Science_Bibliographies)". [#6638](https://github.com/JabRef/jabref/issues/6638)
- We added default values for delimiters in Add Subgroup window [#6624](https://github.com/JabRef/jabref/issues/6624)
- We improved responsiveness of general fields specification dialog window. [#6604](https://github.com/JabRef/jabref/issues/6604)
- We added support for importing ris file and load DOI [#6530](https://github.com/JabRef/jabref/issues/6530)
- We added the Library properties to a context menu on the library tabs [#6485](https://github.com/JabRef/jabref/issues/6485)
- We added a new field in the preferences in 'BibTeX key generator' for unwanted characters that can be user-specified. [#6295](https://github.com/JabRef/jabref/issues/6295)
- We added support for searching ShortScience for an entry through the user's browser. [#6018](https://github.com/JabRef/jabref/pull/6018)
- We updated EditionChecker to permit edition to start with a number. [#6144](https://github.com/JabRef/jabref/issues/6144)
- We added tooltips for most fields in the entry editor containing a short description. [#5847](https://github.com/JabRef/jabref/issues/5847)
- We added support for basic markdown in custom formatted previews [#6194](https://github.com/JabRef/jabref/issues/6194)
- We now show the number of items found and selected to import in the online search dialog. [#6248](https://github.com/JabRef/jabref/pull/6248)
- We created a new install screen for macOS. [#5759](https://github.com/JabRef/jabref/issues/5759)
- We added a new integrity check for duplicate DOIs. [JabRef/jabref-koppor#339](https://github.com/JabRef/jabref-koppor/issues/339)
- We implemented an option to download fulltext files while importing. [#6381](https://github.com/JabRef/jabref/pull/6381)
- We added a progress-indicator showing the average progress of background tasks to the toolbar. Clicking it reveals a pop-over with a list of running background tasks. [#6443](https://github.com/JabRef/jabref/pull/6443)
- We fixed the bug when strike the delete key in the text field. [#6421](https://github.com/JabRef/jabref/issues/6421)
- We added a BibTex key modifier for truncating strings. [#3915](https://github.com/JabRef/jabref/issues/3915)
- We added support for jumping to target entry when typing letter/digit after sorting a column in maintable [#6146](https://github.com/JabRef/jabref/issues/6146)
- We added a new fetcher to enable users to search all available E-Libraries simultaneously. [JabRef/jabref-koppor#369](https://github.com/JabRef/jabref-koppor/issues/369)
- We added the field "entrytype" to the export sort criteria [#6531](https://github.com/JabRef/jabref/pull/6531)
- We added the possibility to change the display order of the fields in the entry editor. The order can now be configured using drag and drop in the "Customize entry types" dialog [#6152](https://github.com/JabRef/jabref/pull/6152)
- We added native support for biblatex-software [#6574](https://github.com/JabRef/jabref/issues/6574)
- We added a missing restart warning for AutoComplete in the preferences dialog. [#6351](https://github.com/JabRef/jabref/issues/6351)
- We added a note to the citation key pattern preferences dialog as a temporary workaround for a JavaFX bug, about committing changes in a table cell, if the focus is lost. [#5825](https://github.com/JabRef/jabref/issues/5825)
- We added support for customized fallback fields in bracketed patterns. [#7111](https://github.com/JabRef/jabref/issues/7111)

### Changed

- We improved the arXiv fetcher. Now it should find entries even more reliably and does no longer include the version (e.g `v1`) in the `eprint` field. [forum#1941](https://discourse.jabref.org/t/remove-version-in-arxiv-import/1941)
- We moved the group search bar and the button "New group" from bottom to top position to make it more prominent. [#6112](https://github.com/JabRef/jabref/pull/6112)
- When JabRef finds a `.sav` file without changes, there is no dialog asking for acceptance of changes anymore.
- We changed the buttons for import/export/show all/reset of preferences to smaller icon buttons in the preferences dialog. [#6130](https://github.com/JabRef/jabref/pull/6130)
- We moved the functionality "Manage field names & content" from the "Library" menu to the "Edit" menu, because it affects the selected entries and not the whole library
- We merged the functionality "Append contents from a BibTeX library into the currently viewed library" into the "Import into database" functionality. Fixes [#6049](https://github.com/JabRef/jabref/issues/6049).
- We changed the directory where fulltext downloads are stored to the directory set in the import-tab in preferences. [#6381](https://github.com/JabRef/jabref/pull/6381)
- We improved the error message for invalid jstyles. [#6303](https://github.com/JabRef/jabref/issues/6303)
- We changed the section name of 'Advanced' to 'Network' in the preferences and removed some obsolete options.[#6489](https://github.com/JabRef/jabref/pull/6489)
- We improved the context menu of the column "Linked identifiers" of the main table, by truncating their texts, if they are too long. [#6499](https://github.com/JabRef/jabref/issues/6499)
- We merged the main table tabs in the preferences dialog. [#6518](https://github.com/JabRef/jabref/pull/6518)
- We changed the command line option 'generateBibtexKeys' to the more generic term 'generateCitationKeys' while the short option remains 'g'.[#6545](https://github.com/JabRef/jabref/pull/6545)
- We improved the "Possible duplicate entries" window to remember its size and position throughout a session. [#6582](https://github.com/JabRef/jabref/issues/6582)
- We divided the toolbar into small parts, so if the application window is to small, only a part of the toolbar is moved into the chevron popup. [#6682](https://github.com/JabRef/jabref/pull/6682)
- We changed the layout for of the buttons in the Open Office side panel to ensure that the button text is always visible, specially when resizing. [#6639](https://github.com/JabRef/jabref/issues/6639)
- We merged the two new library commands in the file menu to one which always creates a new library in the default library mode. [#6539](https://github.com/JabRef/jabref/pull/6539#issuecomment-641056536)

### Fixed

- We fixed an issue where entry preview tab has no name in drop down list. [#6591](https://github.com/JabRef/jabref/issues/6591)
- We fixed to only search file links in the BIB file location directory when preferences has corresponding checkbox checked. [#5891](https://github.com/JabRef/jabref/issues/5891)
- We fixed wrong button order (Apply and Cancel) in ManageProtectedTermsDialog.
- We fixed an issue with incompatible characters at BibTeX key [#6257](https://github.com/JabRef/jabref/issues/6257)
- We fixed an issue where dash (`-`) was reported as illegal BibTeX key [#6295](https://github.com/JabRef/jabref/issues/6295)
- We greatly improved the performance of the overall application and many operations. [#5071](https://github.com/JabRef/jabref/issues/5071)
- We fixed an issue where sort by priority was broken. [#6222](https://github.com/JabRef/jabref/issues/6222)
- We fixed an issue where opening a library from the recent libraries menu was not possible. [#5939](https://github.com/JabRef/jabref/issues/5939)
- We fixed an issue with inconsistent capitalization of file extensions when downloading files. [#6115](https://github.com/JabRef/jabref/issues/6115)
- We fixed the display of language and encoding in the preferences dialog. [#6130](https://github.com/JabRef/jabref/pull/6130)
- Now the link and/or the link description in the column "linked files" of the main table gets truncated or wrapped, if too long, otherwise display issues arise. [#6178](https://github.com/JabRef/jabref/issues/6178)
- We fixed the issue that groups panel does not keep size when resizing window. [#6180](https://github.com/JabRef/jabref/issues/6180)
- We fixed an error that sometimes occurred when using the context menu. [#6085](https://github.com/JabRef/jabref/issues/6085)
- We fixed an issue where search full-text documents downloaded files with same name, overwriting existing files. [#6174](https://github.com/JabRef/jabref/pull/6174)
- We fixed an issue when importing into current library an erroneous message "import cancelled" is displayed even though import is successful. [#6266](https://github.com/JabRef/jabref/issues/6266)
- We fixed an issue where custom jstyles for Open/LibreOffice where not saved correctly. [#6170](https://github.com/JabRef/jabref/issues/6170)
- We fixed an issue where the INSPIRE fetcher was no longer working [#6229](https://github.com/JabRef/jabref/issues/6229)
- We fixed an issue where custom exports with an uppercase file extension could not be selected for "Copy...-> Export to Clipboard" [#6285](https://github.com/JabRef/jabref/issues/6285)
- We fixed the display of icon both in the main table and linked file editor. [#6169](https://github.com/JabRef/jabref/issues/6169)
- We fixed an issue where the windows installer did not create an entry in the start menu [bug report in the forum](https://discourse.jabref.org/t/error-while-fetching-from-doi/2018/3)
- We fixed an issue where only the field `abstract` and `comment` were declared as multiline fields. Other fields can now be configured in the preferences using "Do not wrap the following fields when saving" [#4373](https://github.com/JabRef/jabref/issues/4373)
- We fixed an issue where JabRef switched to discrete graphics under macOS [#5935](https://github.com/JabRef/jabref/issues/5935)
- We fixed an issue where the Preferences entry preview will be unexpected modified leads to Value too long exception [#6198](https://github.com/JabRef/jabref/issues/6198)
- We fixed an issue where custom jstyles for Open/LibreOffice would only be valid if a layout line for the entry type `default` was at the end of the layout section [#6303](https://github.com/JabRef/jabref/issues/6303)
- We fixed an issue where a new entry is not shown in the library if a search is active [#6297](https://github.com/JabRef/jabref/issues/6297)
- We fixed an issue where long directory names created from patterns could create an exception. [#3915](https://github.com/JabRef/jabref/issues/3915)
- We fixed an issue where sort on numeric cases was broken. [#6349](https://github.com/JabRef/jabref/issues/6349)
- We fixed an issue where year and month fields were not cleared when converting to biblatex [#6224](https://github.com/JabRef/jabref/issues/6224)
- We fixed an issue where an "Not on FX thread" exception occurred when saving on linux [#6453](https://github.com/JabRef/jabref/issues/6453)
- We fixed an issue where the library sort order was lost. [#6091](https://github.com/JabRef/jabref/issues/6091)
- We fixed an issue where brackets in regular expressions were not working. [#6469](https://github.com/JabRef/jabref/pull/6469)
- We fixed an issue where multiple background task popups stacked over each other.. [#6472](https://github.com/JabRef/jabref/issues/6472)
- We fixed an issue where LaTeX citations for specific commands (`\autocite`s) of biblatex-mla were not recognized. [#6476](https://github.com/JabRef/jabref/issues/6476)
- We fixed an issue where drag and drop was not working on empty database. [#6487](https://github.com/JabRef/jabref/issues/6487)
- We fixed an issue where the name fields were not updated after the preferences changed. [#6515](https://github.com/JabRef/jabref/issues/6515)
- We fixed an issue where "null" appeared in generated BibTeX keys. [#6459](https://github.com/JabRef/jabref/issues/6459)
- We fixed an issue where the authors' names were incorrectly displayed in the authors' column when they were bracketed. [#6465](https://github.com/JabRef/jabref/issues/6465) [#6459](https://github.com/JabRef/jabref/issues/6459)
- We fixed an issue where importing certain unlinked files would result in an exception [#5815](https://github.com/JabRef/jabref/issues/5815)
- We fixed an issue where downloaded files would be moved to a directory named after the citationkey when no file directory pattern is specified [#6589](https://github.com/JabRef/jabref/issues/6589)
- We fixed an issue with the creation of a group of cited entries which incorrectly showed the message that the library had been modified externally whenever saving the library. [#6420](https://github.com/JabRef/jabref/issues/6420)
- We fixed an issue with the creation of a group of cited entries. Now the file path to an aux file gets validated. [#6585](https://github.com/JabRef/jabref/issues/6585)
- We fixed an issue on Linux systems where the application would crash upon inotify failure. Now, the user is prompted with a warning, and given the choice to continue the session. [#6073](https://github.com/JabRef/jabref/issues/6073)
- We moved the search modifier buttons into the search bar, as they were not accessible, if autocompletion was disabled. [#6625](https://github.com/JabRef/jabref/issues/6625)
- We fixed an issue about duplicated group color indicators [#6175](https://github.com/JabRef/jabref/issues/6175)
- We fixed an issue where entries with the entry type Misc from an imported aux file would not be saved correctly to the bib file on disk [#6405](https://github.com/JabRef/jabref/issues/6405)
- We fixed an issue where percent sign ('%') was not formatted properly by the HTML formatter [#6753](https://github.com/JabRef/jabref/issues/6753)
- We fixed an issue with the [SAO/NASA Astrophysics Data System](https://docs.jabref.org/collect/add-entry-using-an-id#sao-nasa-a-ds) fetcher where `\textbackslash` appeared at the end of the abstract.
- We fixed an issue with the Science Direct fetcher where PDFs could not be downloaded. Fixes [#5860](https://github.com/JabRef/jabref/issues/5860)
- We fixed an issue with the Library of Congress importer.
- We fixed the [link to the external libraries listing](https://github.com/JabRef/jabref/blob/master/external-libraries.md) in the about dialog
- We fixed an issue regarding pasting on Linux. [#6293](https://github.com/JabRef/jabref/issues/6293)

### Removed

- We removed the option of the "enforce legal key". [#6295](https://github.com/JabRef/jabref/issues/6295)
- We removed the obsolete `External programs / Open PDF` section in the preferences, as the default application to open PDFs is now set in the `Manage external file types` dialog. [#6130](https://github.com/JabRef/jabref/pull/6130)
- We removed the option to configure whether a `.bib.bak` file should be generated upon save. It is now always enabled. Documentation at <https://docs.jabref.org/advanced/autosave>. [#6092](https://github.com/JabRef/jabref/issues/6092)
- We removed the built-in list of IEEE journal abbreviations using BibTeX strings. If you still want to use them, you have to download them separately from <https://abbrv.jabref.org>.

## [5.0] – 2020-03-06

### Changed

- Added browser integration to the snap package for firefox/chromium browsers. [#6062](https://github.com/JabRef/jabref/pull/6062)
- We reintroduced the possibility to extract references from plain text (using [GROBID](https://grobid.readthedocs.io/en/latest/)). [#5614](https://github.com/JabRef/jabref/pull/5614)
- We changed the open office panel to show buttons in rows of three instead of going straight down to save space as the button expanded out to take up unnecessary horizontal space. [#5479](https://github.com/JabRef/jabref/issues/5479)
- We cleaned up the group add/edit dialog. [#5826](https://github.com/JabRef/jabref/pull/5826)
- We reintroduced the index column. [#5844](https://github.com/JabRef/jabref/pull/5844)
- Filenames of external files can no longer contain curly braces. [#5926](https://github.com/JabRef/jabref/pull/5926)
- We made the filters more easily accessible in the integrity check dialog. [#5955](https://github.com/JabRef/jabref/pull/5955)
- We reimplemented and improved the dialog "Customize entry types". [#4719](https://github.com/JabRef/jabref/issues/4719)
- We added an [American Physical Society](https://journals.aps.org/) fetcher. [#818](https://github.com/JabRef/jabref/issues/818)
- We added possibility to enable/disable items quantity in groups. [#6042](https://github.com/JabRef/jabref/issues/6042)

### Fixed

- We fixed an issue where the command line console was always opened in the background. [#5474](https://github.com/JabRef/jabref/issues/5474)
- We fixed and issue where pdf files will not open under some KDE linux distributions when using okular. [#5253](https://github.com/JabRef/jabref/issues/5253)
- We fixed an issue where the Medline fetcher was only working when JabRef was running from source. [#5645](https://github.com/JabRef/jabref/issues/5645)
- We fixed some visual issues in the dark theme. [#5764](https://github.com/JabRef/jabref/pull/5764) [#5753](https://github.com/JabRef/jabref/issues/5753)
- We fixed an issue where non-default previews didn't handle unicode characters. [#5779](https://github.com/JabRef/jabref/issues/5779)
- We improved the performance, especially changing field values in the entry should feel smoother now. [#5843](https://github.com/JabRef/jabref/issues/5843)
- We fixed an issue where the ampersand character wasn't rendering correctly on previews. [#3840](https://github.com/JabRef/jabref/issues/3840)
- We fixed an issue where an erroneous "The library has been modified by another program" message was shown when saving. [#4877](https://github.com/JabRef/jabref/issues/4877)
- We fixed an issue where the file extension was missing after downloading a file (we now fall-back to pdf). [#5816](https://github.com/JabRef/jabref/issues/5816)
- We fixed an issue where cleaning up entries broke web URLs, if "Make paths of linked files relative (if possible)" was enabled, which resulted in various other issues subsequently. [#5861](https://github.com/JabRef/jabref/issues/5861)
- We fixed an issue where the tab "Required fields" of the entry editor did not show all required fields, if at least two of the defined required fields are linked with a logical or. [#5859](https://github.com/JabRef/jabref/issues/5859)
- We fixed several issues concerning managing external file types: Now everything is usable and fully functional. Previously, there were problems with the radio buttons, with saving the settings and with loading an input field value. Furthermore, different behavior for Windows and other operating systems was given, which was unified as well. [#5846](https://github.com/JabRef/jabref/issues/5846)
- We fixed an issue where entries containing Unicode charaters were not parsed correctly [#5899](https://github.com/JabRef/jabref/issues/5899)
- We fixed an issue where an entry containing an external filename with curly braces could not be saved. Curly braces are now longer allowed in filenames. [#5899](https://github.com/JabRef/jabref/issues/5899)
- We fixed an issue where changing the type of an entry did not update the main table [#5906](https://github.com/JabRef/jabref/issues/5906)
- We fixed an issue in the optics of the library properties, that cropped the dialog on scaled displays. [#5969](https://github.com/JabRef/jabref/issues/5969)
- We fixed an issue where changing the type of an entry did not update the main table. [#5906](https://github.com/JabRef/jabref/issues/5906)
- We fixed an issue where opening a library from the recent libraries menu was not possible. [#5939](https://github.com/JabRef/jabref/issues/5939)
- We fixed an issue where the most bottom group in the list got lost, if it was dragged on itself. [#5983](https://github.com/JabRef/jabref/issues/5983)
- We fixed an issue where changing entry type doesn't always work when biblatex source is shown. [#5905](https://github.com/JabRef/jabref/issues/5905)
- We fixed an issue where the group and the link column were not updated after changing the entry in the main table. [#5985](https://github.com/JabRef/jabref/issues/5985)
- We fixed an issue where reordering the groups was not possible after inserting an article. [#6008](https://github.com/JabRef/jabref/issues/6008)
- We fixed an issue where citation styles except the default "Preview" could not be used. [#5622](https://github.com/JabRef/jabref/issues/5622)
- We fixed an issue where a warning was displayed when the title content is made up of two sentences. [#5832](https://github.com/JabRef/jabref/issues/5832)
- We fixed an issue where an exception was thrown when adding a save action without a selected formatter in the library properties [#6069](https://github.com/JabRef/jabref/issues/6069)
- We fixed an issue where JabRef's icon was missing in the Export to clipboard Dialog. [#6286](https://github.com/JabRef/jabref/issues/6286)
- We fixed an issue when an "Abstract field" was duplicating text, when importing from RIS file (Neurons) [#6065](https://github.com/JabRef/jabref/issues/6065)
- We fixed an issue where adding the addition of a new entry was not completely validated [#6370](https://github.com/JabRef/jabref/issues/6370)
- We fixed an issue where the blue and red text colors in the Merge entries dialog were not quite visible [#6334](https://github.com/JabRef/jabref/issues/6334)
- We fixed an issue where underscore character was removed from the file name in the Recent Libraries list in File menu [#6383](https://github.com/JabRef/jabref/issues/6383)
- We fixed an issue where few keyboard shortcuts regarding new entries were missing [#6403](https://github.com/JabRef/jabref/issues/6403)

### Removed

- Ampersands are no longer escaped by default in the `bib` file. If you want to keep the current behaviour, you can use the new "Escape Ampersands" formatter as a save action. [#5869](https://github.com/JabRef/jabref/issues/5869)
- The "Merge Entries" entry was removed from the Quality Menu. Users should use the right-click menu instead. [#6021](https://github.com/JabRef/jabref/pull/6021)

## [5.0-beta] – 2019-12-15

### Changed

- We added a short DOI field formatter which shortens DOI to more human-readable form. [JabRef/jabref-koppor#343](https://github.com/JabRef/jabref-koppor/issues/343)
- We improved the display of group memberships by adding multiple colored bars if the entry belongs to more than one group. [#4574](https://github.com/JabRef/jabref/issues/4574)
- We added an option to show the preview as an extra tab in the entry editor (instead of in a split view). [#5244](https://github.com/JabRef/jabref/issues/5244)
- A custom Open/LibreOffice jstyle file now requires a layout line for the entry type `default` [#5452](https://github.com/JabRef/jabref/issues/5452)
- The entry editor is now open by default when JabRef starts up. [#5460](https://github.com/JabRef/jabref/issues/5460)
- Customized entry types are now serialized in alphabetical order in the bib file.
- We added a new ADS fetcher to use the new ADS API. [#4949](https://github.com/JabRef/jabref/issues/4949)
- We added support of the [X11 primary selection](https://unix.stackexchange.com/a/139193/18033) [#2389](https://github.com/JabRef/jabref/issues/2389)
- We added support to switch between biblatex and bibtex library types. [#5550](https://github.com/JabRef/jabref/issues/5550)
- We changed the save action buttons to be easier to understand. [#5565](https://github.com/JabRef/jabref/issues/5565)
- We made the columns for groups, files and uri in the main table reorderable and merged the clickable icon columns for uri, url, doi and eprint. [#5544](https://github.com/JabRef/jabref/pull/5544)
- We reduced the number of write actions performed when autosave is enabled [#5679](https://github.com/JabRef/jabref/issues/5679)
- We made the column sort order in the main table persistent [#5730](https://github.com/JabRef/jabref/pull/5730)
- When an entry is modified on disk, the change dialog now shows the merge dialog to highlight the changes [#5688](https://github.com/JabRef/jabref/pull/5688)

### Fixed

- Inherit fields from cross-referenced entries as specified by biblatex. [#5045](https://github.com/JabRef/jabref/issues/5045)
- We fixed an issue where it was no longer possible to connect to LibreOffice. [#5261](https://github.com/JabRef/jabref/issues/5261)
- The "All entries group" is no longer shown when no library is open.
- We fixed an exception which occurred when closing JabRef. [#5348](https://github.com/JabRef/jabref/issues/5348)
- We fixed an issue where JabRef reports incorrectly about customized entry types. [#5332](https://github.com/JabRef/jabref/issues/5332)
- We fixed a few problems that prevented JabFox to communicate with JabRef. [#4737](https://github.com/JabRef/jabref/issues/4737) [#4303](https://github.com/JabRef/jabref/issues/4303)
- We fixed an error where the groups containing an entry loose their highlight color when scrolling. [#5022](https://github.com/JabRef/jabref/issues/5022)
- We fixed an error where scrollbars were not shown. [#5374](https://github.com/JabRef/jabref/issues/5374)
- We fixed an error where an exception was thrown when merging entries. [#5169](https://github.com/JabRef/jabref/issues/5169)
- We fixed an error where certain metadata items were not serialized alphabetically.
- After assigning an entry to a group, the item count is now properly colored to reflect the new membership of the entry. [#3112](https://github.com/JabRef/jabref/issues/3112)
- The group panel is now properly updated when switching between libraries (or when closing/opening one). [#3142](https://github.com/JabRef/jabref/issues/3142)
- We fixed an error where the number of matched entries shown in the group pane was not updated correctly. [#4441](https://github.com/JabRef/jabref/issues/4441)
- We fixed an error where the wrong file is renamed and linked when using the "Copy, rename and link" action. [#5653](https://github.com/JabRef/jabref/issues/5653)
- We fixed a "null" error when writing XMP metadata. [#5449](https://github.com/JabRef/jabref/issues/5449)
- We fixed an issue where empty keywords lead to a strange display of automatic keyword groups. [#5333](https://github.com/JabRef/jabref/issues/5333)
- We fixed an error where the default color of a new group was white instead of dark gray. [#4868](https://github.com/JabRef/jabref/issues/4868)
- We fixed an issue where the first field in the entry editor got the focus while performing a different action (like searching). [#5084](https://github.com/JabRef/jabref/issues/5084)
- We fixed an issue where multiple entries were highlighted in the web search result after scrolling. [#5035](https://github.com/JabRef/jabref/issues/5035)
- We fixed an issue where the hover indication in the web search pane was not working. [#5277](https://github.com/JabRef/jabref/issues/5277)
- We fixed an error mentioning "javafx.controls/com.sun.javafx.scene.control" that was thrown when interacting with the toolbar.
- We fixed an error where a cleared search was restored after switching libraries. [#4846](https://github.com/JabRef/jabref/issues/4846)
- We fixed an exception which occurred when trying to open a non-existing file from the "Recent files"-menu [#5334](https://github.com/JabRef/jabref/issues/5334)
- We fixed an issues where the search highlight in the entry preview did not worked. [#5069](https://github.com/JabRef/jabref/issues/5069)
- The context menu for fields in the entry editor is back. [#5254](https://github.com/JabRef/jabref/issues/5254)
- We fixed an exception which occurred when trying to open a non-existing file from the "Recent files"-menu [#5334](https://github.com/JabRef/jabref/issues/5334)
- We fixed a problem where the "editor" information has been duplicated during saving a .bib-Database. [#5359](https://github.com/JabRef/jabref/issues/5359)
- We re-introduced the feature to switch between different preview styles. [#5221](https://github.com/JabRef/jabref/issues/5221)
- We fixed various issues (including [#5263](https://github.com/JabRef/jabref/issues/5263)) related to copying entries to the clipboard
- We fixed some display errors in the preferences dialog and replaced some of the controls [#5033](https://github.com/JabRef/jabref/pull/5033) [#5047](https://github.com/JabRef/jabref/pull/5047) [#5062](https://github.com/JabRef/jabref/pull/5062) [#5141](https://github.com/JabRef/jabref/pull/5141) [#5185](https://github.com/JabRef/jabref/pull/5185) [#5265](https://github.com/JabRef/jabref/pull/5265) [#5315](https://github.com/JabRef/jabref/pull/5315) [#5360](https://github.com/JabRef/jabref/pull/5360)
- We fixed an exception which occurred when trying to import entries without an open library. [#5447](https://github.com/JabRef/jabref/issues/5447)
- The "Automatically set file links" feature now follows symbolic links. [#5664](https://github.com/JabRef/jabref/issues/5664)
- After successful import of one or multiple bib entries the main table scrolls to the first imported entry [#5383](https://github.com/JabRef/jabref/issues/5383)
- We fixed an exception which occurred when an invalid jstyle was loaded. [#5452](https://github.com/JabRef/jabref/issues/5452)
- We fixed an issue where the command line arguments `importBibtex` and `importToOpen` did not import into the currently open library, but opened a new one. [#5537](https://github.com/JabRef/jabref/issues/5537)
- We fixed an error where the preview theme did not adapt to the "Dark" mode [#5463](https://github.com/JabRef/jabref/issues/5463)
- We fixed an issue where multiple entries were allowed in the "crossref" field [#5284](https://github.com/JabRef/jabref/issues/5284)
- We fixed an issue where the merge dialog showed the wrong text colour in "Dark" mode [#5516](https://github.com/JabRef/jabref/issues/5516)
- We fixed visibility issues with the scrollbar and group selection highlight in "Dark" mode, and enabled "Dark" mode for the OpenOffice preview in the style selection window. [#5522](https://github.com/JabRef/jabref/issues/5522)
- We fixed an issue where the author field was not correctly parsed during bibtex key-generation. [#5551](https://github.com/JabRef/jabref/issues/5551)
- We fixed an issue where notifications where shown during autosave. [#5555](https://github.com/JabRef/jabref/issues/5555)
- We fixed an issue where the side pane was not remembering its position. [#5615](https://github.com/JabRef/jabref/issues/5615)
- We fixed an issue where JabRef could not interact with [Oracle XE](https://www.oracle.com/de/database/technologies/appdev/xe.html) in the [shared SQL database setup](https://docs.jabref.org/collaborative-work/sqldatabase).
- We fixed an issue where the toolbar icons were hidden on smaller screens.
- We fixed an issue where renaming referenced files for bib entries with long titles was not possible. [#5603](https://github.com/JabRef/jabref/issues/5603)
- We fixed an issue where a window which is on an external screen gets unreachable when external screen is removed. [#5037](https://github.com/JabRef/jabref/issues/5037)
- We fixed a bug where the selection of groups was lost after drag and drop. [#2868](https://github.com/JabRef/jabref/issues/2868)
- We fixed an issue where the custom entry types didn't show the correct display name [#5651](https://github.com/JabRef/jabref/issues/5651)

### Removed

- We removed some obsolete notifications. [#5555](https://github.com/JabRef/jabref/issues/5555)
- We removed an internal step in the [ISBN-to-BibTeX fetcher](https://docs.jabref.org/collect/add-entry-using-an-id#isbn): The [ISBN to BibTeX Converter](https://manas.tungare.name/software/isbn-to-bibtex) by [@manastungare](https://github.com/manastungare) is not used anymore, because it is offline: "people using this tool have not been generating enough sales for Amazon."
- We removed the option to control the default drag and drop behaviour. You can use the modifier keys (like CtrL or Alt) instead.

## [5.0-alpha] – 2019-08-25

### Changed

- We added eventitle, eventdate and venue fields to `@unpublished` entry type.
- We added `@software` and `@dataSet` entry type to biblatex.
- All fields are now properly sorted alphabetically (in the subgroups of required/optional fields) when the entry is written to the bib file.
- We fixed an issue where some importers used the field `pubstatus` instead of the standard BibTeX field `pubstate`.
- We changed the latex command removal for docbook exporter. [#3838](https://github.com/JabRef/jabref/issues/3838)
- We changed the location of some fields in the entry editor (you might need to reset your preferences for these changes to come into effect)
  - Journal/Year/Month in biblatex mode -> Deprecated (if filled)
  - DOI/URL: General -> Optional
  - Internal fields like ranking, read status and priority: Other -> General
  - Moreover, empty deprecated fields are no longer shown
- Added server timezone parameter when connecting to a shared database.
- We updated the dialog for setting up general fields.
- URL field formatting is updated. All whitespace chars, located at the beginning/ending of the URL, are trimmed automatically
- We changed the behavior of the field formatting dialog such that the `bibtexkey` is not changed when formatting all fields or all text fields.
- We added a "Move file to file directory and rename file" option for simultaneously moving and renaming of document file. [#4166](https://github.com/JabRef/jabref/issues/4166)
- Use integrated graphics card instead of discrete on macOS [#4070](https://github.com/JabRef/jabref/issues/4070)
- We added a cleanup operation that detects an arXiv identifier in the note, journal or URL field and moves it to the `eprint` field.
  Because of this change, the last-used cleanup operations were reset.
- We changed the minimum required version of Java to 1.8.0_171, as this is the latest release for which the automatic Java update works. [#4093](https://github.com/JabRef/jabref/issues/4093)
- The special fields like `Printed` and `Read status` now show gray icons when the row is hovered.
- We added a button in the tab header which allows you to close the database with one click. [#494](https://github.com/JabRef/jabref/issues/494)
- Sorting in the main table now takes information from cross-referenced entries into account. [#2808](https://github.com/JabRef/jabref/issues/2808)
- If a group has a color specified, then entries matched by this group have a small colored bar in front of them in the main table.
- Change default icon for groups to a circle because a colored version of the old icon was hard to distinguish from its black counterpart.
- In the main table, the context menu appears now when you press the "context menu" button on the keyboard. [feature request in the forum](https://discourse.jabref.org/t/how-to-enable-keyboard-context-key-windows)
- We added icons to the group side panel to quickly switch between `union` and `intersection` group view mode. [#3269](https://github.com/JabRef/jabref/issues/3269).
- We use `https` for [fetching from most online bibliographic database](https://docs.jabref.org/collect/import-using-online-bibliographic-database).
- We changed the default keyboard shortcuts for moving between entries when the entry editor is active to ̀<kbd>alt</kbd> + <kbd>up/down</kbd>.
- Opening a new file now prompts the directory of the currently selected file, instead of the directory of the last opened file.
- Window state is saved on close and restored on start.
- We made the MathSciNet fetcher more reliable.
- We added the ISBN fetcher to the list of fetcher available under "Update with bibliographic information from the web" in the entry editor toolbar.
- Files without a defined external file type are now directly opened with the default application of the operating system
- We streamlined the process to rename and move files by removing the confirmation dialogs.
- We removed the redundant new lines of markings and wrapped the summary in the File annotation tab. [#3823](https://github.com/JabRef/jabref/issues/3823)
- We add auto URL formatting when user paste link to URL field in entry editor. [JabRef/jabref-koppor#254](https://github.com/JabRef/jabref-koppor/issues/254)
- We added a minimum height for the entry editor so that it can no longer be hidden by accident. [#4279](https://github.com/JabRef/jabref/issues/4279)
- We added a new keyboard shortcut so that the entry editor could be closed by <kbd>Ctrl</kbd> + <kbd>E</kbd>. [#4222](https://github.com/JabRef/jabref/issues/4222)
- We added an option in the preference dialog box, that allows user to pick the dark or light theme option. [#4130](https://github.com/JabRef/jabref/issues/4130)
- We updated the Related Articles tab to accept JSON from the new version of the Mr. DLib service
- We added an option in the preference dialog box that allows user to choose behavior after dragging and dropping files in Entry Editor. [#4356](https://github.com/JabRef/jabref/issues/4356)
- We added the ability to have an export preference where previously "File"-->"Export"/"Export selected entries" would not save the user's preference[#4495](https://github.com/JabRef/jabref/issues/4495)
- We optimized the code responsible for connecting to an external database, which should lead to huge improvements in performance.
- For automatically created groups, added ability to filter groups by entry type. [#4539](https://github.com/JabRef/jabref/issues/4539)
- We added the ability to add field names from the Preferences Dialog [#4546](https://github.com/JabRef/jabref/issues/4546)
- We added the ability to change the column widths directly in the main table. [#4546](https://github.com/JabRef/jabref/issues/4546)
- We added a description of how recommendations were chosen and better error handling to Related Articles tab
- We added the ability to execute default action in dialog by using with <kbd>Ctrl</kbd> + <kbd>Enter</kbd> combination [#4496](https://github.com/JabRef/jabref/issues/4496)
- We grouped and reordered the Main Menu (File, Edit, Library, Quality, Tools, and View tabs & icons). [#4666](https://github.com/JabRef/jabref/issues/4666) [#4667](https://github.com/JabRef/jabref/issues/4667) [#4668](https://github.com/JabRef/jabref/issues/4668) [#4669](https://github.com/JabRef/jabref/issues/4669) [#4670](https://github.com/JabRef/jabref/issues/4670) [#4671](https://github.com/JabRef/jabref/issues/4671) [#4672](https://github.com/JabRef/jabref/issues/4672) [#4673](https://github.com/JabRef/jabref/issues/4673)
- We added additional modifiers (capitalize, titlecase and sentencecase) to the Bibtex key generator. [#1506](https://github.com/JabRef/jabref/issues/1506)
- We have migrated from the mysql jdbc connector to the mariadb one for better authentication scheme support. [#4745](https://github.com/JabRef/jabref/issues/4745)
- We grouped the toolbar icons and changed the Open Library and Copy icons. [#4584](https://github.com/JabRef/jabref/issues/4584)
- We added a browse button next to the path text field for aux-based groups. [#4586](https://github.com/JabRef/jabref/issues/4586)
- We changed the title of Group Dialog to "Add subgroup" from "Edit group" when we select Add subgroup option.
- We enable import button only if entries are selected. [#4755](https://github.com/JabRef/jabref/issues/4755)
- We made modifications to improve the contrast of UI elements. [#4583](https://github.com/JabRef/jabref/issues/4583)
- We added a warning for empty BibTeX keys in the entry editor. [#4440](https://github.com/JabRef/jabref/issues/4440)
- We added an option in the settings to set the default action in JabRef when right clicking on any entry in any database and selecting "Open folder". [#4763](https://github.com/JabRef/jabref/issues/4763)
- The Medline fetcher now normalizes the author names according to the BibTeX-Standard [#4345](https://github.com/JabRef/jabref/issues/4345)
- We added an option on the Linked File Viewer to rename the attached file of an entry directly on the JabRef. [#4844](https://github.com/JabRef/jabref/issues/4844)
- We added an option in the preference dialog box that allows user to enable helpful tooltips.[#3599](https://github.com/JabRef/jabref/issues/3599)
- We reworked the functionality for extracting BibTeX entries from plain text, because our used service [freecite shut down](https://library.brown.edu/libweb/freecite_notice.php). [#5206](https://github.com/JabRef/jabref/pull/5206)
- We moved the dropdown menu for selecting the push-application from the toolbar into the external application preferences. [#674](https://github.com/JabRef/jabref/issues/674)
- We removed the alphabetical ordering of the custom tabs and updated the error message when trying to create a general field with a name containing an illegal character. [#5019](https://github.com/JabRef/jabref/issues/5019)
- We added a context menu to the bib(la)tex-source-editor to copy'n'paste. [#5007](https://github.com/JabRef/jabref/pull/5007)
- We added a tool that allows searching for citations in LaTeX files. It scans directories and shows which entries are used, how many times and where.
- We added a 'LaTeX citations' tab to the entry editor, to search for citations to the active entry in the LaTeX file directory. It can be disabled in the preferences dialog.
- We added an option in preferences to allow for integers in field "edition" when running database in bibtex mode. [#4680](https://github.com/JabRef/jabref/issues/4680)
- We added the ability to use negation in export filter layouts. [#5138](https://github.com/JabRef/jabref/pull/5138)
- Focus on Name Area instead of 'OK' button whenever user presses 'Add subgroup'. [#6307](https://github.com/JabRef/jabref/issues/6307)
- We changed the behavior of merging that the entry which has "smaller" bibkey will be selected. [#7395](https://github.com/JabRef/jabref/issues/7395)

### Fixed

- We fixed an issue where JabRef died silently for the user without enough inotify instances [#4874](https://github.com/JabRef/jabref/issues/4874)
- We fixed an issue where corresponding groups are sometimes not highlighted when clicking on entries [#3112](https://github.com/JabRef/jabref/issues/3112)
- We fixed an issue where custom exports could not be selected in the 'Export (selected) entries' dialog [#4013](https://github.com/JabRef/jabref/issues/4013)
- Italic text is now rendered correctly. [#3356](https://github.com/JabRef/jabref/issues/3356)
- The entry editor no longer gets corrupted after using the source tab. [#3532](https://github.com/JabRef/jabref/issues/3532) [#3608](https://github.com/JabRef/jabref/issues/3608) [#3616](https://github.com/JabRef/jabref/issues/3616)
- We fixed multiple issues where entries did not show up after import if a search was active. [#1513](https://github.com/JabRef/jabref/issues/1513) [#3219](https://github.com/JabRef/jabref/issues/3219))
- We fixed an issue where the group tree was not updated correctly after an entry was changed. [#3618](https://github.com/JabRef/jabref/issues/3618)
- We fixed an issue where a right-click in the main table selected a wrong entry. [#3267](https://github.com/JabRef/jabref/issues/3267)
- We fixed an issue where in rare cases entries where overlayed in the main table. [#3281](https://github.com/JabRef/jabref/issues/3281)
- We fixed an issue where selecting a group messed up the focus of the main table and the entry editor. [#3367](https://github.com/JabRef/jabref/issues/3367)
- We fixed an issue where composite author names were sorted incorrectly. [#2828](https://github.com/JabRef/jabref/issues/2828)
- We fixed an issue where commands followed by `-` didn't work. [#3805](https://github.com/JabRef/jabref/issues/3805)
- We fixed an issue where a non-existing aux file in a group made it impossible to open the library. [#4735](https://github.com/JabRef/jabref/issues/4735)
- We fixed an issue where some journal names were wrongly marked as abbreviated. [#4115](https://github.com/JabRef/jabref/issues/4115)
- We fixed an issue where the custom file column were sorted incorrectly. [#3119](https://github.com/JabRef/jabref/issues/3119)
- We improved the parsing of author names whose infix is abbreviated without a dot. [#4864](https://github.com/JabRef/jabref/issues/4864)
- We fixed an issues where the entry losses focus when a field is edited and at the same time used for sorting. [#3373](https://github.com/JabRef/jabref/issues/3373)
- We fixed an issue where the menu on Mac OS was not displayed in the usual Mac-specific way. [#3146](https://github.com/JabRef/jabref/issues/3146)
- We improved the integrity check for page numbers. [#4113](https://github.com/JabRef/jabref/issues/4113) and [feature request in the forum](https://discourse.jabref.org/t/pages-field-allow-use-of-en-dash/1199)
- We fixed an issue where the order of fields in customized entry types was not saved correctly. [#4033](https://github.com/JabRef/jabref/issues/4033)
- We fixed an issue where renaming a group did not change the group name in the interface. [#3189](https://github.com/JabRef/jabref/issues/3189)
- We fixed an issue where the groups tree of the last database was still shown even after the database was already closed.
- We fixed an issue where the "Open file dialog" may disappear behind other windows. [#3410](https://github.com/JabRef/jabref/issues/3410)
- We fixed an issue where the number of entries matched was not updated correctly upon adding or removing an entry. [#3537](https://github.com/JabRef/jabref/issues/3537)
- We fixed an issue where the default icon of a group was not colored correctly.
- We fixed an issue where the first field in entry editor was not focused when adding a new entry. [#4024](https://github.com/JabRef/jabref/issues/4024)
- We reworked the "Edit file" dialog to make it resizeable and improved the workflow for adding and editing files [#2970](https://github.com/JabRef/jabref/issues/2970)
- We fixed an issue where custom name formatters were no longer found correctly. [#3531](https://github.com/JabRef/jabref/issues/3531)
- We fixed an issue where the month was not shown in the preview. [#3239](https://github.com/JabRef/jabref/issues/3239)
- Rewritten logic to detect a second jabref instance. [#4023](https://github.com/JabRef/jabref/issues/4023)
- We fixed an issue where the "Convert to BibTeX-Cleanup" moved the content of the `file` field to the `pdf` field [#4120](https://github.com/JabRef/jabref/issues/4120)
- We fixed an issue where the preview pane in entry preview in preferences wasn't showing the citation style selected [#3849](https://github.com/JabRef/jabref/issues/3849)
- We fixed an issue where the default entry preview style still contained the field `review`. The field `review` in the style is now replaced with comment to be consistent with the entry editor [#4098](https://github.com/JabRef/jabref/issues/4098)
- We fixed an issue where users were vulnerable to XXE attacks during parsing [#4229](https://github.com/JabRef/jabref/issues/4229)
- We fixed an issue where files added via the "Attach file" contextmenu of an entry were not made relative. [#4201](https://github.com/JabRef/jabref/issues/4201) and [#4241](https://github.com/JabRef/jabref/issues/4241)
- We fixed an issue where author list parser can't generate bibtex for Chinese author. [#4169](https://github.com/JabRef/jabref/issues/4169)
- We fixed an issue where the list of XMP Exclusion fields in the preferences was not be saved [#4072](https://github.com/JabRef/jabref/issues/4072)
- We fixed an issue where the ArXiv Fetcher did not support HTTP URLs [JabRef/jabref-koppor#328](https://github.com/JabRef/jabref-koppor/issues/328)
- We fixed an issue where only one PDF file could be imported [#4422](https://github.com/JabRef/jabref/issues/4422)
- We fixed an issue where "Move to group" would always move the first entry in the library and not the selected [#4414](https://github.com/JabRef/jabref/issues/4414)
- We fixed an issue where an older dialog appears when downloading full texts from the quality menu. [#4489](https://github.com/JabRef/jabref/issues/4489)
- We fixed an issue where right clicking on any entry in any database and selecting "Open folder" results in the NullPointer exception. [#4763](https://github.com/JabRef/jabref/issues/4763)
- We fixed an issue where option 'open terminal here' with custom command was passing the wrong argument. [#4802](https://github.com/JabRef/jabref/issues/4802)
- We fixed an issue where ranking an entry would generate an IllegalArgumentException. [#4754](https://github.com/JabRef/jabref/issues/4754)
- We fixed an issue where special characters where removed from non-label key generation pattern parts [#4767](https://github.com/JabRef/jabref/issues/4767)
- We fixed an issue where the RIS import would overwite the article date with the value of the acessed date [#4816](https://github.com/JabRef/jabref/issues/4816)
- We fixed an issue where an NullPointer exception was thrown when a referenced entry in an Open/Libre Office document was no longer present in the library. Now an error message with the reference marker of the missing entry is shown. [#4932](https://github.com/JabRef/jabref/issues/4932)
- We fixed an issue where a database exception related to a missing timezone was too big. [#4827](https://github.com/JabRef/jabref/issues/4827)
- We fixed an issue where the IEEE fetcher returned an error if no keywords were present in the result from the IEEE website [#4997](https://github.com/JabRef/jabref/issues/4997)
- We fixed an issue where the command line help text had several errors, and arguments and descriptions have been rewritten to simplify and detail them better. [#2016](https://github.com/JabRef/jabref/issues/2016)
- We fixed an issue where the same menu for changing entry type had two different sizes and weights. [#4977](https://github.com/JabRef/jabref/issues/4977)
- We fixed an issue where the "Attach file" dialog, in the right-click menu for an entry, started on the working directory instead of the user's main directory. [#4995](https://github.com/JabRef/jabref/issues/4995)
- We fixed an issue where the JabRef Icon in the macOS launchpad was not displayed correctly [#5003](https://github.com/JabRef/jabref/issues/5003)
- We fixed an issue where the "Search for unlinked local files" would throw an exception when parsing the content of a PDF-file with missing "series" information [#5128](https://github.com/JabRef/jabref/issues/5128)
- We fixed an issue where the XMP Importer would incorrectly return an empty default entry when importing pdfs [#6577](https://github.com/JabRef/jabref/issues/6577)
- We fixed an issue where opening the menu 'Library properties' marked the library as modified [#6451](https://github.com/JabRef/jabref/issues/6451)
- We fixed an issue when importing resulted in an exception [#7343](https://github.com/JabRef/jabref/issues/7343)
- We fixed an issue where the field in the Field formatter dropdown selection were sorted in random order. [#7710](https://github.com/JabRef/jabref/issues/7710)

### Removed

- The feature to "mark entries" was removed and merged with the groups functionality. For migration, a group is created for every value of the `__markedentry` field and the entry is added to this group.
- The number column was removed.
- We removed the global search feature.
- We removed the coloring of cells in the main table according to whether the field is optional/required.
- We removed the feature to find and resolve duplicate BibTeX keys (as this use case is already covered by the integrity check).
- We removed a few commands from the right-click menu that are not needed often and thus don't need to be placed that prominently:
  - Print entry preview: available through entry preview
  - All commands related to marking: marking is not yet reimplemented
  - Set/clear/append/rename fields: available through Edit menu
  - Manage keywords: available through the Edit menu
  - Copy linked files to folder: available through File menu
  - Add/move/remove from group: removed completely (functionality still available through group interface)
- We removed the option to change the column widths in the preferences dialog. [#4546](https://github.com/JabRef/jabref/issues/4546)

## Older versions

The changelog of JabRef 4.x is available at the [v4.3.1 tag](https://github.com/JabRef/jabref/blob/v4.3.1/CHANGELOG.md).
The changelog of JabRef 3.x is available at the [v3.8.2 tag](https://github.com/JabRef/jabref/blob/v3.8.2/CHANGELOG.md).
The changelog of JabRef 2.11 and all previous versions is available as [text file in the v2.11.1 tag](https://github.com/JabRef/jabref/blob/v2.11.1/CHANGELOG).

[Unreleased]: https://github.com/JabRef/jabref/compare/v6.0-alpha.3...HEAD
[6.0-alpha.3]: https://github.com/JabRef/jabref/compare/v6.0-alpha2...v6.0-alpha.3
[6.0-alpha2]: https://github.com/JabRef/jabref/compare/v6.0-alpha...v6.0-alpha2
[6.0-alpha]: https://github.com/JabRef/jabref/compare/v5.15...v6.0-alpha
[5.15]: https://github.com/JabRef/jabref/compare/v5.14...v5.15
[5.14]: https://github.com/JabRef/jabref/compare/v5.13...v5.14
[5.13]: https://github.com/JabRef/jabref/compare/v5.12...v5.13
[5.12]: https://github.com/JabRef/jabref/compare/v5.11...v5.12
[5.11]: https://github.com/JabRef/jabref/compare/v5.10...v5.11
[5.10]: https://github.com/JabRef/jabref/compare/v5.9...v5.10
[5.9]: https://github.com/JabRef/jabref/compare/v5.8...v5.9
[5.8]: https://github.com/JabRef/jabref/compare/v5.7...v5.8
[5.7]: https://github.com/JabRef/jabref/compare/v5.6...v5.7
[5.6]: https://github.com/JabRef/jabref/compare/v5.5...v5.6
[5.5]: https://github.com/JabRef/jabref/compare/v5.4...v5.5
[5.4]: https://github.com/JabRef/jabref/compare/v5.3...v5.4
[5.3]: https://github.com/JabRef/jabref/compare/v5.2...v5.3
[5.2]: https://github.com/JabRef/jabref/compare/v5.1...v5.2
[5.1]: https://github.com/JabRef/jabref/compare/v5.0...v5.1
[5.0]: https://github.com/JabRef/jabref/compare/v5.0-beta...v5.0
[5.0-beta]: https://github.com/JabRef/jabref/compare/v5.0-alpha...v5.0-beta
[5.0-alpha]: https://github.com/JabRef/jabref/compare/v4.3...v5.0-alpha
<!-- markdownlint-disable-file MD024 MD033 MD053 --><|MERGE_RESOLUTION|>--- conflicted
+++ resolved
@@ -17,11 +17,8 @@
 
 ### Fixed
 
-<<<<<<< HEAD
+- We fixed an issue where pressing <kbd>ESC</kbd> in the preferences dialog would not always close the dialog. [#8888](https://github.com/JabRef/jabref/issues/8888)
 - We fixed the checkbox in merge dialog "Treat duplicates the same way" to make it functional. [#14224](https://github.com/JabRef/jabref/pull/14224)
-=======
-- We fixed an issue where pressing <kbd>ESC</kbd> in the preferences dialog would not always close the dialog. [#8888](https://github.com/JabRef/jabref/issues/8888)
->>>>>>> 72fb4976
 
 ### Removed
 
