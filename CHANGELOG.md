# Changelog

All notable changes to this project will be documented in this file.
The format is based on [Keep a Changelog](https://keepachangelog.com/en/1.0.0/).
We refer to [GitHub issues](https://github.com/JabRef/jabref/issues) by using `#NUM`.
In case, there is no issue present, the pull request implementing the feature is linked.

Note that this project **does not** adhere to [Semantic Versioning](http://semver.org/).

## [Unreleased]

### Added

- We added a progress counter to the title bar in Possible Duplicates dialog window. [#7366](https://github.com/JabRef/jabref/issues/7366)
- We added new "Customization" tab to the preferences which includes option to choose a custom address for DOI access. [#7337](https://github.com/JabRef/jabref/issues/7337)
- We added zbmath to the public databases from which the bibliographic information of an existing entry can be updated. [#7437](https://github.com/JabRef/jabref/issues/7437)
- We added the possibility to add a new entry via its zbMath ID (zbMATH can be chosen as ID type in the "Select entry type" window). [#7202](https://github.com/JabRef/jabref/issues/7202)
- We added the extension support and the external application support (For Texshow, Texmaker and LyX) to the flatpak [#7248](https://github.com/JabRef/jabref/pull/7248)
- We added some symbols and keybindings to the context menu in the entry editor. [#7268](https://github.com/JabRef/jabref/pull/7268)
- We added keybindings for setting and clearing the read status. [#7264](https://github.com/JabRef/jabref/issues/7264)
- We added two new fields to track the creation and most recent modification date and time for each entry. [koppor#130](https://github.com/koppor/jabref/issues/130)
- We added a feature that allows the user to copy highlighted text in the preview window. [#6962](https://github.com/JabRef/jabref/issues/6962)
- We added a feature that allows you to create new BibEntry via paste arxivId [#2292](https://github.com/JabRef/jabref/issues/2292)
- We added a feature that allows the user to choose whether to trust the target site when unable to find a valid certification path from the file download site. [#7616](https://github.com/JabRef/jabref/issues/7616)

### Changed

- The keywords added via "Manage content selectors" are now displayed in alphabetical order. [#3791](https://github.com/JabRef/jabref/issues/3791)
- We improved the "Find unlinked files" dialog to show import results for each file. [#7209](https://github.com/JabRef/jabref/pull/7209)
- The content of the field `timestamp` is migrated to `creationdate`. In case one configured "udpate timestampe", it is migrated to `modificationdate`. [koppor#130](https://github.com/koppor/jabref/issues/130)
- The JabRef specific meta-data content in the main field such as priorities (prio1, prio2, ...) are migrated to their respective fields. They are removed from the keywords. [#6840](https://github.com/jabref/jabref/issues/6840)
- We fixed an issue where groups generated from authors' last names did not include all entries of the authors' [#5833](https://github.com/JabRef/jabref/issues/5833)
- The export to MS Office XML now uses the month name for the field `MonthAcessed` instead of the two digit number [#7354](https://github.com/JabRef/jabref/issues/7354)
- We included some standalone dialogs from the options menu in the main preference dialog and fixed some visual issues in the preferences dialog. [#7384](https://github.com/JabRef/jabref/pull/7384)
- We improved the linking of the `python3` interpreter via the shebang to dynamically use the systems default Python. Related to [JabRef-Browser-Extension #177](https://github.com/JabRef/JabRef-Browser-Extension/issues/177)
- Automatically found pdf files now have the linking button to the far left and uses a link icon with a plus instead of a briefcase. The file name also has lowered opacity(70%) until added. [#3607](https://github.com/JabRef/jabref/issues/3607)
- We simplified the select entry type form by splitting it into two parts ("Recommended" and "Others") based on internal usage data. [#6730](https://github.com/JabRef/jabref/issues/6730)
- The export to MS Office XML now uses the month name for the field `Month` instead of the two digit number [forum#2685](https://discourse.jabref.org/t/export-month-as-text-not-number/2685)

### Fixed

- We fixed an issue where getting bibliograhpic data from DOI or another identifer did not respect the library mode (BibTeX/biblatex)[#1018](https://github.com/JabRef/jabref/issues/6267)
- We fixed an issue where importing entries would not respect the library mode (BibTeX/biblatex)[#1018](https://github.com/JabRef/jabref/issues/1018)
- We fixed an issue where an exception occured when importing entries from a web search [#7606](https://github.com/JabRef/jabref/issues/7606)
- We fixed an issue where the table column sort order was not properly stored and resulted in unsorted eports [#7524](https://github.com/JabRef/jabref/issues/7524)
- We fixed an issue where the value of the field `school` or `institution` would be printed twice in the HTML Export [forum#2634](https://discourse.jabref.org/t/problem-with-exporting-techreport-phdthesis-mastersthesis-to-html/2634)
- We fixed an issue preventing to connect to a shared database. [#7570](https://github.com/JabRef/jabref/pull/7570)
- We fixed an issue preventing files from being dragged & dropped into an empty library. [#6851](https://github.com/JabRef/jabref/issues/6851)
- We fixed an issue where double-click onto PDF in file list under the 'General' tab section should just open the file. [#7465](https://github.com/JabRef/jabref/issues/7465)
- We fixed an issue where the dark theme did not extend to a group's custom color picker. [#7481](https://github.com/JabRef/jabref/issues/7481)
- We fixed an issue where choosing the fields on which autocompletion should not work in "Entry editor" preferences had no effect. [#7320](https://github.com/JabRef/jabref/issues/7320)
- We fixed an issue where the "Normalize page numbers" formatter did not replace en-dashes or em-dashes with a hyphen-minus sign. [#7239](https://github.com/JabRef/jabref/issues/7239)
- We fixed an issue with the style of highlighted check boxes while searching in preferences. [#7226](https://github.com/JabRef/jabref/issues/7226)
- We fixed an issue where the option "Move file to file directory" was disabled in the entry editor for all files [#7194](https://github.com/JabRef/jabref/issues/7194)
- We fixed an issue where application dialogs were opening in the wrong display when using multiple screens [#7273](https://github.com/JabRef/jabref/pull/7273)
- We fixed an issue where the "Find unlinked files" dialog would freeze JabRef on importing. [#7205](https://github.com/JabRef/jabref/issues/7205)
- We fixed an issue where the "Find unlinked files" would stop importing when importing a single file failed. [#7206](https://github.com/JabRef/jabref/issues/7206)
- We fixed an issue where JabRef froze for a few seconds in MacOS when DNS resolution timed out. [#7441](https://github.com/JabRef/jabref/issues/7441)
- We fixed an issue where an exception would be displayed for previewing and preferences when a custom theme has been configured but is missing [#7177](https://github.com/JabRef/jabref/issues/7177)
- We fixed an issue where URLs in `file` fields could not be handled on Windows. [#7359](https://github.com/JabRef/jabref/issues/7359)
- We fixed an issue where the regex based file search miss-interpreted specific symbols. [#4342](https://github.com/JabRef/jabref/issues/4342)
- We fixed an issue where the Harvard RTF exporter used the wrong default file extension. [4508](https://github.com/JabRef/jabref/issues/4508)
- We fixed an issue where the Harvard RTF exporter did not use the new authors formatter and therefore did not export "organization" authors correctly. [4508](https://github.com/JabRef/jabref/issues/4508)
- We fixed an issue where the field `urldate` was not exported to the corresponding fields `YearAccessed`, `MonthAccessed`, `DayAccessed` in MS Office XML [#7354](https://github.com/JabRef/jabref/issues/7354)
- We fixed an issue where the password for a shared SQL database was only remembered if it was the same as the username [#6869](https://github.com/JabRef/jabref/issues/6869)
- We fixed an issue where some custom exports did not use the new authors formatter and therefore did not export authors correctly [#7356](https://github.com/JabRef/jabref/issues/7356)
- We fixed an issue where alt+keyboard shortcuts do not work [#6994](https://github.com/JabRef/jabref/issues/6994)
- We fixed an issue about the file link editor did not allow to change the file name according to the default pattern after changing an entry. [#7525](https://github.com/JabRef/jabref/issues/7525)
- We fixed an issue where the file path is invisible in dark theme. [#7382](https://github.com/JabRef/jabref/issues/7382)
- We fixed an issue where the secondary sorting is not working for some special fields. [#7015](https://github.com/JabRef/jabref/issues/7015)
- We fixed an issue where changing the font size makes the font size field too small. [#7085](https://github.com/JabRef/jabref/issues/7085)
- We fixed an issue with TexGroups on Linux systems, where the modification of an aux-file did not trigger an auto-update for TexGroups. Furthermore, the detection of file modifications is now more reliable. [#7412](https://github.com/JabRef/jabref/pull/7412)
- We fixed an issue where the Unicode to Latex formatter produced wrong results for characters with a codepoint higher than Character.MAX_VALUE. [#7387](https://github.com/JabRef/jabref/issues/7387)
- We fixed an issue where a non valid value as font size results in an uncaught exception. [#7415](https://github.com/JabRef/jabref/issues/7415)
- We fixed an issue where "Merge citations" in the Openoffice/Libreoffice integration panel did not have a corresponding opposite. [#7454](https://github.com/JabRef/jabref/issues/7454)
- We fixed an issue where drag and drop of bib files for opening resulted in uncaught exceptions [#7464](https://github.com/JabRef/jabref/issues/7464)
- We fixed an issue where columns shrink in width when we try to enlarge JabRef window. [#6818](https://github.com/JabRef/jabref/issues/6818)
- We fixed an issue where Content selector does not seem to work for custom fields. [#6819](https://github.com/JabRef/jabref/issues/6819)
- We fixed an issue where font size of the preferences dialog does not update with the rest of the GUI. [#7416](https://github.com/JabRef/jabref/issues/7416)
- We fixed an issue in which a linked online file consisting of a web page was saved as an invalid pdf file upon being downloaded. The user is now notified when downloading a linked file results in an HTML file. [#7452](https://github.com/JabRef/jabref/issues/7452)
- We fixed an issue where opening BibTex file (doubleclick) from Folder with spaces not working. [#6487](https://github.com/JabRef/jabref/issues/6487)
- We fixed an issue with saving large `.bib` files [#7265](https://github.com/JabRef/jabref/issues/7265)
<<<<<<< HEAD
- We fixed an issue with saving duplicate files, where both the name and content is the same [#6197](https://github.com/JabRef/jabref/issues/6197)
=======
- We fixed an issue with very large page numbers [#7590](https://github.com/JabRef/jabref/issues/7590)
- We fixed an issue with opacity of disabled icon-buttons [#7195](https://github.com/JabRef/jabref/issues/7195)
- We fixed an issue where journal abbreviations in UTF-8 were not recognized [#5850](https://github.com/JabRef/jabref/issues/5850)
- We fixed an issue where the article title with curly brackets fails to download the arXiv link (pdf file). [#7633](https://github.com/JabRef/jabref/issues/7633)
- We fixed an issue with toggle of special fields does not work for sorted entries [#7016](https://github.com/JabRef/jabref/issues/7016)
- We fixed an issue with the default path of external application. [#7641](https://github.com/JabRef/jabref/issues/7641)
- We fixed an issue where urls must be embedded in a style tag when importing EndNote style Xml files. Now it can parse url with or without a style tag. [#6199](https://github.com/JabRef/jabref/issues/6199)
- We fixed an issue where the article title with colon fails to download the arXiv link (pdf file). [#7660](https://github.com/JabRef/issues/7660)
- We fixed an issue where the keybinding for delete entry did not work on the main table [7580](https://github.com/JabRef/jabref/pull/7580)
- We fixed an issue where the RFC fetcher is not compatible with the draft [7305](https://github.com/JabRef/jabref/issues/7305)
>>>>>>> a3f093df

### Removed

## [5.2] – 2020-12-24

### Added

- We added a validation to check if the current database location is shared, preventing an exception when Pulling Changes From Shared Database. [#6959](https://github.com/JabRef/jabref/issues/6959)
- We added a query parser and mapping layer to enable conversion of queries formulated in simplified lucene syntax by the user into api queries. [#6799](https://github.com/JabRef/jabref/pull/6799)
- We added some basic functionality to customise the look of JabRef by importing a css theme file. [#5790](https://github.com/JabRef/jabref/issues/5790)
- We added connection check function in network preference setting [#6560](https://github.com/JabRef/jabref/issues/6560)
- We added support for exporting to YAML. [#6974](https://github.com/JabRef/jabref/issues/6974)
- We added a DOI format and organization check to detect [American Physical Society](https://journals.aps.org/) journals to copy the article ID to the page field for cases where the page numbers are missing. [#7019](https://github.com/JabRef/jabref/issues/7019)
- We added an error message in the New Entry dialog that is shown in case the fetcher did not find anything . [#7000](https://github.com/JabRef/jabref/issues/7000)
- We added a new formatter to output shorthand month format. [#6579](https://github.com/JabRef/jabref/issues/6579)
- We added support for the new Microsoft Edge browser in all platforms. [#7056](https://github.com/JabRef/jabref/pull/7056)
- We reintroduced emacs/bash-like keybindings. [#6017](https://github.com/JabRef/jabref/issues/6017)
- We added a feature to provide automated cross library search using a cross library query language. This provides support for the search step of systematic literature reviews (SLRs). [koppor#369](https://github.com/koppor/jabref/issues/369)

### Changed

- We changed the default preferences for OpenOffice/LibreOffice integration to automatically sync the bibliography when inserting new citations in a OpenOffic/LibreOffice document. [#6957](https://github.com/JabRef/jabref/issues/6957)
- We restructured the 'File' tab and extracted some parts into the 'Linked files' tab [#6779](https://github.com/JabRef/jabref/pull/6779)
- JabRef now offers journal lists from <https://abbrv.jabref.org>. JabRef the lists which use a dot inside the abbreviations. [#5749](https://github.com/JabRef/jabref/pull/5749)
- We removed two useless preferences in the groups preferences dialog. [#6836](https://github.com/JabRef/jabref/pull/6836)
- Synchronization of SpecialFields to keywords is now disabled by default. [#6621](https://github.com/JabRef/jabref/issues/6621)
- JabRef no longer opens the entry editor with the first entry on startup [#6855](https://github.com/JabRef/jabref/issues/6855)
- We completed the rebranding of `bibtexkey` as `citationkey` which was started in JabRef 5.1.
- JabRef no longer opens the entry editor with the first entry on startup [#6855](https://github.com/JabRef/jabref/issues/6855)
- Fetch by ID: (long) "SAO/NASA Astrophysics Data System" replaced by (short) "SAO/NASA ADS" [#6876](https://github.com/JabRef/jabref/pull/6876)
- We changed the title of the window "Manage field names and content" to have the same title as the corresponding menu item [#6895](https://github.com/JabRef/jabref/pull/6895)
- We renamed the menus "View -> Previous citation style" and "View -> Next citation style" into "View -> Previous preview style" and "View -> Next preview style" and renamed the "Preview" style to "Customized preview style". [#6899](https://github.com/JabRef/jabref/pull/6899)
- We changed the default preference option "Search and store files relative to library file location" to on, as this seems to be a more intuitive behaviour. [#6863](https://github.com/JabRef/jabref/issues/6863)
- We changed the title of the window  "Manage field names and content":  to have the same title as the corresponding menu item  [#6895](https://github.com/JabRef/jabref/pull/6895)
- We improved the detection of "short" DOIs [6880](https://github.com/JabRef/jabref/issues/6880)
- We improved the duplicate detection when identifiers like DOI or arxiv are semantiaclly the same, but just syntactically differ (e.g. with or without http(s):// prefix). [#6707](https://github.com/JabRef/jabref/issues/6707)
- We improved JabRef start up time [6057](https://github.com/JabRef/jabref/issues/6057)
- We changed in the group interface "Generate groups from keywords in a BibTeX field" by "Generate groups from keywords in the following field". [#6983](https://github.com/JabRef/jabref/issues/6983)
- We changed the name of a group type from "Searching for keywords" to "Searching for a keyword". [6995](https://github.com/JabRef/jabref/pull/6995)
- We changed the way JabRef displays the title of a tab and of the window. [4161](https://github.com/JabRef/jabref/issues/4161)
- We changed connect timeouts for server requests to 30 seconds in general and 5 seconds for GROBID server (special) and improved user notifications on connection issues. [7026](https://github.com/JabRef/jabref/pull/7026)
- We changed the order of the library tab context menu items. [#7171](https://github.com/JabRef/jabref/issues/7171)
- We changed the way linked files are opened on Linux to use the native openFile method, compatible with confined  packages. [7037](https://github.com/JabRef/jabref/pull/7037)
- We refined the entry preview to show the full names of authors and editors, to list the editor only if no author is present, have the year earlier. [#7083](https://github.com/JabRef/jabref/issues/7083)

### Fixed

- We fixed an issue changing the icon link_variation_off that is not meaningful. [#6834](https://github.com/JabRef/jabref/issues/6834)
- We fixed an issue where the `.sav` file was not deleted upon exiting JabRef. [#6109](https://github.com/JabRef/jabref/issues/6109)
- We fixed a linked identifier icon inconsistency. [#6705](https://github.com/JabRef/jabref/issues/6705)
- We fixed the wrong behavior that font size changes are not reflected in dialogs. [#6039](https://github.com/JabRef/jabref/issues/6039)
- We fixed the failure to Copy citation key and link. [#5835](https://github.com/JabRef/jabref/issues/5835)
- We fixed an issue where the sort order of the entry table was reset after a restart of JabRef. [#6898](https://github.com/JabRef/jabref/pull/6898)
- We fixed an issue where no longer a warning was displayed when inserting references into LibreOffice with an invalid "ReferenceParagraphFormat". [#6907](https://github.com/JabRef/jabref/pull/60907).
- We fixed an issue where a selected field was not removed after the first click in the custom entry types dialog. [#6934](https://github.com/JabRef/jabref/issues/6934)
- We fixed an issue where a remove icon was shown for standard entry types in the custom entry types dialog. [#6906](https://github.com/JabRef/jabref/issues/6906)
- We fixed an issue where it was impossible to connect to OpenOffice/LibreOffice on Mac OSX. [#6970](https://github.com/JabRef/jabref/pull/6970)
- We fixed an issue with the python script used by browser plugins that failed to locate JabRef if not installed in its default location. [#6963](https://github.com/JabRef/jabref/pull/6963/files)
- We fixed an issue where spaces and newlines in an isbn would generate an exception. [#6456](https://github.com/JabRef/jabref/issues/6456)
- We fixed an issue where identity column header had incorrect foreground color in the  Dark theme. [#6796](https://github.com/JabRef/jabref/issues/6796)
- We fixed an issue where the RIS exporter added extra blank lines.[#7007](https://github.com/JabRef/jabref/pull/7007/files)
- We fixed an issue where clicking on Collapse All button in the Search for Unlinked Local Files expanded the directory structure erroneously [#6848](https://github.com/JabRef/jabref/issues/6848)
- We fixed an issue, when pulling changes from shared database via shortcut caused creation of a new tech report [6867](https://github.com/JabRef/jabref/issues/6867)
- We fixed an issue where the JabRef GUI does not highlight the "All entries" group on start-up [#6691](https://github.com/JabRef/jabref/issues/6691)
- We fixed an issue where a custom dark theme was not applied to the entry preview tab [7068](https://github.com/JabRef/jabref/issues/7068)
- We fixed an issue where modifications to the Custom preview layout in the preferences were not saved [#6447](https://github.com/JabRef/jabref/issues/6447)
- We fixed an issue where errors from imports were not shown to the user [#7084](https://github.com/JabRef/jabref/pull/7084)
- We fixed an issue where the EndNote XML Import would fail on empty keywords tags [forum#2387](https://discourse.jabref.org/t/importing-in-unknown-format-fails-to-import-xml-library-from-bookends-export/2387)
- We fixed an issue where the color of groups of type "free search expression" not persisting after restarting the application [#6999](https://github.com/JabRef/jabref/issues/6999)
- We fixed an issue where modifications in the source tab where not saved without switching to another field before saving the library [#6622](https://github.com/JabRef/jabref/issues/6622)
- We fixed an issue where the "Document Viewer" did not show the first page of the opened pdf document and did not show the correct total number of pages [#7108](https://github.com/JabRef/jabref/issues/7108)
- We fixed an issue where the context menu was not updated after a file link was changed. [#5777](https://github.com/JabRef/jabref/issues/5777)
- We fixed an issue where the password for a shared SQL database was not remembered [#6869](https://github.com/JabRef/jabref/issues/6869)
- We fixed an issue where newly added entires were not synced to a shared SQL database [#7176](https://github.com/JabRef/jabref/issues/7176)
- We fixed an issue where the PDF-Content importer threw an exception when no DOI number is present at the first page of the PDF document [#7203](https://github.com/JabRef/jabref/issues/7203)
- We fixed an issue where groups created from aux files did not update on file changes [#6394](https://github.com/JabRef/jabref/issues/6394)
- We fixed an issue where authors that only have last names were incorrectly identified as institutes when generating citation keys [#7199](https://github.com/JabRef/jabref/issues/7199)
- We fixed an issue where institutes were incorrectly identified as universities when generating citation keys [#6942](https://github.com/JabRef/jabref/issues/6942)

### Removed

- We removed the Google Scholar fetcher and the ACM fetcher do not work due to traffic limitations [#6369](https://github.com/JabRef/jabref/issues/6369)
- We removed the menu entry "Manage external file types" because it's already in 'Preferences' dialog [#6991](https://github.com/JabRef/jabref/issues/6991)
- We removed the integrity check "Abbreviation detected" for the field journal/journaltitle in the entry editor [#3925](https://github.com/JabRef/jabref/issues/3925)

## [5.1] – 2020-08-30

### Added

- We added a new fetcher to enable users to search mEDRA DOIs [#6602](https://github.com/JabRef/jabref/issues/6602)
- We added a new fetcher to enable users to search "[Collection of Computer Science Bibliographies](https://liinwww.ira.uka.de/bibliography/index.html)". [#6638](https://github.com/JabRef/jabref/issues/6638)
- We added default values for delimiters in Add Subgroup window [#6624](https://github.com/JabRef/jabref/issues/6624)
- We improved responsiveness of general fields specification dialog window. [#6643](https://github.com/JabRef/jabref/issues/6604)
- We added support for importing ris file and load DOI [#6530](https://github.com/JabRef/jabref/issues/6530)
- We added the Library properties to a context menu on the library tabs [#6485](https://github.com/JabRef/jabref/issues/6485)
- We added a new field in the preferences in 'BibTeX key generator' for unwanted characters that can be user-specified. [#6295](https://github.com/JabRef/jabref/issues/6295)
- We added support for searching ShortScience for an entry through the user's browser. [#6018](https://github.com/JabRef/jabref/pull/6018)
- We updated EditionChecker to permit edition to start with a number. [#6144](https://github.com/JabRef/jabref/issues/6144)
- We added tooltips for most fields in the entry editor containing a short description. [#5847](https://github.com/JabRef/jabref/issues/5847)
- We added support for basic markdown in custom formatted previews [#6194](https://github.com/JabRef/jabref/issues/6194)
- We now show the number of items found and selected to import in the online search dialog. [#6248](https://github.com/JabRef/jabref/pull/6248)
- We created a new install screen for macOS. [#5759](https://github.com/JabRef/jabref/issues/5759)
- We added a new integrity check for duplicate DOIs. [koppor#339](https://github.com/koppor/jabref/issues/339)
- We implemented an option to download fulltext files while importing. [#6381](https://github.com/JabRef/jabref/pull/6381)
- We added a progress-indicator showing the average progress of background tasks to the toolbar. Clicking it reveals a pop-over with a list of running background tasks. [6443](https://github.com/JabRef/jabref/pull/6443)
- We fixed the bug when strike the delete key in the text field. [#6421](https://github.com/JabRef/jabref/issues/6421)
- We added a BibTex key modifier for truncating strings. [#3915](https://github.com/JabRef/jabref/issues/3915)
- We added support for jumping to target entry when typing letter/digit after sorting a column in maintable [#6146](https://github.com/JabRef/jabref/issues/6146)
- We added a new fetcher to enable users to search all available E-Libraries simultaneously. [koppor#369](https://github.com/koppor/jabref/issues/369)
- We added the field "entrytype" to the export sort criteria [#6531](https://github.com/JabRef/jabref/pull/6531)
- We added the possibility to change the display order of the fields in the entry editor. The order can now be configured using drag and drop in the "Customize entry types" dialog [#6152](https://github.com/JabRef/jabref/pull/6152)
- We added native support for biblatex-software [#6574](https://github.com/JabRef/jabref/issues/6574)
- We added a missing restart warning for AutoComplete in the preferences dialog. [#6351](https://github.com/JabRef/jabref/issues/6351)
- We added a note to the citation key pattern preferences dialog as a temporary workaround for a JavaFX bug, about committing changes in a table cell, if the focus is lost. [#5825](https://github.com/JabRef/jabref/issues/5825)

### Changed

- We improved the arXiv fetcher. Now it should find entries even more reliably and does no longer include the version (e.g `v1`) in the `eprint` field. [forum#1941](https://discourse.jabref.org/t/remove-version-in-arxiv-import/1941)
- We moved the group search bar and the button "New group" from bottom to top position to make it more prominent. [#6112](https://github.com/JabRef/jabref/pull/6112)
- When JabRef finds a `.sav` file without changes, there is no dialog asking for acceptance of changes anymore.
- We changed the buttons for import/export/show all/reset of preferences to smaller icon buttons in the preferences dialog. [#6130](https://github.com/JabRef/jabref/pull/6130)
- We moved the functionality "Manage field names & content" from the "Library" menu to the "Edit" menu, because it affects the selected entries and not the whole library
- We merged the functionality "Append contents from a BibTeX library into the currently viewed library" into the "Import into database" functionality. Fixes [#6049](https://github.com/JabRef/jabref/issues/6049).
- We changed the directory where fulltext downloads are stored to the directory set in the import-tab in preferences. [#6381](https://github.com/JabRef/jabref/pull/6381)
- We improved the error message for invalid jstyles. [#6303](https://github.com/JabRef/jabref/issues/6303)
- We changed the section name of 'Advanced' to 'Network' in the preferences and removed some obsolete options.[#6489](https://github.com/JabRef/jabref/pull/6489)
- We improved the context menu of the column "Linked identifiers" of the main table, by truncating their texts, if they are too long. [#6499](https://github.com/JabRef/jabref/issues/6499)
- We merged the main table tabs in the preferences dialog. [#6518](https://github.com/JabRef/jabref/pull/6518)
- We changed the command line option 'generateBibtexKeys' to the more generic term 'generateCitationKeys' while the short option remains 'g'.[#6545](https://github.com/JabRef/jabref/pull/6545)
- We improved the "Possible duplicate entries" window to remember its size and position throughout a session. [#6582](https://github.com/JabRef/jabref/issues/6582)
- We divided the toolbar into small parts, so if the application window is to small, only a part of the toolbar is moved into the chevron popup. [#6682](https://github.com/JabRef/jabref/pull/6682)
- We changed the layout for of the buttons in the Open Office side panel to ensure that the button text is always visible, specially when resizing. [#6639](https://github.com/JabRef/jabref/issues/6639)
- We merged the two new library commands in the file menu to one which always creates a new library in the default library mode. [#6359](https://github.com/JabRef/jabref/pull/6539#issuecomment-641056536)

### Fixed

- We fixed an issue where entry preview tab has no name in drop down list. [#6591](https://github.com/JabRef/jabref/issues/6591)
- We fixed to only search file links in the BIB file location directory when preferences has corresponding checkbox checked. [#5891](https://github.com/JabRef/jabref/issues/5891)
- We fixed wrong button order (Apply and Cancel) in ManageProtectedTermsDialog.
- We fixed an issue with incompatible characters at BibTeX key [#6257](https://github.com/JabRef/jabref/issues/6257)
- We fixed an issue where dash (`-`) was reported as illegal BibTeX key [#6295](https://github.com/JabRef/jabref/issues/6295)
- We greatly improved the performance of the overall application and many operations. [#5071](https://github.com/JabRef/jabref/issues/5071)
- We fixed an issue where sort by priority was broken. [#6222](https://github.com/JabRef/jabref/issues/6222)
- We fixed an issue where opening a library from the recent libraries menu was not possible. [#5939](https://github.com/JabRef/jabref/issues/5939)
- We fixed an issue with inconsistent capitalization of file extensions when downloading files. [#6115](https://github.com/JabRef/jabref/issues/6115)
- We fixed the display of language and encoding in the preferences dialog. [#6130](https://github.com/JabRef/jabref/pull/6130)
- Now the link and/or the link description in the column "linked files" of the main table gets truncated or wrapped, if too long, otherwise display issues arise. [#6178](https://github.com/JabRef/jabref/issues/6178)
- We fixed the issue that groups panel does not keep size when resizing window. [#6180](https://github.com/JabRef/jabref/issues/6180)
- We fixed an error that sometimes occurred when using the context menu. [#6085](https://github.com/JabRef/jabref/issues/6085)
- We fixed an issue where search full-text documents downloaded files with same name, overwriting existing files. [#6174](https://github.com/JabRef/jabref/pull/6174)
- We fixed an issue when importing into current library an erroneous message "import cancelled" is displayed even though import is successful. [#6266](https://github.com/JabRef/jabref/issues/6266)
- We fixed an issue where custom jstyles for Open/LibreOffice where not saved correctly. [#6170](https://github.com/JabRef/jabref/issues/6170)
- We fixed an issue where the INSPIRE fetcher was no longer working [#6229](https://github.com/JabRef/jabref/issues/6229)
- We fixed an issue where custom exports with an uppercase file extension could not be selected for "Copy...-> Export to Clipboard" [#6285](https://github.com/JabRef/jabref/issues/6285)
- We fixed the display of icon both in the main table and linked file editor. [#6169](https://github.com/JabRef/jabref/issues/6169)
- We fixed an issue where the windows installer did not create an entry in the start menu [bug report in the forum](https://discourse.jabref.org/t/error-while-fetching-from-doi/2018/3)
- We fixed an issue where only the field `abstract` and `comment` were declared as multiline fields. Other fields can now be configured in the preferences using "Do not wrap the following fields when saving" [4373](https://github.com/JabRef/jabref/issues/4373)
- We fixed an issue where JabRef switched to discrete graphics under macOS [#5935](https://github.com/JabRef/jabref/issues/5935)
- We fixed an issue where the Preferences entry preview will be unexpected modified leads to Value too long exception [#6198](https://github.com/JabRef/jabref/issues/6198)
- We fixed an issue where custom jstyles for Open/LibreOffice would only be valid if a layout line for the entry type `default` was at the end of the layout section [#6303](https://github.com/JabRef/jabref/issues/6303)
- We fixed an issue where a new entry is not shown in the library if a search is active [#6297](https://github.com/JabRef/jabref/issues/6297)
- We fixed an issue where long directory names created from patterns could create an exception. [#3915](https://github.com/JabRef/jabref/issues/3915)
- We fixed an issue where sort on numeric cases was broken. [#6349](https://github.com/JabRef/jabref/issues/6349)
- We fixed an issue where year and month fields were not cleared when converting to biblatex [#6224](https://github.com/JabRef/jabref/issues/6224)
- We fixed an issue where an "Not on FX thread" exception occured when saving on linux [#6453](https://github.com/JabRef/jabref/issues/6453)
- We fixed an issue where the library sort order was lost. [#6091](https://github.com/JabRef/jabref/issues/6091)
- We fixed an issue where brackets in regular expressions were not working. [6469](https://github.com/JabRef/jabref/pull/6469)
- We fixed an issue where multiple background task popups stacked over each other.. [#6472](https://github.com/JabRef/jabref/issues/6472)
- We fixed an issue where LaTeX citations for specific commands (\autocites) of biblatex-mla were not recognized. [#6476](https://github.com/JabRef/jabref/issues/6476)
- We fixed an issue where drag and drop was not working on empty database. [#6487](https://github.com/JabRef/jabref/issues/6487)
- We fixed an issue where the name fields were not updated after the preferences changed. [#6515](https://github.com/JabRef/jabref/issues/6515)
- We fixed an issue where "null" appeared in generated BibTeX keys. [#6459](https://github.com/JabRef/jabref/issues/6459)
- We fixed an issue where the authors' names were incorrectly displayed in the authors' column when they were bracketed. [#6465](https://github.com/JabRef/jabref/issues/6465) [#6459](https://github.com/JabRef/jabref/issues/6459)
- We fixed an issue where importing certain unlinked files would result in an exception [#5815](https://github.com/JabRef/jabref/issues/5815)
- We fixed an issue where downloaded files would be moved to a directory named after the citationkey when no file directory pattern is specified [#6589](https://github.com/JabRef/jabref/issues/6589)
- We fixed an issue with the creation of a group of cited entries which incorrectly showed the message that the library had been modified externally whenever saving the library. [#6420](https://github.com/JabRef/jabref/issues/6420)
- We fixed an issue with the creation of a group of cited entries. Now the file path to an aux file gets validated. [#6585](https://github.com/JabRef/jabref/issues/6585)
- We fixed an issue on Linux systems where the application would crash upon inotify failure. Now, the user is prompted with a warning, and given the choice to continue the session. [#6073](https://github.com/JabRef/jabref/issues/6073)
- We moved the search modifier buttons into the search bar, as they were not accessible, if autocompletion was disabled. [#6625](https://github.com/JabRef/jabref/issues/6625)
- We fixed an issue about duplicated group color indicators [#6175](https://github.com/JabRef/jabref/issues/6175)
- We fixed an issue where entries with the entry type Misc from an imported aux file would not be saved correctly to the bib file on disk [#6405](https://github.com/JabRef/jabref/issues/6405)
- We fixed an issue where percent sign ('%') was not formatted properly by the HTML formatter [#6753](https://github.com/JabRef/jabref/issues/6753)
- We fixed an issue with the [SAO/NASA Astrophysics Data System](https://docs.jabref.org/collect/import-using-online-bibliographic-database/ads) fetcher where `\textbackslash` appeared at the end of the abstract.
- We fixed an issue with the Science Direct fetcher where PDFs could not be downloaded. Fixes [#5860](https://github.com/JabRef/jabref/issues/5860)
- We fixed an issue with the Library of Congress importer.
- We fixed the [link to the external libraries listing](https://github.com/JabRef/jabref/blob/master/external-libraries.md) in the about dialog
- We fixed an issue regarding pasting on Linux. [#6293](https://github.com/JabRef/jabref/issues/6293)

### Removed

- We removed the option of the "enforce legal key". [#6295](https://github.com/JabRef/jabref/issues/6295)
- We removed the obsolete `External programs / Open PDF` section in the preferences, as the default application to open PDFs is now set in the `Manage external file types` dialog. [#6130](https://github.com/JabRef/jabref/pull/6130)
- We removed the option to configure whether a `.bib.bak` file should be generated upon save. It is now always enabled. Documentation at <https://docs.jabref.org/general/autosave>. [#6092](https://github.com/JabRef/jabref/issues/6092)
- We removed the built-in list of IEEE journal abbreviations using BibTeX strings. If you still want to use them, you have to download them separately from <https://abbrv.jabref.org>.

## [5.0] – 2020-03-06

### Changed

- Added browser integration to the snap package for firefox/chromium browsers. [#6062](https://github.com/JabRef/jabref/pull/6062)
- We reintroduced the possibility to extract references from plain text (using [GROBID](https://grobid.readthedocs.io/en/latest/)). [#5614](https://github.com/JabRef/jabref/pull/5614)
- We changed the open office panel to show buttons in rows of three instead of going straight down to save space as the button expanded out to take up unnecessary horizontal space. [#5479](https://github.com/JabRef/jabref/issues/5479)
- We cleaned up the group add/edit dialog. [#5826](https://github.com/JabRef/jabref/pull/5826)
- We reintroduced the index column. [#5844](https://github.com/JabRef/jabref/pull/5844)
- Filenames of external files can no longer contain curly braces. [#5926](https://github.com/JabRef/jabref/pull/5926)
- We made the filters more easily accessible in the integrity check dialog. [#5955](https://github.com/JabRef/jabref/pull/5955)
- We reimplemented and improved the dialog "Customize entry types". [#4719](https://github.com/JabRef/jabref/issues/4719)
- We added an [American Physical Society](https://journals.aps.org/) fetcher. [#818](https://github.com/JabRef/jabref/issues/818)
- We added possibility to enable/disable items quantity in groups. [#6042](https://github.com/JabRef/jabref/issues/6042)

### Fixed

- We fixed an issue where the command line console was always opened in the background. [#5474](https://github.com/JabRef/jabref/issues/5474)
- We fixed and issue where pdf files will not open under some KDE linux distributions when using okular. [#5253](https://github.com/JabRef/jabref/issues/5253)
- We fixed an issue where the Medline fetcher was only working when JabRef was running from source. [#5645](https://github.com/JabRef/jabref/issues/5645)
- We fixed some visual issues in the dark theme. [#5764](https://github.com/JabRef/jabref/pull/5764) [#5753](https://github.com/JabRef/jabref/issues/5753)
- We fixed an issue where non-default previews didn't handle unicode characters. [#5779](https://github.com/JabRef/jabref/issues/5779)
- We improved the performance, especially changing field values in the entry should feel smoother now. [#5843](https://github.com/JabRef/jabref/issues/5843)
- We fixed an issue where the ampersand character wasn't rendering correctly on previews. [#3840](https://github.com/JabRef/jabref/issues/3840)
- We fixed an issue where an erroneous "The library has been modified by another program" message was shown when saving. [#4877](https://github.com/JabRef/jabref/issues/4877)
- We fixed an issue where the file extension was missing after downloading a file (we now fall-back to pdf). [#5816](https://github.com/JabRef/jabref/issues/5816)
- We fixed an issue where cleaning up entries broke web URLs, if "Make paths of linked files relative (if possible)" was enabled, which resulted in various other issues subsequently. [#5861](https://github.com/JabRef/jabref/issues/5861)
- We fixed an issue where the tab "Required fields" of the entry editor did not show all required fields, if at least two of the defined required fields are linked with a logical or. [#5859](https://github.com/JabRef/jabref/issues/5859)
- We fixed several issues concerning managing external file types: Now everything is usable and fully functional. Previously, there were problems with the radio buttons, with saving the settings and with loading an input field value. Furthermore, different behavior for Windows and other operating systems was given, which was unified as well. [#5846](https://github.com/JabRef/jabref/issues/5846)
- We fixed an issue where entries containing Unicode charaters were not parsed correctly [#5899](https://github.com/JabRef/jabref/issues/5899)
- We fixed an issue where an entry containing an external filename with curly braces could not be saved. Curly braces are now longer allowed in filenames. [#5899](https://github.com/JabRef/jabref/issues/5899)
- We fixed an issue where changing the type of an entry did not update the main table [#5906](https://github.com/JabRef/jabref/issues/5906)
- We fixed an issue in the optics of the library properties, that cropped the dialog on scaled displays. [#5969](https://github.com/JabRef/jabref/issues/5969)
- We fixed an issue where changing the type of an entry did not update the main table. [#5906](https://github.com/JabRef/jabref/issues/5906)
- We fixed an issue where opening a library from the recent libraries menu was not possible. [#5939](https://github.com/JabRef/jabref/issues/5939)
- We fixed an issue where the most bottom group in the list got lost, if it was dragged on itself. [#5983](https://github.com/JabRef/jabref/issues/5983)
- We fixed an issue where changing entry type doesn't always work when biblatex source is shown. [#5905](https://github.com/JabRef/jabref/issues/5905)
- We fixed an issue where the group and the link column were not updated after changing the entry in the main table. [#5985](https://github.com/JabRef/jabref/issues/5985)
- We fixed an issue where reordering the groups was not possible after inserting an article. [#6008](https://github.com/JabRef/jabref/issues/6008)
- We fixed an issue where citation styles except the default "Preview" could not be used. [#56220](https://github.com/JabRef/jabref/issues/5622)
- We fixed an issue where a warning was displayed when the title content is made up of two sentences. [#5832](https://github.com/JabRef/jabref/issues/5832)
- We fixed an issue where an exception was thrown when adding a save action without a selected formatter in the library properties [#6069](https://github.com/JabRef/jabref/issues/6069)
- We fixed an issue where JabRef's icon was missing in the Export to clipboard Dialog. [#6286](https://github.com/JabRef/jabref/issues/6286)
- We fixed an issue when an "Abstract field" was duplicating text, when importing from RIS file (Neurons) [#6065](https://github.com/JabRef/jabref/issues/6065)
- We fixed an issue where adding the addition of a new entry was not completely validated [#6370](https://github.com/JabRef/jabref/issues/6370)
- We fixed an issue where the blue and red text colors in the Merge entries dialog were not quite visible [#6334](https://github.com/JabRef/jabref/issues/6334)
- We fixed an issue where underscore character was removed from the file name in the Recent Libraries list in File menu [#6383](https://github.com/JabRef/jabref/issues/6383)
- We fixed an issue where few keyboard shortcuts regarding new entries were missing [#6403](https://github.com/JabRef/jabref/issues/6403)

### Removed

- Ampersands are no longer escaped by default in the `bib` file. If you want to keep the current behaviour, you can use the new "Escape Ampersands" formatter as a save action. [#5869](https://github.com/JabRef/jabref/issues/5869)
- The "Merge Entries" entry was removed from the Quality Menu. Users should use the right-click menu instead. [#6021](https://github.com/JabRef/jabref/pull/6021)

## [5.0-beta] – 2019-12-15

### Changed

- We added a short DOI field formatter which shortens DOI to more human-readable form. [koppor#343](https://github.com/koppor/jabref/issues/343)
- We improved the display of group memberships by adding multiple colored bars if the entry belongs to more than one group. [#4574](https://github.com/JabRef/jabref/issues/4574)
- We added an option to show the preview as an extra tab in the entry editor (instead of in a split view). [#5244](https://github.com/JabRef/jabref/issues/5244)
- A custom Open/LibreOffice jstyle file now requires a layout line for the entry type `default` [#5452](https://github.com/JabRef/jabref/issues/5452)
- The entry editor is now open by default when JabRef starts up. [#5460](https://github.com/JabRef/jabref/issues/5460)
- Customized entry types are now serialized in alphabetical order in the bib file.
- We added a new ADS fetcher to use the new ADS API. [#4949](https://github.com/JabRef/jabref/issues/4949)
- We added support of the [X11 primary selection](https://unix.stackexchange.com/a/139193/18033) [#2389](https://github.com/JabRef/jabref/issues/2389)
- We added support to switch between biblatex and bibtex library types. [#5550](https://github.com/JabRef/jabref/issues/5550)
- We changed the save action buttons to be easier to understand. [#5565](https://github.com/JabRef/jabref/issues/5565)
- We made the columns for groups, files and uri in the main table reorderable and merged the clickable icon columns for uri, url, doi and eprint. [#5544](https://github.com/JabRef/jabref/pull/5544)
- We reduced the number of write actions performed when autosave is enabled [#5679](https://github.com/JabRef/jabref/issues/5679)
- We made the column sort order in the main table persistent [#5730](https://github.com/JabRef/jabref/pull/5730)
- When an entry is modified on disk, the change dialog now shows the merge dialog to highlight the changes [#5688](https://github.com/JabRef/jabref/pull/5688)

### Fixed

- Inherit fields from cross-referenced entries as specified by biblatex. [#5045](https://github.com/JabRef/jabref/issues/5045)
- We fixed an issue where it was no longer possible to connect to LibreOffice. [#5261](https://github.com/JabRef/jabref/issues/5261)
- The "All entries group" is no longer shown when no library is open.
- We fixed an exception which occurred when closing JabRef. [#5348](https://github.com/JabRef/jabref/issues/5348)
- We fixed an issue where JabRef reports incorrectly about customized entry types. [#5332](https://github.com/JabRef/jabref/issues/5332)
- We fixed a few problems that prevented JabFox to communicate with JabRef. [#4737](https://github.com/JabRef/jabref/issues/4737) [#4303](https://github.com/JabRef/jabref/issues/4303)
- We fixed an error where the groups containing an entry loose their highlight color when scrolling. [#5022](https://github.com/JabRef/jabref/issues/5022)
- We fixed an error where scrollbars were not shown. [#5374](https://github.com/JabRef/jabref/issues/5374)
- We fixed an error where an exception was thrown when merging entries. [#5169](https://github.com/JabRef/jabref/issues/5169)
- We fixed an error where certain metadata items were not serialized alphabetically.
- After assigning an entry to a group, the item count is now properly colored to reflect the new membership of the entry. [#3112](https://github.com/JabRef/jabref/issues/3112)
- The group panel is now properly updated when switching between libraries (or when closing/opening one). [#3142](https://github.com/JabRef/jabref/issues/3142)
- We fixed an error where the number of matched entries shown in the group pane was not updated correctly. [#4441](https://github.com/JabRef/jabref/issues/4441)
- We fixed an error where the wrong file is renamed and linked when using the "Copy, rename and link" action. [#5653](https://github.com/JabRef/jabref/issues/5653)
- We fixed a "null" error when writing XMP metadata. [#5449](https://github.com/JabRef/jabref/issues/5449)
- We fixed an issue where empty keywords lead to a strange display of automatic keyword groups. [#5333](https://github.com/JabRef/jabref/issues/5333)
- We fixed an error where the default color of a new group was white instead of dark gray. [#4868](https://github.com/JabRef/jabref/issues/4868)
- We fixed an issue where the first field in the entry editor got the focus while performing a different action (like searching). [#5084](https://github.com/JabRef/jabref/issues/5084)
- We fixed an issue where multiple entries were highlighted in the web search result after scrolling. [#5035](https://github.com/JabRef/jabref/issues/5035)
- We fixed an issue where the hover indication in the web search pane was not working. [#5277](https://github.com/JabRef/jabref/issues/5277)
- We fixed an error mentioning "javafx.controls/com.sun.javafx.scene.control" that was thrown when interacting with the toolbar.
- We fixed an error where a cleared search was restored after switching libraries. [#4846](https://github.com/JabRef/jabref/issues/4846)
- We fixed an exception which occurred when trying to open a non-existing file from the "Recent files"-menu [#5334](https://github.com/JabRef/jabref/issues/5334)
- We fixed an issues where the search highlight in the entry preview did not worked. [#5069](https://github.com/JabRef/jabref/issues/5069)
- The context menu for fields in the entry editor is back. [#5254](https://github.com/JabRef/jabref/issues/5254)
- We fixed an exception which occurred when trying to open a non-existing file from the "Recent files"-menu [#5334](https://github.com/JabRef/jabref/issues/5334)
- We fixed a problem where the "editor" information has been duplicated during saving a .bib-Database. [#5359](https://github.com/JabRef/jabref/issues/5359)
- We re-introduced the feature to switch between different preview styles. [#5221](https://github.com/JabRef/jabref/issues/5221)
- We fixed various issues (including [#5263](https://github.com/JabRef/jabref/issues/5263)) related to copying entries to the clipboard
- We fixed some display errors in the preferences dialog and replaced some of the controls [#5033](https://github.com/JabRef/jabref/pull/5033) [#5047](https://github.com/JabRef/jabref/pull/5047) [#5062](https://github.com/JabRef/jabref/pull/5062) [#5141](https://github.com/JabRef/jabref/pull/5141) [#5185](https://github.com/JabRef/jabref/pull/5185) [#5265](https://github.com/JabRef/jabref/pull/5265) [#5315](https://github.com/JabRef/jabref/pull/5315) [#5360](https://github.com/JabRef/jabref/pull/5360)
- We fixed an exception which occurred when trying to import entries without an open library. [#5447](https://github.com/JabRef/jabref/issues/5447)
- The "Automatically set file links" feature now follows symbolic links. [#5664](https://github.com/JabRef/jabref/issues/5664)
- After successful import of one or multiple bib entries the main table scrolls to the first imported entry [#5383](https://github.com/JabRef/jabref/issues/5383)
- We fixed an exception which occurred when an invalid jstyle was loaded. [#5452](https://github.com/JabRef/jabref/issues/5452)
- We fixed an issue where the command line arguments `importBibtex` and `importToOpen` did not import into the currently open library, but opened a new one. [#5537](https://github.com/JabRef/jabref/issues/5537)
- We fixed an error where the preview theme did not adapt to the "Dark" mode [#5463](https://github.com/JabRef/jabref/issues/5463)
- We fixed an issue where multiple entries were allowed in the "crossref" field [#5284](https://github.com/JabRef/jabref/issues/5284)
- We fixed an issue where the merge dialog showed the wrong text colour in "Dark" mode [#5516](https://github.com/JabRef/jabref/issues/5516)
- We fixed visibility issues with the scrollbar and group selection highlight in "Dark" mode, and enabled "Dark" mode for the OpenOffice preview in the style selection window. [#5522](https://github.com/JabRef/jabref/issues/5522)
- We fixed an issue where the author field was not correctly parsed during bibtex key-generation. [#5551](https://github.com/JabRef/jabref/issues/5551)
- We fixed an issue where notifications where shown during autosave. [#5555](https://github.com/JabRef/jabref/issues/5555)
- We fixed an issue where the side pane was not remembering its position. [#5615](https://github.com/JabRef/jabref/issues/5615)
- We fixed an issue where JabRef could not interact with [Oracle XE](https://www.oracle.com/de/database/technologies/appdev/xe.html) in the [shared SQL database setup](https://docs.jabref.org/collaborative-work/sqldatabase).
- We fixed an issue where the toolbar icons were hidden on smaller screens.
- We fixed an issue where renaming referenced files for bib entries with long titles was not possible. [#5603](https://github.com/JabRef/jabref/issues/5603)
- We fixed an issue where a window which is on an external screen gets unreachable when external screen is removed. [#5037](https://github.com/JabRef/jabref/issues/5037)
- We fixed a bug where the selection of groups was lost after drag and drop. [#2868](https://github.com/JabRef/jabref/issues/2868)
- We fixed an issue where the custom entry types didn't show the correct display name [#5651](https://github.com/JabRef/jabref/issues/5651)

### Removed

- We removed some obsolete notifications. [#5555](https://github.com/JabRef/jabref/issues/5555)
- We removed an internal step in the [ISBN-to-BibTeX fetcher](https://docs.jabref.org/import-using-publication-identifiers/isbntobibtex): The [ISBN to BibTeX Converter](https://manas.tungare.name/software/isbn-to-bibtex) by [@manastungare](https://github.com/manastungare) is not used anymore, because it is offline: "people using this tool have not been generating enough sales for Amazon."
- We removed the option to control the default drag and drop behaviour. You can use the modifier keys (like CtrL or Alt) instead.

## [5.0-alpha] – 2019-08-25

### Changed

- We added eventitle, eventdate and venue fields to `@unpublished` entry type.
- We added `@software` and `@dataSet` entry type to biblatex.
- All fields are now properly sorted alphabetically (in the subgroups of required/optional fields) when the entry is written to the bib file.
- We fixed an issue where some importers used the field `pubstatus` instead of the standard BibTeX field `pubstate`.
- We changed the latex command removal for docbook exporter. [#3838](https://github.com/JabRef/jabref/issues/3838)
- We changed the location of some fields in the entry editor (you might need to reset your preferences for these changes to come into effect)
  - Journal/Year/Month in biblatex mode -> Deprecated (if filled)
  - DOI/URL: General -> Optional
  - Internal fields like ranking, read status and priority: Other -> General
  - Moreover, empty deprecated fields are no longer shown
- Added server timezone parameter when connecting to a shared database.
- We updated the dialog for setting up general fields.
- URL field formatting is updated. All whitespace chars, located at the beginning/ending of the URL, are trimmed automatically
- We changed the behavior of the field formatting dialog such that the `bibtexkey` is not changed when formatting all fields or all text fields.
- We added a "Move file to file directory and rename file" option for simultaneously moving and renaming of document file. [#4166](https://github.com/JabRef/jabref/issues/4166)
- Use integrated graphics card instead of discrete on macOS [#4070](https://github.com/JabRef/jabref/issues/4070)
- We added a cleanup operation that detects an arXiv identifier in the note, journal or URL field and moves it to the `eprint` field.
  Because of this change, the last-used cleanup operations were reset.
- We changed the minimum required version of Java to 1.8.0_171, as this is the latest release for which the automatic Java update works.  [#4093](https://github.com/JabRef/jabref/issues/4093)
- The special fields like `Printed` and `Read status` now show gray icons when the row is hovered.
- We added a button in the tab header which allows you to close the database with one click. [#494](https://github.com/JabRef/jabref/issues/494)
- Sorting in the main table now takes information from cross-referenced entries into account. [#2808](https://github.com/JabRef/jabref/issues/2808)
- If a group has a color specified, then entries matched by this group have a small colored bar in front of them in the main table.
- Change default icon for groups to a circle because a colored version of the old icon was hard to distinguish from its black counterpart.
- In the main table, the context menu appears now when you press the "context menu" button on the keyboard. [feature request in the forum](http://discourse.jabref.org/t/how-to-enable-keyboard-context-key-windows)
- We added icons to the group side panel to quickly switch between `union` and `intersection` group view mode. [#3269](https://github.com/JabRef/jabref/issues/3269).
- We use `https` for [fetching from most online bibliographic database](https://docs.jabref.org/import-using-online-bibliographic-database).
- We changed the default keyboard shortcuts for moving between entries when the entry editor is active to ̀<kbd>alt</kbd> + <kbd>up/down</kbd>.
- Opening a new file now prompts the directory of the currently selected file, instead of the directory of the last opened file.
- Window state is saved on close and restored on start.
- We made the MathSciNet fetcher more reliable.
- We added the ISBN fetcher to the list of fetcher available under "Update with bibliographic information from the web" in the entry editor toolbar.
- Files without a defined external file type are now directly opened with the default application of the operating system
- We streamlined the process to rename and move files by removing the confirmation dialogs.
- We removed the redundant new lines of markings and wrapped the summary in the File annotation tab. [#3823](https://github.com/JabRef/jabref/issues/3823)
- We add auto URL formatting when user paste link to URL field in entry editor. [koppor#254](https://github.com/koppor/jabref/issues/254)
- We added a minimum height for the entry editor so that it can no longer be hidden by accident. [#4279](https://github.com/JabRef/jabref/issues/4279)
- We added a new keyboard shortcut so that the entry editor could be closed by <kbd>Ctrl</kbd> + <kbd>E</kbd>. [#4222](https://github.com/JabRef/jabref/issues/4222)
- We added an option in the preference dialog box, that allows user to pick the dark or light theme option. [#4130](https://github.com/JabRef/jabref/issues/4130)
- We updated the Related Articles tab to accept JSON from the new version of the Mr. DLib service
- We added an option in the preference dialog box that allows user to choose behavior after dragging and dropping files in Entry Editor. [#4356](https://github.com/JabRef/jabref/issues/4356)
- We added the ability to have an export preference where previously "File"-->"Export"/"Export selected entries" would not save the user's preference[#4495](https://github.com/JabRef/jabref/issues/4495)
- We optimized the code responsible for connecting to an external database, which should lead to huge improvements in performance.
- For automatically created groups, added ability to filter groups by entry type. [#4539](https://github.com/JabRef/jabref/issues/4539)
- We added the ability to add field names from the Preferences Dialog [#4546](https://github.com/JabRef/jabref/issues/4546)
- We added the ability to change the column widths directly in the main
. [#4546](https://github.com/JabRef/jabref/issues/4546)
- We added a description of how recommendations were chosen and better error handling to Related Articles tab
- We added the ability to execute default action in dialog by using with <kbd>Ctrl</kbd> + <kbd>Enter</kbd> combination [#4496](https://github.com/JabRef/jabref/issues/4496)
- We grouped and reordered the Main Menu (File, Edit, Library, Quality, Tools, and View tabs & icons). [#4666](https://github.com/JabRef/jabref/issues/4666) [#4667](https://github.com/JabRef/jabref/issues/4667) [#4668](https://github.com/JabRef/jabref/issues/4668) [#4669](https://github.com/JabRef/jabref/issues/4669) [#4670](https://github.com/JabRef/jabref/issues/4670) [#4671](https://github.com/JabRef/jabref/issues/4671) [#4672](https://github.com/JabRef/jabref/issues/4672) [#4673](https://github.com/JabRef/jabref/issues/4673)
- We added additional modifiers (capitalize, titlecase and sentencecase) to the Bibtex key generator. [#1506](https://github.com/JabRef/jabref/issues/1506)
- We have migrated from the mysql jdbc connector to the mariadb one for better authentication scheme support. [#4746](https://github.com/JabRef/jabref/issues/4745)
- We grouped the toolbar icons and changed the Open Library and Copy icons. [#4584](https://github.com/JabRef/jabref/issues/4584)
- We added a browse button next to the path text field for aux-based groups. [#4586](https://github.com/JabRef/jabref/issues/4586)
- We changed the title of Group Dialog to "Add subgroup" from "Edit group" when we select Add subgroup option.
- We enable import button only if entries are selected. [#4755](https://github.com/JabRef/jabref/issues/4755)
- We made modifications to improve the contrast of UI elements. [#4583](https://github.com/JabRef/jabref/issues/4583)
- We added a warning for empty BibTeX keys in the entry editor. [#4440](https://github.com/JabRef/jabref/issues/4440)
- We added an option in the settings to set the default action in JabRef when right clicking on any entry in any database and selecting "Open folder". [#4763](https://github.com/JabRef/jabref/issues/4763)
- The Medline fetcher now normalizes the author names according to the BibTeX-Standard [#4345](https://github.com/JabRef/jabref/issues/4345)
- We added an option on the Linked File Viewer to rename the attached file of an entry directly on the JabRef. [#4844](https://github.com/JabRef/jabref/issues/4844)
- We added an option in the preference dialog box that allows user to enable helpful tooltips.[#3599](https://github.com/JabRef/jabref/issues/3599)
- We reworked the functionality for extracting BibTeX entries from plain text, because our used service [freecite shut down](https://library.brown.edu/libweb/freecite_notice.php). [#5206](https://github.com/JabRef/jabref/pull/5206)
- We moved the dropdown menu for selecting the push-application from the toolbar into the external application preferences. [#674](https://github.com/JabRef/jabref/issues/674)
- We removed the alphabetical ordering of the custom tabs and updated the error message when trying to create a general field with a name containing an illegal character. [#5019](https://github.com/JabRef/jabref/issues/5019)
- We added a context menu to the bib(la)tex-source-editor to copy'n'paste. [#5007](https://github.com/JabRef/jabref/pull/5007)
- We added a tool that allows searching for citations in LaTeX files. It scans directories and shows which entries are used, how many times and where.
- We added a 'LaTeX citations' tab to the entry editor, to search for citations to the active entry in the LaTeX file directory. It can be disabled in the preferences dialog.
- We added an option in preferences to allow for integers in field "edition" when running database in bibtex mode. [#4680](https://github.com/JabRef/jabref/issues/4680)
- We added the ability to use negation in export filter layouts. [#5138](https://github.com/JabRef/jabref/pull/5138)
- Focus on Name Area instead of 'OK' button whenever user presses 'Add subgroup'. [#6307](https://github.com/JabRef/jabref/issues/6307)

### Fixed

- We fixed an issue where JabRef died silently for the user without enough inotify instances [#4874](https://github.com/JabRef/jabref/issues/4847)
- We fixed an issue where corresponding groups are sometimes not highlighted when clicking on entries [#3112](https://github.com/JabRef/jabref/issues/3112)
- We fixed an issue where custom exports could not be selected in the 'Export (selected) entries' dialog [#4013](https://github.com/JabRef/jabref/issues/4013)
- Italic text is now rendered correctly. [#3356](https://github.com/JabRef/jabref/issues/3356)
- The entry editor no longer gets corrupted after using the source tab. [#3532](https://github.com/JabRef/jabref/issues/3532) [#3608](https://github.com/JabRef/jabref/issues/3608) [#3616](https://github.com/JabRef/jabref/issues/3616)
- We fixed multiple issues where entries did not show up after import if a search was active. [#1513](https://github.com/JabRef/jabref/issues/1513) [#3219](https://github.com/JabRef/jabref/issues/3219))
- We fixed an issue where the group tree was not updated correctly after an entry was changed. [#3618](https://github.com/JabRef/jabref/issues/3618)
- We fixed an issue where a right-click in the main table selected a wrong entry. [#3267](https://github.com/JabRef/jabref/issues/3267)
- We fixed an issue where in rare cases entries where overlayed in the main table. [#3281](https://github.com/JabRef/jabref/issues/3281)
- We fixed an issue where selecting a group messed up the focus of the main table and the entry editor. [#3367](https://github.com/JabRef/jabref/issues/3367)
- We fixed an issue where composite author names were sorted incorrectly. [#2828](https://github.com/JabRef/jabref/issues/2828)
- We fixed an issue where commands followed by `-` didn't work. [#3805](https://github.com/JabRef/jabref/issues/3805)
- We fixed an issue where a non-existing aux file in a group made it impossible to open the library. [#4735](https://github.com/JabRef/jabref/issues/4735)
- We fixed an issue where some journal names were wrongly marked as abbreviated. [#4115](https://github.com/JabRef/jabref/issues/4115)
- We fixed an issue where the custom file column were sorted incorrectly. [#3119](https://github.com/JabRef/jabref/issues/3119)
- We improved the parsing of author names whose infix is abbreviated without a dot. [#4864](https://github.com/JabRef/jabref/issues/4864)
- We fixed an issues where the entry losses focus when a field is edited and at the same time used for sorting. [#3373](https://github.com/JabRef/jabref/issues/3373)
- We fixed an issue where the menu on Mac OS was not displayed in the usual Mac-specific way. [#3146](https://github.com/JabRef/jabref/issues/3146)
- We improved the integrity check for page numbers. [#4113](https://github.com/JabRef/jabref/issues/4113) and [feature request in the forum](http://discourse.jabref.org/t/pages-field-allow-use-of-en-dash/1199)
- We fixed an issue where the order of fields in customized entry types was not saved correctly. [#4033](http://github.com/JabRef/jabref/issues/4033)
- We fixed an issue where renaming a group did not change the group name in the interface. [#3189](https://github.com/JabRef/jabref/issues/3189)
- We fixed an issue where the groups tree of the last database was still shown even after the database was already closed.
- We fixed an issue where the "Open file dialog" may disappear behind other windows. [#3410](https://github.com/JabRef/jabref/issues/3410)
- We fixed an issue where the number of entries matched was not updated correctly upon adding or removing an entry. [#3537](https://github.com/JabRef/jabref/issues/3537)
- We fixed an issue where the default icon of a group was not colored correctly.
- We fixed an issue where the first field in entry editor was not focused when adding a new entry. [#4024](https://github.com/JabRef/jabref/issues/4024)
- We reworked the "Edit file" dialog to make it resizeable and improved the workflow for adding and editing files [#2970](https://github.com/JabRef/jabref/issues/2970)
- We fixed an issue where custom name formatters were no longer found correctly. [#3531](https://github.com/JabRef/jabref/issues/3531)
- We fixed an issue where the month was not shown in the preview. [#3239](https://github.com/JabRef/jabref/issues/3239)
- Rewritten logic to detect a second jabref instance. [#4023](https://github.com/JabRef/jabref/issues/4023)
- We fixed an issue where the "Convert to BibTeX-Cleanup" moved the content of the `file` field to the `pdf` field [#4120](https://github.com/JabRef/jabref/issues/4120)
- We fixed an issue where the preview pane in entry preview in preferences wasn't showing the citation style selected [#3849](https://github.com/JabRef/jabref/issues/3849)
- We fixed an issue where the default entry preview style still contained the field `review`. The field `review` in the style is now replaced with comment to be consistent with the entry editor [#4098](https://github.com/JabRef/jabref/issues/4098)
- We fixed an issue where users were vulnerable to XXE attacks during parsing [#4229](https://github.com/JabRef/jabref/issues/4229)
- We fixed an issue where files added via the "Attach file" contextmenu of an entry were not made relative. [#4201](https://github.com/JabRef/jabref/issues/4201) and [#4241](https://github.com/JabRef/jabref/issues/4241)
- We fixed an issue where author list parser can't generate bibtex for Chinese author. [#4169](https://github.com/JabRef/jabref/issues/4169)
- We fixed an issue where the list of XMP Exclusion fields in the preferences was not be saved [#4072](https://github.com/JabRef/jabref/issues/4072)
- We fixed an issue where the ArXiv Fetcher did not support HTTP URLs [koppor#328](https://github.com/koppor/jabref/issues/328)
- We fixed an issue where only one PDF file could be imported [#4422](https://github.com/JabRef/jabref/issues/4422)
- We fixed an issue where "Move to group" would always move the first entry in the library and not the selected [#4414](https://github.com/JabRef/jabref/issues/4414)
- We fixed an issue where an older dialog appears when downloading full texts from the quality menu. [#4489](https://github.com/JabRef/jabref/issues/4489)
- We fixed an issue where right clicking on any entry in any database and selecting "Open folder" results in the NullPointer exception. [#4763](https://github.com/JabRef/jabref/issues/4763)
- We fixed an issue where option 'open terminal here' with custom command was passing the wrong argument. [#4802](https://github.com/JabRef/jabref/issues/4802)
- We fixed an issue where ranking an entry would generate an IllegalArgumentException. [#4754](https://github.com/JabRef/jabref/issues/4754)
- We fixed an issue where special characters where removed from non-label key generation pattern parts [#4767](https://github.com/JabRef/jabref/issues/4767)
- We fixed an issue where the RIS import would overwite the article date with the value of the acessed date [#4816](https://github.com/JabRef/jabref/issues/4816)
- We fixed an issue where an NullPointer exception was thrown when a referenced entry in an Open/Libre Office document was no longer present in the library. Now an error message with the reference marker of the missing entry is shown. [#4932](https://github.com/JabRef/jabref/issues/4932)
- We fixed an issue where a database exception related to a missing timezone was too big. [#4827](https://github.com/JabRef/jabref/issues/4827)
- We fixed an issue where the IEEE fetcher returned an error if no keywords were present in the result from the IEEE website [#4997](https://github.com/JabRef/jabref/issues/4997)
- We fixed an issue where the command line help text had several errors, and arguments and descriptions have been rewritten to simplify and detail them better. [#4932](https://github.com/JabRef/jabref/issues/2016)
- We fixed an issue where the same menu for changing entry type had two different sizes and weights. [#4977](https://github.com/JabRef/jabref/issues/4977)
- We fixed an issue where the "Attach file" dialog, in the right-click menu for an entry, started on the working directory instead of the user's main directory. [#4995](https://github.com/JabRef/jabref/issues/4995)
- We fixed an issue where the JabRef Icon in the macOS launchpad was not displayed correctly [#5003](https://github.com/JabRef/jabref/issues/5003)
- We fixed an issue where the "Search for unlinked local files" would throw an exception when parsing the content of a PDF-file with missing "series" information [#5128](https://github.com/JabRef/jabref/issues/5128)
- We fixed an issue where the XMP Importer would incorrectly return an empty default entry when importing pdfs [#6577](https://github.com/JabRef/jabref/issues/6577)
- We fixed an issue where opening the menu 'Library properties' marked the library as modified [#6451](https://github.com/JabRef/jabref/issues/6451)
- We fixed an issue when importing resulted in an exception [#7343](https://github.com/JabRef/jabref/issues/7343)

### Removed

- The feature to "mark entries" was removed and merged with the groups functionality.  For migration, a group is created for every value of the `__markedentry` field and the entry is added to this group.
- The number column was removed.
- We removed the global search feature.
- We removed the coloring of cells in the main table according to whether the field is optional/required.
- We removed the feature to find and resolve duplicate BibTeX keys (as this use case is already covered by the integrity check).
- We removed a few commands from the right-click menu that are not needed often and thus don't need to be placed that prominently:
  - Print entry preview: available through entry preview
  - All commands related to marking: marking is not yet reimplemented
  - Set/clear/append/rename fields: available through Edit menu
  - Manage keywords: available through the Edit menu
  - Copy linked files to folder: available through File menu
  - Add/move/remove from group: removed completely (functionality still available through group interface)
- We removed the option to change the column widths in the preferences dialog. [#4546](https://github.com/JabRef/jabref/issues/4546)

## Older versions

The changelog of JabRef 4.x is available at the [v4.3.1 tag](https://github.com/JabRef/jabref/blob/v4.3.1/CHANGELOG.md).
The changelog of JabRef 3.x is available at the [v3.8.2 tag](https://github.com/JabRef/jabref/blob/v3.8.2/CHANGELOG.md).
The changelog of JabRef 2.11 and all previous versions is available as [text file in the v2.11.1 tag](https://github.com/JabRef/jabref/blob/v2.11.1/CHANGELOG).

[Unreleased]: https://github.com/JabRef/jabref/compare/v5.2...HEAD
[5.2]: https://github.com/JabRef/jabref/compare/v5.1...v5.2
[5.1]: https://github.com/JabRef/jabref/compare/v5.0...v5.1
[5.0]: https://github.com/JabRef/jabref/compare/v5.0-beta...v5.0
[5.0-beta]: https://github.com/JabRef/jabref/compare/v5.0-alpha...v5.0-beta
[5.0-alpha]: https://github.com/JabRef/jabref/compare/v4.3...v5.0-alpha

<!-- markdownlint-disable-file MD024 MD033 --><|MERGE_RESOLUTION|>--- conflicted
+++ resolved
@@ -80,9 +80,7 @@
 - We fixed an issue in which a linked online file consisting of a web page was saved as an invalid pdf file upon being downloaded. The user is now notified when downloading a linked file results in an HTML file. [#7452](https://github.com/JabRef/jabref/issues/7452)
 - We fixed an issue where opening BibTex file (doubleclick) from Folder with spaces not working. [#6487](https://github.com/JabRef/jabref/issues/6487)
 - We fixed an issue with saving large `.bib` files [#7265](https://github.com/JabRef/jabref/issues/7265)
-<<<<<<< HEAD
 - We fixed an issue with saving duplicate files, where both the name and content is the same [#6197](https://github.com/JabRef/jabref/issues/6197)
-=======
 - We fixed an issue with very large page numbers [#7590](https://github.com/JabRef/jabref/issues/7590)
 - We fixed an issue with opacity of disabled icon-buttons [#7195](https://github.com/JabRef/jabref/issues/7195)
 - We fixed an issue where journal abbreviations in UTF-8 were not recognized [#5850](https://github.com/JabRef/jabref/issues/5850)
@@ -93,7 +91,6 @@
 - We fixed an issue where the article title with colon fails to download the arXiv link (pdf file). [#7660](https://github.com/JabRef/issues/7660)
 - We fixed an issue where the keybinding for delete entry did not work on the main table [7580](https://github.com/JabRef/jabref/pull/7580)
 - We fixed an issue where the RFC fetcher is not compatible with the draft [7305](https://github.com/JabRef/jabref/issues/7305)
->>>>>>> a3f093df
 
 ### Removed
 
