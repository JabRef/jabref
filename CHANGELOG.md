--- conflicted
+++ resolved
@@ -98,11 +98,8 @@
 - We improved the event viewer for debugging [#13783](https://github.com/JabRef/jabref/pull/13783).
 - We improved "REDACTED" replacement of API key value in web fetcher search URL [#13796](https://github.com/JabRef/jabref/issues/13796)
 - When the pin "Keep dialog always on top" in the global search dialog is selected, the search window stays open when double-clicking on an entry. [#13840](https://github.com/JabRef/jabref/issues/13840)
-<<<<<<< HEAD
 - We improved the UI of regex replacement in the citation key generator tab. [#13939](https://github.com/JabRef/jabref/pull/13939)
-=======
 - We improved the way we check for matching curly braces in BibTeX fields and made error messages easier to understand. [#12605](https://github.com/JabRef/jabref/issues/12605)
->>>>>>> dc616144
 
 ### Fixed
 
