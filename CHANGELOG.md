--- conflicted
+++ resolved
@@ -29,11 +29,8 @@
 - In case no citation relation information can be fetched, we show the data providers reason. [#13549](https://github.com/JabRef/jabref/pull/13549)
 - When relativizing file names, symlinks are now taken into account. [#12995](https://github.com/JabRef/jabref/issues/12995)
 - We added a new button for shortening the DOI near the DOI field in the general tab when viewing an entry. [#13639](https://github.com/JabRef/jabref/issues/13639)
-<<<<<<< HEAD
+- We added support for finding CSL-Styles based on their short title (e.g. apa instead of "american psychological association"). [#13728](https://github.com/JabRef/jabref/pull/13728)
 - We added BibLaTeX datamodel validation support in order to improve error message quality in entries' fields validation. [#13318](https://github.com/JabRef/jabref/issues/13318)
-=======
-- We added support for finding CSL-Styles based on their short title (e.g. apa instead of "american psychological association"). [#13728](https://github.com/JabRef/jabref/pull/13728)
->>>>>>> 1f8876e1
 
 ### Changed
 
