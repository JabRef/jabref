--- conflicted
+++ resolved
@@ -49,12 +49,8 @@
  - We fixed an issue where fetching entries from crossref that had no titles caused an error [#3376](https://github.com/JabRef/jabref/issues/3376)
  - We fixed an issue where the same Java Look and Feel would be listed more than once in the Preferences. [#3391](https://github.com/JabRef/jabref/issues/3391)
  - We fixed an issue where errors in citation styles triggered an exception when opening the preferences dialog [#3389](https://github.com/JabRef/jabref/issues/3389)
-<<<<<<< HEAD
+ - We fixed an issue where special fields (such as `printed`) could not be cleared when syncing special fields via the keywords [#3432](https://github.com/JabRef/jabref/issues/3432)
  - We fixed an issue where timestamps were not updated for changed entries [#2810](https://github.com/JabRef/jabref/issues/2810)
-=======
- - We fixed an issue where special fields (such as `printed`) could not be cleared when syncing special fields via the keywords [#3432](https://github.com/JabRef/jabref/issues/3432)
-
->>>>>>> becb08bf
 
  ### Removed
 
