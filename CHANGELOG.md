--- conflicted
+++ resolved
@@ -23,6 +23,8 @@
 - `JabKit`: `--porcelain` does not output any logs to the console anymore. [#14244](https://github.com/JabRef/jabref/pull/14244)
 - <kbd>Ctrl</kbd> + <kbd>Shift</kbd> + <kbd>L</kbd> now opens the terminal in the active library directory. [#14130](https://github.com/JabRef/jabref/issues/14130)
 - We changed  fixed-value ComboBoxes to SearchableComboBox for better usability. [#14083](https://github.com/JabRef/jabref/issues/14083)
+- The space character in a search field content is now also accepted when escaped. [#13836](https://github.com/JabRef/jabref/pull/13836)
+
 
 ### Fixed
 
@@ -59,13 +61,11 @@
 - We added a new button for shortening the DOI near the DOI field in the general tab when viewing an entry. [#13639](https://github.com/JabRef/jabref/issues/13639)
 - We added support for finding CSL-Styles based on their short title (e.g. apa instead of "american psychological association"). [#13728](https://github.com/JabRef/jabref/pull/13728)
 - We added BibLaTeX datamodel validation support in order to improve error message quality in entries' fields validation. [#13318](https://github.com/JabRef/jabref/issues/13318)
-<<<<<<< HEAD
 - We added more supported formats of CAYW endpoint of HTTP server. [#13578](https://github.com/JabRef/jabref/issues/13578)
 
 ### Changed
 
 - We changed `ISSNCleanup` into `NormalizeIssn` a `ISSN` formatter. [#13748](https://github.com/JabRef/jabref/issues/13748)
-- The space character in a search field content is now also accepted when escaped. [#13836](https://github.com/JabRef/jabref/pull/13836)
 - We changed Citation Relations tab and gave tab panes more descriptive titles and tooltips. [#13619](https://github.com/JabRef/jabref/issues/13619)
 - We changed the name from Open AI Provider to Open AI (or API compatible). [#13585](https://github.com/JabRef/jabref/issues/13585)
 - We improved the citations relations caching by implementing an offline storage. [#11189](https://github.com/JabRef/jabref/issues/11189)
@@ -77,11 +77,9 @@
 - We added the provision to choose different CSL bibliography body formats (e.g. First Line Indent, Hanging Indent, Bibliography 1, etc.) in the LibreOffice integration. [#13049](https://github.com/JabRef/jabref/issues/13049)
 - We use `https` to connect to [shortDOI](https://shortdoi.org/) service. [#13637](https://github.com/JabRef/jabref/pull/13637)
 - We added "Bibliography Heading" to the available CSL bibliography header formats in the LibreOffice integration. [#13049](https://github.com/JabRef/jabref/issues/13049)
-=======
 - We added chronological navigation for entries in each library. [#6352](https://github.com/JabRef/jabref/issues/6352)
 - We added support for using Medline/Pubmed fetcher with an API key. [#11296](https://github.com/JabRef/jabref/issues/11296#issuecomment-3289005011)
 - We added support for using OpenAlex fetcher. [#13940](https://github.com/JabRef/jabref/issues/13940)
->>>>>>> c215a398
 - We added [LOBID](https://lobid.org/) as an alternative ISBN-Fetcher. [#13076](https://github.com/JabRef/jabref/issues/13076)
 - We added an option to choose the group during import of the entry(s). [#9191](https://github.com/JabRef/jabref/issues/9191)
 - We added an option to search and filter the fields and formatters in the clean up entries dialog. [#13890](https://github.com/JabRef/jabref/issues/13890)
