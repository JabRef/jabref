# Changelog
All notable changes to this project will be documented in this file.
This project **does not** adhere to [Semantic Versioning](http://semver.org/).
This file tries to follow the conventions proposed by [keepachangelog.com](http://keepachangelog.com/).
Here, the categories "Changed" for added and changed functionality,
"Fixed" for fixed functionality, and
"Removed" for removed functionality are used.

We refer to [GitHub issues](https://github.com/JabRef/jabref/issues) by using `#NUM`.

## [Unreleased]

### Changed
- We added a "Move file to file directory and rename file" option for simultaneously moving and renaming of document file. [#4166](https://github.com/JabRef/jabref/issues/4166)
- Use integrated graphics card instead of discrete on macOS [#4070](https://github.com/JabRef/jabref/issues/4070)
- We changed the minimum required version of Java to 1.8.0_171, as this is the latest release for which the automatic Java update works.  [4093](https://github.com/JabRef/jabref/issues/4093)
- The special fields like `Printed` and `Read status` now show gray icons when the row is hovered.
- We added a button in the tab header which allows you to close the database with one click. https://github.com/JabRef/jabref/issues/494
- Sorting in the main table now takes information from cross-referenced entries into account. https://github.com/JabRef/jabref/issues/2808
- If a group has a color specified, then entries matched by this group have a small colored bar in front of them in the main table.
- Change default icon for groups to a circle because a colored version of the old icon was hard to distinguish from its black counterpart.
- In the main table, the context menu appears now when you press the "context menu" button on the keyboard. [feature request in the forum](http://discourse.jabref.org/t/how-to-enable-keyboard-context-key-windows)
- We added icons to the group side panel to quickly switch between `union` and `intersection` group view mode https://github.com/JabRef/jabref/issues/3269.
- We use `https` for [fetching from most online bibliographic database](https://help.jabref.org/en/#-using-online-bibliographic-database).
- We changed the default keyboard shortcuts for moving between entries when the entry editor is active to ̀<kbd>alt</kbd> + <kbd>up/down</kbd>.
- Opening a new file now prompts the directory of the currently selected file, instead of the directory of the last opened file.
- Window state is saved on close and restored on start.
- Files without a defined external file type are now directly opened with the default application of the operating system
- We streamlined the process to rename and move files by removing the confirmation dialogs.
- We removed the redundant new lines of markings and wrapped the summary in the File annotation tab. [#3823](https://github.com/JabRef/jabref/issues/3823)







### Fixed
- We fixed an issue where custom exports could not be selected in the 'Export (selected) entries' dialog [#4013](https://github.com/JabRef/jabref/issues/4013)
- Italic text is now rendered correctly. https://github.com/JabRef/jabref/issues/3356
- The entry editor no longer gets corrupted after using the source tab. https://github.com/JabRef/jabref/issues/3532 https://github.com/JabRef/jabref/issues/3608 https://github.com/JabRef/jabref/issues/3616
- We fixed multiple issues where entries did not show up after import if a search was active. https://github.com/JabRef/jabref/issues/1513 https://github.com/JabRef/jabref/issues/3219
- We fixed an issue where the group tree was not updated correctly after an entry was changed. https://github.com/JabRef/jabref/issues/3618
- We fixed an issue where a right-click in the main table selected a wrong entry. https://github.com/JabRef/jabref/issues/3267
- We fixed an issue where in rare cases entries where overlayed in the main table. https://github.com/JabRef/jabref/issues/3281
- We fixed an issue where selecting a group messed up the focus of the main table / entry editor. https://github.com/JabRef/jabref/issues/3367
- We fixed an issue where composite author names were sorted incorrectly. https://github.com/JabRef/jabref/issues/2828
- We fixed an issue where commands followed by `-` didn't work. [#3805](https://github.com/JabRef/jabref/issues/3805)
- We fixed an issue where some journal names were wrongly marked as abbreviated. [#4115](https://github.com/JabRef/jabref/issues/4115)
- We fixed an issue where the custom file column were sorted incorrectly. https://github.com/JabRef/jabref/issues/3119
- We fixed an issues where the entry losses focus when a field is edited and at the same time used for sorting. https://github.com/JabRef/jabref/issues/3373
- We fixed an issue where the menu on Mac OS was not displayed in the usual Mac-specific way. https://github.com/JabRef/jabref/issues/3146
- We fixed an issue where the order of fields in customized entry types was not saved correctly. [#4033](http://github.com/JabRef/jabref/issues/4033)
- We fixed an issue where the groups tree of the last database was still shown even after the database was already closed.
- We fixed an issue where the "Open file dialog" may disappear behind other windows. https://github.com/JabRef/jabref/issues/3410
- We fixed an issue where the default icon of a group was not colored correctly.
- We fixed an issue where the first field in entry editor was not focused when adding a new entry. [#4024](https://github.com/JabRef/jabref/issues/4024)
- We reworked the "Edit file" dialog to make it resizeable and improved the workflow for adding and editing files https://github.com/JabRef/jabref/issues/2970
- We fixed an issue where the month was not shown in the preview https://github.com/JabRef/jabref/issues/3239.
- Rewritten logic to detect a second jabref instance. [#4023](https://github.com/JabRef/jabref/issues/4023)
- We fixed an issue where the "Convert to BibTeX-Cleanup" moved the content of the `file` field to the `pdf` field [#4120](https://github.com/JabRef/jabref/issues/4120)
- We fixed an issue where the preview pane in entry preview in preferences wasn't showing the citation style selected [#3849](https://github.com/JabRef/jabref/issues/3849)
- We fixed an issue where the default entry preview style still contained the field `review`. The field `review` in the style is now replaced with comment to be consistent with the entry editor [#4098](https://github.com/JabRef/jabref/issues/4098)
<<<<<<< HEAD
- We add auto url formatting when user paste link to URL field in Entry editor  [#254](https://github.com/koppor/jabref/issues/254)

=======
- We fixed an issue where users were vulnerable to XXE attacks during parsing [#4229](https://github.com/JabRef/jabref/issues/4229)
- We fixed an issue where files added via the "Attach file" contextmenu of an entry were not made relative. [#4201](https://github.com/JabRef/jabref/issues/4201)
- We fixed an issue where author list parser can't generate bibtex for Chinese author. [#4169](https://github.com/JabRef/jabref/issues/4169)
>>>>>>> 2486f198









### Removed
- The feature to "mark entries" was removed and merged with the groups functionality.  For migration, a group is created for every value of the `__markedentry` field and the entry is added to this group.
- The number column was removed.
- We removed the coloring of cells in the maintable according to whether the field is optional/required.
- We removed a few commands from the right-click menu that are not needed often and thus don't need to be placed that prominently:
  - Print entry preview: available through entry preview
  - All commands related to marking: marking is not yet reimplemented
  - Set/clear/append/rename fields: available through Edit menu
  - Manage keywords: available through Edit menu
  - Copy linked files to folder: available through File menu






























## Older versions

The changelog of JabRef 4.x is available at the [v4.x branch](https://github.com/JabRef/jabref/blob/v4.x/CHANGELOG.md).  
The changelog of JabRef 3.x is available at the [v3.8.2 tag](https://github.com/JabRef/jabref/blob/v3.8.2/CHANGELOG.md).  
The changelog of JabRef 2.11 and all previous versions is available as [text file in the v2.11.1 tag](https://github.com/JabRef/jabref/blob/v2.11.1/CHANGELOG).  

[Unreleased]: https://github.com/JabRef/jabref/compare/v4.3...HEAD
[4.3]: https://github.com/JabRef/jabref/compare/v4.2...v4.3
[4.2]: https://github.com/JabRef/jabref/compare/v4.1...v4.2
[4.1]: https://github.com/JabRef/jabref/compare/v4.0...v4.1
[4.0]: https://github.com/JabRef/jabref/compare/v4.0-beta3...v4.0
[4.0-beta3]: https://github.com/JabRef/jabref/compare/v4.0-beta2...v4.0-beta3
[4.0-beta2]: https://github.com/JabRef/jabref/compare/v4.0-beta...v4.0-beta2
[4.0-beta]: https://github.com/JabRef/jabref/compare/v3.8.2...v4.0-beta
[2.11.1]: https://github.com/JabRef/jabref/compare/v2.11...v2.11.1
[JavaFX]: https://en.wikipedia.org/wiki/JavaFX<|MERGE_RESOLUTION|>--- conflicted
+++ resolved
@@ -28,6 +28,7 @@
 - Files without a defined external file type are now directly opened with the default application of the operating system
 - We streamlined the process to rename and move files by removing the confirmation dialogs.
 - We removed the redundant new lines of markings and wrapped the summary in the File annotation tab. [#3823](https://github.com/JabRef/jabref/issues/3823)
+- We add auto url formatting when user paste link to URL field in Entry editor  [#254](https://github.com/koppor/jabref/issues/254)
 
 
 
@@ -61,14 +62,9 @@
 - We fixed an issue where the "Convert to BibTeX-Cleanup" moved the content of the `file` field to the `pdf` field [#4120](https://github.com/JabRef/jabref/issues/4120)
 - We fixed an issue where the preview pane in entry preview in preferences wasn't showing the citation style selected [#3849](https://github.com/JabRef/jabref/issues/3849)
 - We fixed an issue where the default entry preview style still contained the field `review`. The field `review` in the style is now replaced with comment to be consistent with the entry editor [#4098](https://github.com/JabRef/jabref/issues/4098)
-<<<<<<< HEAD
-- We add auto url formatting when user paste link to URL field in Entry editor  [#254](https://github.com/koppor/jabref/issues/254)
-
-=======
 - We fixed an issue where users were vulnerable to XXE attacks during parsing [#4229](https://github.com/JabRef/jabref/issues/4229)
 - We fixed an issue where files added via the "Attach file" contextmenu of an entry were not made relative. [#4201](https://github.com/JabRef/jabref/issues/4201)
 - We fixed an issue where author list parser can't generate bibtex for Chinese author. [#4169](https://github.com/JabRef/jabref/issues/4169)
->>>>>>> 2486f198
 
 
 
