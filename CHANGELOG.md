--- conflicted
+++ resolved
@@ -65,10 +65,7 @@
 - [koppor#5](https://github.com/koppor/jabref/issues/5) When entries are found while dropping a pdf with xmp meta data the found entries will be displayed in the import dialog
 - [koppor#61](https://github.com/koppor/jabref/issues/61) Display gray background text in "Author" and "Editor" field to assist newcomers
 - Updated Vietnam translation
-<<<<<<< HEAD
-=======
 - Added greyed-out suggestion for `year`/`date`/`url` fields
->>>>>>> 5ea3a7d3
 
 ### Fixed
 - Fixed [#2089](https://github.com/JabRef/jabref/issues/2089): Fixed faulty cite key generation
