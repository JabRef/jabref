--- conflicted
+++ resolved
@@ -70,12 +70,8 @@
 - We fixed an issue where the Document Viewer would show the PDF in only half the window when maximized. [#10934](https://github.com/JabRef/jabref/issues/10934)
 - Clicking on the crossref and related tags in the entry editor jumps to the linked entry. [#5484](https://github.com/JabRef/jabref/issues/5484) [#9369](https://github.com/JabRef/jabref/issues/9369)
 - We fixed an issue where JabRef could not parse absolute file paths from Zotero exports. [#10959](https://github.com/JabRef/jabref/issues/10959)
-<<<<<<< HEAD
-- We fixed an issue where an exception occurred when toggling between "Live" or "Locked" in the internal Document Viewer. [#10935](https://github.com/JabRef/jabref/issues/10935)
-=======
 - We fixed an issue where an exception occured when toggling between "Live" or "Locked" in the internal Document Viewer. [#10935](https://github.com/JabRef/jabref/issues/10935)
 - Fixed an issue on Windows where the browser extension reported failure to send an entry to JabRef even though it was sent properly. [JabRef-Browser-Extension#493](https://github.com/JabRef/JabRef-Browser-Extension/issues/493)
->>>>>>> 403b8de6
 
 ### Removed
 
