# Changelog

All notable changes to this project will be documented in this file.
The format is based on [Keep a Changelog](https://keepachangelog.com/en/1.0.0/).
We refer to [GitHub issues](https://github.com/JabRef/jabref/issues) by using `#NUM`.
In case, there is no issue present, the pull request implementing the feature is linked.

Note that this project **does not** adhere to [Semantic Versioning](http://semver.org/).

## [Unreleased]

### Added

- We added a field showing the BibTeX/biblatex source for added and deleted entries in the "External Changes Resolver" dialog. [#9509](https://github.com/JabRef/jabref/issues/9509)
- We added a search history list in the search field's right click menu. [#7906](https://github.com/JabRef/jabref/issues/7906)
- We added a full text fetcher for IACR eprints. [#9651](https://github.com/JabRef/jabref/pull/9651)
- We added "Attach file from URL" to right-click context menu to download and store a file with the reference library. [#9646](https://github.com/JabRef/jabref/issues/9646)
- We enabled updating an existing entry with data from InspireHEP. [#9351](https://github.com/JabRef/jabref/issues/9351)
- We added a fetcher for the Bibliotheksverbund Bayern (experimental). [#9641](https://github.com/JabRef/jabref/pull/9641)
- We added support for multiple languages for exporting to and importing references from MS Office. [#9699](https://github.com/JabRef/jabref/issues/9699)
- We enabled scrolling in the groups list when dragging a group on another group. [#2869](https://github.com/JabRef/jabref/pull/2869)
- We added the option to automatically download online files when a new entry is created from an existing ID (e.g. DOI). The option can be disabled in the preferences under "Import and Export" [#9756](https://github.com/JabRef/jabref/issues/9756)
- We added a new Integrity check for unscaped ampersands. [koppor#585](https://github.com/koppor/jabref/issues/585)


### Changed

- We upgraded to Lucene 9.5 for the fulltext search. The search index will be rebuild. [#9584](https://github.com/JabRef/jabref/pull/9584)
- 'Get full text' now also checks the file url. [#568](https://github.com/koppor/jabref/issues/568)
- JabRef writes a new backup file only if there is a change. Before, JabRef created a backup upon start. [#9679](https://github.com/JabRef/jabref/pull/9679)
- We modified the `Add Group` dialog to use the most recently selected group hierarchical context. [#9141](https://github.com/JabRef/jabref/issues/9141)
- We refined the 'main directory not found' error message. [#9625](https://github.com/JabRef/jabref/pull/9625)
- JabRef writes a new backup file only if there is a change. Before, JabRef created a backup upon start. [#9679](https://github.com/JabRef/jabref/pull/9679)
- Backups of libraries are not stored per JabRef version, but collected together.
- We streamlined the paths for logs and backups: The parent path fragement is always `logs` or `backups`.
- `log.txt` now contains an entry if a BibTeX entry could not be parsed.
- `log.txt` now contains debug messages. Debugging needs to be enabled explicitly. [#9678](https://github.com/JabRef/jabref/pull/9678)
- `log.txt` does not contain entries for non-found files during PDF indexing. [#9678](https://github.com/JabRef/jabref/pull/9678)
- We improved the Medline importer to correctly import ISO dates for `revised`. [#9536](https://github.com/JabRef/jabref/issues/9536)
- To avoid cluttering of the directory, We always delete the `.sav` file upon successful write. [#9675](https://github.com/JabRef/jabref/pull/9675)
- We improved the unlinking/deletion of multiple linked files of an entry using the <kbd>Delete</kbd> key. [#9473](https://github.com/JabRef/jabref/issues/9473)
- We moved the custom entry types dialog into the preferences dialog. [#9760](https://github.com/JabRef/jabref/pull/9760)
- We moved the manage content selectors dialog to the library properties. [#9768](https://github.com/JabRef/jabref/pull/9768)
- We moved the preferences menu command from the options menu to the file menu. [#9768](https://github.com/JabRef/jabref/pull/9768)
- We changed the handling of an "overflow" of authors at `[authIniN]`: JabRef uses `+` to indicate an overflow. Example: `[authIni2]` produces `A+` (instead of `AB`) for `Aachen and Berlin and Chemnitz`. [#9703](https://github.com/JabRef/jabref/pull/9703)


### Fixed

- We fixed an issue where the browser import would add ' characters before the BibTeX entry on Linux. [#9588](https://github.com/JabRef/jabref/issues/9588)
- We fixed an issue where searching for a specific term with the DOAB fetcher lead to an exception. [#9571](https://github.com/JabRef/jabref/issues/9571)
- We fixed an issue where the "Import" -> "Library to import to" did not show the correct library name if two opened libraries had the same suffix. [#9567](https://github.com/JabRef/jabref/issues/9567)
- We fixed an issue where the rpm-Version of JabRef could not be properly uninstalled and reinstalled. [#9558](https://github.com/JabRef/jabref/issues/9558), [#9603](https://github.com/JabRef/jabref/issues/9603)
- We fixed an issue where the command line export using `--exportMatches` flag does not create an output bib file. [#9581](https://github.com/JabRef/jabref/issues/9581)
- We fixed an issue where custom field in the custom entry types could not be set to mulitline. [#9609](https://github.com/JabRef/jabref/issues/9609)
- We fixed an issue where the Office XML exporter did not resolve BibTeX-Strings when exporting entries. [forum#3741](https://discourse.jabref.org/t/exporting-bibtex-constant-strings-to-ms-office-2007-xml/3741)
- We fixed an issue where the Merge Entries Toolbar configuration was not saved after hitting 'Merge Entries' button. [#9091](https://github.com/JabRef/jabref/issues/9091)
- We fixed an issue where the password is saved locally if user wants to use proxy with authentication. [#8055](https://github.com/JabRef/jabref/issues/8055)
- JabRef is now more relaxed when parsing field content: In case a field content ended with `\`, the combination `\}` was treated as plain `}`. [#9668](https://github.com/JabRef/jabref/issues/9668)
- We resolved an issue that cut off the number of group entries when it exceedet four digits. [#8797](https://github.com/JabRef/jabref/issues/8797)
- We fixed the issue where the size of the global search window was not retained after closing. [#9362](https://github.com/JabRef/jabref/issues/9362)
- We fixed an issue where the Global Search UI preview is still white in dark theme. [#9362](https://github.com/JabRef/jabref/issues/9362)
- We fixed the double paste issue when <kbd>Cmd</kbd> + <kbd>v</kbd> is pressed on 'New entry from plaintext' dialog. [#9367](https://github.com/JabRef/jabref/issues/9367)
- We fixed an issue where the pin button on the Global Search dialog was located at the bottom and not at the top. [#9362](https://github.com/JabRef/jabref/issues/9362)
- We fixed the log text color in the event log console when using dark mode. [#9732](https://github.com/JabRef/jabref/issues/9732)
- We fixed an issue where searching for unlinked files would include the current library's .bib file [#9735](https://github.com/JabRef/jabref/issues/9735)
- We fixed an issue where it was no longer possible to connect to a shared mysql database due to an exception [#9761](https://github.com/JabRef/jabref/issues/9761)
- We fixed the citation key generation for (`[authors]`, `[authshort]`, `[authorsAlpha]`, `authIniN`, `authEtAl`, `auth.etal`)[https://docs.jabref.org/setup/citationkeypatterns#special-field-markers] to handle `and others` properly. [koppor#626](https://github.com/koppor/jabref/issues/626)
<<<<<<< HEAD
- We fixed an issue regarding recording redundant prefixes in search history, by attaching a change listener on the focus property of search box. [#9685](https://github.com/JabRef/jabref/issues/9685)
=======
- We fixed the Save/save as file type shows BIBTEX_DB instead of "Bibtex library" [#9372](https://github.com/JabRef/jabref/issues/9372)
>>>>>>> bf6e57c8

### Removed

- We removed the support of BibTeXML. [#9540](https://github.com/JabRef/jabref/issues/9540)
- We removed support for Markdown syntax for strikethrough and task lists in comment fields. [#9726](https://github.com/JabRef/jabref/pull/9726)
- We removed the options menu, because the two contents were moved to the File menu or the properties of the library. [#9768](https://github.com/JabRef/jabref/pull/9768)





## [5.9] - 2023-01-06

### Added

- We added a dropdown menu to let users change the library they want to import into during import. [#6177](https://github.com/JabRef/jabref/issues/6177)
- We added the possibility to add/remove a preview style from the selected list using a double click. [#9490](https://github.com/JabRef/jabref/issues/9490)
- We added the option to define fields as "multine" directly in the custom entry types dialog. [#6448](https://github.com/JabRef/jabref/issues/6448)
- We changed the minWidth and the minHeight of the main window, so it won't have a width and/or a height with the value 0. [#9606](https://github.com/JabRef/jabref/issues/9606)

### Changed

- We changed database structure: in MySQL/MariaDB we renamed tables by adding a `JABREF_` prefix, and in PGSQL we moved tables in `jabref` schema. We added `VersionDBStructure` variable in `METADATA` table to indicate current version of structure, this variable is needed for automatic migration. [#9312](https://github.com/JabRef/jabref/issues/9312)
- We moved some preferences options to a new tab in the preferences dialog. [#9442](https://github.com/JabRef/jabref/pull/9308)
- We renamed "Medline abbreviation" to "dotless abbreviation". [#9504](https://github.com/JabRef/jabref/pull/9504)
- We now have more "dots" in the offered journal abbreviations. [#9504](https://github.com/JabRef/jabref/pull/9504)
- We now disable the button "Full text search" in the Searchbar by default [#9527](https://github.com/JabRef/jabref/pull/9527)

### Fixed

- The tab "deprecated fields" is shown in biblatex-mode only. [#7757](https://github.com/JabRef/jabref/issues/7757)
- In case a journal name of an IEEE journal is abbreviated, the "normal" abbreviation is used - and not the one of the IEEE BibTeX strings. [abbrv#91](https://github.com/JabRef/abbrv.jabref.org/issues/91)
- We fixed a performance issue when loading large lists of custom journal abbreviations. [#8928](https://github.com/JabRef/jabref/issues/8928)
- We fixed an issue where the last opened libraries were not remembered when a new unsaved library was open as well. [#9190](https://github.com/JabRef/jabref/issues/9190)
- We fixed an issue where no context menu for the group "All entries" was present. [forum#3682](https://discourse.jabref.org/t/how-sort-groups-a-z-not-subgroups/3682)
- We fixed an issue where extra curly braces in some fields would trigger an exception when selecting the entry or doing an integrity check. [#9475](https://github.com/JabRef/jabref/issues/9475), [#9503](https://github.com/JabRef/jabref/issues/9503)
- We fixed an issue where entering a date in the format "YYYY/MM" in the entry editor date field caused an exception. [#9492](https://github.com/JabRef/jabref/issues/9492)
- For portable versions, the `.deb` file now works on plain debian again. [#9472](https://github.com/JabRef/jabref/issues/9472)
- We fixed an issue where the download of linked online files failed after an import of entries for certain urls. [#9518](https://github.com/JabRef/jabref/issues/9518)
- We fixed an issue where an exception occured when manually downloading a file from an URL in the entry editor. [#9521](https://github.com/JabRef/jabref/issues/9521)
- We fixed an issue with open office csv file formatting where commas in the abstract field where not escaped. [#9087][https://github.com/JabRef/jabref/issues/9087]
- We fixed an issue with deleting groups where subgroups different from the selected group were deleted. [#9281][https://github.com/JabRef/jabref/issues/9281]

## [5.8] - 2022-12-18

### Added

- We integrated a new three-way merge UI for merging entries in the Entries Merger Dialog, the Duplicate Resolver Dialog, the Entry Importer Dialog, and the External Changes Resolver Dialog. [#8945](https://github.com/JabRef/jabref/pull/8945)
- We added the ability to merge groups, keywords, comments and files when merging entries. [#9022](https://github.com/JabRef/jabref/pull/9022)
- We added a warning message next to the authors field in the merge dialog to warn users when the authors are the same but formatted differently. [#8745](https://github.com/JabRef/jabref/issues/8745)
- The default file directory of a library is used as default directory for [unlinked file lookup](https://docs.jabref.org/collect/findunlinkedfiles#link-the-pdfs-to-your-bib-library). [koppor#546](https://github.com/koppor/jabref/issues/546)
- The properties of an existing systematic literature review (SLR) can be edited. [koppor#604](https://github.com/koppor/jabref/issues/604)
- An systematic literature review (SLR) can now be started from the SLR itself. [#9131](https://github.com/JabRef/jabref/pull/9131), [koppor#601](https://github.com/koppor/jabref/issues/601)
- On startup, JabRef notifies the user if there were parsing errors during opening.
- We added support for the field `fjournal` (in `@article`) for abbreviation and unabbreviation functionalities. [#321](https://github.com/JabRef/jabref/pull/321)
- In case a backup is found, the filename of the backup is shown and one can navigate to the file. [#9311](https://github.com/JabRef/jabref/pull/9311)
- We added support for the Ukrainian and Arabic languages. [#9236](https://github.com/JabRef/jabref/pull/9236), [#9243](https://github.com/JabRef/jabref/pull/9243)

### Changed

- We improved the Citavi Importer to also import so called Knowledge-items into the field `comment` of the corresponding entry [#9025](https://github.com/JabRef/jabref/issues/9025)
- We modified the change case sub-menus and their corresponding tips (displayed when you stay long over the menu) to properly reflect exemplified cases. [#9339](https://github.com/Jabref/jabref/issues/9339)
- We call backup files `.bak` and temporary writing files now `.sav`.
- JabRef keeps 10 older versions of a `.bib` file in the [user data dir](https://github.com/harawata/appdirs#supported-directories) (instead of a single `.sav` (now: `.bak`) file in the directory of the `.bib` file)
- We improved the External Changes Resolver dialog to be more usaable. [#9021](https://github.com/JabRef/jabref/pull/9021)
- We simplified the actions to fast-resolve duplicates to 'Keep Left', 'Keep Right', 'Keep Both' and 'Keep Merged'. [#9056](https://github.com/JabRef/jabref/issues/9056)
- The fallback directory of the file folder now is the general file directory. In case there was a directory configured for a library and this directory was not found, JabRef placed the PDF next to the .bib file and not into the general file directory.
- The global default directory for storing PDFs is now the documents folder in the user's home.
- When adding or editing a subgroup it is placed w.r.t. to alphabetical ordering rather than at the end. [koppor#577](https://github.com/koppor/jabref/issues/577)
- Groups context menu now shows appropriate options depending on number of subgroups. [koppor#579](https://github.com/koppor/jabref/issues/579)
- We modified the "Delete file" dialog and added the full file path to the dialog text. The file path in the title was changed to file name only. [koppor#534](https://github.com/koppor/jabref/issues/534)
- Download from URL now automatically fills with URL from clipboard. [koppor#535](https://github.com/koppor/jabref/issues/535)
- We added HTML and Markdown files to Find Unlinked Files and removed BibTeX. [koppor#547](https://github.com/koppor/jabref/issues/547)
- ArXiv fetcher now retrieves additional data from related DOIs (both ArXiv and user-assigned). [#9170](https://github.com/JabRef/jabref/pull/9170)
- We modified the Directory of Open Access Books (DOAB) fetcher so that it will now also fetch the ISBN when possible. [#8708](https://github.com/JabRef/jabref/issues/8708)
- Genres are now mapped correctly to entry types when importing MODS files. [#9185](https://github.com/JabRef/jabref/issues/9185)
- We changed the button label from "Return to JabRef" to "Return to library" to better indicate the purpose of the action.
- We changed the color of found text from red to high-contrast colors (background: yellow; font color: purple). [koppor#552](https://github.com/koppor/jabref/issues/552)
- We fixed an issue where the wrong icon for a successful import of a bib entry was shown. [#9308](https://github.com/JabRef/jabref/pull/9308)
- We changed the messages after importing unlinked local files to past tense. [koppor#548](https://github.com/koppor/jabref/issues/548)
- We fixed an issue where the wrong icon for a successful import of a bib entry was shown [#9308](https://github.com/JabRef/jabref/pull/9308)
- In the context of the [Cleanup dialog](https://docs.jabref.org/finding-sorting-and-cleaning-entries/cleanupentries) we changed the text of the conversion of BibTeX to biblatex (and vice versa) to make it more clear. [koppor#545](https://github.com/koppor/jabref/issues/545)
- We removed wrapping of string constants when writing to a `.bib` file.
- In the context of a systematic literature review (SLR), a user can now add arbitrary data into `study.yml`. JabRef just ignores this data. [#9124](https://github.com/JabRef/jabref/pull/9124)
- In the context of a systematic literature review (SLR), we reworked the "Define study" parameters dialog. [#9123](https://github.com/JabRef/jabref/pull/9123)
- We upgraded to Lucene 9.4 for the fulltext search. The search index will be rebuild. [#9213](https://github.com/JabRef/jabref/pull/9213)
- We disabled the "change case" menu for empty fields. [#9214](https://github.com/JabRef/jabref/issues/9214)
- We disabled the conversion menu for empty fields. [#9200](https://github.com/JabRef/jabref/issues/9200)

### Fixed

- We fixed an issue where applied save actions on saving the library file would lead to the dialog "The library has been modified by another program" popping up. [#4877](https://github.com/JabRef/jabref/issues/4877)
- We fixed issues with save actions not correctly loaded when opening the library. [#9122](https://github.com/JabRef/jabref/pull/9122)
- We fixed the behavior of "Discard changes" when reopening a modified library. [#9361](https://github.com/JabRef/jabref/issues/9361)
- We fixed several bugs regarding the manual and the autosave of library files that could lead to exceptions. [#9067](https://github.com/JabRef/jabref/pull/9067), [#8448](https://github.com/JabRef/jabref/issues/8484), [#8746](https://github.com/JabRef/jabref/issues/8746), [#6684](https://github.com/JabRef/jabref/issues/6684), [#6644](https://github.com/JabRef/jabref/issues/6644), [#6102](https://github.com/JabRef/jabref/issues/6102), [#6002](https://github.com/JabRef/jabref/issues/6000)
- We fixed an issue where pdfs were re-indexed on each startup. [#9166](https://github.com/JabRef/jabref/pull/9166)
- We fixed an issue when using an unsafe character in the citation key, the auto-linking feature fails to link files. [#9267](https://github.com/JabRef/jabref/issues/9267)
- We fixed an issue where a message about changed metadata would occur on saving although nothing changed. [#9159](https://github.com/JabRef/jabref/issues/9159)
- We fixed an issue where the possibility to generate a subdatabase from an aux file was writing empty files when called from the commandline. [#9115](https://github.com/JabRef/jabref/issues/9115), [forum#3516](https://discourse.jabref.org/t/export-subdatabase-from-aux-file-on-macos-command-line/3516)
- We fixed an issue where author names with tilde accents (for example ñ) were marked as "Names are not in the standard BibTeX format". [#8071](https://github.com/JabRef/jabref/issues/8071)
- We fixed an issue where capitalize didn't capitalize words after hyphen characters. [#9157](https://github.com/JabRef/jabref/issues/9157)
- We fixed an issue where title case didn't capitalize words after en-dash characters and skip capitalization of conjunctions that comes after en-dash characters. [#9068](https://github.com/JabRef/jabref/pull/9068),[#9142](https://github.com/JabRef/jabref/pull/9142)
- We fixed an issue with the message that is displayed when fetcher returns an empty list of entries for given query. [#9195](https://github.com/JabRef/jabref/issues/9195)
- We fixed an issue where editing entry's "date" field in library mode "biblatex" causes an uncaught exception. [#8747](https://github.com/JabRef/jabref/issues/8747)
- We fixed an issue where importing from XMP would fail for certain PDFs. [#9383](https://github.com/JabRef/jabref/issues/9383)
- We fixed an issue that JabRef displayed the wrong group tree after loading. [koppor#637](https://github.com/koppor/jabref/issues/637)
- We fixed that sorting of entries in the maintable by special fields is updated immediately. [#9334](https://github.com/JabRef/jabref/issues/9334)
- We fixed the display of issue, number, eid and pages fields in the entry preview. [#8607](https://github.com/JabRef/jabref/pull/8607), [#8372](https://github.com/JabRef/jabref/issues/8372), [Koppor#514](https://github.com/koppor/jabref/issues/514), [forum#2390](https://discourse.jabref.org/t/unable-to-edit-my-bibtex-file-that-i-used-before-vers-5-1/2390), [forum#3462](https://discourse.jabref.org/t/jabref-5-6-need-help-with-export-from-jabref-to-microsoft-word-entry-preview-of-apa-7-not-rendering-correctly/3462)
- We fixed the page ranges checker to detect article numbers in the pages field (used at [Check Integrity](https://docs.jabref.org/finding-sorting-and-cleaning-entries/checkintegrity)). [#8607](https://github.com/JabRef/jabref/pull/8607)
- The [HtmlToLaTeXFormatter](https://docs.jabref.org/finding-sorting-and-cleaning-entries/saveactions#html-to-latex) keeps single `<` characters.
- We fixed a performance regression when opening large libraries. [#9041](https://github.com/JabRef/jabref/issues/9041)
- We fixed a bug where spaces are trimmed when highlighting differences in the Entries merge dialog. [koppor#371](https://github.com/koppor/jabref/issues/371)
- We fixed some visual glitches with the linked files editor field in the entry editor and increased its height. [#8823](https://github.com/JabRef/jabref/issues/8823)
- We fixed some visual inconsistencies (round corners of highlighted buttons). [#8806](https://github.com/JabRef/jabref/issues/8806)
- We fixed an issue where JabRef would not exit when a connection to a LibreOffice document was established previously and the document is still open. [#9075](https://github.com/JabRef/jabref/issues/9075)
- We fixed an issue about selecting the save order in the preferences. [#9175](https://github.com/JabRef/jabref/issues/9147)
- We fixed an issue where an exception when fetching a DOI was not logged correctly. [koppor#627](https://github.com/koppor/jabref/issues/627)
- We fixed an issue where a user could not open an attached file in a new unsaved library. [#9386](https://github.com/JabRef/jabref/issues/9386)
- We fixed a typo within a connection error message. [koppor#625](https://github.com/koppor/jabref/issues/625)
- We fixed an issue where journal abbreviations would not abbreviate journal titles with escaped ampersands (\\&). [#8948](https://github.com/JabRef/jabref/issues/8948)
- We fixed the readability of the file field in the dark theme. [#9340](https://github.com/JabRef/jabref/issues/9340)
- We fixed an issue where the 'close dialog' key binding was not closing the Preferences dialog. [#8888](https://github.com/jabref/jabref/issues/8888)
- We fixed an issue where a known journal's medline/dot-less abbreviation does not switch to the full name. [#9370](https://github.com/JabRef/jabref/issues/9370)
- We fixed an issue where hitting enter on the search field within the preferences dialog closed the dialog. [koppor#630](https://github.com/koppor/jabref/issues/630)
- We fixed the "Cleanup entries" dialog is partially visible. [#9223](https://github.com/JabRef/jabref/issues/9223)
- We fixed an issue where font size preferences did not apply correctly to preference dialog window and the menu bar. [#8386](https://github.com/JabRef/jabref/issues/8386) and [#9279](https://github.com/JabRef/jabref/issues/9279)
- We fixed the display of the "Customize Entry Types" dialog title. [#9198](https://github.com/JabRef/jabref/issues/9198)
- We fixed an issue where the CSS styles are missing in some dialogs. [#9150](https://github.com/JabRef/jabref/pull/9150)
- We fixed an issue where controls in the preferences dialog could outgrow the window. [#9017](https://github.com/JabRef/jabref/issues/9017)
- We fixed an issue where highlighted text color for entry merge dialogue was not clearly visible. [#9192](https://github.com/JabRef/jabref/issues/9192)

### Removed

- We removed "last-search-date" from the systematic literature review feature, because the last-search-date can be deducted from the git logs. [#9116](https://github.com/JabRef/jabref/pull/9116)
- We removed the [CiteseerX](https://docs.jabref.org/collect/import-using-online-bibliographic-database#citeseerx) fetcher, because the API used by JabRef is sundowned. [#9466](https://github.com/JabRef/jabref/pull/9466)

## [5.7] - 2022-08-05

### Added

- We added a fetcher for [Biodiversity Heritage Library](https://www.biodiversitylibrary.org/). [8539](https://github.com/JabRef/jabref/issues/8539)
- We added support for multiple messages in the snackbar. [#7340](https://github.com/JabRef/jabref/issues/7340)
- We added an extra option in the 'Find Unlinked Files' dialog view to ignore unnecessary files like Thumbs.db, DS_Store, etc. [koppor#373](https://github.com/koppor/jabref/issues/373)
- JabRef now writes log files. Linux: `$home/.cache/jabref/logs/version`, Windows: `%APPDATA%\..\Local\harawata\jabref\version\logs`, Mac: `Users/.../Library/Logs/jabref/version`
- We added an importer for Citavi backup files, support ".ctv5bak" and ".ctv6bak" file formats. [#8322](https://github.com/JabRef/jabref/issues/8322)
- We added a feature to drag selected entries and drop them to other opened inactive library tabs [koppor521](https://github.com/koppor/jabref/issues/521).
- We added support for the [biblatex-apa](https://github.com/plk/biblatex-apa) legal entry types `Legislation`, `Legadminmaterial`, `Jurisdiction`, `Constitution` and `Legal` [#8931](https://github.com/JabRef/jabref/issues/8931)

### Changed

- The file column in the main table now shows the corresponding defined icon for the linked file [8930](https://github.com/JabRef/jabref/issues/8930).
- We improved the color of the selected entries and the color of the summary in the Import Entries Dialog in the dark theme. [#7927](https://github.com/JabRef/jabref/issues/7927)
- We upgraded to Lucene 9.2 for the fulltext search.
  Thus, the now created search index cannot be read from older versions of JabRef anylonger.
  ⚠️ JabRef will recreate the index in a new folder for new files and this will take a long time for a huge library.
  Moreover, switching back and forth JabRef versions and meanwhile adding PDFs also requires rebuilding the index now and then.
  [#8868](https://github.com/JabRef/jabref/pull/8868)
- We improved the Latex2Unicode conversion [#8639](https://github.com/JabRef/jabref/pull/8639)
- Writing BibTeX data into a PDF (XMP) removes braces. [#8452](https://github.com/JabRef/jabref/issues/8452)
- Writing BibTeX data into a PDF (XMP) does not write the `file` field.
- Writing BibTeX data into a PDF (XMP) considers the configured keyword separator (and does not use "," as default any more)
- The Medline/Pubmed search now also supports the [default fields and operators for searching](https://docs.jabref.org/collect/import-using-online-bibliographic-database#search-syntax). [forum#3554](https://discourse.jabref.org/t/native-pubmed-search/3354)
- We improved group expansion arrow that prevent it from activating group when expanding or collapsing. [#7982](https://github.com/JabRef/jabref/issues/7982), [#3176](https://github.com/JabRef/jabref/issues/3176)
- When configured SSL certificates changed, JabRef warns the user to restart to apply the configuration.
- We improved the appearances and logic of the "Manage field names & content" dialog, and renamed it to "Automatic field editor". [#6536](https://github.com/JabRef/jabref/issues/6536)
- We improved the message explaining the options when modifying an automatic keyword group [#8911](https://github.com/JabRef/jabref/issues/8911)
- We moved the preferences option "Warn about duplicates on import" option from the tab "File" to the tab "Import and Export". [koppor#570](https://github.com/koppor/jabref/issues/570)
- When JabRef encounters `% Encoding: UTF-8` header, it is kept during writing (and not removed). [#8964](https://github.com/JabRef/jabref/pull/8964)
- We replace characters which cannot be decoded using the specified encoding by a (probably another) valid character. This happens if JabRef detects the wrong charset (e.g., UTF-8 instead of Windows 1252). One can use the [Integrity Check](https://docs.jabref.org/finding-sorting-and-cleaning-entries/checkintegrity) to find those characters.

### Fixed

- We fixed an issue where linked fails containing parts of the main file directory could not be opened. [#8991](https://github.com/JabRef/jabref/issues/8991)
- Linked files with an absolute path can be opened again. [#8991](https://github.com/JabRef/jabref/issues/8991)
- We fixed an issue where the user could not rate an entry in the main table when an entry was not yet ranked. [#5842](https://github.com/JabRef/jabref/issues/5842)
- We fixed an issue that caused JabRef to sometimes open multiple instances when "Remote Operation" is enabled. [#8653](https://github.com/JabRef/jabref/issues/8653)
- We fixed an issue where linked files with the filetype "application/pdf" in an entry were not shown with the correct PDF-Icon in the main table [8930](https://github.com/JabRef/jabref/issues/8930)
- We fixed an issue where "open folder" for linked files did not open the folder and did not select the file unter certain Linux desktop environments [#8679](https://github.com/JabRef/jabref/issues/8679), [#8849](https://github.com/JabRef/jabref/issues/8849)
- We fixed an issue where the content of a big shared database library is not shown [#8788](https://github.com/JabRef/jabref/issues/8788)
- We fixed the unnecessary horizontal scroll bar in group panel [#8467](https://github.com/JabRef/jabref/issues/8467)
- We fixed an issue where the notification bar message, icon and actions appeared to be invisible. [#8761](https://github.com/JabRef/jabref/issues/8761)
- We fixed an issue where deprecated fields tab is shown when the fields don't contain any values. [#8396](https://github.com/JabRef/jabref/issues/8396)
- We fixed an issue where an exception for DOI search occurred when the DOI contained urlencoded characters. [#8787](https://github.com/JabRef/jabref/issues/8787)
- We fixed an issue which allow us to select and open identifiers from a popup list in the maintable [#8758](https://github.com/JabRef/jabref/issues/8758), [8802](https://github.com/JabRef/jabref/issues/8802)
- We fixed an issue where the escape button had no functionality within the "Filter groups" textfield. [koppor#562](https://github.com/koppor/jabref/issues/562)
- We fixed an issue where the exception that there are invalid characters in filename. [#8786](https://github.com/JabRef/jabref/issues/8786)
- When the proxy configuration removed the proxy user/password, this change is applied immediately.
- We fixed an issue where removing several groups deletes only one of them. [#8390](https://github.com/JabRef/jabref/issues/8390)
- We fixed an issue where the Sidepane (groups, web search and open office) width is not remembered after restarting JabRef. [#8907](https://github.com/JabRef/jabref/issues/8907)
- We fixed a bug where switching between themes will cause an error/exception. [#8939](https://github.com/JabRef/jabref/pull/8939)
- We fixed a bug where files that were deleted in the source bibtex file were kept in the index. [#8962](https://github.com/JabRef/jabref/pull/8962)
- We fixed "Error while sending to JabRef" when the browser extension interacts with JabRef. [JabRef-Browser-Extension#479](https://github.com/JabRef/JabRef-Browser-Extension/issues/479)
- We fixed a bug where updating group view mode (intersection or union) requires re-selecting groups to take effect. [#6998](https://github.com/JabRef/jabref/issues/6998)
- We fixed a bug that prevented external group metadata changes from being merged. [#8873](https://github.com/JabRef/jabref/issues/8873)
- We fixed the shared database opening dialog to remember autosave folder and tick. [#7516](https://github.com/JabRef/jabref/issues/7516)
- We fixed an issue where name formatter could not be saved. [#9120](https://github.com/JabRef/jabref/issues/9120)

### Removed

- We removed the social media buttons for our Twitter and Facebook pages. [#8774](https://github.com/JabRef/jabref/issues/8774)

## [5.6] - 2022-04-25

### Added

- We enabled the user to customize the API Key for some fetchers. [#6877](https://github.com/JabRef/jabref/issues/6877)
- We added an extra option when right-clicking an entry in the Entry List to copy either the DOI or the DOI url.
- We added a fetcher for [Directory of Open Access Books (DOAB)](https://doabooks.org/) [8576](https://github.com/JabRef/jabref/issues/8576)
- We added an extra option to ask the user whether they want to open to reveal the folder holding the saved file with the file selected. [#8195](https://github.com/JabRef/jabref/issues/8195)
- We added a new section to network preferences to allow using custom SSL certificates. [#8126](https://github.com/JabRef/jabref/issues/8126)
- We improved the version check to take also beta version into account and now redirect to the right changelog for the version.
- We added two new web and fulltext fetchers: SemanticScholar and ResearchGate.
- We added notifications on success and failure when writing metadata to a PDF-file. [#8276](https://github.com/JabRef/jabref/issues/8276)
- We added a cleanup action that escapes `$` (by adding a backslash in front). [#8673](https://github.com/JabRef/jabref/issues/8673)

### Changed

- We upgraded to Lucene 9.1 for the fulltext search.
  Thus, the now created search index cannot be read from older versions of JabRef any longer.
  ⚠️ JabRef will recreate the index in a new folder for new files and this will take a long time for a huge library.
  Moreover, switching back and forth JabRef versions and meanwhile adding PDFs also requires rebuilding the index now and then.
  [#8362](https://github.com/JabRef/jabref/pull/8362)
- We changed the list of CSL styles to those that support formatting bibliographies. [#8421](https://github.com/JabRef/jabref/issues/8421) [citeproc-java#116](https://github.com/michel-kraemer/citeproc-java/issues/116)
- The CSL preview styles now also support displaying data from cross references entries that are linked via the `crossref` field. [#7378](https://github.com/JabRef/jabref/issues/7378)
- We made the Search button in Web Search wider. We also skewed the panel titles to the left. [#8397](https://github.com/JabRef/jabref/issues/8397)
- We introduced a preference to disable fulltext indexing. [#8468](https://github.com/JabRef/jabref/issues/8468)
- When exporting entries, the encoding is always UTF-8.
- When embedding BibTeX data into a PDF, the encoding is always UTF-8.
- We replaced the [OttoBib](https://en.wikipedia.org/wiki/OttoBib) fetcher by a fetcher by [OpenLibrary](https://openlibrary.org/dev/docs/api/books). [#8652](https://github.com/JabRef/jabref/issues/8652)
- We first fetch ISBN data from OpenLibrary, if nothing found, ebook.de is tried.
- We now only show a warning when exiting for tasks that will not be recovered automatically upon relaunch of JabRef. [#8468](https://github.com/JabRef/jabref/issues/8468)

### Fixed

- We fixed an issue where right clicking multiple entries and pressing "Change entry type" would only change one entry. [#8654](https://github.com/JabRef/jabref/issues/8654)
- We fixed an issue where it was no longer possible to add or delete multiple files in the `file` field in the entry editor. [#8659](https://github.com/JabRef/jabref/issues/8659)
- We fixed an issue where the author's lastname was not used for the citation key generation if it started with a lowercase letter. [#8601](https://github.com/JabRef/jabref/issues/8601)
- We fixed an issue where custom "Protected terms" files were missing after a restart of JabRef. [#8608](https://github.com/JabRef/jabref/issues/8608)
- We fixed an issue where JabRef could not start due to a missing directory for the fulltex index. [#8579](https://github.com/JabRef/jabref/issues/8579)
- We fixed an issue where long article numbers in the `pages` field would cause an exception and preventing the citation style to display. [#8381](https://github.com/JabRef/jabref/issues/8381), [citeproc-java](https://github.com/michel-kraemer/citeproc-java/issues/114)
- We fixed an issue where online links in the file field were not detected correctly and could produce an exception. [#8150](https://github.com/JabRef/jabref/issues/8510)
- We fixed an issue where an exception could occur when saving the preferences [#7614](https://github.com/JabRef/jabref/issues/7614)
- We fixed an issue where "Copy DOI url" in the right-click menu of the Entry List would just copy the DOI and not the DOI url. [#8389](https://github.com/JabRef/jabref/issues/8389)
- We fixed an issue where opening the console from the drop-down menu would cause an exception. [#8466](https://github.com/JabRef/jabref/issues/8466)
- We fixed an issue when reading non-UTF-8 encoded. When no encoding header is present, the encoding is now detected from the file content (and the preference option is disregarded). [#8417](https://github.com/JabRef/jabref/issues/8417)
- We fixed an issue where pasting a URL was replacing `+` signs by spaces making the URL unreachable. [#8448](https://github.com/JabRef/jabref/issues/8448)
- We fixed an issue where creating subsidiary files from aux files created with some versions of biblatex would produce incorrect results. [#8513](https://github.com/JabRef/jabref/issues/8513)
- We fixed an issue where opening the changelog from withing JabRef led to a 404 error. [#8563](https://github.com/JabRef/jabref/issues/8563)
- We fixed an issue where not all found unlinked local files were imported correctly due to some race condition. [#8444](https://github.com/JabRef/jabref/issues/8444)
- We fixed an issue where Merge entries dialog exceeds screen boundaries.
- We fixed an issue where the app lags when selecting an entry after a fresh start. [#8446](https://github.com/JabRef/jabref/issues/8446)
- We fixed an issue where no citationkey was generated on import, pasting a doi or an entry on the main table. [8406](https://github.com/JabRef/jabref/issues/8406), [koppor#553](https://github.com/koppor/jabref/issues/553)
- We fixed an issue where accent search does not perform consistently. [#6815](https://github.com/JabRef/jabref/issues/6815)
- We fixed an issue where the incorrect entry was selected when "New Article" is pressed while search filters are active. [#8674](https://github.com/JabRef/jabref/issues/8674)
- We fixed an issue where "Write BibTeXEntry metadata to PDF" button remains enabled while writing to PDF is in-progress. [#8691](https://github.com/JabRef/jabref/issues/8691)

### Removed

- We removed the option to copy CSL Citation styles data as `XSL_FO`, `ASCIIDOC`, and `RTF` as these have not been working since a long time and are no longer supported in the external library used for processing the styles. [#7378](https://github.com/JabRef/jabref/issues/7378)
- We removed the option to configure the default encoding. The default encoding is now hard-coded to the modern UTF-8 encoding.

## [5.5] - 2022-01-17

### Changed

- We integrated the external file types dialog directly inside the preferences. [#8341](https://github.com/JabRef/jabref/pull/8341)
- We disabled the add group button color change after adding 10 new groups. [#8051](https://github.com/JabRef/jabref/issues/8051)
- We inverted the logic for resolving [BibTeX strings](https://docs.jabref.org/advanced/strings). This helps to keep `#` chars. By default String resolving is only activated for a couple of standard fields. The list of fields can be modified in the preferences. [#7010](https://github.com/JabRef/jabref/issues/7010), [#7102](https://github.com/JabRef/jabref/issues/7012), [#8303](https://github.com/JabRef/jabref/issues/8303)
- We moved the search box in preview preferences closer to the available citation styles list. [#8370](https://github.com/JabRef/jabref/pull/8370)
- Changing the preference to show the preview panel as a separate tab now has effect without restarting JabRef. [#8370](https://github.com/JabRef/jabref/pull/8370)
- We enabled switching themes in JabRef without the need to restart JabRef. [#7335](https://github.com/JabRef/jabref/pull/7335)
- We added support for the field `day`, `rights`, `coverage` and `language` when reading XMP data in Dublin Core format. [#8491](https://github.com/JabRef/jabref/issues/8491)

### Fixed

- We fixed an issue where the preferences for "Search and store files relative to library file location" where ignored when the "Main file directory" field was not empty [#8385](https://github.com/JabRef/jabref/issues/8385)
- We fixed an issue where `#`chars in certain fields would be interpreted as BibTeX strings [#7010](https://github.com/JabRef/jabref/issues/7010), [#7102](https://github.com/JabRef/jabref/issues/7012), [#8303](https://github.com/JabRef/jabref/issues/8303)
- We fixed an issue where the fulltext search on an empty library with no documents would lead to an exception [koppor#522](https://github.com/koppor/jabref/issues/522)
- We fixed an issue where clicking on "Accept changes" in the merge dialog would lead to an exception [forum#2418](https://discourse.jabref.org/t/the-library-has-been-modified-by-another-program/2418/8)
- We fixed an issue where clicking on headings in the entry preview could lead to an exception. [#8292](https://github.com/JabRef/jabref/issues/8292)
- We fixed an issue where IntegrityCheck used the system's character encoding instead of the one set by the library or in preferences [#8022](https://github.com/JabRef/jabref/issues/8022)
- We fixed an issue about empty metadata in library properties when called from the right click menu. [#8358](https://github.com/JabRef/jabref/issues/8358)
- We fixed an issue where someone could add a duplicate field in the customize entry type dialog. [#8194](https://github.com/JabRef/jabref/issues/8194)
- We fixed a typo in the library properties tab: "String constants". There, one can configure [BibTeX string constants](https://docs.jabref.org/advanced/strings).
- We fixed an issue when writing a non-UTF-8 encoded file: The header is written again. [#8417](https://github.com/JabRef/jabref/issues/8417)
- We fixed an issue where folder creation during systemic literature review failed due to an illegal fetcher name. [#8552](https://github.com/JabRef/jabref/pull/8552)

## [5.4] - 2021-12-20

### Added

- We added confirmation dialog when user wants to close a library where any empty entires are detected. [#8096](https://github.com/JabRef/jabref/issues/8096)
- We added import support for CFF files. [#7945](https://github.com/JabRef/jabref/issues/7945)
- We added the option to copy the DOI of an entry directly from the context menu copy submenu. [#7826](https://github.com/JabRef/jabref/issues/7826)
- We added a fulltext search feature. [#2838](https://github.com/JabRef/jabref/pull/2838)
- We improved the deduction of bib-entries from imported fulltext pdfs. [#7947](https://github.com/JabRef/jabref/pull/7947)
- We added unprotect_terms to the list of bracketed pattern modifiers [#7826](https://github.com/JabRef/jabref/pull/7960)
- We added a dialog that allows to parse metadata from linked pdfs. [#7929](https://github.com/JabRef/jabref/pull/7929)
- We added an icon picker in group edit dialog. [#6142](https://github.com/JabRef/jabref/issues/6142)
- We added a preference to Opt-In to JabRef's online metadata extraction service (Grobid) usage. [#8002](https://github.com/JabRef/jabref/pull/8002)
- We readded the possibility to display the search results of all databases ("Global Search"). It is shown in a separate window. [#4096](https://github.com/JabRef/jabref/issues/4096)
- We readded the possibility to keep the search string when switching tabs. It is implemented by a toggle button. [#4096](https://github.com/JabRef/jabref/issues/4096#issuecomment-575986882)
- We allowed the user to also preview the available citation styles in the preferences besides the selected ones [#8108](https://github.com/JabRef/jabref/issues/8108)
- We added an option to search the available citation styles by name in the preferences [#8108](https://github.com/JabRef/jabref/issues/8108)
- We added an option to generate bib-entries from ID through a popover in the toolbar. [#4183](https://github.com/JabRef/jabref/issues/4183)
- We added a menu option in the right click menu of the main table tabs to display the library properties. [#6527](https://github.com/JabRef/jabref/issues/6527)
- When a `.bib` file ("library") was saved successfully, a notification is shown

### Changed

- Local library settings may overwrite the setting "Search and store files relative to library file location" [#8179](https://github.com/JabRef/jabref/issues/8179)
- The option "Fit table horizontally on screen" in the "Entry table" preferences is now disabled by default [#8148](https://github.com/JabRef/jabref/pull/8148)
- We improved the preferences and descriptions in the "Linked files" preferences tab [#8148](https://github.com/JabRef/jabref/pull/8148)
- We slightly changed the layout of the Journal tab in the preferences for ui consistency. [#7937](https://github.com/JabRef/jabref/pull/7937)
- The JabRefHost on Windows now writes a temporary file and calls `-importToOpen` instead of passing the bibtex via `-importBibtex`. [#7374](https://github.com/JabRef/jabref/issues/7374), [JabRef Browser Ext #274](https://github.com/JabRef/JabRef-Browser-Extension/issues/274)
- We reordered some entries in the right-click menu of the main table. [#6099](https://github.com/JabRef/jabref/issues/6099)
- We merged the barely used ImportSettingsTab and the CustomizationTab in the preferences into one single tab and moved the option to allow Integers in Edition Fields in Bibtex-Mode to the EntryEditor tab. [#7849](https://github.com/JabRef/jabref/pull/7849)
- We moved the export order in the preferences from `File` to `Import and Export`. [#7935](https://github.com/JabRef/jabref/pull/7935)
- We reworked the export order in the preferences and the save order in the library preferences. You can now set more than three sort criteria in your library preferences. [#7935](https://github.com/JabRef/jabref/pull/7935)
- The metadata-to-pdf actions now also embeds the bibfile to the PDF. [#8037](https://github.com/JabRef/jabref/pull/8037)
- The snap was updated to use the core20 base and to use lzo compression for better startup performance [#8109](https://github.com/JabRef/jabref/pull/8109)
- We moved the union/intersection view button in the group sidepane to the left of the other controls. [#8202](https://github.com/JabRef/jabref/pull/8202)
- We improved the Drag and Drop behavior in the "Customize Entry Types" Dialog [#6338](https://github.com/JabRef/jabref/issues/6338)
- When determining the URL of an ArXiV eprint, the URL now points to the version [#8149](https://github.com/JabRef/jabref/pull/8149)
- We Included all standard fields with citation key when exporting to Old OpenOffice/LibreOffice Calc Format [#8176](https://github.com/JabRef/jabref/pull/8176)
- In case the database is encoded with `UTF8`, the `% Encoding` marker is not written anymore
- The written `.bib` file has the same line endings [#390](https://github.com/koppor/jabref/issues/390)
- The written `.bib` file always has a final line break
- The written `.bib` file keeps the newline separator of the loaded `.bib` file
- We present options to manually enter an article or return to the New Entry menu when the fetcher DOI fails to find an entry for an ID [#7870](https://github.com/JabRef/jabref/issues/7870)
- We trim white space and non-ASCII characters from DOI [#8127](https://github.com/JabRef/jabref/issues/8127)
- The duplicate checker now inspects other fields in case no difference in the required and optional fields are found.
- We reworked the library properties dialog and integrated the `Library > Preamble`, `Library > Citation key pattern` and `Library > String constants dialogs` [#8264](https://github.com/JabRef/jabref/pulls/8264)
- We improved the startup time of JabRef by switching from the logging library `log4j2` to `tinylog` [#8007](https://github.com/JabRef/jabref/issues/8007)

### Fixed

- We fixed an issue where an exception occurred when pasting an entry with a publication date-range of the form 1910/1917 [#7864](https://github.com/JabRef/jabref/issues/7864)
- We fixed an issue where an exception occured when a preview style was edited and afterwards another preview style selected. [#8280](https://github.com/JabRef/jabref/issues/8280)
- We fixed an issue where the actions to move a file to a directory were incorrectly disabled. [#7908](https://github.com/JabRef/jabref/issues/7908)
- We fixed an issue where an exception occurred when a linked online file was edited in the entry editor [#8008](https://github.com/JabRef/jabref/issues/8008)
- We fixed an issue when checking for a new version when JabRef is used behind a corporate proxy. [#7884](https://github.com/JabRef/jabref/issues/7884)
- We fixed some icons that were drawn in the wrong color when JabRef used a custom theme. [#7853](https://github.com/JabRef/jabref/issues/7853)
- We fixed an issue where the `Aux file` on `Edit group` doesn't support relative sub-directories path to import. [#7719](https://github.com/JabRef/jabref/issues/7719).
- We fixed an issue where it was impossible to add or modify groups. [#7912](https://github.com/JabRef/jabref/pull/793://github.com/JabRef/jabref/pull/7921)
- We fixed an issue about the visible side pane components being out of sync with the view menu. [#8115](https://github.com/JabRef/jabref/issues/8115)
- We fixed an issue where the side pane would not close when all its components were closed. [#8082](https://github.com/JabRef/jabref/issues/8082)
- We fixed an issue where exported entries from a Citavi bib containing URLs could not be imported [#7892](https://github.com/JabRef/jabref/issues/7882)
- We fixed an issue where the icons in the search bar had the same color, toggled as well as untoggled. [#8014](https://github.com/JabRef/jabref/pull/8014)
- We fixed an issue where typing an invalid UNC path into the "Main file directory" text field caused an error. [#8107](https://github.com/JabRef/jabref/issues/8107)
- We fixed an issue where "Open Folder" didn't select the file on macOS in Finder [#8130](https://github.com/JabRef/jabref/issues/8130)
- We fixed an issue where importing PDFs resulted in an uncaught exception [#8143](https://github.com/JabRef/jabref/issues/8143)
- We fixed "The library has been modified by another program" showing up when line breaks change [#4877](https://github.com/JabRef/jabref/issues/4877)
- The default directory of the "LaTeX Citations" tab is now the directory of the currently opened database (and not the directory chosen at the last open file dialog or the last database save) [koppor#538](https://github.com/koppor/jabref/issues/538)
- When writing a bib file, the `NegativeArraySizeException` should not occur [#8231](https://github.com/JabRef/jabref/issues/8231) [#8265](https://github.com/JabRef/jabref/issues/8265)
- We fixed an issue where some menu entries were available without entries selected. [#4795](https://github.com/JabRef/jabref/issues/4795)
- We fixed an issue where right-clicking on a tab and selecting close will close the focused tab even if it is not the tab we right-clicked [#8193](https://github.com/JabRef/jabref/pull/8193)
- We fixed an issue where selecting a citation style in the preferences would sometimes produce an exception [#7860](https://github.com/JabRef/jabref/issues/7860)
- We fixed an issue where an exception would occur when clicking on a DOI link in the preview pane [#7706](https://github.com/JabRef/jabref/issues/7706)
- We fixed an issue where XMP and embedded BibTeX export would not work [#8278](https://github.com/JabRef/jabref/issues/8278)
- We fixed an issue where the XMP and embedded BibTeX import of a file containing multiple schemas failed [#8278](https://github.com/JabRef/jabref/issues/8278)
- We fixed an issue where writing embedded BibTeX import fails due to write protection or bibtex already being present [#8332](https://github.com/JabRef/jabref/pull/8332)
- We fixed an issue where pdf-paths and the pdf-indexer could get out of sync [#8182](https://github.com/JabRef/jabref/issues/8182)
- We fixed an issue where Status-Logger error messages appeared during the startup of JabRef [#5475](https://github.com/JabRef/jabref/issues/5475)

### Removed

- We removed two orphaned preferences options [#8164](https://github.com/JabRef/jabref/pull/8164)
- We removed the functionality of the `--debug` commandline options. Use the java command line switch `-Dtinylog.level=debug` for debug output instead. [#8226](https://github.com/JabRef/jabref/pull/8226)

## [5.3] – 2021-07-05

### Added

- We added a progress counter to the title bar in Possible Duplicates dialog window. [#7366](https://github.com/JabRef/jabref/issues/7366)
- We added new "Customization" tab to the preferences which includes option to choose a custom address for DOI access. [#7337](https://github.com/JabRef/jabref/issues/7337)
- We added zbmath to the public databases from which the bibliographic information of an existing entry can be updated. [#7437](https://github.com/JabRef/jabref/issues/7437)
- We showed to the find Unlinked Files Dialog the date of the files' most recent modification. [#4652](https://github.com/JabRef/jabref/issues/4652)
- We added to the find Unlinked Files function a filter to show only files based on date of last modification (Last Year, Last Month, Last Week, Last Day). [#4652](https://github.com/JabRef/jabref/issues/4652)
- We added to the find Unlinked Files function a filter that sorts the files based on the date of last modification(Sort by Newest, Sort by Oldest First). [#4652](https://github.com/JabRef/jabref/issues/4652)
- We added the possibility to add a new entry via its zbMath ID (zbMATH can be chosen as ID type in the "Select entry type" window). [#7202](https://github.com/JabRef/jabref/issues/7202)
- We added the extension support and the external application support (For Texshow, Texmaker and LyX) to the flatpak [#7248](https://github.com/JabRef/jabref/pull/7248)
- We added some symbols and keybindings to the context menu in the entry editor. [#7268](https://github.com/JabRef/jabref/pull/7268)
- We added keybindings for setting and clearing the read status. [#7264](https://github.com/JabRef/jabref/issues/7264)
- We added two new fields to track the creation and most recent modification date and time for each entry. [koppor#130](https://github.com/koppor/jabref/issues/130)
- We added a feature that allows the user to copy highlighted text in the preview window. [#6962](https://github.com/JabRef/jabref/issues/6962)
- We added a feature that allows you to create new BibEntry via paste arxivId [#2292](https://github.com/JabRef/jabref/issues/2292)
- We added support for conducting automated and systematic literature search across libraries and git support for persistence [#369](https://github.com/koppor/jabref/issues/369)
- We added a add group functionality at the bottom of the side pane. [#4682](https://github.com/JabRef/jabref/issues/4682)
- We added a feature that allows the user to choose whether to trust the target site when unable to find a valid certification path from the file download site. [#7616](https://github.com/JabRef/jabref/issues/7616)
- We added a feature that allows the user to open all linked files of multiple selected entries by "Open file" option. [#6966](https://github.com/JabRef/jabref/issues/6966)
- We added a keybinding preset for new entries. [#7705](https://github.com/JabRef/jabref/issues/7705)
- We added a select all button for the library import function. [#7786](https://github.com/JabRef/jabref/issues/7786)
- We added a search feature for journal abbreviations. [#7804](https://github.com/JabRef/jabref/pull/7804)
- We added auto-key-generation progress to the background task list. [#7267](https://github.com/JabRef/jabref/issues/72)
- We added the option to write XMP metadata to pdfs from the CLI. [7814](https://github.com/JabRef/jabref/pull/7814)

### Changed

- The export to MS Office XML now exports the author field as `Inventor` if the bibtex entry type is `patent` [#7830](https://github.com/JabRef/jabref/issues/7830)
- We changed the EndNote importer to import the field `label` to the corresponding bibtex field `endnote-label` [forum#2734](https://discourse.jabref.org/t/importing-endnote-label-field-to-jabref-from-xml-file/2734)
- The keywords added via "Manage content selectors" are now displayed in alphabetical order. [#3791](https://github.com/JabRef/jabref/issues/3791)
- We improved the "Find unlinked files" dialog to show import results for each file. [#7209](https://github.com/JabRef/jabref/pull/7209)
- The content of the field `timestamp` is migrated to `creationdate`. In case one configured "udpate timestampe", it is migrated to `modificationdate`. [koppor#130](https://github.com/koppor/jabref/issues/130)
- The JabRef specific meta-data content in the main field such as priorities (prio1, prio2, ...) are migrated to their respective fields. They are removed from the keywords. [#6840](https://github.com/jabref/jabref/issues/6840)
- We fixed an issue where groups generated from authors' last names did not include all entries of the authors' [#5833](https://github.com/JabRef/jabref/issues/5833)
- The export to MS Office XML now uses the month name for the field `MonthAcessed` instead of the two digit number [#7354](https://github.com/JabRef/jabref/issues/7354)
- We included some standalone dialogs from the options menu in the main preference dialog and fixed some visual issues in the preferences dialog. [#7384](https://github.com/JabRef/jabref/pull/7384)
- We improved the linking of the `python3` interpreter via the shebang to dynamically use the systems default Python. Related to [JabRef-Browser-Extension #177](https://github.com/JabRef/JabRef-Browser-Extension/issues/177)
- Automatically found pdf files now have the linking button to the far left and uses a link icon with a plus instead of a briefcase. The file name also has lowered opacity(70%) until added. [#3607](https://github.com/JabRef/jabref/issues/3607)
- We simplified the select entry type form by splitting it into two parts ("Recommended" and "Others") based on internal usage data. [#6730](https://github.com/JabRef/jabref/issues/6730)
- We improved the submenu list by merging the'Remove group' having two options, with or without subgroups. [#4682](https://github.com/JabRef/jabref/issues/4682)
- The export to MS Office XML now uses the month name for the field `Month` instead of the two digit number [forum#2685](https://discourse.jabref.org/t/export-month-as-text-not-number/2685)
- We reintroduced missing default keybindings for new entries. [#7346](https://github.com/JabRef/jabref/issues/7346) [#7439](https://github.com/JabRef/jabref/issues/7439)
- Lists of available fields are now sorted alphabetically. [#7716](https://github.com/JabRef/jabref/issues/7716)
- The tooltip of the search field explaining the search is always shown. [#7279](https://github.com/JabRef/jabref/pull/7279)
- We rewrote the ACM fetcher to adapt to the new interface. [#5804](https://github.com/JabRef/jabref/issues/5804)
- We moved the select/collapse buttons in the unlinked files dialog into a context menu. [#7383](https://github.com/JabRef/jabref/issues/7383)
- We fixed an issue where journal abbreviations containing curly braces were not recognized [#7773](https://github.com/JabRef/jabref/issues/7773)

### Fixed

- We fixed an isuse where some texts (e.g. descriptionss) in dialogs could not be translated [#7854](https://github.com/JabRef/jabref/issues/7854)
- We fixed an issue where import hangs for ris files with "ER - " [#7737](https://github.com/JabRef/jabref/issues/7737)
- We fixed an issue where getting bibliograhpic data from DOI or another identifer did not respect the library mode (BibTeX/biblatex)[#1018](https://github.com/JabRef/jabref/issues/6267)
- We fixed an issue where importing entries would not respect the library mode (BibTeX/biblatex)[#1018](https://github.com/JabRef/jabref/issues/1018)
- We fixed an issue where an exception occured when importing entries from a web search [#7606](https://github.com/JabRef/jabref/issues/7606)
- We fixed an issue where the table column sort order was not properly stored and resulted in unsorted eports [#7524](https://github.com/JabRef/jabref/issues/7524)
- We fixed an issue where the value of the field `school` or `institution` would be printed twice in the HTML Export [forum#2634](https://discourse.jabref.org/t/problem-with-exporting-techreport-phdthesis-mastersthesis-to-html/2634)
- We fixed an issue preventing to connect to a shared database. [#7570](https://github.com/JabRef/jabref/pull/7570)
- We fixed an issue preventing files from being dragged & dropped into an empty library. [#6851](https://github.com/JabRef/jabref/issues/6851)
- We fixed an issue where double-click onto PDF in file list under the 'General' tab section should just open the file. [#7465](https://github.com/JabRef/jabref/issues/7465)
- We fixed an issue where the dark theme did not extend to a group's custom color picker. [#7481](https://github.com/JabRef/jabref/issues/7481)
- We fixed an issue where choosing the fields on which autocompletion should not work in "Entry editor" preferences had no effect. [#7320](https://github.com/JabRef/jabref/issues/7320)
- We fixed an issue where the "Normalize page numbers" formatter did not replace en-dashes or em-dashes with a hyphen-minus sign. [#7239](https://github.com/JabRef/jabref/issues/7239)
- We fixed an issue with the style of highlighted check boxes while searching in preferences. [#7226](https://github.com/JabRef/jabref/issues/7226)
- We fixed an issue where the option "Move file to file directory" was disabled in the entry editor for all files [#7194](https://github.com/JabRef/jabref/issues/7194)
- We fixed an issue where application dialogs were opening in the wrong display when using multiple screens [#7273](https://github.com/JabRef/jabref/pull/7273)
- We fixed an issue where the "Find unlinked files" dialog would freeze JabRef on importing. [#7205](https://github.com/JabRef/jabref/issues/7205)
- We fixed an issue where the "Find unlinked files" would stop importing when importing a single file failed. [#7206](https://github.com/JabRef/jabref/issues/7206)
- We fixed an issue where JabRef froze for a few seconds in MacOS when DNS resolution timed out. [#7441](https://github.com/JabRef/jabref/issues/7441)
- We fixed an issue where an exception would be displayed for previewing and preferences when a custom theme has been configured but is missing [#7177](https://github.com/JabRef/jabref/issues/7177)
- We fixed an issue where URLs in `file` fields could not be handled on Windows. [#7359](https://github.com/JabRef/jabref/issues/7359)
- We fixed an issue where the regex based file search miss-interpreted specific symbols. [#4342](https://github.com/JabRef/jabref/issues/4342)
- We fixed an issue where the Harvard RTF exporter used the wrong default file extension. [4508](https://github.com/JabRef/jabref/issues/4508)
- We fixed an issue where the Harvard RTF exporter did not use the new authors formatter and therefore did not export "organization" authors correctly. [4508](https://github.com/JabRef/jabref/issues/4508)
- We fixed an issue where the field `urldate` was not exported to the corresponding fields `YearAccessed`, `MonthAccessed`, `DayAccessed` in MS Office XML [#7354](https://github.com/JabRef/jabref/issues/7354)
- We fixed an issue where the password for a shared SQL database was only remembered if it was the same as the username [#6869](https://github.com/JabRef/jabref/issues/6869)
- We fixed an issue where some custom exports did not use the new authors formatter and therefore did not export authors correctly [#7356](https://github.com/JabRef/jabref/issues/7356)
- We fixed an issue where alt+keyboard shortcuts do not work [#6994](https://github.com/JabRef/jabref/issues/6994)
- We fixed an issue about the file link editor did not allow to change the file name according to the default pattern after changing an entry. [#7525](https://github.com/JabRef/jabref/issues/7525)
- We fixed an issue where the file path is invisible in dark theme. [#7382](https://github.com/JabRef/jabref/issues/7382)
- We fixed an issue where the secondary sorting is not working for some special fields. [#7015](https://github.com/JabRef/jabref/issues/7015)
- We fixed an issue where changing the font size makes the font size field too small. [#7085](https://github.com/JabRef/jabref/issues/7085)
- We fixed an issue with TexGroups on Linux systems, where the modification of an aux-file did not trigger an auto-update for TexGroups. Furthermore, the detection of file modifications is now more reliable. [#7412](https://github.com/JabRef/jabref/pull/7412)
- We fixed an issue where the Unicode to Latex formatter produced wrong results for characters with a codepoint higher than Character.MAX_VALUE. [#7387](https://github.com/JabRef/jabref/issues/7387)
- We fixed an issue where a non valid value as font size results in an uncaught exception. [#7415](https://github.com/JabRef/jabref/issues/7415)
- We fixed an issue where "Merge citations" in the Openoffice/Libreoffice integration panel did not have a corresponding opposite. [#7454](https://github.com/JabRef/jabref/issues/7454)
- We fixed an issue where drag and drop of bib files for opening resulted in uncaught exceptions [#7464](https://github.com/JabRef/jabref/issues/7464)
- We fixed an issue where columns shrink in width when we try to enlarge JabRef window. [#6818](https://github.com/JabRef/jabref/issues/6818)
- We fixed an issue where Content selector does not seem to work for custom fields. [#6819](https://github.com/JabRef/jabref/issues/6819)
- We fixed an issue where font size of the preferences dialog does not update with the rest of the GUI. [#7416](https://github.com/JabRef/jabref/issues/7416)
- We fixed an issue in which a linked online file consisting of a web page was saved as an invalid pdf file upon being downloaded. The user is now notified when downloading a linked file results in an HTML file. [#7452](https://github.com/JabRef/jabref/issues/7452)
- We fixed an issue where opening BibTex file (doubleclick) from Folder with spaces not working. [#6487](https://github.com/JabRef/jabref/issues/6487)
- We fixed the header title in the Add Group/Subgroup Dialog box. [#4682](https://github.com/JabRef/jabref/issues/4682)
- We fixed an issue with saving large `.bib` files [#7265](https://github.com/JabRef/jabref/issues/7265)
- We fixed an issue with very large page numbers [#7590](https://github.com/JabRef/jabref/issues/7590)
- We fixed an issue where the file extension is missing on saving the library file on linux [#7451](https://github.com/JabRef/jabref/issues/7451)
- We fixed an issue with opacity of disabled icon-buttons [#7195](https://github.com/JabRef/jabref/issues/7195)
- We fixed an issue where journal abbreviations in UTF-8 were not recognized [#5850](https://github.com/JabRef/jabref/issues/5850)
- We fixed an issue where the article title with curly brackets fails to download the arXiv link (pdf file). [#7633](https://github.com/JabRef/jabref/issues/7633)
- We fixed an issue with toggle of special fields does not work for sorted entries [#7016](https://github.com/JabRef/jabref/issues/7016)
- We fixed an issue with the default path of external application. [#7641](https://github.com/JabRef/jabref/issues/7641)
- We fixed an issue where urls must be embedded in a style tag when importing EndNote style Xml files. Now it can parse url with or without a style tag. [#6199](https://github.com/JabRef/jabref/issues/6199)
- We fixed an issue where the article title with colon fails to download the arXiv link (pdf file). [#7660](https://github.com/JabRef/issues/7660)
- We fixed an issue where the keybinding for delete entry did not work on the main table [7580](https://github.com/JabRef/jabref/pull/7580)
- We fixed an issue where the RFC fetcher is not compatible with the draft [7305](https://github.com/JabRef/jabref/issues/7305)
- We fixed an issue where duplicate files (both file names and contents are the same) is downloaded and add to linked files [#6197](https://github.com/JabRef/jabref/issues/6197)
- We fixed an issue where changing the appearance of the preview tab did not trigger a restart warning. [#5464](https://github.com/JabRef/jabref/issues/5464)
- We fixed an issue where editing "Custom preview style" triggers exception. [#7526](https://github.com/JabRef/jabref/issues/7526)
- We fixed the [SAO/NASA Astrophysics Data System](https://docs.jabref.org/collect/import-using-online-bibliographic-database#sao-nasa-astrophysics-data-system) fetcher. [#7867](https://github.com/JabRef/jabref/pull/7867)
- We fixed an issue where a title with multiple applied formattings in EndNote was not imported correctly [forum#2734](https://discourse.jabref.org/t/importing-endnote-label-field-to-jabref-from-xml-file/2734)
- We fixed an issue where a `report` in EndNote was imported as `article` [forum#2734](https://discourse.jabref.org/t/importing-endnote-label-field-to-jabref-from-xml-file/2734)
- We fixed an issue where the field `publisher` in EndNote was not imported in JabRef [forum#2734](https://discourse.jabref.org/t/importing-endnote-label-field-to-jabref-from-xml-file/2734)

### Removed

- We removed add group button beside the filter group tab. [#4682](https://github.com/JabRef/jabref/issues/4682)

## [5.2] – 2020-12-24

### Added

- We added a validation to check if the current database location is shared, preventing an exception when Pulling Changes From Shared Database. [#6959](https://github.com/JabRef/jabref/issues/6959)
- We added a query parser and mapping layer to enable conversion of queries formulated in simplified lucene syntax by the user into api queries. [#6799](https://github.com/JabRef/jabref/pull/6799)
- We added some basic functionality to customise the look of JabRef by importing a css theme file. [#5790](https://github.com/JabRef/jabref/issues/5790)
- We added connection check function in network preference setting [#6560](https://github.com/JabRef/jabref/issues/6560)
- We added support for exporting to YAML. [#6974](https://github.com/JabRef/jabref/issues/6974)
- We added a DOI format and organization check to detect [American Physical Society](https://journals.aps.org/) journals to copy the article ID to the page field for cases where the page numbers are missing. [#7019](https://github.com/JabRef/jabref/issues/7019)
- We added an error message in the New Entry dialog that is shown in case the fetcher did not find anything . [#7000](https://github.com/JabRef/jabref/issues/7000)
- We added a new formatter to output shorthand month format. [#6579](https://github.com/JabRef/jabref/issues/6579)
- We added support for the new Microsoft Edge browser in all platforms. [#7056](https://github.com/JabRef/jabref/pull/7056)
- We reintroduced emacs/bash-like keybindings. [#6017](https://github.com/JabRef/jabref/issues/6017)
- We added a feature to provide automated cross library search using a cross library query language. This provides support for the search step of systematic literature reviews (SLRs). [koppor#369](https://github.com/koppor/jabref/issues/369)

### Changed

- We changed the default preferences for OpenOffice/LibreOffice integration to automatically sync the bibliography when inserting new citations in a OpenOffic/LibreOffice document. [#6957](https://github.com/JabRef/jabref/issues/6957)
- We restructured the 'File' tab and extracted some parts into the 'Linked files' tab [#6779](https://github.com/JabRef/jabref/pull/6779)
- JabRef now offers journal lists from <https://abbrv.jabref.org>. JabRef the lists which use a dot inside the abbreviations. [#5749](https://github.com/JabRef/jabref/pull/5749)
- We removed two useless preferences in the groups preferences dialog. [#6836](https://github.com/JabRef/jabref/pull/6836)
- Synchronization of SpecialFields to keywords is now disabled by default. [#6621](https://github.com/JabRef/jabref/issues/6621)
- JabRef no longer opens the entry editor with the first entry on startup [#6855](https://github.com/JabRef/jabref/issues/6855)
- We completed the rebranding of `bibtexkey` as `citationkey` which was started in JabRef 5.1.
- JabRef no longer opens the entry editor with the first entry on startup [#6855](https://github.com/JabRef/jabref/issues/6855)
- Fetch by ID: (long) "SAO/NASA Astrophysics Data System" replaced by (short) "SAO/NASA ADS" [#6876](https://github.com/JabRef/jabref/pull/6876)
- We changed the title of the window "Manage field names and content" to have the same title as the corresponding menu item [#6895](https://github.com/JabRef/jabref/pull/6895)
- We renamed the menus "View -> Previous citation style" and "View -> Next citation style" into "View -> Previous preview style" and "View -> Next preview style" and renamed the "Preview" style to "Customized preview style". [#6899](https://github.com/JabRef/jabref/pull/6899)
- We changed the default preference option "Search and store files relative to library file location" to on, as this seems to be a more intuitive behaviour. [#6863](https://github.com/JabRef/jabref/issues/6863)
- We changed the title of the window "Manage field names and content": to have the same title as the corresponding menu item [#6895](https://github.com/JabRef/jabref/pull/6895)
- We improved the detection of "short" DOIs [6880](https://github.com/JabRef/jabref/issues/6880)
- We improved the duplicate detection when identifiers like DOI or arxiv are semantiaclly the same, but just syntactically differ (e.g. with or without http(s):// prefix). [#6707](https://github.com/JabRef/jabref/issues/6707)
- We improved JabRef start up time [6057](https://github.com/JabRef/jabref/issues/6057)
- We changed in the group interface "Generate groups from keywords in a BibTeX field" by "Generate groups from keywords in the following field". [#6983](https://github.com/JabRef/jabref/issues/6983)
- We changed the name of a group type from "Searching for keywords" to "Searching for a keyword". [6995](https://github.com/JabRef/jabref/pull/6995)
- We changed the way JabRef displays the title of a tab and of the window. [4161](https://github.com/JabRef/jabref/issues/4161)
- We changed connect timeouts for server requests to 30 seconds in general and 5 seconds for GROBID server (special) and improved user notifications on connection issues. [7026](https://github.com/JabRef/jabref/pull/7026)
- We changed the order of the library tab context menu items. [#7171](https://github.com/JabRef/jabref/issues/7171)
- We changed the way linked files are opened on Linux to use the native openFile method, compatible with confined packages. [7037](https://github.com/JabRef/jabref/pull/7037)
- We refined the entry preview to show the full names of authors and editors, to list the editor only if no author is present, have the year earlier. [#7083](https://github.com/JabRef/jabref/issues/7083)

### Fixed

- We fixed an issue changing the icon link_variation_off that is not meaningful. [#6834](https://github.com/JabRef/jabref/issues/6834)
- We fixed an issue where the `.sav` file was not deleted upon exiting JabRef. [#6109](https://github.com/JabRef/jabref/issues/6109)
- We fixed a linked identifier icon inconsistency. [#6705](https://github.com/JabRef/jabref/issues/6705)
- We fixed the wrong behavior that font size changes are not reflected in dialogs. [#6039](https://github.com/JabRef/jabref/issues/6039)
- We fixed the failure to Copy citation key and link. [#5835](https://github.com/JabRef/jabref/issues/5835)
- We fixed an issue where the sort order of the entry table was reset after a restart of JabRef. [#6898](https://github.com/JabRef/jabref/pull/6898)
- We fixed an issue where no longer a warning was displayed when inserting references into LibreOffice with an invalid "ReferenceParagraphFormat". [#6907](https://github.com/JabRef/jabref/pull/60907).
- We fixed an issue where a selected field was not removed after the first click in the custom entry types dialog. [#6934](https://github.com/JabRef/jabref/issues/6934)
- We fixed an issue where a remove icon was shown for standard entry types in the custom entry types dialog. [#6906](https://github.com/JabRef/jabref/issues/6906)
- We fixed an issue where it was impossible to connect to OpenOffice/LibreOffice on Mac OSX. [#6970](https://github.com/JabRef/jabref/pull/6970)
- We fixed an issue with the python script used by browser plugins that failed to locate JabRef if not installed in its default location. [#6963](https://github.com/JabRef/jabref/pull/6963/files)
- We fixed an issue where spaces and newlines in an isbn would generate an exception. [#6456](https://github.com/JabRef/jabref/issues/6456)
- We fixed an issue where identity column header had incorrect foreground color in the Dark theme. [#6796](https://github.com/JabRef/jabref/issues/6796)
- We fixed an issue where the RIS exporter added extra blank lines.[#7007](https://github.com/JabRef/jabref/pull/7007/files)
- We fixed an issue where clicking on Collapse All button in the Search for Unlinked Local Files expanded the directory structure erroneously [#6848](https://github.com/JabRef/jabref/issues/6848)
- We fixed an issue, when pulling changes from shared database via shortcut caused creation of a new tech report [6867](https://github.com/JabRef/jabref/issues/6867)
- We fixed an issue where the JabRef GUI does not highlight the "All entries" group on start-up [#6691](https://github.com/JabRef/jabref/issues/6691)
- We fixed an issue where a custom dark theme was not applied to the entry preview tab [7068](https://github.com/JabRef/jabref/issues/7068)
- We fixed an issue where modifications to the Custom preview layout in the preferences were not saved [#6447](https://github.com/JabRef/jabref/issues/6447)
- We fixed an issue where errors from imports were not shown to the user [#7084](https://github.com/JabRef/jabref/pull/7084)
- We fixed an issue where the EndNote XML Import would fail on empty keywords tags [forum#2387](https://discourse.jabref.org/t/importing-in-unknown-format-fails-to-import-xml-library-from-bookends-export/2387)
- We fixed an issue where the color of groups of type "free search expression" not persisting after restarting the application [#6999](https://github.com/JabRef/jabref/issues/6999)
- We fixed an issue where modifications in the source tab where not saved without switching to another field before saving the library [#6622](https://github.com/JabRef/jabref/issues/6622)
- We fixed an issue where the "Document Viewer" did not show the first page of the opened pdf document and did not show the correct total number of pages [#7108](https://github.com/JabRef/jabref/issues/7108)
- We fixed an issue where the context menu was not updated after a file link was changed. [#5777](https://github.com/JabRef/jabref/issues/5777)
- We fixed an issue where the password for a shared SQL database was not remembered [#6869](https://github.com/JabRef/jabref/issues/6869)
- We fixed an issue where newly added entires were not synced to a shared SQL database [#7176](https://github.com/JabRef/jabref/issues/7176)
- We fixed an issue where the PDF-Content importer threw an exception when no DOI number is present at the first page of the PDF document [#7203](https://github.com/JabRef/jabref/issues/7203)
- We fixed an issue where groups created from aux files did not update on file changes [#6394](https://github.com/JabRef/jabref/issues/6394)
- We fixed an issue where authors that only have last names were incorrectly identified as institutes when generating citation keys [#7199](https://github.com/JabRef/jabref/issues/7199)
- We fixed an issue where institutes were incorrectly identified as universities when generating citation keys [#6942](https://github.com/JabRef/jabref/issues/6942)

### Removed

- We removed the Google Scholar fetcher and the ACM fetcher do not work due to traffic limitations [#6369](https://github.com/JabRef/jabref/issues/6369)
- We removed the menu entry "Manage external file types" because it's already in 'Preferences' dialog [#6991](https://github.com/JabRef/jabref/issues/6991)
- We removed the integrity check "Abbreviation detected" for the field journal/journaltitle in the entry editor [#3925](https://github.com/JabRef/jabref/issues/3925)

## [5.1] – 2020-08-30

### Added

- We added a new fetcher to enable users to search mEDRA DOIs [#6602](https://github.com/JabRef/jabref/issues/6602)
- We added a new fetcher to enable users to search "[Collection of Computer Science Bibliographies](https://liinwww.ira.uka.de/bibliography/index.html)". [#6638](https://github.com/JabRef/jabref/issues/6638)
- We added default values for delimiters in Add Subgroup window [#6624](https://github.com/JabRef/jabref/issues/6624)
- We improved responsiveness of general fields specification dialog window. [#6643](https://github.com/JabRef/jabref/issues/6604)
- We added support for importing ris file and load DOI [#6530](https://github.com/JabRef/jabref/issues/6530)
- We added the Library properties to a context menu on the library tabs [#6485](https://github.com/JabRef/jabref/issues/6485)
- We added a new field in the preferences in 'BibTeX key generator' for unwanted characters that can be user-specified. [#6295](https://github.com/JabRef/jabref/issues/6295)
- We added support for searching ShortScience for an entry through the user's browser. [#6018](https://github.com/JabRef/jabref/pull/6018)
- We updated EditionChecker to permit edition to start with a number. [#6144](https://github.com/JabRef/jabref/issues/6144)
- We added tooltips for most fields in the entry editor containing a short description. [#5847](https://github.com/JabRef/jabref/issues/5847)
- We added support for basic markdown in custom formatted previews [#6194](https://github.com/JabRef/jabref/issues/6194)
- We now show the number of items found and selected to import in the online search dialog. [#6248](https://github.com/JabRef/jabref/pull/6248)
- We created a new install screen for macOS. [#5759](https://github.com/JabRef/jabref/issues/5759)
- We added a new integrity check for duplicate DOIs. [koppor#339](https://github.com/koppor/jabref/issues/339)
- We implemented an option to download fulltext files while importing. [#6381](https://github.com/JabRef/jabref/pull/6381)
- We added a progress-indicator showing the average progress of background tasks to the toolbar. Clicking it reveals a pop-over with a list of running background tasks. [6443](https://github.com/JabRef/jabref/pull/6443)
- We fixed the bug when strike the delete key in the text field. [#6421](https://github.com/JabRef/jabref/issues/6421)
- We added a BibTex key modifier for truncating strings. [#3915](https://github.com/JabRef/jabref/issues/3915)
- We added support for jumping to target entry when typing letter/digit after sorting a column in maintable [#6146](https://github.com/JabRef/jabref/issues/6146)
- We added a new fetcher to enable users to search all available E-Libraries simultaneously. [koppor#369](https://github.com/koppor/jabref/issues/369)
- We added the field "entrytype" to the export sort criteria [#6531](https://github.com/JabRef/jabref/pull/6531)
- We added the possibility to change the display order of the fields in the entry editor. The order can now be configured using drag and drop in the "Customize entry types" dialog [#6152](https://github.com/JabRef/jabref/pull/6152)
- We added native support for biblatex-software [#6574](https://github.com/JabRef/jabref/issues/6574)
- We added a missing restart warning for AutoComplete in the preferences dialog. [#6351](https://github.com/JabRef/jabref/issues/6351)
- We added a note to the citation key pattern preferences dialog as a temporary workaround for a JavaFX bug, about committing changes in a table cell, if the focus is lost. [#5825](https://github.com/JabRef/jabref/issues/5825)
- We added support for customized fallback fields in bracketed patterns. [#7111](https://github.com/JabRef/jabref/issues/7111)

### Changed

- We improved the arXiv fetcher. Now it should find entries even more reliably and does no longer include the version (e.g `v1`) in the `eprint` field. [forum#1941](https://discourse.jabref.org/t/remove-version-in-arxiv-import/1941)
- We moved the group search bar and the button "New group" from bottom to top position to make it more prominent. [#6112](https://github.com/JabRef/jabref/pull/6112)
- When JabRef finds a `.sav` file without changes, there is no dialog asking for acceptance of changes anymore.
- We changed the buttons for import/export/show all/reset of preferences to smaller icon buttons in the preferences dialog. [#6130](https://github.com/JabRef/jabref/pull/6130)
- We moved the functionality "Manage field names & content" from the "Library" menu to the "Edit" menu, because it affects the selected entries and not the whole library
- We merged the functionality "Append contents from a BibTeX library into the currently viewed library" into the "Import into database" functionality. Fixes [#6049](https://github.com/JabRef/jabref/issues/6049).
- We changed the directory where fulltext downloads are stored to the directory set in the import-tab in preferences. [#6381](https://github.com/JabRef/jabref/pull/6381)
- We improved the error message for invalid jstyles. [#6303](https://github.com/JabRef/jabref/issues/6303)
- We changed the section name of 'Advanced' to 'Network' in the preferences and removed some obsolete options.[#6489](https://github.com/JabRef/jabref/pull/6489)
- We improved the context menu of the column "Linked identifiers" of the main table, by truncating their texts, if they are too long. [#6499](https://github.com/JabRef/jabref/issues/6499)
- We merged the main table tabs in the preferences dialog. [#6518](https://github.com/JabRef/jabref/pull/6518)
- We changed the command line option 'generateBibtexKeys' to the more generic term 'generateCitationKeys' while the short option remains 'g'.[#6545](https://github.com/JabRef/jabref/pull/6545)
- We improved the "Possible duplicate entries" window to remember its size and position throughout a session. [#6582](https://github.com/JabRef/jabref/issues/6582)
- We divided the toolbar into small parts, so if the application window is to small, only a part of the toolbar is moved into the chevron popup. [#6682](https://github.com/JabRef/jabref/pull/6682)
- We changed the layout for of the buttons in the Open Office side panel to ensure that the button text is always visible, specially when resizing. [#6639](https://github.com/JabRef/jabref/issues/6639)
- We merged the two new library commands in the file menu to one which always creates a new library in the default library mode. [#6359](https://github.com/JabRef/jabref/pull/6539#issuecomment-641056536)

### Fixed

- We fixed an issue where entry preview tab has no name in drop down list. [#6591](https://github.com/JabRef/jabref/issues/6591)
- We fixed to only search file links in the BIB file location directory when preferences has corresponding checkbox checked. [#5891](https://github.com/JabRef/jabref/issues/5891)
- We fixed wrong button order (Apply and Cancel) in ManageProtectedTermsDialog.
- We fixed an issue with incompatible characters at BibTeX key [#6257](https://github.com/JabRef/jabref/issues/6257)
- We fixed an issue where dash (`-`) was reported as illegal BibTeX key [#6295](https://github.com/JabRef/jabref/issues/6295)
- We greatly improved the performance of the overall application and many operations. [#5071](https://github.com/JabRef/jabref/issues/5071)
- We fixed an issue where sort by priority was broken. [#6222](https://github.com/JabRef/jabref/issues/6222)
- We fixed an issue where opening a library from the recent libraries menu was not possible. [#5939](https://github.com/JabRef/jabref/issues/5939)
- We fixed an issue with inconsistent capitalization of file extensions when downloading files. [#6115](https://github.com/JabRef/jabref/issues/6115)
- We fixed the display of language and encoding in the preferences dialog. [#6130](https://github.com/JabRef/jabref/pull/6130)
- Now the link and/or the link description in the column "linked files" of the main table gets truncated or wrapped, if too long, otherwise display issues arise. [#6178](https://github.com/JabRef/jabref/issues/6178)
- We fixed the issue that groups panel does not keep size when resizing window. [#6180](https://github.com/JabRef/jabref/issues/6180)
- We fixed an error that sometimes occurred when using the context menu. [#6085](https://github.com/JabRef/jabref/issues/6085)
- We fixed an issue where search full-text documents downloaded files with same name, overwriting existing files. [#6174](https://github.com/JabRef/jabref/pull/6174)
- We fixed an issue when importing into current library an erroneous message "import cancelled" is displayed even though import is successful. [#6266](https://github.com/JabRef/jabref/issues/6266)
- We fixed an issue where custom jstyles for Open/LibreOffice where not saved correctly. [#6170](https://github.com/JabRef/jabref/issues/6170)
- We fixed an issue where the INSPIRE fetcher was no longer working [#6229](https://github.com/JabRef/jabref/issues/6229)
- We fixed an issue where custom exports with an uppercase file extension could not be selected for "Copy...-> Export to Clipboard" [#6285](https://github.com/JabRef/jabref/issues/6285)
- We fixed the display of icon both in the main table and linked file editor. [#6169](https://github.com/JabRef/jabref/issues/6169)
- We fixed an issue where the windows installer did not create an entry in the start menu [bug report in the forum](https://discourse.jabref.org/t/error-while-fetching-from-doi/2018/3)
- We fixed an issue where only the field `abstract` and `comment` were declared as multiline fields. Other fields can now be configured in the preferences using "Do not wrap the following fields when saving" [4373](https://github.com/JabRef/jabref/issues/4373)
- We fixed an issue where JabRef switched to discrete graphics under macOS [#5935](https://github.com/JabRef/jabref/issues/5935)
- We fixed an issue where the Preferences entry preview will be unexpected modified leads to Value too long exception [#6198](https://github.com/JabRef/jabref/issues/6198)
- We fixed an issue where custom jstyles for Open/LibreOffice would only be valid if a layout line for the entry type `default` was at the end of the layout section [#6303](https://github.com/JabRef/jabref/issues/6303)
- We fixed an issue where a new entry is not shown in the library if a search is active [#6297](https://github.com/JabRef/jabref/issues/6297)
- We fixed an issue where long directory names created from patterns could create an exception. [#3915](https://github.com/JabRef/jabref/issues/3915)
- We fixed an issue where sort on numeric cases was broken. [#6349](https://github.com/JabRef/jabref/issues/6349)
- We fixed an issue where year and month fields were not cleared when converting to biblatex [#6224](https://github.com/JabRef/jabref/issues/6224)
- We fixed an issue where an "Not on FX thread" exception occured when saving on linux [#6453](https://github.com/JabRef/jabref/issues/6453)
- We fixed an issue where the library sort order was lost. [#6091](https://github.com/JabRef/jabref/issues/6091)
- We fixed an issue where brackets in regular expressions were not working. [6469](https://github.com/JabRef/jabref/pull/6469)
- We fixed an issue where multiple background task popups stacked over each other.. [#6472](https://github.com/JabRef/jabref/issues/6472)
- We fixed an issue where LaTeX citations for specific commands (\autocites) of biblatex-mla were not recognized. [#6476](https://github.com/JabRef/jabref/issues/6476)
- We fixed an issue where drag and drop was not working on empty database. [#6487](https://github.com/JabRef/jabref/issues/6487)
- We fixed an issue where the name fields were not updated after the preferences changed. [#6515](https://github.com/JabRef/jabref/issues/6515)
- We fixed an issue where "null" appeared in generated BibTeX keys. [#6459](https://github.com/JabRef/jabref/issues/6459)
- We fixed an issue where the authors' names were incorrectly displayed in the authors' column when they were bracketed. [#6465](https://github.com/JabRef/jabref/issues/6465) [#6459](https://github.com/JabRef/jabref/issues/6459)
- We fixed an issue where importing certain unlinked files would result in an exception [#5815](https://github.com/JabRef/jabref/issues/5815)
- We fixed an issue where downloaded files would be moved to a directory named after the citationkey when no file directory pattern is specified [#6589](https://github.com/JabRef/jabref/issues/6589)
- We fixed an issue with the creation of a group of cited entries which incorrectly showed the message that the library had been modified externally whenever saving the library. [#6420](https://github.com/JabRef/jabref/issues/6420)
- We fixed an issue with the creation of a group of cited entries. Now the file path to an aux file gets validated. [#6585](https://github.com/JabRef/jabref/issues/6585)
- We fixed an issue on Linux systems where the application would crash upon inotify failure. Now, the user is prompted with a warning, and given the choice to continue the session. [#6073](https://github.com/JabRef/jabref/issues/6073)
- We moved the search modifier buttons into the search bar, as they were not accessible, if autocompletion was disabled. [#6625](https://github.com/JabRef/jabref/issues/6625)
- We fixed an issue about duplicated group color indicators [#6175](https://github.com/JabRef/jabref/issues/6175)
- We fixed an issue where entries with the entry type Misc from an imported aux file would not be saved correctly to the bib file on disk [#6405](https://github.com/JabRef/jabref/issues/6405)
- We fixed an issue where percent sign ('%') was not formatted properly by the HTML formatter [#6753](https://github.com/JabRef/jabref/issues/6753)
- We fixed an issue with the [SAO/NASA Astrophysics Data System](https://docs.jabref.org/collect/import-using-online-bibliographic-database/ads) fetcher where `\textbackslash` appeared at the end of the abstract.
- We fixed an issue with the Science Direct fetcher where PDFs could not be downloaded. Fixes [#5860](https://github.com/JabRef/jabref/issues/5860)
- We fixed an issue with the Library of Congress importer.
- We fixed the [link to the external libraries listing](https://github.com/JabRef/jabref/blob/master/external-libraries.md) in the about dialog
- We fixed an issue regarding pasting on Linux. [#6293](https://github.com/JabRef/jabref/issues/6293)

### Removed

- We removed the option of the "enforce legal key". [#6295](https://github.com/JabRef/jabref/issues/6295)
- We removed the obsolete `External programs / Open PDF` section in the preferences, as the default application to open PDFs is now set in the `Manage external file types` dialog. [#6130](https://github.com/JabRef/jabref/pull/6130)
- We removed the option to configure whether a `.bib.bak` file should be generated upon save. It is now always enabled. Documentation at <https://docs.jabref.org/general/autosave>. [#6092](https://github.com/JabRef/jabref/issues/6092)
- We removed the built-in list of IEEE journal abbreviations using BibTeX strings. If you still want to use them, you have to download them separately from <https://abbrv.jabref.org>.

## [5.0] – 2020-03-06

### Changed

- Added browser integration to the snap package for firefox/chromium browsers. [#6062](https://github.com/JabRef/jabref/pull/6062)
- We reintroduced the possibility to extract references from plain text (using [GROBID](https://grobid.readthedocs.io/en/latest/)). [#5614](https://github.com/JabRef/jabref/pull/5614)
- We changed the open office panel to show buttons in rows of three instead of going straight down to save space as the button expanded out to take up unnecessary horizontal space. [#5479](https://github.com/JabRef/jabref/issues/5479)
- We cleaned up the group add/edit dialog. [#5826](https://github.com/JabRef/jabref/pull/5826)
- We reintroduced the index column. [#5844](https://github.com/JabRef/jabref/pull/5844)
- Filenames of external files can no longer contain curly braces. [#5926](https://github.com/JabRef/jabref/pull/5926)
- We made the filters more easily accessible in the integrity check dialog. [#5955](https://github.com/JabRef/jabref/pull/5955)
- We reimplemented and improved the dialog "Customize entry types". [#4719](https://github.com/JabRef/jabref/issues/4719)
- We added an [American Physical Society](https://journals.aps.org/) fetcher. [#818](https://github.com/JabRef/jabref/issues/818)
- We added possibility to enable/disable items quantity in groups. [#6042](https://github.com/JabRef/jabref/issues/6042)

### Fixed

- We fixed an issue where the command line console was always opened in the background. [#5474](https://github.com/JabRef/jabref/issues/5474)
- We fixed and issue where pdf files will not open under some KDE linux distributions when using okular. [#5253](https://github.com/JabRef/jabref/issues/5253)
- We fixed an issue where the Medline fetcher was only working when JabRef was running from source. [#5645](https://github.com/JabRef/jabref/issues/5645)
- We fixed some visual issues in the dark theme. [#5764](https://github.com/JabRef/jabref/pull/5764) [#5753](https://github.com/JabRef/jabref/issues/5753)
- We fixed an issue where non-default previews didn't handle unicode characters. [#5779](https://github.com/JabRef/jabref/issues/5779)
- We improved the performance, especially changing field values in the entry should feel smoother now. [#5843](https://github.com/JabRef/jabref/issues/5843)
- We fixed an issue where the ampersand character wasn't rendering correctly on previews. [#3840](https://github.com/JabRef/jabref/issues/3840)
- We fixed an issue where an erroneous "The library has been modified by another program" message was shown when saving. [#4877](https://github.com/JabRef/jabref/issues/4877)
- We fixed an issue where the file extension was missing after downloading a file (we now fall-back to pdf). [#5816](https://github.com/JabRef/jabref/issues/5816)
- We fixed an issue where cleaning up entries broke web URLs, if "Make paths of linked files relative (if possible)" was enabled, which resulted in various other issues subsequently. [#5861](https://github.com/JabRef/jabref/issues/5861)
- We fixed an issue where the tab "Required fields" of the entry editor did not show all required fields, if at least two of the defined required fields are linked with a logical or. [#5859](https://github.com/JabRef/jabref/issues/5859)
- We fixed several issues concerning managing external file types: Now everything is usable and fully functional. Previously, there were problems with the radio buttons, with saving the settings and with loading an input field value. Furthermore, different behavior for Windows and other operating systems was given, which was unified as well. [#5846](https://github.com/JabRef/jabref/issues/5846)
- We fixed an issue where entries containing Unicode charaters were not parsed correctly [#5899](https://github.com/JabRef/jabref/issues/5899)
- We fixed an issue where an entry containing an external filename with curly braces could not be saved. Curly braces are now longer allowed in filenames. [#5899](https://github.com/JabRef/jabref/issues/5899)
- We fixed an issue where changing the type of an entry did not update the main table [#5906](https://github.com/JabRef/jabref/issues/5906)
- We fixed an issue in the optics of the library properties, that cropped the dialog on scaled displays. [#5969](https://github.com/JabRef/jabref/issues/5969)
- We fixed an issue where changing the type of an entry did not update the main table. [#5906](https://github.com/JabRef/jabref/issues/5906)
- We fixed an issue where opening a library from the recent libraries menu was not possible. [#5939](https://github.com/JabRef/jabref/issues/5939)
- We fixed an issue where the most bottom group in the list got lost, if it was dragged on itself. [#5983](https://github.com/JabRef/jabref/issues/5983)
- We fixed an issue where changing entry type doesn't always work when biblatex source is shown. [#5905](https://github.com/JabRef/jabref/issues/5905)
- We fixed an issue where the group and the link column were not updated after changing the entry in the main table. [#5985](https://github.com/JabRef/jabref/issues/5985)
- We fixed an issue where reordering the groups was not possible after inserting an article. [#6008](https://github.com/JabRef/jabref/issues/6008)
- We fixed an issue where citation styles except the default "Preview" could not be used. [#56220](https://github.com/JabRef/jabref/issues/5622)
- We fixed an issue where a warning was displayed when the title content is made up of two sentences. [#5832](https://github.com/JabRef/jabref/issues/5832)
- We fixed an issue where an exception was thrown when adding a save action without a selected formatter in the library properties [#6069](https://github.com/JabRef/jabref/issues/6069)
- We fixed an issue where JabRef's icon was missing in the Export to clipboard Dialog. [#6286](https://github.com/JabRef/jabref/issues/6286)
- We fixed an issue when an "Abstract field" was duplicating text, when importing from RIS file (Neurons) [#6065](https://github.com/JabRef/jabref/issues/6065)
- We fixed an issue where adding the addition of a new entry was not completely validated [#6370](https://github.com/JabRef/jabref/issues/6370)
- We fixed an issue where the blue and red text colors in the Merge entries dialog were not quite visible [#6334](https://github.com/JabRef/jabref/issues/6334)
- We fixed an issue where underscore character was removed from the file name in the Recent Libraries list in File menu [#6383](https://github.com/JabRef/jabref/issues/6383)
- We fixed an issue where few keyboard shortcuts regarding new entries were missing [#6403](https://github.com/JabRef/jabref/issues/6403)

### Removed

- Ampersands are no longer escaped by default in the `bib` file. If you want to keep the current behaviour, you can use the new "Escape Ampersands" formatter as a save action. [#5869](https://github.com/JabRef/jabref/issues/5869)
- The "Merge Entries" entry was removed from the Quality Menu. Users should use the right-click menu instead. [#6021](https://github.com/JabRef/jabref/pull/6021)

## [5.0-beta] – 2019-12-15

### Changed

- We added a short DOI field formatter which shortens DOI to more human-readable form. [koppor#343](https://github.com/koppor/jabref/issues/343)
- We improved the display of group memberships by adding multiple colored bars if the entry belongs to more than one group. [#4574](https://github.com/JabRef/jabref/issues/4574)
- We added an option to show the preview as an extra tab in the entry editor (instead of in a split view). [#5244](https://github.com/JabRef/jabref/issues/5244)
- A custom Open/LibreOffice jstyle file now requires a layout line for the entry type `default` [#5452](https://github.com/JabRef/jabref/issues/5452)
- The entry editor is now open by default when JabRef starts up. [#5460](https://github.com/JabRef/jabref/issues/5460)
- Customized entry types are now serialized in alphabetical order in the bib file.
- We added a new ADS fetcher to use the new ADS API. [#4949](https://github.com/JabRef/jabref/issues/4949)
- We added support of the [X11 primary selection](https://unix.stackexchange.com/a/139193/18033) [#2389](https://github.com/JabRef/jabref/issues/2389)
- We added support to switch between biblatex and bibtex library types. [#5550](https://github.com/JabRef/jabref/issues/5550)
- We changed the save action buttons to be easier to understand. [#5565](https://github.com/JabRef/jabref/issues/5565)
- We made the columns for groups, files and uri in the main table reorderable and merged the clickable icon columns for uri, url, doi and eprint. [#5544](https://github.com/JabRef/jabref/pull/5544)
- We reduced the number of write actions performed when autosave is enabled [#5679](https://github.com/JabRef/jabref/issues/5679)
- We made the column sort order in the main table persistent [#5730](https://github.com/JabRef/jabref/pull/5730)
- When an entry is modified on disk, the change dialog now shows the merge dialog to highlight the changes [#5688](https://github.com/JabRef/jabref/pull/5688)

### Fixed

- Inherit fields from cross-referenced entries as specified by biblatex. [#5045](https://github.com/JabRef/jabref/issues/5045)
- We fixed an issue where it was no longer possible to connect to LibreOffice. [#5261](https://github.com/JabRef/jabref/issues/5261)
- The "All entries group" is no longer shown when no library is open.
- We fixed an exception which occurred when closing JabRef. [#5348](https://github.com/JabRef/jabref/issues/5348)
- We fixed an issue where JabRef reports incorrectly about customized entry types. [#5332](https://github.com/JabRef/jabref/issues/5332)
- We fixed a few problems that prevented JabFox to communicate with JabRef. [#4737](https://github.com/JabRef/jabref/issues/4737) [#4303](https://github.com/JabRef/jabref/issues/4303)
- We fixed an error where the groups containing an entry loose their highlight color when scrolling. [#5022](https://github.com/JabRef/jabref/issues/5022)
- We fixed an error where scrollbars were not shown. [#5374](https://github.com/JabRef/jabref/issues/5374)
- We fixed an error where an exception was thrown when merging entries. [#5169](https://github.com/JabRef/jabref/issues/5169)
- We fixed an error where certain metadata items were not serialized alphabetically.
- After assigning an entry to a group, the item count is now properly colored to reflect the new membership of the entry. [#3112](https://github.com/JabRef/jabref/issues/3112)
- The group panel is now properly updated when switching between libraries (or when closing/opening one). [#3142](https://github.com/JabRef/jabref/issues/3142)
- We fixed an error where the number of matched entries shown in the group pane was not updated correctly. [#4441](https://github.com/JabRef/jabref/issues/4441)
- We fixed an error where the wrong file is renamed and linked when using the "Copy, rename and link" action. [#5653](https://github.com/JabRef/jabref/issues/5653)
- We fixed a "null" error when writing XMP metadata. [#5449](https://github.com/JabRef/jabref/issues/5449)
- We fixed an issue where empty keywords lead to a strange display of automatic keyword groups. [#5333](https://github.com/JabRef/jabref/issues/5333)
- We fixed an error where the default color of a new group was white instead of dark gray. [#4868](https://github.com/JabRef/jabref/issues/4868)
- We fixed an issue where the first field in the entry editor got the focus while performing a different action (like searching). [#5084](https://github.com/JabRef/jabref/issues/5084)
- We fixed an issue where multiple entries were highlighted in the web search result after scrolling. [#5035](https://github.com/JabRef/jabref/issues/5035)
- We fixed an issue where the hover indication in the web search pane was not working. [#5277](https://github.com/JabRef/jabref/issues/5277)
- We fixed an error mentioning "javafx.controls/com.sun.javafx.scene.control" that was thrown when interacting with the toolbar.
- We fixed an error where a cleared search was restored after switching libraries. [#4846](https://github.com/JabRef/jabref/issues/4846)
- We fixed an exception which occurred when trying to open a non-existing file from the "Recent files"-menu [#5334](https://github.com/JabRef/jabref/issues/5334)
- We fixed an issues where the search highlight in the entry preview did not worked. [#5069](https://github.com/JabRef/jabref/issues/5069)
- The context menu for fields in the entry editor is back. [#5254](https://github.com/JabRef/jabref/issues/5254)
- We fixed an exception which occurred when trying to open a non-existing file from the "Recent files"-menu [#5334](https://github.com/JabRef/jabref/issues/5334)
- We fixed a problem where the "editor" information has been duplicated during saving a .bib-Database. [#5359](https://github.com/JabRef/jabref/issues/5359)
- We re-introduced the feature to switch between different preview styles. [#5221](https://github.com/JabRef/jabref/issues/5221)
- We fixed various issues (including [#5263](https://github.com/JabRef/jabref/issues/5263)) related to copying entries to the clipboard
- We fixed some display errors in the preferences dialog and replaced some of the controls [#5033](https://github.com/JabRef/jabref/pull/5033) [#5047](https://github.com/JabRef/jabref/pull/5047) [#5062](https://github.com/JabRef/jabref/pull/5062) [#5141](https://github.com/JabRef/jabref/pull/5141) [#5185](https://github.com/JabRef/jabref/pull/5185) [#5265](https://github.com/JabRef/jabref/pull/5265) [#5315](https://github.com/JabRef/jabref/pull/5315) [#5360](https://github.com/JabRef/jabref/pull/5360)
- We fixed an exception which occurred when trying to import entries without an open library. [#5447](https://github.com/JabRef/jabref/issues/5447)
- The "Automatically set file links" feature now follows symbolic links. [#5664](https://github.com/JabRef/jabref/issues/5664)
- After successful import of one or multiple bib entries the main table scrolls to the first imported entry [#5383](https://github.com/JabRef/jabref/issues/5383)
- We fixed an exception which occurred when an invalid jstyle was loaded. [#5452](https://github.com/JabRef/jabref/issues/5452)
- We fixed an issue where the command line arguments `importBibtex` and `importToOpen` did not import into the currently open library, but opened a new one. [#5537](https://github.com/JabRef/jabref/issues/5537)
- We fixed an error where the preview theme did not adapt to the "Dark" mode [#5463](https://github.com/JabRef/jabref/issues/5463)
- We fixed an issue where multiple entries were allowed in the "crossref" field [#5284](https://github.com/JabRef/jabref/issues/5284)
- We fixed an issue where the merge dialog showed the wrong text colour in "Dark" mode [#5516](https://github.com/JabRef/jabref/issues/5516)
- We fixed visibility issues with the scrollbar and group selection highlight in "Dark" mode, and enabled "Dark" mode for the OpenOffice preview in the style selection window. [#5522](https://github.com/JabRef/jabref/issues/5522)
- We fixed an issue where the author field was not correctly parsed during bibtex key-generation. [#5551](https://github.com/JabRef/jabref/issues/5551)
- We fixed an issue where notifications where shown during autosave. [#5555](https://github.com/JabRef/jabref/issues/5555)
- We fixed an issue where the side pane was not remembering its position. [#5615](https://github.com/JabRef/jabref/issues/5615)
- We fixed an issue where JabRef could not interact with [Oracle XE](https://www.oracle.com/de/database/technologies/appdev/xe.html) in the [shared SQL database setup](https://docs.jabref.org/collaborative-work/sqldatabase).
- We fixed an issue where the toolbar icons were hidden on smaller screens.
- We fixed an issue where renaming referenced files for bib entries with long titles was not possible. [#5603](https://github.com/JabRef/jabref/issues/5603)
- We fixed an issue where a window which is on an external screen gets unreachable when external screen is removed. [#5037](https://github.com/JabRef/jabref/issues/5037)
- We fixed a bug where the selection of groups was lost after drag and drop. [#2868](https://github.com/JabRef/jabref/issues/2868)
- We fixed an issue where the custom entry types didn't show the correct display name [#5651](https://github.com/JabRef/jabref/issues/5651)

### Removed

- We removed some obsolete notifications. [#5555](https://github.com/JabRef/jabref/issues/5555)
- We removed an internal step in the [ISBN-to-BibTeX fetcher](https://docs.jabref.org/import-using-publication-identifiers/isbntobibtex): The [ISBN to BibTeX Converter](https://manas.tungare.name/software/isbn-to-bibtex) by [@manastungare](https://github.com/manastungare) is not used anymore, because it is offline: "people using this tool have not been generating enough sales for Amazon."
- We removed the option to control the default drag and drop behaviour. You can use the modifier keys (like CtrL or Alt) instead.

## [5.0-alpha] – 2019-08-25

### Changed

- We added eventitle, eventdate and venue fields to `@unpublished` entry type.
- We added `@software` and `@dataSet` entry type to biblatex.
- All fields are now properly sorted alphabetically (in the subgroups of required/optional fields) when the entry is written to the bib file.
- We fixed an issue where some importers used the field `pubstatus` instead of the standard BibTeX field `pubstate`.
- We changed the latex command removal for docbook exporter. [#3838](https://github.com/JabRef/jabref/issues/3838)
- We changed the location of some fields in the entry editor (you might need to reset your preferences for these changes to come into effect)
  - Journal/Year/Month in biblatex mode -> Deprecated (if filled)
  - DOI/URL: General -> Optional
  - Internal fields like ranking, read status and priority: Other -> General
  - Moreover, empty deprecated fields are no longer shown
- Added server timezone parameter when connecting to a shared database.
- We updated the dialog for setting up general fields.
- URL field formatting is updated. All whitespace chars, located at the beginning/ending of the URL, are trimmed automatically
- We changed the behavior of the field formatting dialog such that the `bibtexkey` is not changed when formatting all fields or all text fields.
- We added a "Move file to file directory and rename file" option for simultaneously moving and renaming of document file. [#4166](https://github.com/JabRef/jabref/issues/4166)
- Use integrated graphics card instead of discrete on macOS [#4070](https://github.com/JabRef/jabref/issues/4070)
- We added a cleanup operation that detects an arXiv identifier in the note, journal or URL field and moves it to the `eprint` field.
  Because of this change, the last-used cleanup operations were reset.
- We changed the minimum required version of Java to 1.8.0_171, as this is the latest release for which the automatic Java update works. [#4093](https://github.com/JabRef/jabref/issues/4093)
- The special fields like `Printed` and `Read status` now show gray icons when the row is hovered.
- We added a button in the tab header which allows you to close the database with one click. [#494](https://github.com/JabRef/jabref/issues/494)
- Sorting in the main table now takes information from cross-referenced entries into account. [#2808](https://github.com/JabRef/jabref/issues/2808)
- If a group has a color specified, then entries matched by this group have a small colored bar in front of them in the main table.
- Change default icon for groups to a circle because a colored version of the old icon was hard to distinguish from its black counterpart.
- In the main table, the context menu appears now when you press the "context menu" button on the keyboard. [feature request in the forum](http://discourse.jabref.org/t/how-to-enable-keyboard-context-key-windows)
- We added icons to the group side panel to quickly switch between `union` and `intersection` group view mode. [#3269](https://github.com/JabRef/jabref/issues/3269).
- We use `https` for [fetching from most online bibliographic database](https://docs.jabref.org/import-using-online-bibliographic-database).
- We changed the default keyboard shortcuts for moving between entries when the entry editor is active to ̀<kbd>alt</kbd> + <kbd>up/down</kbd>.
- Opening a new file now prompts the directory of the currently selected file, instead of the directory of the last opened file.
- Window state is saved on close and restored on start.
- We made the MathSciNet fetcher more reliable.
- We added the ISBN fetcher to the list of fetcher available under "Update with bibliographic information from the web" in the entry editor toolbar.
- Files without a defined external file type are now directly opened with the default application of the operating system
- We streamlined the process to rename and move files by removing the confirmation dialogs.
- We removed the redundant new lines of markings and wrapped the summary in the File annotation tab. [#3823](https://github.com/JabRef/jabref/issues/3823)
- We add auto URL formatting when user paste link to URL field in entry editor. [koppor#254](https://github.com/koppor/jabref/issues/254)
- We added a minimum height for the entry editor so that it can no longer be hidden by accident. [#4279](https://github.com/JabRef/jabref/issues/4279)
- We added a new keyboard shortcut so that the entry editor could be closed by <kbd>Ctrl</kbd> + <kbd>E</kbd>. [#4222](https://github.com/JabRef/jabref/issues/4222)
- We added an option in the preference dialog box, that allows user to pick the dark or light theme option. [#4130](https://github.com/JabRef/jabref/issues/4130)
- We updated the Related Articles tab to accept JSON from the new version of the Mr. DLib service
- We added an option in the preference dialog box that allows user to choose behavior after dragging and dropping files in Entry Editor. [#4356](https://github.com/JabRef/jabref/issues/4356)
- We added the ability to have an export preference where previously "File"-->"Export"/"Export selected entries" would not save the user's preference[#4495](https://github.com/JabRef/jabref/issues/4495)
- We optimized the code responsible for connecting to an external database, which should lead to huge improvements in performance.
- For automatically created groups, added ability to filter groups by entry type. [#4539](https://github.com/JabRef/jabref/issues/4539)
- We added the ability to add field names from the Preferences Dialog [#4546](https://github.com/JabRef/jabref/issues/4546)
- We added the ability to change the column widths directly in the main table. [#4546](https://github.com/JabRef/jabref/issues/4546)
- We added a description of how recommendations were chosen and better error handling to Related Articles tab
- We added the ability to execute default action in dialog by using with <kbd>Ctrl</kbd> + <kbd>Enter</kbd> combination [#4496](https://github.com/JabRef/jabref/issues/4496)
- We grouped and reordered the Main Menu (File, Edit, Library, Quality, Tools, and View tabs & icons). [#4666](https://github.com/JabRef/jabref/issues/4666) [#4667](https://github.com/JabRef/jabref/issues/4667) [#4668](https://github.com/JabRef/jabref/issues/4668) [#4669](https://github.com/JabRef/jabref/issues/4669) [#4670](https://github.com/JabRef/jabref/issues/4670) [#4671](https://github.com/JabRef/jabref/issues/4671) [#4672](https://github.com/JabRef/jabref/issues/4672) [#4673](https://github.com/JabRef/jabref/issues/4673)
- We added additional modifiers (capitalize, titlecase and sentencecase) to the Bibtex key generator. [#1506](https://github.com/JabRef/jabref/issues/1506)
- We have migrated from the mysql jdbc connector to the mariadb one for better authentication scheme support. [#4746](https://github.com/JabRef/jabref/issues/4745)
- We grouped the toolbar icons and changed the Open Library and Copy icons. [#4584](https://github.com/JabRef/jabref/issues/4584)
- We added a browse button next to the path text field for aux-based groups. [#4586](https://github.com/JabRef/jabref/issues/4586)
- We changed the title of Group Dialog to "Add subgroup" from "Edit group" when we select Add subgroup option.
- We enable import button only if entries are selected. [#4755](https://github.com/JabRef/jabref/issues/4755)
- We made modifications to improve the contrast of UI elements. [#4583](https://github.com/JabRef/jabref/issues/4583)
- We added a warning for empty BibTeX keys in the entry editor. [#4440](https://github.com/JabRef/jabref/issues/4440)
- We added an option in the settings to set the default action in JabRef when right clicking on any entry in any database and selecting "Open folder". [#4763](https://github.com/JabRef/jabref/issues/4763)
- The Medline fetcher now normalizes the author names according to the BibTeX-Standard [#4345](https://github.com/JabRef/jabref/issues/4345)
- We added an option on the Linked File Viewer to rename the attached file of an entry directly on the JabRef. [#4844](https://github.com/JabRef/jabref/issues/4844)
- We added an option in the preference dialog box that allows user to enable helpful tooltips.[#3599](https://github.com/JabRef/jabref/issues/3599)
- We reworked the functionality for extracting BibTeX entries from plain text, because our used service [freecite shut down](https://library.brown.edu/libweb/freecite_notice.php). [#5206](https://github.com/JabRef/jabref/pull/5206)
- We moved the dropdown menu for selecting the push-application from the toolbar into the external application preferences. [#674](https://github.com/JabRef/jabref/issues/674)
- We removed the alphabetical ordering of the custom tabs and updated the error message when trying to create a general field with a name containing an illegal character. [#5019](https://github.com/JabRef/jabref/issues/5019)
- We added a context menu to the bib(la)tex-source-editor to copy'n'paste. [#5007](https://github.com/JabRef/jabref/pull/5007)
- We added a tool that allows searching for citations in LaTeX files. It scans directories and shows which entries are used, how many times and where.
- We added a 'LaTeX citations' tab to the entry editor, to search for citations to the active entry in the LaTeX file directory. It can be disabled in the preferences dialog.
- We added an option in preferences to allow for integers in field "edition" when running database in bibtex mode. [#4680](https://github.com/JabRef/jabref/issues/4680)
- We added the ability to use negation in export filter layouts. [#5138](https://github.com/JabRef/jabref/pull/5138)
- Focus on Name Area instead of 'OK' button whenever user presses 'Add subgroup'. [#6307](https://github.com/JabRef/jabref/issues/6307)
- We changed the behavior of merging that the entry which has "smaller" bibkey will be selected. [#7395](https://github.com/JabRef/jabref/issues/7395)

### Fixed

- We fixed an issue where JabRef died silently for the user without enough inotify instances [#4874](https://github.com/JabRef/jabref/issues/4847)
- We fixed an issue where corresponding groups are sometimes not highlighted when clicking on entries [#3112](https://github.com/JabRef/jabref/issues/3112)
- We fixed an issue where custom exports could not be selected in the 'Export (selected) entries' dialog [#4013](https://github.com/JabRef/jabref/issues/4013)
- Italic text is now rendered correctly. [#3356](https://github.com/JabRef/jabref/issues/3356)
- The entry editor no longer gets corrupted after using the source tab. [#3532](https://github.com/JabRef/jabref/issues/3532) [#3608](https://github.com/JabRef/jabref/issues/3608) [#3616](https://github.com/JabRef/jabref/issues/3616)
- We fixed multiple issues where entries did not show up after import if a search was active. [#1513](https://github.com/JabRef/jabref/issues/1513) [#3219](https://github.com/JabRef/jabref/issues/3219))
- We fixed an issue where the group tree was not updated correctly after an entry was changed. [#3618](https://github.com/JabRef/jabref/issues/3618)
- We fixed an issue where a right-click in the main table selected a wrong entry. [#3267](https://github.com/JabRef/jabref/issues/3267)
- We fixed an issue where in rare cases entries where overlayed in the main table. [#3281](https://github.com/JabRef/jabref/issues/3281)
- We fixed an issue where selecting a group messed up the focus of the main table and the entry editor. [#3367](https://github.com/JabRef/jabref/issues/3367)
- We fixed an issue where composite author names were sorted incorrectly. [#2828](https://github.com/JabRef/jabref/issues/2828)
- We fixed an issue where commands followed by `-` didn't work. [#3805](https://github.com/JabRef/jabref/issues/3805)
- We fixed an issue where a non-existing aux file in a group made it impossible to open the library. [#4735](https://github.com/JabRef/jabref/issues/4735)
- We fixed an issue where some journal names were wrongly marked as abbreviated. [#4115](https://github.com/JabRef/jabref/issues/4115)
- We fixed an issue where the custom file column were sorted incorrectly. [#3119](https://github.com/JabRef/jabref/issues/3119)
- We improved the parsing of author names whose infix is abbreviated without a dot. [#4864](https://github.com/JabRef/jabref/issues/4864)
- We fixed an issues where the entry losses focus when a field is edited and at the same time used for sorting. [#3373](https://github.com/JabRef/jabref/issues/3373)
- We fixed an issue where the menu on Mac OS was not displayed in the usual Mac-specific way. [#3146](https://github.com/JabRef/jabref/issues/3146)
- We improved the integrity check for page numbers. [#4113](https://github.com/JabRef/jabref/issues/4113) and [feature request in the forum](http://discourse.jabref.org/t/pages-field-allow-use-of-en-dash/1199)
- We fixed an issue where the order of fields in customized entry types was not saved correctly. [#4033](http://github.com/JabRef/jabref/issues/4033)
- We fixed an issue where renaming a group did not change the group name in the interface. [#3189](https://github.com/JabRef/jabref/issues/3189)
- We fixed an issue where the groups tree of the last database was still shown even after the database was already closed.
- We fixed an issue where the "Open file dialog" may disappear behind other windows. [#3410](https://github.com/JabRef/jabref/issues/3410)
- We fixed an issue where the number of entries matched was not updated correctly upon adding or removing an entry. [#3537](https://github.com/JabRef/jabref/issues/3537)
- We fixed an issue where the default icon of a group was not colored correctly.
- We fixed an issue where the first field in entry editor was not focused when adding a new entry. [#4024](https://github.com/JabRef/jabref/issues/4024)
- We reworked the "Edit file" dialog to make it resizeable and improved the workflow for adding and editing files [#2970](https://github.com/JabRef/jabref/issues/2970)
- We fixed an issue where custom name formatters were no longer found correctly. [#3531](https://github.com/JabRef/jabref/issues/3531)
- We fixed an issue where the month was not shown in the preview. [#3239](https://github.com/JabRef/jabref/issues/3239)
- Rewritten logic to detect a second jabref instance. [#4023](https://github.com/JabRef/jabref/issues/4023)
- We fixed an issue where the "Convert to BibTeX-Cleanup" moved the content of the `file` field to the `pdf` field [#4120](https://github.com/JabRef/jabref/issues/4120)
- We fixed an issue where the preview pane in entry preview in preferences wasn't showing the citation style selected [#3849](https://github.com/JabRef/jabref/issues/3849)
- We fixed an issue where the default entry preview style still contained the field `review`. The field `review` in the style is now replaced with comment to be consistent with the entry editor [#4098](https://github.com/JabRef/jabref/issues/4098)
- We fixed an issue where users were vulnerable to XXE attacks during parsing [#4229](https://github.com/JabRef/jabref/issues/4229)
- We fixed an issue where files added via the "Attach file" contextmenu of an entry were not made relative. [#4201](https://github.com/JabRef/jabref/issues/4201) and [#4241](https://github.com/JabRef/jabref/issues/4241)
- We fixed an issue where author list parser can't generate bibtex for Chinese author. [#4169](https://github.com/JabRef/jabref/issues/4169)
- We fixed an issue where the list of XMP Exclusion fields in the preferences was not be saved [#4072](https://github.com/JabRef/jabref/issues/4072)
- We fixed an issue where the ArXiv Fetcher did not support HTTP URLs [koppor#328](https://github.com/koppor/jabref/issues/328)
- We fixed an issue where only one PDF file could be imported [#4422](https://github.com/JabRef/jabref/issues/4422)
- We fixed an issue where "Move to group" would always move the first entry in the library and not the selected [#4414](https://github.com/JabRef/jabref/issues/4414)
- We fixed an issue where an older dialog appears when downloading full texts from the quality menu. [#4489](https://github.com/JabRef/jabref/issues/4489)
- We fixed an issue where right clicking on any entry in any database and selecting "Open folder" results in the NullPointer exception. [#4763](https://github.com/JabRef/jabref/issues/4763)
- We fixed an issue where option 'open terminal here' with custom command was passing the wrong argument. [#4802](https://github.com/JabRef/jabref/issues/4802)
- We fixed an issue where ranking an entry would generate an IllegalArgumentException. [#4754](https://github.com/JabRef/jabref/issues/4754)
- We fixed an issue where special characters where removed from non-label key generation pattern parts [#4767](https://github.com/JabRef/jabref/issues/4767)
- We fixed an issue where the RIS import would overwite the article date with the value of the acessed date [#4816](https://github.com/JabRef/jabref/issues/4816)
- We fixed an issue where an NullPointer exception was thrown when a referenced entry in an Open/Libre Office document was no longer present in the library. Now an error message with the reference marker of the missing entry is shown. [#4932](https://github.com/JabRef/jabref/issues/4932)
- We fixed an issue where a database exception related to a missing timezone was too big. [#4827](https://github.com/JabRef/jabref/issues/4827)
- We fixed an issue where the IEEE fetcher returned an error if no keywords were present in the result from the IEEE website [#4997](https://github.com/JabRef/jabref/issues/4997)
- We fixed an issue where the command line help text had several errors, and arguments and descriptions have been rewritten to simplify and detail them better. [#4932](https://github.com/JabRef/jabref/issues/2016)
- We fixed an issue where the same menu for changing entry type had two different sizes and weights. [#4977](https://github.com/JabRef/jabref/issues/4977)
- We fixed an issue where the "Attach file" dialog, in the right-click menu for an entry, started on the working directory instead of the user's main directory. [#4995](https://github.com/JabRef/jabref/issues/4995)
- We fixed an issue where the JabRef Icon in the macOS launchpad was not displayed correctly [#5003](https://github.com/JabRef/jabref/issues/5003)
- We fixed an issue where the "Search for unlinked local files" would throw an exception when parsing the content of a PDF-file with missing "series" information [#5128](https://github.com/JabRef/jabref/issues/5128)
- We fixed an issue where the XMP Importer would incorrectly return an empty default entry when importing pdfs [#6577](https://github.com/JabRef/jabref/issues/6577)
- We fixed an issue where opening the menu 'Library properties' marked the library as modified [#6451](https://github.com/JabRef/jabref/issues/6451)
- We fixed an issue when importing resulted in an exception [#7343](https://github.com/JabRef/jabref/issues/7343)
- We fixed an issue where the field in the Field formatter dropdown selection were sorted in random order. [#7710](https://github.com/JabRef/jabref/issues/7710)

### Removed

- The feature to "mark entries" was removed and merged with the groups functionality. For migration, a group is created for every value of the `__markedentry` field and the entry is added to this group.
- The number column was removed.
- We removed the global search feature.
- We removed the coloring of cells in the main table according to whether the field is optional/required.
- We removed the feature to find and resolve duplicate BibTeX keys (as this use case is already covered by the integrity check).
- We removed a few commands from the right-click menu that are not needed often and thus don't need to be placed that prominently:
  - Print entry preview: available through entry preview
  - All commands related to marking: marking is not yet reimplemented
  - Set/clear/append/rename fields: available through Edit menu
  - Manage keywords: available through the Edit menu
  - Copy linked files to folder: available through File menu
  - Add/move/remove from group: removed completely (functionality still available through group interface)
- We removed the option to change the column widths in the preferences dialog. [#4546](https://github.com/JabRef/jabref/issues/4546)

## Older versions

The changelog of JabRef 4.x is available at the [v4.3.1 tag](https://github.com/JabRef/jabref/blob/v4.3.1/CHANGELOG.md).
The changelog of JabRef 3.x is available at the [v3.8.2 tag](https://github.com/JabRef/jabref/blob/v3.8.2/CHANGELOG.md).
The changelog of JabRef 2.11 and all previous versions is available as [text file in the v2.11.1 tag](https://github.com/JabRef/jabref/blob/v2.11.1/CHANGELOG).

[Unreleased]: https://github.com/JabRef/jabref/compare/v5.9...HEAD
[5.9]: https://github.com/JabRef/jabref/compare/v5.8...v5.9
[5.8]: https://github.com/JabRef/jabref/compare/v5.7...v5.8
[5.7]: https://github.com/JabRef/jabref/compare/v5.6...v5.7
[5.6]: https://github.com/JabRef/jabref/compare/v5.5...v5.6
[5.5]: https://github.com/JabRef/jabref/compare/v5.4...v5.5
[5.4]: https://github.com/JabRef/jabref/compare/v5.3...v5.4
[5.3]: https://github.com/JabRef/jabref/compare/v5.2...v5.3
[5.2]: https://github.com/JabRef/jabref/compare/v5.1...v5.2
[5.1]: https://github.com/JabRef/jabref/compare/v5.0...v5.1
[5.0]: https://github.com/JabRef/jabref/compare/v5.0-beta...v5.0
[5.0-beta]: https://github.com/JabRef/jabref/compare/v5.0-alpha...v5.0-beta
[5.0-alpha]: https://github.com/JabRef/jabref/compare/v4.3...v5.0-alpha

<!-- markdownlint-disable-file MD012 MD024 MD033 --><|MERGE_RESOLUTION|>--- conflicted
+++ resolved
@@ -66,11 +66,8 @@
 - We fixed an issue where searching for unlinked files would include the current library's .bib file [#9735](https://github.com/JabRef/jabref/issues/9735)
 - We fixed an issue where it was no longer possible to connect to a shared mysql database due to an exception [#9761](https://github.com/JabRef/jabref/issues/9761)
 - We fixed the citation key generation for (`[authors]`, `[authshort]`, `[authorsAlpha]`, `authIniN`, `authEtAl`, `auth.etal`)[https://docs.jabref.org/setup/citationkeypatterns#special-field-markers] to handle `and others` properly. [koppor#626](https://github.com/koppor/jabref/issues/626)
-<<<<<<< HEAD
 - We fixed an issue regarding recording redundant prefixes in search history, by attaching a change listener on the focus property of search box. [#9685](https://github.com/JabRef/jabref/issues/9685)
-=======
 - We fixed the Save/save as file type shows BIBTEX_DB instead of "Bibtex library" [#9372](https://github.com/JabRef/jabref/issues/9372)
->>>>>>> bf6e57c8
 
 ### Removed
 
