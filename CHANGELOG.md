--- conflicted
+++ resolved
@@ -15,11 +15,8 @@
 - We added a fetcher for [ISIDORE](https://isidore.science/), simply paste in the link into the text field or the last 6 digits in the link that identify that paper. [#10423](https://github.com/JabRef/jabref/issues/10423)
 - When importing entries form the "Citation relations" tab, the field [cites](https://docs.jabref.org/advanced/entryeditor/entrylinks) is now filled according to the relationship between the entries. [#10572](https://github.com/JabRef/jabref/pull/10752)
 - We added a new group icon column to the main table showing the icons of the entry's groups. [#10801](https://github.com/JabRef/jabref/pull/10801)
-<<<<<<< HEAD
 - We added ability to jump to an entry in the command line using `-j CITATIONKEY`. [koppor#540](https://github.com/koppor/jabref/issues/540)
-=======
 - We added a new boolean to the style files for Openoffice/Libreoffice integration to switch between ZERO_WIDTH_SPACE (default) and no space. [#10843](https://github.com/JabRef/jabref/pull/10843)
->>>>>>> c848055e
 
 ### Changed
 
