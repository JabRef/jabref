--- conflicted
+++ resolved
@@ -20,11 +20,8 @@
 - We added a success dialog when using the "Copy to" option, indicating whether the entry was successfully copied and specifying if a cross-reference entry was included. [#12486](https://github.com/JabRef/jabref/issues/12486)
 - We added a new button to toggle the file path between an absolute and relative formats in context of library properties. [#13031](https://github.com/JabRef/jabref/issues/13031)
 - We added automatic selection of the “Enter Identifier” tab with pre-filled clipboard content if the clipboard contains a valid identifier when opening the “Create New Entry” dialog. [#13087](https://github.com/JabRef/jabref/issues/13087)
-<<<<<<< HEAD
+- We added an "Open example library" button to Welcome Tab. [#13014](https://github.com/JabRef/jabref/issues/13014)
 - We added support for import of a Refer/BibIX file format. [#13069](https://github.com/JabRef/jabref/issues/13069)
-=======
-- We added an "Open example library" button to Welcome Tab. [#13014](https://github.com/JabRef/jabref/issues/13014)
->>>>>>> 1375bdbb
 
 ### Changed
 
