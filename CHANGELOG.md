# Changelog
All notable changes to this project will be documented in this file.
This project **does not** adhere to [Semantic Versioning](http://semver.org/).
This file tries to follow the conventions proposed by [keepachangelog.com](http://keepachangelog.com/).
Here, the categories "Changed" for added and changed functionality,
"Fixed" for fixed functionality, and
"Removed" for removed functionality are used.

We refer to [GitHub issues](https://github.com/JabRef/jabref/issues) by using `#NUM`.


## [Unreleased]

### Changed
- Bibliographic information from web resources can now be used to complete existing entries.
  This functionality can be accessed via a new button in the entry editor.
- URLs can now be passed as arguments to the `-import` and `-importToOpen` command line options.
  The referenced file is downloaded and then imported as usual.
- Windows and OSX binaries are now signed with a certificate.
- The default emacs executable name on linux changed from `gnuclient` to `emacsclient`.
  [feature-request 433](https://sourceforge.net/p/jabref/feature-requests/433/)
- Adds integrity check to detect all bibtex keys which deviate from their generation pattern [#2206](https://github.com/JabRef/jabref/issues/2206)
- Adds an integrity check that detects invalid DOIs [#1445](https://github.com/JabRef/jabref/issues/1445)
- We changed the order of the cleanup operations so that the generated file name corresponds to the cleaned-up fields. [1441](https://github.com/JabRef/jabref/issues/1441)
- Replaces manual thread management with cached thread pool
- Files can now be moved to subfolders named by a custom format pattern, e.g., based on `entrytype`.
  The pattern can be specified in the settings like the filename pattern. [#1092](https://github.com/JabRef/jabref/issues/1092)
<<<<<<< HEAD
  
  
- [#2375](https://github.com/JabRef/jabref/issues/2375) 'LaTeXCleanup' action does now escape % signs inside BibTeX fields
=======
- Add the possibility to copy citations of multiple entries to the clipboard.
>>>>>>> c6b32023

### Fixed
- We fixed a few groups related issues:
  - "Remove entries from group" no longer removes entries from groups with similar names. [#2334](https://github.com/JabRef/jabref/issues/2334)
  - If an entry's group field contains 'a b' it is no longer considered a member the groups 'a', 'b', and 'a b'. [1873](https://github.com/JabRef/jabref/issues/1873)
  - Reading and writing now works for groups that contain special escaped characters in their names. [1681](https://github.com/JabRef/jabref/issues/1681)
- We fixed an issue which prevented JabRef from closing using the "Quit" menu command. [#2336](https://github.com/JabRef/jabref/issues/2336)
- We fixed an issue where the file permissions of the .bib-file were changed upon saving [#2279](https://github.com/JabRef/jabref/issues/2279).
- We fixed an issue which prevented that a database was saved successfully if JabRef failed to generate new BibTeX-keys [#2285](https://github.com/JabRef/jabref/issues/2285).
- We fixed an issue which prevented the preference dialog to open on systems with Java 9.
- Update check now correctly notifies about new release if development version is used. [#2298](https://github.com/JabRef/jabref/issues/2298)
- Fixed [#2311](https://github.com/JabRef/jabref/issues/2311): The DBLP fetcher has been rewritten and is working again.
- Fixed [#2273](https://github.com/JabRef/jabref/issues/2273): Export via commandline in no-gui mode is now working again.
- We fixed an issue when JabRef restores its session and a shared database was used: The error message "No suitable driver found" will not appear.
- We fixed an issue which caused a metadata loss on reconnection to shared database. [#2219](https://github.com/JabRef/jabref/issues/2219)
- We fixed an issue which caused an internal error when leaving the file path field empty and connecting to a shared database.
- We fixed an issue where the BibLaTeX Cleanup did not move the contents of the fields `year` and `month` to the field `date`. [#2335](https://github.com/JabRef/jabref/issues/2335)
- Fixed [#2378](https://github.com/JabRef/jabref/issues/2378): Saving of the Backup-Option in the Preferences does now work.

### Removed



























































































## [3.7] - 2016-11-14

### Changed
- Implementation of eventbased autosave and backup functionality and file synchronization for shared DBs. Related to [#344](https://github.com/JabRef/jabref/issues/344)
- Source tab in the entry editor displays "BibLaTeX Source" when using biblatex mode
- [koppor#171](https://github.com/koppor/jabref/issues/171): Add Shortcuts to context menu
- Add session restoring functionality for shared database. Related to [#1703](https://github.com/JabRef/jabref/issues/1703)
- Implementation of LiveUpdate for PostgreSQL & Oracle systems. Related to [#970](https://github.com/JabRef/jabref/issues/970).
- [koppor#31](https://github.com/koppor/jabref/issues/31): Number column in the main table is always Left aligned
- Added support for [1.0.1 CitationStyles](http://citationstyles.org/)
- You can set and cycle between different preview styles (including CitationStyles)
- Added fetcher for [MathSciNet](http://www.ams.org/mathscinet), [zbMATH](https://www.zbmath.org/) and [Astrophysics Data System](http://www.adsabs.harvard.edu/)
- Improved search:
  - Search queries consisting of a normal query and a field-based query are now supported (for example, `JabRef AND author == you`)
  - Implemented [#825](https://github.com/JabRef/jabref/issues/825): Search Bar across all bib files instead each having its own
  - Implemented [#573](https://github.com/JabRef/jabref/issues/573): Add key shortcut for global search (<kbd>Ctrl</kbd> + <kbd>Shift</kbd> + <kbd>F</kbd>, if the searchfield is empty it will be focused instead)
  - The search result Window will now show which entry belongs to which bib file
  - The search result Window will now remember its location
  - The search result Window won't stay on top anymore if the main Window is focused and will be present in the taskbar
  - The user can jump from the searchbar to the maintable  with <kbd>Ctrl</kbd> + <kbd>Enter</kbd>
  - Implemented [#573 (comment)](https://github.com/JabRef/jabref/issues/573#issuecomment-232284156): Added shortcut: closing the search result window with <kbd>Ctrl</kbd> + <kbd>W</kbd>
- Added integrity check for fields with BibTeX keys, e.g., `crossref` and `related`, to check that the key exists
- Fields linking to other entries (e.g., `crossref` and `related`) have now specialized editors in the entry editor. Check the tabs "Other fields" and "General".
- [#1496](https://github.com/JabRef/jabref/issues/1496) Keep track of which entry a downloaded file belongs to
- Made it possible to download multiple entries in one action
- [#1506](https://github.com/JabRef/jabref/issues/1506) It is possible to apply two new key modifier `title_case` for Title Case, `capitalize` for Capitalized first character of each word (difference is that title case will leave prepositions etc in lower case), and `sentence_case` for normal sentence case (first word capitalized). In addition `lower_case` and `upper_case` can be used instead of `lower` and `upper`. 
- Added two new pseudo-fields for search: `anykeyword` to search for a specific keyword and `anyfield` to search in all fields (useful in combination with search in specific fields)
- [#1813](https://github.com/JabRef/jabref/issues/1813) Import/Export preferences dialog default directory set to working directory
- [#1897](https://github.com/JabRef/jabref/issues/1897) Implemented integrity check for `year` field: Last four nonpunctuation characters should be numerals
- Address in MS-Office 2007 xml format is now imported as `location`
- [#1912](https://github.com/JabRef/jabref/issues/1912) Implemented integrity check for `edition` field: Should have the first letter capitalized (BibTeX), Should contain an integer or a literal (BibLaTeX)
- The dialog for choosing new entries additionally supports ID-based entry generation. For instance, when searching for a DOI or ISBN, you have to press <kbd>Ctrl</kbd> + <kbd>N</kbd> instead of using the web search (<kbd>Alt</kbd> + <kbd>4</kbd>).
- `number` field is now exported as `number` field in MS-Office 2007 xml format, if no `issue` field is present and the entry type is not `patent`
- `note` field is now exported as `comments` field in MS-Office 2007 xml format
- `comments` field in MS-Office 2007 xml format is now imported as `note` field
- [#463](https://github.com/JabRef/jabref/issues/463): Disable menu-item and toolbar-buttons while no database is open
- Implemented integrity check for `note` and `howpublished` field: Should have the first letter capitalized (BibTeX)
- <kbd>Pos1</kbd> / <kbd>Home</kbd> now select the first/last entry in the main table and the search result frame.
- <kbd>Up</kbd> / <kbd>Down</kbd> / <kbd>Tab</kbd> / <kbd>Shift</kbd> + <kbd>Tab</kbd> in the search result frame have now the same functionality as in the main  table.
- Importer for MODS format added
- [#2012](https://github.com/JabRef/jabref/issues/2012) Implemented integrity check for `month` field: Should be an integer or normalized (BibLaTeX), Should be normalized (BibTeX)
- [#1779](https://github.com/JabRef/jabref/issues/1779) Implemented integrity check for `bibtexkey` field: Empty BibTeX key
- Prohibit more than one connections to the same shared database.
- Implemented integrity check for `journaltitle` field: BibLaTeX field only (BibTeX)
- [#463](https://github.com/JabRef/jabref/issues/463): Disable certain menu items, toolbar buttons and context menu items while multiple entries are selected
- [#490](https://github.com/JabRef/jabref/issues/490) Added right click menu to main table and entry editor to allow copying doi url
- [#549](https://github.com/JabRef/jabref/issues/549) Added new shortcut to copy the BibTeX key as a hyperlink to its url to the clipboard
- Complete vietnam language translation in menu
- Generalize German translation of database into "Datenbank"
- Improve language quality of the German translation of shared database
- Change "Recent files" to "Recent databases" to keep the file menu consistent
- Customized importer files need to be slightly changed since the class `ImportFormat` was renamed to `Importer`
- [koppor/#97] (https://github.com/koppor/jabref/issues/97): When importing preferences, the explorer will start where the preferences are last exported
- [koppor#5](https://github.com/koppor/jabref/issues/5) When entries are found while dropping a pdf with xmp meta data the found entries will be displayed in the import dialog
- [koppor#61](https://github.com/koppor/jabref/issues/61) Display gray background text in "Author" and "Editor" field to assist newcomers
- Updated Vietnamese translation
- Added greyed-out suggestion for `year`/`date`/`url` fields
- [#1908](https://github.com/JabRef/jabref/issues/1908) Add a shortcut for check integrity <kbd>Ctrl</kbd> + <kbd>F8</kbd>
- When creatig an entry based on an ISBN, but the ISBN is not available on ebook.de, the error message is now more clear.

### Fixed
- Fixed problem where closing brackets could not be used as texts in layout arguments
- Fixed NullPointerException when opening search result window for an untitled database
- Fixed selecting an entry out of multiple duplicates
- Entries in the SearchResultPanel will be shown correctly (Latex to Unicode)
- Suggestions in the autocomplete will be shown correctly (Latex to Unicode)
- Selecting an entry in the search result Window will now select the correct entry in the bib file
- Suggestions in the autocomplete (search) are now in Unicode
- Entries in the SearchResultDialog are now converted to Unicode
- Fixed NullPointerException when opening search result window for an untitled database
- Fixed entry table traversal with Tab (no column traversal thus no double jump)
- Fixed: When searching the first match will be selected if the current selection is no match
- Fixed [koppor#160](https://github.com/koppor/jabref/issues/160): Tooltips now working in the main table
- Fixed [koppor/#128](https://github.com/koppor/jabref/issues/128): Sensible default settings for "Enable save actions" and "Cleanup"
- Fixed loop when pulling changes (shared database) when current selected field has changed
- Fixed field `key` field is not exported to MS-Office 2008 xml format
- Fixed field `location` containing only city is not exported correctly to MS-Office 2007 xml format
- Fixed close action of entry editor not working after parsing error corrected
- Fixed RTFChars would only use "?" for characters with unicode over the value of 127, now it uses the base character (é -> e instead of ?)
- Fixed download files failed silently when an invalid directory is selected
- Fixed InvalidBackgroundColor flickering with <kbd>Ctrl</kbd> + <kbd>S</kbd> and File > Save database
- Fixed file menu displays wrong hotkey in the German translation
- Fixed [#617](https://github.com/JabRef/jabref/issues/617): `Enter` in global search opens the selected entry & `Enter` in search dialog window opens the selected entry
- Fixed [#1181](https://github.com/JabRef/jabref/issues/1181) and [#1504](https://github.com/JabRef/jabref/issues/1504): Improved "Normalize to BibTeX name format": Support separated names with commas and colons. Considered name affixes such as "Jr".
- Fixed [#1235](https://github.com/JabRef/jabref/issues/1235): Modified Key bindings do not work correctly
- Fixed [#1542](https://github.com/JabRef/jabref/issues/1542): Improved error messages when using fetcher
- Fixed [#1663](https://github.com/JabRef/jabref/issues/1663): Better multi-monitor support
- Fixed [#1757](https://github.com/JabRef/jabref/issues/1757): Crash after saving illegal argument in entry editor
- Fixed [#1808](https://github.com/JabRef/jabref/issues/1808): Font preference dialog now keeps changes
- Fixed [#1882](https://github.com/JabRef/jabref/issues/1882): Crash after saving illegal bibtexkey in entry editor
- Fixed [#1937](https://github.com/JabRef/jabref/issues/1937): If no help page for the current chosen language exists, the english help page will be shown
- Fixed [#1949](https://github.com/JabRef/jabref/issues/1949): Error message directs to the wrong preference tab
- Fixed [#1958](https://github.com/JabRef/jabref/issues/1958): Verbatim fields are no longer checked for HTML encoded characters by integrity checks
- Fixed [#1993](https://github.com/JabRef/jabref/issues/1993): Various optimizations regarding search performance
- Fixed [#2021](https://github.com/JabRef/jabref/issues/2021): All filetypes can be selected on MacOS again
- Fixed [#2054](https://github.com/JabRef/jabref/issues/2054): Ignoring a new version now works as expected
- Fixed [#2060](https://github.com/JabRef/jabref/issues/2060): Medline fetcher now imports data in UTF-8 encoding
- Fixed [#2064](https://github.com/JabRef/jabref/issues/2064): Not all `other fields` are shown on entry change of same type
- Fixed [#2089](https://github.com/JabRef/jabref/issues/2089): Fixed faulty cite key generation
- Fixed [#2090](https://github.com/JabRef/jabref/issues/#2090): If special fields were not selected, two menu item separator were shown
- Fixed [#2092](https://github.com/JabRef/jabref/issues/2092): "None"-button in date picker clears the date field
- Fixed [#2104](https://github.com/JabRef/jabref/issues/#2104): Crash after saving BibTeX source with parsing error
- Fixed [#2109](https://github.com/JabRef/jabref/issues/#2109): <kbd>Ctrl</kbd> + <kbd>S</kbd> doesn't trigger parsing error message
- Fixed [#2200](https://github.com/JabRef/jabref/issues/#2200): Sorting now uses the same unicode representation that is also used for showing the content in the maintable
- Fixed [#2201](https://github.com/JabRef/jabref/issues/#2201) and [#1825](https://github.com/JabRef/jabref/issues/#1825): Status of the Group panel is saved and reused for next startup of JabRef
- Fixed [#2228](https://github.com/JabRef/jabref/issues/2228): Fixed Medline fetcher no longer working. The fetcher now uses `https` for fetching

### Removed
- Removed 2nd preview style
- The non-supported feature of being able to define file directories for any extension is removed. Still, it should work for older databases using the legacy `ps` and `pdf` fields, although we strongly encourage using the `file` field.
- Automatic migration for the `evastar_pdf` field is removed.
- We removed the customizable "content selectors" since they are replaced by the auto-completion feature
- Removed optional fields from `other fields` (BibTeX), Removed deprecated fields from `other fields` (BibLaTeX)


## [3.6] - 2016-08-26

### Changed
- [#462](https://github.com/JabRef/jabref/issues/462) Extend the OpenConsoleFeature by offering a selection between default terminal emulator and configurable command execution.
- [#970](https://github.com/JabRef/jabref/issues/970): Implementation of shared database support (full system) with event based synchronization for MySQL, PostgreSQL and Oracle database systems.
- [#1026](https://github.com/JabRef/jabref/issues/1026) JabRef does no longer delete user comments outside of BibTeX entries and strings
- [#1225](https://github.com/JabRef/jabref/issues/1225): Hotkeys are now consistent
- [#1249](https://github.com/JabRef/jabref/issues/1249) Date layout formatter added
- [#1345](https://github.com/JabRef/jabref/issues/1345) Cleanup ISSN
- [#1516](https://github.com/JabRef/jabref/issues/1516) Selected field names are written in uppercase in the entry editor
- [#1751](https://github.com/JabRef/jabref/issues/1751) Added tooltip to web search button
- [#1758](https://github.com/JabRef/jabref/issues/1758) Added a button to open Database Properties dialog help
- [#1841](https://github.com/JabRef/jabref/issues/1841) The "etal"-string in the Authors layout formatter can now be empty
- Added EntryTypeFormatter to add camel casing to entry type in layouts, e.g., InProceedings
- Added print entry preview to the right click menu
- Added links to JabRef internet resources
- Added integrity check to avoid non-ASCII characters in BibTeX files
- Added ISBN integrity checker
- Added filter to not show selected integrity checks
- Automatically generated group names are now converted from LaTeX to Unicode
- Enhance the entry customization dialog to give better visual feedback
- Externally fetched information can be merged for entries with an ISBN
- Externally fetched information can be merged for entries with an ArXiv eprint
- File open dialogs now use default extensions as primary file filter
- For developers: Moved the bst package into logic. This requires the regeneration of antlr sources, execute: `gradlew generateSource`
- It is now possible to generate a new BIB database from the citations in an OpenOffice/LibreOffice document
- It is now possible to add your own lists of protected terms, see Options -> Manage protected terms
- Improve focus of the maintable after a sidepane gets closed (Before it would focus the toolbar or it would focus the wrong entry)
- Table row height is adjusted on Windows which is useful for high resolution displays
- The field name in the layout files for entry type is changed from `bibtextype` to `entrytype`. Please update your existing files as support for `bibtextype` will be removed eventually.
- The contents of `crossref` and `related` will be automatically updated if a linked entry changes key
- The information shown in the main table now resolves crossrefs and strings and it can be shown which fields are resolved in this way (Preferences -> Appearance -> Color codes for resolved fields)
- The formatting of the main table is based on the actual field shown when using e.g. `title/author`
- The arXiv fetcher now also supports free-text search queries
- Undo/redo are enabled/disabled and show the action in the tool tip
- Unified dialogs for opening/saving files

### Fixed
- Fixed [#636](https://github.com/JabRef/jabref/issues/636): DOI in export filters
- Fixed [#1257](https://github.com/JabRef/jabref/issues/1324): Preferences for the BibTeX key generator set in a version prior to 3.2 are now migrated automatically to the new version
- Fixed [#1264](https://github.com/JabRef/jabref/issues/1264): S with caron does not render correctly
- Fixed [#1288](https://github.com/JabRef/jabref/issues/1288): Newly opened bib-file is not focused
- Fixed [#1321](https://github.com/JabRef/jabref/issues/1321): LaTeX commands in fields not displayed in the list of references
- Fixed [#1324](https://github.com/JabRef/jabref/issues/1324): Save-Dialog for Lookup fulltext document now opens in the specified working directory
- Fixed [#1499](https://github.com/JabRef/jabref/issues/1499): {} braces are now treated correctly in in author/editor
- Fixed [#1527](https://github.com/JabRef/jabref/issues/1527): 'Get BibTeX data from DOI' Removes Marking
- Fixed [#1519](https://github.com/JabRef/jabref/issues/1519): The word "Seiten" is automatically removed when fetching info from ISBN
- Fixed [#1531](https://github.com/JabRef/jabref/issues/1531): `\relax` can be used for abbreviation of author names
- Fixed [#1554](https://github.com/JabRef/jabref/issues/1554): Import dialog is no longer hidden behind main window
- Fixed [#1592](https://github.com/JabRef/jabref/issues/1592): LibreOffice: wrong numbers in citation labels
- Fixed [#1609](https://github.com/JabRef/jabref/issues/1324): Adding a file to an entry opened dialog in the parent folder of the working directory
- Fixed [#1632](https://github.com/JabRef/jabref/issues/1632): User comments (`@Comment`) with or without brackets are now kept
- Fixed [#1639](https://github.com/JabRef/jabref/issues/1639): Google Scholar fetching works again.
- Fixed [#1643](https://github.com/JabRef/jabref/issues/1643): Searching with double quotes in a specific field ignores the last character
- Fixed [#1669](https://github.com/JabRef/jabref/issues/1669): Dialog for manual connection to OpenOffice/LibreOffice works again on Linux
- Fixed [#1682](https://github.com/JabRef/jabref/issues/1682): An entry now must have a BibTeX key to be cited in OpenOffice/LibreOffice
- Fixed [#1687](https://github.com/JabRef/jabref/issues/1687): "month" field ascending/descending sorting swapped
- Fixed [#1716](https://github.com/JabRef/jabref/issues/1716): `@`-Symbols stored in BibTeX fields no longer break the database
- Fixed [#1750](https://github.com/JabRef/jabref/issues/1750): BibLaTeX `date` field is now correctly exported as `year` in MS-Office 2007 xml format
- Fixed [#1760](https://github.com/JabRef/jabref/issues/1760): Preview updated correctly when selecting a single entry after selecting multiple entries
- Fixed [#1771](https://github.com/JabRef/jabref/issues/1771): Show all supported import types as default
- Fixed [#1804](https://github.com/JabRef/jabref/issues/1804): Integrity check no longer removes URL field by mistake
- Fixed: LaTeX characters in author names are now converted to Unicode before export in MS-Office 2007 xml format
- Fixed: `volume`, `journaltitle`, `issue` and `number`(for patents) fields are now exported correctly in MS-Office 2007 xml format
- Fixed NullPointerException when clicking OK without specifying a field name in set/clear/rename fields
- Fixed IndexOutOfBoundsException when trying to download a full text document without selecting an entry
- Fixed NullPointerException when trying to set a special field or mark an entry through the menu without having an open database
- Fixed NullPointerException when trying to synchronize file field with an entry without BibTeX key
- Fixed NullPointerException when importing PDFs and pressing cancel when selecting entry type
- Fixed a number of issues related to accessing the GUI from outside the EDT
- Fixed NullPointerException when using BibTeX key pattern `authFirstFull` and the author does not have a "von"-part
- Fixed NullPointerException when opening Customize entry type dialog without an open database
- LaTeX to Unicode converter now handles combining accents
- Fixed NullPointerException when clicking Browse in Journal abbreviations with empty text field
- Fixed NullPointerException when opening file in Plain text import
- Fixed NullPointerException when appending database
- Fixed NullPointerException when loading a style file that has not got a default style
- Date fields in the BibLatex standard are now always formatted in the correct way, independent of the preferences
- The merge entry dialog showed wrong heading after merging from DOI
- Manage content selectors now saves edited existing lists again and only marks database as changed when the content selectors are changed
- When inserting a duplicate the right entry will be selected
- Preview panel height is now saved immediately, thus is shown correctly if the panel height is changed, closed and opened again

### Removed
- [#1610](https://github.com/JabRef/jabref/issues/1610) Removed the possibility to auto show or hide the groups interface
- It is not longer possible to choose to convert HTML sub- and superscripts to equations
- Removed option to open right-click menu with ctrl + left-click as it was not working
- Removed option to disable entry editor when multiple entries are selected as it was not working
- Removed option to show warning for empty key as it was not working
- Removed option to show warning for duplicate key as it was not working
- Removed preview toolbar (since long disabled)


## [3.5] - 2016-07-13

### Changed
- Implemented [#1356](https://github.com/JabRef/jabref/issues/1356): Added a formatter for converting HTML to Unicode
- Implemented [#661](https://github.com/JabRef/jabref/issues/661): Introducing a "check for updates" mechnism (manually/automatic at startup)
- Implemented [#1338](https://github.com/JabRef/jabref/issues/1338): clicking on a crossref in the main table selects the parent entry and added a button in the entry editor to select the parent entry.
- Implemented [#1485](https://github.com/JabRef/jabref/issues/1485): Biblatex field shorttitle is now exported/imported as standard field ShortTitle to Word bibliography
- Implemented [#1431](https://github.com/JabRef/jabref/issues/1431): Import dialog shows file extensions and filters the view
- When resolving duplicate BibTeX-keys there is now an "Ignore" button. "Cancel" and close key now quits the resolving.
- The [online forum](http://discourse.jabref.org/) is now directly accessible via the "Help" menu
- Updated German translation

### Fixed
- Fixed [#1530](https://github.com/JabRef/jabref/issues/1530): Unescaped hashes in the url field are ignored by the integrity checker
- Fixed [#405](https://github.com/JabRef/jabref/issues/405): Added more {} around capital letters in Unicode/HTML to LaTeX conversion to preserve them
- Fixed [#1476](https://github.com/JabRef/jabref/issues/1476): NPE when importing from SQL DB because of missing DatabaseMode
- Fixed [#1481](https://github.com/JabRef/jabref/issues/1481): Mac OS X binary seems broken for JabRef 3.4 release
- Fixed [#1430](https://github.com/JabRef/jabref/issues/1430): "review changes" did misinterpret changes
- Fixed [#1434](https://github.com/JabRef/jabref/issues/1434): Static groups are now longer displayed as dynamic ones
- Fixed [#1482](https://github.com/JabRef/jabref/issues/1482): Correct number of matched entries is displayed for refining subgroups
- Fixed [#1444](https://github.com/JabRef/jabref/issues/1444): Implement getExtension and getDescription for importers.
- Fixed [#1507](https://github.com/JabRef/jabref/issues/1507): Keywords are now separated by the delimiter specified in the preferences
- Fixed [#1484](https://github.com/JabRef/jabref/issues/1484): HTML export handles some UTF characters wrong
- Fixed [#1534](https://github.com/JabRef/jabref/issues/1534): "Mark entries imported into database" does not work correctly
- Fixed [#1500](https://github.com/JabRef/jabref/issues/1500): Renaming of explicit groups now changes entries accordingly
- Fixed issue where field changes were not undoable if the time stamp was updated on editing
- Springer fetcher now fetches the requested number of entries (not one less as before)
- Alleviate multiuser concurrency issue when near simultaneous saves occur to a shared database file


## [3.4] - 2016-06-02

### Changed
- Implemented [#629](https://github.com/JabRef/jabref/issues/629): Explicit groups are now written in the "groups" field of the entry instead of at the end of the bib file
- Main table now accepts pasted DOIs and tries to retrieve the entry
- Added support for several Biblatex-fields through drop-down lists with valid alternatives
- Added integrity checker for an odd number of unescaped '#'
- Implemented [feature request 384](https://sourceforge.net/p/jabref/features/384): The merge entries dialog now show all text and colored differences between the fields
- Implemented [#1233](https://github.com/JabRef/jabref/issues/1233): Group side pane now takes up all the remaining space
- Added integrity check detecting HTML-encoded characters
- Added missing help files
- Implemented [feature request #1294](https://github.com/JabRef/jabref/issues/1294): Added possibility to filter for `*.jstyle` files in OpenOffice/LibreOffice style selection dialog. Open style selection dialog in directory of last selected file
- Added integrity check for ISSN
- Add LaTeX to Unicode converter as cleanup operation
- Added an option in the about dialog to easily copy the version information of JabRef
- Integrity check table can be sorted by clicking on column headings
- Added \SOFTWARE\Jabref 'Path' registry entry for installation path inside the installer
- Added an additional icon to distinguish DOI and URL links ([feature request #696](https://github.com/JabRef/jabref/issues/696))
- Added nbib fields to Medlineplain importer and to MedlineImporter
- Implemented [#1342](https://github.com/JabRef/jabref/issues/1342): show description of case converters as tooltip 
- Updated German translation

### Fixed
- Fixed [#473](https://github.com/JabRef/jabref/issues/473): Values in an entry containing symbols like ' are now properly escaped for exporting to the database
- Fixed [#1270](https://github.com/JabRef/jabref/issues/1270): Auto save is now working again as expected (without leaving a bunch of temporary files behind)
- Fixed [#1234](https://github.com/JabRef/jabref/issues/1234): NPE when getting information from retrieved DOI
- Fixed [#1245](https://github.com/JabRef/jabref/issues/1245): Empty jstyle properties can now be specified as ""
- Fixed [#1259](https://github.com/JabRef/jabref/issues/1259): NPE when sorting tabs
- Fixed display bug in the cleanup dialog: field formatters are now correctly displayed using their name 
- Fixed [#1271](https://github.com/JabRef/jabref/issues/1271): Authors with compound first names are displayed properly 
- Fixed: Selecting invalid jstyle causes NPE and prevents opening of style selection dialog
- Fixed: Move linked files to default directory works again
- Fixed [#1327](https://github.com/JabRef/jabref/issues/1327): PDF cleanup changes order of linked pdfs
- Fixed [#1313](https://github.com/JabRef/jabref/issues/1313): Remove UI for a configuration option which was no longer available
- Fixed [#1340](https://github.com/JabRef/jabref/issues/1340): Edit -> Mark Specific Color Dysfunctional on OSX
- Fixed [#1245](https://github.com/JabRef/jabref/issues/1245): Empty jstyle properties can now be specified as ""
- Fixed [#1364](https://github.com/JabRef/jabref/issues/1364): Windows: install to LOCALAPPDATA directory for non-admin users
- Fixed [#1365](https://github.com/JabRef/jabref/issues/1365): Default label pattern back to `[auth][year]`
- Fixed [#796](https://github.com/JabRef/jabref/issues/796): Undoing more than one entry at the same time is now working
- Fixed [#1122](https://github.com/JabRef/jabref/issues/1122): Group view is immediately updated after adding an entry to a group
- Fixed [#171](https://github.com/JabRef/jabref/issues/171): Dragging an entry to a group preserves scrolling
- Fixed [#1353](https://github.com/JabRef/jabref/issues/1353): Fetch-Preview did not display updated BibTeX-Key after clicking on `Generate Now`
- Fixed [#1381](https://github.com/JabRef/jabref/issues/1381): File links containing blanks are broken if non-default viewer is set
- Fixed sourceforge bug 1000: shorttitleINI can generate the initials of the shorttitle
- Fixed [#1394](https://github.com/JabRef/jabref/issues/1394): Personal journal abbrevations could not be saved
- Fixed [#1400](https://github.com/JabRef/jabref/issues/1400): Detect path constructs wrong path for Windows
- Fixed [#973](https://github.com/JabRef/jabref/issues/973): Add additional DOI field for English version of MS Office 2007 XML
- Fixed [#1412](https://github.com/JabRef/jabref/issues/1412): Save action *protect terms* protects terms within words unecessarily
- Fixed [#1420](https://github.com/JabRef/jabref/issues/1420): Auto downloader should respect file pattern and propose correct filename
- Fixed [#651](https://github.com/JabRef/jabref/issues/651): Improve parsing of author names containing braces
- Fixed [#1421](https://github.com/JabRef/jabref/issues/1421): Auto downloader should try to retrieve DOI if not present and fetch afterwards
- Fixed [#1457](https://github.com/JabRef/jabref/issues/1457): Support multiple words inside LaTeX commands to RTF export
- Entries retain their groupmembership when undoing their cut/deletion
- Fixed [#1450](https://github.com/JabRef/jabref/issues/1450): EntryEditor is restored in the correct size after preference changes
- Fixed [#421](https://github.com/JabRef/jabref/issues/421): Remove LaTeX commands from all BibTeX fields when exporting to Word Bibliography

### Removed
- Removed possibility to export entries/databases to an `.sql` file, as the logic cannot easily use the correct escape logic
- Removed support of old groups format, which was used prior to JabRef version 1.6. If you happen to have a 10 years old .bib file, then JabRef 3.3 can be used to convert it to the current format.
- Removed possibility to automatically add braces via Option - Preferences - File - Store the following fields with braces around capital letters. Please use save actions instead for adding braces automatically.
- Removed button to refresh groups view. This button shouldn't be needed anymore. Please report any cases where the groups view is not updated automatically.
- Medline and GVK importer no longer try to expand author initials (i.e.  `EH Wissler -> E. H. Wissler`).
- Removed not-working option "Select Matches" under Groups -> Settings.


## [3.3] - 2016-04-17

### Changed
- Migrated JabRef help to markdown at https://github.com/JabRef/help.jabref.org
- Add possibility to lookup DOI from BibTeX entry contents inside the DOI field
- PDFs can be automatically fetched from IEEE (given that you have access without logging in)
- The OpenOffice/LibreOffice style file handling is changed to have only a single list of available style and you need to add your custom styles again
- OpenOffice/LibreOffice style files are now always read and written with the same default encoding as for the database (found in the preferences)
- The user journal abbreviation list is now always read and written with the same default encoding as for the database (found in the preferences)
- The mass edit function "Set/clear/rename fields" is now in the Edit menu
- Implemented [#455](https://github.com/JabRef/jabref/issues/455): Add button in preference dialog to reset preferences
- Add ability to run arbitrary formatters as cleanup actions (some old cleanup jobs are replaced by this functionality)
- Add "Move linked files to default file directory" as cleanup procedure
- Implemented [#756](https://github.com/JabRef/jabref/issues/756): Add possibility to reformat all entries on save (under Preferences, File)
- All fields in a bib entry are written without any leading and trailing whitespace 
- Comments and preamble are serialized with capitalized first letter, i.e. `@Comment` instead of `@comment` and `@Preamble` instead of `@PREAMBLE`.
- Global sorting options and preferences are removed. Databases can still be sorted on save, but this is configured locally and stored in the file
- OvidImporter now also imports fields: doi, issn, language and keywords
- Implemented [#647](https://github.com/JabRef/jabref/issues/647): The preview can now be copied
- [#459](https://github.com/JabRef/jabref/issues/459) Open default directory when trying to add files to an entry
- Implemented [#668](https://github.com/JabRef/jabref/issues/668): Replace clear with icon to reduce search bar width
- Improved layout for OSX: Toolbar buttons and search field
- BibTeX and BibLaTeX mode is now file based and can be switched at runtime. The information is stored in the .bib file, and if it is not there detected by the entry types.
- Moved all quality-related database actions inside a new quality menu
- [#684](https://github.com/JabRef/jabref/issues/684): ISBNtoBibTex Error Message is now more clear
- Moved default bibliography mode to general preferences tab
- Add dialog to show all preferences in their raw form plus some filtering
- Added Ordinal formatter (1 -> 1st etc)
- [#492](https://github.com/JabRef/jabref/issues/492): If no text is marked, the whole field is copied. Preview of pasted text in tool tip
- [#454](https://github.com/JabRef/jabref/issues/454) Add a tab that shows all remaining entry fields that are not displayed in any other tab
- The LaTeX to Unicode/HTML functionality is much improved by covering many more cases
- Ability to convert from LaTeX to Unicode in right-click field menu
- Regex-based search is know only applied entirely and not split up to different regexes on whitespaces
- [#492](https://github.com/JabRef/jabref/issues/492): If no text is marked, the whole field is copied. Preview of pasted text in tool tip
- Integrity check now also checks broken file links, abbreviations in `journal` and `booktitle`, and incorrect use of proceedings with page numbers
- PdfContentImporter does not write the content of the first page into the review field any more
- Implemented [#462](https://github.com/JabRef/jabref/issues/462): Add new action to open console where opened database file is located. New button, menu entry and shortcut (CTRL+SHIFT+J) for this action have also been added.
- [#957](https://github.com/JabRef/jabref/issues/957) Improved usability of Export save order selection in Preferences and Database Properties
- [#958](https://github.com/JabRef/jabref/issues/958) Adjusted size and changed layout of database dialog
- [#1023](https://github.com/JabRef/jabref/issues/492) ArXiv fetcher now also fetches based on eprint id
- Moved "Get BibTeX data from DOI" from main table context menu to DOI field in entry editor
- Added open buttons to DOI and URL field
- Move Look & Feel settings from advanced to appearance tab in preferences
- JabRef installer now automatically determines the user rights and installs to home directory/program dir when user is restricted/admin
- Move PDF file directory configuration from external tab to file tab in preferences
- Implemented [#672](https://github.com/JabRef/jabref/issues/672): FileList now distributes its space dependent on the width of its columns
- Added missing German translations
- Swedish is added as a language option (still not a complete translation)
- [#969](https://github.com/JabRef/jabref/issues/969) Adding and replacing old event system mechanisms with Google Guava EventBus.

### Fixed
- Fixed [#318](https://github.com/JabRef/jabref/issues/318): Improve normalization of author names
- Fixed [#598](https://github.com/JabRef/jabref/issues/598) and [#402](https://github.com/JabRef/jabref/issues/402): No more issues with invalid icons for ExternalFileTypes in global search or after editing the settings
- Fixed [#883](https://github.com/JabRef/jabref/issues/883): No NPE during cleanup
- Fixed [#845](https://github.com/JabRef/jabref/issues/845): Add checkboxes for highlighting in groups menu, fixes other toggle highlighting as well for all toggle buttons
- Fixed [#890](https://github.com/JabRef/jabref/issues/890): No NPE when renaming file
- Fixed [#466](https://github.com/JabRef/jabref/issues/466): Rename PDF cleanup now also changes case of file name
- Fixed [#621](https://github.com/JabRef/jabref/issues/621) and [#669](https://github.com/JabRef/jabref/issues/669): Encoding and preamble now end with newline.
- Make BibTex parser more robust against missing newlines
- Fix bug that prevented the import of BibTex entries having only a key as content
- Fixed [#666](https://github.com/JabRef/jabref/issues/666): MS Office 2007 export is working again
- Fixed [#670](https://github.com/JabRef/jabref/issues/670): Expressions using enclosed quotes (`keywords="one two"`) did not work.
- Fixed [#667](https://github.com/JabRef/jabref/issues/667): URL field is not sanitized anymore upon opening in browser.
- Fixed [#687](https://github.com/JabRef/jabref/issues/687): Fixed NPE when closing JabRef with new unsaved database.
- Fixed [#680](https://github.com/JabRef/jabref/issues/680): Synchronize Files key binding works again.
- Fixed [#212](https://github.com/JabRef/jabref/issues/212): Added command line option `-g` for autogenerating bibtex keys
- Fixed [#213](https://github.com/JabRef/jabref/issues/212): Added command line option `-asfl` for autosetting file links
- Fixed [#671](https://github.com/JabRef/jabref/issues/671): Remember working directory of last import
- IEEEXplore fetcher replaces keyword separator with the preferred
- Fixed [#710](https://github.com/JabRef/jabref/issues/710): Fixed quit behavior under OSX
- "Merge from DOI" now honors removed fields
- Fixed [#778](https://github.com/JabRef/jabref/issues/778): Fixed NPE when exporting to `.sql` File
- Fixed [#824](https://github.com/JabRef/jabref/issues/824): MimeTypeDetector can now also handle local file links
- Fixed [#803](https://github.com/JabRef/jabref/issues/803): Fixed dynamically group, free-form search
- Fixed [#743](https://github.com/JabRef/jabref/issues/743): Logger not configured when JAR is started
- Fixed [#822](https://github.com/JabRef/jabref/issues/822): OSX - Exception when adding the icon to the dock
- Fixed [#609](https://github.com/JabRef/jabref/issues/609): Sort Arrows are shown in the main table if table is sorted
- Fixed [#685](https://github.com/JabRef/jabref/issues/685): Fixed MySQL exporting for more than one entry
- Fixed [#815](https://github.com/JabRef/jabref/issues/815): Curly Braces no longer ignored in OpenOffice/LibreOffice citation
- Fixed [#855](https://github.com/JabRef/jabref/issues/856): Fixed OpenOffice Manual connect - Clicking on browse does now work correctly
- Fixed [#649](https://github.com/JabRef/jabref/issues/649): Key bindings are now working in the preview panel
- Fixed [#410](https://github.com/JabRef/jabref/issues/410): Find unlinked files no longer freezes when extracting entry from PDF content
- Fixed [#936](https://github.com/JabRef/jabref/issues/936): Preview panel is now updated when an entry is cut/deleted
- Fixed [#1001](https://github.com/JabRef/jabref/issues/1001): No NPE when exporting a complete database
- Fixed [#991](https://github.com/JabRef/jabref/issues/991): Entry is now correctly removed from the BibDatabase
- Fixed [#1062](https://github.com/JabRef/jabref/issues/1062): Merge entry with DOI information now also applies changes to entry type
- Fixed [#535](https://github.com/JabRef/jabref/issues/535): Add merge action to right click menu
- Fixed [#1115](https://github.com/JabRef/jabref/issues/1115): Wrong warning message when importing duplicate entries
- Fixed [#935](https://github.com/JabRef/jabref/issues/935): PDFs, which are readable, but carry a protection for editing, are treated by the XMP parser and the importer generating a BibTeX entry based on the content.
- Fixed: Showing the preview panel with a single-click at startup

### Removed
- Removed JabRef offline help files which are replaced by the new online documentation at https://github.com/JabRef/help.jabref.org
- Fixed [#627](https://github.com/JabRef/jabref/issues/627): The `pdf` field is removed from the export formats, use the `file` field
- Removed configuration option to use database file directory as base directory for attached files and make it default instead
- Removed save session functionality as it just saved the last opened tabs which is done by default
- Removed CLI option `-l` to load a session
- Removed PDF preview functionality
- Removed Sixpackimporter it is not used in the wild anymore
- Removed double click listener from `doi` and `url` fields


## [3.2] - 2016-01-10

### Changed
- All import/open database warnings are now shown in a scrolling text area
- Add an integrity check to ensure that a url has a correct protocol, implements [#358](https://github.com/JabRef/jabref/issues/358)

### Fixed
- Changes in customized entry types are now directly reflected in the table when clicking "Apply" or "OK"
- Fixed [#608](https://github.com/JabRef/jabref/issues/608): Export works again
- Fixed [#417](https://github.com/JabRef/jabref/issues/417): Table now updates when switching groups
- Fixed [#534](https://github.com/JabRef/jabref/issues/534): No OpenOffice setup panel in preferences
- Fixed [#545](https://github.com/JabRef/jabref/issues/545): ACM fetcher works again
- Fixed [#593](https://github.com/JabRef/jabref/issues/593): Reference list generation works for OpenOffice/LibreOffice again
- Fixed [#598](https://github.com/JabRef/jabref/issues/598): Use default file icon for custom external file types
- Fixed [#607](https://github.com/JabRef/jabref/issues/607): OpenOffice/LibreOffice works on OSX again

### Removed
- OpenOffice/LibreOffice is removed from the push-to-application button and only accessed through the side panel


## [3.1] - 2015-12-24

### Changed
- Added new DoiResolution fetcher that tries to download full text PDF from DOI link
- Add options to close other/all databases in tab right-click menu
- Implements [#470](https://github.com/JabRef/jabref/issues/470): Show editor (as an alternative to author) and booktitle (as an alternative to journal) in the main table by default
- Restore focus to last focused tab on start
- Add ability to format/cleanup the date field
- Add support for proxy authentication via VM args and GUI settings, this implements [feature request 388](https://sourceforge.net/p/jabref/feature-requests/388/)
- Move Bibtex and Biblatex mode switcher to File menu
- Display active edit mode (BibTeX or Biblatex) at window title
- Implements [#444](https://github.com/JabRef/jabref/issues/444): The search is cleared by either clicking the clear-button or by pressing ESC with having focus in the search field.
- Icons are shown as Header for icon columns in the entry table ([#315](https://github.com/JabRef/jabref/issues/315))
- Tooltips are shown for header columns and contents which are too wide to be displayed in the entry table ([#384](https://github.com/JabRef/jabref/issues/384))
- Default order in entry table:  # | all file based icons (file, URL/DOI, ...) | all bibtex field based icons (bibtexkey, entrytype, author, title, ...) | all activated special field icons (ranking, quality, ...)
- Write all field keys in lower case. No more camel casing of field names. E.g., `title` is written instead of `Title`, `howpublished` instead of `HowPublished`, and `doi` instead of `DOI`. The configuration option `Use camel case for field names (e.g., "HowPublished" instead of "howpublished")` is gone.
- All field saving options are removed. There is no more customization of field sorting. '=' is now appended to the field key instead of its value. The intendation is aligned for an entry and not for the entire database. Entry names are written in title case format.
- Entries are only reformatted if they were changed during a session. There is no more mandatory reformatting of the entire database on save.
- Implements [#565](https://github.com/JabRef/jabref/issues/565): Highlighting matches works now also for regular expressions in preview panel and entry editor
- IEEEXplore search now downloads the full Bibtex record instead of parsing the fields from the HTML webpage result (fixes [bug 1146](https://sourceforge.net/p/jabref/bugs/1146/) and [bug 1267](https://sourceforge.net/p/jabref/bugs/1267/))
- Christmas color theme (red and green)
- Implements #444: The search is cleared by either clicking the clear-button or by pressing ESC with having focus in the search field. 
- Added command line switch --debug to show more detailed logging messages

### Fixed
- Fixed [bug 482](https://sourceforge.net/p/jabref/bugs/482/) partly: escaped brackets are now parsed properly when opening a bib file
- Fixed [#479](https://github.com/JabRef/jabref/issues/479): Import works again
- Fixed [#434](https://github.com/JabRef/jabref/issues/434): Revert to old 'JabRef' installation folder name instead of 'jabref'
- Fixed [#435](https://github.com/JabRef/jabref/issues/435): Retrieve non open access ScienceDirect PDFs via HTTP DOM
- Fixed: Cleanup process aborts if linked file does not exists
- Fixed [#420](https://github.com/JabRef/jabref/issues/420): Reenable preference changes
- Fixed [#414](https://github.com/JabRef/jabref/issues/414): Rework BibLatex entry types with correct required and optional fields
- Fixed [#413](https://github.com/JabRef/jabref/issues/413): Help links in released jar version are not working
- Fixes [#412](https://github.com/JabRef/jabref/issues/412): Biblatex preserves capital letters, checking whether letters may be converted to lowercase within the Integrity Check action is obsolete.
- Fixed [#437](https://github.com/JabRef/jabref/issues/437): The toolbar after the search field is now correctly wrapped when using a small window size for JabRef
- Fixed [#438](https://github.com/JabRef/jabref/issues/438): Cut, Copy and Paste are now translated correctly in the menu
- Fixed [#443](https://github.com/JabRef/jabref/issues/443)/[#445](https://github.com/JabRef/jabref/issues/445): Fixed sorting and moving special field columns
- Fixed [#498](https://github.com/JabRef/jabref/issues/498): non-working legacy PDF/PS column removed
- Fixed [#473](https://github.com/JabRef/jabref/issues/473): Import/export to external database works again
- Fixed [#526](https://github.com/JabRef/jabref/issues/526): OpenOffice/LibreOffice connection works again on Linux/OSX
- Fixed [#533](https://github.com/JabRef/jabref/issues/533): Preview parsed incorrectly when regular expression was enabled
- Fixed: MedlinePlain Importer made more resistant for malformed entries
- Fixed [#564](https://github.com/JabRef/jabref/issues/564): Cite command changes are immediately reflected in the push-to-application actions, and not only after restart

### Removed
- Removed BioMail format importer
- Removed file history size preference (never available from the UI)
- Removed jstorImporter because it's hardly ever used, even Jstor.org doesn't support/export said format anymore
- Removed ScifinderImporter because it's hardly ever used, and we could not get resource files to test against
- Removed option "Show one letter heading for icon columns" which is obsolete with the fix of [#315](https://github.com/JabRef/jabref/issues/315)/[#384](https://github.com/JabRef/jabref/issues/384)
- Removed table column "PDF/PS" which refers to legacy fields "ps" resp. "pdf" which are no longer supported (see also fix [#498](https://github.com/JabRef/jabref/issues/498))
- Removed the ability to export references on the CLI interface based on year ranges


## [3.0] - 2015-11-29

### Changed
 - Updated to support OpenOffice 4 and LibreOffice 5
 - Add toolbar icon for deleting an entry, and move menu item for this action to BibTeX
 - Better support for IEEEtranBSTCTL entries
 - Quick selection of month in entry editor
 - Unknown entry types will be converted to 'Misc' (was 'Other' before).
 - EntryTypes are now clustered per group on the 'new entry' GUI screen.
 - Tab shows the minimal unique folder name substring if multiple database files share the same name
 - Added a page numbers integrity checker
 - Position and size of certain dialogs are stored and restored.
 - Feature: Search Springer
 - Feature: Search DOAJ, Directory of Open Access Journals
 - Changes the old integrity check by improving the code base (+tests) and converting it to a simple issues table
 - Added combo box in MassSetFieldAction to simplify selecting the correct field name
 - Feature: Merge information from both entries on duplication detection
 - Always use import inspection dialog on import from file
 - All duplicate whitespaces / tabs / newlines are now removed from non-multiline fields
 - Improvements to search:
   - Search bar is now at the top
   - A summary of the search result is shown in textual form in the search bar
   - The search text field changes its color based on the search result (red if nothing is found, green if at least one entry is found)
   - Autocompletion suggestions are shown in a popup
   - Search options are available via a drop-down list, this implements [feature request 853](https://sourceforge.net/p/jabref/feature-requests/853/)
   - "Clear search" button also clears search field, this implements [feature request 601](https://sourceforge.net/p/jabref/feature-requests/601/)
   - Every search is done automatically (live) as soon as the search text is changed
   - Search is local by default. To do a global search, one has to do a local search and then this search can be done globally as well, opening a new window. 
   - The local search results can be shown in a new window. 
 - Feature: Merge information from a DOI generated BibTex entry to an entry
 - Added more characters to HTML/Unicode converter
 - Feature: Push citations to Texmaker ([bug 318](https://sourceforge.net/p/jabref/bugs/318/), [bug 582](https://sourceforge.net/p/jabref/bugs/582/))
 - Case changers improved to honor words (not yet more than single words) within {}
 - Feature: Added converters from HTML and Unicode to LaTeX on right click in text fields ([#191](https://github.com/JabRef/jabref/issues/191))
 - Feature: Add an option to the FileList context menu to delete an associated file from the file system
 - Feature: Field names "Doi", "Ee", and "Url" are now written as "DOI", "EE", and "URL"
 - The default language is now automatically set to the system's locale.
 - Use correct encoding names ([#155](https://github.com/JabRef/jabref/issues/155)) and replace old encoding names in bibtex files. This changes the file header.
 - No longer write JabRef version to BibTex file header.
 - No longer add blank lines inside a bibtex entry
 - Feature: When pasting a Google search URL, meta data will be automatically stripped before insertion.
 - Feature: PDF auto download from ACS, arXiv, ScienceDirect, SpringerLink, and Google Scholar
 - List of authors is now auto generated `scripts/generate-authors.sh` and inserted into L10N About.html
 - Streamline logging API: Replace usages of java.util.logging with commons.logging
 - Remove support for custom icon themes. The user has to use the default one.
 - Solved [feature request 767](https://sourceforge.net/p/jabref/feature-requests/767/): New subdatabase based on AUX file (biblatex)
 - Feature: DOItoBibTeX fetcher now also handles HTTP URLs
 - Feature: "Normalize to BibTeX name format" also removes newlines
 - Tweak of preference defaults
   - Autolink requires that the filename starts with the given BibTeX key and the default filename patterns is key followed by title
   - Default sorting changed
   - Default label pattern changed from `[auth][year]` to `[authors3][year]`
 - Feature: case changers now leave protected areas (enclosed with curly brackets) alone
 - BREAKING: The BibTeX key generator settings from previous versions are lost
 - BREAKING: LabelPatterns `[auth.etal]`, `[authEtAl]`, `[authors]`, `[authorsN]`, `[authorLast]` and more to omit spaces and commas (and work as described at http://jabref.sourceforge.net/help/LabelPatterns.php)
 - BREAKING: `[keywordN]` returns the Nth keyword (as described in the help) and not the first N keywords
 - BREAKING: If field consists of blanks only or an emtpy string, it is not written at all
 - Feature: new LabelPattern `[authFirstFull]` returning the last name of the first author and also a "van" or "von" if it exists
 - Feature: all new lines when writing an entry are obeying the globally configured new line (File -> newline separator). Affects fields: abstract and review
 - Feature: `[veryShortTitle]` and `[shortTitle]` also skip words like "in", "among", "before", ...
 - Feature: New LabelPattern `[keywordsN]`, where N is optional. Returns the first N keywords. If no N is specified ("`[keywords]`"), all keywords are returned. Spaces are removed.
 - Update supported LookAndFeels
 - Show replaced journal abbreviations on console
 - Integrated [GVK-Plugin](http://www.gbv.de/wikis/cls/Jabref-GVK-Plugin)
 - The three options to manage file references are moved to their own separated group in the Tools menu. 
 - Default preferences: Remote server (port 6050) always started on first JabRef instance. This prevents JabRef loaded twice when opening a bib file.

### Fixed
 - Fixed the bug that the file encoding was not correctly determined from the first (or second) line
 - Fixed [#325](https://github.com/JabRef/jabref/issues/325): Deactivating AutoCompletion crashes EntryEditor
 - Fixed bug when having added and then removed a personal journal list, an exception is always shown on startup
 - Fixed a bug in the IEEEXploreFetcher
 - Fixed [bug 1282](https://sourceforge.net/p/jabref/bugs/1282/) related to backslashes duplication.
 - Fixed [bug 1285](https://sourceforge.net/p/jabref/bugs/1285/): Editing position is not lost on saving
 - Fixed [bug 1297](https://sourceforge.net/p/jabref/bugs/1297/): No console message on closing
 - Fixed [#194](https://github.com/JabRef/jabref/issues/194): JabRef starts again on Win XP and Win Vista
 - Fixed: Tooltips are now shown for the #-field when the bibtex entry is incomplete.
 - Fixed [#173](https://github.com/JabRef/jabref/issues/173): Personal journal abbreviation list is not loaded twice
 - Bugfix: Preview of external journal abbreviation list now displays the correct list
 - Fixed [#223](https://github.com/JabRef/jabref/issues/223): Window is displayed in visible area even when having multiple screens
 - Localization tweaks: "can not" -> "cannot" and "file name" -> "filename"
 - Fixed: When reconfiguring the BibTeX key generator, changes are applied instantly without requiring a restart of JabRef
 - Fixed [#250](https://github.com/JabRef/jabref/issues/250): No hard line breaks after 70 chars in serialized JabRef meta data
 - Fixed [bug 1296](https://sourceforge.net/p/jabref/bugs/1296/): External links in the help open in the standard browser
 - Fixed behavior of opening files: If an existing database is opened, it is focused now instead of opening it twice.

### Removed
 - Entry type 'Other' is not selectable anymore as it is no real entry type. Will be converted to 'Misc'.
 - BREAKING: Remove plugin functionality.
 - The key bindings for searching specific databases are removed
 - Remove option to toggle native file dialog on mac by making JabRef always use native file dialogs on mac
 - Remove options to set PDF and PS directories per .bib database as the general options have also been deleted.
 - Remove option to disable renaming in FileChooser dialogs.
 - Remove option to hide the BibTeX Code tab in the entry editor.
 - Remove option to set a custom icon for the external file types. This is not possible anymore with the new icon font.
 - Remove legacy options to sync files in the "pdf" or "ps" field
 - Remove button to merge entries and keep the old ones.
 - Remove non-compact rank symbols in favor of compact rank
 - Remove Mr.DLib support as MR.DLib will be shut down in 2015
 - Remove support for key bindings per external application by allowing only the key binding "push to application" for the currently selected external application.
 - Remove "edit preamble" from toolbar
 - Remove support to the move-to-SysTray action
 - Remove incremental search
 - Remove option to disable autocompleters for search and make this always one
 - Remove option to highlight matches and make this always one when not using regex or grammar-based search
 - Remove non-working web searches: JSTOR and Sciencedirect (planned to be fixed for the next release)
 - Remove option Tools -> Open PDF or PS which is replaced by Tools -> Open File

## 2.80 - never released

Version 2.80 was intended as intermediate step to JabRef 3.0.
Since much functionality has changed during development, a release of this version was skipped.

## 2.11

The changelog of 2.11 and versions before is maintained as [text file](https://github.com/JabRef/jabref/blob/v2.11.1/CHANGELOG) in the [v2.11.1 tag](https://github.com/JabRef/jabref/tree/v2.11.1).

[Unreleased]: https://github.com/JabRef/jabref/compare/v3.7...HEAD
[3.7]: https://github.com/JabRef/jabref/compare/v3.6...v3.7
[3.6]: https://github.com/JabRef/jabref/compare/v3.5...v3.6
[3.5]: https://github.com/JabRef/jabref/compare/v3.4...v3.5
[3.4]: https://github.com/JabRef/jabref/compare/v3.3...v3.4
[3.3]: https://github.com/JabRef/jabref/compare/v3.2...v3.3
[3.2]: https://github.com/JabRef/jabref/compare/v3.1...v3.2
[3.1]: https://github.com/JabRef/jabref/compare/v3.0...v3.1
[3.0]: https://github.com/JabRef/jabref/compare/v2.11.1...v3.0
[dev_2.11]: https://github.com/JabRef/jabref/compare/v2.11.1...dev_2.11
[2.11.1]: https://github.com/JabRef/jabref/compare/v2.11...v2.11.1<|MERGE_RESOLUTION|>--- conflicted
+++ resolved
@@ -25,13 +25,8 @@
 - Replaces manual thread management with cached thread pool
 - Files can now be moved to subfolders named by a custom format pattern, e.g., based on `entrytype`.
   The pattern can be specified in the settings like the filename pattern. [#1092](https://github.com/JabRef/jabref/issues/1092)
-<<<<<<< HEAD
-  
-  
 - [#2375](https://github.com/JabRef/jabref/issues/2375) 'LaTeXCleanup' action does now escape % signs inside BibTeX fields
-=======
-- Add the possibility to copy citations of multiple entries to the clipboard.
->>>>>>> c6b32023
+- Add the possibility to copy citations of multiple entries to the clipboard
 
 ### Fixed
 - We fixed a few groups related issues:
