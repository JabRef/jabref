--- conflicted
+++ resolved
@@ -46,14 +46,11 @@
 - We added a button to let users reset the cite command to the default value. [#10569](https://github.com/JabRef/jabref/issues/10569)
 - We added the option to use System Preference for Light/Dark Theme [#8729](https://github.com/JabRef/jabref/issues/8729).
 - We added [scholar.archive.org](https://scholar.archive.org/) as a new fetcher. [#10498](https://github.com/JabRef/jabref/issues/10498)
-<<<<<<< HEAD
-- We added journal abbreviations directory in jabref data directory with automatic processing. [#10557](https://github.com/JabRef/jabref/issues/10557)
-=======
 - We integrated predatory journal checking as part of the Integrity Checker based on the [check-bib-for-predatory](https://github.com/CfKu/check-bib-for-predatory). [koppor#348](https://github.com/koppor/jabref/issues/348)
 - We added a 'More options' section in the main table right click menu opening the preferences dialog. [#9432](https://github.com/JabRef/jabref/issues/9432)
 - When creating a new group, it inherits the icon of the parent group. [#10521](https://github.com/JabRef/jabref/pull/10521)
-
->>>>>>> bc3d2234
+- We added journal abbreviations directory in jabref data directory with automatic processing. [#10557](https://github.com/JabRef/jabref/issues/10557)
+
 ### Changed
 
 - We moved the location of the 'Open only one instance of JabRef' preference option from "Network" to "General". [#9306](https://github.com/JabRef/jabref/issues/9306)
