--- conflicted
+++ resolved
@@ -13,16 +13,7 @@
 ### Changed
 
 ### Fixed
-<<<<<<< HEAD
-- We fixed an issue where the export to clipboard functionality could not be invoked. [#3994](https://github.com/JabRef/jabref/issues/3994)
-- We fixed an issue with the migration of invalid Look and Feels. [#3995, comment](https://github.com/JabRef/jabref/issues/3995#issuecomment-385649448)
-- We fixed an issue where JabRef would no longer start, when the option "Override default font settings" was activated. [#3986](https://github.com/JabRef/jabref/issues/3986)
-- We fixed an issue where JabRef removed whitespace from the Title-fetcher which resulting in no entries being found. [#4014](https://github.com/JabRef/jabref/issues/4014)
-- We fixed an issue where fetched entries from the ACM fetcher could not be imported. [#4018](https://github.com/JabRef/jabref/issues/4018)
-- We fixed an issue to enable push to application on macOs again [#4041](https://github.com/JabRef/jabref/issues/4041)
 - We fixed an issue where custom exports could not be selected in the 'Export (selected) entries' dialog [#4013](https://github.com/JabRef/jabref/issues/4013)
-=======
->>>>>>> 26bb5459
 
 ### Removed
 
