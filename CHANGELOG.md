# Changelog

All notable changes to this project will be documented in this file.
The format is based on [Keep a Changelog](https://keepachangelog.com/en/1.0.0/).
We refer to [GitHub issues](https://github.com/JabRef/jabref/issues) by using `#NUM`.
In case, there is no issue present, the pull request implementing the feature is linked.

Note that this project **does not** adhere to [Semantic Versioning](https://semver.org/).

## [Unreleased]

### Added

- We added support for offline extracting refereferences from PDFs following the IEEE format. [#11156](https://github.com/JabRef/jabref/pull/11156)
- We added a new keyboard shortcut  <kbd>ctrl</kbd> + <kbd>,</kbd> to open the preferences. [#11154](https://github.com/JabRef/jabref/pull/11154)
- We added value selection (such as for month) for content selectors in custom entry types. [#11109](https://github.com/JabRef/jabref/issues/11109)
- We added a duplicate checker for the Citation Relations tab. [#10414](https://github.com/JabRef/jabref/issues/10414)
- We added tooltip on main table cells that shows cell content or cell content and entry preview if set in preferences. [10925](https://github.com/JabRef/jabref/issues/10925)
- We added the ability to add a keyword/crossref when typing the separator character (e.g., comma) in the keywords/crossref fields. [#11178](https://github.com/JabRef/jabref/issues/11178)

### Changed

- We replaced the word "Key bindings" with "Keyboard shortcuts" in the Preferences tab. [#11153](https://github.com/JabRef/jabref/pull/11153)

### Fixed

- We fixed an issue where entry type with duplicate fields prevented opening existing libraries with custom entry types [#11127](https://github.com/JabRef/jabref/issues/11127)
<<<<<<< HEAD
- We fixed crash on opening the entry editor when auto completion is enabled. [#11188](https://github.com/JabRef/jabref/issues/11188)
=======
- We fixed the usage of the key binding for "Clear search" (default: <kbd>Escape</kbd>). [#10764](https://github.com/JabRef/jabref/issues/10764).
>>>>>>> bda81a4a

### Removed






## [5.13] – 2024-04-01

### Added

- We converted the "Custom API key" list to a table to be more accessible. [#10926](https://github.com/JabRef/jabref/issues/10926)
- We added a "refresh" button for the LaTeX citations tab in the entry editor. [#10584](https://github.com/JabRef/jabref/issues/10584)
- We added the possibility to show the BibTeX source in the [web search](https://docs.jabref.org/collect/import-using-online-bibliographic-database) import screen. [#560](https://github.com/koppor/jabref/issues/560)
- We added a fetcher for [ISIDORE](https://isidore.science/), simply paste in the link into the text field or the last 6 digits in the link that identify that paper. [#10423](https://github.com/JabRef/jabref/issues/10423)
- When importing entries form the "Citation relations" tab, the field [cites](https://docs.jabref.org/advanced/entryeditor/entrylinks) is now filled according to the relationship between the entries. [#10572](https://github.com/JabRef/jabref/pull/10752)
- We added a new integrity check and clean up option for strings having Unicode characters not encoded in [Unicode "Normalization Form Canonical Composition" (NFC)](https://en.wikipedia.org/wiki/Unicode_equivalence#Normal_forms"). [#10506](https://github.com/JabRef/jabref/issues/10506)
- We added a new group icon column to the main table showing the icons of the entry's groups. [#10801](https://github.com/JabRef/jabref/pull/10801)
- When deleting an entry, the files linked to the entry are now optionally deleted as well. [#10509](https://github.com/JabRef/jabref/issues/10509)
- We added support to move the file to the system trash (instead of deleting it). [#10591](https://github.com/JabRef/jabref/pull/10591)
- We added ability to jump to an entry in the command line using `-j CITATIONKEY`. [koppor#540](https://github.com/koppor/jabref/issues/540)
- We added a new boolean to the style files for Openoffice/Libreoffice integration to switch between ZERO_WIDTH_SPACE (default) and no space. [#10843](https://github.com/JabRef/jabref/pull/10843)
- When pasting HTML into the abstract or a comment field, the hypertext is automatically converted to Markdown. [#10558](https://github.com/JabRef/jabref/issues/10558)
- We added the possibility to redownload files that had been present but are no longer in the specified location. [#10848](https://github.com/JabRef/jabref/issues/10848)
- We added the citation key pattern `[camelN]`. Equivalent to the first N words of the `[camel]` pattern.
- We added importing of static groups and linked files from BibDesk .bib files. [#10381](https://github.com/JabRef/jabref/issues/10381)
- We added ability to export in CFF (Citation File Format) [#10661](https://github.com/JabRef/jabref/issues/10661).
- We added ability to push entries to TeXworks. [#3197](https://github.com/JabRef/jabref/issues/3197)
- We added the ability to zoom in and out in the document viewer using <kbd>Ctrl</kbd> + <kbd>Scroll</kbd>. [#10964](https://github.com/JabRef/jabref/pull/10964)
- We added a Cleanup for removing non-existent files and grouped the related options [#10929](https://github.com/JabRef/jabref/issues/10929)
- We added the functionality to parse the bibliography of PDFs using the GROBID online service. [#10200](https://github.com/JabRef/jabref/issues/10200)
- We added a seperated search bar for the global search window. [#11032](https://github.com/JabRef/jabref/pull/11032)
- We added ability to double-click on an entry in the global search window to select the corresponding entry in the main table. [#11010](https://github.com/JabRef/jabref/pull/11010)
- We added support for BibTeX String constants during copy & paste between libraries. [#10872](https://github.com/JabRef/jabref/issues/10872)
- We added the field `langid` which is important for hyphenation and casing in LaTeX. [#10868](https://github.com/JabRef/jabref/issues/10868)
- Event log entries can now be copied via a context menu. [#11100](https://github.com/JabRef/jabref/issues/11100)

### Changed

- The "Automatically open folders of attached files" preference default status has been changed to enabled on Windows. [koppor#56](https://github.com/koppor/jabref/issues/56)
- The Custom export format now uses the custom DOI base URI in the preferences for the `DOICheck`, if activated [forum#4084](https://discourse.jabref.org/t/export-html-disregards-custom-doi-base-uri/4084)
- The index directories for full text search have now more readable names to increase debugging possibilities using Apache Lucense's Lurk. [#10193](https://github.com/JabRef/jabref/issues/10193)
- The fulltext search also indexes files ending with .pdf (but do not having an explicit file type set). [#10193](https://github.com/JabRef/jabref/issues/10193)
- We changed the arrangement of the lists in the "Citation relations" tab. `Cites` are now on the left and `Cited by` on the right [#10572](https://github.com/JabRef/jabref/pull/10752)
- Sub libraries based on `aux` file can now also be generated if some citations are not found library. [#10775](https://github.com/JabRef/jabref/pull/10775)
- We rearranged the tab order in the entry editor and renamed the "Scite Tab" to "Citation information". [#10821](https://github.com/JabRef/jabref/issues/10821)
- We changed the duplicate handling in the Import entries dialog. Potential duplicate entries are marked with an icon and importing will now trigger the merge dialog [#10914](https://github.com/JabRef/jabref/pull/10914)
- We made the command "Push to TexShop" more robust to allow cite commands with a character before the first slash. [forum#2699](https://discourse.jabref.org/t/push-to-texshop-mac/2699/17?u=siedlerchr)
- We only show the notification "Saving library..." if the library contains more than 2000 entries. [#9803](https://github.com/JabRef/jabref/issues/9803)
- JabRef now keeps previous log files upon start. [#11023](https://github.com/JabRef/jabref/pull/11023)
- When normalizing author names, complete enclosing braces are kept. [#10031](https://github.com/JabRef/jabref/issues/10031)
- We enhanced the dialog for adding new fields in the content selector with a selection box containing a list of standard fields. [#10912](https://github.com/JabRef/jabref/pull/10912)
- We store the citation relations in an LRU cache to avoid bloating the memory and out-of-memory exceptions. [#10958](https://github.com/JabRef/jabref/issues/10958)
- Keywords field are now displayed as tags. [#10910](https://github.com/JabRef/jabref/pull/10910)
- Citation relations now get more information, and have quick access to view the articles in a browser without adding them to the library [#10869](https://github.com/JabRef/jabref/issues/10869)
- Importer/Exporter for CFF format now supports JabRef `cites` and `related` relationships, as well as all fields from the CFF specification. [#10993](https://github.com/JabRef/jabref/issues/10993)
- The XMP-Exporter no longer writes the content of the `file`-field. [#11083](https://github.com/JabRef/jabref/pull/11083)
- We added notes, checks and warnings for the case of selection of non-empty directories while starting a new Systematic Literature Review. [#600](https://github.com/koppor/jabref/issues/600)
- Text in the import dialog (web search results) will now be wrapped to prevent horizontal scrolling. [#10931](https://github.com/JabRef/jabref/issues/10931)
- We improved the error handling when invalid bibdesk-files are encountered [#11117](https://github.com/JabRef/jabref/issues/11117)

### Fixed

- We fixed an issue where the fulltext search button in entry editor used to disappear on click till the search is completed. [#10425](https://github.com/JabRef/jabref/issues/10425)
- We fixed an issue where attempting to cancel the importing/generation of an entry from id is ignored. [#10508](https://github.com/JabRef/jabref/issues/10508)
- We fixed an issue where the preview panel showing the wrong entry (an entry that is not selected in the entry table). [#9172](https://github.com/JabRef/jabref/issues/9172)
- We fixed an issue where HTML-reserved characters like '&' and '<', in addition to HTML entities like '&amp;' were not rendered correctly in entry preview. [#10677](https://github.com/JabRef/jabref/issues/10677)
- The last page of a PDF is now indexed by the full text search. [#10193](https://github.com/JabRef/jabref/issues/10193)
- The entry editor respects the configured custom tabs when showing "Other fields". [#11012](https://github.com/JabRef/jabref/pull/11012)
- The default owner of an entry can be changed again. [#10924](https://github.com/JabRef/jabref/issues/10924)
- We fixed an issue where the duplicate check did not take umlauts or other LaTeX-encoded characters into account. [#10744](https://github.com/JabRef/jabref/pull/10744)
- We fixed the colors of the icon on hover for unset special fields. [#10431](https://github.com/JabRef/jabref/issues/10431)
- We fixed an issue where the CrossRef field did not work if autocompletion was disabled [#8145](https://github.com/JabRef/jabref/issues/8145)
- In biblatex mode, JabRef distinguishes between "Optional fields" and "Optional fields 2" again. [#11022](https://github.com/JabRef/jabref/pull/11022)
- We fixed an issue where exporting`@electronic` and `@online` entry types to the Office XMl would duplicate the field `title`  [#10807](https://github.com/JabRef/jabref/issues/10807)
- We fixed an issue where the `CommentsTab` was not properly formatted when the `defaultOwner` contained capital or special letters. [#10870](https://github.com/JabRef/jabref/issues/10870)
- We fixed an issue where the `File -> Close library` menu item was not disabled when no library was open. [#10948](https://github.com/JabRef/jabref/issues/10948)
- We fixed an issue where the Document Viewer would show the PDF in only half the window when maximized. [#10934](https://github.com/JabRef/jabref/issues/10934)
- Clicking on the crossref and related tags in the entry editor jumps to the linked entry. [#5484](https://github.com/JabRef/jabref/issues/5484) [#9369](https://github.com/JabRef/jabref/issues/9369)
- We fixed an issue where JabRef could not parse absolute file paths from Zotero exports. [#10959](https://github.com/JabRef/jabref/issues/10959)
- We fixed an issue where an exception occured when toggling between "Live" or "Locked" in the internal Document Viewer. [#10935](https://github.com/JabRef/jabref/issues/10935)
- When fetching article information fom IEEE Xplore, the em dash is now converted correctly. [koppor#286](https://github.com/koppor/jabref/issues/286)
- Fixed an issue on Windows where the browser extension reported failure to send an entry to JabRef even though it was sent properly. [JabRef-Browser-Extension#493](https://github.com/JabRef/JabRef-Browser-Extension/issues/493)
- Fixed an issue on Windows where TeXworks path was not resolved if it was installed with MiKTeX. [#10977](https://github.com/JabRef/jabref/issues/10977)
- We fixed an issue with where JabRef would throw an error when using MathSciNet search, as it was unable to parse the fetched JSON coreectly. [10996](https://github.com/JabRef/jabref/issues/10996)
- We fixed an issue where the "Import by ID" function would throw an error when a DOI that contains URL-encoded characters was entered. [#10648](https://github.com/JabRef/jabref/issues/10648)
- We fixed an issue with handling of an "overflow" of authors at `[authIniN]`. [#11087](https://github.com/JabRef/jabref/issues/11087)
- We fixed an issue where an exception occurred when selecting entries in the web search results. [#11081](https://github.com/JabRef/jabref/issues/11081)
- When a new library is unsaved, there is now no warning when fetching entries with PDFs. [#11075](https://github.com/JabRef/jabref/issues/11075)
- We fixed an issue where the message "The libary has been modified by another program" occurred when editing library metadata and saving the library. [#4877](https://github.com/JabRef/jabref/issues/4877)

### Removed

- We removed the predatory journal checks due to a high rate of false positives. [#11066](https://github.com/JabRef/jabref/pull/11066)

## [5.12] – 2023-12-24

### Added

- We added a scite.ai tab in the entry editor that retrieves 'Smart Citation' tallies for citations that have a DOI. [koppor#375](https://github.com/koppor/jabref/issues/375)  
- We added a dropdown menu to let users change the reference library during AUX file import. [#10472](https://github.com/JabRef/jabref/issues/10472)
- We added a button to let users reset the cite command to the default value. [#10569](https://github.com/JabRef/jabref/issues/10569)
- We added the option to use System Preference for Light/Dark Theme [#8729](https://github.com/JabRef/jabref/issues/8729).
- We added [scholar.archive.org](https://scholar.archive.org/) as a new fetcher. [#10498](https://github.com/JabRef/jabref/issues/10498)
- We integrated predatory journal checking as part of the Integrity Checker based on the [check-bib-for-predatory](https://github.com/CfKu/check-bib-for-predatory). [koppor#348](https://github.com/koppor/jabref/issues/348)
- We added a 'More options' section in the main table right click menu opening the preferences dialog. [#9432](https://github.com/JabRef/jabref/issues/9432)
- When creating a new group, it inherits the icon of the parent group. [#10521](https://github.com/JabRef/jabref/pull/10521)

### Changed

- We moved the location of the 'Open only one instance of JabRef' preference option from "Network" to "General". [#9306](https://github.com/JabRef/jabref/issues/9306)
- The two previews in the change resolver dialog now have their scrollbars synchronized. [#9576](https://github.com/JabRef/jabref/issues/9576).
- We changed the setting of the keyword separator to accept a single character only. [#177](https://github.com/koppor/jabref/issues/177)
- We replaced "SearchAll" in Web Search by "Search Selected". [#10556](https://github.com/JabRef/jabref/issues/10556)
- Short DOI formatter now checks, if the value is already formatted. If so, it returns the value instead of calling the ShortDOIService again. [#10589](https://github.com/JabRef/jabref/issues/10589)
- We upgraded to JavaFX 21.0.1. As a consequence JabRef requires now macOS 11 or later and GTK 3.8 or later on Linux [10627](https://github.com/JabRef/jabref/pull/10627).
- A user-specific comment fields is not enabled by default, but can be enabled using the "Add" button. [#10424](https://github.com/JabRef/jabref/issues/10424)
- We upgraded to Lucene 9.9 for the fulltext search. The search index will be rebuild. [#10686](https://github.com/JabRef/jabref/pull/10686)
- When using "Copy..." -> "Copy citation key", the delimiter configured at "Push applications" is respected. [#10707](https://github.com/JabRef/jabref/pull/10707)

### Fixed

- We fixed an issue where the added protected term has unwanted leading and trailing whitespaces, where the formatted text has unwanted empty brackets and where the word at the cursor in the textbox can be added to the list. [#10415](https://github.com/JabRef/jabref/issues/10415)
- We fixed an issue where in the merge dialog the file field of entries was not correctly merged when the first and second entry both contained values inside the file field. [#10572](https://github.com/JabRef/jabref/issues/10572)
- We fixed some small inconsistencies in the user interface. [#10507](https://github.com/JabRef/jabref/issues/10507) [#10458](https://github.com/JabRef/jabref/issues/10458) [#10660](https://github.com/JabRef/jabref/issues/10660)
- We fixed the issue where the Hayagriva YAML exporter would not include a parent field for the publisher/series. [#10596](https://github.com/JabRef/jabref/issues/10596)
- We fixed issues in the external file type dialog w.r.t. duplicate entries in the case of a language switch. [#10271](https://github.com/JabRef/jabref/issues/10271)
- We fixed an issue where the right-click action "Copy cite..." did not respect the configured citation command under "External Programs" -> "[Push Applications](https://docs.jabref.org/cite/pushtoapplications)" [#10615](https://github.com/JabRef/jabref/issues/10615)

### Removed

- We removed duplicate filtering and sorting operations in the MainTable when editing BibEntries. [#10619](https://github.com/JabRef/jabref/pull/10619)

## [5.11] – 2023-10-22

### Added

- We added the ability to sort subgroups in Z-A order, as well as by ascending and descending number of subgroups. [#10249](https://github.com/JabRef/jabref/issues/10249)
- We added the possibility to find (and add) papers that cite or are cited by a given paper. [#6187](https://github.com/JabRef/jabref/issues/6187)
- We added an error-specific message for when a download from a URL fails. [#9826](https://github.com/JabRef/jabref/issues/9826)
- We added support for customizing the citation command (e.g., `[@key1,@key2]`) when [pushing to external applications](https://docs.jabref.org/cite/pushtoapplications). [#10133](https://github.com/JabRef/jabref/issues/10133)
- We added an integrity check for more special characters. [#8712](https://github.com/JabRef/jabref/issues/8712)
- We added protected terms described as "Computer science". [#10222](https://github.com/JabRef/jabref/pull/10222)
- We added a link "Get more themes..." in the preferences to that points to [themes.jabref.org](https://themes.jabref.org) allowing the user to download new themes. [#10243](https://github.com/JabRef/jabref/issues/10243)
- We added a fetcher for [LOBID](https://lobid.org/resources/api) resources. [koppor#386](https://github.com/koppor/jabref/issues/386)
- When in `biblatex` mode, the [integrity check](https://docs.jabref.org/finding-sorting-and-cleaning-entries/checkintegrity) for journal titles now also checks the field `journal`.
- We added support for exporting to Hayagriva YAML format. [#10382](https://github.com/JabRef/jabref/issues/10382)
- We added support for pushing citations to [TeXShop](https://pages.uoregon.edu/koch/texshop/) on macOS [forum#2699](https://discourse.jabref.org/t/push-to-texshop-mac/2699).
- We added the 'Bachelor's thesis' type for Biblatex's 'Thesis' EntryType [#10029](https://github.com/JabRef/jabref/issues/10029).

### Changed

- The export formats `listrefs`, `tablerefs`, `tablerefsabsbib`, now use the ISO date format in the footer [#10383](https://github.com/JabRef/jabref/pull/10383).
- When searching for an identifier in the "Web search", the title of the search window is now "Identifier-based Web Search". [#10391](https://github.com/JabRef/jabref/pull/10391)
- The ampersand checker now skips verbatim fields (`file`, `url`, ...). [#10419](https://github.com/JabRef/jabref/pull/10419)
- If no existing document is selected for exporting "XMP annotated pdf" JabRef will now create a new PDF file with a sample text and the metadata. [#10102](https://github.com/JabRef/jabref/issues/10102)
- We modified the DOI cleanup to infer the DOI from an ArXiV ID if it's present. [#10426](https://github.com/JabRef/jabref/issues/10426)
- The ISI importer uses the field `comment` for notes (instead of `review). [#10478](https://github.com/JabRef/jabref/pull/10478)
- If no existing document is selected for exporting "Embedded BibTeX pdf" JabRef will now create a new PDF file with a sample text and the metadata. [#10101](https://github.com/JabRef/jabref/issues/10101)
- Translated titles format no longer raise a warning. [#10459](https://github.com/JabRef/jabref/issues/10459)
- We re-added the empty grey containers in the groups panel to keep an indicator for the current selected group, if displaying of group item count is turned off [#9972](https://github.com/JabRef/jabref/issues/9972)

### Fixed

- We fixed an issue where "Move URL in note field to url field" in the cleanup dialog caused an exception if no note field was present [forum#3999](https://discourse.jabref.org/t/cleanup-entries-cant-get-it-to-work/3999)
- It is possible again to use "current table sort order" for the order of entries when saving. [#9869](https://github.com/JabRef/jabref/issues/9869)
- Passwords can be stored in GNOME key ring. [#10274](https://github.com/JabRef/jabref/issues/10274)
- We fixed an issue where groups based on an aux file could not be created due to an exception [#10350](https://github.com/JabRef/jabref/issues/10350)
- We fixed an issue where the JabRef browser extension could not communicate with JabRef under macOS due to missing files. You should use the `.pkg` for the first installation as it updates all necessary files for the extension [#10308](https://github.com/JabRef/jabref/issues/10308)
- We fixed an issue where the ISBN fetcher returned the entrytype `misc` for certain ISBN numbers [#10348](https://github.com/JabRef/jabref/issues/10348)
- We fixed a bug where an exception was raised when saving less than three export save orders in the preference. [#10157](https://github.com/JabRef/jabref/issues/10157)
- We fixed an issue where it was possible to create a group with no name or with a group separator inside the name [#9776](https://github.com/JabRef/jabref/issues/9776)
- Biblatex's `journaltitle` is now also respected for showing the journal information. [#10397](https://github.com/JabRef/jabref/issues/10397)
- JabRef does not hang anymore when exporting via CLI. [#10380](https://github.com/JabRef/jabref/issues/10380)
- We fixed an issue where it was not possible to save a library on a network share under macOS due to an exception when acquiring a file lock [#10452](https://github.com/JabRef/jabref/issues/10452)
- We fixed an issue where exporting "XMP annotated pdf" without selecting an existing document would produce an exception. [#10102](https://github.com/JabRef/jabref/issues/10102)
- We fixed an issue where the "Enabled" column in the "Protected terms files" tab in the preferences could not be resized [#10285](https://github.com/JabRef/jabref/issues/10285)
- We fixed an issue where after creation of a new library, the new library was not focused. [koppor#592](https://github.com/koppor/jabref/issues/592)
- We fixed an issue where double clicking on an url in the file field would trigger an exception instead of opening the browser [#10480](https://github.com/JabRef/jabref/pull/10480)
- We fixed an issue where scrolling was impossible on dragging a citation on the groups panel. [#9754](https://github.com/JabRef/jabref/issues/9754)
- We fixed an issue where exporting "Embedded BibTeX pdf" without selecting an existing document would produce an exception. [#10101](https://github.com/JabRef/jabref/issues/10101)
- We fixed an issue where there was a failure to access the url link for "eprint" for the ArXiv entry.[#10474](https://github.com/JabRef/jabref/issues/10474)
- We fixed an issue where it was not possible to connect to a shared database once a group with entries was added or other metadata modified [#10336](https://github.com/JabRef/jabref/issues/10336)
- We fixed an issue where middle-button paste in X not always worked [#7905](https://github.com/JabRef/jabref/issues/7905)

## [5.10] – 2023-09-02

### Added

- We added a field showing the BibTeX/biblatex source for added and deleted entries in the "External Changes Resolver" dialog. [#9509](https://github.com/JabRef/jabref/issues/9509)
- We added user-specific comment field so that multiple users can make separate comments. [#543](https://github.com/koppor/jabref/issues/543)
- We added a search history list in the search field's right click menu. [#7906](https://github.com/JabRef/jabref/issues/7906)
- We added a full text fetcher for IACR eprints. [#9651](https://github.com/JabRef/jabref/pull/9651)
- We added "Attach file from URL" to right-click context menu to download and store a file with the reference library. [#9646](https://github.com/JabRef/jabref/issues/9646)
- We enabled updating an existing entry with data from InspireHEP. [#9351](https://github.com/JabRef/jabref/issues/9351)
- We added a fetcher for the Bibliotheksverbund Bayern (experimental). [#9641](https://github.com/JabRef/jabref/pull/9641)
- We added support for more biblatex date formats for parsing dates. [#2753](https://github.com/JabRef/jabref/issues/2753)
- We added support for multiple languages for exporting to and importing references from MS Office. [#9699](https://github.com/JabRef/jabref/issues/9699)
- We enabled scrolling in the groups list when dragging a group on another group. [#2869](https://github.com/JabRef/jabref/pull/2869)
- We added the option to automatically download online files when a new entry is created from an existing ID (e.g., DOI). The option can be disabled in the preferences under "Import and Export". [#9756](https://github.com/JabRef/jabref/issues/9756)
- We added a new Integrity check for unescaped ampersands. [koppor#585](https://github.com/koppor/jabref/issues/585)
- We added support for parsing `$\backslash$` in file paths (as exported by Mendeley). [forum#3470](https://discourse.jabref.org/t/mendeley-bib-import-with-linked-files/3470)
- We added the possibility to automatically fetch entries when an ISBN is pasted on the main table. [#9864](https://github.com/JabRef/jabref/issues/9864)
- We added the option to disable the automatic linking of files in the entry editor [#5105](https://github.com/JabRef/jabref/issues/5105)
- We added the link icon for ISBNs in linked identifiers column. [#9819](https://github.com/JabRef/jabref/issues/9819)
- We added key binding to focus on groups <kbd>alt</kbd> + <kbd>s</kbd> [#9863](https://github.com/JabRef/jabref/issues/9863)
- We added the option to unprotect a text selection, which strips all pairs of curly braces away. [#9950](https://github.com/JabRef/jabref/issues/9950)
- We added drag and drop events for field 'Groups' in entry editor panel. [#569](https://github.com/koppor/jabref/issues/569)
- We added support for parsing MathML in the Medline importer. [#4273](https://github.com/JabRef/jabref/issues/4273)
- We added the ability to search for an identifier (DOI, ISBN, ArXiv ID) directly from 'Web Search'. [#7575](https://github.com/JabRef/jabref/issues/7575) [#9674](https://github.com/JabRef/jabref/issues/9674)
- We added a cleanup activity that identifies a URL or a last-visited-date in the `note` field and moves it to the `url` and `urldate` field respectively. [koppor#216](https://github.com/koppor/jabref/issues/216)
- We enabled the user to change the name of a field in a custom entry type by double-clicking on it. [#9840](https://github.com/JabRef/jabref/issues/9840)
- We added some preferences options to disable online activity. [#10064](https://github.com/JabRef/jabref/issues/10064)
- We integrated two mail actions ("As Email" and "To Kindle") under a new "Send" option in the right-click & Tools menus. The Kindle option creates an email targeted to the user's Kindle email, which can be set in preferences under "External programs" [#6186](https://github.com/JabRef/jabref/issues/6186)
- We added an option to clear recent libraries' history. [#10003](https://github.com/JabRef/jabref/issues/10003)
- We added an option to encrypt and remember the proxy password. [#8055](https://github.com/JabRef/jabref/issues/8055)[#10044](https://github.com/JabRef/jabref/issues/10044)
- We added support for showing journal information, via info buttons next to the `Journal` and `ISSN` fields in the entry editor. [#6189](https://github.com/JabRef/jabref/issues/6189)
- We added support for pushing citations to Sublime Text 3 [#10098](https://github.com/JabRef/jabref/issues/10098)
- We added support for the Finnish language. [#10183](https://github.com/JabRef/jabref/pull/10183)
- We added the option to automatically replaces illegal characters in the filename when adding a file to JabRef. [#10182](https://github.com/JabRef/jabref/issues/10182)
- We added a privacy policy. [#10064](https://github.com/JabRef/jabref/issues/10064)
- We added a tooltip to show the number of entries in a group [#10208](https://github.com/JabRef/jabref/issues/10208)
- We fixed an issue where it was no longer possible to add or remove selected entries to groups via context menu [#10404](https://github.com/JabRef/jabref/issues/10404), [#10317](https://github.com/JabRef/jabref/issues/10317) [#10374](https://github.com/JabRef/jabref/issues/10374)

### Changed

- We replaced "Close" by "Close library" and placed it after "Save all" in the File menu. [#10043](https://github.com/JabRef/jabref/pull/10043)
- We upgraded to Lucene 9.7 for the fulltext search. The search index will be rebuild. [#9584](https://github.com/JabRef/jabref/pull/10036)
- 'Get full text' now also checks the file url. [#568](https://github.com/koppor/jabref/issues/568)
- JabRef writes a new backup file only if there is a change. Before, JabRef created a backup upon start. [#9679](https://github.com/JabRef/jabref/pull/9679)
- We modified the `Add Group` dialog to use the most recently selected group hierarchical context. [#9141](https://github.com/JabRef/jabref/issues/9141)
- We refined the 'main directory not found' error message. [#9625](https://github.com/JabRef/jabref/pull/9625)
- JabRef writes a new backup file only if there is a change. Before, JabRef created a backup upon start. [#9679](https://github.com/JabRef/jabref/pull/9679)
- Backups of libraries are not stored per JabRef version, but collected together. [#9676](https://github.com/JabRef/jabref/pull/9676)
- We streamlined the paths for logs and backups: The parent path fragment is always `logs` or `backups`.
- `log.txt` now contains an entry if a BibTeX entry could not be parsed.
- `log.txt` now contains debug messages. Debugging needs to be enabled explicitly. [#9678](https://github.com/JabRef/jabref/pull/9678)
- `log.txt` does not contain entries for non-found files during PDF indexing. [#9678](https://github.com/JabRef/jabref/pull/9678)
- The hostname is now determined using environment variables (`COMPUTERNAME`/`HOSTNAME`) first. [#9910](https://github.com/JabRef/jabref/pull/9910)
- We improved the Medline importer to correctly import ISO dates for `revised`. [#9536](https://github.com/JabRef/jabref/issues/9536)
- To avoid cluttering of the directory, We always delete the `.sav` file upon successful write. [#9675](https://github.com/JabRef/jabref/pull/9675)
- We improved the unlinking/deletion of multiple linked files of an entry using the <kbd>Delete</kbd> key. [#9473](https://github.com/JabRef/jabref/issues/9473)
- The field names of customized entry types are now exchanged preserving the case. [#9993](https://github.com/JabRef/jabref/pull/9993)
- We moved the custom entry types dialog into the preferences dialog. [#9760](https://github.com/JabRef/jabref/pull/9760)
- We moved the manage content selectors dialog to the library properties. [#9768](https://github.com/JabRef/jabref/pull/9768)
- We moved the preferences menu command from the options menu to the file menu. [#9768](https://github.com/JabRef/jabref/pull/9768)
- We reworked the cross ref labels in the entry editor and added a right click menu. [#10046](https://github.com/JabRef/jabref/pull/10046)
- We reorganized the order of tabs and settings in the library properties. [#9836](https://github.com/JabRef/jabref/pull/9836)
- We changed the handling of an "overflow" of authors at `[authIniN]`: JabRef uses `+` to indicate an overflow. Example: `[authIni2]` produces `A+` (instead of `AB`) for `Aachen and Berlin and Chemnitz`. [#9703](https://github.com/JabRef/jabref/pull/9703)
- We moved the preferences option to open the last edited files on startup to the 'General' tab. [#9808](https://github.com/JabRef/jabref/pull/9808)
- We improved the recognition of DOIs when pasting a link containing a DOI on the maintable. [#9864](https://github.com/JabRef/jabref/issues/9864s)
- We reordered the preferences dialog. [#9839](https://github.com/JabRef/jabref/pull/9839)
- We split the 'Import and Export' tab into 'Web Search' and 'Export'. [#9839](https://github.com/JabRef/jabref/pull/9839)
- We moved the option to run JabRef in memory stick mode into the preferences dialog toolbar. [#9866](https://github.com/JabRef/jabref/pull/9866)
- In case the library contains empty entries, they are not written to disk. [#8645](https://github.com/JabRef/jabref/issues/8645)
- The formatter `remove_unicode_ligatures` is now called `replace_unicode_ligatures`. [#9890](https://github.com/JabRef/jabref/pull/9890)
- We improved the error message when no terminal was found. [#9607](https://github.com/JabRef/jabref/issues/9607)
- In the context of the "systematic literature functionality", we changed the name "database" to "catalog" to use a separate term for online catalogs in comparison to SQL databases. [#9951](https://github.com/JabRef/jabref/pull/9951)
- We now show more fields (including Special Fields) in the dropdown selection for "Save sort order" in the library properties and for "Export sort order" in the preferences. [#10010](https://github.com/JabRef/jabref/issues/10010)
- We now encrypt and store the custom API keys in the OS native credential store. [#10044](https://github.com/JabRef/jabref/issues/10044)
- We changed the behavior of group addition/edit, so that sorting by alphabetical order is not performed by default after the modification. [#10017](https://github.com/JabRef/jabref/issues/10017)
- We fixed an issue with spacing in the cleanup dialogue. [#10081](https://github.com/JabRef/jabref/issues/10081)
- The GVK fetcher now uses the new [K10plus](https://www.bszgbv.de/services/k10plus/) database. [#10189](https://github.com/JabRef/jabref/pull/10189)

### Fixed

- We fixed an issue where clicking the group expansion pane/arrow caused the node to be selected, when it should just expand/detract the node. [#10111](https://github.com/JabRef/jabref/pull/10111)
- We fixed an issue where the browser import would add ' characters before the BibTeX entry on Linux. [#9588](https://github.com/JabRef/jabref/issues/9588)
- We fixed an issue where searching for a specific term with the DOAB fetcher lead to an exception. [#9571](https://github.com/JabRef/jabref/issues/9571)
- We fixed an issue where the "Import" -> "Library to import to" did not show the correct library name if two opened libraries had the same suffix. [#9567](https://github.com/JabRef/jabref/issues/9567)
- We fixed an issue where the rpm-Version of JabRef could not be properly uninstalled and reinstalled. [#9558](https://github.com/JabRef/jabref/issues/9558), [#9603](https://github.com/JabRef/jabref/issues/9603)
- We fixed an issue where the command line export using `--exportMatches` flag does not create an output bib file. [#9581](https://github.com/JabRef/jabref/issues/9581)
- We fixed an issue where custom field in the custom entry types could not be set to mulitline. [#9609](https://github.com/JabRef/jabref/issues/9609)
- We fixed an issue where the Office XML exporter did not resolve BibTeX-Strings when exporting entries. [forum#3741](https://discourse.jabref.org/t/exporting-bibtex-constant-strings-to-ms-office-2007-xml/3741)
- We fixed an issue where the Merge Entries Toolbar configuration was not saved after hitting 'Merge Entries' button. [#9091](https://github.com/JabRef/jabref/issues/9091)
- We fixed an issue where the password is stored in clear text if the user wants to use a proxy with authentication. [#8055](https://github.com/JabRef/jabref/issues/8055)
- JabRef is now more relaxed when parsing field content: In case a field content ended with `\`, the combination `\}` was treated as plain `}`. [#9668](https://github.com/JabRef/jabref/issues/9668)
- We resolved an issue that cut off the number of group entries when it exceeded four digits. [#8797](https://github.com/JabRef/jabref/issues/8797)
- We fixed the issue where the size of the global search window was not retained after closing. [#9362](https://github.com/JabRef/jabref/issues/9362)
- We fixed an issue where the Global Search UI preview is still white in dark theme. [#9362](https://github.com/JabRef/jabref/issues/9362)
- We fixed the double paste issue when <kbd>Cmd</kbd> + <kbd>v</kbd> is pressed on 'New entry from plaintext' dialog. [#9367](https://github.com/JabRef/jabref/issues/9367)
- We fixed an issue where the pin button on the Global Search dialog was located at the bottom and not at the top. [#9362](https://github.com/JabRef/jabref/issues/9362)
- We fixed the log text color in the event log console when using dark mode. [#9732](https://github.com/JabRef/jabref/issues/9732)
- We fixed an issue where searching for unlinked files would include the current library's .bib file. [#9735](https://github.com/JabRef/jabref/issues/9735)
- We fixed an issue where it was no longer possible to connect to a shared mysql database due to an exception. [#9761](https://github.com/JabRef/jabref/issues/9761)
- We fixed an issue where an exception was thrown for the user after <kbd>Ctrl</kbd>+<kbd>Z</kbd> command. [#9737](https://github.com/JabRef/jabref/issues/9737)
- We fixed the citation key generation for [`[authors]`, `[authshort]`, `[authorsAlpha]`, `[authIniN]`, `[authEtAl]`, `[auth.etal]`](https://docs.jabref.org/setup/citationkeypatterns#special-field-markers) to handle `and others` properly. [koppor#626](https://github.com/koppor/jabref/issues/626)
- We fixed the Save/save as file type shows BIBTEX_DB instead of "Bibtex library". [#9372](https://github.com/JabRef/jabref/issues/9372)
- We fixed the default main file directory for non-English Linux users. [#8010](https://github.com/JabRef/jabref/issues/8010)
- We fixed an issue when overwriting the owner was disabled. [#9896](https://github.com/JabRef/jabref/pull/9896)
- We fixed an issue regarding recording redundant prefixes in search history. [#9685](https://github.com/JabRef/jabref/issues/9685)
- We fixed an issue where passing a URL containing a DOI led to a "No entry found" notification. [#9821](https://github.com/JabRef/jabref/issues/9821)
- We fixed some minor visual inconsistencies and issues in the preferences dialog. [#9866](https://github.com/JabRef/jabref/pull/9866)
- The order of save actions is now retained. [#9890](https://github.com/JabRef/jabref/pull/9890)
- We fixed an issue where the order of save actions was not retained in the bib file. [#9890](https://github.com/JabRef/jabref/pull/9890)
- We fixed an issue in the preferences 'External file types' tab ignoring a custom application path in the edit dialog. [#9895](https://github.com/JabRef/jabref/issues/9895)
- We fixed an issue in the preferences where custom columns could be added to the entry table with no qualifier. [#9913](https://github.com/JabRef/jabref/issues/9913)
- We fixed an issue where the encoding header in a bib file was not respected when the file contained a BOM (Byte Order Mark). [#9926](https://github.com/JabRef/jabref/issues/9926)
- We fixed an issue where cli help output for import and export format was inconsistent. [koppor#429](https://github.com/koppor/jabref/issues/429)
- We fixed an issue where the user could select multiple conflicting options for autocompletion at once. [#10181](https://github.com/JabRef/jabref/issues/10181)
- We fixed an issue where no preview could be generated for some entry types and led to an exception. [#9947](https://github.com/JabRef/jabref/issues/9947)
- We fixed an issue where the Linux terminal working directory argument was malformed and therefore ignored upon opening a terminal [#9953](https://github.com/JabRef/jabref/issues/9953)
- We fixed an issue under Linux where under some systems the file instead of the folder was opened. [#9607](https://github.com/JabRef/jabref/issues/9607)
- We fixed an issue where an Automatic Keyword Group could not be deleted in the UI. [#9778](https://github.com/JabRef/jabref/issues/9778)
- We fixed an issue where the citation key pattern `[edtrN_M]` returned the wrong editor. [#9946](https://github.com/JabRef/jabref/pull/9946)
- We fixed an issue where empty grey containers would remain in the groups panel, if displaying of group item count is turned off. [#9972](https://github.com/JabRef/jabref/issues/9972)
- We fixed an issue where fetching an ISBN could lead to application freezing when the fetcher did not return any results. [#9979](https://github.com/JabRef/jabref/issues/9979)
- We fixed an issue where closing a library containing groups and entries caused an exception [#9997](https://github.com/JabRef/jabref/issues/9997)
- We fixed a bug where the editor for strings in a bibliography file did not sort the entries by their keys [#10083](https://github.com/JabRef/jabref/pull/10083)
- We fixed an issues where clicking on the empty space of specific context menu entries would not trigger the associated action. [#8388](https://github.com/JabRef/jabref/issues/8388)
- We fixed an issue where JabRef would not remember whether the window was in fullscreen. [#4939](https://github.com/JabRef/jabref/issues/4939)
- We fixed an issue where the ACM Portal search sometimes would not return entries for some search queries when the article author had no given name. [#10107](https://github.com/JabRef/jabref/issues/10107)
- We fixed an issue that caused high CPU usage and a zombie process after quitting JabRef because of author names autocompletion. [#10159](https://github.com/JabRef/jabref/pull/10159)
- We fixed an issue where files with illegal characters in the filename could be added to JabRef. [#10182](https://github.com/JabRef/jabref/issues/10182)
- We fixed that checked-out radio buttons under "specified keywords" were not displayed as checked after closing and reopening the "edit group" window. [#10248](https://github.com/JabRef/jabref/issues/10248)
- We fixed that when editing groups, checked-out properties such as case sensitive and regular expression (under "Free search expression") were not displayed checked. [#10108](https://github.com/JabRef/jabref/issues/10108)

### Removed

- We removed the support of BibTeXML. [#9540](https://github.com/JabRef/jabref/issues/9540)
- We removed support for Markdown syntax for strikethrough and task lists in comment fields. [#9726](https://github.com/JabRef/jabref/pull/9726)
- We removed the options menu, because the two contents were moved to the File menu or the properties of the library. [#9768](https://github.com/JabRef/jabref/pull/9768)
- We removed the 'File' tab in the preferences and moved its contents to the 'Export' tab. [#9839](https://github.com/JabRef/jabref/pull/9839)
- We removed the "[Collection of Computer Science Bibliographies](https://en.wikipedia.org/wiki/Collection_of_Computer_Science_Bibliographies)" fetcher the websits is no longer available. [#6638](https://github.com/JabRef/jabref/issues/6638)

## [5.9] – 2023-01-06

### Added

- We added a dropdown menu to let users change the library they want to import into during import. [#6177](https://github.com/JabRef/jabref/issues/6177)
- We added the possibility to add/remove a preview style from the selected list using a double click. [#9490](https://github.com/JabRef/jabref/issues/9490)
- We added the option to define fields as "multine" directly in the custom entry types dialog. [#6448](https://github.com/JabRef/jabref/issues/6448)
- We changed the minWidth and the minHeight of the main window, so it won't have a width and/or a height with the value 0. [#9606](https://github.com/JabRef/jabref/issues/9606)

### Changed

- We changed database structure: in MySQL/MariaDB we renamed tables by adding a `JABREF_` prefix, and in PGSQL we moved tables in `jabref` schema. We added `VersionDBStructure` variable in `METADATA` table to indicate current version of structure, this variable is needed for automatic migration. [#9312](https://github.com/JabRef/jabref/issues/9312)
- We moved some preferences options to a new tab in the preferences dialog. [#9442](https://github.com/JabRef/jabref/pull/9308)
- We renamed "Medline abbreviation" to "dotless abbreviation". [#9504](https://github.com/JabRef/jabref/pull/9504)
- We now have more "dots" in the offered journal abbreviations. [#9504](https://github.com/JabRef/jabref/pull/9504)
- We now disable the button "Full text search" in the Searchbar by default [#9527](https://github.com/JabRef/jabref/pull/9527)


### Fixed

- The tab "deprecated fields" is shown in biblatex-mode only. [#7757](https://github.com/JabRef/jabref/issues/7757)
- In case a journal name of an IEEE journal is abbreviated, the "normal" abbreviation is used - and not the one of the IEEE BibTeX strings. [abbrv#91](https://github.com/JabRef/abbrv.jabref.org/issues/91)
- We fixed a performance issue when loading large lists of custom journal abbreviations. [#8928](https://github.com/JabRef/jabref/issues/8928)
- We fixed an issue where the last opened libraries were not remembered when a new unsaved library was open as well. [#9190](https://github.com/JabRef/jabref/issues/9190)
- We fixed an issue where no context menu for the group "All entries" was present. [forum#3682](https://discourse.jabref.org/t/how-sort-groups-a-z-not-subgroups/3682)
- We fixed an issue where extra curly braces in some fields would trigger an exception when selecting the entry or doing an integrity check. [#9475](https://github.com/JabRef/jabref/issues/9475), [#9503](https://github.com/JabRef/jabref/issues/9503)
- We fixed an issue where entering a date in the format "YYYY/MM" in the entry editor date field caused an exception. [#9492](https://github.com/JabRef/jabref/issues/9492)
- For portable versions, the `.deb` file now works on plain debian again. [#9472](https://github.com/JabRef/jabref/issues/9472)
- We fixed an issue where the download of linked online files failed after an import of entries for certain urls. [#9518](https://github.com/JabRef/jabref/issues/9518)
- We fixed an issue where an exception occurred when manually downloading a file from an URL in the entry editor. [#9521](https://github.com/JabRef/jabref/issues/9521)
- We fixed an issue with open office csv file formatting where commas in the abstract field where not escaped. [#9087](https://github.com/JabRef/jabref/issues/9087)
- We fixed an issue with deleting groups where subgroups different from the selected group were deleted. [#9281](https://github.com/JabRef/jabref/issues/9281)

## [5.8] – 2022-12-18

### Added

- We integrated a new three-way merge UI for merging entries in the Entries Merger Dialog, the Duplicate Resolver Dialog, the Entry Importer Dialog, and the External Changes Resolver Dialog. [#8945](https://github.com/JabRef/jabref/pull/8945)
- We added the ability to merge groups, keywords, comments and files when merging entries. [#9022](https://github.com/JabRef/jabref/pull/9022)
- We added a warning message next to the authors field in the merge dialog to warn users when the authors are the same but formatted differently. [#8745](https://github.com/JabRef/jabref/issues/8745)
- The default file directory of a library is used as default directory for [unlinked file lookup](https://docs.jabref.org/collect/findunlinkedfiles#link-the-pdfs-to-your-bib-library). [koppor#546](https://github.com/koppor/jabref/issues/546)
- The properties of an existing systematic literature review (SLR) can be edited. [koppor#604](https://github.com/koppor/jabref/issues/604)
- An systematic literature review (SLR) can now be started from the SLR itself. [#9131](https://github.com/JabRef/jabref/pull/9131), [koppor#601](https://github.com/koppor/jabref/issues/601)
- On startup, JabRef notifies the user if there were parsing errors during opening.
- We added support for the field `fjournal` (in `@article`) for abbreviation and unabbreviation functionalities. [#321](https://github.com/JabRef/jabref/pull/321)
- In case a backup is found, the filename of the backup is shown and one can navigate to the file. [#9311](https://github.com/JabRef/jabref/pull/9311)
- We added support for the Ukrainian and Arabic languages. [#9236](https://github.com/JabRef/jabref/pull/9236), [#9243](https://github.com/JabRef/jabref/pull/9243)

### Changed

- We improved the Citavi Importer to also import so called Knowledge-items into the field `comment` of the corresponding entry [#9025](https://github.com/JabRef/jabref/issues/9025)
- We modified the change case sub-menus and their corresponding tips (displayed when you stay long over the menu) to properly reflect exemplified cases. [#9339](https://github.com/Jabref/jabref/issues/9339)
- We call backup files `.bak` and temporary writing files now `.sav`.
- JabRef keeps 10 older versions of a `.bib` file in the [user data dir](https://github.com/harawata/appdirs#supported-directories) (instead of a single `.sav` (now: `.bak`) file in the directory of the `.bib` file)
- We improved the External Changes Resolver dialog to be more usaable. [#9021](https://github.com/JabRef/jabref/pull/9021)
- We simplified the actions to fast-resolve duplicates to 'Keep Left', 'Keep Right', 'Keep Both' and 'Keep Merged'. [#9056](https://github.com/JabRef/jabref/issues/9056)
- The fallback directory of the file folder now is the general file directory. In case there was a directory configured for a library and this directory was not found, JabRef placed the PDF next to the .bib file and not into the general file directory.
- The global default directory for storing PDFs is now the documents folder in the user's home.
- When adding or editing a subgroup it is placed w.r.t. to alphabetical ordering rather than at the end. [koppor#577](https://github.com/koppor/jabref/issues/577)
- Groups context menu now shows appropriate options depending on number of subgroups. [koppor#579](https://github.com/koppor/jabref/issues/579)
- We modified the "Delete file" dialog and added the full file path to the dialog text. The file path in the title was changed to file name only. [koppor#534](https://github.com/koppor/jabref/issues/534)
- Download from URL now automatically fills with URL from clipboard. [koppor#535](https://github.com/koppor/jabref/issues/535)
- We added HTML and Markdown files to Find Unlinked Files and removed BibTeX. [koppor#547](https://github.com/koppor/jabref/issues/547)
- ArXiv fetcher now retrieves additional data from related DOIs (both ArXiv and user-assigned). [#9170](https://github.com/JabRef/jabref/pull/9170)
- We modified the Directory of Open Access Books (DOAB) fetcher so that it will now also fetch the ISBN when possible. [#8708](https://github.com/JabRef/jabref/issues/8708)
- Genres are now mapped correctly to entry types when importing MODS files. [#9185](https://github.com/JabRef/jabref/issues/9185)
- We changed the button label from "Return to JabRef" to "Return to library" to better indicate the purpose of the action.
- We changed the color of found text from red to high-contrast colors (background: yellow; font color: purple). [koppor#552](https://github.com/koppor/jabref/issues/552)
- We fixed an issue where the wrong icon for a successful import of a bib entry was shown. [#9308](https://github.com/JabRef/jabref/pull/9308)
- We changed the messages after importing unlinked local files to past tense. [koppor#548](https://github.com/koppor/jabref/issues/548)
- We fixed an issue where the wrong icon for a successful import of a bib entry was shown [#9308](https://github.com/JabRef/jabref/pull/9308)
- In the context of the [Cleanup dialog](https://docs.jabref.org/finding-sorting-and-cleaning-entries/cleanupentries) we changed the text of the conversion of BibTeX to biblatex (and vice versa) to make it more clear. [koppor#545](https://github.com/koppor/jabref/issues/545)
- We removed wrapping of string constants when writing to a `.bib` file.
- In the context of a systematic literature review (SLR), a user can now add arbitrary data into `study.yml`. JabRef just ignores this data. [#9124](https://github.com/JabRef/jabref/pull/9124)
- In the context of a systematic literature review (SLR), we reworked the "Define study" parameters dialog. [#9123](https://github.com/JabRef/jabref/pull/9123)
- We upgraded to Lucene 9.4 for the fulltext search. The search index will be rebuild. [#9213](https://github.com/JabRef/jabref/pull/9213)
- We disabled the "change case" menu for empty fields. [#9214](https://github.com/JabRef/jabref/issues/9214)
- We disabled the conversion menu for empty fields. [#9200](https://github.com/JabRef/jabref/issues/9200)

### Fixed

- We fixed an issue where applied save actions on saving the library file would lead to the dialog "The library has been modified by another program" popping up. [#4877](https://github.com/JabRef/jabref/issues/4877)
- We fixed issues with save actions not correctly loaded when opening the library. [#9122](https://github.com/JabRef/jabref/pull/9122)
- We fixed the behavior of "Discard changes" when reopening a modified library. [#9361](https://github.com/JabRef/jabref/issues/9361)
- We fixed several bugs regarding the manual and the autosave of library files that could lead to exceptions. [#9067](https://github.com/JabRef/jabref/pull/9067), [#8484](https://github.com/JabRef/jabref/issues/8484), [#8746](https://github.com/JabRef/jabref/issues/8746), [#6684](https://github.com/JabRef/jabref/issues/6684), [#6644](https://github.com/JabRef/jabref/issues/6644), [#6102](https://github.com/JabRef/jabref/issues/6102), [#6000](https://github.com/JabRef/jabref/issues/6000)
- We fixed an issue where pdfs were re-indexed on each startup. [#9166](https://github.com/JabRef/jabref/pull/9166)
- We fixed an issue when using an unsafe character in the citation key, the auto-linking feature fails to link files. [#9267](https://github.com/JabRef/jabref/issues/9267)
- We fixed an issue where a message about changed metadata would occur on saving although nothing changed. [#9159](https://github.com/JabRef/jabref/issues/9159)
- We fixed an issue where the possibility to generate a subdatabase from an aux file was writing empty files when called from the commandline. [#9115](https://github.com/JabRef/jabref/issues/9115), [forum#3516](https://discourse.jabref.org/t/export-subdatabase-from-aux-file-on-macos-command-line/3516)
- We fixed an issue where author names with tilde accents (for example ñ) were marked as "Names are not in the standard BibTeX format". [#8071](https://github.com/JabRef/jabref/issues/8071)
- We fixed an issue where capitalize didn't capitalize words after hyphen characters. [#9157](https://github.com/JabRef/jabref/issues/9157)
- We fixed an issue where title case didn't capitalize words after en-dash characters and skip capitalization of conjunctions that comes after en-dash characters. [#9068](https://github.com/JabRef/jabref/pull/9068),[#9142](https://github.com/JabRef/jabref/pull/9142)
- We fixed an issue with the message that is displayed when fetcher returns an empty list of entries for given query. [#9195](https://github.com/JabRef/jabref/issues/9195)
- We fixed an issue where editing entry's "date" field in library mode "biblatex" causes an uncaught exception. [#8747](https://github.com/JabRef/jabref/issues/8747)
- We fixed an issue where importing from XMP would fail for certain PDFs. [#9383](https://github.com/JabRef/jabref/issues/9383)
- We fixed an issue that JabRef displayed the wrong group tree after loading. [koppor#637](https://github.com/koppor/jabref/issues/637)
- We fixed that sorting of entries in the maintable by special fields is updated immediately. [#9334](https://github.com/JabRef/jabref/issues/9334)
- We fixed the display of issue, number, eid and pages fields in the entry preview. [#8607](https://github.com/JabRef/jabref/pull/8607), [#8372](https://github.com/JabRef/jabref/issues/8372), [Koppor#514](https://github.com/koppor/jabref/issues/514), [forum#2390](https://discourse.jabref.org/t/unable-to-edit-my-bibtex-file-that-i-used-before-vers-5-1/2390), [forum#3462](https://discourse.jabref.org/t/jabref-5-6-need-help-with-export-from-jabref-to-microsoft-word-entry-preview-of-apa-7-not-rendering-correctly/3462)
- We fixed the page ranges checker to detect article numbers in the pages field (used at [Check Integrity](https://docs.jabref.org/finding-sorting-and-cleaning-entries/checkintegrity)). [#8607](https://github.com/JabRef/jabref/pull/8607)
- The [HtmlToLaTeXFormatter](https://docs.jabref.org/finding-sorting-and-cleaning-entries/saveactions#html-to-latex) keeps single `<` characters.
- We fixed a performance regression when opening large libraries. [#9041](https://github.com/JabRef/jabref/issues/9041)
- We fixed a bug where spaces are trimmed when highlighting differences in the Entries merge dialog. [koppor#371](https://github.com/koppor/jabref/issues/371)
- We fixed some visual glitches with the linked files editor field in the entry editor and increased its height. [#8823](https://github.com/JabRef/jabref/issues/8823)
- We fixed some visual inconsistencies (round corners of highlighted buttons). [#8806](https://github.com/JabRef/jabref/issues/8806)
- We fixed an issue where JabRef would not exit when a connection to a LibreOffice document was established previously and the document is still open. [#9075](https://github.com/JabRef/jabref/issues/9075)
- We fixed an issue about selecting the save order in the preferences. [#9147](https://github.com/JabRef/jabref/issues/9147)
- We fixed an issue where an exception when fetching a DOI was not logged correctly. [koppor#627](https://github.com/koppor/jabref/issues/627)
- We fixed an issue where a user could not open an attached file in a new unsaved library. [#9386](https://github.com/JabRef/jabref/issues/9386)
- We fixed a typo within a connection error message. [koppor#625](https://github.com/koppor/jabref/issues/625)
- We fixed an issue where journal abbreviations would not abbreviate journal titles with escaped ampersands (\\&). [#8948](https://github.com/JabRef/jabref/issues/8948)
- We fixed the readability of the file field in the dark theme. [#9340](https://github.com/JabRef/jabref/issues/9340)
- We fixed an issue where the 'close dialog' key binding was not closing the Preferences dialog. [#8888](https://github.com/jabref/jabref/issues/8888)
- We fixed an issue where a known journal's medline/dot-less abbreviation does not switch to the full name. [#9370](https://github.com/JabRef/jabref/issues/9370)
- We fixed an issue where hitting enter on the search field within the preferences dialog closed the dialog. [koppor#630](https://github.com/koppor/jabref/issues/630)
- We fixed the "Cleanup entries" dialog is partially visible. [#9223](https://github.com/JabRef/jabref/issues/9223)
- We fixed an issue where font size preferences did not apply correctly to preference dialog window and the menu bar. [#8386](https://github.com/JabRef/jabref/issues/8386) and [#9279](https://github.com/JabRef/jabref/issues/9279)
- We fixed the display of the "Customize Entry Types" dialog title. [#9198](https://github.com/JabRef/jabref/issues/9198)
- We fixed an issue where the CSS styles are missing in some dialogs. [#9150](https://github.com/JabRef/jabref/pull/9150)
- We fixed an issue where controls in the preferences dialog could outgrow the window. [#9017](https://github.com/JabRef/jabref/issues/9017)
- We fixed an issue where highlighted text color for entry merge dialogue was not clearly visible. [#9192](https://github.com/JabRef/jabref/issues/9192)

### Removed

- We removed "last-search-date" from the systematic literature review feature, because the last-search-date can be deducted from the git logs. [#9116](https://github.com/JabRef/jabref/pull/9116)
- We removed the [CiteseerX](https://docs.jabref.org/collect/import-using-online-bibliographic-database#citeseerx) fetcher, because the API used by JabRef is sundowned. [#9466](https://github.com/JabRef/jabref/pull/9466)

## [5.7] – 2022-08-05

### Added

- We added a fetcher for [Biodiversity Heritage Library](https://www.biodiversitylibrary.org/). [8539](https://github.com/JabRef/jabref/issues/8539)
- We added support for multiple messages in the snackbar. [#7340](https://github.com/JabRef/jabref/issues/7340)
- We added an extra option in the 'Find Unlinked Files' dialog view to ignore unnecessary files like Thumbs.db, DS_Store, etc. [koppor#373](https://github.com/koppor/jabref/issues/373)
- JabRef now writes log files. Linux: `$home/.cache/jabref/logs/version`, Windows: `%APPDATA%\..\Local\harawata\jabref\version\logs`, Mac: `Users/.../Library/Logs/jabref/version`
- We added an importer for Citavi backup files, support ".ctv5bak" and ".ctv6bak" file formats. [#8322](https://github.com/JabRef/jabref/issues/8322)
- We added a feature to drag selected entries and drop them to other opened inactive library tabs [koppor521](https://github.com/koppor/jabref/issues/521).
- We added support for the [biblatex-apa](https://github.com/plk/biblatex-apa) legal entry types `Legislation`, `Legadminmaterial`, `Jurisdiction`, `Constitution` and `Legal` [#8931](https://github.com/JabRef/jabref/issues/8931)

### Changed

- The file column in the main table now shows the corresponding defined icon for the linked file [8930](https://github.com/JabRef/jabref/issues/8930).
- We improved the color of the selected entries and the color of the summary in the Import Entries Dialog in the dark theme. [#7927](https://github.com/JabRef/jabref/issues/7927)
- We upgraded to Lucene 9.2 for the fulltext search.
  Thus, the now created search index cannot be read from older versions of JabRef anylonger.
  ⚠️ JabRef will recreate the index in a new folder for new files and this will take a long time for a huge library.
  Moreover, switching back and forth JabRef versions and meanwhile adding PDFs also requires rebuilding the index now and then.
  [#8868](https://github.com/JabRef/jabref/pull/8868)
- We improved the Latex2Unicode conversion [#8639](https://github.com/JabRef/jabref/pull/8639)
- Writing BibTeX data into a PDF (XMP) removes braces. [#8452](https://github.com/JabRef/jabref/issues/8452)
- Writing BibTeX data into a PDF (XMP) does not write the `file` field.
- Writing BibTeX data into a PDF (XMP) considers the configured keyword separator (and does not use "," as default any more)
- The Medline/Pubmed search now also supports the [default fields and operators for searching](https://docs.jabref.org/collect/import-using-online-bibliographic-database#search-syntax). [forum#3554](https://discourse.jabref.org/t/native-pubmed-search/3354)
- We improved group expansion arrow that prevent it from activating group when expanding or collapsing. [#7982](https://github.com/JabRef/jabref/issues/7982), [#3176](https://github.com/JabRef/jabref/issues/3176)
- When configured SSL certificates changed, JabRef warns the user to restart to apply the configuration.
- We improved the appearances and logic of the "Manage field names & content" dialog, and renamed it to "Automatic field editor". [#6536](https://github.com/JabRef/jabref/issues/6536)
- We improved the message explaining the options when modifying an automatic keyword group [#8911](https://github.com/JabRef/jabref/issues/8911)
- We moved the preferences option "Warn about duplicates on import" option from the tab "File" to the tab "Import and Export". [koppor#570](https://github.com/koppor/jabref/issues/570)
- When JabRef encounters `% Encoding: UTF-8` header, it is kept during writing (and not removed). [#8964](https://github.com/JabRef/jabref/pull/8964)
- We replace characters which cannot be decoded using the specified encoding by a (probably another) valid character. This happens if JabRef detects the wrong charset (e.g., UTF-8 instead of Windows 1252). One can use the [Integrity Check](https://docs.jabref.org/finding-sorting-and-cleaning-entries/checkintegrity) to find those characters.

### Fixed

- We fixed an issue where linked fails containing parts of the main file directory could not be opened. [#8991](https://github.com/JabRef/jabref/issues/8991)
- Linked files with an absolute path can be opened again. [#8991](https://github.com/JabRef/jabref/issues/8991)
- We fixed an issue where the user could not rate an entry in the main table when an entry was not yet ranked. [#5842](https://github.com/JabRef/jabref/issues/5842)
- We fixed an issue that caused JabRef to sometimes open multiple instances when "Remote Operation" is enabled. [#8653](https://github.com/JabRef/jabref/issues/8653)
- We fixed an issue where linked files with the filetype "application/pdf" in an entry were not shown with the correct PDF-Icon in the main table [8930](https://github.com/JabRef/jabref/issues/8930)
- We fixed an issue where "open folder" for linked files did not open the folder and did not select the file unter certain Linux desktop environments [#8679](https://github.com/JabRef/jabref/issues/8679), [#8849](https://github.com/JabRef/jabref/issues/8849)
- We fixed an issue where the content of a big shared database library is not shown [#8788](https://github.com/JabRef/jabref/issues/8788)
- We fixed the unnecessary horizontal scroll bar in group panel [#8467](https://github.com/JabRef/jabref/issues/8467)
- We fixed an issue where the notification bar message, icon and actions appeared to be invisible. [#8761](https://github.com/JabRef/jabref/issues/8761)
- We fixed an issue where deprecated fields tab is shown when the fields don't contain any values. [#8396](https://github.com/JabRef/jabref/issues/8396)
- We fixed an issue where an exception for DOI search occurred when the DOI contained urlencoded characters. [#8787](https://github.com/JabRef/jabref/issues/8787)
- We fixed an issue which allow us to select and open identifiers from a popup list in the maintable [#8758](https://github.com/JabRef/jabref/issues/8758), [8802](https://github.com/JabRef/jabref/issues/8802)
- We fixed an issue where the escape button had no functionality within the "Filter groups" textfield. [koppor#562](https://github.com/koppor/jabref/issues/562)
- We fixed an issue where the exception that there are invalid characters in filename. [#8786](https://github.com/JabRef/jabref/issues/8786)
- When the proxy configuration removed the proxy user/password, this change is applied immediately.
- We fixed an issue where removing several groups deletes only one of them. [#8390](https://github.com/JabRef/jabref/issues/8390)
- We fixed an issue where the Sidepane (groups, web search and open office) width is not remembered after restarting JabRef. [#8907](https://github.com/JabRef/jabref/issues/8907)
- We fixed a bug where switching between themes will cause an error/exception. [#8939](https://github.com/JabRef/jabref/pull/8939)
- We fixed a bug where files that were deleted in the source bibtex file were kept in the index. [#8962](https://github.com/JabRef/jabref/pull/8962)
- We fixed "Error while sending to JabRef" when the browser extension interacts with JabRef. [JabRef-Browser-Extension#479](https://github.com/JabRef/JabRef-Browser-Extension/issues/479)
- We fixed a bug where updating group view mode (intersection or union) requires re-selecting groups to take effect. [#6998](https://github.com/JabRef/jabref/issues/6998)
- We fixed a bug that prevented external group metadata changes from being merged. [#8873](https://github.com/JabRef/jabref/issues/8873)
- We fixed the shared database opening dialog to remember autosave folder and tick. [#7516](https://github.com/JabRef/jabref/issues/7516)
- We fixed an issue where name formatter could not be saved. [#9120](https://github.com/JabRef/jabref/issues/9120)
- We fixed a bug where after the export of Preferences, custom exports were duplicated. [#10176](https://github.com/JabRef/jabref/issues/10176)

### Removed

- We removed the social media buttons for our Twitter and Facebook pages. [#8774](https://github.com/JabRef/jabref/issues/8774)

## [5.6] – 2022-04-25

### Added

- We enabled the user to customize the API Key for some fetchers. [#6877](https://github.com/JabRef/jabref/issues/6877)
- We added an extra option when right-clicking an entry in the Entry List to copy either the DOI or the DOI url.
- We added a fetcher for [Directory of Open Access Books (DOAB)](https://doabooks.org/) [8576](https://github.com/JabRef/jabref/issues/8576)
- We added an extra option to ask the user whether they want to open to reveal the folder holding the saved file with the file selected. [#8195](https://github.com/JabRef/jabref/issues/8195)
- We added a new section to network preferences to allow using custom SSL certificates. [#8126](https://github.com/JabRef/jabref/issues/8126)
- We improved the version check to take also beta version into account and now redirect to the right changelog for the version.
- We added two new web and fulltext fetchers: SemanticScholar and ResearchGate.
- We added notifications on success and failure when writing metadata to a PDF-file. [#8276](https://github.com/JabRef/jabref/issues/8276)
- We added a cleanup action that escapes `$` (by adding a backslash in front). [#8673](https://github.com/JabRef/jabref/issues/8673)

### Changed

- We upgraded to Lucene 9.1 for the fulltext search.
  Thus, the now created search index cannot be read from older versions of JabRef any longer.
  ⚠️ JabRef will recreate the index in a new folder for new files and this will take a long time for a huge library.
  Moreover, switching back and forth JabRef versions and meanwhile adding PDFs also requires rebuilding the index now and then.
  [#8362](https://github.com/JabRef/jabref/pull/8362)
- We changed the list of CSL styles to those that support formatting bibliographies. [#8421](https://github.com/JabRef/jabref/issues/8421) [citeproc-java#116](https://github.com/michel-kraemer/citeproc-java/issues/116)
- The CSL preview styles now also support displaying data from cross references entries that are linked via the `crossref` field. [#7378](https://github.com/JabRef/jabref/issues/7378)
- We made the Search button in Web Search wider. We also skewed the panel titles to the left. [#8397](https://github.com/JabRef/jabref/issues/8397)
- We introduced a preference to disable fulltext indexing. [#8468](https://github.com/JabRef/jabref/issues/8468)
- When exporting entries, the encoding is always UTF-8.
- When embedding BibTeX data into a PDF, the encoding is always UTF-8.
- We replaced the [OttoBib](https://en.wikipedia.org/wiki/OttoBib) fetcher by a fetcher by [OpenLibrary](https://openlibrary.org/dev/docs/api/books). [#8652](https://github.com/JabRef/jabref/issues/8652)
- We first fetch ISBN data from OpenLibrary, if nothing found, ebook.de is tried.
- We now only show a warning when exiting for tasks that will not be recovered automatically upon relaunch of JabRef. [#8468](https://github.com/JabRef/jabref/issues/8468)

### Fixed

- We fixed an issue where right clicking multiple entries and pressing "Change entry type" would only change one entry. [#8654](https://github.com/JabRef/jabref/issues/8654)
- We fixed an issue where it was no longer possible to add or delete multiple files in the `file` field in the entry editor. [#8659](https://github.com/JabRef/jabref/issues/8659)
- We fixed an issue where the author's lastname was not used for the citation key generation if it started with a lowercase letter. [#8601](https://github.com/JabRef/jabref/issues/8601)
- We fixed an issue where custom "Protected terms" files were missing after a restart of JabRef. [#8608](https://github.com/JabRef/jabref/issues/8608)
- We fixed an issue where JabRef could not start due to a missing directory for the fulltex index. [#8579](https://github.com/JabRef/jabref/issues/8579)
- We fixed an issue where long article numbers in the `pages` field would cause an exception and preventing the citation style to display. [#8381](https://github.com/JabRef/jabref/issues/8381), [citeproc-java](https://github.com/michel-kraemer/citeproc-java/issues/114)
- We fixed an issue where online links in the file field were not detected correctly and could produce an exception. [#8510](https://github.com/JabRef/jabref/issues/8510)
- We fixed an issue where an exception could occur when saving the preferences [#7614](https://github.com/JabRef/jabref/issues/7614)
- We fixed an issue where "Copy DOI url" in the right-click menu of the Entry List would just copy the DOI and not the DOI url. [#8389](https://github.com/JabRef/jabref/issues/8389)
- We fixed an issue where opening the console from the drop-down menu would cause an exception. [#8466](https://github.com/JabRef/jabref/issues/8466)
- We fixed an issue when reading non-UTF-8 encoded. When no encoding header is present, the encoding is now detected from the file content (and the preference option is disregarded). [#8417](https://github.com/JabRef/jabref/issues/8417)
- We fixed an issue where pasting a URL was replacing `+` signs by spaces making the URL unreachable. [#8448](https://github.com/JabRef/jabref/issues/8448)
- We fixed an issue where creating subsidiary files from aux files created with some versions of biblatex would produce incorrect results. [#8513](https://github.com/JabRef/jabref/issues/8513)
- We fixed an issue where opening the changelog from withing JabRef led to a 404 error. [#8563](https://github.com/JabRef/jabref/issues/8563)
- We fixed an issue where not all found unlinked local files were imported correctly due to some race condition. [#8444](https://github.com/JabRef/jabref/issues/8444)
- We fixed an issue where Merge entries dialog exceeds screen boundaries.
- We fixed an issue where the app lags when selecting an entry after a fresh start. [#8446](https://github.com/JabRef/jabref/issues/8446)
- We fixed an issue where no citationkey was generated on import, pasting a doi or an entry on the main table. [8406](https://github.com/JabRef/jabref/issues/8406), [koppor#553](https://github.com/koppor/jabref/issues/553)
- We fixed an issue where accent search does not perform consistently. [#6815](https://github.com/JabRef/jabref/issues/6815)
- We fixed an issue where the incorrect entry was selected when "New Article" is pressed while search filters are active. [#8674](https://github.com/JabRef/jabref/issues/8674)
- We fixed an issue where "Write BibTeXEntry metadata to PDF" button remains enabled while writing to PDF is in-progress. [#8691](https://github.com/JabRef/jabref/issues/8691)

### Removed

- We removed the option to copy CSL Citation styles data as `XSL_FO`, `ASCIIDOC`, and `RTF` as these have not been working since a long time and are no longer supported in the external library used for processing the styles. [#7378](https://github.com/JabRef/jabref/issues/7378)
- We removed the option to configure the default encoding. The default encoding is now hard-coded to the modern UTF-8 encoding.

## [5.5] – 2022-01-17

### Changed

- We integrated the external file types dialog directly inside the preferences. [#8341](https://github.com/JabRef/jabref/pull/8341)
- We disabled the add group button color change after adding 10 new groups. [#8051](https://github.com/JabRef/jabref/issues/8051)
- We inverted the logic for resolving [BibTeX strings](https://docs.jabref.org/advanced/strings). This helps to keep `#` chars. By default String resolving is only activated for a couple of standard fields. The list of fields can be modified in the preferences. [#7010](https://github.com/JabRef/jabref/issues/7010), [#7012](https://github.com/JabRef/jabref/issues/7012), [#8303](https://github.com/JabRef/jabref/issues/8303)
- We moved the search box in preview preferences closer to the available citation styles list. [#8370](https://github.com/JabRef/jabref/pull/8370)
- Changing the preference to show the preview panel as a separate tab now has effect without restarting JabRef. [#8370](https://github.com/JabRef/jabref/pull/8370)
- We enabled switching themes in JabRef without the need to restart JabRef. [#7335](https://github.com/JabRef/jabref/pull/7335)
- We added support for the field `day`, `rights`, `coverage` and `language` when reading XMP data in Dublin Core format. [#8491](https://github.com/JabRef/jabref/issues/8491)

### Fixed

- We fixed an issue where the preferences for "Search and store files relative to library file location" where ignored when the "Main file directory" field was not empty [#8385](https://github.com/JabRef/jabref/issues/8385)
- We fixed an issue where `#`chars in certain fields would be interpreted as BibTeX strings [#7010](https://github.com/JabRef/jabref/issues/7010), [#7012](https://github.com/JabRef/jabref/issues/7012), [#8303](https://github.com/JabRef/jabref/issues/8303)
- We fixed an issue where the fulltext search on an empty library with no documents would lead to an exception [koppor#522](https://github.com/koppor/jabref/issues/522)
- We fixed an issue where clicking on "Accept changes" in the merge dialog would lead to an exception [forum#2418](https://discourse.jabref.org/t/the-library-has-been-modified-by-another-program/2418/8)
- We fixed an issue where clicking on headings in the entry preview could lead to an exception. [#8292](https://github.com/JabRef/jabref/issues/8292)
- We fixed an issue where IntegrityCheck used the system's character encoding instead of the one set by the library or in preferences [#8022](https://github.com/JabRef/jabref/issues/8022)
- We fixed an issue about empty metadata in library properties when called from the right click menu. [#8358](https://github.com/JabRef/jabref/issues/8358)
- We fixed an issue where someone could add a duplicate field in the customize entry type dialog. [#8194](https://github.com/JabRef/jabref/issues/8194)
- We fixed a typo in the library properties tab: "String constants". There, one can configure [BibTeX string constants](https://docs.jabref.org/advanced/strings).
- We fixed an issue when writing a non-UTF-8 encoded file: The header is written again. [#8417](https://github.com/JabRef/jabref/issues/8417)
- We fixed an issue where folder creation during systemic literature review failed due to an illegal fetcher name. [#8552](https://github.com/JabRef/jabref/pull/8552)

## [5.4] – 2021-12-20

### Added

- We added confirmation dialog when user wants to close a library where any empty entries are detected. [#8096](https://github.com/JabRef/jabref/issues/8096)
- We added import support for CFF files. [#7945](https://github.com/JabRef/jabref/issues/7945)
- We added the option to copy the DOI of an entry directly from the context menu copy submenu. [#7826](https://github.com/JabRef/jabref/issues/7826)
- We added a fulltext search feature. [#2838](https://github.com/JabRef/jabref/pull/2838)
- We improved the deduction of bib-entries from imported fulltext pdfs. [#7947](https://github.com/JabRef/jabref/pull/7947)
- We added unprotect_terms to the list of bracketed pattern modifiers [#7826](https://github.com/JabRef/jabref/pull/7960)
- We added a dialog that allows to parse metadata from linked pdfs. [#7929](https://github.com/JabRef/jabref/pull/7929)
- We added an icon picker in group edit dialog. [#6142](https://github.com/JabRef/jabref/issues/6142)
- We added a preference to Opt-In to JabRef's online metadata extraction service (Grobid) usage. [#8002](https://github.com/JabRef/jabref/pull/8002)
- We readded the possibility to display the search results of all databases ("Global Search"). It is shown in a separate window. [#4096](https://github.com/JabRef/jabref/issues/4096)
- We readded the possibility to keep the search string when switching tabs. It is implemented by a toggle button. [#4096](https://github.com/JabRef/jabref/issues/4096#issuecomment-575986882)
- We allowed the user to also preview the available citation styles in the preferences besides the selected ones [#8108](https://github.com/JabRef/jabref/issues/8108)
- We added an option to search the available citation styles by name in the preferences [#8108](https://github.com/JabRef/jabref/issues/8108)
- We added an option to generate bib-entries from ID through a popover in the toolbar. [#4183](https://github.com/JabRef/jabref/issues/4183)
- We added a menu option in the right click menu of the main table tabs to display the library properties. [#6527](https://github.com/JabRef/jabref/issues/6527)
- When a `.bib` file ("library") was saved successfully, a notification is shown

### Changed

- Local library settings may overwrite the setting "Search and store files relative to library file location" [#8179](https://github.com/JabRef/jabref/issues/8179)
- The option "Fit table horizontally on screen" in the "Entry table" preferences is now disabled by default [#8148](https://github.com/JabRef/jabref/pull/8148)
- We improved the preferences and descriptions in the "Linked files" preferences tab [#8148](https://github.com/JabRef/jabref/pull/8148)
- We slightly changed the layout of the Journal tab in the preferences for ui consistency. [#7937](https://github.com/JabRef/jabref/pull/7937)
- The JabRefHost on Windows now writes a temporary file and calls `-importToOpen` instead of passing the bibtex via `-importBibtex`. [#7374](https://github.com/JabRef/jabref/issues/7374), [JabRef Browser Ext #274](https://github.com/JabRef/JabRef-Browser-Extension/issues/274)
- We reordered some entries in the right-click menu of the main table. [#6099](https://github.com/JabRef/jabref/issues/6099)
- We merged the barely used ImportSettingsTab and the CustomizationTab in the preferences into one single tab and moved the option to allow Integers in Edition Fields in Bibtex-Mode to the EntryEditor tab. [#7849](https://github.com/JabRef/jabref/pull/7849)
- We moved the export order in the preferences from `File` to `Import and Export`. [#7935](https://github.com/JabRef/jabref/pull/7935)
- We reworked the export order in the preferences and the save order in the library preferences. You can now set more than three sort criteria in your library preferences. [#7935](https://github.com/JabRef/jabref/pull/7935)
- The metadata-to-pdf actions now also embeds the bibfile to the PDF. [#8037](https://github.com/JabRef/jabref/pull/8037)
- The snap was updated to use the core20 base and to use lzo compression for better startup performance [#8109](https://github.com/JabRef/jabref/pull/8109)
- We moved the union/intersection view button in the group sidepane to the left of the other controls. [#8202](https://github.com/JabRef/jabref/pull/8202)
- We improved the Drag and Drop behavior in the "Customize Entry Types" Dialog [#6338](https://github.com/JabRef/jabref/issues/6338)
- When determining the URL of an ArXiV eprint, the URL now points to the version [#8149](https://github.com/JabRef/jabref/pull/8149)
- We Included all standard fields with citation key when exporting to Old OpenOffice/LibreOffice Calc Format [#8176](https://github.com/JabRef/jabref/pull/8176)
- In case the database is encoded with `UTF8`, the `% Encoding` marker is not written anymore
- The written `.bib` file has the same line endings [#390](https://github.com/koppor/jabref/issues/390)
- The written `.bib` file always has a final line break
- The written `.bib` file keeps the newline separator of the loaded `.bib` file
- We present options to manually enter an article or return to the New Entry menu when the fetcher DOI fails to find an entry for an ID [#7870](https://github.com/JabRef/jabref/issues/7870)
- We trim white space and non-ASCII characters from DOI [#8127](https://github.com/JabRef/jabref/issues/8127)
- The duplicate checker now inspects other fields in case no difference in the required and optional fields are found.
- We reworked the library properties dialog and integrated the `Library > Preamble`, `Library > Citation key pattern` and `Library > String constants dialogs` [#8264](https://github.com/JabRef/jabref/pulls/8264)
- We improved the startup time of JabRef by switching from the logging library `log4j2` to `tinylog` [#8007](https://github.com/JabRef/jabref/issues/8007)

### Fixed

- We fixed an issue where an exception occurred when pasting an entry with a publication date-range of the form 1910/1917 [#7864](https://github.com/JabRef/jabref/issues/7864)
- We fixed an issue where an exception occurred when a preview style was edited and afterwards another preview style selected. [#8280](https://github.com/JabRef/jabref/issues/8280)
- We fixed an issue where the actions to move a file to a directory were incorrectly disabled. [#7908](https://github.com/JabRef/jabref/issues/7908)
- We fixed an issue where an exception occurred when a linked online file was edited in the entry editor [#8008](https://github.com/JabRef/jabref/issues/8008)
- We fixed an issue when checking for a new version when JabRef is used behind a corporate proxy. [#7884](https://github.com/JabRef/jabref/issues/7884)
- We fixed some icons that were drawn in the wrong color when JabRef used a custom theme. [#7853](https://github.com/JabRef/jabref/issues/7853)
- We fixed an issue where the `Aux file` on `Edit group` doesn't support relative sub-directories path to import. [#7719](https://github.com/JabRef/jabref/issues/7719).
- We fixed an issue where it was impossible to add or modify groups. [#7912](https://github.com/JabRef/jabref/pull/793://github.com/JabRef/jabref/pull/7921)
- We fixed an issue about the visible side pane components being out of sync with the view menu. [#8115](https://github.com/JabRef/jabref/issues/8115)
- We fixed an issue where the side pane would not close when all its components were closed. [#8082](https://github.com/JabRef/jabref/issues/8082)
- We fixed an issue where exported entries from a Citavi bib containing URLs could not be imported [#7882](https://github.com/JabRef/jabref/issues/7882)
- We fixed an issue where the icons in the search bar had the same color, toggled as well as untoggled. [#8014](https://github.com/JabRef/jabref/pull/8014)
- We fixed an issue where typing an invalid UNC path into the "Main file directory" text field caused an error. [#8107](https://github.com/JabRef/jabref/issues/8107)
- We fixed an issue where "Open Folder" didn't select the file on macOS in Finder [#8130](https://github.com/JabRef/jabref/issues/8130)
- We fixed an issue where importing PDFs resulted in an uncaught exception [#8143](https://github.com/JabRef/jabref/issues/8143)
- We fixed "The library has been modified by another program" showing up when line breaks change [#4877](https://github.com/JabRef/jabref/issues/4877)
- The default directory of the "LaTeX Citations" tab is now the directory of the currently opened database (and not the directory chosen at the last open file dialog or the last database save) [koppor#538](https://github.com/koppor/jabref/issues/538)
- When writing a bib file, the `NegativeArraySizeException` should not occur [#8231](https://github.com/JabRef/jabref/issues/8231) [#8265](https://github.com/JabRef/jabref/issues/8265)
- We fixed an issue where some menu entries were available without entries selected. [#4795](https://github.com/JabRef/jabref/issues/4795)
- We fixed an issue where right-clicking on a tab and selecting close will close the focused tab even if it is not the tab we right-clicked [#8193](https://github.com/JabRef/jabref/pull/8193)
- We fixed an issue where selecting a citation style in the preferences would sometimes produce an exception [#7860](https://github.com/JabRef/jabref/issues/7860)
- We fixed an issue where an exception would occur when clicking on a DOI link in the preview pane [#7706](https://github.com/JabRef/jabref/issues/7706)
- We fixed an issue where XMP and embedded BibTeX export would not work [#8278](https://github.com/JabRef/jabref/issues/8278)
- We fixed an issue where the XMP and embedded BibTeX import of a file containing multiple schemas failed [#8278](https://github.com/JabRef/jabref/issues/8278)
- We fixed an issue where writing embedded BibTeX import fails due to write protection or bibtex already being present [#8332](https://github.com/JabRef/jabref/pull/8332)
- We fixed an issue where pdf-paths and the pdf-indexer could get out of sync [#8182](https://github.com/JabRef/jabref/issues/8182)
- We fixed an issue where Status-Logger error messages appeared during the startup of JabRef [#5475](https://github.com/JabRef/jabref/issues/5475)

### Removed

- We removed two orphaned preferences options [#8164](https://github.com/JabRef/jabref/pull/8164)
- We removed the functionality of the `--debug` commandline options. Use the java command line switch `-Dtinylog.level=debug` for debug output instead. [#8226](https://github.com/JabRef/jabref/pull/8226)

## [5.3] – 2021-07-05

### Added

- We added a progress counter to the title bar in Possible Duplicates dialog window. [#7366](https://github.com/JabRef/jabref/issues/7366)
- We added new "Customization" tab to the preferences which includes option to choose a custom address for DOI access. [#7337](https://github.com/JabRef/jabref/issues/7337)
- We added zbmath to the public databases from which the bibliographic information of an existing entry can be updated. [#7437](https://github.com/JabRef/jabref/issues/7437)
- We showed to the find Unlinked Files Dialog the date of the files' most recent modification. [#4652](https://github.com/JabRef/jabref/issues/4652)
- We added to the find Unlinked Files function a filter to show only files based on date of last modification (Last Year, Last Month, Last Week, Last Day). [#4652](https://github.com/JabRef/jabref/issues/4652)
- We added to the find Unlinked Files function a filter that sorts the files based on the date of last modification(Sort by Newest, Sort by Oldest First). [#4652](https://github.com/JabRef/jabref/issues/4652)
- We added the possibility to add a new entry via its zbMath ID (zbMATH can be chosen as ID type in the "Select entry type" window). [#7202](https://github.com/JabRef/jabref/issues/7202)
- We added the extension support and the external application support (For Texshow, Texmaker and LyX) to the flatpak [#7248](https://github.com/JabRef/jabref/pull/7248)
- We added some symbols and keybindings to the context menu in the entry editor. [#7268](https://github.com/JabRef/jabref/pull/7268)
- We added keybindings for setting and clearing the read status. [#7264](https://github.com/JabRef/jabref/issues/7264)
- We added two new fields to track the creation and most recent modification date and time for each entry. [koppor#130](https://github.com/koppor/jabref/issues/130)
- We added a feature that allows the user to copy highlighted text in the preview window. [#6962](https://github.com/JabRef/jabref/issues/6962)
- We added a feature that allows you to create new BibEntry via paste arxivId [#2292](https://github.com/JabRef/jabref/issues/2292)
- We added support for conducting automated and systematic literature search across libraries and git support for persistence [#369](https://github.com/koppor/jabref/issues/369)
- We added a add group functionality at the bottom of the side pane. [#4682](https://github.com/JabRef/jabref/issues/4682)
- We added a feature that allows the user to choose whether to trust the target site when unable to find a valid certification path from the file download site. [#7616](https://github.com/JabRef/jabref/issues/7616)
- We added a feature that allows the user to open all linked files of multiple selected entries by "Open file" option. [#6966](https://github.com/JabRef/jabref/issues/6966)
- We added a keybinding preset for new entries. [#7705](https://github.com/JabRef/jabref/issues/7705)
- We added a select all button for the library import function. [#7786](https://github.com/JabRef/jabref/issues/7786)
- We added a search feature for journal abbreviations. [#7804](https://github.com/JabRef/jabref/pull/7804)
- We added auto-key-generation progress to the background task list. [#7267](https://github.com/JabRef/jabref/issues/7267)
- We added the option to write XMP metadata to pdfs from the CLI. [7814](https://github.com/JabRef/jabref/pull/7814)

### Changed

- The export to MS Office XML now exports the author field as `Inventor` if the bibtex entry type is `patent` [#7830](https://github.com/JabRef/jabref/issues/7830)
- We changed the EndNote importer to import the field `label` to the corresponding bibtex field `endnote-label` [forum#2734](https://discourse.jabref.org/t/importing-endnote-label-field-to-jabref-from-xml-file/2734)
- The keywords added via "Manage content selectors" are now displayed in alphabetical order. [#3791](https://github.com/JabRef/jabref/issues/3791)
- We improved the "Find unlinked files" dialog to show import results for each file. [#7209](https://github.com/JabRef/jabref/pull/7209)
- The content of the field `timestamp` is migrated to `creationdate`. In case one configured "udpate timestampe", it is migrated to `modificationdate`. [koppor#130](https://github.com/koppor/jabref/issues/130)
- The JabRef specific meta-data content in the main field such as priorities (prio1, prio2, ...) are migrated to their respective fields. They are removed from the keywords. [#6840](https://github.com/jabref/jabref/issues/6840)
- We fixed an issue where groups generated from authors' last names did not include all entries of the authors' [#5833](https://github.com/JabRef/jabref/issues/5833)
- The export to MS Office XML now uses the month name for the field `MonthAcessed` instead of the two digit number [#7354](https://github.com/JabRef/jabref/issues/7354)
- We included some standalone dialogs from the options menu in the main preference dialog and fixed some visual issues in the preferences dialog. [#7384](https://github.com/JabRef/jabref/pull/7384)
- We improved the linking of the `python3` interpreter via the shebang to dynamically use the systems default Python. Related to [JabRef-Browser-Extension #177](https://github.com/JabRef/JabRef-Browser-Extension/issues/177)
- Automatically found pdf files now have the linking button to the far left and uses a link icon with a plus instead of a briefcase. The file name also has lowered opacity(70%) until added. [#3607](https://github.com/JabRef/jabref/issues/3607)
- We simplified the select entry type form by splitting it into two parts ("Recommended" and "Others") based on internal usage data. [#6730](https://github.com/JabRef/jabref/issues/6730)
- We improved the submenu list by merging the'Remove group' having two options, with or without subgroups. [#4682](https://github.com/JabRef/jabref/issues/4682)
- The export to MS Office XML now uses the month name for the field `Month` instead of the two digit number [forum#2685](https://discourse.jabref.org/t/export-month-as-text-not-number/2685)
- We reintroduced missing default keybindings for new entries. [#7346](https://github.com/JabRef/jabref/issues/7346) [#7439](https://github.com/JabRef/jabref/issues/7439)
- Lists of available fields are now sorted alphabetically. [#7716](https://github.com/JabRef/jabref/issues/7716)
- The tooltip of the search field explaining the search is always shown. [#7279](https://github.com/JabRef/jabref/pull/7279)
- We rewrote the ACM fetcher to adapt to the new interface. [#5804](https://github.com/JabRef/jabref/issues/5804)
- We moved the select/collapse buttons in the unlinked files dialog into a context menu. [#7383](https://github.com/JabRef/jabref/issues/7383)
- We fixed an issue where journal abbreviations containing curly braces were not recognized [#7773](https://github.com/JabRef/jabref/issues/7773)

### Fixed

- We fixed an issue where some texts (e.g. descriptions) in dialogs could not be translated [#7854](https://github.com/JabRef/jabref/issues/7854)
- We fixed an issue where import hangs for ris files with "ER - " [#7737](https://github.com/JabRef/jabref/issues/7737)
- We fixed an issue where getting bibliograhpic data from DOI or another identifer did not respect the library mode (BibTeX/biblatex)[#6267](https://github.com/JabRef/jabref/issues/6267)
- We fixed an issue where importing entries would not respect the library mode (BibTeX/biblatex)[#1018](https://github.com/JabRef/jabref/issues/1018)
- We fixed an issue where an exception occurred when importing entries from a web search [#7606](https://github.com/JabRef/jabref/issues/7606)
- We fixed an issue where the table column sort order was not properly stored and resulted in unsorted eports [#7524](https://github.com/JabRef/jabref/issues/7524)
- We fixed an issue where the value of the field `school` or `institution` would be printed twice in the HTML Export [forum#2634](https://discourse.jabref.org/t/problem-with-exporting-techreport-phdthesis-mastersthesis-to-html/2634)
- We fixed an issue preventing to connect to a shared database. [#7570](https://github.com/JabRef/jabref/pull/7570)
- We fixed an issue preventing files from being dragged & dropped into an empty library. [#6851](https://github.com/JabRef/jabref/issues/6851)
- We fixed an issue where double-click onto PDF in file list under the 'General' tab section should just open the file. [#7465](https://github.com/JabRef/jabref/issues/7465)
- We fixed an issue where the dark theme did not extend to a group's custom color picker. [#7481](https://github.com/JabRef/jabref/issues/7481)
- We fixed an issue where choosing the fields on which autocompletion should not work in "Entry editor" preferences had no effect. [#7320](https://github.com/JabRef/jabref/issues/7320)
- We fixed an issue where the "Normalize page numbers" formatter did not replace en-dashes or em-dashes with a hyphen-minus sign. [#7239](https://github.com/JabRef/jabref/issues/7239)
- We fixed an issue with the style of highlighted check boxes while searching in preferences. [#7226](https://github.com/JabRef/jabref/issues/7226)
- We fixed an issue where the option "Move file to file directory" was disabled in the entry editor for all files [#7194](https://github.com/JabRef/jabref/issues/7194)
- We fixed an issue where application dialogs were opening in the wrong display when using multiple screens [#7273](https://github.com/JabRef/jabref/pull/7273)
- We fixed an issue where the "Find unlinked files" dialog would freeze JabRef on importing. [#7205](https://github.com/JabRef/jabref/issues/7205)
- We fixed an issue where the "Find unlinked files" would stop importing when importing a single file failed. [#7206](https://github.com/JabRef/jabref/issues/7206)
- We fixed an issue where JabRef froze for a few seconds in MacOS when DNS resolution timed out. [#7441](https://github.com/JabRef/jabref/issues/7441)
- We fixed an issue where an exception would be displayed for previewing and preferences when a custom theme has been configured but is missing [#7177](https://github.com/JabRef/jabref/issues/7177)
- We fixed an issue where URLs in `file` fields could not be handled on Windows. [#7359](https://github.com/JabRef/jabref/issues/7359)
- We fixed an issue where the regex based file search miss-interpreted specific symbols. [#4342](https://github.com/JabRef/jabref/issues/4342)
- We fixed an issue where the Harvard RTF exporter used the wrong default file extension. [4508](https://github.com/JabRef/jabref/issues/4508)
- We fixed an issue where the Harvard RTF exporter did not use the new authors formatter and therefore did not export "organization" authors correctly. [4508](https://github.com/JabRef/jabref/issues/4508)
- We fixed an issue where the field `urldate` was not exported to the corresponding fields `YearAccessed`, `MonthAccessed`, `DayAccessed` in MS Office XML [#7354](https://github.com/JabRef/jabref/issues/7354)
- We fixed an issue where the password for a shared SQL database was only remembered if it was the same as the username [#6869](https://github.com/JabRef/jabref/issues/6869)
- We fixed an issue where some custom exports did not use the new authors formatter and therefore did not export authors correctly [#7356](https://github.com/JabRef/jabref/issues/7356)
- We fixed an issue where alt+keyboard shortcuts do not work [#6994](https://github.com/JabRef/jabref/issues/6994)
- We fixed an issue about the file link editor did not allow to change the file name according to the default pattern after changing an entry. [#7525](https://github.com/JabRef/jabref/issues/7525)
- We fixed an issue where the file path is invisible in dark theme. [#7382](https://github.com/JabRef/jabref/issues/7382)
- We fixed an issue where the secondary sorting is not working for some special fields. [#7015](https://github.com/JabRef/jabref/issues/7015)
- We fixed an issue where changing the font size makes the font size field too small. [#7085](https://github.com/JabRef/jabref/issues/7085)
- We fixed an issue with TexGroups on Linux systems, where the modification of an aux-file did not trigger an auto-update for TexGroups. Furthermore, the detection of file modifications is now more reliable. [#7412](https://github.com/JabRef/jabref/pull/7412)
- We fixed an issue where the Unicode to Latex formatter produced wrong results for characters with a codepoint higher than Character.MAX_VALUE. [#7387](https://github.com/JabRef/jabref/issues/7387)
- We fixed an issue where a non valid value as font size results in an uncaught exception. [#7415](https://github.com/JabRef/jabref/issues/7415)
- We fixed an issue where "Merge citations" in the Openoffice/Libreoffice integration panel did not have a corresponding opposite. [#7454](https://github.com/JabRef/jabref/issues/7454)
- We fixed an issue where drag and drop of bib files for opening resulted in uncaught exceptions [#7464](https://github.com/JabRef/jabref/issues/7464)
- We fixed an issue where columns shrink in width when we try to enlarge JabRef window. [#6818](https://github.com/JabRef/jabref/issues/6818)
- We fixed an issue where Content selector does not seem to work for custom fields. [#6819](https://github.com/JabRef/jabref/issues/6819)
- We fixed an issue where font size of the preferences dialog does not update with the rest of the GUI. [#7416](https://github.com/JabRef/jabref/issues/7416)
- We fixed an issue in which a linked online file consisting of a web page was saved as an invalid pdf file upon being downloaded. The user is now notified when downloading a linked file results in an HTML file. [#7452](https://github.com/JabRef/jabref/issues/7452)
- We fixed an issue where opening BibTex file (doubleclick) from Folder with spaces not working. [#6487](https://github.com/JabRef/jabref/issues/6487)
- We fixed the header title in the Add Group/Subgroup Dialog box. [#4682](https://github.com/JabRef/jabref/issues/4682)
- We fixed an issue with saving large `.bib` files [#7265](https://github.com/JabRef/jabref/issues/7265)
- We fixed an issue with very large page numbers [#7590](https://github.com/JabRef/jabref/issues/7590)
- We fixed an issue where the file extension is missing on saving the library file on linux [#7451](https://github.com/JabRef/jabref/issues/7451)
- We fixed an issue with opacity of disabled icon-buttons [#7195](https://github.com/JabRef/jabref/issues/7195)
- We fixed an issue where journal abbreviations in UTF-8 were not recognized [#5850](https://github.com/JabRef/jabref/issues/5850)
- We fixed an issue where the article title with curly brackets fails to download the arXiv link (pdf file). [#7633](https://github.com/JabRef/jabref/issues/7633)
- We fixed an issue with toggle of special fields does not work for sorted entries [#7016](https://github.com/JabRef/jabref/issues/7016)
- We fixed an issue with the default path of external application. [#7641](https://github.com/JabRef/jabref/issues/7641)
- We fixed an issue where urls must be embedded in a style tag when importing EndNote style Xml files. Now it can parse url with or without a style tag. [#6199](https://github.com/JabRef/jabref/issues/6199)
- We fixed an issue where the article title with colon fails to download the arXiv link (pdf file). [#7660](https://github.com/JabRef/jabref/issues/7660)
- We fixed an issue where the keybinding for delete entry did not work on the main table [7580](https://github.com/JabRef/jabref/pull/7580)
- We fixed an issue where the RFC fetcher is not compatible with the draft [7305](https://github.com/JabRef/jabref/issues/7305)
- We fixed an issue where duplicate files (both file names and contents are the same) is downloaded and add to linked files [#6197](https://github.com/JabRef/jabref/issues/6197)
- We fixed an issue where changing the appearance of the preview tab did not trigger a restart warning. [#5464](https://github.com/JabRef/jabref/issues/5464)
- We fixed an issue where editing "Custom preview style" triggers exception. [#7526](https://github.com/JabRef/jabref/issues/7526)
- We fixed the [SAO/NASA Astrophysics Data System](https://docs.jabref.org/collect/import-using-online-bibliographic-database#sao-nasa-astrophysics-data-system) fetcher. [#7867](https://github.com/JabRef/jabref/pull/7867)
- We fixed an issue where a title with multiple applied formattings in EndNote was not imported correctly [forum#2734](https://discourse.jabref.org/t/importing-endnote-label-field-to-jabref-from-xml-file/2734)
- We fixed an issue where a `report` in EndNote was imported as `article` [forum#2734](https://discourse.jabref.org/t/importing-endnote-label-field-to-jabref-from-xml-file/2734)
- We fixed an issue where the field `publisher` in EndNote was not imported in JabRef [forum#2734](https://discourse.jabref.org/t/importing-endnote-label-field-to-jabref-from-xml-file/2734)

### Removed

- We removed add group button beside the filter group tab. [#4682](https://github.com/JabRef/jabref/issues/4682)

## [5.2] – 2020-12-24

### Added

- We added a validation to check if the current database location is shared, preventing an exception when Pulling Changes From Shared Database. [#6959](https://github.com/JabRef/jabref/issues/6959)
- We added a query parser and mapping layer to enable conversion of queries formulated in simplified lucene syntax by the user into api queries. [#6799](https://github.com/JabRef/jabref/pull/6799)
- We added some basic functionality to customise the look of JabRef by importing a css theme file. [#5790](https://github.com/JabRef/jabref/issues/5790)
- We added connection check function in network preference setting [#6560](https://github.com/JabRef/jabref/issues/6560)
- We added support for exporting to YAML. [#6974](https://github.com/JabRef/jabref/issues/6974)
- We added a DOI format and organization check to detect [American Physical Society](https://journals.aps.org/) journals to copy the article ID to the page field for cases where the page numbers are missing. [#7019](https://github.com/JabRef/jabref/issues/7019)
- We added an error message in the New Entry dialog that is shown in case the fetcher did not find anything . [#7000](https://github.com/JabRef/jabref/issues/7000)
- We added a new formatter to output shorthand month format. [#6579](https://github.com/JabRef/jabref/issues/6579)
- We added support for the new Microsoft Edge browser in all platforms. [#7056](https://github.com/JabRef/jabref/pull/7056)
- We reintroduced emacs/bash-like keybindings. [#6017](https://github.com/JabRef/jabref/issues/6017)
- We added a feature to provide automated cross library search using a cross library query language. This provides support for the search step of systematic literature reviews (SLRs). [koppor#369](https://github.com/koppor/jabref/issues/369)

### Changed

- We changed the default preferences for OpenOffice/LibreOffice integration to automatically sync the bibliography when inserting new citations in a OpenOffic/LibreOffice document. [#6957](https://github.com/JabRef/jabref/issues/6957)
- We restructured the 'File' tab and extracted some parts into the 'Linked files' tab [#6779](https://github.com/JabRef/jabref/pull/6779)
- JabRef now offers journal lists from <https://abbrv.jabref.org>. JabRef the lists which use a dot inside the abbreviations. [#5749](https://github.com/JabRef/jabref/pull/5749)
- We removed two useless preferences in the groups preferences dialog. [#6836](https://github.com/JabRef/jabref/pull/6836)
- Synchronization of SpecialFields to keywords is now disabled by default. [#6621](https://github.com/JabRef/jabref/issues/6621)
- JabRef no longer opens the entry editor with the first entry on startup [#6855](https://github.com/JabRef/jabref/issues/6855)
- We completed the rebranding of `bibtexkey` as `citationkey` which was started in JabRef 5.1.
- JabRef no longer opens the entry editor with the first entry on startup [#6855](https://github.com/JabRef/jabref/issues/6855)
- Fetch by ID: (long) "SAO/NASA Astrophysics Data System" replaced by (short) "SAO/NASA ADS" [#6876](https://github.com/JabRef/jabref/pull/6876)
- We changed the title of the window "Manage field names and content" to have the same title as the corresponding menu item [#6895](https://github.com/JabRef/jabref/pull/6895)
- We renamed the menus "View -> Previous citation style" and "View -> Next citation style" into "View -> Previous preview style" and "View -> Next preview style" and renamed the "Preview" style to "Customized preview style". [#6899](https://github.com/JabRef/jabref/pull/6899)
- We changed the default preference option "Search and store files relative to library file location" to on, as this seems to be a more intuitive behaviour. [#6863](https://github.com/JabRef/jabref/issues/6863)
- We changed the title of the window "Manage field names and content": to have the same title as the corresponding menu item [#6895](https://github.com/JabRef/jabref/pull/6895)
- We improved the detection of "short" DOIs [6880](https://github.com/JabRef/jabref/issues/6880)
- We improved the duplicate detection when identifiers like DOI or arxiv are semantiaclly the same, but just syntactically differ (e.g. with or without http(s):// prefix). [#6707](https://github.com/JabRef/jabref/issues/6707)
- We improved JabRef start up time [6057](https://github.com/JabRef/jabref/issues/6057)
- We changed in the group interface "Generate groups from keywords in a BibTeX field" by "Generate groups from keywords in the following field". [#6983](https://github.com/JabRef/jabref/issues/6983)
- We changed the name of a group type from "Searching for keywords" to "Searching for a keyword". [6995](https://github.com/JabRef/jabref/pull/6995)
- We changed the way JabRef displays the title of a tab and of the window. [4161](https://github.com/JabRef/jabref/issues/4161)
- We changed connect timeouts for server requests to 30 seconds in general and 5 seconds for GROBID server (special) and improved user notifications on connection issues. [7026](https://github.com/JabRef/jabref/pull/7026)
- We changed the order of the library tab context menu items. [#7171](https://github.com/JabRef/jabref/issues/7171)
- We changed the way linked files are opened on Linux to use the native openFile method, compatible with confined packages. [7037](https://github.com/JabRef/jabref/pull/7037)
- We refined the entry preview to show the full names of authors and editors, to list the editor only if no author is present, have the year earlier. [#7083](https://github.com/JabRef/jabref/issues/7083)

### Fixed

- We fixed an issue changing the icon link_variation_off that is not meaningful. [#6834](https://github.com/JabRef/jabref/issues/6834)
- We fixed an issue where the `.sav` file was not deleted upon exiting JabRef. [#6109](https://github.com/JabRef/jabref/issues/6109)
- We fixed a linked identifier icon inconsistency. [#6705](https://github.com/JabRef/jabref/issues/6705)
- We fixed the wrong behavior that font size changes are not reflected in dialogs. [#6039](https://github.com/JabRef/jabref/issues/6039)
- We fixed the failure to Copy citation key and link. [#5835](https://github.com/JabRef/jabref/issues/5835)
- We fixed an issue where the sort order of the entry table was reset after a restart of JabRef. [#6898](https://github.com/JabRef/jabref/pull/6898)
- We fixed an issue where no longer a warning was displayed when inserting references into LibreOffice with an invalid "ReferenceParagraphFormat". [#6907](https://github.com/JabRef/jabref/pull/60907).
- We fixed an issue where a selected field was not removed after the first click in the custom entry types dialog. [#6934](https://github.com/JabRef/jabref/issues/6934)
- We fixed an issue where a remove icon was shown for standard entry types in the custom entry types dialog. [#6906](https://github.com/JabRef/jabref/issues/6906)
- We fixed an issue where it was impossible to connect to OpenOffice/LibreOffice on Mac OSX. [#6970](https://github.com/JabRef/jabref/pull/6970)
- We fixed an issue with the python script used by browser plugins that failed to locate JabRef if not installed in its default location. [#6963](https://github.com/JabRef/jabref/pull/6963/files)
- We fixed an issue where spaces and newlines in an isbn would generate an exception. [#6456](https://github.com/JabRef/jabref/issues/6456)
- We fixed an issue where identity column header had incorrect foreground color in the Dark theme. [#6796](https://github.com/JabRef/jabref/issues/6796)
- We fixed an issue where the RIS exporter added extra blank lines.[#7007](https://github.com/JabRef/jabref/pull/7007/files)
- We fixed an issue where clicking on Collapse All button in the Search for Unlinked Local Files expanded the directory structure erroneously [#6848](https://github.com/JabRef/jabref/issues/6848)
- We fixed an issue, when pulling changes from shared database via shortcut caused creation of a new tech report [6867](https://github.com/JabRef/jabref/issues/6867)
- We fixed an issue where the JabRef GUI does not highlight the "All entries" group on start-up [#6691](https://github.com/JabRef/jabref/issues/6691)
- We fixed an issue where a custom dark theme was not applied to the entry preview tab [7068](https://github.com/JabRef/jabref/issues/7068)
- We fixed an issue where modifications to the Custom preview layout in the preferences were not saved [#6447](https://github.com/JabRef/jabref/issues/6447)
- We fixed an issue where errors from imports were not shown to the user [#7084](https://github.com/JabRef/jabref/pull/7084)
- We fixed an issue where the EndNote XML Import would fail on empty keywords tags [forum#2387](https://discourse.jabref.org/t/importing-in-unknown-format-fails-to-import-xml-library-from-bookends-export/2387)
- We fixed an issue where the color of groups of type "free search expression" not persisting after restarting the application [#6999](https://github.com/JabRef/jabref/issues/6999)
- We fixed an issue where modifications in the source tab where not saved without switching to another field before saving the library [#6622](https://github.com/JabRef/jabref/issues/6622)
- We fixed an issue where the "Document Viewer" did not show the first page of the opened pdf document and did not show the correct total number of pages [#7108](https://github.com/JabRef/jabref/issues/7108)
- We fixed an issue where the context menu was not updated after a file link was changed. [#5777](https://github.com/JabRef/jabref/issues/5777)
- We fixed an issue where the password for a shared SQL database was not remembered [#6869](https://github.com/JabRef/jabref/issues/6869)
- We fixed an issue where newly added entires were not synced to a shared SQL database [#7176](https://github.com/JabRef/jabref/issues/7176)
- We fixed an issue where the PDF-Content importer threw an exception when no DOI number is present at the first page of the PDF document [#7203](https://github.com/JabRef/jabref/issues/7203)
- We fixed an issue where groups created from aux files did not update on file changes [#6394](https://github.com/JabRef/jabref/issues/6394)
- We fixed an issue where authors that only have last names were incorrectly identified as institutes when generating citation keys [#7199](https://github.com/JabRef/jabref/issues/7199)
- We fixed an issue where institutes were incorrectly identified as universities when generating citation keys [#6942](https://github.com/JabRef/jabref/issues/6942)

### Removed

- We removed the Google Scholar fetcher and the ACM fetcher do not work due to traffic limitations [#6369](https://github.com/JabRef/jabref/issues/6369)
- We removed the menu entry "Manage external file types" because it's already in 'Preferences' dialog [#6991](https://github.com/JabRef/jabref/issues/6991)
- We removed the integrity check "Abbreviation detected" for the field journal/journaltitle in the entry editor [#3925](https://github.com/JabRef/jabref/issues/3925)

## [5.1] – 2020-08-30

### Added

- We added a new fetcher to enable users to search mEDRA DOIs [#6602](https://github.com/JabRef/jabref/issues/6602)
- We added a new fetcher to enable users to search "[Collection of Computer Science Bibliographies](https://en.wikipedia.org/wiki/Collection_of_Computer_Science_Bibliographies)". [#6638](https://github.com/JabRef/jabref/issues/6638)
- We added default values for delimiters in Add Subgroup window [#6624](https://github.com/JabRef/jabref/issues/6624)
- We improved responsiveness of general fields specification dialog window. [#6604](https://github.com/JabRef/jabref/issues/6604)
- We added support for importing ris file and load DOI [#6530](https://github.com/JabRef/jabref/issues/6530)
- We added the Library properties to a context menu on the library tabs [#6485](https://github.com/JabRef/jabref/issues/6485)
- We added a new field in the preferences in 'BibTeX key generator' for unwanted characters that can be user-specified. [#6295](https://github.com/JabRef/jabref/issues/6295)
- We added support for searching ShortScience for an entry through the user's browser. [#6018](https://github.com/JabRef/jabref/pull/6018)
- We updated EditionChecker to permit edition to start with a number. [#6144](https://github.com/JabRef/jabref/issues/6144)
- We added tooltips for most fields in the entry editor containing a short description. [#5847](https://github.com/JabRef/jabref/issues/5847)
- We added support for basic markdown in custom formatted previews [#6194](https://github.com/JabRef/jabref/issues/6194)
- We now show the number of items found and selected to import in the online search dialog. [#6248](https://github.com/JabRef/jabref/pull/6248)
- We created a new install screen for macOS. [#5759](https://github.com/JabRef/jabref/issues/5759)
- We added a new integrity check for duplicate DOIs. [koppor#339](https://github.com/koppor/jabref/issues/339)
- We implemented an option to download fulltext files while importing. [#6381](https://github.com/JabRef/jabref/pull/6381)
- We added a progress-indicator showing the average progress of background tasks to the toolbar. Clicking it reveals a pop-over with a list of running background tasks. [6443](https://github.com/JabRef/jabref/pull/6443)
- We fixed the bug when strike the delete key in the text field. [#6421](https://github.com/JabRef/jabref/issues/6421)
- We added a BibTex key modifier for truncating strings. [#3915](https://github.com/JabRef/jabref/issues/3915)
- We added support for jumping to target entry when typing letter/digit after sorting a column in maintable [#6146](https://github.com/JabRef/jabref/issues/6146)
- We added a new fetcher to enable users to search all available E-Libraries simultaneously. [koppor#369](https://github.com/koppor/jabref/issues/369)
- We added the field "entrytype" to the export sort criteria [#6531](https://github.com/JabRef/jabref/pull/6531)
- We added the possibility to change the display order of the fields in the entry editor. The order can now be configured using drag and drop in the "Customize entry types" dialog [#6152](https://github.com/JabRef/jabref/pull/6152)
- We added native support for biblatex-software [#6574](https://github.com/JabRef/jabref/issues/6574)
- We added a missing restart warning for AutoComplete in the preferences dialog. [#6351](https://github.com/JabRef/jabref/issues/6351)
- We added a note to the citation key pattern preferences dialog as a temporary workaround for a JavaFX bug, about committing changes in a table cell, if the focus is lost. [#5825](https://github.com/JabRef/jabref/issues/5825)
- We added support for customized fallback fields in bracketed patterns. [#7111](https://github.com/JabRef/jabref/issues/7111)

### Changed

- We improved the arXiv fetcher. Now it should find entries even more reliably and does no longer include the version (e.g `v1`) in the `eprint` field. [forum#1941](https://discourse.jabref.org/t/remove-version-in-arxiv-import/1941)
- We moved the group search bar and the button "New group" from bottom to top position to make it more prominent. [#6112](https://github.com/JabRef/jabref/pull/6112)
- When JabRef finds a `.sav` file without changes, there is no dialog asking for acceptance of changes anymore.
- We changed the buttons for import/export/show all/reset of preferences to smaller icon buttons in the preferences dialog. [#6130](https://github.com/JabRef/jabref/pull/6130)
- We moved the functionality "Manage field names & content" from the "Library" menu to the "Edit" menu, because it affects the selected entries and not the whole library
- We merged the functionality "Append contents from a BibTeX library into the currently viewed library" into the "Import into database" functionality. Fixes [#6049](https://github.com/JabRef/jabref/issues/6049).
- We changed the directory where fulltext downloads are stored to the directory set in the import-tab in preferences. [#6381](https://github.com/JabRef/jabref/pull/6381)
- We improved the error message for invalid jstyles. [#6303](https://github.com/JabRef/jabref/issues/6303)
- We changed the section name of 'Advanced' to 'Network' in the preferences and removed some obsolete options.[#6489](https://github.com/JabRef/jabref/pull/6489)
- We improved the context menu of the column "Linked identifiers" of the main table, by truncating their texts, if they are too long. [#6499](https://github.com/JabRef/jabref/issues/6499)
- We merged the main table tabs in the preferences dialog. [#6518](https://github.com/JabRef/jabref/pull/6518)
- We changed the command line option 'generateBibtexKeys' to the more generic term 'generateCitationKeys' while the short option remains 'g'.[#6545](https://github.com/JabRef/jabref/pull/6545)
- We improved the "Possible duplicate entries" window to remember its size and position throughout a session. [#6582](https://github.com/JabRef/jabref/issues/6582)
- We divided the toolbar into small parts, so if the application window is to small, only a part of the toolbar is moved into the chevron popup. [#6682](https://github.com/JabRef/jabref/pull/6682)
- We changed the layout for of the buttons in the Open Office side panel to ensure that the button text is always visible, specially when resizing. [#6639](https://github.com/JabRef/jabref/issues/6639)
- We merged the two new library commands in the file menu to one which always creates a new library in the default library mode. [#6359](https://github.com/JabRef/jabref/pull/6539#issuecomment-641056536)

### Fixed

- We fixed an issue where entry preview tab has no name in drop down list. [#6591](https://github.com/JabRef/jabref/issues/6591)
- We fixed to only search file links in the BIB file location directory when preferences has corresponding checkbox checked. [#5891](https://github.com/JabRef/jabref/issues/5891)
- We fixed wrong button order (Apply and Cancel) in ManageProtectedTermsDialog.
- We fixed an issue with incompatible characters at BibTeX key [#6257](https://github.com/JabRef/jabref/issues/6257)
- We fixed an issue where dash (`-`) was reported as illegal BibTeX key [#6295](https://github.com/JabRef/jabref/issues/6295)
- We greatly improved the performance of the overall application and many operations. [#5071](https://github.com/JabRef/jabref/issues/5071)
- We fixed an issue where sort by priority was broken. [#6222](https://github.com/JabRef/jabref/issues/6222)
- We fixed an issue where opening a library from the recent libraries menu was not possible. [#5939](https://github.com/JabRef/jabref/issues/5939)
- We fixed an issue with inconsistent capitalization of file extensions when downloading files. [#6115](https://github.com/JabRef/jabref/issues/6115)
- We fixed the display of language and encoding in the preferences dialog. [#6130](https://github.com/JabRef/jabref/pull/6130)
- Now the link and/or the link description in the column "linked files" of the main table gets truncated or wrapped, if too long, otherwise display issues arise. [#6178](https://github.com/JabRef/jabref/issues/6178)
- We fixed the issue that groups panel does not keep size when resizing window. [#6180](https://github.com/JabRef/jabref/issues/6180)
- We fixed an error that sometimes occurred when using the context menu. [#6085](https://github.com/JabRef/jabref/issues/6085)
- We fixed an issue where search full-text documents downloaded files with same name, overwriting existing files. [#6174](https://github.com/JabRef/jabref/pull/6174)
- We fixed an issue when importing into current library an erroneous message "import cancelled" is displayed even though import is successful. [#6266](https://github.com/JabRef/jabref/issues/6266)
- We fixed an issue where custom jstyles for Open/LibreOffice where not saved correctly. [#6170](https://github.com/JabRef/jabref/issues/6170)
- We fixed an issue where the INSPIRE fetcher was no longer working [#6229](https://github.com/JabRef/jabref/issues/6229)
- We fixed an issue where custom exports with an uppercase file extension could not be selected for "Copy...-> Export to Clipboard" [#6285](https://github.com/JabRef/jabref/issues/6285)
- We fixed the display of icon both in the main table and linked file editor. [#6169](https://github.com/JabRef/jabref/issues/6169)
- We fixed an issue where the windows installer did not create an entry in the start menu [bug report in the forum](https://discourse.jabref.org/t/error-while-fetching-from-doi/2018/3)
- We fixed an issue where only the field `abstract` and `comment` were declared as multiline fields. Other fields can now be configured in the preferences using "Do not wrap the following fields when saving" [4373](https://github.com/JabRef/jabref/issues/4373)
- We fixed an issue where JabRef switched to discrete graphics under macOS [#5935](https://github.com/JabRef/jabref/issues/5935)
- We fixed an issue where the Preferences entry preview will be unexpected modified leads to Value too long exception [#6198](https://github.com/JabRef/jabref/issues/6198)
- We fixed an issue where custom jstyles for Open/LibreOffice would only be valid if a layout line for the entry type `default` was at the end of the layout section [#6303](https://github.com/JabRef/jabref/issues/6303)
- We fixed an issue where a new entry is not shown in the library if a search is active [#6297](https://github.com/JabRef/jabref/issues/6297)
- We fixed an issue where long directory names created from patterns could create an exception. [#3915](https://github.com/JabRef/jabref/issues/3915)
- We fixed an issue where sort on numeric cases was broken. [#6349](https://github.com/JabRef/jabref/issues/6349)
- We fixed an issue where year and month fields were not cleared when converting to biblatex [#6224](https://github.com/JabRef/jabref/issues/6224)
- We fixed an issue where an "Not on FX thread" exception occurred when saving on linux [#6453](https://github.com/JabRef/jabref/issues/6453)
- We fixed an issue where the library sort order was lost. [#6091](https://github.com/JabRef/jabref/issues/6091)
- We fixed an issue where brackets in regular expressions were not working. [6469](https://github.com/JabRef/jabref/pull/6469)
- We fixed an issue where multiple background task popups stacked over each other.. [#6472](https://github.com/JabRef/jabref/issues/6472)
- We fixed an issue where LaTeX citations for specific commands (`\autocite`s) of biblatex-mla were not recognized. [#6476](https://github.com/JabRef/jabref/issues/6476)
- We fixed an issue where drag and drop was not working on empty database. [#6487](https://github.com/JabRef/jabref/issues/6487)
- We fixed an issue where the name fields were not updated after the preferences changed. [#6515](https://github.com/JabRef/jabref/issues/6515)
- We fixed an issue where "null" appeared in generated BibTeX keys. [#6459](https://github.com/JabRef/jabref/issues/6459)
- We fixed an issue where the authors' names were incorrectly displayed in the authors' column when they were bracketed. [#6465](https://github.com/JabRef/jabref/issues/6465) [#6459](https://github.com/JabRef/jabref/issues/6459)
- We fixed an issue where importing certain unlinked files would result in an exception [#5815](https://github.com/JabRef/jabref/issues/5815)
- We fixed an issue where downloaded files would be moved to a directory named after the citationkey when no file directory pattern is specified [#6589](https://github.com/JabRef/jabref/issues/6589)
- We fixed an issue with the creation of a group of cited entries which incorrectly showed the message that the library had been modified externally whenever saving the library. [#6420](https://github.com/JabRef/jabref/issues/6420)
- We fixed an issue with the creation of a group of cited entries. Now the file path to an aux file gets validated. [#6585](https://github.com/JabRef/jabref/issues/6585)
- We fixed an issue on Linux systems where the application would crash upon inotify failure. Now, the user is prompted with a warning, and given the choice to continue the session. [#6073](https://github.com/JabRef/jabref/issues/6073)
- We moved the search modifier buttons into the search bar, as they were not accessible, if autocompletion was disabled. [#6625](https://github.com/JabRef/jabref/issues/6625)
- We fixed an issue about duplicated group color indicators [#6175](https://github.com/JabRef/jabref/issues/6175)
- We fixed an issue where entries with the entry type Misc from an imported aux file would not be saved correctly to the bib file on disk [#6405](https://github.com/JabRef/jabref/issues/6405)
- We fixed an issue where percent sign ('%') was not formatted properly by the HTML formatter [#6753](https://github.com/JabRef/jabref/issues/6753)
- We fixed an issue with the [SAO/NASA Astrophysics Data System](https://docs.jabref.org/collect/add-entry-using-an-id#sao-nasa-a-ds) fetcher where `\textbackslash` appeared at the end of the abstract.
- We fixed an issue with the Science Direct fetcher where PDFs could not be downloaded. Fixes [#5860](https://github.com/JabRef/jabref/issues/5860)
- We fixed an issue with the Library of Congress importer.
- We fixed the [link to the external libraries listing](https://github.com/JabRef/jabref/blob/master/external-libraries.md) in the about dialog
- We fixed an issue regarding pasting on Linux. [#6293](https://github.com/JabRef/jabref/issues/6293)

### Removed

- We removed the option of the "enforce legal key". [#6295](https://github.com/JabRef/jabref/issues/6295)
- We removed the obsolete `External programs / Open PDF` section in the preferences, as the default application to open PDFs is now set in the `Manage external file types` dialog. [#6130](https://github.com/JabRef/jabref/pull/6130)
- We removed the option to configure whether a `.bib.bak` file should be generated upon save. It is now always enabled. Documentation at <https://docs.jabref.org/advanced/autosave>. [#6092](https://github.com/JabRef/jabref/issues/6092)
- We removed the built-in list of IEEE journal abbreviations using BibTeX strings. If you still want to use them, you have to download them separately from <https://abbrv.jabref.org>.

## [5.0] – 2020-03-06

### Changed

- Added browser integration to the snap package for firefox/chromium browsers. [#6062](https://github.com/JabRef/jabref/pull/6062)
- We reintroduced the possibility to extract references from plain text (using [GROBID](https://grobid.readthedocs.io/en/latest/)). [#5614](https://github.com/JabRef/jabref/pull/5614)
- We changed the open office panel to show buttons in rows of three instead of going straight down to save space as the button expanded out to take up unnecessary horizontal space. [#5479](https://github.com/JabRef/jabref/issues/5479)
- We cleaned up the group add/edit dialog. [#5826](https://github.com/JabRef/jabref/pull/5826)
- We reintroduced the index column. [#5844](https://github.com/JabRef/jabref/pull/5844)
- Filenames of external files can no longer contain curly braces. [#5926](https://github.com/JabRef/jabref/pull/5926)
- We made the filters more easily accessible in the integrity check dialog. [#5955](https://github.com/JabRef/jabref/pull/5955)
- We reimplemented and improved the dialog "Customize entry types". [#4719](https://github.com/JabRef/jabref/issues/4719)
- We added an [American Physical Society](https://journals.aps.org/) fetcher. [#818](https://github.com/JabRef/jabref/issues/818)
- We added possibility to enable/disable items quantity in groups. [#6042](https://github.com/JabRef/jabref/issues/6042)

### Fixed

- We fixed an issue where the command line console was always opened in the background. [#5474](https://github.com/JabRef/jabref/issues/5474)
- We fixed and issue where pdf files will not open under some KDE linux distributions when using okular. [#5253](https://github.com/JabRef/jabref/issues/5253)
- We fixed an issue where the Medline fetcher was only working when JabRef was running from source. [#5645](https://github.com/JabRef/jabref/issues/5645)
- We fixed some visual issues in the dark theme. [#5764](https://github.com/JabRef/jabref/pull/5764) [#5753](https://github.com/JabRef/jabref/issues/5753)
- We fixed an issue where non-default previews didn't handle unicode characters. [#5779](https://github.com/JabRef/jabref/issues/5779)
- We improved the performance, especially changing field values in the entry should feel smoother now. [#5843](https://github.com/JabRef/jabref/issues/5843)
- We fixed an issue where the ampersand character wasn't rendering correctly on previews. [#3840](https://github.com/JabRef/jabref/issues/3840)
- We fixed an issue where an erroneous "The library has been modified by another program" message was shown when saving. [#4877](https://github.com/JabRef/jabref/issues/4877)
- We fixed an issue where the file extension was missing after downloading a file (we now fall-back to pdf). [#5816](https://github.com/JabRef/jabref/issues/5816)
- We fixed an issue where cleaning up entries broke web URLs, if "Make paths of linked files relative (if possible)" was enabled, which resulted in various other issues subsequently. [#5861](https://github.com/JabRef/jabref/issues/5861)
- We fixed an issue where the tab "Required fields" of the entry editor did not show all required fields, if at least two of the defined required fields are linked with a logical or. [#5859](https://github.com/JabRef/jabref/issues/5859)
- We fixed several issues concerning managing external file types: Now everything is usable and fully functional. Previously, there were problems with the radio buttons, with saving the settings and with loading an input field value. Furthermore, different behavior for Windows and other operating systems was given, which was unified as well. [#5846](https://github.com/JabRef/jabref/issues/5846)
- We fixed an issue where entries containing Unicode charaters were not parsed correctly [#5899](https://github.com/JabRef/jabref/issues/5899)
- We fixed an issue where an entry containing an external filename with curly braces could not be saved. Curly braces are now longer allowed in filenames. [#5899](https://github.com/JabRef/jabref/issues/5899)
- We fixed an issue where changing the type of an entry did not update the main table [#5906](https://github.com/JabRef/jabref/issues/5906)
- We fixed an issue in the optics of the library properties, that cropped the dialog on scaled displays. [#5969](https://github.com/JabRef/jabref/issues/5969)
- We fixed an issue where changing the type of an entry did not update the main table. [#5906](https://github.com/JabRef/jabref/issues/5906)
- We fixed an issue where opening a library from the recent libraries menu was not possible. [#5939](https://github.com/JabRef/jabref/issues/5939)
- We fixed an issue where the most bottom group in the list got lost, if it was dragged on itself. [#5983](https://github.com/JabRef/jabref/issues/5983)
- We fixed an issue where changing entry type doesn't always work when biblatex source is shown. [#5905](https://github.com/JabRef/jabref/issues/5905)
- We fixed an issue where the group and the link column were not updated after changing the entry in the main table. [#5985](https://github.com/JabRef/jabref/issues/5985)
- We fixed an issue where reordering the groups was not possible after inserting an article. [#6008](https://github.com/JabRef/jabref/issues/6008)
- We fixed an issue where citation styles except the default "Preview" could not be used. [#5622](https://github.com/JabRef/jabref/issues/5622)
- We fixed an issue where a warning was displayed when the title content is made up of two sentences. [#5832](https://github.com/JabRef/jabref/issues/5832)
- We fixed an issue where an exception was thrown when adding a save action without a selected formatter in the library properties [#6069](https://github.com/JabRef/jabref/issues/6069)
- We fixed an issue where JabRef's icon was missing in the Export to clipboard Dialog. [#6286](https://github.com/JabRef/jabref/issues/6286)
- We fixed an issue when an "Abstract field" was duplicating text, when importing from RIS file (Neurons) [#6065](https://github.com/JabRef/jabref/issues/6065)
- We fixed an issue where adding the addition of a new entry was not completely validated [#6370](https://github.com/JabRef/jabref/issues/6370)
- We fixed an issue where the blue and red text colors in the Merge entries dialog were not quite visible [#6334](https://github.com/JabRef/jabref/issues/6334)
- We fixed an issue where underscore character was removed from the file name in the Recent Libraries list in File menu [#6383](https://github.com/JabRef/jabref/issues/6383)
- We fixed an issue where few keyboard shortcuts regarding new entries were missing [#6403](https://github.com/JabRef/jabref/issues/6403)

### Removed

- Ampersands are no longer escaped by default in the `bib` file. If you want to keep the current behaviour, you can use the new "Escape Ampersands" formatter as a save action. [#5869](https://github.com/JabRef/jabref/issues/5869)
- The "Merge Entries" entry was removed from the Quality Menu. Users should use the right-click menu instead. [#6021](https://github.com/JabRef/jabref/pull/6021)

## [5.0-beta] – 2019-12-15

### Changed

- We added a short DOI field formatter which shortens DOI to more human-readable form. [koppor#343](https://github.com/koppor/jabref/issues/343)
- We improved the display of group memberships by adding multiple colored bars if the entry belongs to more than one group. [#4574](https://github.com/JabRef/jabref/issues/4574)
- We added an option to show the preview as an extra tab in the entry editor (instead of in a split view). [#5244](https://github.com/JabRef/jabref/issues/5244)
- A custom Open/LibreOffice jstyle file now requires a layout line for the entry type `default` [#5452](https://github.com/JabRef/jabref/issues/5452)
- The entry editor is now open by default when JabRef starts up. [#5460](https://github.com/JabRef/jabref/issues/5460)
- Customized entry types are now serialized in alphabetical order in the bib file.
- We added a new ADS fetcher to use the new ADS API. [#4949](https://github.com/JabRef/jabref/issues/4949)
- We added support of the [X11 primary selection](https://unix.stackexchange.com/a/139193/18033) [#2389](https://github.com/JabRef/jabref/issues/2389)
- We added support to switch between biblatex and bibtex library types. [#5550](https://github.com/JabRef/jabref/issues/5550)
- We changed the save action buttons to be easier to understand. [#5565](https://github.com/JabRef/jabref/issues/5565)
- We made the columns for groups, files and uri in the main table reorderable and merged the clickable icon columns for uri, url, doi and eprint. [#5544](https://github.com/JabRef/jabref/pull/5544)
- We reduced the number of write actions performed when autosave is enabled [#5679](https://github.com/JabRef/jabref/issues/5679)
- We made the column sort order in the main table persistent [#5730](https://github.com/JabRef/jabref/pull/5730)
- When an entry is modified on disk, the change dialog now shows the merge dialog to highlight the changes [#5688](https://github.com/JabRef/jabref/pull/5688)

### Fixed

- Inherit fields from cross-referenced entries as specified by biblatex. [#5045](https://github.com/JabRef/jabref/issues/5045)
- We fixed an issue where it was no longer possible to connect to LibreOffice. [#5261](https://github.com/JabRef/jabref/issues/5261)
- The "All entries group" is no longer shown when no library is open.
- We fixed an exception which occurred when closing JabRef. [#5348](https://github.com/JabRef/jabref/issues/5348)
- We fixed an issue where JabRef reports incorrectly about customized entry types. [#5332](https://github.com/JabRef/jabref/issues/5332)
- We fixed a few problems that prevented JabFox to communicate with JabRef. [#4737](https://github.com/JabRef/jabref/issues/4737) [#4303](https://github.com/JabRef/jabref/issues/4303)
- We fixed an error where the groups containing an entry loose their highlight color when scrolling. [#5022](https://github.com/JabRef/jabref/issues/5022)
- We fixed an error where scrollbars were not shown. [#5374](https://github.com/JabRef/jabref/issues/5374)
- We fixed an error where an exception was thrown when merging entries. [#5169](https://github.com/JabRef/jabref/issues/5169)
- We fixed an error where certain metadata items were not serialized alphabetically.
- After assigning an entry to a group, the item count is now properly colored to reflect the new membership of the entry. [#3112](https://github.com/JabRef/jabref/issues/3112)
- The group panel is now properly updated when switching between libraries (or when closing/opening one). [#3142](https://github.com/JabRef/jabref/issues/3142)
- We fixed an error where the number of matched entries shown in the group pane was not updated correctly. [#4441](https://github.com/JabRef/jabref/issues/4441)
- We fixed an error where the wrong file is renamed and linked when using the "Copy, rename and link" action. [#5653](https://github.com/JabRef/jabref/issues/5653)
- We fixed a "null" error when writing XMP metadata. [#5449](https://github.com/JabRef/jabref/issues/5449)
- We fixed an issue where empty keywords lead to a strange display of automatic keyword groups. [#5333](https://github.com/JabRef/jabref/issues/5333)
- We fixed an error where the default color of a new group was white instead of dark gray. [#4868](https://github.com/JabRef/jabref/issues/4868)
- We fixed an issue where the first field in the entry editor got the focus while performing a different action (like searching). [#5084](https://github.com/JabRef/jabref/issues/5084)
- We fixed an issue where multiple entries were highlighted in the web search result after scrolling. [#5035](https://github.com/JabRef/jabref/issues/5035)
- We fixed an issue where the hover indication in the web search pane was not working. [#5277](https://github.com/JabRef/jabref/issues/5277)
- We fixed an error mentioning "javafx.controls/com.sun.javafx.scene.control" that was thrown when interacting with the toolbar.
- We fixed an error where a cleared search was restored after switching libraries. [#4846](https://github.com/JabRef/jabref/issues/4846)
- We fixed an exception which occurred when trying to open a non-existing file from the "Recent files"-menu [#5334](https://github.com/JabRef/jabref/issues/5334)
- We fixed an issues where the search highlight in the entry preview did not worked. [#5069](https://github.com/JabRef/jabref/issues/5069)
- The context menu for fields in the entry editor is back. [#5254](https://github.com/JabRef/jabref/issues/5254)
- We fixed an exception which occurred when trying to open a non-existing file from the "Recent files"-menu [#5334](https://github.com/JabRef/jabref/issues/5334)
- We fixed a problem where the "editor" information has been duplicated during saving a .bib-Database. [#5359](https://github.com/JabRef/jabref/issues/5359)
- We re-introduced the feature to switch between different preview styles. [#5221](https://github.com/JabRef/jabref/issues/5221)
- We fixed various issues (including [#5263](https://github.com/JabRef/jabref/issues/5263)) related to copying entries to the clipboard
- We fixed some display errors in the preferences dialog and replaced some of the controls [#5033](https://github.com/JabRef/jabref/pull/5033) [#5047](https://github.com/JabRef/jabref/pull/5047) [#5062](https://github.com/JabRef/jabref/pull/5062) [#5141](https://github.com/JabRef/jabref/pull/5141) [#5185](https://github.com/JabRef/jabref/pull/5185) [#5265](https://github.com/JabRef/jabref/pull/5265) [#5315](https://github.com/JabRef/jabref/pull/5315) [#5360](https://github.com/JabRef/jabref/pull/5360)
- We fixed an exception which occurred when trying to import entries without an open library. [#5447](https://github.com/JabRef/jabref/issues/5447)
- The "Automatically set file links" feature now follows symbolic links. [#5664](https://github.com/JabRef/jabref/issues/5664)
- After successful import of one or multiple bib entries the main table scrolls to the first imported entry [#5383](https://github.com/JabRef/jabref/issues/5383)
- We fixed an exception which occurred when an invalid jstyle was loaded. [#5452](https://github.com/JabRef/jabref/issues/5452)
- We fixed an issue where the command line arguments `importBibtex` and `importToOpen` did not import into the currently open library, but opened a new one. [#5537](https://github.com/JabRef/jabref/issues/5537)
- We fixed an error where the preview theme did not adapt to the "Dark" mode [#5463](https://github.com/JabRef/jabref/issues/5463)
- We fixed an issue where multiple entries were allowed in the "crossref" field [#5284](https://github.com/JabRef/jabref/issues/5284)
- We fixed an issue where the merge dialog showed the wrong text colour in "Dark" mode [#5516](https://github.com/JabRef/jabref/issues/5516)
- We fixed visibility issues with the scrollbar and group selection highlight in "Dark" mode, and enabled "Dark" mode for the OpenOffice preview in the style selection window. [#5522](https://github.com/JabRef/jabref/issues/5522)
- We fixed an issue where the author field was not correctly parsed during bibtex key-generation. [#5551](https://github.com/JabRef/jabref/issues/5551)
- We fixed an issue where notifications where shown during autosave. [#5555](https://github.com/JabRef/jabref/issues/5555)
- We fixed an issue where the side pane was not remembering its position. [#5615](https://github.com/JabRef/jabref/issues/5615)
- We fixed an issue where JabRef could not interact with [Oracle XE](https://www.oracle.com/de/database/technologies/appdev/xe.html) in the [shared SQL database setup](https://docs.jabref.org/collaborative-work/sqldatabase).
- We fixed an issue where the toolbar icons were hidden on smaller screens.
- We fixed an issue where renaming referenced files for bib entries with long titles was not possible. [#5603](https://github.com/JabRef/jabref/issues/5603)
- We fixed an issue where a window which is on an external screen gets unreachable when external screen is removed. [#5037](https://github.com/JabRef/jabref/issues/5037)
- We fixed a bug where the selection of groups was lost after drag and drop. [#2868](https://github.com/JabRef/jabref/issues/2868)
- We fixed an issue where the custom entry types didn't show the correct display name [#5651](https://github.com/JabRef/jabref/issues/5651)

### Removed

- We removed some obsolete notifications. [#5555](https://github.com/JabRef/jabref/issues/5555)
- We removed an internal step in the [ISBN-to-BibTeX fetcher](https://docs.jabref.org/collect/add-entry-using-an-id#isbn): The [ISBN to BibTeX Converter](https://manas.tungare.name/software/isbn-to-bibtex) by [@manastungare](https://github.com/manastungare) is not used anymore, because it is offline: "people using this tool have not been generating enough sales for Amazon."
- We removed the option to control the default drag and drop behaviour. You can use the modifier keys (like CtrL or Alt) instead.

## [5.0-alpha] – 2019-08-25

### Changed

- We added eventitle, eventdate and venue fields to `@unpublished` entry type.
- We added `@software` and `@dataSet` entry type to biblatex.
- All fields are now properly sorted alphabetically (in the subgroups of required/optional fields) when the entry is written to the bib file.
- We fixed an issue where some importers used the field `pubstatus` instead of the standard BibTeX field `pubstate`.
- We changed the latex command removal for docbook exporter. [#3838](https://github.com/JabRef/jabref/issues/3838)
- We changed the location of some fields in the entry editor (you might need to reset your preferences for these changes to come into effect)
  - Journal/Year/Month in biblatex mode -> Deprecated (if filled)
  - DOI/URL: General -> Optional
  - Internal fields like ranking, read status and priority: Other -> General
  - Moreover, empty deprecated fields are no longer shown
- Added server timezone parameter when connecting to a shared database.
- We updated the dialog for setting up general fields.
- URL field formatting is updated. All whitespace chars, located at the beginning/ending of the URL, are trimmed automatically
- We changed the behavior of the field formatting dialog such that the `bibtexkey` is not changed when formatting all fields or all text fields.
- We added a "Move file to file directory and rename file" option for simultaneously moving and renaming of document file. [#4166](https://github.com/JabRef/jabref/issues/4166)
- Use integrated graphics card instead of discrete on macOS [#4070](https://github.com/JabRef/jabref/issues/4070)
- We added a cleanup operation that detects an arXiv identifier in the note, journal or URL field and moves it to the `eprint` field.
  Because of this change, the last-used cleanup operations were reset.
- We changed the minimum required version of Java to 1.8.0_171, as this is the latest release for which the automatic Java update works. [#4093](https://github.com/JabRef/jabref/issues/4093)
- The special fields like `Printed` and `Read status` now show gray icons when the row is hovered.
- We added a button in the tab header which allows you to close the database with one click. [#494](https://github.com/JabRef/jabref/issues/494)
- Sorting in the main table now takes information from cross-referenced entries into account. [#2808](https://github.com/JabRef/jabref/issues/2808)
- If a group has a color specified, then entries matched by this group have a small colored bar in front of them in the main table.
- Change default icon for groups to a circle because a colored version of the old icon was hard to distinguish from its black counterpart.
- In the main table, the context menu appears now when you press the "context menu" button on the keyboard. [feature request in the forum](https://discourse.jabref.org/t/how-to-enable-keyboard-context-key-windows)
- We added icons to the group side panel to quickly switch between `union` and `intersection` group view mode. [#3269](https://github.com/JabRef/jabref/issues/3269).
- We use `https` for [fetching from most online bibliographic database](https://docs.jabref.org/collect/import-using-online-bibliographic-database).
- We changed the default keyboard shortcuts for moving between entries when the entry editor is active to ̀<kbd>alt</kbd> + <kbd>up/down</kbd>.
- Opening a new file now prompts the directory of the currently selected file, instead of the directory of the last opened file.
- Window state is saved on close and restored on start.
- We made the MathSciNet fetcher more reliable.
- We added the ISBN fetcher to the list of fetcher available under "Update with bibliographic information from the web" in the entry editor toolbar.
- Files without a defined external file type are now directly opened with the default application of the operating system
- We streamlined the process to rename and move files by removing the confirmation dialogs.
- We removed the redundant new lines of markings and wrapped the summary in the File annotation tab. [#3823](https://github.com/JabRef/jabref/issues/3823)
- We add auto URL formatting when user paste link to URL field in entry editor. [koppor#254](https://github.com/koppor/jabref/issues/254)
- We added a minimum height for the entry editor so that it can no longer be hidden by accident. [#4279](https://github.com/JabRef/jabref/issues/4279)
- We added a new keyboard shortcut so that the entry editor could be closed by <kbd>Ctrl</kbd> + <kbd>E</kbd>. [#4222](https://github.com/JabRef/jabref/issues/4222)
- We added an option in the preference dialog box, that allows user to pick the dark or light theme option. [#4130](https://github.com/JabRef/jabref/issues/4130)
- We updated the Related Articles tab to accept JSON from the new version of the Mr. DLib service
- We added an option in the preference dialog box that allows user to choose behavior after dragging and dropping files in Entry Editor. [#4356](https://github.com/JabRef/jabref/issues/4356)
- We added the ability to have an export preference where previously "File"-->"Export"/"Export selected entries" would not save the user's preference[#4495](https://github.com/JabRef/jabref/issues/4495)
- We optimized the code responsible for connecting to an external database, which should lead to huge improvements in performance.
- For automatically created groups, added ability to filter groups by entry type. [#4539](https://github.com/JabRef/jabref/issues/4539)
- We added the ability to add field names from the Preferences Dialog [#4546](https://github.com/JabRef/jabref/issues/4546)
- We added the ability to change the column widths directly in the main table. [#4546](https://github.com/JabRef/jabref/issues/4546)
- We added a description of how recommendations were chosen and better error handling to Related Articles tab
- We added the ability to execute default action in dialog by using with <kbd>Ctrl</kbd> + <kbd>Enter</kbd> combination [#4496](https://github.com/JabRef/jabref/issues/4496)
- We grouped and reordered the Main Menu (File, Edit, Library, Quality, Tools, and View tabs & icons). [#4666](https://github.com/JabRef/jabref/issues/4666) [#4667](https://github.com/JabRef/jabref/issues/4667) [#4668](https://github.com/JabRef/jabref/issues/4668) [#4669](https://github.com/JabRef/jabref/issues/4669) [#4670](https://github.com/JabRef/jabref/issues/4670) [#4671](https://github.com/JabRef/jabref/issues/4671) [#4672](https://github.com/JabRef/jabref/issues/4672) [#4673](https://github.com/JabRef/jabref/issues/4673)
- We added additional modifiers (capitalize, titlecase and sentencecase) to the Bibtex key generator. [#1506](https://github.com/JabRef/jabref/issues/1506)
- We have migrated from the mysql jdbc connector to the mariadb one for better authentication scheme support. [#4745](https://github.com/JabRef/jabref/issues/4745)
- We grouped the toolbar icons and changed the Open Library and Copy icons. [#4584](https://github.com/JabRef/jabref/issues/4584)
- We added a browse button next to the path text field for aux-based groups. [#4586](https://github.com/JabRef/jabref/issues/4586)
- We changed the title of Group Dialog to "Add subgroup" from "Edit group" when we select Add subgroup option.
- We enable import button only if entries are selected. [#4755](https://github.com/JabRef/jabref/issues/4755)
- We made modifications to improve the contrast of UI elements. [#4583](https://github.com/JabRef/jabref/issues/4583)
- We added a warning for empty BibTeX keys in the entry editor. [#4440](https://github.com/JabRef/jabref/issues/4440)
- We added an option in the settings to set the default action in JabRef when right clicking on any entry in any database and selecting "Open folder". [#4763](https://github.com/JabRef/jabref/issues/4763)
- The Medline fetcher now normalizes the author names according to the BibTeX-Standard [#4345](https://github.com/JabRef/jabref/issues/4345)
- We added an option on the Linked File Viewer to rename the attached file of an entry directly on the JabRef. [#4844](https://github.com/JabRef/jabref/issues/4844)
- We added an option in the preference dialog box that allows user to enable helpful tooltips.[#3599](https://github.com/JabRef/jabref/issues/3599)
- We reworked the functionality for extracting BibTeX entries from plain text, because our used service [freecite shut down](https://library.brown.edu/libweb/freecite_notice.php). [#5206](https://github.com/JabRef/jabref/pull/5206)
- We moved the dropdown menu for selecting the push-application from the toolbar into the external application preferences. [#674](https://github.com/JabRef/jabref/issues/674)
- We removed the alphabetical ordering of the custom tabs and updated the error message when trying to create a general field with a name containing an illegal character. [#5019](https://github.com/JabRef/jabref/issues/5019)
- We added a context menu to the bib(la)tex-source-editor to copy'n'paste. [#5007](https://github.com/JabRef/jabref/pull/5007)
- We added a tool that allows searching for citations in LaTeX files. It scans directories and shows which entries are used, how many times and where.
- We added a 'LaTeX citations' tab to the entry editor, to search for citations to the active entry in the LaTeX file directory. It can be disabled in the preferences dialog.
- We added an option in preferences to allow for integers in field "edition" when running database in bibtex mode. [#4680](https://github.com/JabRef/jabref/issues/4680)
- We added the ability to use negation in export filter layouts. [#5138](https://github.com/JabRef/jabref/pull/5138)
- Focus on Name Area instead of 'OK' button whenever user presses 'Add subgroup'. [#6307](https://github.com/JabRef/jabref/issues/6307)
- We changed the behavior of merging that the entry which has "smaller" bibkey will be selected. [#7395](https://github.com/JabRef/jabref/issues/7395)

### Fixed

- We fixed an issue where JabRef died silently for the user without enough inotify instances [#4874](https://github.com/JabRef/jabref/issues/4874)
- We fixed an issue where corresponding groups are sometimes not highlighted when clicking on entries [#3112](https://github.com/JabRef/jabref/issues/3112)
- We fixed an issue where custom exports could not be selected in the 'Export (selected) entries' dialog [#4013](https://github.com/JabRef/jabref/issues/4013)
- Italic text is now rendered correctly. [#3356](https://github.com/JabRef/jabref/issues/3356)
- The entry editor no longer gets corrupted after using the source tab. [#3532](https://github.com/JabRef/jabref/issues/3532) [#3608](https://github.com/JabRef/jabref/issues/3608) [#3616](https://github.com/JabRef/jabref/issues/3616)
- We fixed multiple issues where entries did not show up after import if a search was active. [#1513](https://github.com/JabRef/jabref/issues/1513) [#3219](https://github.com/JabRef/jabref/issues/3219))
- We fixed an issue where the group tree was not updated correctly after an entry was changed. [#3618](https://github.com/JabRef/jabref/issues/3618)
- We fixed an issue where a right-click in the main table selected a wrong entry. [#3267](https://github.com/JabRef/jabref/issues/3267)
- We fixed an issue where in rare cases entries where overlayed in the main table. [#3281](https://github.com/JabRef/jabref/issues/3281)
- We fixed an issue where selecting a group messed up the focus of the main table and the entry editor. [#3367](https://github.com/JabRef/jabref/issues/3367)
- We fixed an issue where composite author names were sorted incorrectly. [#2828](https://github.com/JabRef/jabref/issues/2828)
- We fixed an issue where commands followed by `-` didn't work. [#3805](https://github.com/JabRef/jabref/issues/3805)
- We fixed an issue where a non-existing aux file in a group made it impossible to open the library. [#4735](https://github.com/JabRef/jabref/issues/4735)
- We fixed an issue where some journal names were wrongly marked as abbreviated. [#4115](https://github.com/JabRef/jabref/issues/4115)
- We fixed an issue where the custom file column were sorted incorrectly. [#3119](https://github.com/JabRef/jabref/issues/3119)
- We improved the parsing of author names whose infix is abbreviated without a dot. [#4864](https://github.com/JabRef/jabref/issues/4864)
- We fixed an issues where the entry losses focus when a field is edited and at the same time used for sorting. [#3373](https://github.com/JabRef/jabref/issues/3373)
- We fixed an issue where the menu on Mac OS was not displayed in the usual Mac-specific way. [#3146](https://github.com/JabRef/jabref/issues/3146)
- We improved the integrity check for page numbers. [#4113](https://github.com/JabRef/jabref/issues/4113) and [feature request in the forum](https://discourse.jabref.org/t/pages-field-allow-use-of-en-dash/1199)
- We fixed an issue where the order of fields in customized entry types was not saved correctly. [#4033](https://github.com/JabRef/jabref/issues/4033)
- We fixed an issue where renaming a group did not change the group name in the interface. [#3189](https://github.com/JabRef/jabref/issues/3189)
- We fixed an issue where the groups tree of the last database was still shown even after the database was already closed.
- We fixed an issue where the "Open file dialog" may disappear behind other windows. [#3410](https://github.com/JabRef/jabref/issues/3410)
- We fixed an issue where the number of entries matched was not updated correctly upon adding or removing an entry. [#3537](https://github.com/JabRef/jabref/issues/3537)
- We fixed an issue where the default icon of a group was not colored correctly.
- We fixed an issue where the first field in entry editor was not focused when adding a new entry. [#4024](https://github.com/JabRef/jabref/issues/4024)
- We reworked the "Edit file" dialog to make it resizeable and improved the workflow for adding and editing files [#2970](https://github.com/JabRef/jabref/issues/2970)
- We fixed an issue where custom name formatters were no longer found correctly. [#3531](https://github.com/JabRef/jabref/issues/3531)
- We fixed an issue where the month was not shown in the preview. [#3239](https://github.com/JabRef/jabref/issues/3239)
- Rewritten logic to detect a second jabref instance. [#4023](https://github.com/JabRef/jabref/issues/4023)
- We fixed an issue where the "Convert to BibTeX-Cleanup" moved the content of the `file` field to the `pdf` field [#4120](https://github.com/JabRef/jabref/issues/4120)
- We fixed an issue where the preview pane in entry preview in preferences wasn't showing the citation style selected [#3849](https://github.com/JabRef/jabref/issues/3849)
- We fixed an issue where the default entry preview style still contained the field `review`. The field `review` in the style is now replaced with comment to be consistent with the entry editor [#4098](https://github.com/JabRef/jabref/issues/4098)
- We fixed an issue where users were vulnerable to XXE attacks during parsing [#4229](https://github.com/JabRef/jabref/issues/4229)
- We fixed an issue where files added via the "Attach file" contextmenu of an entry were not made relative. [#4201](https://github.com/JabRef/jabref/issues/4201) and [#4241](https://github.com/JabRef/jabref/issues/4241)
- We fixed an issue where author list parser can't generate bibtex for Chinese author. [#4169](https://github.com/JabRef/jabref/issues/4169)
- We fixed an issue where the list of XMP Exclusion fields in the preferences was not be saved [#4072](https://github.com/JabRef/jabref/issues/4072)
- We fixed an issue where the ArXiv Fetcher did not support HTTP URLs [koppor#328](https://github.com/koppor/jabref/issues/328)
- We fixed an issue where only one PDF file could be imported [#4422](https://github.com/JabRef/jabref/issues/4422)
- We fixed an issue where "Move to group" would always move the first entry in the library and not the selected [#4414](https://github.com/JabRef/jabref/issues/4414)
- We fixed an issue where an older dialog appears when downloading full texts from the quality menu. [#4489](https://github.com/JabRef/jabref/issues/4489)
- We fixed an issue where right clicking on any entry in any database and selecting "Open folder" results in the NullPointer exception. [#4763](https://github.com/JabRef/jabref/issues/4763)
- We fixed an issue where option 'open terminal here' with custom command was passing the wrong argument. [#4802](https://github.com/JabRef/jabref/issues/4802)
- We fixed an issue where ranking an entry would generate an IllegalArgumentException. [#4754](https://github.com/JabRef/jabref/issues/4754)
- We fixed an issue where special characters where removed from non-label key generation pattern parts [#4767](https://github.com/JabRef/jabref/issues/4767)
- We fixed an issue where the RIS import would overwite the article date with the value of the acessed date [#4816](https://github.com/JabRef/jabref/issues/4816)
- We fixed an issue where an NullPointer exception was thrown when a referenced entry in an Open/Libre Office document was no longer present in the library. Now an error message with the reference marker of the missing entry is shown. [#4932](https://github.com/JabRef/jabref/issues/4932)
- We fixed an issue where a database exception related to a missing timezone was too big. [#4827](https://github.com/JabRef/jabref/issues/4827)
- We fixed an issue where the IEEE fetcher returned an error if no keywords were present in the result from the IEEE website [#4997](https://github.com/JabRef/jabref/issues/4997)
- We fixed an issue where the command line help text had several errors, and arguments and descriptions have been rewritten to simplify and detail them better. [#2016](https://github.com/JabRef/jabref/issues/2016)
- We fixed an issue where the same menu for changing entry type had two different sizes and weights. [#4977](https://github.com/JabRef/jabref/issues/4977)
- We fixed an issue where the "Attach file" dialog, in the right-click menu for an entry, started on the working directory instead of the user's main directory. [#4995](https://github.com/JabRef/jabref/issues/4995)
- We fixed an issue where the JabRef Icon in the macOS launchpad was not displayed correctly [#5003](https://github.com/JabRef/jabref/issues/5003)
- We fixed an issue where the "Search for unlinked local files" would throw an exception when parsing the content of a PDF-file with missing "series" information [#5128](https://github.com/JabRef/jabref/issues/5128)
- We fixed an issue where the XMP Importer would incorrectly return an empty default entry when importing pdfs [#6577](https://github.com/JabRef/jabref/issues/6577)
- We fixed an issue where opening the menu 'Library properties' marked the library as modified [#6451](https://github.com/JabRef/jabref/issues/6451)
- We fixed an issue when importing resulted in an exception [#7343](https://github.com/JabRef/jabref/issues/7343)
- We fixed an issue where the field in the Field formatter dropdown selection were sorted in random order. [#7710](https://github.com/JabRef/jabref/issues/7710)

### Removed

- The feature to "mark entries" was removed and merged with the groups functionality. For migration, a group is created for every value of the `__markedentry` field and the entry is added to this group.
- The number column was removed.
- We removed the global search feature.
- We removed the coloring of cells in the main table according to whether the field is optional/required.
- We removed the feature to find and resolve duplicate BibTeX keys (as this use case is already covered by the integrity check).
- We removed a few commands from the right-click menu that are not needed often and thus don't need to be placed that prominently:
  - Print entry preview: available through entry preview
  - All commands related to marking: marking is not yet reimplemented
  - Set/clear/append/rename fields: available through Edit menu
  - Manage keywords: available through the Edit menu
  - Copy linked files to folder: available through File menu
  - Add/move/remove from group: removed completely (functionality still available through group interface)
- We removed the option to change the column widths in the preferences dialog. [#4546](https://github.com/JabRef/jabref/issues/4546)

## Older versions

The changelog of JabRef 4.x is available at the [v4.3.1 tag](https://github.com/JabRef/jabref/blob/v4.3.1/CHANGELOG.md).
The changelog of JabRef 3.x is available at the [v3.8.2 tag](https://github.com/JabRef/jabref/blob/v3.8.2/CHANGELOG.md).
The changelog of JabRef 2.11 and all previous versions is available as [text file in the v2.11.1 tag](https://github.com/JabRef/jabref/blob/v2.11.1/CHANGELOG).

[Unreleased]: https://github.com/JabRef/jabref/compare/v5.13...HEAD
[5.13]: https://github.com/JabRef/jabref/compare/v5.12...v5.13
[5.12]: https://github.com/JabRef/jabref/compare/v5.11...v5.12
[5.11]: https://github.com/JabRef/jabref/compare/v5.10...v5.11
[5.10]: https://github.com/JabRef/jabref/compare/v5.9...v5.10
[5.9]: https://github.com/JabRef/jabref/compare/v5.8...v5.9
[5.8]: https://github.com/JabRef/jabref/compare/v5.7...v5.8
[5.7]: https://github.com/JabRef/jabref/compare/v5.6...v5.7
[5.6]: https://github.com/JabRef/jabref/compare/v5.5...v5.6
[5.5]: https://github.com/JabRef/jabref/compare/v5.4...v5.5
[5.4]: https://github.com/JabRef/jabref/compare/v5.3...v5.4
[5.3]: https://github.com/JabRef/jabref/compare/v5.2...v5.3
[5.2]: https://github.com/JabRef/jabref/compare/v5.1...v5.2
[5.1]: https://github.com/JabRef/jabref/compare/v5.0...v5.1
[5.0]: https://github.com/JabRef/jabref/compare/v5.0-beta...v5.0
[5.0-beta]: https://github.com/JabRef/jabref/compare/v5.0-alpha...v5.0-beta
[5.0-alpha]: https://github.com/JabRef/jabref/compare/v4.3...v5.0-alpha
<!-- markdownlint-disable-file MD012 MD024 MD033 MD053 --><|MERGE_RESOLUTION|>--- conflicted
+++ resolved
@@ -25,11 +25,8 @@
 ### Fixed
 
 - We fixed an issue where entry type with duplicate fields prevented opening existing libraries with custom entry types [#11127](https://github.com/JabRef/jabref/issues/11127)
-<<<<<<< HEAD
 - We fixed crash on opening the entry editor when auto completion is enabled. [#11188](https://github.com/JabRef/jabref/issues/11188)
-=======
 - We fixed the usage of the key binding for "Clear search" (default: <kbd>Escape</kbd>). [#10764](https://github.com/JabRef/jabref/issues/10764).
->>>>>>> bda81a4a
 
 ### Removed
 
