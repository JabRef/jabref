# Changelog

All notable changes to this project will be documented in this file.
This project **does not** adhere to [Semantic Versioning](http://semver.org/).
This file tries to follow the conventions proposed by [keepachangelog.com](http://keepachangelog.com/).
Here, the categories "Changed" for added and changed functionality,
"Fixed" for fixed functionality, and
"Removed" for removed functionality are used.

We refer to [GitHub issues](https://github.com/JabRef/jabref/issues) by using `#NUM`.

## [Unreleased]

### Changed

- We added a short DOI field formatter which shortens DOI to more human-readable form. [koppor#343](https://github.com/koppor/jabref/issues/343)
- We improved the display of group memberships by adding multiple colored bars if the entry belongs to more than one group. [#4574](https://github.com/JabRef/jabref/issues/4574)
- We added an option to show the preview as an extra tab in the entry editor (instead of in a split view). [#5244](https://github.com/JabRef/jabref/issues/5244)
- A custom Open/LibreOffice jstyle file now requires a layout line for the entry type `default` [#5452](https://github.com/JabRef/jabref/issues/5452)
- The entry editor is now open by default when JabRef starts up. [#5460](https://github.com/JabRef/jabref/issues/5460)
- Customized entry types are now serialized in alphabetical order in the bib file.
- We added a new ADS fetcher to use the new ADS API [#4949](https://github.com/JabRef/jabref/issues/4949)
- We added support of the [X11 primary selection](https://unix.stackexchange.com/a/139193/18033) [#2389](https://github.com/JabRef/jabref/issues/2389)
- We added support to switch between biblatex and bibtex library types. [#5550](https://github.com/JabRef/jabref/issues/5550)
- We changed the save action buttons to be easier to understand. [#5565](https://github.com/JabRef/jabref/issues/5565)
- We made the columns for groups, files and uri in the main table reorderable and merged the clickable icon columns for uri, url, doi and eprint. [#5544](https://github.com/JabRef/jabref/pull/5544)
- We reduced the number of write actions performed when autosave is enabled [#5679](https://github.com/JabRef/jabref/issues/5679)

### Fixed

- Inherit fields from cross-referenced entries as specified by biblatex. [#5045](https://github.com/JabRef/jabref/issues/5045)
- We fixed an issue where it was no longer possible to connect to LibreOffice. [#5261](https://github.com/JabRef/jabref/issues/5261)
- The "All entries group" is no longer shown when no library is open.
- We fixed an exception which occurred when closing JabRef. [#5348](https://github.com/JabRef/jabref/issues/5348)
- We fixed an issue where JabRef reports incorrectly about customized entry types. [#5332](https://github.com/JabRef/jabref/issues/5332)
- We fixed a few problems that prevented JabFox to communicate with JabRef. [#4737](https://github.com/JabRef/jabref/issues/4737) [#4303](https://github.com/JabRef/jabref/issues/4303)
- We fixed an error where the groups containing an entry loose their highlight color when scrolling. [#5022](https://github.com/JabRef/jabref/issues/5022)
- We fixed an error where scrollbars were not shown. [#5374](https://github.com/JabRef/jabref/issues/5374)
- We fixed an error where an exception was thrown when merging entries. [#5169](https://github.com/JabRef/jabref/issues/5169)
- We fixed an error where certain metadata items were not serialized alphabetically.
- After assigning an entry to a group, the item count is now properly colored to reflect the new membership of the entry. [#3112](https://github.com/JabRef/jabref/issues/3112)
- The group panel is now properly updated when switching between libraries (or when closing/opening one). [#3142](https://github.com/JabRef/jabref/issues/3142)
- We fixed an error where the number of matched entries shown in the group pane was not updated correctly. [#4441](https://github.com/JabRef/jabref/issues/4441)
- We fixed an error where the wrong file is renamed and linked when using the "Copy, rename and link" action. [#5653](https://github.com/JabRef/jabref/issues/5653)
- We fixed a "null" error when writing XMP metadata. [#5449](https://github.com/JabRef/jabref/issues/5449)
- We fixed an issue where empty keywords lead to a strange display of automatic keyword groups. [#5333](https://github.com/JabRef/jabref/issues/5333)
- We fixed an error where the default color of a new group was white instead of dark gray. [#4868](https://github.com/JabRef/jabref/issues/4868)
- We fixed an issue where the first field in the entry editor got the focus while performing a different action (like searching). [#5084](https://github.com/JabRef/jabref/issues/5084)
- We fixed an issue where multiple entries were highlighted in the web search result after scrolling. [#5035](https://github.com/JabRef/jabref/issues/5035)
- We fixed an issue where the hover indication in the web search pane was not working. [#5277](https://github.com/JabRef/jabref/issues/5277)
- We fixed an error mentioning "javafx.controls/com.sun.javafx.scene.control" that was thrown when interacting with the toolbar.
- We fixed an error where a cleared search was restored after switching libraries. [#4846](https://github.com/JabRef/jabref/issues/4846)
- We fixed an exception which occurred when trying to open a non-existing file from the "Recent files"-menu [#5334](https://github.com/JabRef/jabref/issues/5334)
- We fixed an issues where the search highlight in the entry preview did not worked. [#5069](https://github.com/JabRef/jabref/issues/5069)
- The context menu for fields in the entry editor is back. [#5254](https://github.com/JabRef/jabref/issues/5254)
- We fixed an exception which occurred when trying to open a non-existing file from the "Recent files"-menu [#5334](https://github.com/JabRef/jabref/issues/5334)
- We fixed a problem where the "editor" information has been duplicated during saving a .bib-Database. [#5359](https://github.com/JabRef/jabref/issues/5359)
- We re-introduced the feature to switch between different preview styles. [#5221](https://github.com/JabRef/jabref/issues/5221)
- We fixed various issues (including [#5263](https://github.com/JabRef/jabref/issues/5263)) related to copying entries to the clipboard
- We fixed some display errors in the preferences dialog and replaced some of the controls [#5033](https://github.com/JabRef/jabref/pull/5033) [#5047](https://github.com/JabRef/jabref/pull/5047) [#5062](https://github.com/JabRef/jabref/pull/5062) [#5141](https://github.com/JabRef/jabref/pull/5141) [#5185](https://github.com/JabRef/jabref/pull/5185) [#5265](https://github.com/JabRef/jabref/pull/5265) [#5315](https://github.com/JabRef/jabref/pull/5315) [#5360](https://github.com/JabRef/jabref/pull/5360)
- We fixed an exception which occurred when trying to import entries without an open library. [#5447](https://github.com/JabRef/jabref/issues/5447)
- The "Automatically set file links" feature now follows symbolic links. [#5664](https://github.com/JabRef/jabref/issues/5664)
- After successful import of one or multiple bib entries the main table scrolls to the first imported entry [#5383](https://github.com/JabRef/jabref/issues/5383)
- We fixed an exception which occurred when an invalid jstyle was loaded. [#5452](https://github.com/JabRef/jabref/issues/5452)
- We fixed an issue where the command line arguments `importBibtex` and `importToOpen` did not import into the currently open library, but opened a new one. [#5537](https://github.com/JabRef/jabref/issues/5537)
- We fixed an error where the preview theme did not adapt to the "Dark" mode [#5463](https://github.com/JabRef/jabref/issues/5463)
- We fixed an issue where the merge dialog showed the wrong text colour in "Dark" mode [#5516](https://github.com/JabRef/jabref/issues/5516)
- We fixed visibility issues with the scrollbar and group selection highlight in "Dark" mode, and enabled "Dark" mode for the OpenOffice preview in the style selection window. [#5522](https://github.com/JabRef/jabref/issues/5522)
- We fixed an issue where the author field was not correctly parsed during bibtex key-generation. [#5551](https://github.com/JabRef/jabref/issues/5551)
- We fixed an issue where notifications where shown during autosave. [#5555](https://github.com/JabRef/jabref/issues/5555)
- We fixed an issue where the side pane was not remembering its position. [#5615](https://github.com/JabRef/jabref/issues/5615)
- We fixed an issue where JabRef could not interact with [Oracle XE](https://www.oracle.com/de/database/technologies/appdev/xe.html) in the [shared SQL database setup](https://docs.jabref.org/collaborative-work/sqldatabase).
- We fixed an issue where the toolbar icons were hidden on smaller screens.
- We fixed an issue where renaming referenced files for bib entries with long titles was not possible. [#5603](https://github.com/JabRef/jabref/issues/5603)
<<<<<<< HEAD
- We fixed an issue where a window which is on an external screen gets unreachable when external screen is removed. [#5037](https://github.com/JabRef/jabref/issues/5037)
=======
- We fixed a bug where the selection of groups was lost after drag and drop.[#2868](https://github.com/JabRef/jabref/issues/2868)
>>>>>>> 3235780f

### Removed

- We removed some obsolete notifications. [#5555](https://github.com/JabRef/jabref/issues/5555)
- We removed an internal step in the [ISBN-to-BibTeX fetcher](https://docs.jabref.org/import-using-publication-identifiers/isbntobibtex): The [ISBN to BibTeX Converter](https://manas.tungare.name/software/isbn-to-bibtex) by [@manastungare](https://github.com/manastungare) is not used anymore, because it is offline: "people using this tool have not been generating enough sales for Amazon."
- We removed the option to control the default drag and drop behaviour. You can use the modifier keys (like CtrL or Alt) instead.
















































## [5.0-alpha] – 2019-08-25

### Changed
- We added eventitle, eventdate and venue fields to @unpublished entry type.
- We added @software and @dataSet entry type to biblatex.
- All fields are now properly sorted alphabetically (in the subgroups of required/optional fields) when the entry is written to the bib file.
- We fixed an issue where some importers used the field `pubstatus` instead of the standard BibTeX field `pubstate`.
- We changed the latex command removal for docbook exporter. [#3838](https://github.com/JabRef/jabref/issues/3838)
- We changed the location of some fields in the entry editor (you might need to reset your preferences for these changes to come into effect)
  - Journal/Year/Month in biblatex mode -> Deprecated (if filled)
  - DOI/URL: General -> Optional
  - Internal fields like ranking, read status and priority: Other -> General
  - Moreover, empty deprecated fields are no longer shown
- Added server timezone parameter when connecting to a shared database.
- We updated the dialog for setting up general fields.
- URL field formatting is updated. All whitespace chars, located at the beginning/ending of the URL, are trimmed automatically
- We changed the behavior of the field formatting dialog such that the `bibtexkey` is not changed when formatting all fields or all text fields.
- We added a "Move file to file directory and rename file" option for simultaneously moving and renaming of document file. [#4166](https://github.com/JabRef/jabref/issues/4166)
- Use integrated graphics card instead of discrete on macOS [#4070](https://github.com/JabRef/jabref/issues/4070)
- We added a cleanup operation that detects an arXiv identifier in the note, journal or URL field and moves it to the `eprint` field.
  Because of this change, the last-used cleanup operations were reset.
- We changed the minimum required version of Java to 1.8.0_171, as this is the latest release for which the automatic Java update works.  [#4093](https://github.com/JabRef/jabref/issues/4093)
- The special fields like `Printed` and `Read status` now show gray icons when the row is hovered.
- We added a button in the tab header which allows you to close the database with one click. https://github.com/JabRef/jabref/issues/494
- Sorting in the main table now takes information from cross-referenced entries into account. https://github.com/JabRef/jabref/issues/2808
- If a group has a color specified, then entries matched by this group have a small colored bar in front of them in the main table.
- Change default icon for groups to a circle because a colored version of the old icon was hard to distinguish from its black counterpart.
- In the main table, the context menu appears now when you press the "context menu" button on the keyboard. [feature request in the forum](http://discourse.jabref.org/t/how-to-enable-keyboard-context-key-windows)
- We added icons to the group side panel to quickly switch between `union` and `intersection` group view mode https://github.com/JabRef/jabref/issues/3269.
- We use `https` for [fetching from most online bibliographic database](https://docs.jabref.org/import-using-online-bibliographic-database).
- We changed the default keyboard shortcuts for moving between entries when the entry editor is active to ̀<kbd>alt</kbd> + <kbd>up/down</kbd>.
- Opening a new file now prompts the directory of the currently selected file, instead of the directory of the last opened file.
- Window state is saved on close and restored on start.
- We made the MathSciNet fetcher more reliable.
- We added the ISBN fetcher to the list of fetcher available under "Update with bibliographic information from the web" in the entry editor toolbar.
- Files without a defined external file type are now directly opened with the default application of the operating system
- We streamlined the process to rename and move files by removing the confirmation dialogs.
- We removed the redundant new lines of markings and wrapped the summary in the File annotation tab. [#3823](https://github.com/JabRef/jabref/issues/3823)
- We add auto URL formatting when user paste link to URL field in entry editor. [koppor#254](https://github.com/koppor/jabref/issues/254)
- We added a minimum height for the entry editor so that it can no longer be hidden by accident. [#4279](https://github.com/JabRef/jabref/issues/4279)
- We added a new keyboard shortcut so that the entry editor could be closed by <kbd>Ctrl</kbd> + <kbd>E</kbd>. [#4222] (https://github.com/JabRef/jabref/issues/4222)
- We added an option in the preference dialog box, that allows user to pick the dark or light theme option. [#4130] (https://github.com/JabRef/jabref/issues/4130)
- We updated the Related Articles tab to accept JSON from the new version of the Mr. DLib service
- We added an option in the preference dialog box that allows user to choose behavior after dragging and dropping files in Entry Editor. [#4356](https://github.com/JabRef/jabref/issues/4356)
- We added the ability to have an export preference where previously "File"-->"Export"/"Export selected entries" would not save the user's preference[#4495](https://github.com/JabRef/jabref/issues/4495)
- We optimized the code responsible for connecting to an external database, which should lead to huge improvements in performance.
- For automatically created groups, added ability to filter groups by entry type. [#4539](https://github.com/JabRef/jabref/issues/4539)
- We added the ability to add field names from the Preferences Dialog [#4546](https://github.com/JabRef/jabref/issues/4546)
- We added the ability to change the column widths directly in the main
. [#4546](https://github.com/JabRef/jabref/issues/4546)
- We added a description of how recommendations were chosen and better error handling to Related Articles tab
- We added the ability to execute default action in dialog by using with <kbd>Ctrl</kbd> + <kbd>Enter</kbd> combination [#4496](https://github.com/JabRef/jabref/issues/4496)
- We grouped and reordered the Main Menu (File, Edit, Library, Quality, Tools, and View tabs & icons). [#4666](https://github.com/JabRef/jabref/issues/4666) [#4667](https://github.com/JabRef/jabref/issues/4667) [#4668](https://github.com/JabRef/jabref/issues/4668) [#4669](https://github.com/JabRef/jabref/issues/4669) [#4670](https://github.com/JabRef/jabref/issues/4670) [#4671](https://github.com/JabRef/jabref/issues/4671) [#4672](https://github.com/JabRef/jabref/issues/4672) [#4673](https://github.com/JabRef/jabref/issues/4673)
- We added additional modifiers (capitalize, titlecase and sentencecase) to the Bibtex key generator. [#1506](https://github.com/JabRef/jabref/issues/1506)
- We have migrated from the mysql jdbc connector to the mariadb one for better authentication scheme support. [#4746](https://github.com/JabRef/jabref/issues/4745)
- We grouped the toolbar icons and changed the Open Library and Copy icons. [#4584](https://github.com/JabRef/jabref/issues/4584)
- We added a browse button next to the path text field for aux-based groups. [#4586](https://github.com/JabRef/jabref/issues/4586)
- We changed the title of Group Dialog to "Add subgroup" from "Edit group" when we select Add subgroup option.
- We enable import button only if entries are selected. [#4755](https://github.com/JabRef/jabref/issues/4755)
- We made modifications to improve the contrast of UI elements. [#4583](https://github.com/JabRef/jabref/issues/4583)
- We added a warning for empty BibTeX keys in the entry editor. [#4440](https://github.com/JabRef/jabref/issues/4440)
- We added an option in the settings to set the default action in JabRef when right clicking on any entry in any database and selecting "Open folder". [#4763](https://github.com/JabRef/jabref/issues/4763)
- The Medline fetcher now normalizes the author names according to the BibTeX-Standard [#4345](https://github.com/JabRef/jabref/issues/4345)
- We added an option on the Linked File Viewer to rename the attached file of an entry directly on the JabRef. [#4844](https://github.com/JabRef/jabref/issues/4844)
- We added an option in the preference dialog box that allows user to enable helpful tooltips.[#3599](https://github.com/JabRef/jabref/issues/3599)
- We reworked the functionality for extracting BibTeX entries from plain text, because our used service [freecite shut down](https://library.brown.edu/libweb/freecite_notice.php). [#5206](https://github.com/JabRef/jabref/pull/5206)
- We moved the dropdown menu for selecting the push-application from the toolbar into the external application preferences. [#674](https://github.com/JabRef/jabref/issues/674)
- We removed the alphabetical ordering of the custom tabs and updated the error message when trying to create a general field with a name containing an illegal character. [#5019](https://github.com/JabRef/jabref/issues/5019)
- We added a context menu to the bib(la)tex-source-editor to copy'n'paste. [#5007](https://github.com/JabRef/jabref/pull/5007)
- We added a tool that allows searching for citations in LaTeX files. It scans directories and shows which entries are used, how many times and where.
- We added a 'LaTeX citations' tab to the entry editor, to search for citations to the active entry in the LaTeX file directory. It can be disabled in the preferences dialog.
- We added an option in preferences to allow for integers in field "edition" when running database in bibtex mode. [#4680](https://github.com/JabRef/jabref/issues/4680)
- We added the ability to use negation in export filter layouts. [#5138](https://github.com/JabRef/jabref/pull/5138)


### Fixed

- We fixed an issue where JabRef died silently for the user without enough inotify instances [#4874](https://github.com/JabRef/jabref/issues/4847)
- We fixed an issue where corresponding groups are sometimes not highlighted when clicking on entries [#3112](https://github.com/JabRef/jabref/issues/3112)
- We fixed an issue where custom exports could not be selected in the 'Export (selected) entries' dialog [#4013](https://github.com/JabRef/jabref/issues/4013)
- Italic text is now rendered correctly. https://github.com/JabRef/jabref/issues/3356
- The entry editor no longer gets corrupted after using the source tab. https://github.com/JabRef/jabref/issues/3532 https://github.com/JabRef/jabref/issues/3608 https://github.com/JabRef/jabref/issues/3616
- We fixed multiple issues where entries did not show up after import if a search was active. https://github.com/JabRef/jabref/issues/1513 https://github.com/JabRef/jabref/issues/3219
- We fixed an issue where the group tree was not updated correctly after an entry was changed. https://github.com/JabRef/jabref/issues/3618
- We fixed an issue where a right-click in the main table selected a wrong entry. https://github.com/JabRef/jabref/issues/3267
- We fixed an issue where in rare cases entries where overlayed in the main table. https://github.com/JabRef/jabref/issues/3281
- We fixed an issue where selecting a group messed up the focus of the main table and the entry editor. https://github.com/JabRef/jabref/issues/3367
- We fixed an issue where composite author names were sorted incorrectly. https://github.com/JabRef/jabref/issues/2828
- We fixed an issue where commands followed by `-` didn't work. [#3805](https://github.com/JabRef/jabref/issues/3805)
- We fixed an issue where a non-existing aux file in a group made it impossible to open the library. [#4735](https://github.com/JabRef/jabref/issues/4735)
- We fixed an issue where some journal names were wrongly marked as abbreviated. [#4115](https://github.com/JabRef/jabref/issues/4115)
- We fixed an issue where the custom file column were sorted incorrectly. https://github.com/JabRef/jabref/issues/3119
- We improved the parsing of author names whose infix is abbreviated without a dot. [#4864](https://github.com/JabRef/jabref/issues/4864)
- We fixed an issues where the entry losses focus when a field is edited and at the same time used for sorting. https://github.com/JabRef/jabref/issues/3373
- We fixed an issue where the menu on Mac OS was not displayed in the usual Mac-specific way. https://github.com/JabRef/jabref/issues/3146
- We improved the integrity check for page numbers. [#4113](https://github.com/JabRef/jabref/issues/4113) and [feature request in the forum](http://discourse.jabref.org/t/pages-field-allow-use-of-en-dash/1199)
- We fixed an issue where the order of fields in customized entry types was not saved correctly. [#4033](http://github.com/JabRef/jabref/issues/4033)
- We fixed an issue where renaming a group did not change the group name in the interface. [#3189](https://github.com/JabRef/jabref/issues/3189)
- We fixed an issue where the groups tree of the last database was still shown even after the database was already closed.
- We fixed an issue where the "Open file dialog" may disappear behind other windows. https://github.com/JabRef/jabref/issues/3410
- We fixed an issue where the number of entries matched was not updated correctly upon adding or removing an entry. [#3537](https://github.com/JabRef/jabref/issues/3537)
- We fixed an issue where the default icon of a group was not colored correctly.
- We fixed an issue where the first field in entry editor was not focused when adding a new entry. [#4024](https://github.com/JabRef/jabref/issues/4024)
- We reworked the "Edit file" dialog to make it resizeable and improved the workflow for adding and editing files https://github.com/JabRef/jabref/issues/2970
- We fixed an issue where custom name formatters were no longer found correctly. [#3531](https://github.com/JabRef/jabref/issues/3531)
- We fixed an issue where the month was not shown in the preview https://github.com/JabRef/jabref/issues/3239.
- Rewritten logic to detect a second jabref instance. [#4023](https://github.com/JabRef/jabref/issues/4023)
- We fixed an issue where the "Convert to BibTeX-Cleanup" moved the content of the `file` field to the `pdf` field [#4120](https://github.com/JabRef/jabref/issues/4120)
- We fixed an issue where the preview pane in entry preview in preferences wasn't showing the citation style selected [#3849](https://github.com/JabRef/jabref/issues/3849)
- We fixed an issue where the default entry preview style still contained the field `review`. The field `review` in the style is now replaced with comment to be consistent with the entry editor [#4098](https://github.com/JabRef/jabref/issues/4098)
- We fixed an issue where users were vulnerable to XXE attacks during parsing [#4229](https://github.com/JabRef/jabref/issues/4229)
- We fixed an issue where files added via the "Attach file" contextmenu of an entry were not made relative. [#4201](https://github.com/JabRef/jabref/issues/4201) and [#4241](https://github.com/JabRef/jabref/issues/4241)
- We fixed an issue where author list parser can't generate bibtex for Chinese author. [#4169](https://github.com/JabRef/jabref/issues/4169)
- We fixed an issue where the list of XMP Exclusion fields in the preferences was not be saved [#4072](https://github.com/JabRef/jabref/issues/4072)
- We fixed an issue where the ArXiv Fetcher did not support HTTP URLs [koppor#328](https://github.com/koppor/jabref/issues/328)
- We fixed an issue where only one PDF file could be imported [#4422](https://github.com/JabRef/jabref/issues/4422)
- We fixed an issue where "Move to group" would always move the first entry in the library and not the selected [#4414](https://github.com/JabRef/jabref/issues/4414)
- We fixed an issue where an older dialog appears when downloading full texts from the quality menu. [#4489](https://github.com/JabRef/jabref/issues/4489)
- We fixed an issue where right clicking on any entry in any database and selecting "Open folder" results in the NullPointer exception. [#4763](https://github.com/JabRef/jabref/issues/4763)
- We fixed an issue where option 'open terminal here' with custom command was passing the wrong argument. [#4802](https://github.com/JabRef/jabref/issues/4802)
- We fixed an issue where ranking an entry would generate an IllegalArgumentException. [#4754](https://github.com/JabRef/jabref/issues/4754)
- We fixed an issue where special characters where removed from non-label key generation pattern parts [#4767](https://github.com/JabRef/jabref/issues/4767)
- We fixed an issue where the RIS import would overwite the article date with the value of the acessed date [#4816](https://github.com/JabRef/jabref/issues/4816)
- We fixed an issue where an NullPointer exception was thrown when a referenced entry in an Open/Libre Office document was no longer present in the library. Now an error message with the reference marker of the missing entry is shown. [#4932](https://github.com/JabRef/jabref/issues/4932)
- We fixed an issue where a database exception related to a missing timezone was too big. [#4827](https://github.com/JabRef/jabref/issues/4827)
- We fixed an issue where the IEEE fetcher returned an error if no keywords were present in the result from the IEEE website [#4997](https://github.com/JabRef/jabref/issues/4997)
- We fixed an issue where the command line help text had several errors, and arguments and descriptions have been rewritten to simplify and detail them better. [#4932](https://github.com/JabRef/jabref/issues/2016)
- We fixed an issue where the same menu for changing entry type had two different sizes and weights. [#4977](https://github.com/JabRef/jabref/issues/4977)
- We fixed an issue where the "Attach file" dialog, in the right-click menu for an entry, started on the working directory instead of the user's main directory. [#4995](https://github.com/JabRef/jabref/issues/4995)
- We fixed an issue where the JabRef Icon in the macOS launchpad was not displayed correctly [#5003](https://github.com/JabRef/jabref/issues/5003)
- We fixed an issue where the "Search for unlinked local files" would throw an exception when parsing the content of a PDF-file with missing "series" information [#5128](https://github.com/JabRef/jabref/issues/5128)

### Removed

- The feature to "mark entries" was removed and merged with the groups functionality.  For migration, a group is created for every value of the `__markedentry` field and the entry is added to this group.
- The number column was removed.
- We removed the global search feature.
- We removed the coloring of cells in the main table according to whether the field is optional/required.
- We removed the feature to find and resolve duplicate BibTeX keys (as this use case is already covered by the integrity check).
- We removed a few commands from the right-click menu that are not needed often and thus don't need to be placed that prominently:
  - Print entry preview: available through entry preview
  - All commands related to marking: marking is not yet reimplemented
  - Set/clear/append/rename fields: available through Edit menu
  - Manage keywords: available through the Edit menu
  - Copy linked files to folder: available through File menu
  - Add/move/remove from group: removed completely (functionality still available through group interface)
- We removed the option to change the column widths in the preferences dialog. [#4546](https://github.com/JabRef/jabref/issues/4546)

## Older versions

The changelog of JabRef 4.x is available at the [v4.x branch](https://github.com/JabRef/jabref/blob/v4.x/CHANGELOG.md).
The changelog of JabRef 3.x is available at the [v3.8.2 tag](https://github.com/JabRef/jabref/blob/v3.8.2/CHANGELOG.md).
The changelog of JabRef 2.11 and all previous versions is available as [text file in the v2.11.1 tag](https://github.com/JabRef/jabref/blob/v2.11.1/CHANGELOG).

[Unreleased]: https://github.com/JabRef/jabref/compare/v5.0-alpha...HEAD
[5.0-alpha]: https://github.com/JabRef/jabref/compare/v4.3...v5.0-alpha<|MERGE_RESOLUTION|>--- conflicted
+++ resolved
@@ -72,11 +72,8 @@
 - We fixed an issue where JabRef could not interact with [Oracle XE](https://www.oracle.com/de/database/technologies/appdev/xe.html) in the [shared SQL database setup](https://docs.jabref.org/collaborative-work/sqldatabase).
 - We fixed an issue where the toolbar icons were hidden on smaller screens.
 - We fixed an issue where renaming referenced files for bib entries with long titles was not possible. [#5603](https://github.com/JabRef/jabref/issues/5603)
-<<<<<<< HEAD
 - We fixed an issue where a window which is on an external screen gets unreachable when external screen is removed. [#5037](https://github.com/JabRef/jabref/issues/5037)
-=======
-- We fixed a bug where the selection of groups was lost after drag and drop.[#2868](https://github.com/JabRef/jabref/issues/2868)
->>>>>>> 3235780f
+- We fixed a bug where the selection of groups was lost after drag and drop. [#2868](https://github.com/JabRef/jabref/issues/2868)
 
 ### Removed
 
