# Changelog

All notable changes to this project will be documented in this file.
The format is based on [Keep a Changelog](https://keepachangelog.com/en/1.0.0/).
We refer to [GitHub issues](https://github.com/JabRef/jabref/issues) by using `#NUM`.
In case, there is no issue present, the pull request implementing the feature is linked.

Note that this project **does not** adhere to [Semantic Versioning](http://semver.org/).

## [Unreleased]

### Added

- We added the option to copy the DOI of an entry directly from the context menu copy submenu. [#7826](https://github.com/JabRef/jabref/issues/7826)
- We added a fulltext search feature. [#2838](https://github.com/JabRef/jabref/pull/2838)

### Changed

- We slightly changed the layout of the Journal tab in the preferences for ui consistency. [#7937](https://github.com/JabRef/jabref/pull/7937)
- The JabRefHost on Windows now writes a temporary file and calls `-importToOpen` instead of passing the bibtex via `-importBibtex`. [#7374](https://github.com/JabRef/jabref/issues/7374), [JabRef Browser Ext #274](https://github.com/JabRef/JabRef-Browser-Extension/issues/274)

### Fixed

- We fixed an issue when checking for a new version when JabRef is used behind a corporate proxy. [#7884](https://github.com/JabRef/jabref/issues/7884)
<<<<<<< HEAD
- We fixed an issue that solve icon button not visible when JabRef in dark theme. [#7853](https://github.com/JabRef/jabref/issues/7853)
=======
- We fixed an issue where it was impossible to add or modify groups. [#7912](https://github.com/JabRef/jabref/pull/793://github.com/JabRef/jabref/pull/7921)
- We fixed an issue where exported entries from a Citavi bib containing URLs could not be imported [#7892](https://github.com/JabRef/jabref/issues/7882)

>>>>>>> f2617c5a
### Removed































































































## [5.3] – 2021-07-05

### Added

- We added a progress counter to the title bar in Possible Duplicates dialog window. [#7366](https://github.com/JabRef/jabref/issues/7366)
- We added new "Customization" tab to the preferences which includes option to choose a custom address for DOI access. [#7337](https://github.com/JabRef/jabref/issues/7337)
- We added zbmath to the public databases from which the bibliographic information of an existing entry can be updated. [#7437](https://github.com/JabRef/jabref/issues/7437)
- We showed to the find Unlinked Files Dialog the date of the files' most recent modification. [#4652](https://github.com/JabRef/jabref/issues/4652)
- We added to the find Unlinked Files function a filter to show only files based on date of last modification (Last Year, Last Month, Last Week, Last Day). [#4652](https://github.com/JabRef/jabref/issues/4652)
- We added to the find Unlinked Files function a filter that sorts the files based on the date of last modification(Sort by Newest, Sort by Oldest First). [#4652](https://github.com/JabRef/jabref/issues/4652)
- We added the possibility to add a new entry via its zbMath ID (zbMATH can be chosen as ID type in the "Select entry type" window). [#7202](https://github.com/JabRef/jabref/issues/7202)
- We added the extension support and the external application support (For Texshow, Texmaker and LyX) to the flatpak [#7248](https://github.com/JabRef/jabref/pull/7248)
- We added some symbols and keybindings to the context menu in the entry editor. [#7268](https://github.com/JabRef/jabref/pull/7268)
- We added keybindings for setting and clearing the read status. [#7264](https://github.com/JabRef/jabref/issues/7264)
- We added two new fields to track the creation and most recent modification date and time for each entry. [koppor#130](https://github.com/koppor/jabref/issues/130)
- We added a feature that allows the user to copy highlighted text in the preview window. [#6962](https://github.com/JabRef/jabref/issues/6962)
- We added a feature that allows you to create new BibEntry via paste arxivId [#2292](https://github.com/JabRef/jabref/issues/2292)
- We added support for conducting automated and systematic literature search across libraries and git support for persistence [#369](https://github.com/koppor/jabref/issues/369)
- We added a add group functionality at the bottom of the side pane. [#4682](https://github.com/JabRef/jabref/issues/4682)
- We added a feature that allows the user to choose whether to trust the target site when unable to find a valid certification path from the file download site. [#7616](https://github.com/JabRef/jabref/issues/7616)
- We added a feature that allows the user to open all linked files of multiple selected entries by "Open file" option. [#6966](https://github.com/JabRef/jabref/issues/6966)
- We added a keybinding preset for new entries. [#7705](https://github.com/JabRef/jabref/issues/7705)
- We added a select all button for the library import function. [#7786](https://github.com/JabRef/jabref/issues/7786)
- We added a search feature for journal abbreviations. [#7804](https://github.com/JabRef/jabref/pull/7804)
- We added auto-key-generation progress to the background task list. [#7267](https://github.com/JabRef/jabref/issues/72)
- We added the option to write XMP metadata to pdfs from the CLI. [7814](https://github.com/JabRef/jabref/pull/7814)

### Changed

- The export to MS Office XML now exports the author field as `Inventor` if the bibtex entry type is `patent` [#7830](https://github.com/JabRef/jabref/issues/7830)
- We changed the EndNote importer to import the field `label` to the corresponding bibtex field `endnote-label` [forum#2734](https://discourse.jabref.org/t/importing-endnote-label-field-to-jabref-from-xml-file/2734)
- The keywords added via "Manage content selectors" are now displayed in alphabetical order. [#3791](https://github.com/JabRef/jabref/issues/3791)
- We improved the "Find unlinked files" dialog to show import results for each file. [#7209](https://github.com/JabRef/jabref/pull/7209)
- The content of the field `timestamp` is migrated to `creationdate`. In case one configured "udpate timestampe", it is migrated to `modificationdate`. [koppor#130](https://github.com/koppor/jabref/issues/130)
- The JabRef specific meta-data content in the main field such as priorities (prio1, prio2, ...) are migrated to their respective fields. They are removed from the keywords. [#6840](https://github.com/jabref/jabref/issues/6840)
- We fixed an issue where groups generated from authors' last names did not include all entries of the authors' [#5833](https://github.com/JabRef/jabref/issues/5833)
- The export to MS Office XML now uses the month name for the field `MonthAcessed` instead of the two digit number [#7354](https://github.com/JabRef/jabref/issues/7354)
- We included some standalone dialogs from the options menu in the main preference dialog and fixed some visual issues in the preferences dialog. [#7384](https://github.com/JabRef/jabref/pull/7384)
- We improved the linking of the `python3` interpreter via the shebang to dynamically use the systems default Python. Related to [JabRef-Browser-Extension #177](https://github.com/JabRef/JabRef-Browser-Extension/issues/177)
- Automatically found pdf files now have the linking button to the far left and uses a link icon with a plus instead of a briefcase. The file name also has lowered opacity(70%) until added. [#3607](https://github.com/JabRef/jabref/issues/3607)
- We simplified the select entry type form by splitting it into two parts ("Recommended" and "Others") based on internal usage data. [#6730](https://github.com/JabRef/jabref/issues/6730)
- We improved the submenu list by merging the'Remove group' having two options, with or without subgroups. [#4682](https://github.com/JabRef/jabref/issues/4682)
- The export to MS Office XML now uses the month name for the field `Month` instead of the two digit number [forum#2685](https://discourse.jabref.org/t/export-month-as-text-not-number/2685)
- We reintroduced missing default keybindings for new entries. [#7346](https://github.com/JabRef/jabref/issues/7346) [#7439](https://github.com/JabRef/jabref/issues/7439)
- Lists of available fields are now sorted alphabetically. [#7716](https://github.com/JabRef/jabref/issues/7716)
- The tooltip of the search field explaining the search is always shown. [#7279](https://github.com/JabRef/jabref/pull/7279)
- We rewrote the ACM fetcher to adapt to the new interface. [#5804](https://github.com/JabRef/jabref/issues/5804)
- We moved the select/collapse buttons in the unlinked files dialog into a context menu. [#7383](https://github.com/JabRef/jabref/issues/7383)
- We fixed an issue where journal abbreviations containing curly braces were not recognized  [#7773](https://github.com/JabRef/jabref/issues/7773)

### Fixed

- We fixed an isuse where some texts (e.g. descriptionss) in dialogs could not be translated [#7854](https://github.com/JabRef/jabref/issues/7854)
- We fixed an issue where import hangs for ris files with "ER - " [#7737](https://github.com/JabRef/jabref/issues/7737)
- We fixed an issue where getting bibliograhpic data from DOI or another identifer did not respect the library mode (BibTeX/biblatex)[#1018](https://github.com/JabRef/jabref/issues/6267)
- We fixed an issue where importing entries would not respect the library mode (BibTeX/biblatex)[#1018](https://github.com/JabRef/jabref/issues/1018)
- We fixed an issue where an exception occured when importing entries from a web search [#7606](https://github.com/JabRef/jabref/issues/7606)
- We fixed an issue where the table column sort order was not properly stored and resulted in unsorted eports [#7524](https://github.com/JabRef/jabref/issues/7524)
- We fixed an issue where the value of the field `school` or `institution` would be printed twice in the HTML Export [forum#2634](https://discourse.jabref.org/t/problem-with-exporting-techreport-phdthesis-mastersthesis-to-html/2634)
- We fixed an issue preventing to connect to a shared database. [#7570](https://github.com/JabRef/jabref/pull/7570)
- We fixed an issue preventing files from being dragged & dropped into an empty library. [#6851](https://github.com/JabRef/jabref/issues/6851)
- We fixed an issue where double-click onto PDF in file list under the 'General' tab section should just open the file. [#7465](https://github.com/JabRef/jabref/issues/7465)
- We fixed an issue where the dark theme did not extend to a group's custom color picker. [#7481](https://github.com/JabRef/jabref/issues/7481)
- We fixed an issue where choosing the fields on which autocompletion should not work in "Entry editor" preferences had no effect. [#7320](https://github.com/JabRef/jabref/issues/7320)
- We fixed an issue where the "Normalize page numbers" formatter did not replace en-dashes or em-dashes with a hyphen-minus sign. [#7239](https://github.com/JabRef/jabref/issues/7239)
- We fixed an issue with the style of highlighted check boxes while searching in preferences. [#7226](https://github.com/JabRef/jabref/issues/7226)
- We fixed an issue where the option "Move file to file directory" was disabled in the entry editor for all files [#7194](https://github.com/JabRef/jabref/issues/7194)
- We fixed an issue where application dialogs were opening in the wrong display when using multiple screens [#7273](https://github.com/JabRef/jabref/pull/7273)
- We fixed an issue where the "Find unlinked files" dialog would freeze JabRef on importing. [#7205](https://github.com/JabRef/jabref/issues/7205)
- We fixed an issue where the "Find unlinked files" would stop importing when importing a single file failed. [#7206](https://github.com/JabRef/jabref/issues/7206)
- We fixed an issue where JabRef froze for a few seconds in MacOS when DNS resolution timed out. [#7441](https://github.com/JabRef/jabref/issues/7441)
- We fixed an issue where an exception would be displayed for previewing and preferences when a custom theme has been configured but is missing [#7177](https://github.com/JabRef/jabref/issues/7177)
- We fixed an issue where URLs in `file` fields could not be handled on Windows. [#7359](https://github.com/JabRef/jabref/issues/7359)
- We fixed an issue where the regex based file search miss-interpreted specific symbols. [#4342](https://github.com/JabRef/jabref/issues/4342)
- We fixed an issue where the Harvard RTF exporter used the wrong default file extension. [4508](https://github.com/JabRef/jabref/issues/4508)
- We fixed an issue where the Harvard RTF exporter did not use the new authors formatter and therefore did not export "organization" authors correctly. [4508](https://github.com/JabRef/jabref/issues/4508)
- We fixed an issue where the field `urldate` was not exported to the corresponding fields `YearAccessed`, `MonthAccessed`, `DayAccessed` in MS Office XML [#7354](https://github.com/JabRef/jabref/issues/7354)
- We fixed an issue where the password for a shared SQL database was only remembered if it was the same as the username [#6869](https://github.com/JabRef/jabref/issues/6869)
- We fixed an issue where some custom exports did not use the new authors formatter and therefore did not export authors correctly [#7356](https://github.com/JabRef/jabref/issues/7356)
- We fixed an issue where alt+keyboard shortcuts do not work [#6994](https://github.com/JabRef/jabref/issues/6994)
- We fixed an issue about the file link editor did not allow to change the file name according to the default pattern after changing an entry. [#7525](https://github.com/JabRef/jabref/issues/7525)
- We fixed an issue where the file path is invisible in dark theme. [#7382](https://github.com/JabRef/jabref/issues/7382)
- We fixed an issue where the secondary sorting is not working for some special fields. [#7015](https://github.com/JabRef/jabref/issues/7015)
- We fixed an issue where changing the font size makes the font size field too small. [#7085](https://github.com/JabRef/jabref/issues/7085)
- We fixed an issue with TexGroups on Linux systems, where the modification of an aux-file did not trigger an auto-update for TexGroups. Furthermore, the detection of file modifications is now more reliable. [#7412](https://github.com/JabRef/jabref/pull/7412)
- We fixed an issue where the Unicode to Latex formatter produced wrong results for characters with a codepoint higher than Character.MAX_VALUE. [#7387](https://github.com/JabRef/jabref/issues/7387)
- We fixed an issue where a non valid value as font size results in an uncaught exception. [#7415](https://github.com/JabRef/jabref/issues/7415)
- We fixed an issue where "Merge citations" in the Openoffice/Libreoffice integration panel did not have a corresponding opposite. [#7454](https://github.com/JabRef/jabref/issues/7454)
- We fixed an issue where drag and drop of bib files for opening resulted in uncaught exceptions [#7464](https://github.com/JabRef/jabref/issues/7464)
- We fixed an issue where columns shrink in width when we try to enlarge JabRef window. [#6818](https://github.com/JabRef/jabref/issues/6818)
- We fixed an issue where Content selector does not seem to work for custom fields. [#6819](https://github.com/JabRef/jabref/issues/6819)
- We fixed an issue where font size of the preferences dialog does not update with the rest of the GUI. [#7416](https://github.com/JabRef/jabref/issues/7416)
- We fixed an issue in which a linked online file consisting of a web page was saved as an invalid pdf file upon being downloaded. The user is now notified when downloading a linked file results in an HTML file. [#7452](https://github.com/JabRef/jabref/issues/7452)
- We fixed an issue where opening BibTex file (doubleclick) from Folder with spaces not working. [#6487](https://github.com/JabRef/jabref/issues/6487)
- We fixed the header title in the Add Group/Subgroup Dialog box. [#4682](https://github.com/JabRef/jabref/issues/4682)
- We fixed an issue with saving large `.bib` files [#7265](https://github.com/JabRef/jabref/issues/7265)
- We fixed an issue with very large page numbers [#7590](https://github.com/JabRef/jabref/issues/7590)
- We fixed an issue where the file extension is missing on saving the library file on linux [#7451](https://github.com/JabRef/jabref/issues/7451)
- We fixed an issue with opacity of disabled icon-buttons [#7195](https://github.com/JabRef/jabref/issues/7195)
- We fixed an issue where journal abbreviations in UTF-8 were not recognized [#5850](https://github.com/JabRef/jabref/issues/5850)
- We fixed an issue where the article title with curly brackets fails to download the arXiv link (pdf file). [#7633](https://github.com/JabRef/jabref/issues/7633)
- We fixed an issue with toggle of special fields does not work for sorted entries [#7016](https://github.com/JabRef/jabref/issues/7016)
- We fixed an issue with the default path of external application. [#7641](https://github.com/JabRef/jabref/issues/7641)
- We fixed an issue where urls must be embedded in a style tag when importing EndNote style Xml files. Now it can parse url with or without a style tag. [#6199](https://github.com/JabRef/jabref/issues/6199)
- We fixed an issue where the article title with colon fails to download the arXiv link (pdf file). [#7660](https://github.com/JabRef/issues/7660)
- We fixed an issue where the keybinding for delete entry did not work on the main table [7580](https://github.com/JabRef/jabref/pull/7580)
- We fixed an issue where the RFC fetcher is not compatible with the draft [7305](https://github.com/JabRef/jabref/issues/7305)
- We fixed an issue where duplicate files (both file names and contents are the same) is downloaded and add to linked files [#6197](https://github.com/JabRef/jabref/issues/6197)
- We fixed an issue where changing the appearance of the preview tab did not trigger a restart warning. [#5464](https://github.com/JabRef/jabref/issues/5464)
- We fixed an issue where editing "Custom preview style" triggers exception. [#7526](https://github.com/JabRef/jabref/issues/7526)
- We fixed the [SAO/NASA Astrophysics Data System](https://docs.jabref.org/collect/import-using-online-bibliographic-database#sao-nasa-astrophysics-data-system) fetcher. [#7867](https://github.com/JabRef/jabref/pull/7867)
- We fixed an issue where a title with multiple applied formattings in EndNote was not imported correctly [forum#2734](https://discourse.jabref.org/t/importing-endnote-label-field-to-jabref-from-xml-file/2734)
- We fixed an issue where a `report` in EndNote was imported as `article` [forum#2734](https://discourse.jabref.org/t/importing-endnote-label-field-to-jabref-from-xml-file/2734)
- We fixed an issue where the field `publisher` in EndNote was not imported in JabRef [forum#2734](https://discourse.jabref.org/t/importing-endnote-label-field-to-jabref-from-xml-file/2734)

### Removed

- We removed add group button beside the filter group tab. [#4682](https://github.com/JabRef/jabref/issues/4682)

## [5.2] – 2020-12-24

### Added

- We added a validation to check if the current database location is shared, preventing an exception when Pulling Changes From Shared Database. [#6959](https://github.com/JabRef/jabref/issues/6959)
- We added a query parser and mapping layer to enable conversion of queries formulated in simplified lucene syntax by the user into api queries. [#6799](https://github.com/JabRef/jabref/pull/6799)
- We added some basic functionality to customise the look of JabRef by importing a css theme file. [#5790](https://github.com/JabRef/jabref/issues/5790)
- We added connection check function in network preference setting [#6560](https://github.com/JabRef/jabref/issues/6560)
- We added support for exporting to YAML. [#6974](https://github.com/JabRef/jabref/issues/6974)
- We added a DOI format and organization check to detect [American Physical Society](https://journals.aps.org/) journals to copy the article ID to the page field for cases where the page numbers are missing. [#7019](https://github.com/JabRef/jabref/issues/7019)
- We added an error message in the New Entry dialog that is shown in case the fetcher did not find anything . [#7000](https://github.com/JabRef/jabref/issues/7000)
- We added a new formatter to output shorthand month format. [#6579](https://github.com/JabRef/jabref/issues/6579)
- We added support for the new Microsoft Edge browser in all platforms. [#7056](https://github.com/JabRef/jabref/pull/7056)
- We reintroduced emacs/bash-like keybindings. [#6017](https://github.com/JabRef/jabref/issues/6017)
- We added a feature to provide automated cross library search using a cross library query language. This provides support for the search step of systematic literature reviews (SLRs). [koppor#369](https://github.com/koppor/jabref/issues/369)

### Changed

- We changed the default preferences for OpenOffice/LibreOffice integration to automatically sync the bibliography when inserting new citations in a OpenOffic/LibreOffice document. [#6957](https://github.com/JabRef/jabref/issues/6957)
- We restructured the 'File' tab and extracted some parts into the 'Linked files' tab [#6779](https://github.com/JabRef/jabref/pull/6779)
- JabRef now offers journal lists from <https://abbrv.jabref.org>. JabRef the lists which use a dot inside the abbreviations. [#5749](https://github.com/JabRef/jabref/pull/5749)
- We removed two useless preferences in the groups preferences dialog. [#6836](https://github.com/JabRef/jabref/pull/6836)
- Synchronization of SpecialFields to keywords is now disabled by default. [#6621](https://github.com/JabRef/jabref/issues/6621)
- JabRef no longer opens the entry editor with the first entry on startup [#6855](https://github.com/JabRef/jabref/issues/6855)
- We completed the rebranding of `bibtexkey` as `citationkey` which was started in JabRef 5.1.
- JabRef no longer opens the entry editor with the first entry on startup [#6855](https://github.com/JabRef/jabref/issues/6855)
- Fetch by ID: (long) "SAO/NASA Astrophysics Data System" replaced by (short) "SAO/NASA ADS" [#6876](https://github.com/JabRef/jabref/pull/6876)
- We changed the title of the window "Manage field names and content" to have the same title as the corresponding menu item [#6895](https://github.com/JabRef/jabref/pull/6895)
- We renamed the menus "View -> Previous citation style" and "View -> Next citation style" into "View -> Previous preview style" and "View -> Next preview style" and renamed the "Preview" style to "Customized preview style". [#6899](https://github.com/JabRef/jabref/pull/6899)
- We changed the default preference option "Search and store files relative to library file location" to on, as this seems to be a more intuitive behaviour. [#6863](https://github.com/JabRef/jabref/issues/6863)
- We changed the title of the window  "Manage field names and content":  to have the same title as the corresponding menu item  [#6895](https://github.com/JabRef/jabref/pull/6895)
- We improved the detection of "short" DOIs [6880](https://github.com/JabRef/jabref/issues/6880)
- We improved the duplicate detection when identifiers like DOI or arxiv are semantiaclly the same, but just syntactically differ (e.g. with or without http(s):// prefix). [#6707](https://github.com/JabRef/jabref/issues/6707)
- We improved JabRef start up time [6057](https://github.com/JabRef/jabref/issues/6057)
- We changed in the group interface "Generate groups from keywords in a BibTeX field" by "Generate groups from keywords in the following field". [#6983](https://github.com/JabRef/jabref/issues/6983)
- We changed the name of a group type from "Searching for keywords" to "Searching for a keyword". [6995](https://github.com/JabRef/jabref/pull/6995)
- We changed the way JabRef displays the title of a tab and of the window. [4161](https://github.com/JabRef/jabref/issues/4161)
- We changed connect timeouts for server requests to 30 seconds in general and 5 seconds for GROBID server (special) and improved user notifications on connection issues. [7026](https://github.com/JabRef/jabref/pull/7026)
- We changed the order of the library tab context menu items. [#7171](https://github.com/JabRef/jabref/issues/7171)
- We changed the way linked files are opened on Linux to use the native openFile method, compatible with confined  packages. [7037](https://github.com/JabRef/jabref/pull/7037)
- We refined the entry preview to show the full names of authors and editors, to list the editor only if no author is present, have the year earlier. [#7083](https://github.com/JabRef/jabref/issues/7083)

### Fixed

- We fixed an issue changing the icon link_variation_off that is not meaningful. [#6834](https://github.com/JabRef/jabref/issues/6834)
- We fixed an issue where the `.sav` file was not deleted upon exiting JabRef. [#6109](https://github.com/JabRef/jabref/issues/6109)
- We fixed a linked identifier icon inconsistency. [#6705](https://github.com/JabRef/jabref/issues/6705)
- We fixed the wrong behavior that font size changes are not reflected in dialogs. [#6039](https://github.com/JabRef/jabref/issues/6039)
- We fixed the failure to Copy citation key and link. [#5835](https://github.com/JabRef/jabref/issues/5835)
- We fixed an issue where the sort order of the entry table was reset after a restart of JabRef. [#6898](https://github.com/JabRef/jabref/pull/6898)
- We fixed an issue where no longer a warning was displayed when inserting references into LibreOffice with an invalid "ReferenceParagraphFormat". [#6907](https://github.com/JabRef/jabref/pull/60907).
- We fixed an issue where a selected field was not removed after the first click in the custom entry types dialog. [#6934](https://github.com/JabRef/jabref/issues/6934)
- We fixed an issue where a remove icon was shown for standard entry types in the custom entry types dialog. [#6906](https://github.com/JabRef/jabref/issues/6906)
- We fixed an issue where it was impossible to connect to OpenOffice/LibreOffice on Mac OSX. [#6970](https://github.com/JabRef/jabref/pull/6970)
- We fixed an issue with the python script used by browser plugins that failed to locate JabRef if not installed in its default location. [#6963](https://github.com/JabRef/jabref/pull/6963/files)
- We fixed an issue where spaces and newlines in an isbn would generate an exception. [#6456](https://github.com/JabRef/jabref/issues/6456)
- We fixed an issue where identity column header had incorrect foreground color in the  Dark theme. [#6796](https://github.com/JabRef/jabref/issues/6796)
- We fixed an issue where the RIS exporter added extra blank lines.[#7007](https://github.com/JabRef/jabref/pull/7007/files)
- We fixed an issue where clicking on Collapse All button in the Search for Unlinked Local Files expanded the directory structure erroneously [#6848](https://github.com/JabRef/jabref/issues/6848)
- We fixed an issue, when pulling changes from shared database via shortcut caused creation of a new tech report [6867](https://github.com/JabRef/jabref/issues/6867)
- We fixed an issue where the JabRef GUI does not highlight the "All entries" group on start-up [#6691](https://github.com/JabRef/jabref/issues/6691)
- We fixed an issue where a custom dark theme was not applied to the entry preview tab [7068](https://github.com/JabRef/jabref/issues/7068)
- We fixed an issue where modifications to the Custom preview layout in the preferences were not saved [#6447](https://github.com/JabRef/jabref/issues/6447)
- We fixed an issue where errors from imports were not shown to the user [#7084](https://github.com/JabRef/jabref/pull/7084)
- We fixed an issue where the EndNote XML Import would fail on empty keywords tags [forum#2387](https://discourse.jabref.org/t/importing-in-unknown-format-fails-to-import-xml-library-from-bookends-export/2387)
- We fixed an issue where the color of groups of type "free search expression" not persisting after restarting the application [#6999](https://github.com/JabRef/jabref/issues/6999)
- We fixed an issue where modifications in the source tab where not saved without switching to another field before saving the library [#6622](https://github.com/JabRef/jabref/issues/6622)
- We fixed an issue where the "Document Viewer" did not show the first page of the opened pdf document and did not show the correct total number of pages [#7108](https://github.com/JabRef/jabref/issues/7108)
- We fixed an issue where the context menu was not updated after a file link was changed. [#5777](https://github.com/JabRef/jabref/issues/5777)
- We fixed an issue where the password for a shared SQL database was not remembered [#6869](https://github.com/JabRef/jabref/issues/6869)
- We fixed an issue where newly added entires were not synced to a shared SQL database [#7176](https://github.com/JabRef/jabref/issues/7176)
- We fixed an issue where the PDF-Content importer threw an exception when no DOI number is present at the first page of the PDF document [#7203](https://github.com/JabRef/jabref/issues/7203)
- We fixed an issue where groups created from aux files did not update on file changes [#6394](https://github.com/JabRef/jabref/issues/6394)
- We fixed an issue where authors that only have last names were incorrectly identified as institutes when generating citation keys [#7199](https://github.com/JabRef/jabref/issues/7199)
- We fixed an issue where institutes were incorrectly identified as universities when generating citation keys [#6942](https://github.com/JabRef/jabref/issues/6942)

### Removed

- We removed the Google Scholar fetcher and the ACM fetcher do not work due to traffic limitations [#6369](https://github.com/JabRef/jabref/issues/6369)
- We removed the menu entry "Manage external file types" because it's already in 'Preferences' dialog [#6991](https://github.com/JabRef/jabref/issues/6991)
- We removed the integrity check "Abbreviation detected" for the field journal/journaltitle in the entry editor [#3925](https://github.com/JabRef/jabref/issues/3925)

## [5.1] – 2020-08-30

### Added

- We added a new fetcher to enable users to search mEDRA DOIs [#6602](https://github.com/JabRef/jabref/issues/6602)
- We added a new fetcher to enable users to search "[Collection of Computer Science Bibliographies](https://liinwww.ira.uka.de/bibliography/index.html)". [#6638](https://github.com/JabRef/jabref/issues/6638)
- We added default values for delimiters in Add Subgroup window [#6624](https://github.com/JabRef/jabref/issues/6624)
- We improved responsiveness of general fields specification dialog window. [#6643](https://github.com/JabRef/jabref/issues/6604)
- We added support for importing ris file and load DOI [#6530](https://github.com/JabRef/jabref/issues/6530)
- We added the Library properties to a context menu on the library tabs [#6485](https://github.com/JabRef/jabref/issues/6485)
- We added a new field in the preferences in 'BibTeX key generator' for unwanted characters that can be user-specified. [#6295](https://github.com/JabRef/jabref/issues/6295)
- We added support for searching ShortScience for an entry through the user's browser. [#6018](https://github.com/JabRef/jabref/pull/6018)
- We updated EditionChecker to permit edition to start with a number. [#6144](https://github.com/JabRef/jabref/issues/6144)
- We added tooltips for most fields in the entry editor containing a short description. [#5847](https://github.com/JabRef/jabref/issues/5847)
- We added support for basic markdown in custom formatted previews [#6194](https://github.com/JabRef/jabref/issues/6194)
- We now show the number of items found and selected to import in the online search dialog. [#6248](https://github.com/JabRef/jabref/pull/6248)
- We created a new install screen for macOS. [#5759](https://github.com/JabRef/jabref/issues/5759)
- We added a new integrity check for duplicate DOIs. [koppor#339](https://github.com/koppor/jabref/issues/339)
- We implemented an option to download fulltext files while importing. [#6381](https://github.com/JabRef/jabref/pull/6381)
- We added a progress-indicator showing the average progress of background tasks to the toolbar. Clicking it reveals a pop-over with a list of running background tasks. [6443](https://github.com/JabRef/jabref/pull/6443)
- We fixed the bug when strike the delete key in the text field. [#6421](https://github.com/JabRef/jabref/issues/6421)
- We added a BibTex key modifier for truncating strings. [#3915](https://github.com/JabRef/jabref/issues/3915)
- We added support for jumping to target entry when typing letter/digit after sorting a column in maintable [#6146](https://github.com/JabRef/jabref/issues/6146)
- We added a new fetcher to enable users to search all available E-Libraries simultaneously. [koppor#369](https://github.com/koppor/jabref/issues/369)
- We added the field "entrytype" to the export sort criteria [#6531](https://github.com/JabRef/jabref/pull/6531)
- We added the possibility to change the display order of the fields in the entry editor. The order can now be configured using drag and drop in the "Customize entry types" dialog [#6152](https://github.com/JabRef/jabref/pull/6152)
- We added native support for biblatex-software [#6574](https://github.com/JabRef/jabref/issues/6574)
- We added a missing restart warning for AutoComplete in the preferences dialog. [#6351](https://github.com/JabRef/jabref/issues/6351)
- We added a note to the citation key pattern preferences dialog as a temporary workaround for a JavaFX bug, about committing changes in a table cell, if the focus is lost. [#5825](https://github.com/JabRef/jabref/issues/5825)
- We added support for customized fallback fields in bracketed patterns. [#7111](https://github.com/JabRef/jabref/issues/7111)

### Changed

- We improved the arXiv fetcher. Now it should find entries even more reliably and does no longer include the version (e.g `v1`) in the `eprint` field. [forum#1941](https://discourse.jabref.org/t/remove-version-in-arxiv-import/1941)
- We moved the group search bar and the button "New group" from bottom to top position to make it more prominent. [#6112](https://github.com/JabRef/jabref/pull/6112)
- When JabRef finds a `.sav` file without changes, there is no dialog asking for acceptance of changes anymore.
- We changed the buttons for import/export/show all/reset of preferences to smaller icon buttons in the preferences dialog. [#6130](https://github.com/JabRef/jabref/pull/6130)
- We moved the functionality "Manage field names & content" from the "Library" menu to the "Edit" menu, because it affects the selected entries and not the whole library
- We merged the functionality "Append contents from a BibTeX library into the currently viewed library" into the "Import into database" functionality. Fixes [#6049](https://github.com/JabRef/jabref/issues/6049).
- We changed the directory where fulltext downloads are stored to the directory set in the import-tab in preferences. [#6381](https://github.com/JabRef/jabref/pull/6381)
- We improved the error message for invalid jstyles. [#6303](https://github.com/JabRef/jabref/issues/6303)
- We changed the section name of 'Advanced' to 'Network' in the preferences and removed some obsolete options.[#6489](https://github.com/JabRef/jabref/pull/6489)
- We improved the context menu of the column "Linked identifiers" of the main table, by truncating their texts, if they are too long. [#6499](https://github.com/JabRef/jabref/issues/6499)
- We merged the main table tabs in the preferences dialog. [#6518](https://github.com/JabRef/jabref/pull/6518)
- We changed the command line option 'generateBibtexKeys' to the more generic term 'generateCitationKeys' while the short option remains 'g'.[#6545](https://github.com/JabRef/jabref/pull/6545)
- We improved the "Possible duplicate entries" window to remember its size and position throughout a session. [#6582](https://github.com/JabRef/jabref/issues/6582)
- We divided the toolbar into small parts, so if the application window is to small, only a part of the toolbar is moved into the chevron popup. [#6682](https://github.com/JabRef/jabref/pull/6682)
- We changed the layout for of the buttons in the Open Office side panel to ensure that the button text is always visible, specially when resizing. [#6639](https://github.com/JabRef/jabref/issues/6639)
- We merged the two new library commands in the file menu to one which always creates a new library in the default library mode. [#6359](https://github.com/JabRef/jabref/pull/6539#issuecomment-641056536)

### Fixed

- We fixed an issue where entry preview tab has no name in drop down list. [#6591](https://github.com/JabRef/jabref/issues/6591)
- We fixed to only search file links in the BIB file location directory when preferences has corresponding checkbox checked. [#5891](https://github.com/JabRef/jabref/issues/5891)
- We fixed wrong button order (Apply and Cancel) in ManageProtectedTermsDialog.
- We fixed an issue with incompatible characters at BibTeX key [#6257](https://github.com/JabRef/jabref/issues/6257)
- We fixed an issue where dash (`-`) was reported as illegal BibTeX key [#6295](https://github.com/JabRef/jabref/issues/6295)
- We greatly improved the performance of the overall application and many operations. [#5071](https://github.com/JabRef/jabref/issues/5071)
- We fixed an issue where sort by priority was broken. [#6222](https://github.com/JabRef/jabref/issues/6222)
- We fixed an issue where opening a library from the recent libraries menu was not possible. [#5939](https://github.com/JabRef/jabref/issues/5939)
- We fixed an issue with inconsistent capitalization of file extensions when downloading files. [#6115](https://github.com/JabRef/jabref/issues/6115)
- We fixed the display of language and encoding in the preferences dialog. [#6130](https://github.com/JabRef/jabref/pull/6130)
- Now the link and/or the link description in the column "linked files" of the main table gets truncated or wrapped, if too long, otherwise display issues arise. [#6178](https://github.com/JabRef/jabref/issues/6178)
- We fixed the issue that groups panel does not keep size when resizing window. [#6180](https://github.com/JabRef/jabref/issues/6180)
- We fixed an error that sometimes occurred when using the context menu. [#6085](https://github.com/JabRef/jabref/issues/6085)
- We fixed an issue where search full-text documents downloaded files with same name, overwriting existing files. [#6174](https://github.com/JabRef/jabref/pull/6174)
- We fixed an issue when importing into current library an erroneous message "import cancelled" is displayed even though import is successful. [#6266](https://github.com/JabRef/jabref/issues/6266)
- We fixed an issue where custom jstyles for Open/LibreOffice where not saved correctly. [#6170](https://github.com/JabRef/jabref/issues/6170)
- We fixed an issue where the INSPIRE fetcher was no longer working [#6229](https://github.com/JabRef/jabref/issues/6229)
- We fixed an issue where custom exports with an uppercase file extension could not be selected for "Copy...-> Export to Clipboard" [#6285](https://github.com/JabRef/jabref/issues/6285)
- We fixed the display of icon both in the main table and linked file editor. [#6169](https://github.com/JabRef/jabref/issues/6169)
- We fixed an issue where the windows installer did not create an entry in the start menu [bug report in the forum](https://discourse.jabref.org/t/error-while-fetching-from-doi/2018/3)
- We fixed an issue where only the field `abstract` and `comment` were declared as multiline fields. Other fields can now be configured in the preferences using "Do not wrap the following fields when saving" [4373](https://github.com/JabRef/jabref/issues/4373)
- We fixed an issue where JabRef switched to discrete graphics under macOS [#5935](https://github.com/JabRef/jabref/issues/5935)
- We fixed an issue where the Preferences entry preview will be unexpected modified leads to Value too long exception [#6198](https://github.com/JabRef/jabref/issues/6198)
- We fixed an issue where custom jstyles for Open/LibreOffice would only be valid if a layout line for the entry type `default` was at the end of the layout section [#6303](https://github.com/JabRef/jabref/issues/6303)
- We fixed an issue where a new entry is not shown in the library if a search is active [#6297](https://github.com/JabRef/jabref/issues/6297)
- We fixed an issue where long directory names created from patterns could create an exception. [#3915](https://github.com/JabRef/jabref/issues/3915)
- We fixed an issue where sort on numeric cases was broken. [#6349](https://github.com/JabRef/jabref/issues/6349)
- We fixed an issue where year and month fields were not cleared when converting to biblatex [#6224](https://github.com/JabRef/jabref/issues/6224)
- We fixed an issue where an "Not on FX thread" exception occured when saving on linux [#6453](https://github.com/JabRef/jabref/issues/6453)
- We fixed an issue where the library sort order was lost. [#6091](https://github.com/JabRef/jabref/issues/6091)
- We fixed an issue where brackets in regular expressions were not working. [6469](https://github.com/JabRef/jabref/pull/6469)
- We fixed an issue where multiple background task popups stacked over each other.. [#6472](https://github.com/JabRef/jabref/issues/6472)
- We fixed an issue where LaTeX citations for specific commands (\autocites) of biblatex-mla were not recognized. [#6476](https://github.com/JabRef/jabref/issues/6476)
- We fixed an issue where drag and drop was not working on empty database. [#6487](https://github.com/JabRef/jabref/issues/6487)
- We fixed an issue where the name fields were not updated after the preferences changed. [#6515](https://github.com/JabRef/jabref/issues/6515)
- We fixed an issue where "null" appeared in generated BibTeX keys. [#6459](https://github.com/JabRef/jabref/issues/6459)
- We fixed an issue where the authors' names were incorrectly displayed in the authors' column when they were bracketed. [#6465](https://github.com/JabRef/jabref/issues/6465) [#6459](https://github.com/JabRef/jabref/issues/6459)
- We fixed an issue where importing certain unlinked files would result in an exception [#5815](https://github.com/JabRef/jabref/issues/5815)
- We fixed an issue where downloaded files would be moved to a directory named after the citationkey when no file directory pattern is specified [#6589](https://github.com/JabRef/jabref/issues/6589)
- We fixed an issue with the creation of a group of cited entries which incorrectly showed the message that the library had been modified externally whenever saving the library. [#6420](https://github.com/JabRef/jabref/issues/6420)
- We fixed an issue with the creation of a group of cited entries. Now the file path to an aux file gets validated. [#6585](https://github.com/JabRef/jabref/issues/6585)
- We fixed an issue on Linux systems where the application would crash upon inotify failure. Now, the user is prompted with a warning, and given the choice to continue the session. [#6073](https://github.com/JabRef/jabref/issues/6073)
- We moved the search modifier buttons into the search bar, as they were not accessible, if autocompletion was disabled. [#6625](https://github.com/JabRef/jabref/issues/6625)
- We fixed an issue about duplicated group color indicators [#6175](https://github.com/JabRef/jabref/issues/6175)
- We fixed an issue where entries with the entry type Misc from an imported aux file would not be saved correctly to the bib file on disk [#6405](https://github.com/JabRef/jabref/issues/6405)
- We fixed an issue where percent sign ('%') was not formatted properly by the HTML formatter [#6753](https://github.com/JabRef/jabref/issues/6753)
- We fixed an issue with the [SAO/NASA Astrophysics Data System](https://docs.jabref.org/collect/import-using-online-bibliographic-database/ads) fetcher where `\textbackslash` appeared at the end of the abstract.
- We fixed an issue with the Science Direct fetcher where PDFs could not be downloaded. Fixes [#5860](https://github.com/JabRef/jabref/issues/5860)
- We fixed an issue with the Library of Congress importer.
- We fixed the [link to the external libraries listing](https://github.com/JabRef/jabref/blob/master/external-libraries.md) in the about dialog
- We fixed an issue regarding pasting on Linux. [#6293](https://github.com/JabRef/jabref/issues/6293)

### Removed

- We removed the option of the "enforce legal key". [#6295](https://github.com/JabRef/jabref/issues/6295)
- We removed the obsolete `External programs / Open PDF` section in the preferences, as the default application to open PDFs is now set in the `Manage external file types` dialog. [#6130](https://github.com/JabRef/jabref/pull/6130)
- We removed the option to configure whether a `.bib.bak` file should be generated upon save. It is now always enabled. Documentation at <https://docs.jabref.org/general/autosave>. [#6092](https://github.com/JabRef/jabref/issues/6092)
- We removed the built-in list of IEEE journal abbreviations using BibTeX strings. If you still want to use them, you have to download them separately from <https://abbrv.jabref.org>.

## [5.0] – 2020-03-06

### Changed

- Added browser integration to the snap package for firefox/chromium browsers. [#6062](https://github.com/JabRef/jabref/pull/6062)
- We reintroduced the possibility to extract references from plain text (using [GROBID](https://grobid.readthedocs.io/en/latest/)). [#5614](https://github.com/JabRef/jabref/pull/5614)
- We changed the open office panel to show buttons in rows of three instead of going straight down to save space as the button expanded out to take up unnecessary horizontal space. [#5479](https://github.com/JabRef/jabref/issues/5479)
- We cleaned up the group add/edit dialog. [#5826](https://github.com/JabRef/jabref/pull/5826)
- We reintroduced the index column. [#5844](https://github.com/JabRef/jabref/pull/5844)
- Filenames of external files can no longer contain curly braces. [#5926](https://github.com/JabRef/jabref/pull/5926)
- We made the filters more easily accessible in the integrity check dialog. [#5955](https://github.com/JabRef/jabref/pull/5955)
- We reimplemented and improved the dialog "Customize entry types". [#4719](https://github.com/JabRef/jabref/issues/4719)
- We added an [American Physical Society](https://journals.aps.org/) fetcher. [#818](https://github.com/JabRef/jabref/issues/818)
- We added possibility to enable/disable items quantity in groups. [#6042](https://github.com/JabRef/jabref/issues/6042)

### Fixed

- We fixed an issue where the command line console was always opened in the background. [#5474](https://github.com/JabRef/jabref/issues/5474)
- We fixed and issue where pdf files will not open under some KDE linux distributions when using okular. [#5253](https://github.com/JabRef/jabref/issues/5253)
- We fixed an issue where the Medline fetcher was only working when JabRef was running from source. [#5645](https://github.com/JabRef/jabref/issues/5645)
- We fixed some visual issues in the dark theme. [#5764](https://github.com/JabRef/jabref/pull/5764) [#5753](https://github.com/JabRef/jabref/issues/5753)
- We fixed an issue where non-default previews didn't handle unicode characters. [#5779](https://github.com/JabRef/jabref/issues/5779)
- We improved the performance, especially changing field values in the entry should feel smoother now. [#5843](https://github.com/JabRef/jabref/issues/5843)
- We fixed an issue where the ampersand character wasn't rendering correctly on previews. [#3840](https://github.com/JabRef/jabref/issues/3840)
- We fixed an issue where an erroneous "The library has been modified by another program" message was shown when saving. [#4877](https://github.com/JabRef/jabref/issues/4877)
- We fixed an issue where the file extension was missing after downloading a file (we now fall-back to pdf). [#5816](https://github.com/JabRef/jabref/issues/5816)
- We fixed an issue where cleaning up entries broke web URLs, if "Make paths of linked files relative (if possible)" was enabled, which resulted in various other issues subsequently. [#5861](https://github.com/JabRef/jabref/issues/5861)
- We fixed an issue where the tab "Required fields" of the entry editor did not show all required fields, if at least two of the defined required fields are linked with a logical or. [#5859](https://github.com/JabRef/jabref/issues/5859)
- We fixed several issues concerning managing external file types: Now everything is usable and fully functional. Previously, there were problems with the radio buttons, with saving the settings and with loading an input field value. Furthermore, different behavior for Windows and other operating systems was given, which was unified as well. [#5846](https://github.com/JabRef/jabref/issues/5846)
- We fixed an issue where entries containing Unicode charaters were not parsed correctly [#5899](https://github.com/JabRef/jabref/issues/5899)
- We fixed an issue where an entry containing an external filename with curly braces could not be saved. Curly braces are now longer allowed in filenames. [#5899](https://github.com/JabRef/jabref/issues/5899)
- We fixed an issue where changing the type of an entry did not update the main table [#5906](https://github.com/JabRef/jabref/issues/5906)
- We fixed an issue in the optics of the library properties, that cropped the dialog on scaled displays. [#5969](https://github.com/JabRef/jabref/issues/5969)
- We fixed an issue where changing the type of an entry did not update the main table. [#5906](https://github.com/JabRef/jabref/issues/5906)
- We fixed an issue where opening a library from the recent libraries menu was not possible. [#5939](https://github.com/JabRef/jabref/issues/5939)
- We fixed an issue where the most bottom group in the list got lost, if it was dragged on itself. [#5983](https://github.com/JabRef/jabref/issues/5983)
- We fixed an issue where changing entry type doesn't always work when biblatex source is shown. [#5905](https://github.com/JabRef/jabref/issues/5905)
- We fixed an issue where the group and the link column were not updated after changing the entry in the main table. [#5985](https://github.com/JabRef/jabref/issues/5985)
- We fixed an issue where reordering the groups was not possible after inserting an article. [#6008](https://github.com/JabRef/jabref/issues/6008)
- We fixed an issue where citation styles except the default "Preview" could not be used. [#56220](https://github.com/JabRef/jabref/issues/5622)
- We fixed an issue where a warning was displayed when the title content is made up of two sentences. [#5832](https://github.com/JabRef/jabref/issues/5832)
- We fixed an issue where an exception was thrown when adding a save action without a selected formatter in the library properties [#6069](https://github.com/JabRef/jabref/issues/6069)
- We fixed an issue where JabRef's icon was missing in the Export to clipboard Dialog. [#6286](https://github.com/JabRef/jabref/issues/6286)
- We fixed an issue when an "Abstract field" was duplicating text, when importing from RIS file (Neurons) [#6065](https://github.com/JabRef/jabref/issues/6065)
- We fixed an issue where adding the addition of a new entry was not completely validated [#6370](https://github.com/JabRef/jabref/issues/6370)
- We fixed an issue where the blue and red text colors in the Merge entries dialog were not quite visible [#6334](https://github.com/JabRef/jabref/issues/6334)
- We fixed an issue where underscore character was removed from the file name in the Recent Libraries list in File menu [#6383](https://github.com/JabRef/jabref/issues/6383)
- We fixed an issue where few keyboard shortcuts regarding new entries were missing [#6403](https://github.com/JabRef/jabref/issues/6403)

### Removed

- Ampersands are no longer escaped by default in the `bib` file. If you want to keep the current behaviour, you can use the new "Escape Ampersands" formatter as a save action. [#5869](https://github.com/JabRef/jabref/issues/5869)
- The "Merge Entries" entry was removed from the Quality Menu. Users should use the right-click menu instead. [#6021](https://github.com/JabRef/jabref/pull/6021)

## [5.0-beta] – 2019-12-15

### Changed

- We added a short DOI field formatter which shortens DOI to more human-readable form. [koppor#343](https://github.com/koppor/jabref/issues/343)
- We improved the display of group memberships by adding multiple colored bars if the entry belongs to more than one group. [#4574](https://github.com/JabRef/jabref/issues/4574)
- We added an option to show the preview as an extra tab in the entry editor (instead of in a split view). [#5244](https://github.com/JabRef/jabref/issues/5244)
- A custom Open/LibreOffice jstyle file now requires a layout line for the entry type `default` [#5452](https://github.com/JabRef/jabref/issues/5452)
- The entry editor is now open by default when JabRef starts up. [#5460](https://github.com/JabRef/jabref/issues/5460)
- Customized entry types are now serialized in alphabetical order in the bib file.
- We added a new ADS fetcher to use the new ADS API. [#4949](https://github.com/JabRef/jabref/issues/4949)
- We added support of the [X11 primary selection](https://unix.stackexchange.com/a/139193/18033) [#2389](https://github.com/JabRef/jabref/issues/2389)
- We added support to switch between biblatex and bibtex library types. [#5550](https://github.com/JabRef/jabref/issues/5550)
- We changed the save action buttons to be easier to understand. [#5565](https://github.com/JabRef/jabref/issues/5565)
- We made the columns for groups, files and uri in the main table reorderable and merged the clickable icon columns for uri, url, doi and eprint. [#5544](https://github.com/JabRef/jabref/pull/5544)
- We reduced the number of write actions performed when autosave is enabled [#5679](https://github.com/JabRef/jabref/issues/5679)
- We made the column sort order in the main table persistent [#5730](https://github.com/JabRef/jabref/pull/5730)
- When an entry is modified on disk, the change dialog now shows the merge dialog to highlight the changes [#5688](https://github.com/JabRef/jabref/pull/5688)

### Fixed

- Inherit fields from cross-referenced entries as specified by biblatex. [#5045](https://github.com/JabRef/jabref/issues/5045)
- We fixed an issue where it was no longer possible to connect to LibreOffice. [#5261](https://github.com/JabRef/jabref/issues/5261)
- The "All entries group" is no longer shown when no library is open.
- We fixed an exception which occurred when closing JabRef. [#5348](https://github.com/JabRef/jabref/issues/5348)
- We fixed an issue where JabRef reports incorrectly about customized entry types. [#5332](https://github.com/JabRef/jabref/issues/5332)
- We fixed a few problems that prevented JabFox to communicate with JabRef. [#4737](https://github.com/JabRef/jabref/issues/4737) [#4303](https://github.com/JabRef/jabref/issues/4303)
- We fixed an error where the groups containing an entry loose their highlight color when scrolling. [#5022](https://github.com/JabRef/jabref/issues/5022)
- We fixed an error where scrollbars were not shown. [#5374](https://github.com/JabRef/jabref/issues/5374)
- We fixed an error where an exception was thrown when merging entries. [#5169](https://github.com/JabRef/jabref/issues/5169)
- We fixed an error where certain metadata items were not serialized alphabetically.
- After assigning an entry to a group, the item count is now properly colored to reflect the new membership of the entry. [#3112](https://github.com/JabRef/jabref/issues/3112)
- The group panel is now properly updated when switching between libraries (or when closing/opening one). [#3142](https://github.com/JabRef/jabref/issues/3142)
- We fixed an error where the number of matched entries shown in the group pane was not updated correctly. [#4441](https://github.com/JabRef/jabref/issues/4441)
- We fixed an error where the wrong file is renamed and linked when using the "Copy, rename and link" action. [#5653](https://github.com/JabRef/jabref/issues/5653)
- We fixed a "null" error when writing XMP metadata. [#5449](https://github.com/JabRef/jabref/issues/5449)
- We fixed an issue where empty keywords lead to a strange display of automatic keyword groups. [#5333](https://github.com/JabRef/jabref/issues/5333)
- We fixed an error where the default color of a new group was white instead of dark gray. [#4868](https://github.com/JabRef/jabref/issues/4868)
- We fixed an issue where the first field in the entry editor got the focus while performing a different action (like searching). [#5084](https://github.com/JabRef/jabref/issues/5084)
- We fixed an issue where multiple entries were highlighted in the web search result after scrolling. [#5035](https://github.com/JabRef/jabref/issues/5035)
- We fixed an issue where the hover indication in the web search pane was not working. [#5277](https://github.com/JabRef/jabref/issues/5277)
- We fixed an error mentioning "javafx.controls/com.sun.javafx.scene.control" that was thrown when interacting with the toolbar.
- We fixed an error where a cleared search was restored after switching libraries. [#4846](https://github.com/JabRef/jabref/issues/4846)
- We fixed an exception which occurred when trying to open a non-existing file from the "Recent files"-menu [#5334](https://github.com/JabRef/jabref/issues/5334)
- We fixed an issues where the search highlight in the entry preview did not worked. [#5069](https://github.com/JabRef/jabref/issues/5069)
- The context menu for fields in the entry editor is back. [#5254](https://github.com/JabRef/jabref/issues/5254)
- We fixed an exception which occurred when trying to open a non-existing file from the "Recent files"-menu [#5334](https://github.com/JabRef/jabref/issues/5334)
- We fixed a problem where the "editor" information has been duplicated during saving a .bib-Database. [#5359](https://github.com/JabRef/jabref/issues/5359)
- We re-introduced the feature to switch between different preview styles. [#5221](https://github.com/JabRef/jabref/issues/5221)
- We fixed various issues (including [#5263](https://github.com/JabRef/jabref/issues/5263)) related to copying entries to the clipboard
- We fixed some display errors in the preferences dialog and replaced some of the controls [#5033](https://github.com/JabRef/jabref/pull/5033) [#5047](https://github.com/JabRef/jabref/pull/5047) [#5062](https://github.com/JabRef/jabref/pull/5062) [#5141](https://github.com/JabRef/jabref/pull/5141) [#5185](https://github.com/JabRef/jabref/pull/5185) [#5265](https://github.com/JabRef/jabref/pull/5265) [#5315](https://github.com/JabRef/jabref/pull/5315) [#5360](https://github.com/JabRef/jabref/pull/5360)
- We fixed an exception which occurred when trying to import entries without an open library. [#5447](https://github.com/JabRef/jabref/issues/5447)
- The "Automatically set file links" feature now follows symbolic links. [#5664](https://github.com/JabRef/jabref/issues/5664)
- After successful import of one or multiple bib entries the main table scrolls to the first imported entry [#5383](https://github.com/JabRef/jabref/issues/5383)
- We fixed an exception which occurred when an invalid jstyle was loaded. [#5452](https://github.com/JabRef/jabref/issues/5452)
- We fixed an issue where the command line arguments `importBibtex` and `importToOpen` did not import into the currently open library, but opened a new one. [#5537](https://github.com/JabRef/jabref/issues/5537)
- We fixed an error where the preview theme did not adapt to the "Dark" mode [#5463](https://github.com/JabRef/jabref/issues/5463)
- We fixed an issue where multiple entries were allowed in the "crossref" field [#5284](https://github.com/JabRef/jabref/issues/5284)
- We fixed an issue where the merge dialog showed the wrong text colour in "Dark" mode [#5516](https://github.com/JabRef/jabref/issues/5516)
- We fixed visibility issues with the scrollbar and group selection highlight in "Dark" mode, and enabled "Dark" mode for the OpenOffice preview in the style selection window. [#5522](https://github.com/JabRef/jabref/issues/5522)
- We fixed an issue where the author field was not correctly parsed during bibtex key-generation. [#5551](https://github.com/JabRef/jabref/issues/5551)
- We fixed an issue where notifications where shown during autosave. [#5555](https://github.com/JabRef/jabref/issues/5555)
- We fixed an issue where the side pane was not remembering its position. [#5615](https://github.com/JabRef/jabref/issues/5615)
- We fixed an issue where JabRef could not interact with [Oracle XE](https://www.oracle.com/de/database/technologies/appdev/xe.html) in the [shared SQL database setup](https://docs.jabref.org/collaborative-work/sqldatabase).
- We fixed an issue where the toolbar icons were hidden on smaller screens.
- We fixed an issue where renaming referenced files for bib entries with long titles was not possible. [#5603](https://github.com/JabRef/jabref/issues/5603)
- We fixed an issue where a window which is on an external screen gets unreachable when external screen is removed. [#5037](https://github.com/JabRef/jabref/issues/5037)
- We fixed a bug where the selection of groups was lost after drag and drop. [#2868](https://github.com/JabRef/jabref/issues/2868)
- We fixed an issue where the custom entry types didn't show the correct display name [#5651](https://github.com/JabRef/jabref/issues/5651)

### Removed

- We removed some obsolete notifications. [#5555](https://github.com/JabRef/jabref/issues/5555)
- We removed an internal step in the [ISBN-to-BibTeX fetcher](https://docs.jabref.org/import-using-publication-identifiers/isbntobibtex): The [ISBN to BibTeX Converter](https://manas.tungare.name/software/isbn-to-bibtex) by [@manastungare](https://github.com/manastungare) is not used anymore, because it is offline: "people using this tool have not been generating enough sales for Amazon."
- We removed the option to control the default drag and drop behaviour. You can use the modifier keys (like CtrL or Alt) instead.

## [5.0-alpha] – 2019-08-25

### Changed

- We added eventitle, eventdate and venue fields to `@unpublished` entry type.
- We added `@software` and `@dataSet` entry type to biblatex.
- All fields are now properly sorted alphabetically (in the subgroups of required/optional fields) when the entry is written to the bib file.
- We fixed an issue where some importers used the field `pubstatus` instead of the standard BibTeX field `pubstate`.
- We changed the latex command removal for docbook exporter. [#3838](https://github.com/JabRef/jabref/issues/3838)
- We changed the location of some fields in the entry editor (you might need to reset your preferences for these changes to come into effect)
  - Journal/Year/Month in biblatex mode -> Deprecated (if filled)
  - DOI/URL: General -> Optional
  - Internal fields like ranking, read status and priority: Other -> General
  - Moreover, empty deprecated fields are no longer shown
- Added server timezone parameter when connecting to a shared database.
- We updated the dialog for setting up general fields.
- URL field formatting is updated. All whitespace chars, located at the beginning/ending of the URL, are trimmed automatically
- We changed the behavior of the field formatting dialog such that the `bibtexkey` is not changed when formatting all fields or all text fields.
- We added a "Move file to file directory and rename file" option for simultaneously moving and renaming of document file. [#4166](https://github.com/JabRef/jabref/issues/4166)
- Use integrated graphics card instead of discrete on macOS [#4070](https://github.com/JabRef/jabref/issues/4070)
- We added a cleanup operation that detects an arXiv identifier in the note, journal or URL field and moves it to the `eprint` field.
  Because of this change, the last-used cleanup operations were reset.
- We changed the minimum required version of Java to 1.8.0_171, as this is the latest release for which the automatic Java update works.  [#4093](https://github.com/JabRef/jabref/issues/4093)
- The special fields like `Printed` and `Read status` now show gray icons when the row is hovered.
- We added a button in the tab header which allows you to close the database with one click. [#494](https://github.com/JabRef/jabref/issues/494)
- Sorting in the main table now takes information from cross-referenced entries into account. [#2808](https://github.com/JabRef/jabref/issues/2808)
- If a group has a color specified, then entries matched by this group have a small colored bar in front of them in the main table.
- Change default icon for groups to a circle because a colored version of the old icon was hard to distinguish from its black counterpart.
- In the main table, the context menu appears now when you press the "context menu" button on the keyboard. [feature request in the forum](http://discourse.jabref.org/t/how-to-enable-keyboard-context-key-windows)
- We added icons to the group side panel to quickly switch between `union` and `intersection` group view mode. [#3269](https://github.com/JabRef/jabref/issues/3269).
- We use `https` for [fetching from most online bibliographic database](https://docs.jabref.org/import-using-online-bibliographic-database).
- We changed the default keyboard shortcuts for moving between entries when the entry editor is active to ̀<kbd>alt</kbd> + <kbd>up/down</kbd>.
- Opening a new file now prompts the directory of the currently selected file, instead of the directory of the last opened file.
- Window state is saved on close and restored on start.
- We made the MathSciNet fetcher more reliable.
- We added the ISBN fetcher to the list of fetcher available under "Update with bibliographic information from the web" in the entry editor toolbar.
- Files without a defined external file type are now directly opened with the default application of the operating system
- We streamlined the process to rename and move files by removing the confirmation dialogs.
- We removed the redundant new lines of markings and wrapped the summary in the File annotation tab. [#3823](https://github.com/JabRef/jabref/issues/3823)
- We add auto URL formatting when user paste link to URL field in entry editor. [koppor#254](https://github.com/koppor/jabref/issues/254)
- We added a minimum height for the entry editor so that it can no longer be hidden by accident. [#4279](https://github.com/JabRef/jabref/issues/4279)
- We added a new keyboard shortcut so that the entry editor could be closed by <kbd>Ctrl</kbd> + <kbd>E</kbd>. [#4222](https://github.com/JabRef/jabref/issues/4222)
- We added an option in the preference dialog box, that allows user to pick the dark or light theme option. [#4130](https://github.com/JabRef/jabref/issues/4130)
- We updated the Related Articles tab to accept JSON from the new version of the Mr. DLib service
- We added an option in the preference dialog box that allows user to choose behavior after dragging and dropping files in Entry Editor. [#4356](https://github.com/JabRef/jabref/issues/4356)
- We added the ability to have an export preference where previously "File"-->"Export"/"Export selected entries" would not save the user's preference[#4495](https://github.com/JabRef/jabref/issues/4495)
- We optimized the code responsible for connecting to an external database, which should lead to huge improvements in performance.
- For automatically created groups, added ability to filter groups by entry type. [#4539](https://github.com/JabRef/jabref/issues/4539)
- We added the ability to add field names from the Preferences Dialog [#4546](https://github.com/JabRef/jabref/issues/4546)
- We added the ability to change the column widths directly in the main
. [#4546](https://github.com/JabRef/jabref/issues/4546)
- We added a description of how recommendations were chosen and better error handling to Related Articles tab
- We added the ability to execute default action in dialog by using with <kbd>Ctrl</kbd> + <kbd>Enter</kbd> combination [#4496](https://github.com/JabRef/jabref/issues/4496)
- We grouped and reordered the Main Menu (File, Edit, Library, Quality, Tools, and View tabs & icons). [#4666](https://github.com/JabRef/jabref/issues/4666) [#4667](https://github.com/JabRef/jabref/issues/4667) [#4668](https://github.com/JabRef/jabref/issues/4668) [#4669](https://github.com/JabRef/jabref/issues/4669) [#4670](https://github.com/JabRef/jabref/issues/4670) [#4671](https://github.com/JabRef/jabref/issues/4671) [#4672](https://github.com/JabRef/jabref/issues/4672) [#4673](https://github.com/JabRef/jabref/issues/4673)
- We added additional modifiers (capitalize, titlecase and sentencecase) to the Bibtex key generator. [#1506](https://github.com/JabRef/jabref/issues/1506)
- We have migrated from the mysql jdbc connector to the mariadb one for better authentication scheme support. [#4746](https://github.com/JabRef/jabref/issues/4745)
- We grouped the toolbar icons and changed the Open Library and Copy icons. [#4584](https://github.com/JabRef/jabref/issues/4584)
- We added a browse button next to the path text field for aux-based groups. [#4586](https://github.com/JabRef/jabref/issues/4586)
- We changed the title of Group Dialog to "Add subgroup" from "Edit group" when we select Add subgroup option.
- We enable import button only if entries are selected. [#4755](https://github.com/JabRef/jabref/issues/4755)
- We made modifications to improve the contrast of UI elements. [#4583](https://github.com/JabRef/jabref/issues/4583)
- We added a warning for empty BibTeX keys in the entry editor. [#4440](https://github.com/JabRef/jabref/issues/4440)
- We added an option in the settings to set the default action in JabRef when right clicking on any entry in any database and selecting "Open folder". [#4763](https://github.com/JabRef/jabref/issues/4763)
- The Medline fetcher now normalizes the author names according to the BibTeX-Standard [#4345](https://github.com/JabRef/jabref/issues/4345)
- We added an option on the Linked File Viewer to rename the attached file of an entry directly on the JabRef. [#4844](https://github.com/JabRef/jabref/issues/4844)
- We added an option in the preference dialog box that allows user to enable helpful tooltips.[#3599](https://github.com/JabRef/jabref/issues/3599)
- We reworked the functionality for extracting BibTeX entries from plain text, because our used service [freecite shut down](https://library.brown.edu/libweb/freecite_notice.php). [#5206](https://github.com/JabRef/jabref/pull/5206)
- We moved the dropdown menu for selecting the push-application from the toolbar into the external application preferences. [#674](https://github.com/JabRef/jabref/issues/674)
- We removed the alphabetical ordering of the custom tabs and updated the error message when trying to create a general field with a name containing an illegal character. [#5019](https://github.com/JabRef/jabref/issues/5019)
- We added a context menu to the bib(la)tex-source-editor to copy'n'paste. [#5007](https://github.com/JabRef/jabref/pull/5007)
- We added a tool that allows searching for citations in LaTeX files. It scans directories and shows which entries are used, how many times and where.
- We added a 'LaTeX citations' tab to the entry editor, to search for citations to the active entry in the LaTeX file directory. It can be disabled in the preferences dialog.
- We added an option in preferences to allow for integers in field "edition" when running database in bibtex mode. [#4680](https://github.com/JabRef/jabref/issues/4680)
- We added the ability to use negation in export filter layouts. [#5138](https://github.com/JabRef/jabref/pull/5138)
- Focus on Name Area instead of 'OK' button whenever user presses 'Add subgroup'. [#6307](https://github.com/JabRef/jabref/issues/6307)
- We changed the behavior of merging that the entry which has "smaller" bibkey will be selected. [#7395](https://github.com/JabRef/jabref/issues/7395)

### Fixed

- We fixed an issue where JabRef died silently for the user without enough inotify instances [#4874](https://github.com/JabRef/jabref/issues/4847)
- We fixed an issue where corresponding groups are sometimes not highlighted when clicking on entries [#3112](https://github.com/JabRef/jabref/issues/3112)
- We fixed an issue where custom exports could not be selected in the 'Export (selected) entries' dialog [#4013](https://github.com/JabRef/jabref/issues/4013)
- Italic text is now rendered correctly. [#3356](https://github.com/JabRef/jabref/issues/3356)
- The entry editor no longer gets corrupted after using the source tab. [#3532](https://github.com/JabRef/jabref/issues/3532) [#3608](https://github.com/JabRef/jabref/issues/3608) [#3616](https://github.com/JabRef/jabref/issues/3616)
- We fixed multiple issues where entries did not show up after import if a search was active. [#1513](https://github.com/JabRef/jabref/issues/1513) [#3219](https://github.com/JabRef/jabref/issues/3219))
- We fixed an issue where the group tree was not updated correctly after an entry was changed. [#3618](https://github.com/JabRef/jabref/issues/3618)
- We fixed an issue where a right-click in the main table selected a wrong entry. [#3267](https://github.com/JabRef/jabref/issues/3267)
- We fixed an issue where in rare cases entries where overlayed in the main table. [#3281](https://github.com/JabRef/jabref/issues/3281)
- We fixed an issue where selecting a group messed up the focus of the main table and the entry editor. [#3367](https://github.com/JabRef/jabref/issues/3367)
- We fixed an issue where composite author names were sorted incorrectly. [#2828](https://github.com/JabRef/jabref/issues/2828)
- We fixed an issue where commands followed by `-` didn't work. [#3805](https://github.com/JabRef/jabref/issues/3805)
- We fixed an issue where a non-existing aux file in a group made it impossible to open the library. [#4735](https://github.com/JabRef/jabref/issues/4735)
- We fixed an issue where some journal names were wrongly marked as abbreviated. [#4115](https://github.com/JabRef/jabref/issues/4115)
- We fixed an issue where the custom file column were sorted incorrectly. [#3119](https://github.com/JabRef/jabref/issues/3119)
- We improved the parsing of author names whose infix is abbreviated without a dot. [#4864](https://github.com/JabRef/jabref/issues/4864)
- We fixed an issues where the entry losses focus when a field is edited and at the same time used for sorting. [#3373](https://github.com/JabRef/jabref/issues/3373)
- We fixed an issue where the menu on Mac OS was not displayed in the usual Mac-specific way. [#3146](https://github.com/JabRef/jabref/issues/3146)
- We improved the integrity check for page numbers. [#4113](https://github.com/JabRef/jabref/issues/4113) and [feature request in the forum](http://discourse.jabref.org/t/pages-field-allow-use-of-en-dash/1199)
- We fixed an issue where the order of fields in customized entry types was not saved correctly. [#4033](http://github.com/JabRef/jabref/issues/4033)
- We fixed an issue where renaming a group did not change the group name in the interface. [#3189](https://github.com/JabRef/jabref/issues/3189)
- We fixed an issue where the groups tree of the last database was still shown even after the database was already closed.
- We fixed an issue where the "Open file dialog" may disappear behind other windows. [#3410](https://github.com/JabRef/jabref/issues/3410)
- We fixed an issue where the number of entries matched was not updated correctly upon adding or removing an entry. [#3537](https://github.com/JabRef/jabref/issues/3537)
- We fixed an issue where the default icon of a group was not colored correctly.
- We fixed an issue where the first field in entry editor was not focused when adding a new entry. [#4024](https://github.com/JabRef/jabref/issues/4024)
- We reworked the "Edit file" dialog to make it resizeable and improved the workflow for adding and editing files [#2970](https://github.com/JabRef/jabref/issues/2970)
- We fixed an issue where custom name formatters were no longer found correctly. [#3531](https://github.com/JabRef/jabref/issues/3531)
- We fixed an issue where the month was not shown in the preview. [#3239](https://github.com/JabRef/jabref/issues/3239)
- Rewritten logic to detect a second jabref instance. [#4023](https://github.com/JabRef/jabref/issues/4023)
- We fixed an issue where the "Convert to BibTeX-Cleanup" moved the content of the `file` field to the `pdf` field [#4120](https://github.com/JabRef/jabref/issues/4120)
- We fixed an issue where the preview pane in entry preview in preferences wasn't showing the citation style selected [#3849](https://github.com/JabRef/jabref/issues/3849)
- We fixed an issue where the default entry preview style still contained the field `review`. The field `review` in the style is now replaced with comment to be consistent with the entry editor [#4098](https://github.com/JabRef/jabref/issues/4098)
- We fixed an issue where users were vulnerable to XXE attacks during parsing [#4229](https://github.com/JabRef/jabref/issues/4229)
- We fixed an issue where files added via the "Attach file" contextmenu of an entry were not made relative. [#4201](https://github.com/JabRef/jabref/issues/4201) and [#4241](https://github.com/JabRef/jabref/issues/4241)
- We fixed an issue where author list parser can't generate bibtex for Chinese author. [#4169](https://github.com/JabRef/jabref/issues/4169)
- We fixed an issue where the list of XMP Exclusion fields in the preferences was not be saved [#4072](https://github.com/JabRef/jabref/issues/4072)
- We fixed an issue where the ArXiv Fetcher did not support HTTP URLs [koppor#328](https://github.com/koppor/jabref/issues/328)
- We fixed an issue where only one PDF file could be imported [#4422](https://github.com/JabRef/jabref/issues/4422)
- We fixed an issue where "Move to group" would always move the first entry in the library and not the selected [#4414](https://github.com/JabRef/jabref/issues/4414)
- We fixed an issue where an older dialog appears when downloading full texts from the quality menu. [#4489](https://github.com/JabRef/jabref/issues/4489)
- We fixed an issue where right clicking on any entry in any database and selecting "Open folder" results in the NullPointer exception. [#4763](https://github.com/JabRef/jabref/issues/4763)
- We fixed an issue where option 'open terminal here' with custom command was passing the wrong argument. [#4802](https://github.com/JabRef/jabref/issues/4802)
- We fixed an issue where ranking an entry would generate an IllegalArgumentException. [#4754](https://github.com/JabRef/jabref/issues/4754)
- We fixed an issue where special characters where removed from non-label key generation pattern parts [#4767](https://github.com/JabRef/jabref/issues/4767)
- We fixed an issue where the RIS import would overwite the article date with the value of the acessed date [#4816](https://github.com/JabRef/jabref/issues/4816)
- We fixed an issue where an NullPointer exception was thrown when a referenced entry in an Open/Libre Office document was no longer present in the library. Now an error message with the reference marker of the missing entry is shown. [#4932](https://github.com/JabRef/jabref/issues/4932)
- We fixed an issue where a database exception related to a missing timezone was too big. [#4827](https://github.com/JabRef/jabref/issues/4827)
- We fixed an issue where the IEEE fetcher returned an error if no keywords were present in the result from the IEEE website [#4997](https://github.com/JabRef/jabref/issues/4997)
- We fixed an issue where the command line help text had several errors, and arguments and descriptions have been rewritten to simplify and detail them better. [#4932](https://github.com/JabRef/jabref/issues/2016)
- We fixed an issue where the same menu for changing entry type had two different sizes and weights. [#4977](https://github.com/JabRef/jabref/issues/4977)
- We fixed an issue where the "Attach file" dialog, in the right-click menu for an entry, started on the working directory instead of the user's main directory. [#4995](https://github.com/JabRef/jabref/issues/4995)
- We fixed an issue where the JabRef Icon in the macOS launchpad was not displayed correctly [#5003](https://github.com/JabRef/jabref/issues/5003)
- We fixed an issue where the "Search for unlinked local files" would throw an exception when parsing the content of a PDF-file with missing "series" information [#5128](https://github.com/JabRef/jabref/issues/5128)
- We fixed an issue where the XMP Importer would incorrectly return an empty default entry when importing pdfs [#6577](https://github.com/JabRef/jabref/issues/6577)
- We fixed an issue where opening the menu 'Library properties' marked the library as modified [#6451](https://github.com/JabRef/jabref/issues/6451)
- We fixed an issue when importing resulted in an exception [#7343](https://github.com/JabRef/jabref/issues/7343)
- We fixed an issue where the field in the Field formatter dropdown selection were sorted in random order. [#7710](https://github.com/JabRef/jabref/issues/7710)

### Removed

- The feature to "mark entries" was removed and merged with the groups functionality.  For migration, a group is created for every value of the `__markedentry` field and the entry is added to this group.
- The number column was removed.
- We removed the global search feature.
- We removed the coloring of cells in the main table according to whether the field is optional/required.
- We removed the feature to find and resolve duplicate BibTeX keys (as this use case is already covered by the integrity check).
- We removed a few commands from the right-click menu that are not needed often and thus don't need to be placed that prominently:
  - Print entry preview: available through entry preview
  - All commands related to marking: marking is not yet reimplemented
  - Set/clear/append/rename fields: available through Edit menu
  - Manage keywords: available through the Edit menu
  - Copy linked files to folder: available through File menu
  - Add/move/remove from group: removed completely (functionality still available through group interface)
- We removed the option to change the column widths in the preferences dialog. [#4546](https://github.com/JabRef/jabref/issues/4546)

## Older versions

The changelog of JabRef 4.x is available at the [v4.3.1 tag](https://github.com/JabRef/jabref/blob/v4.3.1/CHANGELOG.md).
The changelog of JabRef 3.x is available at the [v3.8.2 tag](https://github.com/JabRef/jabref/blob/v3.8.2/CHANGELOG.md).
The changelog of JabRef 2.11 and all previous versions is available as [text file in the v2.11.1 tag](https://github.com/JabRef/jabref/blob/v2.11.1/CHANGELOG).

[Unreleased]: https://github.com/JabRef/jabref/compare/v5.3...HEAD
[5.3]: https://github.com/JabRef/jabref/compare/v5.2...v5.3
[5.2]: https://github.com/JabRef/jabref/compare/v5.1...v5.2
[5.1]: https://github.com/JabRef/jabref/compare/v5.0...v5.1
[5.0]: https://github.com/JabRef/jabref/compare/v5.0-beta...v5.0
[5.0-beta]: https://github.com/JabRef/jabref/compare/v5.0-alpha...v5.0-beta
[5.0-alpha]: https://github.com/JabRef/jabref/compare/v4.3...v5.0-alpha

<!-- markdownlint-disable-file MD012 MD024 MD033 --><|MERGE_RESOLUTION|>--- conflicted
+++ resolved
@@ -22,13 +22,11 @@
 ### Fixed
 
 - We fixed an issue when checking for a new version when JabRef is used behind a corporate proxy. [#7884](https://github.com/JabRef/jabref/issues/7884)
-<<<<<<< HEAD
 - We fixed an issue that solve icon button not visible when JabRef in dark theme. [#7853](https://github.com/JabRef/jabref/issues/7853)
-=======
 - We fixed an issue where it was impossible to add or modify groups. [#7912](https://github.com/JabRef/jabref/pull/793://github.com/JabRef/jabref/pull/7921)
 - We fixed an issue where exported entries from a Citavi bib containing URLs could not be imported [#7892](https://github.com/JabRef/jabref/issues/7882)
 
->>>>>>> f2617c5a
+
 ### Removed
 
 
