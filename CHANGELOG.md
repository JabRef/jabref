# Changelog

All notable changes to this project will be documented in this file.
The format is based on [Keep a Changelog](https://keepachangelog.com/en/1.0.0/).
We refer to [GitHub issues](https://github.com/JabRef/jabref/issues) by using `#NUM`.
In case, there is no issue present, the pull request implementing the feature is linked.

Note that this project **does not** adhere to [Semantic Versioning](http://semver.org/).

## [Unreleased]

### Added

- In case a backup is found, the filename of the backup is shown.
- On startup, JabRef notifies the user if there were parsing errors during opening.
- We integrated a new three-way merge UI for merging entries in the Entries Merger Dialog, the Duplicate Resolver Dialog, the Entry Importer Dialog, and the External Changes Resolver Dialog. [#8945](https://github.com/JabRef/jabref/pull/8945)
- We added the ability to merge groups, keywords, comments and files when merging entries. [#9022](https://github.com/JabRef/jabref/pull/9022)
- We added a warning message next to the authors field in the merge dialog to warn users when the authors are the same but formatted differently. [#8745](https://github.com/JabRef/jabref/issues/8745)
- The properties of an existing systematic literature review can be edited. [koppor#604](https://github.com/koppor/jabref/issues/604)
- An SLR can now be started from the SLR itself. [#9131](https://github.com/JabRef/jabref/pull/9131), [koppor#601](https://github.com/koppor/jabref/issues/601)
- Implement a new ISBN Fetcher ([doi-to-bibtex-converter.herokuapp.com](http://doi-to-bibtex-converter.herokuapp.com) as source). [#9145](https://github.com/JabRef/jabref/pull/9145)
- We added support for the Ukrainian and Arabic languages. [#9236](https://github.com/JabRef/jabref/pull/9236), [#9243](https://github.com/JabRef/jabref/pull/9243)
- The default file directory of a library is used as default directory for [unlinked file lookup](https://docs.jabref.org/collect/findunlinkedfiles#link-the-pdfs-to-your-bib-library). [koppor#546](https://github.com/koppor/jabref/issues/546)
- We added support for the field `fjournal` (in `@article`) for abbreviation and unabbreviation functionalities. [#321](https://github.com/JabRef/jabref/pull/321)

### Changed

- We disabled the "change case" menu for empty fields [#9214](https://github.com/JabRef/jabref/issues/9214)
- We disabled the conversion menu for empty fields [#9200](https://github.com/JabRef/jabref/issues/9200)
- We upgraded to Lucene 9.4 for the fulltext search.
  Thus, the now created search index cannot be read from older versions of JabRef anylonger.
  ⚠️ JabRef will recreate the index in a new folder for new files and this will take a long time for a huge library.
  Moreover, switching back and forth JabRef versions and meanwhile adding PDFs also requires rebuilding the index now and then.
  [#9213](https://github.com/JabRef/jabref/pull/9213)
- Genres are now mapped correctly to entry types when importing MODS files. [#9185](https://github.com/JabRef/jabref/issues/9185)
- We improved the Citavi Importer to also import so called Knowledge-items into the field `comment` of the corresponding entry [#9025](https://github.com/JabRef/jabref/issues/9025)
- We removed wrapping of string constants when writing to a `.bib` file.
- We call backup files `.bak` and temporary writing files now `.sav`.
- JabRef keeps 10 older versions of a `.bib` file in the [user data dir](https://github.com/harawata/appdirs#supported-directories) (instead of a single `.sav` (now: `.bak`) file in the directory of the `.bib` file)
- We changed the button label from "Return to JabRef" to "Return to library" to better indicate the purpose of the action.
- A user can now add arbitrary data into `study.yml`. JabRef just ignores this data. [#9124](https://github.com/JabRef/jabref/pull/9124)
- We reworked the External Changes Resolver dialog. [#9021](https://github.com/JabRef/jabref/pull/9021)
- The fallback directory of the file folder now is the general file directory. In case there was a directory configured for a library and this directory was not found, JabRef placed the PDF next to the .bib file and not into the general file directory.
- The global default directory for storing PDFs is now the documents folder in the user's home.
- We reworked the Define study parameters dialog. [#9123](https://github.com/JabRef/jabref/pull/9123)
- We simplified the actions to fast-resolve duplicates to 'Keep Left', 'Keep Right', 'Keep Both' and 'Keep Merged'. [#9056](https://github.com/JabRef/jabref/issues/9056)
- We fixed an issue where a message about changed metadata would occur on saving although nothing changed. [#9159](https://github.com/JabRef/jabref/issues/9159)
- When adding or editing a subgroup it is placed w.r.t. to alphabetical ordering rather than at the end. [koppor#577](https://github.com/koppor/jabref/issues/577)
- We modified the Directory of Open Access Books (DOAB) fetcher so that it will now also fetch the ISBN when possible. [#8708](https://github.com/JabRef/jabref/issues/8708)
- ArXiv fetcher now retrieves additional data from related DOIs (both ArXiv and user-assigned). [#9170](https://github.com/JabRef/jabref/pull/9170)
- Groups context menu now shows appropriate options depending on number of subgroups. [koppor#579](https://github.com/koppor/jabref/issues/579)
- We changed the color of found text from red to high-contrast colors (background: yellow; font color: purple). [koppor#552](https://github.com/koppor/jabref/issues/552)
- We modified the "Delete file" dialog and add the full file path to the dialog text. The file path in the title was changed to file name only. [koppor#534](https://github.com/koppor/jabref/issues/534)
- Download from URL now automatically fills with URL from clipboard. [koppor#535](https://github.com/koppor/jabref/issues/535)
- We added HTML and Markdown files to Find Unlinked Files and removed BibTeX.[koppor#547](https://github.com/koppor/jabref/issues/547)
- We changed the messages after importing unlinked local files to past tense. [koppor#548](https://github.com/koppor/jabref/issues/548)
- We fixed an issue where the wrong icon for a successful import of a bib entry was shown. [#9308](https://github.com/JabRef/jabref/pull/9308)
- In the context of the [Cleanup dialog](https://docs.jabref.org/finding-sorting-and-cleaning-entries/cleanupentries) we changed the text of the conversion of BibTeX to biblatex (and vice versa) to make it more clear. [koppor#545](https://github.com/koppor/jabref/issues/545)
- We fixed an issue where the wrong icon for a successful import of a bib entry was shown [#9308](https://github.com/JabRef/jabref/pull/9308)
- We modified the Change case sub-menus and their corresponding tips (displayed when you stay long over the menu) to properly reflect exemplified cases. [#9339](https://github.com/Jabref/jabref/issues/9339)

### Fixed

- We fixed an issue where importing from XMP would fail for certain PDFs [#9383](https://github.com/JabRef/jabref/issues/9383)
- We fixed the readability of the file field in the dark theme [#9340](https://github.com/JabRef/jabref/issues/9340)
- We fixed that sorting of entries in the maintable by special fields is updated immediately [#9334](https://github.com/JabRef/jabref/issues/9334)
- We fixed the Cleanup entries dialog is partially visible [#9223](https://github.com/JabRef/jabref/issues/9223)
- We fixed the display of the "Customize Entry Types" dialogue title [#9198](https://github.com/JabRef/jabref/issues/9198)
- We fixed an issue where author names with tilde accents (for example ñ) were marked as "Names are not in the standard BibTex format" [#8071](https://github.com/JabRef/jabref/issues/8071)
- We fixed an issue where the possibility to generate a subdatabase from an aux file was writing empty files when called from the commandline [#9115](https://github.com/JabRef/jabref/issues/9115), [forum#3516](https://discourse.jabref.org/t/export-subdatabase-from-aux-file-on-macos-command-line/3516)
- We fixed the display of issue, number, eid and pages fields in the entry preview. [#8607](https://github.com/JabRef/jabref/pull/8607), [#8372](https://github.com/JabRef/jabref/issues/8372), [Koppor#514](https://github.com/koppor/jabref/issues/514), [forum#2390](https://discourse.jabref.org/t/unable-to-edit-my-bibtex-file-that-i-used-before-vers-5-1/2390), [forum#3462](https://discourse.jabref.org/t/jabref-5-6-need-help-with-export-from-jabref-to-microsoft-word-entry-preview-of-apa-7-not-rendering-correctly/3462)
- We fixed the page ranges checker to detect article numbers in the pages field (used at [Check Integrity](https://docs.jabref.org/finding-sorting-and-cleaning-entries/checkintegrity)). [#8607](https://github.com/JabRef/jabref/pull/8607)
- The [HtmlToLaTeXFormatter](https://docs.jabref.org/finding-sorting-and-cleaning-entries/saveactions#html-to-latex) keeps single `<` characters.
- We fixed a performance regression when opening large libraries [#9041](https://github.com/JabRef/jabref/issues/9041)
- We fixed a bug where spaces are trimmed when highlighting differences in the Entries merge dialog. [koppor#371](https://github.com/koppor/jabref/issues/371)
- We fixed some visual glitches with the linked files editor field in the entry editor and increased its height. [#8823](https://github.com/JabRef/jabref/issues/8823)
- We fixed some visual inconsistencies (round corners of highlighted buttons). [#8806](https://github.com/JabRef/jabref/issues/8806)
- We fixed several bugs regarding the manual and the autosave of library files that sometimes lead to exceptions or data loss. [#9067](https://github.com/JabRef/jabref/pull/9067), [#8448](https://github.com/JabRef/jabref/issues/8484), [#8746](https://github.com/JabRef/jabref/issues/8746), [#6684](https://github.com/JabRef/jabref/issues/6684), [#6644](https://github.com/JabRef/jabref/issues/6644), [#6102](https://github.com/JabRef/jabref/issues/6102), [#6002](https://github.com/JabRef/jabref/issues/6000)
- We fixed an issue where applied save actions on saving the library file would lead to the dialog "The library has been modified by another program" popping up [#4877](https://github.com/JabRef/jabref/issues/4877)
- We fixed issues with save actions not correctly loaded when opening the library. [#9122](https://github.com/JabRef/jabref/pull/9122)
- We fixed an issue where title case didn't capitalize words after en-dash characters and skip capitalization of conjunctions that comes after en-dash characters. [#9068](https://github.com/JabRef/jabref/pull/9068),[#9142](https://github.com/JabRef/jabref/pull/9142)
- We fixed an issue where JabRef would not exit when a connection to a LibreOffice document was established previously and the document is still open. [#9075](https://github.com/JabRef/jabref/issues/9075)
- We fixed an issue about selecting the save order in the preferences. [#9175](https://github.com/JabRef/jabref/issues/9147)
- We fixed an issue where the CSS styles are missing in some dialogs. [#9150](https://github.com/JabRef/jabref/pull/9150)
- We fixed an issue where pdfs were re-indexed on each startup. [#9166](https://github.com/JabRef/jabref/pull/9166)
- We fixed an issue where Capitalize didn't capitalize words after hyphen characters. [#9157](https://github.com/JabRef/jabref/issues/9157)
- We fixed an issue with the message that is displayed when fetcher returns an empty list of entries for given query. [#9195](https://github.com/JabRef/jabref/issues/9195)
- We fixed an issue where an exception was not logged correctly. [koppor#627](https://github.com/JabRef/koppor/issues/627)
- We fixed an issue where hitting enter on the search field within the preferences dialog closed the dialog. [koppor#630](https://github.com/koppor/jabref/issues/630)
- We fixed an issue where a user could not open an attached file in a new unsaved library. [#9386](https://github.com/JabRef/jabref/issues/9386)
- We fixed a typo within a connection error message. [koppor#625](https://github.com/koppor/jabref/issues/625)
- We fixed an issue where the 'close dialog' key binding was not closing the Preferences dialog. [#8888](https://github.com/jabref/jabref/issues/8888)
- We fixed an issue where editing entry's "date" field in library mode "biblatex" causes an uncaught exception. [#8747](https://github.com/JabRef/jabref/issues/8747)
- We fixed an issue where journal abbreviations would not abbreviate journal titles with escaped ampersands (\\&). [#8948](https://github.com/JabRef/jabref/issues/8948)
- We fixed an issue where font size preferences did not apply correctly to preference dialog window and the menu bar. [#8386](https://github.com/JabRef/jabref/issues/8386) and [#9279](https://github.com/JabRef/jabref/issues/9279)
- We fixed the behavior of "Discard changes" when reopening a modified library. [#9361](https://github.com/JabRef/jabref/issues/9361)
- We fixed an issue that JabRef displayed the wrong group tree after loading. [koppor#637](https://github.com/koppor/jabref/issues/637)
- We fixed an issue when using an unsafe character in the citation key, the auto-linking feature fails to link files. [#9267](https://github.com/JabRef/jabref/issues/9267)
- We fixed an issue where a known journal's medline/dot-less abbreviation does not switch to the full name. [#9370](https://github.com/JabRef/jabref/issues/9370)
- We fixed an issue where controls in the preferences dialog could outgrow the window. [#9017](https://github.com/JabRef/jabref/issues/9017)

### Removed

- We removed "last-search-date" from the SLR feature, because the last-search-date can be deducted from the git logs. [#9116](https://github.com/JabRef/jabref/pull/9116)
<<<<<<< HEAD
- We removed the doi-to-bibtex fetcher based on <https://doi-to-bibtex-converter.herokuapp.com>, because the site is down.

=======
- We removed the [CiteseerX](https://docs.jabref.org/collect/import-using-online-bibliographic-database#citeseerx) fetcher, because the API used by JabRef is sundowned.
>>>>>>> eae2a90b




## [5.7] - 2022-08-05

### Added

- We added a fetcher for [Biodiversity Heritage Library](https://www.biodiversitylibrary.org/). [8539](https://github.com/JabRef/jabref/issues/8539)
- We added support for multiple messages in the snackbar. [#7340](https://github.com/JabRef/jabref/issues/7340)
- We added an extra option in the 'Find Unlinked Files' dialog view to ignore unnecessary files like Thumbs.db, DS_Store, etc. [koppor#373](https://github.com/koppor/jabref/issues/373)
- JabRef now writes log files. Linux: `$home/.cache/jabref/logs/version`, Windows: `%APPDATA%\..\Local\harawata\jabref\version\logs`, Mac: `Users/.../Library/Logs/jabref/version`
- We added an importer for Citavi backup files, support ".ctv5bak" and ".ctv6bak" file formats. [#8322](https://github.com/JabRef/jabref/issues/8322)
- We added a feature to drag selected entries and drop them to other opened inactive library tabs [koppor521](https://github.com/koppor/jabref/issues/521).
- We added support for the [biblatex-apa](https://github.com/plk/biblatex-apa) legal entry types `Legislation`, `Legadminmaterial`, `Jurisdiction`, `Constitution` and `Legal` [#8931](https://github.com/JabRef/jabref/issues/8931)

### Changed

- The file column in the main table now shows the corresponding defined icon for the linked file [8930](https://github.com/JabRef/jabref/issues/8930).
- We improved the color of the selected entries and the color of the summary in the Import Entries Dialog in the dark theme. [#7927](https://github.com/JabRef/jabref/issues/7927)
- We upgraded to Lucene 9.2 for the fulltext search.
  Thus, the now created search index cannot be read from older versions of JabRef anylonger.
  ⚠️ JabRef will recreate the index in a new folder for new files and this will take a long time for a huge library.
  Moreover, switching back and forth JabRef versions and meanwhile adding PDFs also requires rebuilding the index now and then.
  [#8868](https://github.com/JabRef/jabref/pull/8868)
- We improved the Latex2Unicode conversion [#8639](https://github.com/JabRef/jabref/pull/8639)
- Writing BibTeX data into a PDF (XMP) removes braces. [#8452](https://github.com/JabRef/jabref/issues/8452)
- Writing BibTeX data into a PDF (XMP) does not write the `file` field.
- Writing BibTeX data into a PDF (XMP) considers the configured keyword separator (and does not use "," as default any more)
- The Medline/Pubmed search now also supports the [default fields and operators for searching](https://docs.jabref.org/collect/import-using-online-bibliographic-database#search-syntax). [forum#3554](https://discourse.jabref.org/t/native-pubmed-search/3354)
- We improved group expansion arrow that prevent it from activating group when expanding or collapsing. [#7982](https://github.com/JabRef/jabref/issues/7982), [#3176](https://github.com/JabRef/jabref/issues/3176)
- When configured SSL certificates changed, JabRef warns the user to restart to apply the configuration.
- We improved the appearances and logic of the "Manage field names & content" dialog, and renamed it to "Automatic field editor". [#6536](https://github.com/JabRef/jabref/issues/6536)
- We improved the message explaining the options when modifying an automatic keyword group [#8911](https://github.com/JabRef/jabref/issues/8911)
- We moved the preferences option "Warn about duplicates on import" option from the tab "File" to the tab "Import and Export". [koppor#570](https://github.com/koppor/jabref/issues/570)
- When JabRef encounters `% Encoding: UTF-8` header, it is kept during writing (and not removed). [#8964](https://github.com/JabRef/jabref/pull/8964)
- We replace characters which cannot be decoded using the specified encoding by a (probably another) valid character. This happens if JabRef detects the wrong charset (e.g., UTF-8 instead of Windows 1252). One can use the [Integrity Check](https://docs.jabref.org/finding-sorting-and-cleaning-entries/checkintegrity) to find those characters.

### Fixed

- We fixed an issue where linked fails containing parts of the main file directory could not be opened. [#8991](https://github.com/JabRef/jabref/issues/8991)
- Linked files with an absolute path can be opened again. [#8991](https://github.com/JabRef/jabref/issues/8991)
- We fixed an issue where the user could not rate an entry in the main table when an entry was not yet ranked. [#5842](https://github.com/JabRef/jabref/issues/5842)
- We fixed an issue that caused JabRef to sometimes open multiple instances when "Remote Operation" is enabled. [#8653](https://github.com/JabRef/jabref/issues/8653)
- We fixed an issue where linked files with the filetype "application/pdf" in an entry were not shown with the correct PDF-Icon in the main table [8930](https://github.com/JabRef/jabref/issues/8930)
- We fixed an issue where "open folder" for linked files did not open the folder and did not select the file unter certain Linux desktop environments [#8679](https://github.com/JabRef/jabref/issues/8679), [#8849](https://github.com/JabRef/jabref/issues/8849)
- We fixed an issue where the content of a big shared database library is not shown [#8788](https://github.com/JabRef/jabref/issues/8788)
- We fixed the unnecessary horizontal scroll bar in group panel [#8467](https://github.com/JabRef/jabref/issues/8467)
- We fixed an issue where the notification bar message, icon and actions appeared to be invisible. [#8761](https://github.com/JabRef/jabref/issues/8761)
- We fixed an issue where deprecated fields tab is shown when the fields don't contain any values. [#8396](https://github.com/JabRef/jabref/issues/8396)
- We fixed an issue where an exception for DOI search occurred when the DOI contained urlencoded characters. [#8787](https://github.com/JabRef/jabref/issues/8787)
- We fixed an issue which allow us to select and open identifiers from a popup list in the maintable [#8758](https://github.com/JabRef/jabref/issues/8758), [8802](https://github.com/JabRef/jabref/issues/8802)
- We fixed an issue where the escape button had no functionality within the "Filter groups" textfield. [koppor#562](https://github.com/koppor/jabref/issues/562)
- We fixed an issue where the exception that there are invalid characters in filename. [#8786](https://github.com/JabRef/jabref/issues/8786)
- When the proxy configuration removed the proxy user/password, this change is applied immediately.
- We fixed an issue where removing several groups deletes only one of them. [#8390](https://github.com/JabRef/jabref/issues/8390)
- We fixed an issue where the Sidepane (groups, web search and open office) width is not remembered after restarting JabRef. [#8907](https://github.com/JabRef/jabref/issues/8907)
- We fixed a bug where switching between themes will cause an error/exception. [#8939](https://github.com/JabRef/jabref/pull/8939)
- We fixed a bug where files that were deleted in the source bibtex file were kept in the index. [#8962](https://github.com/JabRef/jabref/pull/8962)
- We fixed "Error while sending to JabRef" when the browser extension interacts with JabRef. [JabRef-Browser-Extension#479](https://github.com/JabRef/JabRef-Browser-Extension/issues/479)
- We fixed a bug where updating group view mode (intersection or union) requires re-selecting groups to take effect. [#6998](https://github.com/JabRef/jabref/issues/6998)
- We fixed a bug that prevented external group metadata changes from being merged. [#8873](https://github.com/JabRef/jabref/issues/8873)
- We fixed the shared database opening dialog to remember autosave folder and tick. [#7516](https://github.com/JabRef/jabref/issues/7516)
- We fixed an issue where name formatter could not be saved. [#9120](https://github.com/JabRef/jabref/issues/9120)

### Removed

- We removed the social media buttons for our Twitter and Facebook pages. [#8774](https://github.com/JabRef/jabref/issues/8774)

## [5.6] - 2022-04-25

### Added

- We enabled the user to customize the API Key for some fetchers. [#6877](https://github.com/JabRef/jabref/issues/6877)
- We added an extra option when right-clicking an entry in the Entry List to copy either the DOI or the DOI url.
- We added a fetcher for [Directory of Open Access Books (DOAB)](https://doabooks.org/) [8576](https://github.com/JabRef/jabref/issues/8576)
- We added an extra option to ask the user whether they want to open to reveal the folder holding the saved file with the file selected. [#8195](https://github.com/JabRef/jabref/issues/8195)
- We added a new section to network preferences to allow using custom SSL certificates. [#8126](https://github.com/JabRef/jabref/issues/8126)
- We improved the version check to take also beta version into account and now redirect to the right changelog for the version.
- We added two new web and fulltext fetchers: SemanticScholar and ResearchGate.
- We added notifications on success and failure when writing metadata to a PDF-file. [#8276](https://github.com/JabRef/jabref/issues/8276)
- We added a cleanup action that escapes `$` (by adding a backslash in front). [#8673](https://github.com/JabRef/jabref/issues/8673)

### Changed

- We upgraded to Lucene 9.1 for the fulltext search.
  Thus, the now created search index cannot be read from older versions of JabRef any longer.
  ⚠️ JabRef will recreate the index in a new folder for new files and this will take a long time for a huge library.
  Moreover, switching back and forth JabRef versions and meanwhile adding PDFs also requires rebuilding the index now and then.
  [#8362](https://github.com/JabRef/jabref/pull/8362)
- We changed the list of CSL styles to those that support formatting bibliographies. [#8421](https://github.com/JabRef/jabref/issues/8421) [citeproc-java#116](https://github.com/michel-kraemer/citeproc-java/issues/116)
- The CSL preview styles now also support displaying data from cross references entries that are linked via the `crossref` field. [#7378](https://github.com/JabRef/jabref/issues/7378)
- We made the Search button in Web Search wider. We also skewed the panel titles to the left. [#8397](https://github.com/JabRef/jabref/issues/8397)
- We introduced a preference to disable fulltext indexing. [#8468](https://github.com/JabRef/jabref/issues/8468)
- When exporting entries, the encoding is always UTF-8.
- When embedding BibTeX data into a PDF, the encoding is always UTF-8.
- We replaced the [OttoBib](https://en.wikipedia.org/wiki/OttoBib) fetcher by a fetcher by [OpenLibrary](https://openlibrary.org/dev/docs/api/books). [#8652](https://github.com/JabRef/jabref/issues/8652)
- We first fetch ISBN data from OpenLibrary, if nothing found, ebook.de is tried.
- We now only show a warning when exiting for tasks that will not be recovered automatically upon relaunch of JabRef. [#8468](https://github.com/JabRef/jabref/issues/8468)

### Fixed

- We fixed an issue where right clicking multiple entries and pressing "Change entry type" would only change one entry. [#8654](https://github.com/JabRef/jabref/issues/8654)
- We fixed an issue where it was no longer possible to add or delete multiple files in the `file` field in the entry editor. [#8659](https://github.com/JabRef/jabref/issues/8659)
- We fixed an issue where the author's lastname was not used for the citation key generation if it started with a lowercase letter. [#8601](https://github.com/JabRef/jabref/issues/8601)
- We fixed an issue where custom "Protected terms" files were missing after a restart of JabRef. [#8608](https://github.com/JabRef/jabref/issues/8608)
- We fixed an issue where JabRef could not start due to a missing directory for the fulltex index. [#8579](https://github.com/JabRef/jabref/issues/8579)
- We fixed an issue where long article numbers in the `pages` field would cause an exception and preventing the citation style to display. [#8381](https://github.com/JabRef/jabref/issues/8381), [citeproc-java](https://github.com/michel-kraemer/citeproc-java/issues/114)
- We fixed an issue where online links in the file field were not detected correctly and could produce an exception. [#8150](https://github.com/JabRef/jabref/issues/8510)
- We fixed an issue where an exception could occur when saving the preferences [#7614](https://github.com/JabRef/jabref/issues/7614)
- We fixed an issue where "Copy DOI url" in the right-click menu of the Entry List would just copy the DOI and not the DOI url. [#8389](https://github.com/JabRef/jabref/issues/8389)
- We fixed an issue where opening the console from the drop-down menu would cause an exception. [#8466](https://github.com/JabRef/jabref/issues/8466)
- We fixed an issue when reading non-UTF-8 encoded. When no encoding header is present, the encoding is now detected from the file content (and the preference option is disregarded). [#8417](https://github.com/JabRef/jabref/issues/8417)
- We fixed an issue where pasting a URL was replacing `+` signs by spaces making the URL unreachable. [#8448](https://github.com/JabRef/jabref/issues/8448)
- We fixed an issue where creating subsidiary files from aux files created with some versions of biblatex would produce incorrect results. [#8513](https://github.com/JabRef/jabref/issues/8513)
- We fixed an issue where opening the changelog from withing JabRef led to a 404 error. [#8563](https://github.com/JabRef/jabref/issues/8563)
- We fixed an issue where not all found unlinked local files were imported correctly due to some race condition. [#8444](https://github.com/JabRef/jabref/issues/8444)
- We fixed an issue where Merge entries dialog exceeds screen boundaries.
- We fixed an issue where the app lags when selecting an entry after a fresh start. [#8446](https://github.com/JabRef/jabref/issues/8446)
- We fixed an issue where no citationkey was generated on import, pasting a doi or an entry on the main table. [8406](https://github.com/JabRef/jabref/issues/8406), [koppor#553](https://github.com/koppor/jabref/issues/553)
- We fixed an issue where accent search does not perform consistently. [#6815](https://github.com/JabRef/jabref/issues/6815)
- We fixed an issue where the incorrect entry was selected when "New Article" is pressed while search filters are active. [#8674](https://github.com/JabRef/jabref/issues/8674)
- We fixed an issue where "Write BibTeXEntry metadata to PDF" button remains enabled while writing to PDF is in-progress. [#8691](https://github.com/JabRef/jabref/issues/8691)

### Removed

- We removed the option to copy CSL Citation styles data as `XSL_FO`, `ASCIIDOC`, and `RTF` as these have not been working since a long time and are no longer supported in the external library used for processing the styles. [#7378](https://github.com/JabRef/jabref/issues/7378)
- We removed the option to configure the default encoding. The default encoding is now hard-coded to the modern UTF-8 encoding.

## [5.5] - 2022-01-17

### Changed

- We integrated the external file types dialog directly inside the preferences. [#8341](https://github.com/JabRef/jabref/pull/8341)
- We disabled the add group button color change after adding 10 new groups. [#8051](https://github.com/JabRef/jabref/issues/8051)
- We inverted the logic for resolving [BibTeX strings](https://docs.jabref.org/advanced/strings). This helps to keep `#` chars. By default String resolving is only activated for a couple of standard fields. The list of fields can be modified in the preferences. [#7010](https://github.com/JabRef/jabref/issues/7010), [#7102](https://github.com/JabRef/jabref/issues/7012), [#8303](https://github.com/JabRef/jabref/issues/8303)
- We moved the search box in preview preferences closer to the available citation styles list. [#8370](https://github.com/JabRef/jabref/pull/8370)
- Changing the preference to show the preview panel as a separate tab now has effect without restarting JabRef. [#8370](https://github.com/JabRef/jabref/pull/8370)
- We enabled switching themes in JabRef without the need to restart JabRef. [#7335](https://github.com/JabRef/jabref/pull/7335)
- We added support for the field `day`, `rights`, `coverage` and `language` when reading XMP data in Dublin Core format. [#8491](https://github.com/JabRef/jabref/issues/8491)

### Fixed

- We fixed an issue where the preferences for "Search and store files relative to library file location" where ignored when the "Main file directory" field was not empty [#8385](https://github.com/JabRef/jabref/issues/8385)
- We fixed an issue where `#`chars in certain fields would be interpreted as BibTeX strings [#7010](https://github.com/JabRef/jabref/issues/7010), [#7102](https://github.com/JabRef/jabref/issues/7012), [#8303](https://github.com/JabRef/jabref/issues/8303)
- We fixed an issue where the fulltext search on an empty library with no documents would lead to an exception [koppor#522](https://github.com/koppor/jabref/issues/522)
- We fixed an issue where clicking on "Accept changes" in the merge dialog would lead to an exception [forum#2418](https://discourse.jabref.org/t/the-library-has-been-modified-by-another-program/2418/8)
- We fixed an issue where clicking on headings in the entry preview could lead to an exception. [#8292](https://github.com/JabRef/jabref/issues/8292)
- We fixed an issue where IntegrityCheck used the system's character encoding instead of the one set by the library or in preferences [#8022](https://github.com/JabRef/jabref/issues/8022)
- We fixed an issue about empty metadata in library properties when called from the right click menu. [#8358](https://github.com/JabRef/jabref/issues/8358)
- We fixed an issue where someone could add a duplicate field in the customize entry type dialog. [#8194](https://github.com/JabRef/jabref/issues/8194)
- We fixed a typo in the library properties tab: "String constants". There, one can configure [BibTeX string constants](https://docs.jabref.org/advanced/strings).
- We fixed an issue when writing a non-UTF-8 encoded file: The header is written again. [#8417](https://github.com/JabRef/jabref/issues/8417)
- We fixed an issue where folder creation during systemic literature review failed due to an illegal fetcher name. [#8552](https://github.com/JabRef/jabref/pull/8552)

## [5.4] - 2021-12-20

### Added

- We added confirmation dialog when user wants to close a library where any empty entires are detected. [#8096](https://github.com/JabRef/jabref/issues/8096)
- We added import support for CFF files. [#7945](https://github.com/JabRef/jabref/issues/7945)
- We added the option to copy the DOI of an entry directly from the context menu copy submenu. [#7826](https://github.com/JabRef/jabref/issues/7826)
- We added a fulltext search feature. [#2838](https://github.com/JabRef/jabref/pull/2838)
- We improved the deduction of bib-entries from imported fulltext pdfs. [#7947](https://github.com/JabRef/jabref/pull/7947)
- We added unprotect_terms to the list of bracketed pattern modifiers [#7826](https://github.com/JabRef/jabref/pull/7960)
- We added a dialog that allows to parse metadata from linked pdfs. [#7929](https://github.com/JabRef/jabref/pull/7929)
- We added an icon picker in group edit dialog. [#6142](https://github.com/JabRef/jabref/issues/6142)
- We added a preference to Opt-In to JabRef's online metadata extraction service (Grobid) usage. [#8002](https://github.com/JabRef/jabref/pull/8002)
- We readded the possibility to display the search results of all databases ("Global Search"). It is shown in a separate window. [#4096](https://github.com/JabRef/jabref/issues/4096)
- We readded the possibility to keep the search string when switching tabs. It is implemented by a toggle button. [#4096](https://github.com/JabRef/jabref/issues/4096#issuecomment-575986882)
- We allowed the user to also preview the available citation styles in the preferences besides the selected ones [#8108](https://github.com/JabRef/jabref/issues/8108)
- We added an option to search the available citation styles by name in the preferences [#8108](https://github.com/JabRef/jabref/issues/8108)
- We added an option to generate bib-entries from ID through a popover in the toolbar. [#4183](https://github.com/JabRef/jabref/issues/4183)
- We added a menu option in the right click menu of the main table tabs to display the library properties. [#6527](https://github.com/JabRef/jabref/issues/6527)
- When a `.bib` file ("library") was saved successfully, a notification is shown

### Changed

- Local library settings may overwrite the setting "Search and store files relative to library file location" [#8179](https://github.com/JabRef/jabref/issues/8179)
- The option "Fit table horizontally on screen" in the "Entry table" preferences is now disabled by default [#8148](https://github.com/JabRef/jabref/pull/8148)
- We improved the preferences and descriptions in the "Linked files" preferences tab [#8148](https://github.com/JabRef/jabref/pull/8148)
- We slightly changed the layout of the Journal tab in the preferences for ui consistency. [#7937](https://github.com/JabRef/jabref/pull/7937)
- The JabRefHost on Windows now writes a temporary file and calls `-importToOpen` instead of passing the bibtex via `-importBibtex`. [#7374](https://github.com/JabRef/jabref/issues/7374), [JabRef Browser Ext #274](https://github.com/JabRef/JabRef-Browser-Extension/issues/274)
- We reordered some entries in the right-click menu of the main table. [#6099](https://github.com/JabRef/jabref/issues/6099)
- We merged the barely used ImportSettingsTab and the CustomizationTab in the preferences into one single tab and moved the option to allow Integers in Edition Fields in Bibtex-Mode to the EntryEditor tab. [#7849](https://github.com/JabRef/jabref/pull/7849)
- We moved the export order in the preferences from `File` to `Import and Export`. [#7935](https://github.com/JabRef/jabref/pull/7935)
- We reworked the export order in the preferences and the save order in the library preferences. You can now set more than three sort criteria in your library preferences. [#7935](https://github.com/JabRef/jabref/pull/7935)
- The metadata-to-pdf actions now also embeds the bibfile to the PDF. [#8037](https://github.com/JabRef/jabref/pull/8037)
- The snap was updated to use the core20 base and to use lzo compression for better startup performance [#8109](https://github.com/JabRef/jabref/pull/8109)
- We moved the union/intersection view button in the group sidepane to the left of the other controls. [#8202](https://github.com/JabRef/jabref/pull/8202)
- We improved the Drag and Drop behavior in the "Customize Entry Types" Dialog [#6338](https://github.com/JabRef/jabref/issues/6338)
- When determining the URL of an ArXiV eprint, the URL now points to the version [#8149](https://github.com/JabRef/jabref/pull/8149)
- We Included all standard fields with citation key when exporting to Old OpenOffice/LibreOffice Calc Format [#8176](https://github.com/JabRef/jabref/pull/8176)
- In case the database is encoded with `UTF8`, the `% Encoding` marker is not written anymore
- The written `.bib` file has the same line endings [#390](https://github.com/koppor/jabref/issues/390)
- The written `.bib` file always has a final line break
- The written `.bib` file keeps the newline separator of the loaded `.bib` file
- We present options to manually enter an article or return to the New Entry menu when the fetcher DOI fails to find an entry for an ID [#7870](https://github.com/JabRef/jabref/issues/7870)
- We trim white space and non-ASCII characters from DOI [#8127](https://github.com/JabRef/jabref/issues/8127)
- The duplicate checker now inspects other fields in case no difference in the required and optional fields are found.
- We reworked the library properties dialog and integrated the `Library > Preamble`, `Library > Citation key pattern` and `Library > String constants dialogs` [#8264](https://github.com/JabRef/jabref/pulls/8264)
- We improved the startup time of JabRef by switching from the logging library `log4j2` to `tinylog` [#8007](https://github.com/JabRef/jabref/issues/8007)

### Fixed

- We fixed an issue where an exception occurred when pasting an entry with a publication date-range of the form 1910/1917 [#7864](https://github.com/JabRef/jabref/issues/7864)
- We fixed an issue where an exception occured when a preview style was edited and afterwards another preview style selected. [#8280](https://github.com/JabRef/jabref/issues/8280)
- We fixed an issue where the actions to move a file to a directory were incorrectly disabled. [#7908](https://github.com/JabRef/jabref/issues/7908)
- We fixed an issue where an exception occurred when a linked online file was edited in the entry editor [#8008](https://github.com/JabRef/jabref/issues/8008)
- We fixed an issue when checking for a new version when JabRef is used behind a corporate proxy. [#7884](https://github.com/JabRef/jabref/issues/7884)
- We fixed some icons that were drawn in the wrong color when JabRef used a custom theme. [#7853](https://github.com/JabRef/jabref/issues/7853)
- We fixed an issue where the `Aux file` on `Edit group` doesn't support relative sub-directories path to import. [#7719](https://github.com/JabRef/jabref/issues/7719).
- We fixed an issue where it was impossible to add or modify groups. [#7912](https://github.com/JabRef/jabref/pull/793://github.com/JabRef/jabref/pull/7921)
- We fixed an issue about the visible side pane components being out of sync with the view menu. [#8115](https://github.com/JabRef/jabref/issues/8115)
- We fixed an issue where the side pane would not close when all its components were closed. [#8082](https://github.com/JabRef/jabref/issues/8082)
- We fixed an issue where exported entries from a Citavi bib containing URLs could not be imported [#7892](https://github.com/JabRef/jabref/issues/7882)
- We fixed an issue where the icons in the search bar had the same color, toggled as well as untoggled. [#8014](https://github.com/JabRef/jabref/pull/8014)
- We fixed an issue where typing an invalid UNC path into the "Main file directory" text field caused an error. [#8107](https://github.com/JabRef/jabref/issues/8107)
- We fixed an issue where "Open Folder" didn't select the file on macOS in Finder [#8130](https://github.com/JabRef/jabref/issues/8130)
- We fixed an issue where importing PDFs resulted in an uncaught exception [#8143](https://github.com/JabRef/jabref/issues/8143)
- We fixed "The library has been modified by another program" showing up when line breaks change [#4877](https://github.com/JabRef/jabref/issues/4877)
- The default directory of the "LaTeX Citations" tab is now the directory of the currently opened database (and not the directory chosen at the last open file dialog or the last database save) [koppor#538](https://github.com/koppor/jabref/issues/538)
- When writing a bib file, the `NegativeArraySizeException` should not occur [#8231](https://github.com/JabRef/jabref/issues/8231) [#8265](https://github.com/JabRef/jabref/issues/8265)
- We fixed an issue where some menu entries were available without entries selected. [#4795](https://github.com/JabRef/jabref/issues/4795)
- We fixed an issue where right-clicking on a tab and selecting close will close the focused tab even if it is not the tab we right-clicked [#8193](https://github.com/JabRef/jabref/pull/8193)
- We fixed an issue where selecting a citation style in the preferences would sometimes produce an exception [#7860](https://github.com/JabRef/jabref/issues/7860)
- We fixed an issue where an exception would occur when clicking on a DOI link in the preview pane [#7706](https://github.com/JabRef/jabref/issues/7706)
- We fixed an issue where XMP and embedded BibTeX export would not work [#8278](https://github.com/JabRef/jabref/issues/8278)
- We fixed an issue where the XMP and embedded BibTeX import of a file containing multiple schemas failed [#8278](https://github.com/JabRef/jabref/issues/8278)
- We fixed an issue where writing embedded BibTeX import fails due to write protection or bibtex already being present [#8332](https://github.com/JabRef/jabref/pull/8332)
- We fixed an issue where pdf-paths and the pdf-indexer could get out of sync [#8182](https://github.com/JabRef/jabref/issues/8182)
- We fixed an issue where Status-Logger error messages appeared during the startup of JabRef [#5475](https://github.com/JabRef/jabref/issues/5475)

### Removed

- We removed two orphaned preferences options [#8164](https://github.com/JabRef/jabref/pull/8164)
- We removed the functionality of the `--debug` commandline options. Use the java command line switch `-Dtinylog.level=debug` for debug output instead. [#8226](https://github.com/JabRef/jabref/pull/8226)

## [5.3] – 2021-07-05

### Added

- We added a progress counter to the title bar in Possible Duplicates dialog window. [#7366](https://github.com/JabRef/jabref/issues/7366)
- We added new "Customization" tab to the preferences which includes option to choose a custom address for DOI access. [#7337](https://github.com/JabRef/jabref/issues/7337)
- We added zbmath to the public databases from which the bibliographic information of an existing entry can be updated. [#7437](https://github.com/JabRef/jabref/issues/7437)
- We showed to the find Unlinked Files Dialog the date of the files' most recent modification. [#4652](https://github.com/JabRef/jabref/issues/4652)
- We added to the find Unlinked Files function a filter to show only files based on date of last modification (Last Year, Last Month, Last Week, Last Day). [#4652](https://github.com/JabRef/jabref/issues/4652)
- We added to the find Unlinked Files function a filter that sorts the files based on the date of last modification(Sort by Newest, Sort by Oldest First). [#4652](https://github.com/JabRef/jabref/issues/4652)
- We added the possibility to add a new entry via its zbMath ID (zbMATH can be chosen as ID type in the "Select entry type" window). [#7202](https://github.com/JabRef/jabref/issues/7202)
- We added the extension support and the external application support (For Texshow, Texmaker and LyX) to the flatpak [#7248](https://github.com/JabRef/jabref/pull/7248)
- We added some symbols and keybindings to the context menu in the entry editor. [#7268](https://github.com/JabRef/jabref/pull/7268)
- We added keybindings for setting and clearing the read status. [#7264](https://github.com/JabRef/jabref/issues/7264)
- We added two new fields to track the creation and most recent modification date and time for each entry. [koppor#130](https://github.com/koppor/jabref/issues/130)
- We added a feature that allows the user to copy highlighted text in the preview window. [#6962](https://github.com/JabRef/jabref/issues/6962)
- We added a feature that allows you to create new BibEntry via paste arxivId [#2292](https://github.com/JabRef/jabref/issues/2292)
- We added support for conducting automated and systematic literature search across libraries and git support for persistence [#369](https://github.com/koppor/jabref/issues/369)
- We added a add group functionality at the bottom of the side pane. [#4682](https://github.com/JabRef/jabref/issues/4682)
- We added a feature that allows the user to choose whether to trust the target site when unable to find a valid certification path from the file download site. [#7616](https://github.com/JabRef/jabref/issues/7616)
- We added a feature that allows the user to open all linked files of multiple selected entries by "Open file" option. [#6966](https://github.com/JabRef/jabref/issues/6966)
- We added a keybinding preset for new entries. [#7705](https://github.com/JabRef/jabref/issues/7705)
- We added a select all button for the library import function. [#7786](https://github.com/JabRef/jabref/issues/7786)
- We added a search feature for journal abbreviations. [#7804](https://github.com/JabRef/jabref/pull/7804)
- We added auto-key-generation progress to the background task list. [#7267](https://github.com/JabRef/jabref/issues/72)
- We added the option to write XMP metadata to pdfs from the CLI. [7814](https://github.com/JabRef/jabref/pull/7814)

### Changed

- The export to MS Office XML now exports the author field as `Inventor` if the bibtex entry type is `patent` [#7830](https://github.com/JabRef/jabref/issues/7830)
- We changed the EndNote importer to import the field `label` to the corresponding bibtex field `endnote-label` [forum#2734](https://discourse.jabref.org/t/importing-endnote-label-field-to-jabref-from-xml-file/2734)
- The keywords added via "Manage content selectors" are now displayed in alphabetical order. [#3791](https://github.com/JabRef/jabref/issues/3791)
- We improved the "Find unlinked files" dialog to show import results for each file. [#7209](https://github.com/JabRef/jabref/pull/7209)
- The content of the field `timestamp` is migrated to `creationdate`. In case one configured "udpate timestampe", it is migrated to `modificationdate`. [koppor#130](https://github.com/koppor/jabref/issues/130)
- The JabRef specific meta-data content in the main field such as priorities (prio1, prio2, ...) are migrated to their respective fields. They are removed from the keywords. [#6840](https://github.com/jabref/jabref/issues/6840)
- We fixed an issue where groups generated from authors' last names did not include all entries of the authors' [#5833](https://github.com/JabRef/jabref/issues/5833)
- The export to MS Office XML now uses the month name for the field `MonthAcessed` instead of the two digit number [#7354](https://github.com/JabRef/jabref/issues/7354)
- We included some standalone dialogs from the options menu in the main preference dialog and fixed some visual issues in the preferences dialog. [#7384](https://github.com/JabRef/jabref/pull/7384)
- We improved the linking of the `python3` interpreter via the shebang to dynamically use the systems default Python. Related to [JabRef-Browser-Extension #177](https://github.com/JabRef/JabRef-Browser-Extension/issues/177)
- Automatically found pdf files now have the linking button to the far left and uses a link icon with a plus instead of a briefcase. The file name also has lowered opacity(70%) until added. [#3607](https://github.com/JabRef/jabref/issues/3607)
- We simplified the select entry type form by splitting it into two parts ("Recommended" and "Others") based on internal usage data. [#6730](https://github.com/JabRef/jabref/issues/6730)
- We improved the submenu list by merging the'Remove group' having two options, with or without subgroups. [#4682](https://github.com/JabRef/jabref/issues/4682)
- The export to MS Office XML now uses the month name for the field `Month` instead of the two digit number [forum#2685](https://discourse.jabref.org/t/export-month-as-text-not-number/2685)
- We reintroduced missing default keybindings for new entries. [#7346](https://github.com/JabRef/jabref/issues/7346) [#7439](https://github.com/JabRef/jabref/issues/7439)
- Lists of available fields are now sorted alphabetically. [#7716](https://github.com/JabRef/jabref/issues/7716)
- The tooltip of the search field explaining the search is always shown. [#7279](https://github.com/JabRef/jabref/pull/7279)
- We rewrote the ACM fetcher to adapt to the new interface. [#5804](https://github.com/JabRef/jabref/issues/5804)
- We moved the select/collapse buttons in the unlinked files dialog into a context menu. [#7383](https://github.com/JabRef/jabref/issues/7383)
- We fixed an issue where journal abbreviations containing curly braces were not recognized [#7773](https://github.com/JabRef/jabref/issues/7773)

### Fixed

- We fixed an isuse where some texts (e.g. descriptionss) in dialogs could not be translated [#7854](https://github.com/JabRef/jabref/issues/7854)
- We fixed an issue where import hangs for ris files with "ER - " [#7737](https://github.com/JabRef/jabref/issues/7737)
- We fixed an issue where getting bibliograhpic data from DOI or another identifer did not respect the library mode (BibTeX/biblatex)[#1018](https://github.com/JabRef/jabref/issues/6267)
- We fixed an issue where importing entries would not respect the library mode (BibTeX/biblatex)[#1018](https://github.com/JabRef/jabref/issues/1018)
- We fixed an issue where an exception occured when importing entries from a web search [#7606](https://github.com/JabRef/jabref/issues/7606)
- We fixed an issue where the table column sort order was not properly stored and resulted in unsorted eports [#7524](https://github.com/JabRef/jabref/issues/7524)
- We fixed an issue where the value of the field `school` or `institution` would be printed twice in the HTML Export [forum#2634](https://discourse.jabref.org/t/problem-with-exporting-techreport-phdthesis-mastersthesis-to-html/2634)
- We fixed an issue preventing to connect to a shared database. [#7570](https://github.com/JabRef/jabref/pull/7570)
- We fixed an issue preventing files from being dragged & dropped into an empty library. [#6851](https://github.com/JabRef/jabref/issues/6851)
- We fixed an issue where double-click onto PDF in file list under the 'General' tab section should just open the file. [#7465](https://github.com/JabRef/jabref/issues/7465)
- We fixed an issue where the dark theme did not extend to a group's custom color picker. [#7481](https://github.com/JabRef/jabref/issues/7481)
- We fixed an issue where choosing the fields on which autocompletion should not work in "Entry editor" preferences had no effect. [#7320](https://github.com/JabRef/jabref/issues/7320)
- We fixed an issue where the "Normalize page numbers" formatter did not replace en-dashes or em-dashes with a hyphen-minus sign. [#7239](https://github.com/JabRef/jabref/issues/7239)
- We fixed an issue with the style of highlighted check boxes while searching in preferences. [#7226](https://github.com/JabRef/jabref/issues/7226)
- We fixed an issue where the option "Move file to file directory" was disabled in the entry editor for all files [#7194](https://github.com/JabRef/jabref/issues/7194)
- We fixed an issue where application dialogs were opening in the wrong display when using multiple screens [#7273](https://github.com/JabRef/jabref/pull/7273)
- We fixed an issue where the "Find unlinked files" dialog would freeze JabRef on importing. [#7205](https://github.com/JabRef/jabref/issues/7205)
- We fixed an issue where the "Find unlinked files" would stop importing when importing a single file failed. [#7206](https://github.com/JabRef/jabref/issues/7206)
- We fixed an issue where JabRef froze for a few seconds in MacOS when DNS resolution timed out. [#7441](https://github.com/JabRef/jabref/issues/7441)
- We fixed an issue where an exception would be displayed for previewing and preferences when a custom theme has been configured but is missing [#7177](https://github.com/JabRef/jabref/issues/7177)
- We fixed an issue where URLs in `file` fields could not be handled on Windows. [#7359](https://github.com/JabRef/jabref/issues/7359)
- We fixed an issue where the regex based file search miss-interpreted specific symbols. [#4342](https://github.com/JabRef/jabref/issues/4342)
- We fixed an issue where the Harvard RTF exporter used the wrong default file extension. [4508](https://github.com/JabRef/jabref/issues/4508)
- We fixed an issue where the Harvard RTF exporter did not use the new authors formatter and therefore did not export "organization" authors correctly. [4508](https://github.com/JabRef/jabref/issues/4508)
- We fixed an issue where the field `urldate` was not exported to the corresponding fields `YearAccessed`, `MonthAccessed`, `DayAccessed` in MS Office XML [#7354](https://github.com/JabRef/jabref/issues/7354)
- We fixed an issue where the password for a shared SQL database was only remembered if it was the same as the username [#6869](https://github.com/JabRef/jabref/issues/6869)
- We fixed an issue where some custom exports did not use the new authors formatter and therefore did not export authors correctly [#7356](https://github.com/JabRef/jabref/issues/7356)
- We fixed an issue where alt+keyboard shortcuts do not work [#6994](https://github.com/JabRef/jabref/issues/6994)
- We fixed an issue about the file link editor did not allow to change the file name according to the default pattern after changing an entry. [#7525](https://github.com/JabRef/jabref/issues/7525)
- We fixed an issue where the file path is invisible in dark theme. [#7382](https://github.com/JabRef/jabref/issues/7382)
- We fixed an issue where the secondary sorting is not working for some special fields. [#7015](https://github.com/JabRef/jabref/issues/7015)
- We fixed an issue where changing the font size makes the font size field too small. [#7085](https://github.com/JabRef/jabref/issues/7085)
- We fixed an issue with TexGroups on Linux systems, where the modification of an aux-file did not trigger an auto-update for TexGroups. Furthermore, the detection of file modifications is now more reliable. [#7412](https://github.com/JabRef/jabref/pull/7412)
- We fixed an issue where the Unicode to Latex formatter produced wrong results for characters with a codepoint higher than Character.MAX_VALUE. [#7387](https://github.com/JabRef/jabref/issues/7387)
- We fixed an issue where a non valid value as font size results in an uncaught exception. [#7415](https://github.com/JabRef/jabref/issues/7415)
- We fixed an issue where "Merge citations" in the Openoffice/Libreoffice integration panel did not have a corresponding opposite. [#7454](https://github.com/JabRef/jabref/issues/7454)
- We fixed an issue where drag and drop of bib files for opening resulted in uncaught exceptions [#7464](https://github.com/JabRef/jabref/issues/7464)
- We fixed an issue where columns shrink in width when we try to enlarge JabRef window. [#6818](https://github.com/JabRef/jabref/issues/6818)
- We fixed an issue where Content selector does not seem to work for custom fields. [#6819](https://github.com/JabRef/jabref/issues/6819)
- We fixed an issue where font size of the preferences dialog does not update with the rest of the GUI. [#7416](https://github.com/JabRef/jabref/issues/7416)
- We fixed an issue in which a linked online file consisting of a web page was saved as an invalid pdf file upon being downloaded. The user is now notified when downloading a linked file results in an HTML file. [#7452](https://github.com/JabRef/jabref/issues/7452)
- We fixed an issue where opening BibTex file (doubleclick) from Folder with spaces not working. [#6487](https://github.com/JabRef/jabref/issues/6487)
- We fixed the header title in the Add Group/Subgroup Dialog box. [#4682](https://github.com/JabRef/jabref/issues/4682)
- We fixed an issue with saving large `.bib` files [#7265](https://github.com/JabRef/jabref/issues/7265)
- We fixed an issue with very large page numbers [#7590](https://github.com/JabRef/jabref/issues/7590)
- We fixed an issue where the file extension is missing on saving the library file on linux [#7451](https://github.com/JabRef/jabref/issues/7451)
- We fixed an issue with opacity of disabled icon-buttons [#7195](https://github.com/JabRef/jabref/issues/7195)
- We fixed an issue where journal abbreviations in UTF-8 were not recognized [#5850](https://github.com/JabRef/jabref/issues/5850)
- We fixed an issue where the article title with curly brackets fails to download the arXiv link (pdf file). [#7633](https://github.com/JabRef/jabref/issues/7633)
- We fixed an issue with toggle of special fields does not work for sorted entries [#7016](https://github.com/JabRef/jabref/issues/7016)
- We fixed an issue with the default path of external application. [#7641](https://github.com/JabRef/jabref/issues/7641)
- We fixed an issue where urls must be embedded in a style tag when importing EndNote style Xml files. Now it can parse url with or without a style tag. [#6199](https://github.com/JabRef/jabref/issues/6199)
- We fixed an issue where the article title with colon fails to download the arXiv link (pdf file). [#7660](https://github.com/JabRef/issues/7660)
- We fixed an issue where the keybinding for delete entry did not work on the main table [7580](https://github.com/JabRef/jabref/pull/7580)
- We fixed an issue where the RFC fetcher is not compatible with the draft [7305](https://github.com/JabRef/jabref/issues/7305)
- We fixed an issue where duplicate files (both file names and contents are the same) is downloaded and add to linked files [#6197](https://github.com/JabRef/jabref/issues/6197)
- We fixed an issue where changing the appearance of the preview tab did not trigger a restart warning. [#5464](https://github.com/JabRef/jabref/issues/5464)
- We fixed an issue where editing "Custom preview style" triggers exception. [#7526](https://github.com/JabRef/jabref/issues/7526)
- We fixed the [SAO/NASA Astrophysics Data System](https://docs.jabref.org/collect/import-using-online-bibliographic-database#sao-nasa-astrophysics-data-system) fetcher. [#7867](https://github.com/JabRef/jabref/pull/7867)
- We fixed an issue where a title with multiple applied formattings in EndNote was not imported correctly [forum#2734](https://discourse.jabref.org/t/importing-endnote-label-field-to-jabref-from-xml-file/2734)
- We fixed an issue where a `report` in EndNote was imported as `article` [forum#2734](https://discourse.jabref.org/t/importing-endnote-label-field-to-jabref-from-xml-file/2734)
- We fixed an issue where the field `publisher` in EndNote was not imported in JabRef [forum#2734](https://discourse.jabref.org/t/importing-endnote-label-field-to-jabref-from-xml-file/2734)

### Removed

- We removed add group button beside the filter group tab. [#4682](https://github.com/JabRef/jabref/issues/4682)

## [5.2] – 2020-12-24

### Added

- We added a validation to check if the current database location is shared, preventing an exception when Pulling Changes From Shared Database. [#6959](https://github.com/JabRef/jabref/issues/6959)
- We added a query parser and mapping layer to enable conversion of queries formulated in simplified lucene syntax by the user into api queries. [#6799](https://github.com/JabRef/jabref/pull/6799)
- We added some basic functionality to customise the look of JabRef by importing a css theme file. [#5790](https://github.com/JabRef/jabref/issues/5790)
- We added connection check function in network preference setting [#6560](https://github.com/JabRef/jabref/issues/6560)
- We added support for exporting to YAML. [#6974](https://github.com/JabRef/jabref/issues/6974)
- We added a DOI format and organization check to detect [American Physical Society](https://journals.aps.org/) journals to copy the article ID to the page field for cases where the page numbers are missing. [#7019](https://github.com/JabRef/jabref/issues/7019)
- We added an error message in the New Entry dialog that is shown in case the fetcher did not find anything . [#7000](https://github.com/JabRef/jabref/issues/7000)
- We added a new formatter to output shorthand month format. [#6579](https://github.com/JabRef/jabref/issues/6579)
- We added support for the new Microsoft Edge browser in all platforms. [#7056](https://github.com/JabRef/jabref/pull/7056)
- We reintroduced emacs/bash-like keybindings. [#6017](https://github.com/JabRef/jabref/issues/6017)
- We added a feature to provide automated cross library search using a cross library query language. This provides support for the search step of systematic literature reviews (SLRs). [koppor#369](https://github.com/koppor/jabref/issues/369)

### Changed

- We changed the default preferences for OpenOffice/LibreOffice integration to automatically sync the bibliography when inserting new citations in a OpenOffic/LibreOffice document. [#6957](https://github.com/JabRef/jabref/issues/6957)
- We restructured the 'File' tab and extracted some parts into the 'Linked files' tab [#6779](https://github.com/JabRef/jabref/pull/6779)
- JabRef now offers journal lists from <https://abbrv.jabref.org>. JabRef the lists which use a dot inside the abbreviations. [#5749](https://github.com/JabRef/jabref/pull/5749)
- We removed two useless preferences in the groups preferences dialog. [#6836](https://github.com/JabRef/jabref/pull/6836)
- Synchronization of SpecialFields to keywords is now disabled by default. [#6621](https://github.com/JabRef/jabref/issues/6621)
- JabRef no longer opens the entry editor with the first entry on startup [#6855](https://github.com/JabRef/jabref/issues/6855)
- We completed the rebranding of `bibtexkey` as `citationkey` which was started in JabRef 5.1.
- JabRef no longer opens the entry editor with the first entry on startup [#6855](https://github.com/JabRef/jabref/issues/6855)
- Fetch by ID: (long) "SAO/NASA Astrophysics Data System" replaced by (short) "SAO/NASA ADS" [#6876](https://github.com/JabRef/jabref/pull/6876)
- We changed the title of the window "Manage field names and content" to have the same title as the corresponding menu item [#6895](https://github.com/JabRef/jabref/pull/6895)
- We renamed the menus "View -> Previous citation style" and "View -> Next citation style" into "View -> Previous preview style" and "View -> Next preview style" and renamed the "Preview" style to "Customized preview style". [#6899](https://github.com/JabRef/jabref/pull/6899)
- We changed the default preference option "Search and store files relative to library file location" to on, as this seems to be a more intuitive behaviour. [#6863](https://github.com/JabRef/jabref/issues/6863)
- We changed the title of the window "Manage field names and content": to have the same title as the corresponding menu item [#6895](https://github.com/JabRef/jabref/pull/6895)
- We improved the detection of "short" DOIs [6880](https://github.com/JabRef/jabref/issues/6880)
- We improved the duplicate detection when identifiers like DOI or arxiv are semantiaclly the same, but just syntactically differ (e.g. with or without http(s):// prefix). [#6707](https://github.com/JabRef/jabref/issues/6707)
- We improved JabRef start up time [6057](https://github.com/JabRef/jabref/issues/6057)
- We changed in the group interface "Generate groups from keywords in a BibTeX field" by "Generate groups from keywords in the following field". [#6983](https://github.com/JabRef/jabref/issues/6983)
- We changed the name of a group type from "Searching for keywords" to "Searching for a keyword". [6995](https://github.com/JabRef/jabref/pull/6995)
- We changed the way JabRef displays the title of a tab and of the window. [4161](https://github.com/JabRef/jabref/issues/4161)
- We changed connect timeouts for server requests to 30 seconds in general and 5 seconds for GROBID server (special) and improved user notifications on connection issues. [7026](https://github.com/JabRef/jabref/pull/7026)
- We changed the order of the library tab context menu items. [#7171](https://github.com/JabRef/jabref/issues/7171)
- We changed the way linked files are opened on Linux to use the native openFile method, compatible with confined packages. [7037](https://github.com/JabRef/jabref/pull/7037)
- We refined the entry preview to show the full names of authors and editors, to list the editor only if no author is present, have the year earlier. [#7083](https://github.com/JabRef/jabref/issues/7083)

### Fixed

- We fixed an issue changing the icon link_variation_off that is not meaningful. [#6834](https://github.com/JabRef/jabref/issues/6834)
- We fixed an issue where the `.sav` file was not deleted upon exiting JabRef. [#6109](https://github.com/JabRef/jabref/issues/6109)
- We fixed a linked identifier icon inconsistency. [#6705](https://github.com/JabRef/jabref/issues/6705)
- We fixed the wrong behavior that font size changes are not reflected in dialogs. [#6039](https://github.com/JabRef/jabref/issues/6039)
- We fixed the failure to Copy citation key and link. [#5835](https://github.com/JabRef/jabref/issues/5835)
- We fixed an issue where the sort order of the entry table was reset after a restart of JabRef. [#6898](https://github.com/JabRef/jabref/pull/6898)
- We fixed an issue where no longer a warning was displayed when inserting references into LibreOffice with an invalid "ReferenceParagraphFormat". [#6907](https://github.com/JabRef/jabref/pull/60907).
- We fixed an issue where a selected field was not removed after the first click in the custom entry types dialog. [#6934](https://github.com/JabRef/jabref/issues/6934)
- We fixed an issue where a remove icon was shown for standard entry types in the custom entry types dialog. [#6906](https://github.com/JabRef/jabref/issues/6906)
- We fixed an issue where it was impossible to connect to OpenOffice/LibreOffice on Mac OSX. [#6970](https://github.com/JabRef/jabref/pull/6970)
- We fixed an issue with the python script used by browser plugins that failed to locate JabRef if not installed in its default location. [#6963](https://github.com/JabRef/jabref/pull/6963/files)
- We fixed an issue where spaces and newlines in an isbn would generate an exception. [#6456](https://github.com/JabRef/jabref/issues/6456)
- We fixed an issue where identity column header had incorrect foreground color in the Dark theme. [#6796](https://github.com/JabRef/jabref/issues/6796)
- We fixed an issue where the RIS exporter added extra blank lines.[#7007](https://github.com/JabRef/jabref/pull/7007/files)
- We fixed an issue where clicking on Collapse All button in the Search for Unlinked Local Files expanded the directory structure erroneously [#6848](https://github.com/JabRef/jabref/issues/6848)
- We fixed an issue, when pulling changes from shared database via shortcut caused creation of a new tech report [6867](https://github.com/JabRef/jabref/issues/6867)
- We fixed an issue where the JabRef GUI does not highlight the "All entries" group on start-up [#6691](https://github.com/JabRef/jabref/issues/6691)
- We fixed an issue where a custom dark theme was not applied to the entry preview tab [7068](https://github.com/JabRef/jabref/issues/7068)
- We fixed an issue where modifications to the Custom preview layout in the preferences were not saved [#6447](https://github.com/JabRef/jabref/issues/6447)
- We fixed an issue where errors from imports were not shown to the user [#7084](https://github.com/JabRef/jabref/pull/7084)
- We fixed an issue where the EndNote XML Import would fail on empty keywords tags [forum#2387](https://discourse.jabref.org/t/importing-in-unknown-format-fails-to-import-xml-library-from-bookends-export/2387)
- We fixed an issue where the color of groups of type "free search expression" not persisting after restarting the application [#6999](https://github.com/JabRef/jabref/issues/6999)
- We fixed an issue where modifications in the source tab where not saved without switching to another field before saving the library [#6622](https://github.com/JabRef/jabref/issues/6622)
- We fixed an issue where the "Document Viewer" did not show the first page of the opened pdf document and did not show the correct total number of pages [#7108](https://github.com/JabRef/jabref/issues/7108)
- We fixed an issue where the context menu was not updated after a file link was changed. [#5777](https://github.com/JabRef/jabref/issues/5777)
- We fixed an issue where the password for a shared SQL database was not remembered [#6869](https://github.com/JabRef/jabref/issues/6869)
- We fixed an issue where newly added entires were not synced to a shared SQL database [#7176](https://github.com/JabRef/jabref/issues/7176)
- We fixed an issue where the PDF-Content importer threw an exception when no DOI number is present at the first page of the PDF document [#7203](https://github.com/JabRef/jabref/issues/7203)
- We fixed an issue where groups created from aux files did not update on file changes [#6394](https://github.com/JabRef/jabref/issues/6394)
- We fixed an issue where authors that only have last names were incorrectly identified as institutes when generating citation keys [#7199](https://github.com/JabRef/jabref/issues/7199)
- We fixed an issue where institutes were incorrectly identified as universities when generating citation keys [#6942](https://github.com/JabRef/jabref/issues/6942)

### Removed

- We removed the Google Scholar fetcher and the ACM fetcher do not work due to traffic limitations [#6369](https://github.com/JabRef/jabref/issues/6369)
- We removed the menu entry "Manage external file types" because it's already in 'Preferences' dialog [#6991](https://github.com/JabRef/jabref/issues/6991)
- We removed the integrity check "Abbreviation detected" for the field journal/journaltitle in the entry editor [#3925](https://github.com/JabRef/jabref/issues/3925)

## [5.1] – 2020-08-30

### Added

- We added a new fetcher to enable users to search mEDRA DOIs [#6602](https://github.com/JabRef/jabref/issues/6602)
- We added a new fetcher to enable users to search "[Collection of Computer Science Bibliographies](https://liinwww.ira.uka.de/bibliography/index.html)". [#6638](https://github.com/JabRef/jabref/issues/6638)
- We added default values for delimiters in Add Subgroup window [#6624](https://github.com/JabRef/jabref/issues/6624)
- We improved responsiveness of general fields specification dialog window. [#6643](https://github.com/JabRef/jabref/issues/6604)
- We added support for importing ris file and load DOI [#6530](https://github.com/JabRef/jabref/issues/6530)
- We added the Library properties to a context menu on the library tabs [#6485](https://github.com/JabRef/jabref/issues/6485)
- We added a new field in the preferences in 'BibTeX key generator' for unwanted characters that can be user-specified. [#6295](https://github.com/JabRef/jabref/issues/6295)
- We added support for searching ShortScience for an entry through the user's browser. [#6018](https://github.com/JabRef/jabref/pull/6018)
- We updated EditionChecker to permit edition to start with a number. [#6144](https://github.com/JabRef/jabref/issues/6144)
- We added tooltips for most fields in the entry editor containing a short description. [#5847](https://github.com/JabRef/jabref/issues/5847)
- We added support for basic markdown in custom formatted previews [#6194](https://github.com/JabRef/jabref/issues/6194)
- We now show the number of items found and selected to import in the online search dialog. [#6248](https://github.com/JabRef/jabref/pull/6248)
- We created a new install screen for macOS. [#5759](https://github.com/JabRef/jabref/issues/5759)
- We added a new integrity check for duplicate DOIs. [koppor#339](https://github.com/koppor/jabref/issues/339)
- We implemented an option to download fulltext files while importing. [#6381](https://github.com/JabRef/jabref/pull/6381)
- We added a progress-indicator showing the average progress of background tasks to the toolbar. Clicking it reveals a pop-over with a list of running background tasks. [6443](https://github.com/JabRef/jabref/pull/6443)
- We fixed the bug when strike the delete key in the text field. [#6421](https://github.com/JabRef/jabref/issues/6421)
- We added a BibTex key modifier for truncating strings. [#3915](https://github.com/JabRef/jabref/issues/3915)
- We added support for jumping to target entry when typing letter/digit after sorting a column in maintable [#6146](https://github.com/JabRef/jabref/issues/6146)
- We added a new fetcher to enable users to search all available E-Libraries simultaneously. [koppor#369](https://github.com/koppor/jabref/issues/369)
- We added the field "entrytype" to the export sort criteria [#6531](https://github.com/JabRef/jabref/pull/6531)
- We added the possibility to change the display order of the fields in the entry editor. The order can now be configured using drag and drop in the "Customize entry types" dialog [#6152](https://github.com/JabRef/jabref/pull/6152)
- We added native support for biblatex-software [#6574](https://github.com/JabRef/jabref/issues/6574)
- We added a missing restart warning for AutoComplete in the preferences dialog. [#6351](https://github.com/JabRef/jabref/issues/6351)
- We added a note to the citation key pattern preferences dialog as a temporary workaround for a JavaFX bug, about committing changes in a table cell, if the focus is lost. [#5825](https://github.com/JabRef/jabref/issues/5825)
- We added support for customized fallback fields in bracketed patterns. [#7111](https://github.com/JabRef/jabref/issues/7111)

### Changed

- We improved the arXiv fetcher. Now it should find entries even more reliably and does no longer include the version (e.g `v1`) in the `eprint` field. [forum#1941](https://discourse.jabref.org/t/remove-version-in-arxiv-import/1941)
- We moved the group search bar and the button "New group" from bottom to top position to make it more prominent. [#6112](https://github.com/JabRef/jabref/pull/6112)
- When JabRef finds a `.sav` file without changes, there is no dialog asking for acceptance of changes anymore.
- We changed the buttons for import/export/show all/reset of preferences to smaller icon buttons in the preferences dialog. [#6130](https://github.com/JabRef/jabref/pull/6130)
- We moved the functionality "Manage field names & content" from the "Library" menu to the "Edit" menu, because it affects the selected entries and not the whole library
- We merged the functionality "Append contents from a BibTeX library into the currently viewed library" into the "Import into database" functionality. Fixes [#6049](https://github.com/JabRef/jabref/issues/6049).
- We changed the directory where fulltext downloads are stored to the directory set in the import-tab in preferences. [#6381](https://github.com/JabRef/jabref/pull/6381)
- We improved the error message for invalid jstyles. [#6303](https://github.com/JabRef/jabref/issues/6303)
- We changed the section name of 'Advanced' to 'Network' in the preferences and removed some obsolete options.[#6489](https://github.com/JabRef/jabref/pull/6489)
- We improved the context menu of the column "Linked identifiers" of the main table, by truncating their texts, if they are too long. [#6499](https://github.com/JabRef/jabref/issues/6499)
- We merged the main table tabs in the preferences dialog. [#6518](https://github.com/JabRef/jabref/pull/6518)
- We changed the command line option 'generateBibtexKeys' to the more generic term 'generateCitationKeys' while the short option remains 'g'.[#6545](https://github.com/JabRef/jabref/pull/6545)
- We improved the "Possible duplicate entries" window to remember its size and position throughout a session. [#6582](https://github.com/JabRef/jabref/issues/6582)
- We divided the toolbar into small parts, so if the application window is to small, only a part of the toolbar is moved into the chevron popup. [#6682](https://github.com/JabRef/jabref/pull/6682)
- We changed the layout for of the buttons in the Open Office side panel to ensure that the button text is always visible, specially when resizing. [#6639](https://github.com/JabRef/jabref/issues/6639)
- We merged the two new library commands in the file menu to one which always creates a new library in the default library mode. [#6359](https://github.com/JabRef/jabref/pull/6539#issuecomment-641056536)

### Fixed

- We fixed an issue where entry preview tab has no name in drop down list. [#6591](https://github.com/JabRef/jabref/issues/6591)
- We fixed to only search file links in the BIB file location directory when preferences has corresponding checkbox checked. [#5891](https://github.com/JabRef/jabref/issues/5891)
- We fixed wrong button order (Apply and Cancel) in ManageProtectedTermsDialog.
- We fixed an issue with incompatible characters at BibTeX key [#6257](https://github.com/JabRef/jabref/issues/6257)
- We fixed an issue where dash (`-`) was reported as illegal BibTeX key [#6295](https://github.com/JabRef/jabref/issues/6295)
- We greatly improved the performance of the overall application and many operations. [#5071](https://github.com/JabRef/jabref/issues/5071)
- We fixed an issue where sort by priority was broken. [#6222](https://github.com/JabRef/jabref/issues/6222)
- We fixed an issue where opening a library from the recent libraries menu was not possible. [#5939](https://github.com/JabRef/jabref/issues/5939)
- We fixed an issue with inconsistent capitalization of file extensions when downloading files. [#6115](https://github.com/JabRef/jabref/issues/6115)
- We fixed the display of language and encoding in the preferences dialog. [#6130](https://github.com/JabRef/jabref/pull/6130)
- Now the link and/or the link description in the column "linked files" of the main table gets truncated or wrapped, if too long, otherwise display issues arise. [#6178](https://github.com/JabRef/jabref/issues/6178)
- We fixed the issue that groups panel does not keep size when resizing window. [#6180](https://github.com/JabRef/jabref/issues/6180)
- We fixed an error that sometimes occurred when using the context menu. [#6085](https://github.com/JabRef/jabref/issues/6085)
- We fixed an issue where search full-text documents downloaded files with same name, overwriting existing files. [#6174](https://github.com/JabRef/jabref/pull/6174)
- We fixed an issue when importing into current library an erroneous message "import cancelled" is displayed even though import is successful. [#6266](https://github.com/JabRef/jabref/issues/6266)
- We fixed an issue where custom jstyles for Open/LibreOffice where not saved correctly. [#6170](https://github.com/JabRef/jabref/issues/6170)
- We fixed an issue where the INSPIRE fetcher was no longer working [#6229](https://github.com/JabRef/jabref/issues/6229)
- We fixed an issue where custom exports with an uppercase file extension could not be selected for "Copy...-> Export to Clipboard" [#6285](https://github.com/JabRef/jabref/issues/6285)
- We fixed the display of icon both in the main table and linked file editor. [#6169](https://github.com/JabRef/jabref/issues/6169)
- We fixed an issue where the windows installer did not create an entry in the start menu [bug report in the forum](https://discourse.jabref.org/t/error-while-fetching-from-doi/2018/3)
- We fixed an issue where only the field `abstract` and `comment` were declared as multiline fields. Other fields can now be configured in the preferences using "Do not wrap the following fields when saving" [4373](https://github.com/JabRef/jabref/issues/4373)
- We fixed an issue where JabRef switched to discrete graphics under macOS [#5935](https://github.com/JabRef/jabref/issues/5935)
- We fixed an issue where the Preferences entry preview will be unexpected modified leads to Value too long exception [#6198](https://github.com/JabRef/jabref/issues/6198)
- We fixed an issue where custom jstyles for Open/LibreOffice would only be valid if a layout line for the entry type `default` was at the end of the layout section [#6303](https://github.com/JabRef/jabref/issues/6303)
- We fixed an issue where a new entry is not shown in the library if a search is active [#6297](https://github.com/JabRef/jabref/issues/6297)
- We fixed an issue where long directory names created from patterns could create an exception. [#3915](https://github.com/JabRef/jabref/issues/3915)
- We fixed an issue where sort on numeric cases was broken. [#6349](https://github.com/JabRef/jabref/issues/6349)
- We fixed an issue where year and month fields were not cleared when converting to biblatex [#6224](https://github.com/JabRef/jabref/issues/6224)
- We fixed an issue where an "Not on FX thread" exception occured when saving on linux [#6453](https://github.com/JabRef/jabref/issues/6453)
- We fixed an issue where the library sort order was lost. [#6091](https://github.com/JabRef/jabref/issues/6091)
- We fixed an issue where brackets in regular expressions were not working. [6469](https://github.com/JabRef/jabref/pull/6469)
- We fixed an issue where multiple background task popups stacked over each other.. [#6472](https://github.com/JabRef/jabref/issues/6472)
- We fixed an issue where LaTeX citations for specific commands (\autocites) of biblatex-mla were not recognized. [#6476](https://github.com/JabRef/jabref/issues/6476)
- We fixed an issue where drag and drop was not working on empty database. [#6487](https://github.com/JabRef/jabref/issues/6487)
- We fixed an issue where the name fields were not updated after the preferences changed. [#6515](https://github.com/JabRef/jabref/issues/6515)
- We fixed an issue where "null" appeared in generated BibTeX keys. [#6459](https://github.com/JabRef/jabref/issues/6459)
- We fixed an issue where the authors' names were incorrectly displayed in the authors' column when they were bracketed. [#6465](https://github.com/JabRef/jabref/issues/6465) [#6459](https://github.com/JabRef/jabref/issues/6459)
- We fixed an issue where importing certain unlinked files would result in an exception [#5815](https://github.com/JabRef/jabref/issues/5815)
- We fixed an issue where downloaded files would be moved to a directory named after the citationkey when no file directory pattern is specified [#6589](https://github.com/JabRef/jabref/issues/6589)
- We fixed an issue with the creation of a group of cited entries which incorrectly showed the message that the library had been modified externally whenever saving the library. [#6420](https://github.com/JabRef/jabref/issues/6420)
- We fixed an issue with the creation of a group of cited entries. Now the file path to an aux file gets validated. [#6585](https://github.com/JabRef/jabref/issues/6585)
- We fixed an issue on Linux systems where the application would crash upon inotify failure. Now, the user is prompted with a warning, and given the choice to continue the session. [#6073](https://github.com/JabRef/jabref/issues/6073)
- We moved the search modifier buttons into the search bar, as they were not accessible, if autocompletion was disabled. [#6625](https://github.com/JabRef/jabref/issues/6625)
- We fixed an issue about duplicated group color indicators [#6175](https://github.com/JabRef/jabref/issues/6175)
- We fixed an issue where entries with the entry type Misc from an imported aux file would not be saved correctly to the bib file on disk [#6405](https://github.com/JabRef/jabref/issues/6405)
- We fixed an issue where percent sign ('%') was not formatted properly by the HTML formatter [#6753](https://github.com/JabRef/jabref/issues/6753)
- We fixed an issue with the [SAO/NASA Astrophysics Data System](https://docs.jabref.org/collect/import-using-online-bibliographic-database/ads) fetcher where `\textbackslash` appeared at the end of the abstract.
- We fixed an issue with the Science Direct fetcher where PDFs could not be downloaded. Fixes [#5860](https://github.com/JabRef/jabref/issues/5860)
- We fixed an issue with the Library of Congress importer.
- We fixed the [link to the external libraries listing](https://github.com/JabRef/jabref/blob/master/external-libraries.md) in the about dialog
- We fixed an issue regarding pasting on Linux. [#6293](https://github.com/JabRef/jabref/issues/6293)

### Removed

- We removed the option of the "enforce legal key". [#6295](https://github.com/JabRef/jabref/issues/6295)
- We removed the obsolete `External programs / Open PDF` section in the preferences, as the default application to open PDFs is now set in the `Manage external file types` dialog. [#6130](https://github.com/JabRef/jabref/pull/6130)
- We removed the option to configure whether a `.bib.bak` file should be generated upon save. It is now always enabled. Documentation at <https://docs.jabref.org/general/autosave>. [#6092](https://github.com/JabRef/jabref/issues/6092)
- We removed the built-in list of IEEE journal abbreviations using BibTeX strings. If you still want to use them, you have to download them separately from <https://abbrv.jabref.org>.

## [5.0] – 2020-03-06

### Changed

- Added browser integration to the snap package for firefox/chromium browsers. [#6062](https://github.com/JabRef/jabref/pull/6062)
- We reintroduced the possibility to extract references from plain text (using [GROBID](https://grobid.readthedocs.io/en/latest/)). [#5614](https://github.com/JabRef/jabref/pull/5614)
- We changed the open office panel to show buttons in rows of three instead of going straight down to save space as the button expanded out to take up unnecessary horizontal space. [#5479](https://github.com/JabRef/jabref/issues/5479)
- We cleaned up the group add/edit dialog. [#5826](https://github.com/JabRef/jabref/pull/5826)
- We reintroduced the index column. [#5844](https://github.com/JabRef/jabref/pull/5844)
- Filenames of external files can no longer contain curly braces. [#5926](https://github.com/JabRef/jabref/pull/5926)
- We made the filters more easily accessible in the integrity check dialog. [#5955](https://github.com/JabRef/jabref/pull/5955)
- We reimplemented and improved the dialog "Customize entry types". [#4719](https://github.com/JabRef/jabref/issues/4719)
- We added an [American Physical Society](https://journals.aps.org/) fetcher. [#818](https://github.com/JabRef/jabref/issues/818)
- We added possibility to enable/disable items quantity in groups. [#6042](https://github.com/JabRef/jabref/issues/6042)

### Fixed

- We fixed an issue where the command line console was always opened in the background. [#5474](https://github.com/JabRef/jabref/issues/5474)
- We fixed and issue where pdf files will not open under some KDE linux distributions when using okular. [#5253](https://github.com/JabRef/jabref/issues/5253)
- We fixed an issue where the Medline fetcher was only working when JabRef was running from source. [#5645](https://github.com/JabRef/jabref/issues/5645)
- We fixed some visual issues in the dark theme. [#5764](https://github.com/JabRef/jabref/pull/5764) [#5753](https://github.com/JabRef/jabref/issues/5753)
- We fixed an issue where non-default previews didn't handle unicode characters. [#5779](https://github.com/JabRef/jabref/issues/5779)
- We improved the performance, especially changing field values in the entry should feel smoother now. [#5843](https://github.com/JabRef/jabref/issues/5843)
- We fixed an issue where the ampersand character wasn't rendering correctly on previews. [#3840](https://github.com/JabRef/jabref/issues/3840)
- We fixed an issue where an erroneous "The library has been modified by another program" message was shown when saving. [#4877](https://github.com/JabRef/jabref/issues/4877)
- We fixed an issue where the file extension was missing after downloading a file (we now fall-back to pdf). [#5816](https://github.com/JabRef/jabref/issues/5816)
- We fixed an issue where cleaning up entries broke web URLs, if "Make paths of linked files relative (if possible)" was enabled, which resulted in various other issues subsequently. [#5861](https://github.com/JabRef/jabref/issues/5861)
- We fixed an issue where the tab "Required fields" of the entry editor did not show all required fields, if at least two of the defined required fields are linked with a logical or. [#5859](https://github.com/JabRef/jabref/issues/5859)
- We fixed several issues concerning managing external file types: Now everything is usable and fully functional. Previously, there were problems with the radio buttons, with saving the settings and with loading an input field value. Furthermore, different behavior for Windows and other operating systems was given, which was unified as well. [#5846](https://github.com/JabRef/jabref/issues/5846)
- We fixed an issue where entries containing Unicode charaters were not parsed correctly [#5899](https://github.com/JabRef/jabref/issues/5899)
- We fixed an issue where an entry containing an external filename with curly braces could not be saved. Curly braces are now longer allowed in filenames. [#5899](https://github.com/JabRef/jabref/issues/5899)
- We fixed an issue where changing the type of an entry did not update the main table [#5906](https://github.com/JabRef/jabref/issues/5906)
- We fixed an issue in the optics of the library properties, that cropped the dialog on scaled displays. [#5969](https://github.com/JabRef/jabref/issues/5969)
- We fixed an issue where changing the type of an entry did not update the main table. [#5906](https://github.com/JabRef/jabref/issues/5906)
- We fixed an issue where opening a library from the recent libraries menu was not possible. [#5939](https://github.com/JabRef/jabref/issues/5939)
- We fixed an issue where the most bottom group in the list got lost, if it was dragged on itself. [#5983](https://github.com/JabRef/jabref/issues/5983)
- We fixed an issue where changing entry type doesn't always work when biblatex source is shown. [#5905](https://github.com/JabRef/jabref/issues/5905)
- We fixed an issue where the group and the link column were not updated after changing the entry in the main table. [#5985](https://github.com/JabRef/jabref/issues/5985)
- We fixed an issue where reordering the groups was not possible after inserting an article. [#6008](https://github.com/JabRef/jabref/issues/6008)
- We fixed an issue where citation styles except the default "Preview" could not be used. [#56220](https://github.com/JabRef/jabref/issues/5622)
- We fixed an issue where a warning was displayed when the title content is made up of two sentences. [#5832](https://github.com/JabRef/jabref/issues/5832)
- We fixed an issue where an exception was thrown when adding a save action without a selected formatter in the library properties [#6069](https://github.com/JabRef/jabref/issues/6069)
- We fixed an issue where JabRef's icon was missing in the Export to clipboard Dialog. [#6286](https://github.com/JabRef/jabref/issues/6286)
- We fixed an issue when an "Abstract field" was duplicating text, when importing from RIS file (Neurons) [#6065](https://github.com/JabRef/jabref/issues/6065)
- We fixed an issue where adding the addition of a new entry was not completely validated [#6370](https://github.com/JabRef/jabref/issues/6370)
- We fixed an issue where the blue and red text colors in the Merge entries dialog were not quite visible [#6334](https://github.com/JabRef/jabref/issues/6334)
- We fixed an issue where underscore character was removed from the file name in the Recent Libraries list in File menu [#6383](https://github.com/JabRef/jabref/issues/6383)
- We fixed an issue where few keyboard shortcuts regarding new entries were missing [#6403](https://github.com/JabRef/jabref/issues/6403)

### Removed

- Ampersands are no longer escaped by default in the `bib` file. If you want to keep the current behaviour, you can use the new "Escape Ampersands" formatter as a save action. [#5869](https://github.com/JabRef/jabref/issues/5869)
- The "Merge Entries" entry was removed from the Quality Menu. Users should use the right-click menu instead. [#6021](https://github.com/JabRef/jabref/pull/6021)

## [5.0-beta] – 2019-12-15

### Changed

- We added a short DOI field formatter which shortens DOI to more human-readable form. [koppor#343](https://github.com/koppor/jabref/issues/343)
- We improved the display of group memberships by adding multiple colored bars if the entry belongs to more than one group. [#4574](https://github.com/JabRef/jabref/issues/4574)
- We added an option to show the preview as an extra tab in the entry editor (instead of in a split view). [#5244](https://github.com/JabRef/jabref/issues/5244)
- A custom Open/LibreOffice jstyle file now requires a layout line for the entry type `default` [#5452](https://github.com/JabRef/jabref/issues/5452)
- The entry editor is now open by default when JabRef starts up. [#5460](https://github.com/JabRef/jabref/issues/5460)
- Customized entry types are now serialized in alphabetical order in the bib file.
- We added a new ADS fetcher to use the new ADS API. [#4949](https://github.com/JabRef/jabref/issues/4949)
- We added support of the [X11 primary selection](https://unix.stackexchange.com/a/139193/18033) [#2389](https://github.com/JabRef/jabref/issues/2389)
- We added support to switch between biblatex and bibtex library types. [#5550](https://github.com/JabRef/jabref/issues/5550)
- We changed the save action buttons to be easier to understand. [#5565](https://github.com/JabRef/jabref/issues/5565)
- We made the columns for groups, files and uri in the main table reorderable and merged the clickable icon columns for uri, url, doi and eprint. [#5544](https://github.com/JabRef/jabref/pull/5544)
- We reduced the number of write actions performed when autosave is enabled [#5679](https://github.com/JabRef/jabref/issues/5679)
- We made the column sort order in the main table persistent [#5730](https://github.com/JabRef/jabref/pull/5730)
- When an entry is modified on disk, the change dialog now shows the merge dialog to highlight the changes [#5688](https://github.com/JabRef/jabref/pull/5688)

### Fixed

- Inherit fields from cross-referenced entries as specified by biblatex. [#5045](https://github.com/JabRef/jabref/issues/5045)
- We fixed an issue where it was no longer possible to connect to LibreOffice. [#5261](https://github.com/JabRef/jabref/issues/5261)
- The "All entries group" is no longer shown when no library is open.
- We fixed an exception which occurred when closing JabRef. [#5348](https://github.com/JabRef/jabref/issues/5348)
- We fixed an issue where JabRef reports incorrectly about customized entry types. [#5332](https://github.com/JabRef/jabref/issues/5332)
- We fixed a few problems that prevented JabFox to communicate with JabRef. [#4737](https://github.com/JabRef/jabref/issues/4737) [#4303](https://github.com/JabRef/jabref/issues/4303)
- We fixed an error where the groups containing an entry loose their highlight color when scrolling. [#5022](https://github.com/JabRef/jabref/issues/5022)
- We fixed an error where scrollbars were not shown. [#5374](https://github.com/JabRef/jabref/issues/5374)
- We fixed an error where an exception was thrown when merging entries. [#5169](https://github.com/JabRef/jabref/issues/5169)
- We fixed an error where certain metadata items were not serialized alphabetically.
- After assigning an entry to a group, the item count is now properly colored to reflect the new membership of the entry. [#3112](https://github.com/JabRef/jabref/issues/3112)
- The group panel is now properly updated when switching between libraries (or when closing/opening one). [#3142](https://github.com/JabRef/jabref/issues/3142)
- We fixed an error where the number of matched entries shown in the group pane was not updated correctly. [#4441](https://github.com/JabRef/jabref/issues/4441)
- We fixed an error where the wrong file is renamed and linked when using the "Copy, rename and link" action. [#5653](https://github.com/JabRef/jabref/issues/5653)
- We fixed a "null" error when writing XMP metadata. [#5449](https://github.com/JabRef/jabref/issues/5449)
- We fixed an issue where empty keywords lead to a strange display of automatic keyword groups. [#5333](https://github.com/JabRef/jabref/issues/5333)
- We fixed an error where the default color of a new group was white instead of dark gray. [#4868](https://github.com/JabRef/jabref/issues/4868)
- We fixed an issue where the first field in the entry editor got the focus while performing a different action (like searching). [#5084](https://github.com/JabRef/jabref/issues/5084)
- We fixed an issue where multiple entries were highlighted in the web search result after scrolling. [#5035](https://github.com/JabRef/jabref/issues/5035)
- We fixed an issue where the hover indication in the web search pane was not working. [#5277](https://github.com/JabRef/jabref/issues/5277)
- We fixed an error mentioning "javafx.controls/com.sun.javafx.scene.control" that was thrown when interacting with the toolbar.
- We fixed an error where a cleared search was restored after switching libraries. [#4846](https://github.com/JabRef/jabref/issues/4846)
- We fixed an exception which occurred when trying to open a non-existing file from the "Recent files"-menu [#5334](https://github.com/JabRef/jabref/issues/5334)
- We fixed an issues where the search highlight in the entry preview did not worked. [#5069](https://github.com/JabRef/jabref/issues/5069)
- The context menu for fields in the entry editor is back. [#5254](https://github.com/JabRef/jabref/issues/5254)
- We fixed an exception which occurred when trying to open a non-existing file from the "Recent files"-menu [#5334](https://github.com/JabRef/jabref/issues/5334)
- We fixed a problem where the "editor" information has been duplicated during saving a .bib-Database. [#5359](https://github.com/JabRef/jabref/issues/5359)
- We re-introduced the feature to switch between different preview styles. [#5221](https://github.com/JabRef/jabref/issues/5221)
- We fixed various issues (including [#5263](https://github.com/JabRef/jabref/issues/5263)) related to copying entries to the clipboard
- We fixed some display errors in the preferences dialog and replaced some of the controls [#5033](https://github.com/JabRef/jabref/pull/5033) [#5047](https://github.com/JabRef/jabref/pull/5047) [#5062](https://github.com/JabRef/jabref/pull/5062) [#5141](https://github.com/JabRef/jabref/pull/5141) [#5185](https://github.com/JabRef/jabref/pull/5185) [#5265](https://github.com/JabRef/jabref/pull/5265) [#5315](https://github.com/JabRef/jabref/pull/5315) [#5360](https://github.com/JabRef/jabref/pull/5360)
- We fixed an exception which occurred when trying to import entries without an open library. [#5447](https://github.com/JabRef/jabref/issues/5447)
- The "Automatically set file links" feature now follows symbolic links. [#5664](https://github.com/JabRef/jabref/issues/5664)
- After successful import of one or multiple bib entries the main table scrolls to the first imported entry [#5383](https://github.com/JabRef/jabref/issues/5383)
- We fixed an exception which occurred when an invalid jstyle was loaded. [#5452](https://github.com/JabRef/jabref/issues/5452)
- We fixed an issue where the command line arguments `importBibtex` and `importToOpen` did not import into the currently open library, but opened a new one. [#5537](https://github.com/JabRef/jabref/issues/5537)
- We fixed an error where the preview theme did not adapt to the "Dark" mode [#5463](https://github.com/JabRef/jabref/issues/5463)
- We fixed an issue where multiple entries were allowed in the "crossref" field [#5284](https://github.com/JabRef/jabref/issues/5284)
- We fixed an issue where the merge dialog showed the wrong text colour in "Dark" mode [#5516](https://github.com/JabRef/jabref/issues/5516)
- We fixed visibility issues with the scrollbar and group selection highlight in "Dark" mode, and enabled "Dark" mode for the OpenOffice preview in the style selection window. [#5522](https://github.com/JabRef/jabref/issues/5522)
- We fixed an issue where the author field was not correctly parsed during bibtex key-generation. [#5551](https://github.com/JabRef/jabref/issues/5551)
- We fixed an issue where notifications where shown during autosave. [#5555](https://github.com/JabRef/jabref/issues/5555)
- We fixed an issue where the side pane was not remembering its position. [#5615](https://github.com/JabRef/jabref/issues/5615)
- We fixed an issue where JabRef could not interact with [Oracle XE](https://www.oracle.com/de/database/technologies/appdev/xe.html) in the [shared SQL database setup](https://docs.jabref.org/collaborative-work/sqldatabase).
- We fixed an issue where the toolbar icons were hidden on smaller screens.
- We fixed an issue where renaming referenced files for bib entries with long titles was not possible. [#5603](https://github.com/JabRef/jabref/issues/5603)
- We fixed an issue where a window which is on an external screen gets unreachable when external screen is removed. [#5037](https://github.com/JabRef/jabref/issues/5037)
- We fixed a bug where the selection of groups was lost after drag and drop. [#2868](https://github.com/JabRef/jabref/issues/2868)
- We fixed an issue where the custom entry types didn't show the correct display name [#5651](https://github.com/JabRef/jabref/issues/5651)

### Removed

- We removed some obsolete notifications. [#5555](https://github.com/JabRef/jabref/issues/5555)
- We removed an internal step in the [ISBN-to-BibTeX fetcher](https://docs.jabref.org/import-using-publication-identifiers/isbntobibtex): The [ISBN to BibTeX Converter](https://manas.tungare.name/software/isbn-to-bibtex) by [@manastungare](https://github.com/manastungare) is not used anymore, because it is offline: "people using this tool have not been generating enough sales for Amazon."
- We removed the option to control the default drag and drop behaviour. You can use the modifier keys (like CtrL or Alt) instead.

## [5.0-alpha] – 2019-08-25

### Changed

- We added eventitle, eventdate and venue fields to `@unpublished` entry type.
- We added `@software` and `@dataSet` entry type to biblatex.
- All fields are now properly sorted alphabetically (in the subgroups of required/optional fields) when the entry is written to the bib file.
- We fixed an issue where some importers used the field `pubstatus` instead of the standard BibTeX field `pubstate`.
- We changed the latex command removal for docbook exporter. [#3838](https://github.com/JabRef/jabref/issues/3838)
- We changed the location of some fields in the entry editor (you might need to reset your preferences for these changes to come into effect)
  - Journal/Year/Month in biblatex mode -> Deprecated (if filled)
  - DOI/URL: General -> Optional
  - Internal fields like ranking, read status and priority: Other -> General
  - Moreover, empty deprecated fields are no longer shown
- Added server timezone parameter when connecting to a shared database.
- We updated the dialog for setting up general fields.
- URL field formatting is updated. All whitespace chars, located at the beginning/ending of the URL, are trimmed automatically
- We changed the behavior of the field formatting dialog such that the `bibtexkey` is not changed when formatting all fields or all text fields.
- We added a "Move file to file directory and rename file" option for simultaneously moving and renaming of document file. [#4166](https://github.com/JabRef/jabref/issues/4166)
- Use integrated graphics card instead of discrete on macOS [#4070](https://github.com/JabRef/jabref/issues/4070)
- We added a cleanup operation that detects an arXiv identifier in the note, journal or URL field and moves it to the `eprint` field.
  Because of this change, the last-used cleanup operations were reset.
- We changed the minimum required version of Java to 1.8.0_171, as this is the latest release for which the automatic Java update works. [#4093](https://github.com/JabRef/jabref/issues/4093)
- The special fields like `Printed` and `Read status` now show gray icons when the row is hovered.
- We added a button in the tab header which allows you to close the database with one click. [#494](https://github.com/JabRef/jabref/issues/494)
- Sorting in the main table now takes information from cross-referenced entries into account. [#2808](https://github.com/JabRef/jabref/issues/2808)
- If a group has a color specified, then entries matched by this group have a small colored bar in front of them in the main table.
- Change default icon for groups to a circle because a colored version of the old icon was hard to distinguish from its black counterpart.
- In the main table, the context menu appears now when you press the "context menu" button on the keyboard. [feature request in the forum](http://discourse.jabref.org/t/how-to-enable-keyboard-context-key-windows)
- We added icons to the group side panel to quickly switch between `union` and `intersection` group view mode. [#3269](https://github.com/JabRef/jabref/issues/3269).
- We use `https` for [fetching from most online bibliographic database](https://docs.jabref.org/import-using-online-bibliographic-database).
- We changed the default keyboard shortcuts for moving between entries when the entry editor is active to ̀<kbd>alt</kbd> + <kbd>up/down</kbd>.
- Opening a new file now prompts the directory of the currently selected file, instead of the directory of the last opened file.
- Window state is saved on close and restored on start.
- We made the MathSciNet fetcher more reliable.
- We added the ISBN fetcher to the list of fetcher available under "Update with bibliographic information from the web" in the entry editor toolbar.
- Files without a defined external file type are now directly opened with the default application of the operating system
- We streamlined the process to rename and move files by removing the confirmation dialogs.
- We removed the redundant new lines of markings and wrapped the summary in the File annotation tab. [#3823](https://github.com/JabRef/jabref/issues/3823)
- We add auto URL formatting when user paste link to URL field in entry editor. [koppor#254](https://github.com/koppor/jabref/issues/254)
- We added a minimum height for the entry editor so that it can no longer be hidden by accident. [#4279](https://github.com/JabRef/jabref/issues/4279)
- We added a new keyboard shortcut so that the entry editor could be closed by <kbd>Ctrl</kbd> + <kbd>E</kbd>. [#4222](https://github.com/JabRef/jabref/issues/4222)
- We added an option in the preference dialog box, that allows user to pick the dark or light theme option. [#4130](https://github.com/JabRef/jabref/issues/4130)
- We updated the Related Articles tab to accept JSON from the new version of the Mr. DLib service
- We added an option in the preference dialog box that allows user to choose behavior after dragging and dropping files in Entry Editor. [#4356](https://github.com/JabRef/jabref/issues/4356)
- We added the ability to have an export preference where previously "File"-->"Export"/"Export selected entries" would not save the user's preference[#4495](https://github.com/JabRef/jabref/issues/4495)
- We optimized the code responsible for connecting to an external database, which should lead to huge improvements in performance.
- For automatically created groups, added ability to filter groups by entry type. [#4539](https://github.com/JabRef/jabref/issues/4539)
- We added the ability to add field names from the Preferences Dialog [#4546](https://github.com/JabRef/jabref/issues/4546)
- We added the ability to change the column widths directly in the main table. [#4546](https://github.com/JabRef/jabref/issues/4546)
- We added a description of how recommendations were chosen and better error handling to Related Articles tab
- We added the ability to execute default action in dialog by using with <kbd>Ctrl</kbd> + <kbd>Enter</kbd> combination [#4496](https://github.com/JabRef/jabref/issues/4496)
- We grouped and reordered the Main Menu (File, Edit, Library, Quality, Tools, and View tabs & icons). [#4666](https://github.com/JabRef/jabref/issues/4666) [#4667](https://github.com/JabRef/jabref/issues/4667) [#4668](https://github.com/JabRef/jabref/issues/4668) [#4669](https://github.com/JabRef/jabref/issues/4669) [#4670](https://github.com/JabRef/jabref/issues/4670) [#4671](https://github.com/JabRef/jabref/issues/4671) [#4672](https://github.com/JabRef/jabref/issues/4672) [#4673](https://github.com/JabRef/jabref/issues/4673)
- We added additional modifiers (capitalize, titlecase and sentencecase) to the Bibtex key generator. [#1506](https://github.com/JabRef/jabref/issues/1506)
- We have migrated from the mysql jdbc connector to the mariadb one for better authentication scheme support. [#4746](https://github.com/JabRef/jabref/issues/4745)
- We grouped the toolbar icons and changed the Open Library and Copy icons. [#4584](https://github.com/JabRef/jabref/issues/4584)
- We added a browse button next to the path text field for aux-based groups. [#4586](https://github.com/JabRef/jabref/issues/4586)
- We changed the title of Group Dialog to "Add subgroup" from "Edit group" when we select Add subgroup option.
- We enable import button only if entries are selected. [#4755](https://github.com/JabRef/jabref/issues/4755)
- We made modifications to improve the contrast of UI elements. [#4583](https://github.com/JabRef/jabref/issues/4583)
- We added a warning for empty BibTeX keys in the entry editor. [#4440](https://github.com/JabRef/jabref/issues/4440)
- We added an option in the settings to set the default action in JabRef when right clicking on any entry in any database and selecting "Open folder". [#4763](https://github.com/JabRef/jabref/issues/4763)
- The Medline fetcher now normalizes the author names according to the BibTeX-Standard [#4345](https://github.com/JabRef/jabref/issues/4345)
- We added an option on the Linked File Viewer to rename the attached file of an entry directly on the JabRef. [#4844](https://github.com/JabRef/jabref/issues/4844)
- We added an option in the preference dialog box that allows user to enable helpful tooltips.[#3599](https://github.com/JabRef/jabref/issues/3599)
- We reworked the functionality for extracting BibTeX entries from plain text, because our used service [freecite shut down](https://library.brown.edu/libweb/freecite_notice.php). [#5206](https://github.com/JabRef/jabref/pull/5206)
- We moved the dropdown menu for selecting the push-application from the toolbar into the external application preferences. [#674](https://github.com/JabRef/jabref/issues/674)
- We removed the alphabetical ordering of the custom tabs and updated the error message when trying to create a general field with a name containing an illegal character. [#5019](https://github.com/JabRef/jabref/issues/5019)
- We added a context menu to the bib(la)tex-source-editor to copy'n'paste. [#5007](https://github.com/JabRef/jabref/pull/5007)
- We added a tool that allows searching for citations in LaTeX files. It scans directories and shows which entries are used, how many times and where.
- We added a 'LaTeX citations' tab to the entry editor, to search for citations to the active entry in the LaTeX file directory. It can be disabled in the preferences dialog.
- We added an option in preferences to allow for integers in field "edition" when running database in bibtex mode. [#4680](https://github.com/JabRef/jabref/issues/4680)
- We added the ability to use negation in export filter layouts. [#5138](https://github.com/JabRef/jabref/pull/5138)
- Focus on Name Area instead of 'OK' button whenever user presses 'Add subgroup'. [#6307](https://github.com/JabRef/jabref/issues/6307)
- We changed the behavior of merging that the entry which has "smaller" bibkey will be selected. [#7395](https://github.com/JabRef/jabref/issues/7395)

### Fixed

- We fixed an issue where JabRef died silently for the user without enough inotify instances [#4874](https://github.com/JabRef/jabref/issues/4847)
- We fixed an issue where corresponding groups are sometimes not highlighted when clicking on entries [#3112](https://github.com/JabRef/jabref/issues/3112)
- We fixed an issue where custom exports could not be selected in the 'Export (selected) entries' dialog [#4013](https://github.com/JabRef/jabref/issues/4013)
- Italic text is now rendered correctly. [#3356](https://github.com/JabRef/jabref/issues/3356)
- The entry editor no longer gets corrupted after using the source tab. [#3532](https://github.com/JabRef/jabref/issues/3532) [#3608](https://github.com/JabRef/jabref/issues/3608) [#3616](https://github.com/JabRef/jabref/issues/3616)
- We fixed multiple issues where entries did not show up after import if a search was active. [#1513](https://github.com/JabRef/jabref/issues/1513) [#3219](https://github.com/JabRef/jabref/issues/3219))
- We fixed an issue where the group tree was not updated correctly after an entry was changed. [#3618](https://github.com/JabRef/jabref/issues/3618)
- We fixed an issue where a right-click in the main table selected a wrong entry. [#3267](https://github.com/JabRef/jabref/issues/3267)
- We fixed an issue where in rare cases entries where overlayed in the main table. [#3281](https://github.com/JabRef/jabref/issues/3281)
- We fixed an issue where selecting a group messed up the focus of the main table and the entry editor. [#3367](https://github.com/JabRef/jabref/issues/3367)
- We fixed an issue where composite author names were sorted incorrectly. [#2828](https://github.com/JabRef/jabref/issues/2828)
- We fixed an issue where commands followed by `-` didn't work. [#3805](https://github.com/JabRef/jabref/issues/3805)
- We fixed an issue where a non-existing aux file in a group made it impossible to open the library. [#4735](https://github.com/JabRef/jabref/issues/4735)
- We fixed an issue where some journal names were wrongly marked as abbreviated. [#4115](https://github.com/JabRef/jabref/issues/4115)
- We fixed an issue where the custom file column were sorted incorrectly. [#3119](https://github.com/JabRef/jabref/issues/3119)
- We improved the parsing of author names whose infix is abbreviated without a dot. [#4864](https://github.com/JabRef/jabref/issues/4864)
- We fixed an issues where the entry losses focus when a field is edited and at the same time used for sorting. [#3373](https://github.com/JabRef/jabref/issues/3373)
- We fixed an issue where the menu on Mac OS was not displayed in the usual Mac-specific way. [#3146](https://github.com/JabRef/jabref/issues/3146)
- We improved the integrity check for page numbers. [#4113](https://github.com/JabRef/jabref/issues/4113) and [feature request in the forum](http://discourse.jabref.org/t/pages-field-allow-use-of-en-dash/1199)
- We fixed an issue where the order of fields in customized entry types was not saved correctly. [#4033](http://github.com/JabRef/jabref/issues/4033)
- We fixed an issue where renaming a group did not change the group name in the interface. [#3189](https://github.com/JabRef/jabref/issues/3189)
- We fixed an issue where the groups tree of the last database was still shown even after the database was already closed.
- We fixed an issue where the "Open file dialog" may disappear behind other windows. [#3410](https://github.com/JabRef/jabref/issues/3410)
- We fixed an issue where the number of entries matched was not updated correctly upon adding or removing an entry. [#3537](https://github.com/JabRef/jabref/issues/3537)
- We fixed an issue where the default icon of a group was not colored correctly.
- We fixed an issue where the first field in entry editor was not focused when adding a new entry. [#4024](https://github.com/JabRef/jabref/issues/4024)
- We reworked the "Edit file" dialog to make it resizeable and improved the workflow for adding and editing files [#2970](https://github.com/JabRef/jabref/issues/2970)
- We fixed an issue where custom name formatters were no longer found correctly. [#3531](https://github.com/JabRef/jabref/issues/3531)
- We fixed an issue where the month was not shown in the preview. [#3239](https://github.com/JabRef/jabref/issues/3239)
- Rewritten logic to detect a second jabref instance. [#4023](https://github.com/JabRef/jabref/issues/4023)
- We fixed an issue where the "Convert to BibTeX-Cleanup" moved the content of the `file` field to the `pdf` field [#4120](https://github.com/JabRef/jabref/issues/4120)
- We fixed an issue where the preview pane in entry preview in preferences wasn't showing the citation style selected [#3849](https://github.com/JabRef/jabref/issues/3849)
- We fixed an issue where the default entry preview style still contained the field `review`. The field `review` in the style is now replaced with comment to be consistent with the entry editor [#4098](https://github.com/JabRef/jabref/issues/4098)
- We fixed an issue where users were vulnerable to XXE attacks during parsing [#4229](https://github.com/JabRef/jabref/issues/4229)
- We fixed an issue where files added via the "Attach file" contextmenu of an entry were not made relative. [#4201](https://github.com/JabRef/jabref/issues/4201) and [#4241](https://github.com/JabRef/jabref/issues/4241)
- We fixed an issue where author list parser can't generate bibtex for Chinese author. [#4169](https://github.com/JabRef/jabref/issues/4169)
- We fixed an issue where the list of XMP Exclusion fields in the preferences was not be saved [#4072](https://github.com/JabRef/jabref/issues/4072)
- We fixed an issue where the ArXiv Fetcher did not support HTTP URLs [koppor#328](https://github.com/koppor/jabref/issues/328)
- We fixed an issue where only one PDF file could be imported [#4422](https://github.com/JabRef/jabref/issues/4422)
- We fixed an issue where "Move to group" would always move the first entry in the library and not the selected [#4414](https://github.com/JabRef/jabref/issues/4414)
- We fixed an issue where an older dialog appears when downloading full texts from the quality menu. [#4489](https://github.com/JabRef/jabref/issues/4489)
- We fixed an issue where right clicking on any entry in any database and selecting "Open folder" results in the NullPointer exception. [#4763](https://github.com/JabRef/jabref/issues/4763)
- We fixed an issue where option 'open terminal here' with custom command was passing the wrong argument. [#4802](https://github.com/JabRef/jabref/issues/4802)
- We fixed an issue where ranking an entry would generate an IllegalArgumentException. [#4754](https://github.com/JabRef/jabref/issues/4754)
- We fixed an issue where special characters where removed from non-label key generation pattern parts [#4767](https://github.com/JabRef/jabref/issues/4767)
- We fixed an issue where the RIS import would overwite the article date with the value of the acessed date [#4816](https://github.com/JabRef/jabref/issues/4816)
- We fixed an issue where an NullPointer exception was thrown when a referenced entry in an Open/Libre Office document was no longer present in the library. Now an error message with the reference marker of the missing entry is shown. [#4932](https://github.com/JabRef/jabref/issues/4932)
- We fixed an issue where a database exception related to a missing timezone was too big. [#4827](https://github.com/JabRef/jabref/issues/4827)
- We fixed an issue where the IEEE fetcher returned an error if no keywords were present in the result from the IEEE website [#4997](https://github.com/JabRef/jabref/issues/4997)
- We fixed an issue where the command line help text had several errors, and arguments and descriptions have been rewritten to simplify and detail them better. [#4932](https://github.com/JabRef/jabref/issues/2016)
- We fixed an issue where the same menu for changing entry type had two different sizes and weights. [#4977](https://github.com/JabRef/jabref/issues/4977)
- We fixed an issue where the "Attach file" dialog, in the right-click menu for an entry, started on the working directory instead of the user's main directory. [#4995](https://github.com/JabRef/jabref/issues/4995)
- We fixed an issue where the JabRef Icon in the macOS launchpad was not displayed correctly [#5003](https://github.com/JabRef/jabref/issues/5003)
- We fixed an issue where the "Search for unlinked local files" would throw an exception when parsing the content of a PDF-file with missing "series" information [#5128](https://github.com/JabRef/jabref/issues/5128)
- We fixed an issue where the XMP Importer would incorrectly return an empty default entry when importing pdfs [#6577](https://github.com/JabRef/jabref/issues/6577)
- We fixed an issue where opening the menu 'Library properties' marked the library as modified [#6451](https://github.com/JabRef/jabref/issues/6451)
- We fixed an issue when importing resulted in an exception [#7343](https://github.com/JabRef/jabref/issues/7343)
- We fixed an issue where the field in the Field formatter dropdown selection were sorted in random order. [#7710](https://github.com/JabRef/jabref/issues/7710)

### Removed

- The feature to "mark entries" was removed and merged with the groups functionality. For migration, a group is created for every value of the `__markedentry` field and the entry is added to this group.
- The number column was removed.
- We removed the global search feature.
- We removed the coloring of cells in the main table according to whether the field is optional/required.
- We removed the feature to find and resolve duplicate BibTeX keys (as this use case is already covered by the integrity check).
- We removed a few commands from the right-click menu that are not needed often and thus don't need to be placed that prominently:
  - Print entry preview: available through entry preview
  - All commands related to marking: marking is not yet reimplemented
  - Set/clear/append/rename fields: available through Edit menu
  - Manage keywords: available through the Edit menu
  - Copy linked files to folder: available through File menu
  - Add/move/remove from group: removed completely (functionality still available through group interface)
- We removed the option to change the column widths in the preferences dialog. [#4546](https://github.com/JabRef/jabref/issues/4546)

## Older versions

The changelog of JabRef 4.x is available at the [v4.3.1 tag](https://github.com/JabRef/jabref/blob/v4.3.1/CHANGELOG.md).
The changelog of JabRef 3.x is available at the [v3.8.2 tag](https://github.com/JabRef/jabref/blob/v3.8.2/CHANGELOG.md).
The changelog of JabRef 2.11 and all previous versions is available as [text file in the v2.11.1 tag](https://github.com/JabRef/jabref/blob/v2.11.1/CHANGELOG).

[Unreleased]: https://github.com/JabRef/jabref/compare/v5.7...HEAD
[5.7]: https://github.com/JabRef/jabref/compare/v5.6...v5.7
[5.6]: https://github.com/JabRef/jabref/compare/v5.5...v5.6
[5.5]: https://github.com/JabRef/jabref/compare/v5.4...v5.5
[5.4]: https://github.com/JabRef/jabref/compare/v5.3...v5.4
[5.3]: https://github.com/JabRef/jabref/compare/v5.2...v5.3
[5.2]: https://github.com/JabRef/jabref/compare/v5.1...v5.2
[5.1]: https://github.com/JabRef/jabref/compare/v5.0...v5.1
[5.0]: https://github.com/JabRef/jabref/compare/v5.0-beta...v5.0
[5.0-beta]: https://github.com/JabRef/jabref/compare/v5.0-alpha...v5.0-beta
[5.0-alpha]: https://github.com/JabRef/jabref/compare/v4.3...v5.0-alpha

<!-- markdownlint-disable-file MD012 MD024 MD033 --><|MERGE_RESOLUTION|>--- conflicted
+++ resolved
@@ -102,13 +102,8 @@
 ### Removed
 
 - We removed "last-search-date" from the SLR feature, because the last-search-date can be deducted from the git logs. [#9116](https://github.com/JabRef/jabref/pull/9116)
-<<<<<<< HEAD
 - We removed the doi-to-bibtex fetcher based on <https://doi-to-bibtex-converter.herokuapp.com>, because the site is down.
-
-=======
 - We removed the [CiteseerX](https://docs.jabref.org/collect/import-using-online-bibliographic-database#citeseerx) fetcher, because the API used by JabRef is sundowned.
->>>>>>> eae2a90b
-
 
 
 
