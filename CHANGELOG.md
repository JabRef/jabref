# Changelog

All notable changes to this project will be documented in this file.
The format is based on [Keep a Changelog](https://keepachangelog.com/en/1.0.0/).
We refer to [GitHub issues](https://github.com/JabRef/jabref/issues) by using `#NUM`.
In case, there is no issue present, the pull request implementing the feature is linked.

Note that this project **does not** adhere to [Semantic Versioning](http://semver.org/).

## [Unreleased]

### Added

- In case a backup is found, the filename of the backup is shown.
- On startup, JabRef notifies the user if there were parsing errors during opening.
- We integrated a new three-way merge UI for merging entries in the Entries Merger Dialog, the Duplicate Resolver Dialog, the Entry Importer Dialog, and the External Changes Resolver Dialog. [#8945](https://github.com/JabRef/jabref/pull/8945)
- We added the ability to merge groups, keywords, comments and files when merging entries. [#9022](https://github.com/JabRef/jabref/pull/9022)
- We added a warning message next to the authors field in the merge dialog to warn users when the authors are the same but formatted differently. [#8745](https://github.com/JabRef/jabref/issues/8745)
- The properties of an existing systematic literature review can be edited. [koppor#604](https://github.com/koppor/jabref/issues/604)
- An SLR can now be started from the SLR itself. [#9131](https://github.com/JabRef/jabref/pull/9131), [koppor#601](https://github.com/koppor/jabref/issues/601)

### Changed

- We improved the Citavi Importer to also import so called Knowledge-items into the field `comment` of the corresponding entry [#9025](https://github.com/JabRef/jabref/issues/9025)
- We removed wrapping of string constants when writing to a `.bib` file.
- We call backup files `.bak` and temporary writing files now `.sav`.
- JabRef keeps 10 older versions of a `.bib` file in the [user data dir](https://github.com/harawata/appdirs#supported-directories) (instead of a single `.sav` (now: `.bak`) file in the directory of the `.bib` file)
- We changed the button label from "Return to JabRef" to "Return to library" to better indicate the purpose of the action.
- We removed "last-search-date" from the SLR feature, because the last-search-date can be deducted from the git logs. [#9116](https://github.com/JabRef/jabref/pull/9116)
- A user can now add arbitrary data into `study.yml`. JabRef just ignores this data. [#9124](https://github.com/JabRef/jabref/pull/9124)
- We reworked the External Changes Resolver dialog. [#9021](https://github.com/JabRef/jabref/pull/9021)
- The fallback directory of the file folder now is the general file directory. In case there was a directory configured for a library and this directory was not found, JabRef placed the PDF next to the .bib file and not into the general file directory.
- The global default directory for storing PDFs is now the subdirectory "JabRef" in the user's home.
- We reworked the Define study parameters dialog. [#9123](https://github.com/JabRef/jabref/pull/9123)


### Fixed

- We fixed an issue where author names with tilde accents (for example ñ) were marked as "Names are not in the standard BibTex format" [#8071](https://github.com/JabRef/jabref/issues/8071)
- We fixed an issue where the possibility to generate a subdatabase from an aux file was writing empty files when called from the commandline [#9115](https://github.com/JabRef/jabref/issues/9115), [forum#3516](https://discourse.jabref.org/t/export-subdatabase-from-aux-file-on-macos-command-line/3516)
- We fixed the display of issue, number, eid and pages fields in the entry preview. [#8607](https://github.com/JabRef/jabref/pull/8607), [#8372](https://github.com/JabRef/jabref/issues/8372), [Koppor#514](https://github.com/koppor/jabref/issues/514), [forum#2390](https://discourse.jabref.org/t/unable-to-edit-my-bibtex-file-that-i-used-before-vers-5-1/2390), [forum#3462](https://discourse.jabref.org/t/jabref-5-6-need-help-with-export-from-jabref-to-microsoft-word-entry-preview-of-apa-7-not-rendering-correctly/3462)
- We fixed the page ranges checker to detect article numbers in the pages field (used at [Check Integrity](https://docs.jabref.org/finding-sorting-and-cleaning-entries/checkintegrity)). [#8607](https://github.com/JabRef/jabref/pull/8607)
- The [HtmlToLaTeXFormatter](https://docs.jabref.org/finding-sorting-and-cleaning-entries/saveactions#html-to-latex) keeps single `<` characters.
- We fixed a performance regression when opening large libraries [#9041](https://github.com/JabRef/jabref/issues/9041)
- We fixed a bug where spaces are trimmed when highlighting differences in the Entries merge dialog. [koppor#371](https://github.com/koppor/jabref/issues/371)
- We fixed some visual glitches with the linked files editor field in the entry editor and increased its height. [#8823](https://github.com/JabRef/jabref/issues/8823)
- We fixed several bugs regarding the manual and the autosave of library files that sometimes lead to exceptions or data loss. [#9067](https://github.com/JabRef/jabref/pull/9067), [#8448](https://github.com/JabRef/jabref/issues/8484), [#8746](https://github.com/JabRef/jabref/issues/8746), [#6684](https://github.com/JabRef/jabref/issues/6684), [#6644](https://github.com/JabRef/jabref/issues/6644), [#6102](https://github.com/JabRef/jabref/issues/6102), [#6002](https://github.com/JabRef/jabref/issues/6000)
- We fixed an issue where applied save actions on saving the library file would lead to the dialog "The library has been modified by another program" popping up [#4877](https://github.com/JabRef/jabref/issues/4877)
- We fixed issues with save actions not correctly loaded when opening the library. [#9122](https://github.com/JabRef/jabref/pull/9122)
- We fixed an issue where title case didn't capitalize words after en-dash characters and skip capitalization of conjunctions that comes after en-dash characters. [#9068](https://github.com/JabRef/jabref/pull/9068),[#9142](https://github.com/JabRef/jabref/pull/9142)
- We fixed an issue where JabRef would not exit when a connection to a LibreOffice document was established previously and the document is still open. [#9075](https://github.com/JabRef/jabref/issues/9075)
<<<<<<< HEAD
- We fixed an issue where the CSS styles are missing in some dialogs. [#9150](https://github.com/JabRef/jabref/pull/9150)
=======
- We fixed an issue about selecting the save order in the preferences. [#9175](https://github.com/JabRef/jabref/issues/9147)
>>>>>>> a5885427

### Removed







## [5.7] - 2022-08-05

### Added

- We added a fetcher for [Biodiversity Heritage Library](https://www.biodiversitylibrary.org/). [8539](https://github.com/JabRef/jabref/issues/8539)
- We added support for multiple messages in the snackbar. [#7340](https://github.com/JabRef/jabref/issues/7340)
- We added an extra option in the 'Find Unlinked Files' dialog view to ignore unnecessary files like Thumbs.db, DS_Store, etc. [koppor#373](https://github.com/koppor/jabref/issues/373)
- JabRef now writes log files. Linux: `$home/.cache/jabref/logs/version`, Windows: `%APPDATA%\..\Local\harawata\jabref\version\logs`, Mac: `Users/.../Library/Logs/jabref/version`
- We added an importer for Citavi backup files, support ".ctv5bak" and ".ctv6bak" file formats. [#8322](https://github.com/JabRef/jabref/issues/8322)
- We added a feature to drag selected entries and drop them to other opened inactive library tabs [koppor521](https://github.com/koppor/jabref/issues/521).
- We added support for the [biblatex-apa](https://github.com/plk/biblatex-apa) legal entry types `Legislation`, `Legadminmaterial`, `Jurisdiction`, `Constitution` and `Legal` [#8931](https://github.com/JabRef/jabref/issues/8931)

### Changed

- The file column in the main table now shows the corresponding defined icon for the linked file [8930](https://github.com/JabRef/jabref/issues/8930).
- We improved the color of the selected entries and the color of the summary in the Import Entries Dialog in the dark theme. [#7927](https://github.com/JabRef/jabref/issues/7927)
- We upgraded to Lucene 9.2 for the fulltext search.
  Thus, the now created search index cannot be read from older versions of JabRef anylonger.
  ⚠️ JabRef will recreate the index in a new folder for new files and this will take a long time for a huge library.
  Moreover, switching back and forth JabRef versions and meanwhile adding PDFs also requires rebuilding the index now and then.
  [#8868](https://github.com/JabRef/jabref/pull/8868)
- We improved the Latex2Unicode conversion [#8639](https://github.com/JabRef/jabref/pull/8639)
- Writing BibTeX data into a PDF (XMP) removes braces. [#8452](https://github.com/JabRef/jabref/issues/8452)
- Writing BibTeX data into a PDF (XMP) does not write the `file` field.
- Writing BibTeX data into a PDF (XMP) considers the configured keyword separator (and does not use "," as default any more)
- The Medline/Pubmed search now also supports the [default fields and operators for searching](https://docs.jabref.org/collect/import-using-online-bibliographic-database#search-syntax). [forum#3554](https://discourse.jabref.org/t/native-pubmed-search/3354)
- We improved group expansion arrow that prevent it from activating group when expanding or collapsing. [#7982](https://github.com/JabRef/jabref/issues/7982), [#3176](https://github.com/JabRef/jabref/issues/3176)
- When configured SSL certificates changed, JabRef warns the user to restart to apply the configuration.
- We improved the appearances and logic of the "Manage field names & content" dialog, and renamed it to "Automatic field editor". [#6536](https://github.com/JabRef/jabref/issues/6536)
- We improved the message explaining the options when modifying an automatic keyword group [#8911](https://github.com/JabRef/jabref/issues/8911)
- We moved the preferences option "Warn about duplicates on import" option from the tab "File" to the tab "Import and Export". [koppor#570](https://github.com/koppor/jabref/issues/570)
- When JabRef encounters `% Encoding: UTF-8` header, it is kept during writing (and not removed). [#8964](https://github.com/JabRef/jabref/pull/8964)
- We replace characters which cannot be decoded using the specified encoding by a (probably another) valid character. This happens if JabRef detects the wrong charset (e.g., UTF-8 instead of Windows 1252). One can use the [Integrity Check](https://docs.jabref.org/finding-sorting-and-cleaning-entries/checkintegrity) to find those characters.

### Fixed

- We fixed an issue where linked fails containing parts of the main file directory could not be opened. [#8991](https://github.com/JabRef/jabref/issues/8991)
- Linked files with an absolute path can be opened again. [#8991](https://github.com/JabRef/jabref/issues/8991)
- We fixed an issue where the user could not rate an entry in the main table when an entry was not yet ranked. [#5842](https://github.com/JabRef/jabref/issues/5842)
- We fixed an issue that caused JabRef to sometimes open multiple instances when "Remote Operation" is enabled. [#8653](https://github.com/JabRef/jabref/issues/8653)
- We fixed an issue where linked files with the filetype "application/pdf" in an entry were not shown with the correct PDF-Icon in the main table [8930](https://github.com/JabRef/jabref/issues/8930)
- We fixed an issue where "open folder" for linked files did not open the folder and did not select the file unter certain Linux desktop environments [#8679](https://github.com/JabRef/jabref/issues/8679), [#8849](https://github.com/JabRef/jabref/issues/8849)
- We fixed an issue where the content of a big shared database library is not shown [#8788](https://github.com/JabRef/jabref/issues/8788)
- We fixed the unnecessary horizontal scroll bar in group panel [#8467](https://github.com/JabRef/jabref/issues/8467)
- We fixed an issue where the notification bar message, icon and actions appeared to be invisible. [#8761](https://github.com/JabRef/jabref/issues/8761)
- We fixed an issue where deprecated fields tab is shown when the fields don't contain any values. [#8396](https://github.com/JabRef/jabref/issues/8396)
- We fixed an issue where an exception for DOI search occurred when the DOI contained urlencoded characters. [#8787](https://github.com/JabRef/jabref/issues/8787)
- We fixed an issue which allow us to select and open identifiers from a popup list in the maintable [#8758](https://github.com/JabRef/jabref/issues/8758), [8802](https://github.com/JabRef/jabref/issues/8802)
- We fixed an issue where the escape button had no functionality within the "Filter groups" textfield. [koppor#562](https://github.com/koppor/jabref/issues/562)
- We fixed an issue where the exception that there are invalid characters in filename. [#8786](https://github.com/JabRef/jabref/issues/8786)
- When the proxy configuration removed the proxy user/password, this change is applied immediately.
- We fixed an issue where removing several groups deletes only one of them. [#8390](https://github.com/JabRef/jabref/issues/8390)
- We fixed an issue where the Sidepane (groups, web search and open office) width is not remembered after restarting JabRef. [#8907](https://github.com/JabRef/jabref/issues/8907)
- We fixed a bug where switching between themes will cause an error/exception. [#8939](https://github.com/JabRef/jabref/pull/8939)
- We fixed a bug where files that were deleted in the source bibtex file were kept in the index. [#8962](https://github.com/JabRef/jabref/pull/8962)
- We fixed "Error while sending to JabRef" when the browser extension interacts with JabRef. [JabRef-Browser-Extension#479](https://github.com/JabRef/JabRef-Browser-Extension/issues/479)
- We fixed a bug where updating group view mode (intersection or union) requires re-selecting groups to take effect. [#6998](https://github.com/JabRef/jabref/issues/6998)
- We fixed a bug that prevented external group metadata changes from being merged. [#8873](https://github.com/JabRef/jabref/issues/8873)
- We fixed the shared database opening dialog to remember autosave folder and tick. [#7516](https://github.com/JabRef/jabref/issues/7516)
- We fixed an issue where name formatter could not be saved. [#9120](https://github.com/JabRef/jabref/issues/9120)

### Removed

- We removed the social media buttons for our Twitter and Facebook pages. [#8774](https://github.com/JabRef/jabref/issues/8774)

## [5.6] - 2022-04-25

### Added

- We enabled the user to customize the API Key for some fetchers. [#6877](https://github.com/JabRef/jabref/issues/6877)
- We added an extra option when right-clicking an entry in the Entry List to copy either the DOI or the DOI url.
- We added a fetcher for [Directory of Open Access Books (DOAB)](https://doabooks.org/) [8576](https://github.com/JabRef/jabref/issues/8576)
- We added an extra option to ask the user whether they want to open to reveal the folder holding the saved file with the file selected. [#8195](https://github.com/JabRef/jabref/issues/8195)
- We added a new section to network preferences to allow using custom SSL certificates. [#8126](https://github.com/JabRef/jabref/issues/8126)
- We improved the version check to take also beta version into account and now redirect to the right changelog for the version.
- We added two new web and fulltext fetchers: SemanticScholar and ResearchGate.
- We added notifications on success and failure when writing metadata to a PDF-file. [#8276](https://github.com/JabRef/jabref/issues/8276)
- We added a cleanup action that escapes `$` (by adding a backslash in front). [#8673](https://github.com/JabRef/jabref/issues/8673)

### Changed

- We upgraded to Lucene 9.1 for the fulltext search.
  Thus, the now created search index cannot be read from older versions of JabRef any longer.
  ⚠️ JabRef will recreate the index in a new folder for new files and this will take a long time for a huge library.
  Moreover, switching back and forth JabRef versions and meanwhile adding PDFs also requires rebuilding the index now and then.
  [#8362](https://github.com/JabRef/jabref/pull/8362)
- We changed the list of CSL styles to those that support formatting bibliographies. [#8421](https://github.com/JabRef/jabref/issues/8421) [citeproc-java#116](https://github.com/michel-kraemer/citeproc-java/issues/116)
- The CSL preview styles now also support displaying data from cross references entries that are linked via the `crossref` field. [#7378](https://github.com/JabRef/jabref/issues/7378)
- We made the Search button in Web Search wider. We also skewed the panel titles to the left. [#8397](https://github.com/JabRef/jabref/issues/8397)
- We introduced a preference to disable fulltext indexing. [#8468](https://github.com/JabRef/jabref/issues/8468)
- When exporting entries, the encoding is always UTF-8.
- When embedding BibTeX data into a PDF, the encoding is always UTF-8.
- We replaced the [OttoBib](https://en.wikipedia.org/wiki/OttoBib) fetcher by a fetcher by [OpenLibrary](https://openlibrary.org/dev/docs/api/books). [#8652](https://github.com/JabRef/jabref/issues/8652)
- We first fetch ISBN data from OpenLibrary, if nothing found, ebook.de is tried.
- We now only show a warning when exiting for tasks that will not be recovered automatically upon relaunch of JabRef. [#8468](https://github.com/JabRef/jabref/issues/8468)

### Fixed

- We fixed an issue where right clicking multiple entries and pressing "Change entry type" would only change one entry. [#8654](https://github.com/JabRef/jabref/issues/8654)
- We fixed an issue where it was no longer possible to add or delete multiple files in the `file` field in the entry editor. [#8659](https://github.com/JabRef/jabref/issues/8659)
- We fixed an issue where the author's lastname was not used for the citation key generation if it started with a lowercase letter. [#8601](https://github.com/JabRef/jabref/issues/8601)
- We fixed an issue where custom "Protected terms" files were missing after a restart of JabRef. [#8608](https://github.com/JabRef/jabref/issues/8608)
- We fixed an issue where JabRef could not start due to a missing directory for the fulltex index. [#8579](https://github.com/JabRef/jabref/issues/8579)
- We fixed an issue where long article numbers in the `pages` field would cause an exception and preventing the citation style to display. [#8381](https://github.com/JabRef/jabref/issues/8381), [citeproc-java](https://github.com/michel-kraemer/citeproc-java/issues/114)
- We fixed an issue where online links in the file field were not detected correctly and could produce an exception. [#8150](https://github.com/JabRef/jabref/issues/8510)
- We fixed an issue where an exception could occur when saving the preferences [#7614](https://github.com/JabRef/jabref/issues/7614)
- We fixed an issue where "Copy DOI url" in the right-click menu of the Entry List would just copy the DOI and not the DOI url. [#8389](https://github.com/JabRef/jabref/issues/8389)
- We fixed an issue where opening the console from the drop-down menu would cause an exception. [#8466](https://github.com/JabRef/jabref/issues/8466)
- We fixed an issue when reading non-UTF-8 encoded. When no encoding header is present, the encoding is now detected from the file content (and the preference option is disregarded). [#8417](https://github.com/JabRef/jabref/issues/8417)
- We fixed an issue where pasting a URL was replacing `+` signs by spaces making the URL unreachable. [#8448](https://github.com/JabRef/jabref/issues/8448)
- We fixed an issue where creating subsidiary files from aux files created with some versions of biblatex would produce incorrect results. [#8513](https://github.com/JabRef/jabref/issues/8513)
- We fixed an issue where opening the changelog from withing JabRef led to a 404 error. [#8563](https://github.com/JabRef/jabref/issues/8563)
- We fixed an issue where not all found unlinked local files were imported correctly due to some race condition. [#8444](https://github.com/JabRef/jabref/issues/8444)
- We fixed an issue where Merge entries dialog exceeds screen boundaries.
- We fixed an issue where the app lags when selecting an entry after a fresh start. [#8446](https://github.com/JabRef/jabref/issues/8446)
- We fixed an issue where no citationkey was generated on import, pasting a doi or an entry on the main table. [8406](https://github.com/JabRef/jabref/issues/8406), [koppor#553](https://github.com/koppor/jabref/issues/553)
- We fixed an issue where accent search does not perform consistently. [#6815](https://github.com/JabRef/jabref/issues/6815)
- We fixed an issue where the incorrect entry was selected when "New Article" is pressed while search filters are active. [#8674](https://github.com/JabRef/jabref/issues/8674)
- We fixed an issue where "Write BibTeXEntry metadata to PDF" button remains enabled while writing to PDF is in-progress. [#8691](https://github.com/JabRef/jabref/issues/8691)

### Removed

- We removed the option to copy CSL Citation styles data as `XSL_FO`, `ASCIIDOC`, and `RTF` as these have not been working since a long time and are no longer supported in the external library used for processing the styles. [#7378](https://github.com/JabRef/jabref/issues/7378)
- We removed the option to configure the default encoding. The default encoding is now hard-coded to the modern UTF-8 encoding.

## [5.5] - 2022-01-17

### Changed

- We integrated the external file types dialog directly inside the preferences. [#8341](https://github.com/JabRef/jabref/pull/8341)
- We disabled the add group button color change after adding 10 new groups. [#8051](https://github.com/JabRef/jabref/issues/8051)
- We inverted the logic for resolving [BibTeX strings](https://docs.jabref.org/advanced/strings). This helps to keep `#` chars. By default String resolving is only activated for a couple of standard fields. The list of fields can be modified in the preferences. [#7010](https://github.com/JabRef/jabref/issues/7010), [#7102](https://github.com/JabRef/jabref/issues/7012), [#8303](https://github.com/JabRef/jabref/issues/8303)
- We moved the search box in preview preferences closer to the available citation styles list. [#8370](https://github.com/JabRef/jabref/pull/8370)
- Changing the preference to show the preview panel as a separate tab now has effect without restarting JabRef. [#8370](https://github.com/JabRef/jabref/pull/8370)
- We enabled switching themes in JabRef without the need to restart JabRef. [#7335](https://github.com/JabRef/jabref/pull/7335)
- We added support for the field `day`, `rights`, `coverage` and `language` when reading XMP data in Dublin Core format. [#8491](https://github.com/JabRef/jabref/issues/8491)

### Fixed

- We fixed an issue where the preferences for "Search and store files relative to library file location" where ignored when the "Main file directory" field was not empty [#8385](https://github.com/JabRef/jabref/issues/8385)
- We fixed an issue where `#`chars in certain fields would be interpreted as BibTeX strings [#7010](https://github.com/JabRef/jabref/issues/7010), [#7102](https://github.com/JabRef/jabref/issues/7012), [#8303](https://github.com/JabRef/jabref/issues/8303)
- We fixed an issue where the fulltext search on an empty library with no documents would lead to an exception [koppor#522](https://github.com/koppor/jabref/issues/522)
- We fixed an issue where clicking on "Accept changes" in the merge dialog would lead to an exception [forum#2418](https://discourse.jabref.org/t/the-library-has-been-modified-by-another-program/2418/8)
- We fixed an issue where clicking on headings in the entry preview could lead to an exception. [#8292](https://github.com/JabRef/jabref/issues/8292)
- We fixed an issue where IntegrityCheck used the system's character encoding instead of the one set by the library or in preferences [#8022](https://github.com/JabRef/jabref/issues/8022)
- We fixed an issue about empty metadata in library properties when called from the right click menu. [#8358](https://github.com/JabRef/jabref/issues/8358)
- We fixed an issue where someone could add a duplicate field in the customize entry type dialog. [#8194](https://github.com/JabRef/jabref/issues/8194)
- We fixed a typo in the library properties tab: "String constants". There, one can configure [BibTeX string constants](https://docs.jabref.org/advanced/strings).
- We fixed an issue when writing a non-UTF-8 encoded file: The header is written again. [#8417](https://github.com/JabRef/jabref/issues/8417)
- We fixed an issue where folder creation during systemic literature review failed due to an illegal fetcher name. [#8552](https://github.com/JabRef/jabref/pull/8552)

## [5.4] - 2021-12-20

### Added

- We added confirmation dialog when user wants to close a library where any empty entires are detected. [#8096](https://github.com/JabRef/jabref/issues/8096)
- We added import support for CFF files. [#7945](https://github.com/JabRef/jabref/issues/7945)
- We added the option to copy the DOI of an entry directly from the context menu copy submenu. [#7826](https://github.com/JabRef/jabref/issues/7826)
- We added a fulltext search feature. [#2838](https://github.com/JabRef/jabref/pull/2838)
- We improved the deduction of bib-entries from imported fulltext pdfs. [#7947](https://github.com/JabRef/jabref/pull/7947)
- We added unprotect_terms to the list of bracketed pattern modifiers [#7826](https://github.com/JabRef/jabref/pull/7960)
- We added a dialog that allows to parse metadata from linked pdfs. [#7929](https://github.com/JabRef/jabref/pull/7929)
- We added an icon picker in group edit dialog. [#6142](https://github.com/JabRef/jabref/issues/6142)
- We added a preference to Opt-In to JabRef's online metadata extraction service (Grobid) usage. [#8002](https://github.com/JabRef/jabref/pull/8002)
- We readded the possibility to display the search results of all databases ("Global Search"). It is shown in a separate window. [#4096](https://github.com/JabRef/jabref/issues/4096)
- We readded the possibility to keep the search string when switching tabs. It is implemented by a toggle button. [#4096](https://github.com/JabRef/jabref/issues/4096#issuecomment-575986882)
- We allowed the user to also preview the available citation styles in the preferences besides the selected ones [#8108](https://github.com/JabRef/jabref/issues/8108)
- We added an option to search the available citation styles by name in the preferences [#8108](https://github.com/JabRef/jabref/issues/8108)
- We added an option to generate bib-entries from ID through a popover in the toolbar. [#4183](https://github.com/JabRef/jabref/issues/4183)
- We added a menu option in the right click menu of the main table tabs to display the library properties. [#6527](https://github.com/JabRef/jabref/issues/6527)
- When a `.bib` file ("library") was saved successfully, a notification is shown

### Changed

- Local library settings may overwrite the setting "Search and store files relative to library file location" [#8179](https://github.com/JabRef/jabref/issues/8179)
- The option "Fit table horizontally on screen" in the "Entry table" preferences is now disabled by default [#8148](https://github.com/JabRef/jabref/pull/8148)
- We improved the preferences and descriptions in the "Linked files" preferences tab [#8148](https://github.com/JabRef/jabref/pull/8148)
- We slightly changed the layout of the Journal tab in the preferences for ui consistency. [#7937](https://github.com/JabRef/jabref/pull/7937)
- The JabRefHost on Windows now writes a temporary file and calls `-importToOpen` instead of passing the bibtex via `-importBibtex`. [#7374](https://github.com/JabRef/jabref/issues/7374), [JabRef Browser Ext #274](https://github.com/JabRef/JabRef-Browser-Extension/issues/274)
- We reordered some entries in the right-click menu of the main table. [#6099](https://github.com/JabRef/jabref/issues/6099)
- We merged the barely used ImportSettingsTab and the CustomizationTab in the preferences into one single tab and moved the option to allow Integers in Edition Fields in Bibtex-Mode to the EntryEditor tab. [#7849](https://github.com/JabRef/jabref/pull/7849)
- We moved the export order in the preferences from `File` to `Import and Export`. [#7935](https://github.com/JabRef/jabref/pull/7935)
- We reworked the export order in the preferences and the save order in the library preferences. You can now set more than three sort criteria in your library preferences. [#7935](https://github.com/JabRef/jabref/pull/7935)
- The metadata-to-pdf actions now also embeds the bibfile to the PDF. [#8037](https://github.com/JabRef/jabref/pull/8037)
- The snap was updated to use the core20 base and to use lzo compression for better startup performance [#8109](https://github.com/JabRef/jabref/pull/8109)
- We moved the union/intersection view button in the group sidepane to the left of the other controls. [#8202](https://github.com/JabRef/jabref/pull/8202)
- We improved the Drag and Drop behavior in the "Customize Entry Types" Dialog [#6338](https://github.com/JabRef/jabref/issues/6338)
- When determining the URL of an ArXiV eprint, the URL now points to the version [#8149](https://github.com/JabRef/jabref/pull/8149)
- We Included all standard fields with citation key when exporting to Old OpenOffice/LibreOffice Calc Format [#8176](https://github.com/JabRef/jabref/pull/8176)
- In case the database is encoded with `UTF8`, the `% Encoding` marker is not written anymore
- The written `.bib` file has the same line endings [#390](https://github.com/koppor/jabref/issues/390)
- The written `.bib` file always has a final line break
- The written `.bib` file keeps the newline separator of the loaded `.bib` file
- We present options to manually enter an article or return to the New Entry menu when the fetcher DOI fails to find an entry for an ID [#7870](https://github.com/JabRef/jabref/issues/7870)
- We trim white space and non-ASCII characters from DOI [#8127](https://github.com/JabRef/jabref/issues/8127)
- The duplicate checker now inspects other fields in case no difference in the required and optional fields are found.
- We reworked the library properties dialog and integrated the `Library > Preamble`, `Library > Citation key pattern` and `Library > String constants dialogs` [#8264](https://github.com/JabRef/jabref/pulls/8264)
- We improved the startup time of JabRef by switching from the logging library `log4j2` to `tinylog` [#8007](https://github.com/JabRef/jabref/issues/8007)

### Fixed

- We fixed an issue where an exception occurred when pasting an entry with a publication date-range of the form 1910/1917 [#7864](https://github.com/JabRef/jabref/issues/7864)
- We fixed an issue where an exception occured when a preview style was edited and afterwards another preview style selected. [#8280](https://github.com/JabRef/jabref/issues/8280)
- We fixed an issue where the actions to move a file to a directory were incorrectly disabled. [#7908](https://github.com/JabRef/jabref/issues/7908)
- We fixed an issue where an exception occurred when a linked online file was edited in the entry editor [#8008](https://github.com/JabRef/jabref/issues/8008)
- We fixed an issue when checking for a new version when JabRef is used behind a corporate proxy. [#7884](https://github.com/JabRef/jabref/issues/7884)
- We fixed some icons that were drawn in the wrong color when JabRef used a custom theme. [#7853](https://github.com/JabRef/jabref/issues/7853)
- We fixed an issue where the `Aux file` on `Edit group` doesn't support relative sub-directories path to import. [#7719](https://github.com/JabRef/jabref/issues/7719).
- We fixed an issue where it was impossible to add or modify groups. [#7912](https://github.com/JabRef/jabref/pull/793://github.com/JabRef/jabref/pull/7921)
- We fixed an issue about the visible side pane components being out of sync with the view menu. [#8115](https://github.com/JabRef/jabref/issues/8115)
- We fixed an issue where the side pane would not close when all its components were closed. [#8082](https://github.com/JabRef/jabref/issues/8082)
- We fixed an issue where exported entries from a Citavi bib containing URLs could not be imported [#7892](https://github.com/JabRef/jabref/issues/7882)
- We fixed an issue where the icons in the search bar had the same color, toggled as well as untoggled. [#8014](https://github.com/JabRef/jabref/pull/8014)
- We fixed an issue where typing an invalid UNC path into the "Main file directory" text field caused an error. [#8107](https://github.com/JabRef/jabref/issues/8107)
- We fixed an issue where "Open Folder" didn't select the file on macOS in Finder [#8130](https://github.com/JabRef/jabref/issues/8130)
- We fixed an issue where importing PDFs resulted in an uncaught exception [#8143](https://github.com/JabRef/jabref/issues/8143)
- We fixed "The library has been modified by another program" showing up when line breaks change [#4877](https://github.com/JabRef/jabref/issues/4877)
- The default directory of the "LaTeX Citations" tab is now the directory of the currently opened database (and not the directory chosen at the last open file dialog or the last database save) [koppor#538](https://github.com/koppor/jabref/issues/538)
- When writing a bib file, the `NegativeArraySizeException` should not occur [#8231](https://github.com/JabRef/jabref/issues/8231) [#8265](https://github.com/JabRef/jabref/issues/8265)
- We fixed an issue where some menu entries were available without entries selected. [#4795](https://github.com/JabRef/jabref/issues/4795)
- We fixed an issue where right-clicking on a tab and selecting close will close the focused tab even if it is not the tab we right-clicked [#8193](https://github.com/JabRef/jabref/pull/8193)
- We fixed an issue where selecting a citation style in the preferences would sometimes produce an exception [#7860](https://github.com/JabRef/jabref/issues/7860)
- We fixed an issue where an exception would occur when clicking on a DOI link in the preview pane [#7706](https://github.com/JabRef/jabref/issues/7706)
- We fixed an issue where XMP and embedded BibTeX export would not work [#8278](https://github.com/JabRef/jabref/issues/8278)
- We fixed an issue where the XMP and embedded BibTeX import of a file containing multiple schemas failed [#8278](https://github.com/JabRef/jabref/issues/8278)
- We fixed an issue where writing embedded BibTeX import fails due to write protection or bibtex already being present [#8332](https://github.com/JabRef/jabref/pull/8332)
- We fixed an issue where pdf-paths and the pdf-indexer could get out of sync [#8182](https://github.com/JabRef/jabref/issues/8182)
- We fixed an issue where Status-Logger error messages appeared during the startup of JabRef [#5475](https://github.com/JabRef/jabref/issues/5475)

### Removed

- We removed two orphaned preferences options [#8164](https://github.com/JabRef/jabref/pull/8164)
- We removed the functionality of the `--debug` commandline options. Use the java command line switch `-Dtinylog.level=debug` for debug output instead. [#8226](https://github.com/JabRef/jabref/pull/8226)

## [5.3] – 2021-07-05

### Added

- We added a progress counter to the title bar in Possible Duplicates dialog window. [#7366](https://github.com/JabRef/jabref/issues/7366)
- We added new "Customization" tab to the preferences which includes option to choose a custom address for DOI access. [#7337](https://github.com/JabRef/jabref/issues/7337)
- We added zbmath to the public databases from which the bibliographic information of an existing entry can be updated. [#7437](https://github.com/JabRef/jabref/issues/7437)
- We showed to the find Unlinked Files Dialog the date of the files' most recent modification. [#4652](https://github.com/JabRef/jabref/issues/4652)
- We added to the find Unlinked Files function a filter to show only files based on date of last modification (Last Year, Last Month, Last Week, Last Day). [#4652](https://github.com/JabRef/jabref/issues/4652)
- We added to the find Unlinked Files function a filter that sorts the files based on the date of last modification(Sort by Newest, Sort by Oldest First). [#4652](https://github.com/JabRef/jabref/issues/4652)
- We added the possibility to add a new entry via its zbMath ID (zbMATH can be chosen as ID type in the "Select entry type" window). [#7202](https://github.com/JabRef/jabref/issues/7202)
- We added the extension support and the external application support (For Texshow, Texmaker and LyX) to the flatpak [#7248](https://github.com/JabRef/jabref/pull/7248)
- We added some symbols and keybindings to the context menu in the entry editor. [#7268](https://github.com/JabRef/jabref/pull/7268)
- We added keybindings for setting and clearing the read status. [#7264](https://github.com/JabRef/jabref/issues/7264)
- We added two new fields to track the creation and most recent modification date and time for each entry. [koppor#130](https://github.com/koppor/jabref/issues/130)
- We added a feature that allows the user to copy highlighted text in the preview window. [#6962](https://github.com/JabRef/jabref/issues/6962)
- We added a feature that allows you to create new BibEntry via paste arxivId [#2292](https://github.com/JabRef/jabref/issues/2292)
- We added support for conducting automated and systematic literature search across libraries and git support for persistence [#369](https://github.com/koppor/jabref/issues/369)
- We added a add group functionality at the bottom of the side pane. [#4682](https://github.com/JabRef/jabref/issues/4682)
- We added a feature that allows the user to choose whether to trust the target site when unable to find a valid certification path from the file download site. [#7616](https://github.com/JabRef/jabref/issues/7616)
- We added a feature that allows the user to open all linked files of multiple selected entries by "Open file" option. [#6966](https://github.com/JabRef/jabref/issues/6966)
- We added a keybinding preset for new entries. [#7705](https://github.com/JabRef/jabref/issues/7705)
- We added a select all button for the library import function. [#7786](https://github.com/JabRef/jabref/issues/7786)
- We added a search feature for journal abbreviations. [#7804](https://github.com/JabRef/jabref/pull/7804)
- We added auto-key-generation progress to the background task list. [#7267](https://github.com/JabRef/jabref/issues/72)
- We added the option to write XMP metadata to pdfs from the CLI. [7814](https://github.com/JabRef/jabref/pull/7814)

### Changed

- The export to MS Office XML now exports the author field as `Inventor` if the bibtex entry type is `patent` [#7830](https://github.com/JabRef/jabref/issues/7830)
- We changed the EndNote importer to import the field `label` to the corresponding bibtex field `endnote-label` [forum#2734](https://discourse.jabref.org/t/importing-endnote-label-field-to-jabref-from-xml-file/2734)
- The keywords added via "Manage content selectors" are now displayed in alphabetical order. [#3791](https://github.com/JabRef/jabref/issues/3791)
- We improved the "Find unlinked files" dialog to show import results for each file. [#7209](https://github.com/JabRef/jabref/pull/7209)
- The content of the field `timestamp` is migrated to `creationdate`. In case one configured "udpate timestampe", it is migrated to `modificationdate`. [koppor#130](https://github.com/koppor/jabref/issues/130)
- The JabRef specific meta-data content in the main field such as priorities (prio1, prio2, ...) are migrated to their respective fields. They are removed from the keywords. [#6840](https://github.com/jabref/jabref/issues/6840)
- We fixed an issue where groups generated from authors' last names did not include all entries of the authors' [#5833](https://github.com/JabRef/jabref/issues/5833)
- The export to MS Office XML now uses the month name for the field `MonthAcessed` instead of the two digit number [#7354](https://github.com/JabRef/jabref/issues/7354)
- We included some standalone dialogs from the options menu in the main preference dialog and fixed some visual issues in the preferences dialog. [#7384](https://github.com/JabRef/jabref/pull/7384)
- We improved the linking of the `python3` interpreter via the shebang to dynamically use the systems default Python. Related to [JabRef-Browser-Extension #177](https://github.com/JabRef/JabRef-Browser-Extension/issues/177)
- Automatically found pdf files now have the linking button to the far left and uses a link icon with a plus instead of a briefcase. The file name also has lowered opacity(70%) until added. [#3607](https://github.com/JabRef/jabref/issues/3607)
- We simplified the select entry type form by splitting it into two parts ("Recommended" and "Others") based on internal usage data. [#6730](https://github.com/JabRef/jabref/issues/6730)
- We improved the submenu list by merging the'Remove group' having two options, with or without subgroups. [#4682](https://github.com/JabRef/jabref/issues/4682)
- The export to MS Office XML now uses the month name for the field `Month` instead of the two digit number [forum#2685](https://discourse.jabref.org/t/export-month-as-text-not-number/2685)
- We reintroduced missing default keybindings for new entries. [#7346](https://github.com/JabRef/jabref/issues/7346) [#7439](https://github.com/JabRef/jabref/issues/7439)
- Lists of available fields are now sorted alphabetically. [#7716](https://github.com/JabRef/jabref/issues/7716)
- The tooltip of the search field explaining the search is always shown. [#7279](https://github.com/JabRef/jabref/pull/7279)
- We rewrote the ACM fetcher to adapt to the new interface. [#5804](https://github.com/JabRef/jabref/issues/5804)
- We moved the select/collapse buttons in the unlinked files dialog into a context menu. [#7383](https://github.com/JabRef/jabref/issues/7383)
- We fixed an issue where journal abbreviations containing curly braces were not recognized [#7773](https://github.com/JabRef/jabref/issues/7773)

### Fixed

- We fixed an isuse where some texts (e.g. descriptionss) in dialogs could not be translated [#7854](https://github.com/JabRef/jabref/issues/7854)
- We fixed an issue where import hangs for ris files with "ER - " [#7737](https://github.com/JabRef/jabref/issues/7737)
- We fixed an issue where getting bibliograhpic data from DOI or another identifer did not respect the library mode (BibTeX/biblatex)[#1018](https://github.com/JabRef/jabref/issues/6267)
- We fixed an issue where importing entries would not respect the library mode (BibTeX/biblatex)[#1018](https://github.com/JabRef/jabref/issues/1018)
- We fixed an issue where an exception occured when importing entries from a web search [#7606](https://github.com/JabRef/jabref/issues/7606)
- We fixed an issue where the table column sort order was not properly stored and resulted in unsorted eports [#7524](https://github.com/JabRef/jabref/issues/7524)
- We fixed an issue where the value of the field `school` or `institution` would be printed twice in the HTML Export [forum#2634](https://discourse.jabref.org/t/problem-with-exporting-techreport-phdthesis-mastersthesis-to-html/2634)
- We fixed an issue preventing to connect to a shared database. [#7570](https://github.com/JabRef/jabref/pull/7570)
- We fixed an issue preventing files from being dragged & dropped into an empty library. [#6851](https://github.com/JabRef/jabref/issues/6851)
- We fixed an issue where double-click onto PDF in file list under the 'General' tab section should just open the file. [#7465](https://github.com/JabRef/jabref/issues/7465)
- We fixed an issue where the dark theme did not extend to a group's custom color picker. [#7481](https://github.com/JabRef/jabref/issues/7481)
- We fixed an issue where choosing the fields on which autocompletion should not work in "Entry editor" preferences had no effect. [#7320](https://github.com/JabRef/jabref/issues/7320)
- We fixed an issue where the "Normalize page numbers" formatter did not replace en-dashes or em-dashes with a hyphen-minus sign. [#7239](https://github.com/JabRef/jabref/issues/7239)
- We fixed an issue with the style of highlighted check boxes while searching in preferences. [#7226](https://github.com/JabRef/jabref/issues/7226)
- We fixed an issue where the option "Move file to file directory" was disabled in the entry editor for all files [#7194](https://github.com/JabRef/jabref/issues/7194)
- We fixed an issue where application dialogs were opening in the wrong display when using multiple screens [#7273](https://github.com/JabRef/jabref/pull/7273)
- We fixed an issue where the "Find unlinked files" dialog would freeze JabRef on importing. [#7205](https://github.com/JabRef/jabref/issues/7205)
- We fixed an issue where the "Find unlinked files" would stop importing when importing a single file failed. [#7206](https://github.com/JabRef/jabref/issues/7206)
- We fixed an issue where JabRef froze for a few seconds in MacOS when DNS resolution timed out. [#7441](https://github.com/JabRef/jabref/issues/7441)
- We fixed an issue where an exception would be displayed for previewing and preferences when a custom theme has been configured but is missing [#7177](https://github.com/JabRef/jabref/issues/7177)
- We fixed an issue where URLs in `file` fields could not be handled on Windows. [#7359](https://github.com/JabRef/jabref/issues/7359)
- We fixed an issue where the regex based file search miss-interpreted specific symbols. [#4342](https://github.com/JabRef/jabref/issues/4342)
- We fixed an issue where the Harvard RTF exporter used the wrong default file extension. [4508](https://github.com/JabRef/jabref/issues/4508)
- We fixed an issue where the Harvard RTF exporter did not use the new authors formatter and therefore did not export "organization" authors correctly. [4508](https://github.com/JabRef/jabref/issues/4508)
- We fixed an issue where the field `urldate` was not exported to the corresponding fields `YearAccessed`, `MonthAccessed`, `DayAccessed` in MS Office XML [#7354](https://github.com/JabRef/jabref/issues/7354)
- We fixed an issue where the password for a shared SQL database was only remembered if it was the same as the username [#6869](https://github.com/JabRef/jabref/issues/6869)
- We fixed an issue where some custom exports did not use the new authors formatter and therefore did not export authors correctly [#7356](https://github.com/JabRef/jabref/issues/7356)
- We fixed an issue where alt+keyboard shortcuts do not work [#6994](https://github.com/JabRef/jabref/issues/6994)
- We fixed an issue about the file link editor did not allow to change the file name according to the default pattern after changing an entry. [#7525](https://github.com/JabRef/jabref/issues/7525)
- We fixed an issue where the file path is invisible in dark theme. [#7382](https://github.com/JabRef/jabref/issues/7382)
- We fixed an issue where the secondary sorting is not working for some special fields. [#7015](https://github.com/JabRef/jabref/issues/7015)
- We fixed an issue where changing the font size makes the font size field too small. [#7085](https://github.com/JabRef/jabref/issues/7085)
- We fixed an issue with TexGroups on Linux systems, where the modification of an aux-file did not trigger an auto-update for TexGroups. Furthermore, the detection of file modifications is now more reliable. [#7412](https://github.com/JabRef/jabref/pull/7412)
- We fixed an issue where the Unicode to Latex formatter produced wrong results for characters with a codepoint higher than Character.MAX_VALUE. [#7387](https://github.com/JabRef/jabref/issues/7387)
- We fixed an issue where a non valid value as font size results in an uncaught exception. [#7415](https://github.com/JabRef/jabref/issues/7415)
- We fixed an issue where "Merge citations" in the Openoffice/Libreoffice integration panel did not have a corresponding opposite. [#7454](https://github.com/JabRef/jabref/issues/7454)
- We fixed an issue where drag and drop of bib files for opening resulted in uncaught exceptions [#7464](https://github.com/JabRef/jabref/issues/7464)
- We fixed an issue where columns shrink in width when we try to enlarge JabRef window. [#6818](https://github.com/JabRef/jabref/issues/6818)
- We fixed an issue where Content selector does not seem to work for custom fields. [#6819](https://github.com/JabRef/jabref/issues/6819)
- We fixed an issue where font size of the preferences dialog does not update with the rest of the GUI. [#7416](https://github.com/JabRef/jabref/issues/7416)
- We fixed an issue in which a linked online file consisting of a web page was saved as an invalid pdf file upon being downloaded. The user is now notified when downloading a linked file results in an HTML file. [#7452](https://github.com/JabRef/jabref/issues/7452)
- We fixed an issue where opening BibTex file (doubleclick) from Folder with spaces not working. [#6487](https://github.com/JabRef/jabref/issues/6487)
- We fixed the header title in the Add Group/Subgroup Dialog box. [#4682](https://github.com/JabRef/jabref/issues/4682)
- We fixed an issue with saving large `.bib` files [#7265](https://github.com/JabRef/jabref/issues/7265)
- We fixed an issue with very large page numbers [#7590](https://github.com/JabRef/jabref/issues/7590)
- We fixed an issue where the file extension is missing on saving the library file on linux [#7451](https://github.com/JabRef/jabref/issues/7451)
- We fixed an issue with opacity of disabled icon-buttons [#7195](https://github.com/JabRef/jabref/issues/7195)
- We fixed an issue where journal abbreviations in UTF-8 were not recognized [#5850](https://github.com/JabRef/jabref/issues/5850)
- We fixed an issue where the article title with curly brackets fails to download the arXiv link (pdf file). [#7633](https://github.com/JabRef/jabref/issues/7633)
- We fixed an issue with toggle of special fields does not work for sorted entries [#7016](https://github.com/JabRef/jabref/issues/7016)
- We fixed an issue with the default path of external application. [#7641](https://github.com/JabRef/jabref/issues/7641)
- We fixed an issue where urls must be embedded in a style tag when importing EndNote style Xml files. Now it can parse url with or without a style tag. [#6199](https://github.com/JabRef/jabref/issues/6199)
- We fixed an issue where the article title with colon fails to download the arXiv link (pdf file). [#7660](https://github.com/JabRef/issues/7660)
- We fixed an issue where the keybinding for delete entry did not work on the main table [7580](https://github.com/JabRef/jabref/pull/7580)
- We fixed an issue where the RFC fetcher is not compatible with the draft [7305](https://github.com/JabRef/jabref/issues/7305)
- We fixed an issue where duplicate files (both file names and contents are the same) is downloaded and add to linked files [#6197](https://github.com/JabRef/jabref/issues/6197)
- We fixed an issue where changing the appearance of the preview tab did not trigger a restart warning. [#5464](https://github.com/JabRef/jabref/issues/5464)
- We fixed an issue where editing "Custom preview style" triggers exception. [#7526](https://github.com/JabRef/jabref/issues/7526)
- We fixed the [SAO/NASA Astrophysics Data System](https://docs.jabref.org/collect/import-using-online-bibliographic-database#sao-nasa-astrophysics-data-system) fetcher. [#7867](https://github.com/JabRef/jabref/pull/7867)
- We fixed an issue where a title with multiple applied formattings in EndNote was not imported correctly [forum#2734](https://discourse.jabref.org/t/importing-endnote-label-field-to-jabref-from-xml-file/2734)
- We fixed an issue where a `report` in EndNote was imported as `article` [forum#2734](https://discourse.jabref.org/t/importing-endnote-label-field-to-jabref-from-xml-file/2734)
- We fixed an issue where the field `publisher` in EndNote was not imported in JabRef [forum#2734](https://discourse.jabref.org/t/importing-endnote-label-field-to-jabref-from-xml-file/2734)

### Removed

- We removed add group button beside the filter group tab. [#4682](https://github.com/JabRef/jabref/issues/4682)

## [5.2] – 2020-12-24

### Added

- We added a validation to check if the current database location is shared, preventing an exception when Pulling Changes From Shared Database. [#6959](https://github.com/JabRef/jabref/issues/6959)
- We added a query parser and mapping layer to enable conversion of queries formulated in simplified lucene syntax by the user into api queries. [#6799](https://github.com/JabRef/jabref/pull/6799)
- We added some basic functionality to customise the look of JabRef by importing a css theme file. [#5790](https://github.com/JabRef/jabref/issues/5790)
- We added connection check function in network preference setting [#6560](https://github.com/JabRef/jabref/issues/6560)
- We added support for exporting to YAML. [#6974](https://github.com/JabRef/jabref/issues/6974)
- We added a DOI format and organization check to detect [American Physical Society](https://journals.aps.org/) journals to copy the article ID to the page field for cases where the page numbers are missing. [#7019](https://github.com/JabRef/jabref/issues/7019)
- We added an error message in the New Entry dialog that is shown in case the fetcher did not find anything . [#7000](https://github.com/JabRef/jabref/issues/7000)
- We added a new formatter to output shorthand month format. [#6579](https://github.com/JabRef/jabref/issues/6579)
- We added support for the new Microsoft Edge browser in all platforms. [#7056](https://github.com/JabRef/jabref/pull/7056)
- We reintroduced emacs/bash-like keybindings. [#6017](https://github.com/JabRef/jabref/issues/6017)
- We added a feature to provide automated cross library search using a cross library query language. This provides support for the search step of systematic literature reviews (SLRs). [koppor#369](https://github.com/koppor/jabref/issues/369)

### Changed

- We changed the default preferences for OpenOffice/LibreOffice integration to automatically sync the bibliography when inserting new citations in a OpenOffic/LibreOffice document. [#6957](https://github.com/JabRef/jabref/issues/6957)
- We restructured the 'File' tab and extracted some parts into the 'Linked files' tab [#6779](https://github.com/JabRef/jabref/pull/6779)
- JabRef now offers journal lists from <https://abbrv.jabref.org>. JabRef the lists which use a dot inside the abbreviations. [#5749](https://github.com/JabRef/jabref/pull/5749)
- We removed two useless preferences in the groups preferences dialog. [#6836](https://github.com/JabRef/jabref/pull/6836)
- Synchronization of SpecialFields to keywords is now disabled by default. [#6621](https://github.com/JabRef/jabref/issues/6621)
- JabRef no longer opens the entry editor with the first entry on startup [#6855](https://github.com/JabRef/jabref/issues/6855)
- We completed the rebranding of `bibtexkey` as `citationkey` which was started in JabRef 5.1.
- JabRef no longer opens the entry editor with the first entry on startup [#6855](https://github.com/JabRef/jabref/issues/6855)
- Fetch by ID: (long) "SAO/NASA Astrophysics Data System" replaced by (short) "SAO/NASA ADS" [#6876](https://github.com/JabRef/jabref/pull/6876)
- We changed the title of the window "Manage field names and content" to have the same title as the corresponding menu item [#6895](https://github.com/JabRef/jabref/pull/6895)
- We renamed the menus "View -> Previous citation style" and "View -> Next citation style" into "View -> Previous preview style" and "View -> Next preview style" and renamed the "Preview" style to "Customized preview style". [#6899](https://github.com/JabRef/jabref/pull/6899)
- We changed the default preference option "Search and store files relative to library file location" to on, as this seems to be a more intuitive behaviour. [#6863](https://github.com/JabRef/jabref/issues/6863)
- We changed the title of the window "Manage field names and content": to have the same title as the corresponding menu item [#6895](https://github.com/JabRef/jabref/pull/6895)
- We improved the detection of "short" DOIs [6880](https://github.com/JabRef/jabref/issues/6880)
- We improved the duplicate detection when identifiers like DOI or arxiv are semantiaclly the same, but just syntactically differ (e.g. with or without http(s):// prefix). [#6707](https://github.com/JabRef/jabref/issues/6707)
- We improved JabRef start up time [6057](https://github.com/JabRef/jabref/issues/6057)
- We changed in the group interface "Generate groups from keywords in a BibTeX field" by "Generate groups from keywords in the following field". [#6983](https://github.com/JabRef/jabref/issues/6983)
- We changed the name of a group type from "Searching for keywords" to "Searching for a keyword". [6995](https://github.com/JabRef/jabref/pull/6995)
- We changed the way JabRef displays the title of a tab and of the window. [4161](https://github.com/JabRef/jabref/issues/4161)
- We changed connect timeouts for server requests to 30 seconds in general and 5 seconds for GROBID server (special) and improved user notifications on connection issues. [7026](https://github.com/JabRef/jabref/pull/7026)
- We changed the order of the library tab context menu items. [#7171](https://github.com/JabRef/jabref/issues/7171)
- We changed the way linked files are opened on Linux to use the native openFile method, compatible with confined packages. [7037](https://github.com/JabRef/jabref/pull/7037)
- We refined the entry preview to show the full names of authors and editors, to list the editor only if no author is present, have the year earlier. [#7083](https://github.com/JabRef/jabref/issues/7083)

### Fixed

- We fixed an issue changing the icon link_variation_off that is not meaningful. [#6834](https://github.com/JabRef/jabref/issues/6834)
- We fixed an issue where the `.sav` file was not deleted upon exiting JabRef. [#6109](https://github.com/JabRef/jabref/issues/6109)
- We fixed a linked identifier icon inconsistency. [#6705](https://github.com/JabRef/jabref/issues/6705)
- We fixed the wrong behavior that font size changes are not reflected in dialogs. [#6039](https://github.com/JabRef/jabref/issues/6039)
- We fixed the failure to Copy citation key and link. [#5835](https://github.com/JabRef/jabref/issues/5835)
- We fixed an issue where the sort order of the entry table was reset after a restart of JabRef. [#6898](https://github.com/JabRef/jabref/pull/6898)
- We fixed an issue where no longer a warning was displayed when inserting references into LibreOffice with an invalid "ReferenceParagraphFormat". [#6907](https://github.com/JabRef/jabref/pull/60907).
- We fixed an issue where a selected field was not removed after the first click in the custom entry types dialog. [#6934](https://github.com/JabRef/jabref/issues/6934)
- We fixed an issue where a remove icon was shown for standard entry types in the custom entry types dialog. [#6906](https://github.com/JabRef/jabref/issues/6906)
- We fixed an issue where it was impossible to connect to OpenOffice/LibreOffice on Mac OSX. [#6970](https://github.com/JabRef/jabref/pull/6970)
- We fixed an issue with the python script used by browser plugins that failed to locate JabRef if not installed in its default location. [#6963](https://github.com/JabRef/jabref/pull/6963/files)
- We fixed an issue where spaces and newlines in an isbn would generate an exception. [#6456](https://github.com/JabRef/jabref/issues/6456)
- We fixed an issue where identity column header had incorrect foreground color in the Dark theme. [#6796](https://github.com/JabRef/jabref/issues/6796)
- We fixed an issue where the RIS exporter added extra blank lines.[#7007](https://github.com/JabRef/jabref/pull/7007/files)
- We fixed an issue where clicking on Collapse All button in the Search for Unlinked Local Files expanded the directory structure erroneously [#6848](https://github.com/JabRef/jabref/issues/6848)
- We fixed an issue, when pulling changes from shared database via shortcut caused creation of a new tech report [6867](https://github.com/JabRef/jabref/issues/6867)
- We fixed an issue where the JabRef GUI does not highlight the "All entries" group on start-up [#6691](https://github.com/JabRef/jabref/issues/6691)
- We fixed an issue where a custom dark theme was not applied to the entry preview tab [7068](https://github.com/JabRef/jabref/issues/7068)
- We fixed an issue where modifications to the Custom preview layout in the preferences were not saved [#6447](https://github.com/JabRef/jabref/issues/6447)
- We fixed an issue where errors from imports were not shown to the user [#7084](https://github.com/JabRef/jabref/pull/7084)
- We fixed an issue where the EndNote XML Import would fail on empty keywords tags [forum#2387](https://discourse.jabref.org/t/importing-in-unknown-format-fails-to-import-xml-library-from-bookends-export/2387)
- We fixed an issue where the color of groups of type "free search expression" not persisting after restarting the application [#6999](https://github.com/JabRef/jabref/issues/6999)
- We fixed an issue where modifications in the source tab where not saved without switching to another field before saving the library [#6622](https://github.com/JabRef/jabref/issues/6622)
- We fixed an issue where the "Document Viewer" did not show the first page of the opened pdf document and did not show the correct total number of pages [#7108](https://github.com/JabRef/jabref/issues/7108)
- We fixed an issue where the context menu was not updated after a file link was changed. [#5777](https://github.com/JabRef/jabref/issues/5777)
- We fixed an issue where the password for a shared SQL database was not remembered [#6869](https://github.com/JabRef/jabref/issues/6869)
- We fixed an issue where newly added entires were not synced to a shared SQL database [#7176](https://github.com/JabRef/jabref/issues/7176)
- We fixed an issue where the PDF-Content importer threw an exception when no DOI number is present at the first page of the PDF document [#7203](https://github.com/JabRef/jabref/issues/7203)
- We fixed an issue where groups created from aux files did not update on file changes [#6394](https://github.com/JabRef/jabref/issues/6394)
- We fixed an issue where authors that only have last names were incorrectly identified as institutes when generating citation keys [#7199](https://github.com/JabRef/jabref/issues/7199)
- We fixed an issue where institutes were incorrectly identified as universities when generating citation keys [#6942](https://github.com/JabRef/jabref/issues/6942)

### Removed

- We removed the Google Scholar fetcher and the ACM fetcher do not work due to traffic limitations [#6369](https://github.com/JabRef/jabref/issues/6369)
- We removed the menu entry "Manage external file types" because it's already in 'Preferences' dialog [#6991](https://github.com/JabRef/jabref/issues/6991)
- We removed the integrity check "Abbreviation detected" for the field journal/journaltitle in the entry editor [#3925](https://github.com/JabRef/jabref/issues/3925)

## [5.1] – 2020-08-30

### Added

- We added a new fetcher to enable users to search mEDRA DOIs [#6602](https://github.com/JabRef/jabref/issues/6602)
- We added a new fetcher to enable users to search "[Collection of Computer Science Bibliographies](https://liinwww.ira.uka.de/bibliography/index.html)". [#6638](https://github.com/JabRef/jabref/issues/6638)
- We added default values for delimiters in Add Subgroup window [#6624](https://github.com/JabRef/jabref/issues/6624)
- We improved responsiveness of general fields specification dialog window. [#6643](https://github.com/JabRef/jabref/issues/6604)
- We added support for importing ris file and load DOI [#6530](https://github.com/JabRef/jabref/issues/6530)
- We added the Library properties to a context menu on the library tabs [#6485](https://github.com/JabRef/jabref/issues/6485)
- We added a new field in the preferences in 'BibTeX key generator' for unwanted characters that can be user-specified. [#6295](https://github.com/JabRef/jabref/issues/6295)
- We added support for searching ShortScience for an entry through the user's browser. [#6018](https://github.com/JabRef/jabref/pull/6018)
- We updated EditionChecker to permit edition to start with a number. [#6144](https://github.com/JabRef/jabref/issues/6144)
- We added tooltips for most fields in the entry editor containing a short description. [#5847](https://github.com/JabRef/jabref/issues/5847)
- We added support for basic markdown in custom formatted previews [#6194](https://github.com/JabRef/jabref/issues/6194)
- We now show the number of items found and selected to import in the online search dialog. [#6248](https://github.com/JabRef/jabref/pull/6248)
- We created a new install screen for macOS. [#5759](https://github.com/JabRef/jabref/issues/5759)
- We added a new integrity check for duplicate DOIs. [koppor#339](https://github.com/koppor/jabref/issues/339)
- We implemented an option to download fulltext files while importing. [#6381](https://github.com/JabRef/jabref/pull/6381)
- We added a progress-indicator showing the average progress of background tasks to the toolbar. Clicking it reveals a pop-over with a list of running background tasks. [6443](https://github.com/JabRef/jabref/pull/6443)
- We fixed the bug when strike the delete key in the text field. [#6421](https://github.com/JabRef/jabref/issues/6421)
- We added a BibTex key modifier for truncating strings. [#3915](https://github.com/JabRef/jabref/issues/3915)
- We added support for jumping to target entry when typing letter/digit after sorting a column in maintable [#6146](https://github.com/JabRef/jabref/issues/6146)
- We added a new fetcher to enable users to search all available E-Libraries simultaneously. [koppor#369](https://github.com/koppor/jabref/issues/369)
- We added the field "entrytype" to the export sort criteria [#6531](https://github.com/JabRef/jabref/pull/6531)
- We added the possibility to change the display order of the fields in the entry editor. The order can now be configured using drag and drop in the "Customize entry types" dialog [#6152](https://github.com/JabRef/jabref/pull/6152)
- We added native support for biblatex-software [#6574](https://github.com/JabRef/jabref/issues/6574)
- We added a missing restart warning for AutoComplete in the preferences dialog. [#6351](https://github.com/JabRef/jabref/issues/6351)
- We added a note to the citation key pattern preferences dialog as a temporary workaround for a JavaFX bug, about committing changes in a table cell, if the focus is lost. [#5825](https://github.com/JabRef/jabref/issues/5825)
- We added support for customized fallback fields in bracketed patterns. [#7111](https://github.com/JabRef/jabref/issues/7111)

### Changed

- We improved the arXiv fetcher. Now it should find entries even more reliably and does no longer include the version (e.g `v1`) in the `eprint` field. [forum#1941](https://discourse.jabref.org/t/remove-version-in-arxiv-import/1941)
- We moved the group search bar and the button "New group" from bottom to top position to make it more prominent. [#6112](https://github.com/JabRef/jabref/pull/6112)
- When JabRef finds a `.sav` file without changes, there is no dialog asking for acceptance of changes anymore.
- We changed the buttons for import/export/show all/reset of preferences to smaller icon buttons in the preferences dialog. [#6130](https://github.com/JabRef/jabref/pull/6130)
- We moved the functionality "Manage field names & content" from the "Library" menu to the "Edit" menu, because it affects the selected entries and not the whole library
- We merged the functionality "Append contents from a BibTeX library into the currently viewed library" into the "Import into database" functionality. Fixes [#6049](https://github.com/JabRef/jabref/issues/6049).
- We changed the directory where fulltext downloads are stored to the directory set in the import-tab in preferences. [#6381](https://github.com/JabRef/jabref/pull/6381)
- We improved the error message for invalid jstyles. [#6303](https://github.com/JabRef/jabref/issues/6303)
- We changed the section name of 'Advanced' to 'Network' in the preferences and removed some obsolete options.[#6489](https://github.com/JabRef/jabref/pull/6489)
- We improved the context menu of the column "Linked identifiers" of the main table, by truncating their texts, if they are too long. [#6499](https://github.com/JabRef/jabref/issues/6499)
- We merged the main table tabs in the preferences dialog. [#6518](https://github.com/JabRef/jabref/pull/6518)
- We changed the command line option 'generateBibtexKeys' to the more generic term 'generateCitationKeys' while the short option remains 'g'.[#6545](https://github.com/JabRef/jabref/pull/6545)
- We improved the "Possible duplicate entries" window to remember its size and position throughout a session. [#6582](https://github.com/JabRef/jabref/issues/6582)
- We divided the toolbar into small parts, so if the application window is to small, only a part of the toolbar is moved into the chevron popup. [#6682](https://github.com/JabRef/jabref/pull/6682)
- We changed the layout for of the buttons in the Open Office side panel to ensure that the button text is always visible, specially when resizing. [#6639](https://github.com/JabRef/jabref/issues/6639)
- We merged the two new library commands in the file menu to one which always creates a new library in the default library mode. [#6359](https://github.com/JabRef/jabref/pull/6539#issuecomment-641056536)

### Fixed

- We fixed an issue where entry preview tab has no name in drop down list. [#6591](https://github.com/JabRef/jabref/issues/6591)
- We fixed to only search file links in the BIB file location directory when preferences has corresponding checkbox checked. [#5891](https://github.com/JabRef/jabref/issues/5891)
- We fixed wrong button order (Apply and Cancel) in ManageProtectedTermsDialog.
- We fixed an issue with incompatible characters at BibTeX key [#6257](https://github.com/JabRef/jabref/issues/6257)
- We fixed an issue where dash (`-`) was reported as illegal BibTeX key [#6295](https://github.com/JabRef/jabref/issues/6295)
- We greatly improved the performance of the overall application and many operations. [#5071](https://github.com/JabRef/jabref/issues/5071)
- We fixed an issue where sort by priority was broken. [#6222](https://github.com/JabRef/jabref/issues/6222)
- We fixed an issue where opening a library from the recent libraries menu was not possible. [#5939](https://github.com/JabRef/jabref/issues/5939)
- We fixed an issue with inconsistent capitalization of file extensions when downloading files. [#6115](https://github.com/JabRef/jabref/issues/6115)
- We fixed the display of language and encoding in the preferences dialog. [#6130](https://github.com/JabRef/jabref/pull/6130)
- Now the link and/or the link description in the column "linked files" of the main table gets truncated or wrapped, if too long, otherwise display issues arise. [#6178](https://github.com/JabRef/jabref/issues/6178)
- We fixed the issue that groups panel does not keep size when resizing window. [#6180](https://github.com/JabRef/jabref/issues/6180)
- We fixed an error that sometimes occurred when using the context menu. [#6085](https://github.com/JabRef/jabref/issues/6085)
- We fixed an issue where search full-text documents downloaded files with same name, overwriting existing files. [#6174](https://github.com/JabRef/jabref/pull/6174)
- We fixed an issue when importing into current library an erroneous message "import cancelled" is displayed even though import is successful. [#6266](https://github.com/JabRef/jabref/issues/6266)
- We fixed an issue where custom jstyles for Open/LibreOffice where not saved correctly. [#6170](https://github.com/JabRef/jabref/issues/6170)
- We fixed an issue where the INSPIRE fetcher was no longer working [#6229](https://github.com/JabRef/jabref/issues/6229)
- We fixed an issue where custom exports with an uppercase file extension could not be selected for "Copy...-> Export to Clipboard" [#6285](https://github.com/JabRef/jabref/issues/6285)
- We fixed the display of icon both in the main table and linked file editor. [#6169](https://github.com/JabRef/jabref/issues/6169)
- We fixed an issue where the windows installer did not create an entry in the start menu [bug report in the forum](https://discourse.jabref.org/t/error-while-fetching-from-doi/2018/3)
- We fixed an issue where only the field `abstract` and `comment` were declared as multiline fields. Other fields can now be configured in the preferences using "Do not wrap the following fields when saving" [4373](https://github.com/JabRef/jabref/issues/4373)
- We fixed an issue where JabRef switched to discrete graphics under macOS [#5935](https://github.com/JabRef/jabref/issues/5935)
- We fixed an issue where the Preferences entry preview will be unexpected modified leads to Value too long exception [#6198](https://github.com/JabRef/jabref/issues/6198)
- We fixed an issue where custom jstyles for Open/LibreOffice would only be valid if a layout line for the entry type `default` was at the end of the layout section [#6303](https://github.com/JabRef/jabref/issues/6303)
- We fixed an issue where a new entry is not shown in the library if a search is active [#6297](https://github.com/JabRef/jabref/issues/6297)
- We fixed an issue where long directory names created from patterns could create an exception. [#3915](https://github.com/JabRef/jabref/issues/3915)
- We fixed an issue where sort on numeric cases was broken. [#6349](https://github.com/JabRef/jabref/issues/6349)
- We fixed an issue where year and month fields were not cleared when converting to biblatex [#6224](https://github.com/JabRef/jabref/issues/6224)
- We fixed an issue where an "Not on FX thread" exception occured when saving on linux [#6453](https://github.com/JabRef/jabref/issues/6453)
- We fixed an issue where the library sort order was lost. [#6091](https://github.com/JabRef/jabref/issues/6091)
- We fixed an issue where brackets in regular expressions were not working. [6469](https://github.com/JabRef/jabref/pull/6469)
- We fixed an issue where multiple background task popups stacked over each other.. [#6472](https://github.com/JabRef/jabref/issues/6472)
- We fixed an issue where LaTeX citations for specific commands (\autocites) of biblatex-mla were not recognized. [#6476](https://github.com/JabRef/jabref/issues/6476)
- We fixed an issue where drag and drop was not working on empty database. [#6487](https://github.com/JabRef/jabref/issues/6487)
- We fixed an issue where the name fields were not updated after the preferences changed. [#6515](https://github.com/JabRef/jabref/issues/6515)
- We fixed an issue where "null" appeared in generated BibTeX keys. [#6459](https://github.com/JabRef/jabref/issues/6459)
- We fixed an issue where the authors' names were incorrectly displayed in the authors' column when they were bracketed. [#6465](https://github.com/JabRef/jabref/issues/6465) [#6459](https://github.com/JabRef/jabref/issues/6459)
- We fixed an issue where importing certain unlinked files would result in an exception [#5815](https://github.com/JabRef/jabref/issues/5815)
- We fixed an issue where downloaded files would be moved to a directory named after the citationkey when no file directory pattern is specified [#6589](https://github.com/JabRef/jabref/issues/6589)
- We fixed an issue with the creation of a group of cited entries which incorrectly showed the message that the library had been modified externally whenever saving the library. [#6420](https://github.com/JabRef/jabref/issues/6420)
- We fixed an issue with the creation of a group of cited entries. Now the file path to an aux file gets validated. [#6585](https://github.com/JabRef/jabref/issues/6585)
- We fixed an issue on Linux systems where the application would crash upon inotify failure. Now, the user is prompted with a warning, and given the choice to continue the session. [#6073](https://github.com/JabRef/jabref/issues/6073)
- We moved the search modifier buttons into the search bar, as they were not accessible, if autocompletion was disabled. [#6625](https://github.com/JabRef/jabref/issues/6625)
- We fixed an issue about duplicated group color indicators [#6175](https://github.com/JabRef/jabref/issues/6175)
- We fixed an issue where entries with the entry type Misc from an imported aux file would not be saved correctly to the bib file on disk [#6405](https://github.com/JabRef/jabref/issues/6405)
- We fixed an issue where percent sign ('%') was not formatted properly by the HTML formatter [#6753](https://github.com/JabRef/jabref/issues/6753)
- We fixed an issue with the [SAO/NASA Astrophysics Data System](https://docs.jabref.org/collect/import-using-online-bibliographic-database/ads) fetcher where `\textbackslash` appeared at the end of the abstract.
- We fixed an issue with the Science Direct fetcher where PDFs could not be downloaded. Fixes [#5860](https://github.com/JabRef/jabref/issues/5860)
- We fixed an issue with the Library of Congress importer.
- We fixed the [link to the external libraries listing](https://github.com/JabRef/jabref/blob/master/external-libraries.md) in the about dialog
- We fixed an issue regarding pasting on Linux. [#6293](https://github.com/JabRef/jabref/issues/6293)

### Removed

- We removed the option of the "enforce legal key". [#6295](https://github.com/JabRef/jabref/issues/6295)
- We removed the obsolete `External programs / Open PDF` section in the preferences, as the default application to open PDFs is now set in the `Manage external file types` dialog. [#6130](https://github.com/JabRef/jabref/pull/6130)
- We removed the option to configure whether a `.bib.bak` file should be generated upon save. It is now always enabled. Documentation at <https://docs.jabref.org/general/autosave>. [#6092](https://github.com/JabRef/jabref/issues/6092)
- We removed the built-in list of IEEE journal abbreviations using BibTeX strings. If you still want to use them, you have to download them separately from <https://abbrv.jabref.org>.

## [5.0] – 2020-03-06

### Changed

- Added browser integration to the snap package for firefox/chromium browsers. [#6062](https://github.com/JabRef/jabref/pull/6062)
- We reintroduced the possibility to extract references from plain text (using [GROBID](https://grobid.readthedocs.io/en/latest/)). [#5614](https://github.com/JabRef/jabref/pull/5614)
- We changed the open office panel to show buttons in rows of three instead of going straight down to save space as the button expanded out to take up unnecessary horizontal space. [#5479](https://github.com/JabRef/jabref/issues/5479)
- We cleaned up the group add/edit dialog. [#5826](https://github.com/JabRef/jabref/pull/5826)
- We reintroduced the index column. [#5844](https://github.com/JabRef/jabref/pull/5844)
- Filenames of external files can no longer contain curly braces. [#5926](https://github.com/JabRef/jabref/pull/5926)
- We made the filters more easily accessible in the integrity check dialog. [#5955](https://github.com/JabRef/jabref/pull/5955)
- We reimplemented and improved the dialog "Customize entry types". [#4719](https://github.com/JabRef/jabref/issues/4719)
- We added an [American Physical Society](https://journals.aps.org/) fetcher. [#818](https://github.com/JabRef/jabref/issues/818)
- We added possibility to enable/disable items quantity in groups. [#6042](https://github.com/JabRef/jabref/issues/6042)

### Fixed

- We fixed an issue where the command line console was always opened in the background. [#5474](https://github.com/JabRef/jabref/issues/5474)
- We fixed and issue where pdf files will not open under some KDE linux distributions when using okular. [#5253](https://github.com/JabRef/jabref/issues/5253)
- We fixed an issue where the Medline fetcher was only working when JabRef was running from source. [#5645](https://github.com/JabRef/jabref/issues/5645)
- We fixed some visual issues in the dark theme. [#5764](https://github.com/JabRef/jabref/pull/5764) [#5753](https://github.com/JabRef/jabref/issues/5753)
- We fixed an issue where non-default previews didn't handle unicode characters. [#5779](https://github.com/JabRef/jabref/issues/5779)
- We improved the performance, especially changing field values in the entry should feel smoother now. [#5843](https://github.com/JabRef/jabref/issues/5843)
- We fixed an issue where the ampersand character wasn't rendering correctly on previews. [#3840](https://github.com/JabRef/jabref/issues/3840)
- We fixed an issue where an erroneous "The library has been modified by another program" message was shown when saving. [#4877](https://github.com/JabRef/jabref/issues/4877)
- We fixed an issue where the file extension was missing after downloading a file (we now fall-back to pdf). [#5816](https://github.com/JabRef/jabref/issues/5816)
- We fixed an issue where cleaning up entries broke web URLs, if "Make paths of linked files relative (if possible)" was enabled, which resulted in various other issues subsequently. [#5861](https://github.com/JabRef/jabref/issues/5861)
- We fixed an issue where the tab "Required fields" of the entry editor did not show all required fields, if at least two of the defined required fields are linked with a logical or. [#5859](https://github.com/JabRef/jabref/issues/5859)
- We fixed several issues concerning managing external file types: Now everything is usable and fully functional. Previously, there were problems with the radio buttons, with saving the settings and with loading an input field value. Furthermore, different behavior for Windows and other operating systems was given, which was unified as well. [#5846](https://github.com/JabRef/jabref/issues/5846)
- We fixed an issue where entries containing Unicode charaters were not parsed correctly [#5899](https://github.com/JabRef/jabref/issues/5899)
- We fixed an issue where an entry containing an external filename with curly braces could not be saved. Curly braces are now longer allowed in filenames. [#5899](https://github.com/JabRef/jabref/issues/5899)
- We fixed an issue where changing the type of an entry did not update the main table [#5906](https://github.com/JabRef/jabref/issues/5906)
- We fixed an issue in the optics of the library properties, that cropped the dialog on scaled displays. [#5969](https://github.com/JabRef/jabref/issues/5969)
- We fixed an issue where changing the type of an entry did not update the main table. [#5906](https://github.com/JabRef/jabref/issues/5906)
- We fixed an issue where opening a library from the recent libraries menu was not possible. [#5939](https://github.com/JabRef/jabref/issues/5939)
- We fixed an issue where the most bottom group in the list got lost, if it was dragged on itself. [#5983](https://github.com/JabRef/jabref/issues/5983)
- We fixed an issue where changing entry type doesn't always work when biblatex source is shown. [#5905](https://github.com/JabRef/jabref/issues/5905)
- We fixed an issue where the group and the link column were not updated after changing the entry in the main table. [#5985](https://github.com/JabRef/jabref/issues/5985)
- We fixed an issue where reordering the groups was not possible after inserting an article. [#6008](https://github.com/JabRef/jabref/issues/6008)
- We fixed an issue where citation styles except the default "Preview" could not be used. [#56220](https://github.com/JabRef/jabref/issues/5622)
- We fixed an issue where a warning was displayed when the title content is made up of two sentences. [#5832](https://github.com/JabRef/jabref/issues/5832)
- We fixed an issue where an exception was thrown when adding a save action without a selected formatter in the library properties [#6069](https://github.com/JabRef/jabref/issues/6069)
- We fixed an issue where JabRef's icon was missing in the Export to clipboard Dialog. [#6286](https://github.com/JabRef/jabref/issues/6286)
- We fixed an issue when an "Abstract field" was duplicating text, when importing from RIS file (Neurons) [#6065](https://github.com/JabRef/jabref/issues/6065)
- We fixed an issue where adding the addition of a new entry was not completely validated [#6370](https://github.com/JabRef/jabref/issues/6370)
- We fixed an issue where the blue and red text colors in the Merge entries dialog were not quite visible [#6334](https://github.com/JabRef/jabref/issues/6334)
- We fixed an issue where underscore character was removed from the file name in the Recent Libraries list in File menu [#6383](https://github.com/JabRef/jabref/issues/6383)
- We fixed an issue where few keyboard shortcuts regarding new entries were missing [#6403](https://github.com/JabRef/jabref/issues/6403)

### Removed

- Ampersands are no longer escaped by default in the `bib` file. If you want to keep the current behaviour, you can use the new "Escape Ampersands" formatter as a save action. [#5869](https://github.com/JabRef/jabref/issues/5869)
- The "Merge Entries" entry was removed from the Quality Menu. Users should use the right-click menu instead. [#6021](https://github.com/JabRef/jabref/pull/6021)

## [5.0-beta] – 2019-12-15

### Changed

- We added a short DOI field formatter which shortens DOI to more human-readable form. [koppor#343](https://github.com/koppor/jabref/issues/343)
- We improved the display of group memberships by adding multiple colored bars if the entry belongs to more than one group. [#4574](https://github.com/JabRef/jabref/issues/4574)
- We added an option to show the preview as an extra tab in the entry editor (instead of in a split view). [#5244](https://github.com/JabRef/jabref/issues/5244)
- A custom Open/LibreOffice jstyle file now requires a layout line for the entry type `default` [#5452](https://github.com/JabRef/jabref/issues/5452)
- The entry editor is now open by default when JabRef starts up. [#5460](https://github.com/JabRef/jabref/issues/5460)
- Customized entry types are now serialized in alphabetical order in the bib file.
- We added a new ADS fetcher to use the new ADS API. [#4949](https://github.com/JabRef/jabref/issues/4949)
- We added support of the [X11 primary selection](https://unix.stackexchange.com/a/139193/18033) [#2389](https://github.com/JabRef/jabref/issues/2389)
- We added support to switch between biblatex and bibtex library types. [#5550](https://github.com/JabRef/jabref/issues/5550)
- We changed the save action buttons to be easier to understand. [#5565](https://github.com/JabRef/jabref/issues/5565)
- We made the columns for groups, files and uri in the main table reorderable and merged the clickable icon columns for uri, url, doi and eprint. [#5544](https://github.com/JabRef/jabref/pull/5544)
- We reduced the number of write actions performed when autosave is enabled [#5679](https://github.com/JabRef/jabref/issues/5679)
- We made the column sort order in the main table persistent [#5730](https://github.com/JabRef/jabref/pull/5730)
- When an entry is modified on disk, the change dialog now shows the merge dialog to highlight the changes [#5688](https://github.com/JabRef/jabref/pull/5688)

### Fixed

- Inherit fields from cross-referenced entries as specified by biblatex. [#5045](https://github.com/JabRef/jabref/issues/5045)
- We fixed an issue where it was no longer possible to connect to LibreOffice. [#5261](https://github.com/JabRef/jabref/issues/5261)
- The "All entries group" is no longer shown when no library is open.
- We fixed an exception which occurred when closing JabRef. [#5348](https://github.com/JabRef/jabref/issues/5348)
- We fixed an issue where JabRef reports incorrectly about customized entry types. [#5332](https://github.com/JabRef/jabref/issues/5332)
- We fixed a few problems that prevented JabFox to communicate with JabRef. [#4737](https://github.com/JabRef/jabref/issues/4737) [#4303](https://github.com/JabRef/jabref/issues/4303)
- We fixed an error where the groups containing an entry loose their highlight color when scrolling. [#5022](https://github.com/JabRef/jabref/issues/5022)
- We fixed an error where scrollbars were not shown. [#5374](https://github.com/JabRef/jabref/issues/5374)
- We fixed an error where an exception was thrown when merging entries. [#5169](https://github.com/JabRef/jabref/issues/5169)
- We fixed an error where certain metadata items were not serialized alphabetically.
- After assigning an entry to a group, the item count is now properly colored to reflect the new membership of the entry. [#3112](https://github.com/JabRef/jabref/issues/3112)
- The group panel is now properly updated when switching between libraries (or when closing/opening one). [#3142](https://github.com/JabRef/jabref/issues/3142)
- We fixed an error where the number of matched entries shown in the group pane was not updated correctly. [#4441](https://github.com/JabRef/jabref/issues/4441)
- We fixed an error where the wrong file is renamed and linked when using the "Copy, rename and link" action. [#5653](https://github.com/JabRef/jabref/issues/5653)
- We fixed a "null" error when writing XMP metadata. [#5449](https://github.com/JabRef/jabref/issues/5449)
- We fixed an issue where empty keywords lead to a strange display of automatic keyword groups. [#5333](https://github.com/JabRef/jabref/issues/5333)
- We fixed an error where the default color of a new group was white instead of dark gray. [#4868](https://github.com/JabRef/jabref/issues/4868)
- We fixed an issue where the first field in the entry editor got the focus while performing a different action (like searching). [#5084](https://github.com/JabRef/jabref/issues/5084)
- We fixed an issue where multiple entries were highlighted in the web search result after scrolling. [#5035](https://github.com/JabRef/jabref/issues/5035)
- We fixed an issue where the hover indication in the web search pane was not working. [#5277](https://github.com/JabRef/jabref/issues/5277)
- We fixed an error mentioning "javafx.controls/com.sun.javafx.scene.control" that was thrown when interacting with the toolbar.
- We fixed an error where a cleared search was restored after switching libraries. [#4846](https://github.com/JabRef/jabref/issues/4846)
- We fixed an exception which occurred when trying to open a non-existing file from the "Recent files"-menu [#5334](https://github.com/JabRef/jabref/issues/5334)
- We fixed an issues where the search highlight in the entry preview did not worked. [#5069](https://github.com/JabRef/jabref/issues/5069)
- The context menu for fields in the entry editor is back. [#5254](https://github.com/JabRef/jabref/issues/5254)
- We fixed an exception which occurred when trying to open a non-existing file from the "Recent files"-menu [#5334](https://github.com/JabRef/jabref/issues/5334)
- We fixed a problem where the "editor" information has been duplicated during saving a .bib-Database. [#5359](https://github.com/JabRef/jabref/issues/5359)
- We re-introduced the feature to switch between different preview styles. [#5221](https://github.com/JabRef/jabref/issues/5221)
- We fixed various issues (including [#5263](https://github.com/JabRef/jabref/issues/5263)) related to copying entries to the clipboard
- We fixed some display errors in the preferences dialog and replaced some of the controls [#5033](https://github.com/JabRef/jabref/pull/5033) [#5047](https://github.com/JabRef/jabref/pull/5047) [#5062](https://github.com/JabRef/jabref/pull/5062) [#5141](https://github.com/JabRef/jabref/pull/5141) [#5185](https://github.com/JabRef/jabref/pull/5185) [#5265](https://github.com/JabRef/jabref/pull/5265) [#5315](https://github.com/JabRef/jabref/pull/5315) [#5360](https://github.com/JabRef/jabref/pull/5360)
- We fixed an exception which occurred when trying to import entries without an open library. [#5447](https://github.com/JabRef/jabref/issues/5447)
- The "Automatically set file links" feature now follows symbolic links. [#5664](https://github.com/JabRef/jabref/issues/5664)
- After successful import of one or multiple bib entries the main table scrolls to the first imported entry [#5383](https://github.com/JabRef/jabref/issues/5383)
- We fixed an exception which occurred when an invalid jstyle was loaded. [#5452](https://github.com/JabRef/jabref/issues/5452)
- We fixed an issue where the command line arguments `importBibtex` and `importToOpen` did not import into the currently open library, but opened a new one. [#5537](https://github.com/JabRef/jabref/issues/5537)
- We fixed an error where the preview theme did not adapt to the "Dark" mode [#5463](https://github.com/JabRef/jabref/issues/5463)
- We fixed an issue where multiple entries were allowed in the "crossref" field [#5284](https://github.com/JabRef/jabref/issues/5284)
- We fixed an issue where the merge dialog showed the wrong text colour in "Dark" mode [#5516](https://github.com/JabRef/jabref/issues/5516)
- We fixed visibility issues with the scrollbar and group selection highlight in "Dark" mode, and enabled "Dark" mode for the OpenOffice preview in the style selection window. [#5522](https://github.com/JabRef/jabref/issues/5522)
- We fixed an issue where the author field was not correctly parsed during bibtex key-generation. [#5551](https://github.com/JabRef/jabref/issues/5551)
- We fixed an issue where notifications where shown during autosave. [#5555](https://github.com/JabRef/jabref/issues/5555)
- We fixed an issue where the side pane was not remembering its position. [#5615](https://github.com/JabRef/jabref/issues/5615)
- We fixed an issue where JabRef could not interact with [Oracle XE](https://www.oracle.com/de/database/technologies/appdev/xe.html) in the [shared SQL database setup](https://docs.jabref.org/collaborative-work/sqldatabase).
- We fixed an issue where the toolbar icons were hidden on smaller screens.
- We fixed an issue where renaming referenced files for bib entries with long titles was not possible. [#5603](https://github.com/JabRef/jabref/issues/5603)
- We fixed an issue where a window which is on an external screen gets unreachable when external screen is removed. [#5037](https://github.com/JabRef/jabref/issues/5037)
- We fixed a bug where the selection of groups was lost after drag and drop. [#2868](https://github.com/JabRef/jabref/issues/2868)
- We fixed an issue where the custom entry types didn't show the correct display name [#5651](https://github.com/JabRef/jabref/issues/5651)

### Removed

- We removed some obsolete notifications. [#5555](https://github.com/JabRef/jabref/issues/5555)
- We removed an internal step in the [ISBN-to-BibTeX fetcher](https://docs.jabref.org/import-using-publication-identifiers/isbntobibtex): The [ISBN to BibTeX Converter](https://manas.tungare.name/software/isbn-to-bibtex) by [@manastungare](https://github.com/manastungare) is not used anymore, because it is offline: "people using this tool have not been generating enough sales for Amazon."
- We removed the option to control the default drag and drop behaviour. You can use the modifier keys (like CtrL or Alt) instead.

## [5.0-alpha] – 2019-08-25

### Changed

- We added eventitle, eventdate and venue fields to `@unpublished` entry type.
- We added `@software` and `@dataSet` entry type to biblatex.
- All fields are now properly sorted alphabetically (in the subgroups of required/optional fields) when the entry is written to the bib file.
- We fixed an issue where some importers used the field `pubstatus` instead of the standard BibTeX field `pubstate`.
- We changed the latex command removal for docbook exporter. [#3838](https://github.com/JabRef/jabref/issues/3838)
- We changed the location of some fields in the entry editor (you might need to reset your preferences for these changes to come into effect)
  - Journal/Year/Month in biblatex mode -> Deprecated (if filled)
  - DOI/URL: General -> Optional
  - Internal fields like ranking, read status and priority: Other -> General
  - Moreover, empty deprecated fields are no longer shown
- Added server timezone parameter when connecting to a shared database.
- We updated the dialog for setting up general fields.
- URL field formatting is updated. All whitespace chars, located at the beginning/ending of the URL, are trimmed automatically
- We changed the behavior of the field formatting dialog such that the `bibtexkey` is not changed when formatting all fields or all text fields.
- We added a "Move file to file directory and rename file" option for simultaneously moving and renaming of document file. [#4166](https://github.com/JabRef/jabref/issues/4166)
- Use integrated graphics card instead of discrete on macOS [#4070](https://github.com/JabRef/jabref/issues/4070)
- We added a cleanup operation that detects an arXiv identifier in the note, journal or URL field and moves it to the `eprint` field.
  Because of this change, the last-used cleanup operations were reset.
- We changed the minimum required version of Java to 1.8.0_171, as this is the latest release for which the automatic Java update works. [#4093](https://github.com/JabRef/jabref/issues/4093)
- The special fields like `Printed` and `Read status` now show gray icons when the row is hovered.
- We added a button in the tab header which allows you to close the database with one click. [#494](https://github.com/JabRef/jabref/issues/494)
- Sorting in the main table now takes information from cross-referenced entries into account. [#2808](https://github.com/JabRef/jabref/issues/2808)
- If a group has a color specified, then entries matched by this group have a small colored bar in front of them in the main table.
- Change default icon for groups to a circle because a colored version of the old icon was hard to distinguish from its black counterpart.
- In the main table, the context menu appears now when you press the "context menu" button on the keyboard. [feature request in the forum](http://discourse.jabref.org/t/how-to-enable-keyboard-context-key-windows)
- We added icons to the group side panel to quickly switch between `union` and `intersection` group view mode. [#3269](https://github.com/JabRef/jabref/issues/3269).
- We use `https` for [fetching from most online bibliographic database](https://docs.jabref.org/import-using-online-bibliographic-database).
- We changed the default keyboard shortcuts for moving between entries when the entry editor is active to ̀<kbd>alt</kbd> + <kbd>up/down</kbd>.
- Opening a new file now prompts the directory of the currently selected file, instead of the directory of the last opened file.
- Window state is saved on close and restored on start.
- We made the MathSciNet fetcher more reliable.
- We added the ISBN fetcher to the list of fetcher available under "Update with bibliographic information from the web" in the entry editor toolbar.
- Files without a defined external file type are now directly opened with the default application of the operating system
- We streamlined the process to rename and move files by removing the confirmation dialogs.
- We removed the redundant new lines of markings and wrapped the summary in the File annotation tab. [#3823](https://github.com/JabRef/jabref/issues/3823)
- We add auto URL formatting when user paste link to URL field in entry editor. [koppor#254](https://github.com/koppor/jabref/issues/254)
- We added a minimum height for the entry editor so that it can no longer be hidden by accident. [#4279](https://github.com/JabRef/jabref/issues/4279)
- We added a new keyboard shortcut so that the entry editor could be closed by <kbd>Ctrl</kbd> + <kbd>E</kbd>. [#4222](https://github.com/JabRef/jabref/issues/4222)
- We added an option in the preference dialog box, that allows user to pick the dark or light theme option. [#4130](https://github.com/JabRef/jabref/issues/4130)
- We updated the Related Articles tab to accept JSON from the new version of the Mr. DLib service
- We added an option in the preference dialog box that allows user to choose behavior after dragging and dropping files in Entry Editor. [#4356](https://github.com/JabRef/jabref/issues/4356)
- We added the ability to have an export preference where previously "File"-->"Export"/"Export selected entries" would not save the user's preference[#4495](https://github.com/JabRef/jabref/issues/4495)
- We optimized the code responsible for connecting to an external database, which should lead to huge improvements in performance.
- For automatically created groups, added ability to filter groups by entry type. [#4539](https://github.com/JabRef/jabref/issues/4539)
- We added the ability to add field names from the Preferences Dialog [#4546](https://github.com/JabRef/jabref/issues/4546)
- We added the ability to change the column widths directly in the main table. [#4546](https://github.com/JabRef/jabref/issues/4546)
- We added a description of how recommendations were chosen and better error handling to Related Articles tab
- We added the ability to execute default action in dialog by using with <kbd>Ctrl</kbd> + <kbd>Enter</kbd> combination [#4496](https://github.com/JabRef/jabref/issues/4496)
- We grouped and reordered the Main Menu (File, Edit, Library, Quality, Tools, and View tabs & icons). [#4666](https://github.com/JabRef/jabref/issues/4666) [#4667](https://github.com/JabRef/jabref/issues/4667) [#4668](https://github.com/JabRef/jabref/issues/4668) [#4669](https://github.com/JabRef/jabref/issues/4669) [#4670](https://github.com/JabRef/jabref/issues/4670) [#4671](https://github.com/JabRef/jabref/issues/4671) [#4672](https://github.com/JabRef/jabref/issues/4672) [#4673](https://github.com/JabRef/jabref/issues/4673)
- We added additional modifiers (capitalize, titlecase and sentencecase) to the Bibtex key generator. [#1506](https://github.com/JabRef/jabref/issues/1506)
- We have migrated from the mysql jdbc connector to the mariadb one for better authentication scheme support. [#4746](https://github.com/JabRef/jabref/issues/4745)
- We grouped the toolbar icons and changed the Open Library and Copy icons. [#4584](https://github.com/JabRef/jabref/issues/4584)
- We added a browse button next to the path text field for aux-based groups. [#4586](https://github.com/JabRef/jabref/issues/4586)
- We changed the title of Group Dialog to "Add subgroup" from "Edit group" when we select Add subgroup option.
- We enable import button only if entries are selected. [#4755](https://github.com/JabRef/jabref/issues/4755)
- We made modifications to improve the contrast of UI elements. [#4583](https://github.com/JabRef/jabref/issues/4583)
- We added a warning for empty BibTeX keys in the entry editor. [#4440](https://github.com/JabRef/jabref/issues/4440)
- We added an option in the settings to set the default action in JabRef when right clicking on any entry in any database and selecting "Open folder". [#4763](https://github.com/JabRef/jabref/issues/4763)
- The Medline fetcher now normalizes the author names according to the BibTeX-Standard [#4345](https://github.com/JabRef/jabref/issues/4345)
- We added an option on the Linked File Viewer to rename the attached file of an entry directly on the JabRef. [#4844](https://github.com/JabRef/jabref/issues/4844)
- We added an option in the preference dialog box that allows user to enable helpful tooltips.[#3599](https://github.com/JabRef/jabref/issues/3599)
- We reworked the functionality for extracting BibTeX entries from plain text, because our used service [freecite shut down](https://library.brown.edu/libweb/freecite_notice.php). [#5206](https://github.com/JabRef/jabref/pull/5206)
- We moved the dropdown menu for selecting the push-application from the toolbar into the external application preferences. [#674](https://github.com/JabRef/jabref/issues/674)
- We removed the alphabetical ordering of the custom tabs and updated the error message when trying to create a general field with a name containing an illegal character. [#5019](https://github.com/JabRef/jabref/issues/5019)
- We added a context menu to the bib(la)tex-source-editor to copy'n'paste. [#5007](https://github.com/JabRef/jabref/pull/5007)
- We added a tool that allows searching for citations in LaTeX files. It scans directories and shows which entries are used, how many times and where.
- We added a 'LaTeX citations' tab to the entry editor, to search for citations to the active entry in the LaTeX file directory. It can be disabled in the preferences dialog.
- We added an option in preferences to allow for integers in field "edition" when running database in bibtex mode. [#4680](https://github.com/JabRef/jabref/issues/4680)
- We added the ability to use negation in export filter layouts. [#5138](https://github.com/JabRef/jabref/pull/5138)
- Focus on Name Area instead of 'OK' button whenever user presses 'Add subgroup'. [#6307](https://github.com/JabRef/jabref/issues/6307)
- We changed the behavior of merging that the entry which has "smaller" bibkey will be selected. [#7395](https://github.com/JabRef/jabref/issues/7395)

### Fixed

- We fixed an issue where JabRef died silently for the user without enough inotify instances [#4874](https://github.com/JabRef/jabref/issues/4847)
- We fixed an issue where corresponding groups are sometimes not highlighted when clicking on entries [#3112](https://github.com/JabRef/jabref/issues/3112)
- We fixed an issue where custom exports could not be selected in the 'Export (selected) entries' dialog [#4013](https://github.com/JabRef/jabref/issues/4013)
- Italic text is now rendered correctly. [#3356](https://github.com/JabRef/jabref/issues/3356)
- The entry editor no longer gets corrupted after using the source tab. [#3532](https://github.com/JabRef/jabref/issues/3532) [#3608](https://github.com/JabRef/jabref/issues/3608) [#3616](https://github.com/JabRef/jabref/issues/3616)
- We fixed multiple issues where entries did not show up after import if a search was active. [#1513](https://github.com/JabRef/jabref/issues/1513) [#3219](https://github.com/JabRef/jabref/issues/3219))
- We fixed an issue where the group tree was not updated correctly after an entry was changed. [#3618](https://github.com/JabRef/jabref/issues/3618)
- We fixed an issue where a right-click in the main table selected a wrong entry. [#3267](https://github.com/JabRef/jabref/issues/3267)
- We fixed an issue where in rare cases entries where overlayed in the main table. [#3281](https://github.com/JabRef/jabref/issues/3281)
- We fixed an issue where selecting a group messed up the focus of the main table and the entry editor. [#3367](https://github.com/JabRef/jabref/issues/3367)
- We fixed an issue where composite author names were sorted incorrectly. [#2828](https://github.com/JabRef/jabref/issues/2828)
- We fixed an issue where commands followed by `-` didn't work. [#3805](https://github.com/JabRef/jabref/issues/3805)
- We fixed an issue where a non-existing aux file in a group made it impossible to open the library. [#4735](https://github.com/JabRef/jabref/issues/4735)
- We fixed an issue where some journal names were wrongly marked as abbreviated. [#4115](https://github.com/JabRef/jabref/issues/4115)
- We fixed an issue where the custom file column were sorted incorrectly. [#3119](https://github.com/JabRef/jabref/issues/3119)
- We improved the parsing of author names whose infix is abbreviated without a dot. [#4864](https://github.com/JabRef/jabref/issues/4864)
- We fixed an issues where the entry losses focus when a field is edited and at the same time used for sorting. [#3373](https://github.com/JabRef/jabref/issues/3373)
- We fixed an issue where the menu on Mac OS was not displayed in the usual Mac-specific way. [#3146](https://github.com/JabRef/jabref/issues/3146)
- We improved the integrity check for page numbers. [#4113](https://github.com/JabRef/jabref/issues/4113) and [feature request in the forum](http://discourse.jabref.org/t/pages-field-allow-use-of-en-dash/1199)
- We fixed an issue where the order of fields in customized entry types was not saved correctly. [#4033](http://github.com/JabRef/jabref/issues/4033)
- We fixed an issue where renaming a group did not change the group name in the interface. [#3189](https://github.com/JabRef/jabref/issues/3189)
- We fixed an issue where the groups tree of the last database was still shown even after the database was already closed.
- We fixed an issue where the "Open file dialog" may disappear behind other windows. [#3410](https://github.com/JabRef/jabref/issues/3410)
- We fixed an issue where the number of entries matched was not updated correctly upon adding or removing an entry. [#3537](https://github.com/JabRef/jabref/issues/3537)
- We fixed an issue where the default icon of a group was not colored correctly.
- We fixed an issue where the first field in entry editor was not focused when adding a new entry. [#4024](https://github.com/JabRef/jabref/issues/4024)
- We reworked the "Edit file" dialog to make it resizeable and improved the workflow for adding and editing files [#2970](https://github.com/JabRef/jabref/issues/2970)
- We fixed an issue where custom name formatters were no longer found correctly. [#3531](https://github.com/JabRef/jabref/issues/3531)
- We fixed an issue where the month was not shown in the preview. [#3239](https://github.com/JabRef/jabref/issues/3239)
- Rewritten logic to detect a second jabref instance. [#4023](https://github.com/JabRef/jabref/issues/4023)
- We fixed an issue where the "Convert to BibTeX-Cleanup" moved the content of the `file` field to the `pdf` field [#4120](https://github.com/JabRef/jabref/issues/4120)
- We fixed an issue where the preview pane in entry preview in preferences wasn't showing the citation style selected [#3849](https://github.com/JabRef/jabref/issues/3849)
- We fixed an issue where the default entry preview style still contained the field `review`. The field `review` in the style is now replaced with comment to be consistent with the entry editor [#4098](https://github.com/JabRef/jabref/issues/4098)
- We fixed an issue where users were vulnerable to XXE attacks during parsing [#4229](https://github.com/JabRef/jabref/issues/4229)
- We fixed an issue where files added via the "Attach file" contextmenu of an entry were not made relative. [#4201](https://github.com/JabRef/jabref/issues/4201) and [#4241](https://github.com/JabRef/jabref/issues/4241)
- We fixed an issue where author list parser can't generate bibtex for Chinese author. [#4169](https://github.com/JabRef/jabref/issues/4169)
- We fixed an issue where the list of XMP Exclusion fields in the preferences was not be saved [#4072](https://github.com/JabRef/jabref/issues/4072)
- We fixed an issue where the ArXiv Fetcher did not support HTTP URLs [koppor#328](https://github.com/koppor/jabref/issues/328)
- We fixed an issue where only one PDF file could be imported [#4422](https://github.com/JabRef/jabref/issues/4422)
- We fixed an issue where "Move to group" would always move the first entry in the library and not the selected [#4414](https://github.com/JabRef/jabref/issues/4414)
- We fixed an issue where an older dialog appears when downloading full texts from the quality menu. [#4489](https://github.com/JabRef/jabref/issues/4489)
- We fixed an issue where right clicking on any entry in any database and selecting "Open folder" results in the NullPointer exception. [#4763](https://github.com/JabRef/jabref/issues/4763)
- We fixed an issue where option 'open terminal here' with custom command was passing the wrong argument. [#4802](https://github.com/JabRef/jabref/issues/4802)
- We fixed an issue where ranking an entry would generate an IllegalArgumentException. [#4754](https://github.com/JabRef/jabref/issues/4754)
- We fixed an issue where special characters where removed from non-label key generation pattern parts [#4767](https://github.com/JabRef/jabref/issues/4767)
- We fixed an issue where the RIS import would overwite the article date with the value of the acessed date [#4816](https://github.com/JabRef/jabref/issues/4816)
- We fixed an issue where an NullPointer exception was thrown when a referenced entry in an Open/Libre Office document was no longer present in the library. Now an error message with the reference marker of the missing entry is shown. [#4932](https://github.com/JabRef/jabref/issues/4932)
- We fixed an issue where a database exception related to a missing timezone was too big. [#4827](https://github.com/JabRef/jabref/issues/4827)
- We fixed an issue where the IEEE fetcher returned an error if no keywords were present in the result from the IEEE website [#4997](https://github.com/JabRef/jabref/issues/4997)
- We fixed an issue where the command line help text had several errors, and arguments and descriptions have been rewritten to simplify and detail them better. [#4932](https://github.com/JabRef/jabref/issues/2016)
- We fixed an issue where the same menu for changing entry type had two different sizes and weights. [#4977](https://github.com/JabRef/jabref/issues/4977)
- We fixed an issue where the "Attach file" dialog, in the right-click menu for an entry, started on the working directory instead of the user's main directory. [#4995](https://github.com/JabRef/jabref/issues/4995)
- We fixed an issue where the JabRef Icon in the macOS launchpad was not displayed correctly [#5003](https://github.com/JabRef/jabref/issues/5003)
- We fixed an issue where the "Search for unlinked local files" would throw an exception when parsing the content of a PDF-file with missing "series" information [#5128](https://github.com/JabRef/jabref/issues/5128)
- We fixed an issue where the XMP Importer would incorrectly return an empty default entry when importing pdfs [#6577](https://github.com/JabRef/jabref/issues/6577)
- We fixed an issue where opening the menu 'Library properties' marked the library as modified [#6451](https://github.com/JabRef/jabref/issues/6451)
- We fixed an issue when importing resulted in an exception [#7343](https://github.com/JabRef/jabref/issues/7343)
- We fixed an issue where the field in the Field formatter dropdown selection were sorted in random order. [#7710](https://github.com/JabRef/jabref/issues/7710)

### Removed

- The feature to "mark entries" was removed and merged with the groups functionality. For migration, a group is created for every value of the `__markedentry` field and the entry is added to this group.
- The number column was removed.
- We removed the global search feature.
- We removed the coloring of cells in the main table according to whether the field is optional/required.
- We removed the feature to find and resolve duplicate BibTeX keys (as this use case is already covered by the integrity check).
- We removed a few commands from the right-click menu that are not needed often and thus don't need to be placed that prominently:
  - Print entry preview: available through entry preview
  - All commands related to marking: marking is not yet reimplemented
  - Set/clear/append/rename fields: available through Edit menu
  - Manage keywords: available through the Edit menu
  - Copy linked files to folder: available through File menu
  - Add/move/remove from group: removed completely (functionality still available through group interface)
- We removed the option to change the column widths in the preferences dialog. [#4546](https://github.com/JabRef/jabref/issues/4546)

## Older versions

The changelog of JabRef 4.x is available at the [v4.3.1 tag](https://github.com/JabRef/jabref/blob/v4.3.1/CHANGELOG.md).
The changelog of JabRef 3.x is available at the [v3.8.2 tag](https://github.com/JabRef/jabref/blob/v3.8.2/CHANGELOG.md).
The changelog of JabRef 2.11 and all previous versions is available as [text file in the v2.11.1 tag](https://github.com/JabRef/jabref/blob/v2.11.1/CHANGELOG).

[Unreleased]: https://github.com/JabRef/jabref/compare/v5.7...HEAD
[5.7]: https://github.com/JabRef/jabref/compare/v5.6...v5.7
[5.6]: https://github.com/JabRef/jabref/compare/v5.5...v5.6
[5.5]: https://github.com/JabRef/jabref/compare/v5.4...v5.5
[5.4]: https://github.com/JabRef/jabref/compare/v5.3...v5.4
[5.3]: https://github.com/JabRef/jabref/compare/v5.2...v5.3
[5.2]: https://github.com/JabRef/jabref/compare/v5.1...v5.2
[5.1]: https://github.com/JabRef/jabref/compare/v5.0...v5.1
[5.0]: https://github.com/JabRef/jabref/compare/v5.0-beta...v5.0
[5.0-beta]: https://github.com/JabRef/jabref/compare/v5.0-alpha...v5.0-beta
[5.0-alpha]: https://github.com/JabRef/jabref/compare/v4.3...v5.0-alpha

<!-- markdownlint-disable-file MD012 MD024 MD033 --><|MERGE_RESOLUTION|>--- conflicted
+++ resolved
@@ -49,11 +49,8 @@
 - We fixed issues with save actions not correctly loaded when opening the library. [#9122](https://github.com/JabRef/jabref/pull/9122)
 - We fixed an issue where title case didn't capitalize words after en-dash characters and skip capitalization of conjunctions that comes after en-dash characters. [#9068](https://github.com/JabRef/jabref/pull/9068),[#9142](https://github.com/JabRef/jabref/pull/9142)
 - We fixed an issue where JabRef would not exit when a connection to a LibreOffice document was established previously and the document is still open. [#9075](https://github.com/JabRef/jabref/issues/9075)
-<<<<<<< HEAD
+- We fixed an issue about selecting the save order in the preferences. [#9175](https://github.com/JabRef/jabref/issues/9147)
 - We fixed an issue where the CSS styles are missing in some dialogs. [#9150](https://github.com/JabRef/jabref/pull/9150)
-=======
-- We fixed an issue about selecting the save order in the preferences. [#9175](https://github.com/JabRef/jabref/issues/9147)
->>>>>>> a5885427
 
 ### Removed
 
@@ -99,8 +96,6 @@
 
 ### Fixed
 
-- We fixed an issue where linked fails containing parts of the main file directory could not be opened. [#8991](https://github.com/JabRef/jabref/issues/8991)
-- Linked files with an absolute path can be opened again. [#8991](https://github.com/JabRef/jabref/issues/8991)
 - We fixed an issue where the user could not rate an entry in the main table when an entry was not yet ranked. [#5842](https://github.com/JabRef/jabref/issues/5842)
 - We fixed an issue that caused JabRef to sometimes open multiple instances when "Remote Operation" is enabled. [#8653](https://github.com/JabRef/jabref/issues/8653)
 - We fixed an issue where linked files with the filetype "application/pdf" in an entry were not shown with the correct PDF-Icon in the main table [8930](https://github.com/JabRef/jabref/issues/8930)
