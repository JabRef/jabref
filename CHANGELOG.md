# Changelog

All notable changes to this project will be documented in this file.
The format is based on [Keep a Changelog](https://keepachangelog.com/en/1.0.0/).
We refer to [GitHub issues](https://github.com/JabRef/jabref/issues) by using `#NUM`.
In case, there is no issue present, the pull request implementing the feature is linked.

Note that this project **does not** adhere to [Semantic Versioning](https://semver.org/).

## [Unreleased]

### Added

- We added an option to create entries directly from Bib(La)TeX sources to the 'Create New Entry' tool. [#8808](https://github.com/JabRef/jabref/issues/8808)

### Changed

- We merged the 'New Entry', 'Import by ID', and 'New Entry from Plain Text' tools into a single 'Create New Entry' tool. [#8808](https://github.com/JabRef/jabref/issues/8808)

### Fixed

<<<<<<< HEAD
- We fixed an issue where directory check for relative path was not handled properly under library properties. [#13017](https://github.com/JabRef/jabref/issues/13017)
=======
- We fixed an issue where the option for which method to use when parsing plaintext citations was unavailable in the 'Create New Entry' tool. [#8808](https://github.com/JabRef/jabref/issues/8808)
>>>>>>> 81599647

### Removed

- We removed support for MySQL/MariaDB and Oracle. [#12990](https://github.com/JabRef/jabref/pull/12990)
- We removed library migrations (users need to use JabRef 6.0-alpha.1 to perform migrations) [#12990](https://github.com/JabRef/jabref/pull/12990)

## [6.0-alpha2] – 2025-04-27

### Added

- We added a button in Privacy notice and Mr. DLib Privacy settings notice for hiding related tabs. [#11707](https://github.com/JabRef/jabref/issues/11707)
- We added buttons "Add example entry" and "Import existing PDFs" when a library is empty, making it easier for new users to get started. [#12662](https://github.com/JabRef/jabref/issues/12662)
- In the Open/LibreOffice integration, we added the provision to modify the bibliography title and its format for CSL styles, in the "Select style" dialog. [#12663](https://github.com/JabRef/jabref/issues/12663)
- We added a new Welcome tab which shows a welcome screen if no database is open. [#12272](https://github.com/JabRef/jabref/issues/12272)
- We added <kbd>F5</kbd> as a shortcut key for fetching data and <kbd>Alt+F</kbd> as a shortcut for looking up data using DOI. [#11802](https://github.com/JabRef/jabref/issues/11802)
- We added a feature to rename the subgroup, with the keybinding (<kbd>F2</kbd>) for quick access. [#11896](https://github.com/JabRef/jabref/issues/11896)
- We added a new functionality that displays a drop-down list of matching suggestions when typing a citation key pattern. [#12502](https://github.com/JabRef/jabref/issues/12502)
- We added a new CLI that supports txt, csv, and console-based output for consistency in BibTeX entries. [#11984](https://github.com/JabRef/jabref/issues/11984)
- We added a new dialog for bibliography consistency check. [#11950](https://github.com/JabRef/jabref/issues/11950)
- We added a feature for copying entries to libraries, available via the context menu, with an option to include cross-references. [#12374](https://github.com/JabRef/jabref/pull/12374)
- We added a new "Copy citation (text)" button in the context menu of the preview. [#12551](https://github.com/JabRef/jabref/issues/12551)
- We added a new "Export to clipboard" button in the context menu of the preview. [#12551](https://github.com/JabRef/jabref/issues/12551)
- We added an integrity check if a URL appears in a title. [#12354](https://github.com/JabRef/jabref/issues/12354)
- We added a feature for enabling drag-and-drop of files into groups  [#12540](https://github.com/JabRef/jabref/issues/12540)
- We added support for reordering keywords via drag and drop, automatic alphabetical ordering, and improved pasting and editing functionalities in the keyword editor. [#10984](https://github.com/JabRef/jabref/issues/10984)
- We added a new functionality where author names having multiple spaces in-between will be considered as separate user block as it does for " and ". [#12701](https://github.com/JabRef/jabref/issues/12701)
- We added a set of example questions to guide users in starting meaningful AI chat interactions. [#12702](https://github.com/JabRef/jabref/issues/12702)
- We added support for loading and displaying BibTeX .blg warnings in the Check integrity dialog, with custom path selection and metadata persistence. [#11998](https://github.com/JabRef/jabref/issues/11998)
- We added an option to choose whether to open the file explorer in the files directory or in the last opened directory when attaching files. [#12554](https://github.com/JabRef/jabref/issues/12554)
- We enhanced support for parsing XMP metadata from PDF files. [#12829](https://github.com/JabRef/jabref/issues/12829)
- We added a "Preview" header in the JStyles tab in the "Select style" dialog, to make it consistent with the CSL styles tab. [#12838](https://github.com/JabRef/jabref/pull/12838)
- We added automatic PubMed URL insertion when importing from PubMed if no URL is present. [#12832](https://github.com/JabRef/jabref/issues/12832/)
- We added a "LTWA" abbreviation feature in the "Quality > Abbreviate journal names > LTWA" menu [#12273](https://github.com/JabRef/jabref/issues/12273/)
- We added path validation to file directories in library properties dialog. [#11840](https://github.com/JabRef/jabref/issues/11840)
- We now support usage of custom CSL styles in the Open/LibreOffice integration. [#12337](https://github.com/JabRef/jabref/issues/12337)
- We added support for citation-only CSL styles which don't specify bibliography formatting. [#12996](https://github.com/JabRef/jabref/pull/12996)

### Changed

- We reordered the settings in the 'Entry editor' tab in preferences. [#11707](https://github.com/JabRef/jabref/issues/11707)
- Added "$" to the citation key generator preferences default list of characters to remove [#12536](https://github.com/JabRef/jabref/issues/12536)
- We changed the message displayed in the Integrity Check Progress dialog to "Waiting for the check to finish...". [#12694](https://github.com/JabRef/jabref/issues/12694)
- We moved the "Generate a new key for imported entries" option from the "Web search" tab to the "Citation key generator" tab in preferences. [#12436](https://github.com/JabRef/jabref/pull/12436)
- We improved the offline parsing of BibTeX data from PDF-documents. [#12278](https://github.com/JabRef/jabref/issues/12278)
- The tab bar is now hidden when only one library is open. [#9971](https://github.com/JabRef/jabref/issues/9971)
- We renamed "Rename file to a given name" to "Rename files to configured filename format pattern" in the entry editor. [#12587](https://github.com/JabRef/jabref/pull/12587)
- We renamed "Move DOIs from note and URL field to DOI field and remove http prefix" to "Move DOIs from 'note' field and 'URL' field to 'DOI' field and remove http prefix" in the Cleanup entries. [#12587](https://github.com/JabRef/jabref/pull/12587)
- We renamed "Move preprint information from 'URL' and 'journal' field to the 'eprint' field" to "Move preprint information from 'URL' field and 'journal' field to the 'eprint' field" in the Cleanup entries. [#12587](https://github.com/JabRef/jabref/pull/12587)
- We renamed "Move URL in note field to url field" to "Move URL in 'note' field to 'URL' field" in the Cleanup entries. [#12587](https://github.com/JabRef/jabref/pull/12587)
- We renamed "Rename PDFs to given filename format pattern" to "Rename files to configured filename format pattern" in the Cleanup entries. [#12587](https://github.com/JabRef/jabref/pull/12587)
- We renamed "Rename only PDFs having a relative path" to "Only rename files that have a relative path" in the Cleanup entries. [#12587](https://github.com/JabRef/jabref/pull/12587)
- We renamed "Filename format pattern: " to "Filename format pattern (from preferences)" in the Cleanup entries. [#12587](https://github.com/JabRef/jabref/pull/12587)
- When working with CSL styles in LibreOffice, citing with a new style now updates all other citations in the document to have the currently selected style. [#12472](https://github.com/JabRef/jabref/pull/12472)
- We improved the user comments field visibility so that it remains displayed if it contains text. Additionally, users can now easily toggle the field on or off via buttons unless disabled in preferences. [#11021](https://github.com/JabRef/jabref/issues/11021)
- The LibreOffice integration for CSL styles is now more performant. [#12472](https://github.com/JabRef/jabref/pull/12472)
- The "automatically sync bibliography when citing" feature of the LibreOffice integration is now disabled by default (can be enabled in settings). [#12472](https://github.com/JabRef/jabref/pull/12472)
- For the Citation key generator patterns, we reverted how `[authorsAlpha]` would behave to the original pattern and renamed the LNI-based pattern introduced in V6.0-alpha to `[authorsAlphaLNI]`. [#12499](https://github.com/JabRef/jabref/pull/12499)
- We keep the list of recent files if one files could not be found. [#12517](https://github.com/JabRef/jabref/pull/12517)
- During the import process, the labels indicating individual paragraphs within an abstract returned by PubMed/Medline XML are preserved. [#12527](https://github.com/JabRef/jabref/issues/12527)
- We changed the "Copy Preview" button to "Copy citation (html) in the context menu of the preview. [#12551](https://github.com/JabRef/jabref/issues/12551)
- Pressing Tab in empty text fields of the entry editor now moves the focus to the next field instead of inserting a tab character. [#11938](https://github.com/JabRef/jabref/issues/11938)
- The embedded PostgresSQL server for the search now supports Linux and macOS ARM based distributions natively [#12607](https://github.com/JabRef/jabref/pull/12607)
- We disabled the search and group fields in the sidebar when no library is opened. [#12657](https://github.com/JabRef/jabref/issues/12657)
- We removed the obsolete Twitter link and added Mastodon and LinkedIn links in Help -> JabRef resources. [#12660](https://github.com/JabRef/jabref/issues/12660)
- We improved the Check Integrity dialog entry interaction so that a single click focuses on the corresponding entry and a double-click both focuses on the entry and closes the dialog. [#12245](https://github.com/JabRef/jabref/issues/12245)
- We improved journal abbreviation lookup with fuzzy matching to handle minor input errors and variations. [#12467](https://github.com/JabRef/jabref/issues/12467)
- We changed the phrase "Cleanup entries" to "Clean up entries". [#12703](https://github.com/JabRef/jabref/issues/12703)
- A tooltip now appears after 300ms (instead of 2s). [#12649](https://github.com/JabRef/jabref/issues/12649)
- We improved search in preferences and keybindings. [#12647](https://github.com/JabRef/jabref/issues/12647)
- We improved the performance of the LibreOffice integration when inserting CSL citations/bibliography. [#12851](https://github.com/JabRef/jabref/pull/12851)
- 'Affected fields' and 'Do not wrap when saving' are now displayed as tags. [#12550](https://github.com/JabRef/jabref/issues/12550)
- We revamped the UI of the Select Style dialog (in the LibreOffice panel) for CSL styles. [#12951](https://github.com/JabRef/jabref/pull/12951)
- We reduced the delay in populating the list of CSL styles in the Select Style dialog of the LibreOffice panel. [#12951](https://github.com/JabRef/jabref/pull/12951)

### Fixed

- We fixed an issue where pasted entries would sometimes end up in the search bar instead of the main table [#12910](https://github.com/JabRef/jabref/issues/12910)
- We fixed an issue where warning signs were improperly positioned next to text fields containing capital letters. [#12884](https://github.com/JabRef/jabref/issues/12884)
- We fixed an issue where the drag'n'drop functionality in entryeditor did not work [#12561](https://github.com/JabRef/jabref/issues/12561)
- We fixed an issue where the F4 shortcut key did not work without opening the right-click context menu. [#6101](https://github.com/JabRef/jabref/pull/6101)
- We fixed an issue where the file renaming dialog was not resizable and its size was too small for long file names. [#12518](https://github.com/JabRef/jabref/pull/12518)
- We fixed an issue where the name of the untitled database was shown as a blank space in the right-click context menu's "Copy to" option. [#12459](https://github.com/JabRef/jabref/pull/12459)
- We fixed an issue where the F3 shortcut key did not work without opening the right-click context menu. [#12417](https://github.com/JabRef/jabref/pull/12417)
- We fixed an issue where a bib file with UFF-8 charset was wrongly loaded with a different charset [forum#5369](https://discourse.jabref.org/t/jabref-5-15-opens-bib-files-with-shift-jis-encoding-instead-of-utf-8/5369/)
- We fixed an issue where new entries were inserted in the middle of the table instead of at the end. [#12371](https://github.com/JabRef/jabref/pull/12371)
- We fixed an issue where removing the sort from the table did not restore the original order. [#12371](https://github.com/JabRef/jabref/pull/12371)
- We fixed an issue where citation keys containing superscript (`^`) and subscript (`_`) characters in text mode were incorrectly flagged by the integrity checker. [#12391](https://github.com/JabRef/jabref/pull/12391)
- We fixed an issue where JabRef icon merges with dark background [#7771](https://github.com/JabRef/jabref/issues/7771)
- We fixed an issue where an entry's group was no longer highlighted on selection [#12413](https://github.com/JabRef/jabref/issues/12413)
- We fixed an issue where BibTeX Strings were not included in the backup file [#12462](https://github.com/JabRef/jabref/issues/12462)
- We fixed an issue where mixing JStyle and CSL style citations in LibreOffice caused two separate bibliography sections to be generated. [#12262](https://github.com/JabRef/jabref/issues/12262)
- We fixed an issue in the LibreOffice integration where the formatting of text (e.g. superscript) was lost when using certain numeric CSL styles. [melting-pot#772](https://github.com/JabRef/jabref-issue-melting-pot/issues/772)
- We fixed an issue where CSL style citations with citation keys having special characters (such as hyphens, colons or slashes) would not be recognized as valid by JabRef. [forum#5431](https://discourse.jabref.org/t/error-when-connecting-to-libreoffice/5431)
- We fixed an issue where the `[authorsAlpha]` pattern in Citation key generator would not behave as per the user documentation. [#12312](https://github.com/JabRef/jabref/issues/12312)
- We fixed an issue where import at "Search for unlinked local files" would re-add already imported files. [#12274](https://github.com/JabRef/jabref/issues/12274)
- We fixed an issue where month values 21–24 (ISO 8601-2019 season codes) in Biblatex date fields were not recognized as seasons during parsing. [#12437](https://github.com/JabRef/jabref/issues/12437)
- We fixed an issue where migration of "Search groups" would fail with an exception when the search query is invalid. [#12555](https://github.com/JabRef/jabref/issues/12555)
- We fixed an issue where not all linked files from BibDesk in the field `bdsk-file-...` were parsed. [#12555](https://github.com/JabRef/jabref/issues/12555)
- We fixed an issue where it was possible to select "Search for unlinked local files" for a new (unsaved) library. [#12558](https://github.com/JabRef/jabref/issues/12558)
- We fixed an issue where user-defined keyword separator does not apply to Merge Groups. [#12535](https://github.com/JabRef/jabref/issues/12535)
- We fixed an issue where duplicate items cannot be removed correctly when merging groups or keywords. [#12585](https://github.com/JabRef/jabref/issues/12585)
- We fixed an issue where JabRef displayed an incorrect deletion notification when canceling entry deletion [#12645](https://github.com/JabRef/jabref/issues/12645)
- We fixed an issue where JabRef displayed an incorrect deletion notification when canceling entry deletion. [#12645](https://github.com/JabRef/jabref/issues/12645)
- We fixed an issue where JabRref wrote wrong field names into the PDF. [#12833](https://github.com/JabRef/jabref/pulls/12833)
- We fixed an issue where an exception would occur when running abbreviate journals for multiple entries. [#12634](https://github.com/JabRef/jabref/issues/12634)
- We fixed an issue Where JabRef displayed an inconsistent search results for date-related queries[#12296](https://github.com/JabRef/jabref/issues/12296)
- We fixed an issue where JabRef displayed dropdown triangle in wrong place in "Search for unlinked local files" dialog [#12713](https://github.com/JabRef/jabref/issues/12713)
- We fixed an issue where JabRef would not open if an invalid external journal abbreviation path was encountered. [#12776](https://github.com/JabRef/jabref/issues/12776)
- We fixed a bug where LaTeX commands were not removed from filenames generated using the `[bibtexkey] - [fulltitle]` pattern. [#12188](https://github.com/JabRef/jabref/issues/12188)
- We fixed an issue where JabRef interface would not properly refresh after a group removal. [#11487](https://github.com/JabRef/jabref/issues/11487)
- We fixed an issue where valid DOI could not be imported if it had special characters like `<` or `>`. [#12434](https://github.com/JabRef/jabref/issues/12434)
- We fixed an issue where JabRef displayed an "unknown format" message when importing a .bib file, preventing the associated groups from being imported as well. [#11025](https://github.com/JabRef/jabref/issues/11025)
- We fixed an issue where the tooltip only displayed the first linked file when hovering. [#12470](https://github.com/JabRef/jabref/issues/12470)
- We fixed an issue where JabRef would crash when trying to display an entry in the Citation Relations tab that had right to left text. [#12410](https://github.com/JabRef/jabref/issues/12410)
- We fixed an issue where some texts in the "Citation Information" tab and the "Preferences" dialog could not be translated. [#12883](https://github.com/JabRef/jabref/pull/12883)
- We fixed an issue where file names were missing the citation key according to the filename format pattern after import. [#12556](https://github.com/JabRef/jabref/issues/12556)
- We fixed an issue where downloading PDFs from URLs to empty entries resulted in meaningless filenames like "-.pdf". [#12917](https://github.com/JabRef/jabref/issues/12917)
- We fixed an issue where pasting a PDF URL into the main table caused an import error instead of creating a new entry. [#12911](https://github.com/JabRef/jabref/pull/12911)
- We fixed an issue where libraries would sometimes be hidden when closing tabs with the Welcome tab open. [#12894](https://github.com/JabRef/jabref/issues/12894)
- We fixed an issue with deleting entries in large libraries that caused it to take a long time. [#8976](https://github.com/JabRef/jabref/issues/8976)
- We fixed an issue where "Reveal in file explorer" option was disabled for newly saved libraries until reopening the file. [#12722](https://github.com/JabRef/jabref/issues/12722)

### Removed

- "Web of Science" [journal abbreviation list](https://docs.jabref.org/advanced/journalabbreviations) was removed. [abbrv.jabref.org#176](https://github.com/JabRef/abbrv.jabref.org/issues/176)

## [6.0-alpha] – 2024-12-23

### Added

- We added a Markdown export layout. [#12220](https://github.com/JabRef/jabref/pull/12220)
- We added a "view as BibTeX" option before importing an entry from the citation relation tab. [#11826](https://github.com/JabRef/jabref/issues/11826)
- We added support finding LaTeX-encoded special characters based on plain Unicode and vice versa. [#11542](https://github.com/JabRef/jabref/pull/11542)
- When a search hits a file, the file icon of that entry is changed accordingly. [#11542](https://github.com/JabRef/jabref/pull/11542)
- We added an AI-based chat for entries with linked PDF files. [#11430](https://github.com/JabRef/jabref/pull/11430)
- We added an AI-based summarization possibility for entries with linked PDF files. [#11430](https://github.com/JabRef/jabref/pull/11430)
- We added an AI section in JabRef's [preferences](https://docs.jabref.org/ai/preferences). [#11430](https://github.com/JabRef/jabref/pull/11430)
- We added AI providers: OpenAI, Mistral AI, Hugging Face and Google. [#11430](https://github.com/JabRef/jabref/pull/11430), [#11736](https://github.com/JabRef/jabref/pull/11736)
- We added AI providers: [Ollama](https://docs.jabref.org/ai/local-llm#step-by-step-guide-for-ollama) and GPT4All, which add the possibility to use local LLMs privately on your own device. [#11430](https://github.com/JabRef/jabref/pull/11430), [#11870](https://github.com/JabRef/jabref/issues/11870)
- We added support for selecting and using CSL Styles in JabRef's OpenOffice/LibreOffice integration for inserting bibliographic and in-text citations into a document. [#2146](https://github.com/JabRef/jabref/issues/2146), [#8893](https://github.com/JabRef/jabref/issues/8893)
- We added "Tools > New library based on references in PDF file" ... to create a new library based on the references section in a PDF file. [#11522](https://github.com/JabRef/jabref/pull/11522)
- When converting the references section of a paper (PDF file), more than the last page is treated. [#11522](https://github.com/JabRef/jabref/pull/11522)
- Added the functionality to invoke offline reference parsing explicitly. [#11565](https://github.com/JabRef/jabref/pull/11565)
- The dialog for [adding an entry using reference text](https://docs.jabref.org/collect/newentryfromplaintext) is now filled with the clipboard contents as default. [#11565](https://github.com/JabRef/jabref/pull/11565)
- Added minimal support for [biblatex data annotation](https://mirrors.ctan.org/macros/latex/contrib/biblatex/doc/biblatex.pdf#subsection.3.7) fields in `.layout` files. [#11505](https://github.com/JabRef/jabref/issues/11505)
- Added saving of selected options in the [Lookup -> Search for unlinked local files dialog](https://docs.jabref.org/collect/findunlinkedfiles#link-the-pdfs-to-your-bib-library). [#11439](https://github.com/JabRef/jabref/issues/11439)
- We enabled creating a new file link manually. [#11017](https://github.com/JabRef/jabref/issues/11017)
- We added a toggle button to invert the selected groups. [#9073](https://github.com/JabRef/jabref/issues/9073)
- We reintroduced the floating search in the main table. [#4237](https://github.com/JabRef/jabref/issues/4237)
- We improved [cleanup](https://docs.jabref.org/finding-sorting-and-cleaning-entries/cleanupentries) of `arXiv` IDs in distributed in the fields `note`, `version`, `institution`, and `eid` fields. [#11306](https://github.com/JabRef/jabref/issues/11306)
- We added a switch not to store the linked file URL, because it caused troubles at other apps. [#11735](https://github.com/JabRef/jabref/pull/11735)
- When starting a new SLR, the selected catalogs now persist within and across JabRef sessions. [koppor#614](https://github.com/koppor/jabref/issues/614)
- We added support for drag'n'drop on an entry in the maintable to an external application to get the entry preview dropped. [#11846](https://github.com/JabRef/jabref/pull/11846)
- We added the functionality to double click on a [LaTeX citation](https://docs.jabref.org/advanced/entryeditor/latex-citations) to jump to the respective line in the LaTeX editor. [#11996](https://github.com/JabRef/jabref/issues/11996)
- We added a different background color to the search bar to indicate when the search syntax is wrong. [#11658](https://github.com/JabRef/jabref/pull/11658)
- We added a setting which always adds the literal "Cited on pages" text before each JStyle citation. [#11691](https://github.com/jabref/jabref/issues/11691)
- We added a new plain citation parser that uses LLMs. [#11825](https://github.com/JabRef/jabref/issues/11825)
- We added support for `langid` field for biblatex libraries. [#10868](https://github.com/JabRef/jabref/issues/10868)
- We added support for modifier keys when dropping a file on an entry in the main table. [#12001](https://github.com/JabRef/jabref/pull/12001)
- We added an importer for SSRN URLs. [#12021](https://github.com/JabRef/jabref/pull/12021)
- We added a compare button to the duplicates in the citation relations tab to open the "Possible duplicate entries" window. [#11192](https://github.com/JabRef/jabref/issues/11192)
- We added automatic browser extension install on Windows for Chrome and Edge. [#6076](https://github.com/JabRef/jabref/issues/6076)
- We added support to automatically open a `.bib` file in the current/parent folder if no other library is opened. [koppor#377](https://github.com/koppor/jabref/issues/377)
- We added a search bar for filtering keyboard shortcuts. [#11686](https://github.com/JabRef/jabref/issues/11686)
- We added new modifiers `camel_case`, `camel_case_n`, `short_title`, and `very_short_title` for the [citation key generator](https://docs.jabref.org/setup/citationkeypatterns). [#11367](https://github.com/JabRef/jabref/issues/11367)
- By double clicking on a local citation in the Citation Relations Tab you can now jump the linked entry. [#11955](https://github.com/JabRef/jabref/pull/11955)
- We use the menu icon for background tasks as a progress indicator to visualise an import's progress when dragging and dropping several PDF files into the main table. [#12072](https://github.com/JabRef/jabref/pull/12072)
- The PDF content importer now supports importing title from upto the second page of the PDF. [#12139](https://github.com/JabRef/jabref/issues/12139)

### Changed

- A search in "any" fields ignores the [groups](https://docs.jabref.org/finding-sorting-and-cleaning-entries/groups). [#7996](https://github.com/JabRef/jabref/issues/7996)
- When a communication error with an [online service](https://docs.jabref.org/collect/import-using-online-bibliographic-database) occurs, JabRef displays the HTTP error. [#11223](https://github.com/JabRef/jabref/issues/11223)
- The Pubmed/Medline Plain importer now imports the PMID field as well [#11488](https://github.com/JabRef/jabref/issues/11488)
- The 'Check for updates' menu bar button is now always enabled. [#11485](https://github.com/JabRef/jabref/pull/11485)
- JabRef respects the [configuration for storing files relative to the .bib file](https://docs.jabref.org/finding-sorting-and-cleaning-entries/filelinks#directories-for-files) in more cases. [#11492](https://github.com/JabRef/jabref/pull/11492)
- JabRef does not show finished background tasks in the status bar popup. [#11821](https://github.com/JabRef/jabref/pull/11821)
- We enhanced the indexing speed. [#11502](https://github.com/JabRef/jabref/pull/11502)
- When dropping a file into the main table, after copy or move, the file is now put in the [configured directory and renamed according to the configured patterns](https://docs.jabref.org/finding-sorting-and-cleaning-entries/filelinks#filename-format-and-file-directory-pattern). [#12001](https://github.com/JabRef/jabref/pull/12001)
- ⚠️ Renamed command line parameters `embeddBibfileInPdf` to `embedBibFileInPdf`, `writeMetadatatoPdf` to `writeMetadataToPdf`, and `writeXMPtoPdf` to `writeXmpToPdf`. [#11575](https://github.com/JabRef/jabref/pull/11575)
- The browse button for a Custom theme now opens in the directory of the current used CSS file. [#11597](https://github.com/JabRef/jabref/pull/11597)
- The browse button for a Custom exporter now opens in the directory of the current used exporter file. [#11717](https://github.com/JabRef/jabref/pull/11717)
- ⚠️ We relaxed the escaping requirements for [bracketed patterns](https://docs.jabref.org/setup/citationkeypatterns), which are used for the [citaton key generator](https://docs.jabref.org/advanced/entryeditor#autogenerate-citation-key) and [filename and directory patterns](https://docs.jabref.org/finding-sorting-and-cleaning-entries/filelinks#auto-linking-files). One only needs to write `\"` if a quote sign should be escaped. All other escapings are not necessary (and working) any more. [#11967](https://github.com/JabRef/jabref/pull/11967)
- When importing BibTeX data starging from on a PDF, the XMP metadata takes precedence over Grobid data. [#11992](https://github.com/JabRef/jabref/pull/11992)
- JabRef now uses TLS 1.2 for all HTTPS connections. [#11852](https://github.com/JabRef/jabref/pull/11852)
- We improved the functionality of getting BibTeX data out of PDF files. [#11999](https://github.com/JabRef/jabref/issues/11999)
- We improved the display of long messages in the integrity check dialog. [#11619](https://github.com/JabRef/jabref/pull/11619)
- We improved the undo/redo buttons in the main toolbar and main menu to be disabled when there is nothing to undo/redo. [#8807](https://github.com/JabRef/jabref/issues/8807)
- We improved the DOI detection in PDF imports. [#11782](https://github.com/JabRef/jabref/pull/11782)
- We improved the performance when pasting and importing entries in an existing library. [#11843](https://github.com/JabRef/jabref/pull/11843)
- When fulltext search is selected but indexing is deactivated, a dialog is now shown asking if the user wants to enable indexing now [#9491](https://github.com/JabRef/jabref/issues/9491)
- We changed instances of 'Search Selected' to 'Search Pre-configured' in Web Search Preferences UI. [#11871](https://github.com/JabRef/jabref/pull/11871)
- We added a new CSS style class `main-table` for the main table. [#11881](https://github.com/JabRef/jabref/pull/11881)
- When renaming a file, the old extension is now used if there is none provided in the new name. [#11903](https://github.com/JabRef/jabref/issues/11903)
- When importing a file using "Find Unlinked Files", when one or more file directories are available, the file path will be relativized where possible [koppor#549](https://github.com/koppor/jabref/issues/549)
- We added minimum window sizing for windows dedicated to creating new entries [#11944](https://github.com/JabRef/jabref/issues/11944)
- We changed the name of the library-based file directory from 'General File Directory' to 'Library-specific File Directory' per issue. [#571](https://github.com/koppor/jabref/issues/571)
- We changed the defualt [unwanted charachters](https://docs.jabref.org/setup/citationkeypatterns#removing-unwanted-characters) in the citation key generator and allow a dash (`-`) and colon (`:`) being part of a citation key. [#12144](https://github.com/JabRef/jabref/pull/12144)
- The CitationKey column is now a default shown column for the entry table. [#10510](https://github.com/JabRef/jabref/issues/10510)
- We disabled the actions "Open Terminal here" and "Reveal in file explorer" for unsaved libraries. [#11920](https://github.com/JabRef/jabref/issues/11920)
- JabRef now opens the corresponding directory in the library properties when "Browse" is clicked. [#12223](https://github.com/JabRef/jabref/pull/12223)
- We changed the icon for macOS to be more consistent with Apple's Guidelines [#8443](https://github.com/JabRef/jabref/issues/8443)

### Fixed

- We fixed an issue where certain actions were not disabled when no libraries were open. [#11923](https://github.com/JabRef/jabref/issues/11923)
- We fixed an issue where the "Check for updates" preference was not saved. [#11485](https://github.com/JabRef/jabref/pull/11485)
- We fixed an issue where an exception was thrown after changing "show preview as a tab" in the preferences. [#11515](https://github.com/JabRef/jabref/pull/11515)
- We fixed an issue where JabRef put file paths as absolute path when an entry was created using drag and drop of a PDF file. [#11173](https://github.com/JabRef/jabref/issues/11173)
- We fixed an issue that online and offline mode for new library creation were handled incorrectly. [#11565](https://github.com/JabRef/jabref/pull/11565)
- We fixed an issue with colors in the search bar when dark theme is enabled. [#11569](https://github.com/JabRef/jabref/issues/11569)
- We fixed an issue with query transformers (JStor and others). [#11643](https://github.com/JabRef/jabref/pull/11643)
- We fixed an issue where a new unsaved library was not marked with an asterisk. [#11519](https://github.com/JabRef/jabref/pull/11519)
- We fixed an issue where JabRef starts without window decorations. [#11440](https://github.com/JabRef/jabref/pull/11440)
- We fixed an issue where the entry preview highlight was not working when searching before opening the entry editor. [#11659](https://github.com/JabRef/jabref/pull/11659)
- We fixed an issue where text in Dark mode inside "Citation information" was not readable. [#11512](https://github.com/JabRef/jabref/issues/11512)
- We fixed an issue where the selection of an entry in the table lost after searching for a group. [#3176](https://github.com/JabRef/jabref/issues/3176)
- We fixed the non-functionality of the option "Automatically sync bibliography when inserting citations" in the OpenOffice panel, when enabled in case of JStyles. [#11684](https://github.com/JabRef/jabref/issues/11684)
- We fixed an issue where the library was not marked changed after a migration. [#11542](https://github.com/JabRef/jabref/pull/11542)
- We fixed an issue where rebuilding the full-text search index was not working. [#11374](https://github.com/JabRef/jabref/issues/11374)
- We fixed an issue where the progress of indexing linked files showed an incorrect number of files. [#11378](https://github.com/JabRef/jabref/issues/11378)
- We fixed an issue where the full-text search results were incomplete. [#8626](https://github.com/JabRef/jabref/issues/8626)
- We fixed an issue where search result highlighting was incorrectly highlighting the boolean operators. [#11595](https://github.com/JabRef/jabref/issues/11595)
- We fixed an issue where search result highlighting was broken at complex searches. [#8067](https://github.com/JabRef/jabref/issues/8067)
- We fixed an exception when searching for unlinked files. [#11731](https://github.com/JabRef/jabref/issues/11731)
- We fixed an issue with the link to the full text at the BVB fetcher. [#11852](https://github.com/JabRef/jabref/pull/11852)
- We fixed an issue where two contradicting notifications were shown when cutting an entry in the main table. [#11724](https://github.com/JabRef/jabref/pull/11724)
- We fixed an issue where unescaped braces in the arXiv fetcher were not treated. [#11704](https://github.com/JabRef/jabref/issues/11704)
- We fixed an issue where HTML instead of the fulltext pdf was downloaded when importing arXiv entries. [#4913](https://github.com/JabRef/jabref/issues/4913)
- We fixed an issue where the keywords and crossref fields were not properly focused. [#11177](https://github.com/JabRef/jabref/issues/11177)
- We fixed handling of `\"` in [bracketed patterns](https://docs.jabref.org/setup/citationkeypatterns) containing a RegEx. [#11967](https://github.com/JabRef/jabref/pull/11967)
- We fixed an issue where the Undo/Redo buttons were active even when all libraries are closed. [#11837](https://github.com/JabRef/jabref/issues/11837)
- We fixed an issue where recently opened files were not displayed in the main menu properly. [#9042](https://github.com/JabRef/jabref/issues/9042)
- We fixed an issue where the DOI lookup would show an error when a DOI was found for an entry. [#11850](https://github.com/JabRef/jabref/issues/11850)
- We fixed an issue where <kbd>Tab</kbd> cannot be used to jump to next field in some single-line fields. [#11785](https://github.com/JabRef/jabref/issues/11785)
- We fixed an issue where the "Do not ask again" checkbox was not working, when asking for permission to use Grobid [koppor#556](https://github.com/koppor/jabref/issues/566).
- We fixed an issue where we display warning message for moving attached open files. [#10121](https://github.com/JabRef/jabref/issues/10121)
- We fixed an issue where it was not possible to select selecting content of other user's comments.[#11106](https://github.com/JabRef/jabref/issues/11106)
- We fixed an issue when handling URLs containing a pipe (`|`) character. [#11876](https://github.com/JabRef/jabref/issues/11876)
- We fixed an issue where web search preferences "Custom API key" table modifications not discarded. [#11925](https://github.com/JabRef/jabref/issues/11925)
- We fixed an issue when opening attached files in [extra file columns](https://docs.jabref.org/finding-sorting-and-cleaning-entries/filelinks#adding-additional-columns-to-entry-table-for-file-types). [#12005](https://github.com/JabRef/jabref/issues/12005)
- We fixed an issue where trying to open a library from a failed mounted directory on Mac would cause an error. [#10548](https://github.com/JabRef/jabref/issues/10548)
- We fixed an issue when the preview was out of sync. [#9172](https://github.com/JabRef/jabref/issues/9172)
- We fixed an issue where identifier paste couldn't work with Unicode REPLACEMENT CHARACTER. [#11986](https://github.com/JabRef/jabref/issues/11986)
- We fixed an issue when click on entry at "Check Integrity" wasn't properly focusing the entry and field. [#11997](https://github.com/JabRef/jabref/issues/11997)
- We fixed an issue with the ui not scaling when changing the font size [#11219](https://github.com/JabRef/jabref/issues/11219)
- We fixed an issue where a custom application for external file types would not be saved [#12311](https://github.com/JabRef/jabref/issues/12311)
- We fixed an issue where a file that no longer exists could not be deleted from an entry using keyboard shortcut [#9731](https://github.com/JabRef/jabref/issues/9731)

### Removed

- We removed the description of search strings. [#11542](https://github.com/JabRef/jabref/pull/11542)
- We removed support for importing using the SilverPlatterImporter (`Record INSPEC`). [#11576](https://github.com/JabRef/jabref/pull/11576)
- We removed support for automatically generating file links using the CLI (`--automaticallySetFileLinks`).

## [5.15] – 2024-07-10

### Added

- We made new groups automatically to focus upon creation. [#11449](https://github.com/JabRef/jabref/issues/11449)

### Fixed

- We fixed an issue where JabRef was no longer built for Intel based macs (x86) [#11468](https://github.com/JabRef/jabref/issues/11468)
- We fixed usage when using running on Snapcraft. [#11465](https://github.com/JabRef/jabref/issues/11465)
- We fixed detection for `soffice.exe` on Windows. [#11478](https://github.com/JabRef/jabref/pull/11478)
- We fixed an issue where saving preferences when importing preferences on first run in a snap did not work [forum#4399](https://discourse.jabref.org/t/how-to-report-problems-in-the-distributed-version-5-14-ensuring-that-one-can-no-longer-work-with-jabref/4399/5)

## [5.14] – 2024-07-08

### Added

- We added support for offline extracting references from PDFs following the IEEE format. [#11156](https://github.com/JabRef/jabref/pull/11156)
- We added a new keyboard shortcut  <kbd>ctrl</kbd> + <kbd>,</kbd> to open the preferences. [#11154](https://github.com/JabRef/jabref/pull/11154)
- We added value selection (such as for month) for content selectors in custom entry types. [#11109](https://github.com/JabRef/jabref/issues/11109)
- We added a duplicate checker for the Citation Relations tab. [#10414](https://github.com/JabRef/jabref/issues/10414)
- We added tooltip on main table cells that shows cell content or cell content and entry preview if set in preferences. [10925](https://github.com/JabRef/jabref/issues/10925)
- Added a formatter to remove word enclosing braces. [#11222](https://github.com/JabRef/jabref/issues/11222)
- We added the ability to add a keyword/crossref when typing the separator character (e.g., comma) in the keywords/crossref fields. [#11178](https://github.com/JabRef/jabref/issues/11178)
- We added an exporter and improved the importer for Endnote XML format. [#11137](https://github.com/JabRef/jabref/issues/11137)
- We added support for using BibTeX Style files (BST) in the Preview. [#11102](https://github.com/JabRef/jabref/issues/11102)
- We added support for automatically update LaTeX citations when a LaTeX file is created, removed, or modified. [#10585](https://github.com/JabRef/jabref/issues/10585)

### Changed

- We replaced the word "Key bindings" with "Keyboard shortcuts" in the Preferences tab. [#11153](https://github.com/JabRef/jabref/pull/11153)
- We slightly improved the duplicate check if ISBNs are present. [#8885](https://github.com/JabRef/jabref/issues/8885)
- JabRef no longer downloads HTML files of websites when a PDF was not found. [#10149](https://github.com/JabRef/jabref/issues/10149)
- We added the HTTP message (in addition to the response code) if an error is encountered. [#11341](https://github.com/JabRef/jabref/pull/11341)
- We made label wrap text to fit view size when reviewing external group changes. [#11220](https://github.com/JabRef/jabref/issues/11220)

### Fixed

- We fixed an issue where entry type with duplicate fields prevented opening existing libraries with custom entry types. [#11127](https://github.com/JabRef/jabref/issues/11127)
- We fixed an issue where Markdown rendering removed braces from the text. [#10928](https://github.com/JabRef/jabref/issues/10928)
- We fixed an issue when the file was flagged as changed on disk in the case of content selectors or groups. [#9064](https://github.com/JabRef/jabref/issues/9064)
- We fixed crash on opening the entry editor when auto-completion is enabled. [#11188](https://github.com/JabRef/jabref/issues/11188)
- We fixed the usage of the key binding for "Clear search" (default: <kbd>Escape</kbd>). [#10764](https://github.com/JabRef/jabref/issues/10764)
- We fixed an issue where library shown as unsaved and marked (*) after accepting changes made externally to the file. [#11027](https://github.com/JabRef/jabref/issues/11027)
- We fixed an issue where drag and dropping entries from one library to another was not always working. [#11254](https://github.com/JabRef/jabref/issues/11254)
- We fixed an issue where drag and dropping entries created a shallow copy. [#11160](https://github.com/JabRef/jabref/issues/11160)
- We fixed an issue where imports to a custom group would only work for the first entry [#11085](https://github.com/JabRef/jabref/issues/11085), [#11269](https://github.com/JabRef/jabref/issues/11269)
- We fixed an issue when cursor jumped to the beginning of the line. [#5904](https://github.com/JabRef/jabref/issues/5904)
- We fixed an issue where a new entry was not added to the selected group [#8933](https://github.com/JabRef/jabref/issues/8933)
- We fixed an issue where the horizontal position of the Entry Preview inside the entry editor was not remembered across restarts [#11281](https://github.com/JabRef/jabref/issues/11281)
- We fixed an issue where the search index was not updated after linking PDF files. [#11317](https://github.com/JabRef/jabref/pull/11317)
- We fixed rendering of (first) author with a single letter surname. [forum#4330](https://discourse.jabref.org/t/correct-rendering-of-first-author-with-a-single-letter-surname/4330)
- We fixed that the import of the related articles tab sometimes used the wrong library mode. [#11282](https://github.com/JabRef/jabref/pull/11282)
- We fixed an issue where the entry editor context menu was not shown correctly when JabRef is opened on a second, extended screen [#11323](https://github.com/JabRef/jabref/issues/11323), [#11174](https://github.com/JabRef/jabref/issues/11174)
- We fixed an issue where the value of "Override default font settings" was not applied on startup [#11344](https://github.com/JabRef/jabref/issues/11344)
- We fixed an issue when "Library changed on disk" appeared after a save by JabRef. [#4877](https://github.com/JabRef/jabref/issues/4877)
- We fixed an issue where the Pubmed/Medline Plain importer would not respect the user defined keyword separator [#11413](https://github.com/JabRef/jabref/issues/11413)
- We fixed an issue where the value of "Override default font settings" was not applied on startup [#11344](https://github.com/JabRef/jabref/issues/11344)
- We fixed an issue where DatabaseChangeDetailsView was not scrollable when reviewing external metadata changes [#11220](https://github.com/JabRef/jabref/issues/11220)
- We fixed undo/redo for text fields. [#11420](https://github.com/JabRef/jabref/issues/11420)
- We fixed an issue where clicking on a page number in the search results tab opens a wrong file in the document viewer. [#11432](https://github.com/JabRef/jabref/pull/11432)

### Removed

- We removed the misleading message "Doing a cleanup for X entries" when opening the Cleanup entries dialog [#11463](https://github.com/JabRef/jabref/pull/11463)

## [5.13] – 2024-04-01

### Added

- We converted the "Custom API key" list to a table to be more accessible. [#10926](https://github.com/JabRef/jabref/issues/10926)
- We added a "refresh" button for the LaTeX citations tab in the entry editor. [#10584](https://github.com/JabRef/jabref/issues/10584)
- We added the possibility to show the BibTeX source in the [web search](https://docs.jabref.org/collect/import-using-online-bibliographic-database) import screen. [#560](https://github.com/koppor/jabref/issues/560)
- We added a fetcher for [ISIDORE](https://isidore.science/), simply paste in the link into the text field or the last 6 digits in the link that identify that paper. [#10423](https://github.com/JabRef/jabref/issues/10423)
- When importing entries form the "Citation relations" tab, the field [cites](https://docs.jabref.org/advanced/entryeditor/entrylinks) is now filled according to the relationship between the entries. [#10752](https://github.com/JabRef/jabref/pull/10752)
- We added a new integrity check and clean up option for strings having Unicode characters not encoded in [Unicode "Normalization Form Canonical Composition" (NFC)](https://en.wikipedia.org/wiki/Unicode_equivalence#Normal_forms"). [#10506](https://github.com/JabRef/jabref/issues/10506)
- We added a new group icon column to the main table showing the icons of the entry's groups. [#10801](https://github.com/JabRef/jabref/pull/10801)
- When deleting an entry, the files linked to the entry are now optionally deleted as well. [#10509](https://github.com/JabRef/jabref/issues/10509)
- We added support to move the file to the system trash (instead of deleting it). [#10591](https://github.com/JabRef/jabref/pull/10591)
- We added ability to jump to an entry in the command line using `-j CITATIONKEY`. [koppor#540](https://github.com/koppor/jabref/issues/540)
- We added a new boolean to the style files for Openoffice/Libreoffice integration to switch between ZERO_WIDTH_SPACE (default) and no space. [#10843](https://github.com/JabRef/jabref/pull/10843)
- When pasting HTML into the abstract or a comment field, the hypertext is automatically converted to Markdown. [#10558](https://github.com/JabRef/jabref/issues/10558)
- We added the possibility to redownload files that had been present but are no longer in the specified location. [#10848](https://github.com/JabRef/jabref/issues/10848)
- We added the citation key pattern `[camelN]`. Equivalent to the first N words of the `[camel]` pattern.
- We added importing of static groups and linked files from BibDesk .bib files. [#10381](https://github.com/JabRef/jabref/issues/10381)
- We added ability to export in CFF (Citation File Format) [#10661](https://github.com/JabRef/jabref/issues/10661).
- We added ability to push entries to TeXworks. [#3197](https://github.com/JabRef/jabref/issues/3197)
- We added the ability to zoom in and out in the document viewer using <kbd>Ctrl</kbd> + <kbd>Scroll</kbd>. [#10964](https://github.com/JabRef/jabref/pull/10964)
- We added a Cleanup for removing non-existent files and grouped the related options [#10929](https://github.com/JabRef/jabref/issues/10929)
- We added the functionality to parse the bibliography of PDFs using the GROBID online service. [#10200](https://github.com/JabRef/jabref/issues/10200)
- We added a seperated search bar for the global search window. [#11032](https://github.com/JabRef/jabref/pull/11032)
- We added ability to double-click on an entry in the global search window to select the corresponding entry in the main table. [#11010](https://github.com/JabRef/jabref/pull/11010)
- We added support for BibTeX String constants during copy & paste between libraries. [#10872](https://github.com/JabRef/jabref/issues/10872)
- We added the field `langid` which is important for hyphenation and casing in LaTeX. [#10868](https://github.com/JabRef/jabref/issues/10868)
- Event log entries can now be copied via a context menu. [#11100](https://github.com/JabRef/jabref/issues/11100)

### Changed

- The "Automatically open folders of attached files" preference default status has been changed to enabled on Windows. [koppor#56](https://github.com/koppor/jabref/issues/56)
- The Custom export format now uses the custom DOI base URI in the preferences for the `DOICheck`, if activated [forum#4084](https://discourse.jabref.org/t/export-html-disregards-custom-doi-base-uri/4084)
- The index directories for full text search have now more readable names to increase debugging possibilities using Apache Lucense's Lurk. [#10193](https://github.com/JabRef/jabref/issues/10193)
- The fulltext search also indexes files ending with .pdf (but do not having an explicit file type set). [#10193](https://github.com/JabRef/jabref/issues/10193)
- We changed the arrangement of the lists in the "Citation relations" tab. `Cites` are now on the left and `Cited by` on the right [#10752](https://github.com/JabRef/jabref/pull/10752)
- Sub libraries based on `aux` file can now also be generated if some citations are not found library. [#10775](https://github.com/JabRef/jabref/pull/10775)
- We rearranged the tab order in the entry editor and renamed the "Scite Tab" to "Citation information". [#10821](https://github.com/JabRef/jabref/issues/10821)
- We changed the duplicate handling in the Import entries dialog. Potential duplicate entries are marked with an icon and importing will now trigger the merge dialog [#10914](https://github.com/JabRef/jabref/pull/10914)
- We made the command "Push to TexShop" more robust to allow cite commands with a character before the first slash. [forum#2699](https://discourse.jabref.org/t/push-to-texshop-mac/2699/17?u=siedlerchr)
- We only show the notification "Saving library..." if the library contains more than 2000 entries. [#9803](https://github.com/JabRef/jabref/issues/9803)
- JabRef now keeps previous log files upon start. [#11023](https://github.com/JabRef/jabref/pull/11023)
- When normalizing author names, complete enclosing braces are kept. [#10031](https://github.com/JabRef/jabref/issues/10031)
- We enhanced the dialog for adding new fields in the content selector with a selection box containing a list of standard fields. [#10912](https://github.com/JabRef/jabref/pull/10912)
- We store the citation relations in an LRU cache to avoid bloating the memory and out-of-memory exceptions. [#10958](https://github.com/JabRef/jabref/issues/10958)
- Keywords field are now displayed as tags. [#10910](https://github.com/JabRef/jabref/pull/10910)
- Citation relations now get more information, and have quick access to view the articles in a browser without adding them to the library [#10869](https://github.com/JabRef/jabref/issues/10869)
- Importer/Exporter for CFF format now supports JabRef `cites` and `related` relationships, as well as all fields from the CFF specification. [#10993](https://github.com/JabRef/jabref/issues/10993)
- The XMP-Exporter no longer writes the content of the `file`-field. [#11083](https://github.com/JabRef/jabref/pull/11083)
- We added notes, checks and warnings for the case of selection of non-empty directories while starting a new Systematic Literature Review. [#600](https://github.com/koppor/jabref/issues/600)
- Text in the import dialog (web search results) will now be wrapped to prevent horizontal scrolling. [#10931](https://github.com/JabRef/jabref/issues/10931)
- We improved the error handling when invalid bibdesk-files are encountered [#11117](https://github.com/JabRef/jabref/issues/11117)

### Fixed

- We fixed an issue where the fulltext search button in entry editor used to disappear on click till the search is completed. [#10425](https://github.com/JabRef/jabref/issues/10425)
- We fixed an issue where attempting to cancel the importing/generation of an entry from id is ignored. [#10508](https://github.com/JabRef/jabref/issues/10508)
- We fixed an issue where the preview panel showing the wrong entry (an entry that is not selected in the entry table). [#9172](https://github.com/JabRef/jabref/issues/9172)
- We fixed an issue where HTML-reserved characters like '&' and '<', in addition to HTML entities like '&amp;' were not rendered correctly in entry preview. [#10677](https://github.com/JabRef/jabref/issues/10677)
- The last page of a PDF is now indexed by the full text search. [#10193](https://github.com/JabRef/jabref/issues/10193)
- The entry editor respects the configured custom tabs when showing "Other fields". [#11012](https://github.com/JabRef/jabref/pull/11012)
- The default owner of an entry can be changed again. [#10924](https://github.com/JabRef/jabref/issues/10924)
- We fixed an issue where the duplicate check did not take umlauts or other LaTeX-encoded characters into account. [#10744](https://github.com/JabRef/jabref/pull/10744)
- We fixed the colors of the icon on hover for unset special fields. [#10431](https://github.com/JabRef/jabref/issues/10431)
- We fixed an issue where the CrossRef field did not work if autocompletion was disabled [#8145](https://github.com/JabRef/jabref/issues/8145)
- In biblatex mode, JabRef distinguishes between "Optional fields" and "Optional fields 2" again. [#11022](https://github.com/JabRef/jabref/pull/11022)
- We fixed an issue where exporting`@electronic` and `@online` entry types to the Office XMl would duplicate the field `title`  [#10807](https://github.com/JabRef/jabref/issues/10807)
- We fixed an issue where the `CommentsTab` was not properly formatted when the `defaultOwner` contained capital or special letters. [#10870](https://github.com/JabRef/jabref/issues/10870)
- We fixed an issue where the `File -> Close library` menu item was not disabled when no library was open. [#10948](https://github.com/JabRef/jabref/issues/10948)
- We fixed an issue where the Document Viewer would show the PDF in only half the window when maximized. [#10934](https://github.com/JabRef/jabref/issues/10934)
- Clicking on the crossref and related tags in the entry editor jumps to the linked entry. [#5484](https://github.com/JabRef/jabref/issues/5484) [#9369](https://github.com/JabRef/jabref/issues/9369)
- We fixed an issue where JabRef could not parse absolute file paths from Zotero exports. [#10959](https://github.com/JabRef/jabref/issues/10959)
- We fixed an issue where an exception occured when toggling between "Live" or "Locked" in the internal Document Viewer. [#10935](https://github.com/JabRef/jabref/issues/10935)
- When fetching article information fom IEEE Xplore, the em dash is now converted correctly. [koppor#286](https://github.com/koppor/jabref/issues/286)
- Fixed an issue on Windows where the browser extension reported failure to send an entry to JabRef even though it was sent properly. [JabRef-Browser-Extension#493](https://github.com/JabRef/JabRef-Browser-Extension/issues/493)
- Fixed an issue on Windows where TeXworks path was not resolved if it was installed with MiKTeX. [#10977](https://github.com/JabRef/jabref/issues/10977)
- We fixed an issue with where JabRef would throw an error when using MathSciNet search, as it was unable to parse the fetched JSON coreectly. [10996](https://github.com/JabRef/jabref/issues/10996)
- We fixed an issue where the "Import by ID" function would throw an error when a DOI that contains URL-encoded characters was entered. [#10648](https://github.com/JabRef/jabref/issues/10648)
- We fixed an issue with handling of an "overflow" of authors at `[authIniN]`. [#11087](https://github.com/JabRef/jabref/issues/11087)
- We fixed an issue where an exception occurred when selecting entries in the web search results. [#11081](https://github.com/JabRef/jabref/issues/11081)
- When a new library is unsaved, there is now no warning when fetching entries with PDFs. [#11075](https://github.com/JabRef/jabref/issues/11075)
- We fixed an issue where the message "The libary has been modified by another program" occurred when editing library metadata and saving the library. [#4877](https://github.com/JabRef/jabref/issues/4877)

### Removed

- We removed the predatory journal checks due to a high rate of false positives. [#11066](https://github.com/JabRef/jabref/pull/11066)

## [5.12] – 2023-12-24

### Added

- We added a scite.ai tab in the entry editor that retrieves 'Smart Citation' tallies for citations that have a DOI. [koppor#375](https://github.com/koppor/jabref/issues/375)
- We added a dropdown menu to let users change the reference library during AUX file import. [#10472](https://github.com/JabRef/jabref/issues/10472)
- We added a button to let users reset the cite command to the default value. [#10569](https://github.com/JabRef/jabref/issues/10569)
- We added the option to use System Preference for Light/Dark Theme [#8729](https://github.com/JabRef/jabref/issues/8729).
- We added [scholar.archive.org](https://scholar.archive.org/) as a new fetcher. [#10498](https://github.com/JabRef/jabref/issues/10498)
- We integrated predatory journal checking as part of the Integrity Checker based on the [check-bib-for-predatory](https://github.com/CfKu/check-bib-for-predatory). [koppor#348](https://github.com/koppor/jabref/issues/348)
- We added a 'More options' section in the main table right click menu opening the preferences dialog. [#9432](https://github.com/JabRef/jabref/issues/9432)
- When creating a new group, it inherits the icon of the parent group. [#10521](https://github.com/JabRef/jabref/pull/10521)

### Changed

- We moved the location of the 'Open only one instance of JabRef' preference option from "Network" to "General". [#9306](https://github.com/JabRef/jabref/issues/9306)
- The two previews in the change resolver dialog now have their scrollbars synchronized. [#9576](https://github.com/JabRef/jabref/issues/9576).
- We changed the setting of the keyword separator to accept a single character only. [#177](https://github.com/koppor/jabref/issues/177)
- We replaced "SearchAll" in Web Search by "Search Selected". [#10556](https://github.com/JabRef/jabref/issues/10556)
- Short DOI formatter now checks, if the value is already formatted. If so, it returns the value instead of calling the ShortDOIService again. [#10589](https://github.com/JabRef/jabref/issues/10589)
- We upgraded to JavaFX 21.0.1. As a consequence JabRef requires now macOS 11 or later and GTK 3.8 or later on Linux [10627](https://github.com/JabRef/jabref/pull/10627).
- A user-specific comment fields is not enabled by default, but can be enabled using the "Add" button. [#10424](https://github.com/JabRef/jabref/issues/10424)
- We upgraded to Lucene 9.9 for the fulltext search. The search index will be rebuild. [#10686](https://github.com/JabRef/jabref/pull/10686)
- When using "Copy..." -> "Copy citation key", the delimiter configured at "Push applications" is respected. [#10707](https://github.com/JabRef/jabref/pull/10707)

### Fixed

- We fixed an issue where the added protected term has unwanted leading and trailing whitespaces, where the formatted text has unwanted empty brackets and where the word at the cursor in the textbox can be added to the list. [#10415](https://github.com/JabRef/jabref/issues/10415)
- We fixed an issue where in the merge dialog the file field of entries was not correctly merged when the first and second entry both contained values inside the file field. [#10572](https://github.com/JabRef/jabref/issues/10572)
- We fixed some small inconsistencies in the user interface. [#10507](https://github.com/JabRef/jabref/issues/10507) [#10458](https://github.com/JabRef/jabref/issues/10458) [#10660](https://github.com/JabRef/jabref/issues/10660)
- We fixed the issue where the Hayagriva YAML exporter would not include a parent field for the publisher/series. [#10596](https://github.com/JabRef/jabref/issues/10596)
- We fixed issues in the external file type dialog w.r.t. duplicate entries in the case of a language switch. [#10271](https://github.com/JabRef/jabref/issues/10271)
- We fixed an issue where the right-click action "Copy cite..." did not respect the configured citation command under "External Programs" -> "[Push Applications](https://docs.jabref.org/cite/pushtoapplications)" [#10615](https://github.com/JabRef/jabref/issues/10615)

### Removed

- We removed duplicate filtering and sorting operations in the MainTable when editing BibEntries. [#10619](https://github.com/JabRef/jabref/pull/10619)

## [5.11] – 2023-10-22

### Added

- We added the ability to sort subgroups in Z-A order, as well as by ascending and descending number of subgroups. [#10249](https://github.com/JabRef/jabref/issues/10249)
- We added the possibility to find (and add) papers that cite or are cited by a given paper. [#6187](https://github.com/JabRef/jabref/issues/6187)
- We added an error-specific message for when a download from a URL fails. [#9826](https://github.com/JabRef/jabref/issues/9826)
- We added support for customizing the citation command (e.g., `[@key1,@key2]`) when [pushing to external applications](https://docs.jabref.org/cite/pushtoapplications). [#10133](https://github.com/JabRef/jabref/issues/10133)
- We added an integrity check for more special characters. [#8712](https://github.com/JabRef/jabref/issues/8712)
- We added protected terms described as "Computer science". [#10222](https://github.com/JabRef/jabref/pull/10222)
- We added a link "Get more themes..." in the preferences to that points to [themes.jabref.org](https://themes.jabref.org) allowing the user to download new themes. [#10243](https://github.com/JabRef/jabref/issues/10243)
- We added a fetcher for [LOBID](https://lobid.org/resources/api) resources. [koppor#386](https://github.com/koppor/jabref/issues/386)
- When in `biblatex` mode, the [integrity check](https://docs.jabref.org/finding-sorting-and-cleaning-entries/checkintegrity) for journal titles now also checks the field `journal`.
- We added support for exporting to Hayagriva YAML format. [#10382](https://github.com/JabRef/jabref/issues/10382)
- We added support for pushing citations to [TeXShop](https://pages.uoregon.edu/koch/texshop/) on macOS [forum#2699](https://discourse.jabref.org/t/push-to-texshop-mac/2699).
- We added the 'Bachelor's thesis' type for Biblatex's 'Thesis' EntryType [#10029](https://github.com/JabRef/jabref/issues/10029).

### Changed

- The export formats `listrefs`, `tablerefs`, `tablerefsabsbib`, now use the ISO date format in the footer [#10383](https://github.com/JabRef/jabref/pull/10383).
- When searching for an identifier in the "Web search", the title of the search window is now "Identifier-based Web Search". [#10391](https://github.com/JabRef/jabref/pull/10391)
- The ampersand checker now skips verbatim fields (`file`, `url`, ...). [#10419](https://github.com/JabRef/jabref/pull/10419)
- If no existing document is selected for exporting "XMP annotated pdf" JabRef will now create a new PDF file with a sample text and the metadata. [#10102](https://github.com/JabRef/jabref/issues/10102)
- We modified the DOI cleanup to infer the DOI from an ArXiV ID if it's present. [#10426](https://github.com/JabRef/jabref/issues/10426)
- The ISI importer uses the field `comment` for notes (instead of `review). [#10478](https://github.com/JabRef/jabref/pull/10478)
- If no existing document is selected for exporting "Embedded BibTeX pdf" JabRef will now create a new PDF file with a sample text and the metadata. [#10101](https://github.com/JabRef/jabref/issues/10101)
- Translated titles format no longer raise a warning. [#10459](https://github.com/JabRef/jabref/issues/10459)
- We re-added the empty grey containers in the groups panel to keep an indicator for the current selected group, if displaying of group item count is turned off [#9972](https://github.com/JabRef/jabref/issues/9972)

### Fixed

- We fixed an issue where "Move URL in note field to url field" in the cleanup dialog caused an exception if no note field was present [forum#3999](https://discourse.jabref.org/t/cleanup-entries-cant-get-it-to-work/3999)
- It is possible again to use "current table sort order" for the order of entries when saving. [#9869](https://github.com/JabRef/jabref/issues/9869)
- Passwords can be stored in GNOME key ring. [#10274](https://github.com/JabRef/jabref/issues/10274)
- We fixed an issue where groups based on an aux file could not be created due to an exception [#10350](https://github.com/JabRef/jabref/issues/10350)
- We fixed an issue where the JabRef browser extension could not communicate with JabRef under macOS due to missing files. You should use the `.pkg` for the first installation as it updates all necessary files for the extension [#10308](https://github.com/JabRef/jabref/issues/10308)
- We fixed an issue where the ISBN fetcher returned the entrytype `misc` for certain ISBN numbers [#10348](https://github.com/JabRef/jabref/issues/10348)
- We fixed a bug where an exception was raised when saving less than three export save orders in the preference. [#10157](https://github.com/JabRef/jabref/issues/10157)
- We fixed an issue where it was possible to create a group with no name or with a group separator inside the name [#9776](https://github.com/JabRef/jabref/issues/9776)
- Biblatex's `journaltitle` is now also respected for showing the journal information. [#10397](https://github.com/JabRef/jabref/issues/10397)
- JabRef does not hang anymore when exporting via CLI. [#10380](https://github.com/JabRef/jabref/issues/10380)
- We fixed an issue where it was not possible to save a library on a network share under macOS due to an exception when acquiring a file lock [#10452](https://github.com/JabRef/jabref/issues/10452)
- We fixed an issue where exporting "XMP annotated pdf" without selecting an existing document would produce an exception. [#10102](https://github.com/JabRef/jabref/issues/10102)
- We fixed an issue where the "Enabled" column in the "Protected terms files" tab in the preferences could not be resized [#10285](https://github.com/JabRef/jabref/issues/10285)
- We fixed an issue where after creation of a new library, the new library was not focused. [koppor#592](https://github.com/koppor/jabref/issues/592)
- We fixed an issue where double clicking on an url in the file field would trigger an exception instead of opening the browser [#10480](https://github.com/JabRef/jabref/pull/10480)
- We fixed an issue where scrolling was impossible on dragging a citation on the groups panel. [#9754](https://github.com/JabRef/jabref/issues/9754)
- We fixed an issue where exporting "Embedded BibTeX pdf" without selecting an existing document would produce an exception. [#10101](https://github.com/JabRef/jabref/issues/10101)
- We fixed an issue where there was a failure to access the url link for "eprint" for the ArXiv entry.[#10474](https://github.com/JabRef/jabref/issues/10474)
- We fixed an issue where it was not possible to connect to a shared database once a group with entries was added or other metadata modified [#10336](https://github.com/JabRef/jabref/issues/10336)
- We fixed an issue where middle-button paste in X not always worked [#7905](https://github.com/JabRef/jabref/issues/7905)

## [5.10] – 2023-09-02

### Added

- We added a field showing the BibTeX/biblatex source for added and deleted entries in the "External Changes Resolver" dialog. [#9509](https://github.com/JabRef/jabref/issues/9509)
- We added user-specific comment field so that multiple users can make separate comments. [#543](https://github.com/koppor/jabref/issues/543)
- We added a search history list in the search field's right click menu. [#7906](https://github.com/JabRef/jabref/issues/7906)
- We added a full text fetcher for IACR eprints. [#9651](https://github.com/JabRef/jabref/pull/9651)
- We added "Attach file from URL" to right-click context menu to download and store a file with the reference library. [#9646](https://github.com/JabRef/jabref/issues/9646)
- We enabled updating an existing entry with data from InspireHEP. [#9351](https://github.com/JabRef/jabref/issues/9351)
- We added a fetcher for the Bibliotheksverbund Bayern (experimental). [#9641](https://github.com/JabRef/jabref/pull/9641)
- We added support for more biblatex date formats for parsing dates. [#2753](https://github.com/JabRef/jabref/issues/2753)
- We added support for multiple languages for exporting to and importing references from MS Office. [#9699](https://github.com/JabRef/jabref/issues/9699)
- We enabled scrolling in the groups list when dragging a group on another group. [#2869](https://github.com/JabRef/jabref/pull/2869)
- We added the option to automatically download online files when a new entry is created from an existing ID (e.g., DOI). The option can be disabled in the preferences under "Import and Export". [#9756](https://github.com/JabRef/jabref/issues/9756)
- We added a new Integrity check for unescaped ampersands. [koppor#585](https://github.com/koppor/jabref/issues/585)
- We added support for parsing `$\backslash$` in file paths (as exported by Mendeley). [forum#3470](https://discourse.jabref.org/t/mendeley-bib-import-with-linked-files/3470)
- We added the possibility to automatically fetch entries when an ISBN is pasted on the main table. [#9864](https://github.com/JabRef/jabref/issues/9864)
- We added the option to disable the automatic linking of files in the entry editor [#5105](https://github.com/JabRef/jabref/issues/5105)
- We added the link icon for ISBNs in linked identifiers column. [#9819](https://github.com/JabRef/jabref/issues/9819)
- We added key binding to focus on groups <kbd>alt</kbd> + <kbd>s</kbd> [#9863](https://github.com/JabRef/jabref/issues/9863)
- We added the option to unprotect a text selection, which strips all pairs of curly braces away. [#9950](https://github.com/JabRef/jabref/issues/9950)
- We added drag and drop events for field 'Groups' in entry editor panel. [#569](https://github.com/koppor/jabref/issues/569)
- We added support for parsing MathML in the Medline importer. [#4273](https://github.com/JabRef/jabref/issues/4273)
- We added the ability to search for an identifier (DOI, ISBN, ArXiv ID) directly from 'Web Search'. [#7575](https://github.com/JabRef/jabref/issues/7575) [#9674](https://github.com/JabRef/jabref/issues/9674)
- We added a cleanup activity that identifies a URL or a last-visited-date in the `note` field and moves it to the `url` and `urldate` field respectively. [koppor#216](https://github.com/koppor/jabref/issues/216)
- We enabled the user to change the name of a field in a custom entry type by double-clicking on it. [#9840](https://github.com/JabRef/jabref/issues/9840)
- We added some preferences options to disable online activity. [#10064](https://github.com/JabRef/jabref/issues/10064)
- We integrated two mail actions ("As Email" and "To Kindle") under a new "Send" option in the right-click & Tools menus. The Kindle option creates an email targeted to the user's Kindle email, which can be set in preferences under "External programs" [#6186](https://github.com/JabRef/jabref/issues/6186)
- We added an option to clear recent libraries' history. [#10003](https://github.com/JabRef/jabref/issues/10003)
- We added an option to encrypt and remember the proxy password. [#8055](https://github.com/JabRef/jabref/issues/8055)[#10044](https://github.com/JabRef/jabref/issues/10044)
- We added support for showing journal information, via info buttons next to the `Journal` and `ISSN` fields in the entry editor. [#6189](https://github.com/JabRef/jabref/issues/6189)
- We added support for pushing citations to Sublime Text 3 [#10098](https://github.com/JabRef/jabref/issues/10098)
- We added support for the Finnish language. [#10183](https://github.com/JabRef/jabref/pull/10183)
- We added the option to automatically replaces illegal characters in the filename when adding a file to JabRef. [#10182](https://github.com/JabRef/jabref/issues/10182)
- We added a privacy policy. [#10064](https://github.com/JabRef/jabref/issues/10064)
- We added a tooltip to show the number of entries in a group [#10208](https://github.com/JabRef/jabref/issues/10208)
- We fixed an issue where it was no longer possible to add or remove selected entries to groups via context menu [#10404](https://github.com/JabRef/jabref/issues/10404), [#10317](https://github.com/JabRef/jabref/issues/10317) [#10374](https://github.com/JabRef/jabref/issues/10374)

### Changed

- We replaced "Close" by "Close library" and placed it after "Save all" in the File menu. [#10043](https://github.com/JabRef/jabref/pull/10043)
- We upgraded to Lucene 9.7 for the fulltext search. The search index will be rebuild. [#10036](https://github.com/JabRef/jabref/pull/10036)
- 'Get full text' now also checks the file url. [#568](https://github.com/koppor/jabref/issues/568)
- JabRef writes a new backup file only if there is a change. Before, JabRef created a backup upon start. [#9679](https://github.com/JabRef/jabref/pull/9679)
- We modified the `Add Group` dialog to use the most recently selected group hierarchical context. [#9141](https://github.com/JabRef/jabref/issues/9141)
- We refined the 'main directory not found' error message. [#9625](https://github.com/JabRef/jabref/pull/9625)
- JabRef writes a new backup file only if there is a change. Before, JabRef created a backup upon start. [#9679](https://github.com/JabRef/jabref/pull/9679)
- Backups of libraries are not stored per JabRef version, but collected together. [#9676](https://github.com/JabRef/jabref/pull/9676)
- We streamlined the paths for logs and backups: The parent path fragment is always `logs` or `backups`.
- `log.txt` now contains an entry if a BibTeX entry could not be parsed.
- `log.txt` now contains debug messages. Debugging needs to be enabled explicitly. [#9678](https://github.com/JabRef/jabref/pull/9678)
- `log.txt` does not contain entries for non-found files during PDF indexing. [#9678](https://github.com/JabRef/jabref/pull/9678)
- The hostname is now determined using environment variables (`COMPUTERNAME`/`HOSTNAME`) first. [#9910](https://github.com/JabRef/jabref/pull/9910)
- We improved the Medline importer to correctly import ISO dates for `revised`. [#9536](https://github.com/JabRef/jabref/issues/9536)
- To avoid cluttering of the directory, We always delete the `.sav` file upon successful write. [#9675](https://github.com/JabRef/jabref/pull/9675)
- We improved the unlinking/deletion of multiple linked files of an entry using the <kbd>Delete</kbd> key. [#9473](https://github.com/JabRef/jabref/issues/9473)
- The field names of customized entry types are now exchanged preserving the case. [#9993](https://github.com/JabRef/jabref/pull/9993)
- We moved the custom entry types dialog into the preferences dialog. [#9760](https://github.com/JabRef/jabref/pull/9760)
- We moved the manage content selectors dialog to the library properties. [#9768](https://github.com/JabRef/jabref/pull/9768)
- We moved the preferences menu command from the options menu to the file menu. [#9768](https://github.com/JabRef/jabref/pull/9768)
- We reworked the cross ref labels in the entry editor and added a right click menu. [#10046](https://github.com/JabRef/jabref/pull/10046)
- We reorganized the order of tabs and settings in the library properties. [#9836](https://github.com/JabRef/jabref/pull/9836)
- We changed the handling of an "overflow" of authors at `[authIniN]`: JabRef uses `+` to indicate an overflow. Example: `[authIni2]` produces `A+` (instead of `AB`) for `Aachen and Berlin and Chemnitz`. [#9703](https://github.com/JabRef/jabref/pull/9703)
- We moved the preferences option to open the last edited files on startup to the 'General' tab. [#9808](https://github.com/JabRef/jabref/pull/9808)
- We improved the recognition of DOIs when pasting a link containing a DOI on the maintable. [#9864](https://github.com/JabRef/jabref/issues/9864s)
- We reordered the preferences dialog. [#9839](https://github.com/JabRef/jabref/pull/9839)
- We split the 'Import and Export' tab into 'Web Search' and 'Export'. [#9839](https://github.com/JabRef/jabref/pull/9839)
- We moved the option to run JabRef in memory stick mode into the preferences dialog toolbar. [#9866](https://github.com/JabRef/jabref/pull/9866)
- In case the library contains empty entries, they are not written to disk. [#8645](https://github.com/JabRef/jabref/issues/8645)
- The formatter `remove_unicode_ligatures` is now called `replace_unicode_ligatures`. [#9890](https://github.com/JabRef/jabref/pull/9890)
- We improved the error message when no terminal was found. [#9607](https://github.com/JabRef/jabref/issues/9607)
- In the context of the "systematic literature functionality", we changed the name "database" to "catalog" to use a separate term for online catalogs in comparison to SQL databases. [#9951](https://github.com/JabRef/jabref/pull/9951)
- We now show more fields (including Special Fields) in the dropdown selection for "Save sort order" in the library properties and for "Export sort order" in the preferences. [#10010](https://github.com/JabRef/jabref/issues/10010)
- We now encrypt and store the custom API keys in the OS native credential store. [#10044](https://github.com/JabRef/jabref/issues/10044)
- We changed the behavior of group addition/edit, so that sorting by alphabetical order is not performed by default after the modification. [#10017](https://github.com/JabRef/jabref/issues/10017)
- We fixed an issue with spacing in the cleanup dialogue. [#10081](https://github.com/JabRef/jabref/issues/10081)
- The GVK fetcher now uses the new [K10plus](https://www.bszgbv.de/services/k10plus/) database. [#10189](https://github.com/JabRef/jabref/pull/10189)

### Fixed

- We fixed an issue where clicking the group expansion pane/arrow caused the node to be selected, when it should just expand/detract the node. [#10111](https://github.com/JabRef/jabref/pull/10111)
- We fixed an issue where the browser import would add ' characters before the BibTeX entry on Linux. [#9588](https://github.com/JabRef/jabref/issues/9588)
- We fixed an issue where searching for a specific term with the DOAB fetcher lead to an exception. [#9571](https://github.com/JabRef/jabref/issues/9571)
- We fixed an issue where the "Import" -> "Library to import to" did not show the correct library name if two opened libraries had the same suffix. [#9567](https://github.com/JabRef/jabref/issues/9567)
- We fixed an issue where the rpm-Version of JabRef could not be properly uninstalled and reinstalled. [#9558](https://github.com/JabRef/jabref/issues/9558), [#9603](https://github.com/JabRef/jabref/issues/9603)
- We fixed an issue where the command line export using `--exportMatches` flag does not create an output bib file. [#9581](https://github.com/JabRef/jabref/issues/9581)
- We fixed an issue where custom field in the custom entry types could not be set to mulitline. [#9609](https://github.com/JabRef/jabref/issues/9609)
- We fixed an issue where the Office XML exporter did not resolve BibTeX-Strings when exporting entries. [forum#3741](https://discourse.jabref.org/t/exporting-bibtex-constant-strings-to-ms-office-2007-xml/3741)
- We fixed an issue where the Merge Entries Toolbar configuration was not saved after hitting 'Merge Entries' button. [#9091](https://github.com/JabRef/jabref/issues/9091)
- We fixed an issue where the password is stored in clear text if the user wants to use a proxy with authentication. [#8055](https://github.com/JabRef/jabref/issues/8055)
- JabRef is now more relaxed when parsing field content: In case a field content ended with `\`, the combination `\}` was treated as plain `}`. [#9668](https://github.com/JabRef/jabref/issues/9668)
- We resolved an issue that cut off the number of group entries when it exceeded four digits. [#8797](https://github.com/JabRef/jabref/issues/8797)
- We fixed the issue where the size of the global search window was not retained after closing. [#9362](https://github.com/JabRef/jabref/issues/9362)
- We fixed an issue where the Global Search UI preview is still white in dark theme. [#9362](https://github.com/JabRef/jabref/issues/9362)
- We fixed the double paste issue when <kbd>Cmd</kbd> + <kbd>v</kbd> is pressed on 'New entry from plaintext' dialog. [#9367](https://github.com/JabRef/jabref/issues/9367)
- We fixed an issue where the pin button on the Global Search dialog was located at the bottom and not at the top. [#9362](https://github.com/JabRef/jabref/issues/9362)
- We fixed the log text color in the event log console when using dark mode. [#9732](https://github.com/JabRef/jabref/issues/9732)
- We fixed an issue where searching for unlinked files would include the current library's .bib file. [#9735](https://github.com/JabRef/jabref/issues/9735)
- We fixed an issue where it was no longer possible to connect to a shared mysql database due to an exception. [#9761](https://github.com/JabRef/jabref/issues/9761)
- We fixed an issue where an exception was thrown for the user after <kbd>Ctrl</kbd>+<kbd>Z</kbd> command. [#9737](https://github.com/JabRef/jabref/issues/9737)
- We fixed the citation key generation for [`[authors]`, `[authshort]`, `[authorsAlpha]`, `[authIniN]`, `[authEtAl]`, `[auth.etal]`](https://docs.jabref.org/setup/citationkeypatterns#special-field-markers) to handle `and others` properly. [koppor#626](https://github.com/koppor/jabref/issues/626)
- We fixed the Save/save as file type shows BIBTEX_DB instead of "Bibtex library". [#9372](https://github.com/JabRef/jabref/issues/9372)
- We fixed the default main file directory for non-English Linux users. [#8010](https://github.com/JabRef/jabref/issues/8010)
- We fixed an issue when overwriting the owner was disabled. [#9896](https://github.com/JabRef/jabref/pull/9896)
- We fixed an issue regarding recording redundant prefixes in search history. [#9685](https://github.com/JabRef/jabref/issues/9685)
- We fixed an issue where passing a URL containing a DOI led to a "No entry found" notification. [#9821](https://github.com/JabRef/jabref/issues/9821)
- We fixed some minor visual inconsistencies and issues in the preferences dialog. [#9866](https://github.com/JabRef/jabref/pull/9866)
- The order of save actions is now retained. [#9890](https://github.com/JabRef/jabref/pull/9890)
- We fixed an issue where the order of save actions was not retained in the bib file. [#9890](https://github.com/JabRef/jabref/pull/9890)
- We fixed an issue in the preferences 'External file types' tab ignoring a custom application path in the edit dialog. [#9895](https://github.com/JabRef/jabref/issues/9895)
- We fixed an issue in the preferences where custom columns could be added to the entry table with no qualifier. [#9913](https://github.com/JabRef/jabref/issues/9913)
- We fixed an issue where the encoding header in a bib file was not respected when the file contained a BOM (Byte Order Mark). [#9926](https://github.com/JabRef/jabref/issues/9926)
- We fixed an issue where cli help output for import and export format was inconsistent. [koppor#429](https://github.com/koppor/jabref/issues/429)
- We fixed an issue where the user could select multiple conflicting options for autocompletion at once. [#10181](https://github.com/JabRef/jabref/issues/10181)
- We fixed an issue where no preview could be generated for some entry types and led to an exception. [#9947](https://github.com/JabRef/jabref/issues/9947)
- We fixed an issue where the Linux terminal working directory argument was malformed and therefore ignored upon opening a terminal [#9953](https://github.com/JabRef/jabref/issues/9953)
- We fixed an issue under Linux where under some systems the file instead of the folder was opened. [#9607](https://github.com/JabRef/jabref/issues/9607)
- We fixed an issue where an Automatic Keyword Group could not be deleted in the UI. [#9778](https://github.com/JabRef/jabref/issues/9778)
- We fixed an issue where the citation key pattern `[edtrN_M]` returned the wrong editor. [#9946](https://github.com/JabRef/jabref/pull/9946)
- We fixed an issue where empty grey containers would remain in the groups panel, if displaying of group item count is turned off. [#9972](https://github.com/JabRef/jabref/issues/9972)
- We fixed an issue where fetching an ISBN could lead to application freezing when the fetcher did not return any results. [#9979](https://github.com/JabRef/jabref/issues/9979)
- We fixed an issue where closing a library containing groups and entries caused an exception [#9997](https://github.com/JabRef/jabref/issues/9997)
- We fixed a bug where the editor for strings in a bibliography file did not sort the entries by their keys [#10083](https://github.com/JabRef/jabref/pull/10083)
- We fixed an issues where clicking on the empty space of specific context menu entries would not trigger the associated action. [#8388](https://github.com/JabRef/jabref/issues/8388)
- We fixed an issue where JabRef would not remember whether the window was in fullscreen. [#4939](https://github.com/JabRef/jabref/issues/4939)
- We fixed an issue where the ACM Portal search sometimes would not return entries for some search queries when the article author had no given name. [#10107](https://github.com/JabRef/jabref/issues/10107)
- We fixed an issue that caused high CPU usage and a zombie process after quitting JabRef because of author names autocompletion. [#10159](https://github.com/JabRef/jabref/pull/10159)
- We fixed an issue where files with illegal characters in the filename could be added to JabRef. [#10182](https://github.com/JabRef/jabref/issues/10182)
- We fixed that checked-out radio buttons under "specified keywords" were not displayed as checked after closing and reopening the "edit group" window. [#10248](https://github.com/JabRef/jabref/issues/10248)
- We fixed that when editing groups, checked-out properties such as case sensitive and regular expression (under "Free search expression") were not displayed checked. [#10108](https://github.com/JabRef/jabref/issues/10108)

### Removed

- We removed the support of BibTeXML. [#9540](https://github.com/JabRef/jabref/issues/9540)
- We removed support for Markdown syntax for strikethrough and task lists in comment fields. [#9726](https://github.com/JabRef/jabref/pull/9726)
- We removed the options menu, because the two contents were moved to the File menu or the properties of the library. [#9768](https://github.com/JabRef/jabref/pull/9768)
- We removed the 'File' tab in the preferences and moved its contents to the 'Export' tab. [#9839](https://github.com/JabRef/jabref/pull/9839)
- We removed the "[Collection of Computer Science Bibliographies](https://en.wikipedia.org/wiki/Collection_of_Computer_Science_Bibliographies)" fetcher the websits is no longer available. [#6638](https://github.com/JabRef/jabref/issues/6638)

## [5.9] – 2023-01-06

### Added

- We added a dropdown menu to let users change the library they want to import into during import. [#6177](https://github.com/JabRef/jabref/issues/6177)
- We added the possibility to add/remove a preview style from the selected list using a double click. [#9490](https://github.com/JabRef/jabref/issues/9490)
- We added the option to define fields as "multine" directly in the custom entry types dialog. [#6448](https://github.com/JabRef/jabref/issues/6448)
- We changed the minWidth and the minHeight of the main window, so it won't have a width and/or a height with the value 0. [#9606](https://github.com/JabRef/jabref/issues/9606)

### Changed

- We changed database structure: in MySQL/MariaDB we renamed tables by adding a `JABREF_` prefix, and in PGSQL we moved tables in `jabref` schema. We added `VersionDBStructure` variable in `METADATA` table to indicate current version of structure, this variable is needed for automatic migration. [#9312](https://github.com/JabRef/jabref/issues/9312)
- We moved some preferences options to a new tab in the preferences dialog. [#9442](https://github.com/JabRef/jabref/pull/9442)
- We renamed "Medline abbreviation" to "dotless abbreviation". [#9504](https://github.com/JabRef/jabref/pull/9504)
- We now have more "dots" in the offered journal abbreviations. [#9504](https://github.com/JabRef/jabref/pull/9504)
- We now disable the button "Full text search" in the Searchbar by default [#9527](https://github.com/JabRef/jabref/pull/9527)

### Fixed

- The tab "deprecated fields" is shown in biblatex-mode only. [#7757](https://github.com/JabRef/jabref/issues/7757)
- In case a journal name of an IEEE journal is abbreviated, the "normal" abbreviation is used - and not the one of the IEEE BibTeX strings. [abbrv#91](https://github.com/JabRef/abbrv.jabref.org/issues/91)
- We fixed a performance issue when loading large lists of custom journal abbreviations. [#8928](https://github.com/JabRef/jabref/issues/8928)
- We fixed an issue where the last opened libraries were not remembered when a new unsaved library was open as well. [#9190](https://github.com/JabRef/jabref/issues/9190)
- We fixed an issue where no context menu for the group "All entries" was present. [forum#3682](https://discourse.jabref.org/t/how-sort-groups-a-z-not-subgroups/3682)
- We fixed an issue where extra curly braces in some fields would trigger an exception when selecting the entry or doing an integrity check. [#9475](https://github.com/JabRef/jabref/issues/9475), [#9503](https://github.com/JabRef/jabref/issues/9503)
- We fixed an issue where entering a date in the format "YYYY/MM" in the entry editor date field caused an exception. [#9492](https://github.com/JabRef/jabref/issues/9492)
- For portable versions, the `.deb` file now works on plain debian again. [#9472](https://github.com/JabRef/jabref/issues/9472)
- We fixed an issue where the download of linked online files failed after an import of entries for certain urls. [#9518](https://github.com/JabRef/jabref/issues/9518)
- We fixed an issue where an exception occurred when manually downloading a file from an URL in the entry editor. [#9521](https://github.com/JabRef/jabref/issues/9521)
- We fixed an issue with open office csv file formatting where commas in the abstract field where not escaped. [#9087](https://github.com/JabRef/jabref/issues/9087)
- We fixed an issue with deleting groups where subgroups different from the selected group were deleted. [#9281](https://github.com/JabRef/jabref/issues/9281)

## [5.8] – 2022-12-18

### Added

- We integrated a new three-way merge UI for merging entries in the Entries Merger Dialog, the Duplicate Resolver Dialog, the Entry Importer Dialog, and the External Changes Resolver Dialog. [#8945](https://github.com/JabRef/jabref/pull/8945)
- We added the ability to merge groups, keywords, comments and files when merging entries. [#9022](https://github.com/JabRef/jabref/pull/9022)
- We added a warning message next to the authors field in the merge dialog to warn users when the authors are the same but formatted differently. [#8745](https://github.com/JabRef/jabref/issues/8745)
- The default file directory of a library is used as default directory for [unlinked file lookup](https://docs.jabref.org/collect/findunlinkedfiles#link-the-pdfs-to-your-bib-library). [koppor#546](https://github.com/koppor/jabref/issues/546)
- The properties of an existing systematic literature review (SLR) can be edited. [koppor#604](https://github.com/koppor/jabref/issues/604)
- An systematic literature review (SLR) can now be started from the SLR itself. [#9131](https://github.com/JabRef/jabref/pull/9131), [koppor#601](https://github.com/koppor/jabref/issues/601)
- On startup, JabRef notifies the user if there were parsing errors during opening.
- We added support for the field `fjournal` (in `@article`) for abbreviation and unabbreviation functionalities. [#321](https://github.com/JabRef/jabref/pull/321)
- In case a backup is found, the filename of the backup is shown and one can navigate to the file. [#9311](https://github.com/JabRef/jabref/pull/9311)
- We added support for the Ukrainian and Arabic languages. [#9236](https://github.com/JabRef/jabref/pull/9236), [#9243](https://github.com/JabRef/jabref/pull/9243)

### Changed

- We improved the Citavi Importer to also import so called Knowledge-items into the field `comment` of the corresponding entry [#9025](https://github.com/JabRef/jabref/issues/9025)
- We modified the change case sub-menus and their corresponding tips (displayed when you stay long over the menu) to properly reflect exemplified cases. [#9339](https://github.com/Jabref/jabref/issues/9339)
- We call backup files `.bak` and temporary writing files now `.sav`.
- JabRef keeps 10 older versions of a `.bib` file in the [user data dir](https://github.com/harawata/appdirs#supported-directories) (instead of a single `.sav` (now: `.bak`) file in the directory of the `.bib` file)
- We improved the External Changes Resolver dialog to be more usaable. [#9021](https://github.com/JabRef/jabref/pull/9021)
- We simplified the actions to fast-resolve duplicates to 'Keep Left', 'Keep Right', 'Keep Both' and 'Keep Merged'. [#9056](https://github.com/JabRef/jabref/issues/9056)
- The fallback directory of the file folder now is the general file directory. In case there was a directory configured for a library and this directory was not found, JabRef placed the PDF next to the .bib file and not into the general file directory.
- The global default directory for storing PDFs is now the documents folder in the user's home.
- When adding or editing a subgroup it is placed w.r.t. to alphabetical ordering rather than at the end. [koppor#577](https://github.com/koppor/jabref/issues/577)
- Groups context menu now shows appropriate options depending on number of subgroups. [koppor#579](https://github.com/koppor/jabref/issues/579)
- We modified the "Delete file" dialog and added the full file path to the dialog text. The file path in the title was changed to file name only. [koppor#534](https://github.com/koppor/jabref/issues/534)
- Download from URL now automatically fills with URL from clipboard. [koppor#535](https://github.com/koppor/jabref/issues/535)
- We added HTML and Markdown files to Find Unlinked Files and removed BibTeX. [koppor#547](https://github.com/koppor/jabref/issues/547)
- ArXiv fetcher now retrieves additional data from related DOIs (both ArXiv and user-assigned). [#9170](https://github.com/JabRef/jabref/pull/9170)
- We modified the Directory of Open Access Books (DOAB) fetcher so that it will now also fetch the ISBN when possible. [#8708](https://github.com/JabRef/jabref/issues/8708)
- Genres are now mapped correctly to entry types when importing MODS files. [#9185](https://github.com/JabRef/jabref/issues/9185)
- We changed the button label from "Return to JabRef" to "Return to library" to better indicate the purpose of the action.
- We changed the color of found text from red to high-contrast colors (background: yellow; font color: purple). [koppor#552](https://github.com/koppor/jabref/issues/552)
- We fixed an issue where the wrong icon for a successful import of a bib entry was shown. [#9308](https://github.com/JabRef/jabref/pull/9308)
- We changed the messages after importing unlinked local files to past tense. [koppor#548](https://github.com/koppor/jabref/issues/548)
- We fixed an issue where the wrong icon for a successful import of a bib entry was shown [#9308](https://github.com/JabRef/jabref/pull/9308)
- In the context of the [Cleanup dialog](https://docs.jabref.org/finding-sorting-and-cleaning-entries/cleanupentries) we changed the text of the conversion of BibTeX to biblatex (and vice versa) to make it more clear. [koppor#545](https://github.com/koppor/jabref/issues/545)
- We removed wrapping of string constants when writing to a `.bib` file.
- In the context of a systematic literature review (SLR), a user can now add arbitrary data into `study.yml`. JabRef just ignores this data. [#9124](https://github.com/JabRef/jabref/pull/9124)
- In the context of a systematic literature review (SLR), we reworked the "Define study" parameters dialog. [#9123](https://github.com/JabRef/jabref/pull/9123)
- We upgraded to Lucene 9.4 for the fulltext search. The search index will be rebuild. [#9213](https://github.com/JabRef/jabref/pull/9213)
- We disabled the "change case" menu for empty fields. [#9214](https://github.com/JabRef/jabref/issues/9214)
- We disabled the conversion menu for empty fields. [#9200](https://github.com/JabRef/jabref/issues/9200)

### Fixed

- We fixed an issue where applied save actions on saving the library file would lead to the dialog "The library has been modified by another program" popping up. [#4877](https://github.com/JabRef/jabref/issues/4877)
- We fixed issues with save actions not correctly loaded when opening the library. [#9122](https://github.com/JabRef/jabref/pull/9122)
- We fixed the behavior of "Discard changes" when reopening a modified library. [#9361](https://github.com/JabRef/jabref/issues/9361)
- We fixed several bugs regarding the manual and the autosave of library files that could lead to exceptions. [#9067](https://github.com/JabRef/jabref/pull/9067), [#8484](https://github.com/JabRef/jabref/issues/8484), [#8746](https://github.com/JabRef/jabref/issues/8746), [#6684](https://github.com/JabRef/jabref/issues/6684), [#6644](https://github.com/JabRef/jabref/issues/6644), [#6102](https://github.com/JabRef/jabref/issues/6102), [#6000](https://github.com/JabRef/jabref/issues/6000)
- We fixed an issue where pdfs were re-indexed on each startup. [#9166](https://github.com/JabRef/jabref/pull/9166)
- We fixed an issue when using an unsafe character in the citation key, the auto-linking feature fails to link files. [#9267](https://github.com/JabRef/jabref/issues/9267)
- We fixed an issue where a message about changed metadata would occur on saving although nothing changed. [#9159](https://github.com/JabRef/jabref/issues/9159)
- We fixed an issue where the possibility to generate a subdatabase from an aux file was writing empty files when called from the commandline. [#9115](https://github.com/JabRef/jabref/issues/9115), [forum#3516](https://discourse.jabref.org/t/export-subdatabase-from-aux-file-on-macos-command-line/3516)
- We fixed an issue where author names with tilde accents (for example ñ) were marked as "Names are not in the standard BibTeX format". [#8071](https://github.com/JabRef/jabref/issues/8071)
- We fixed an issue where capitalize didn't capitalize words after hyphen characters. [#9157](https://github.com/JabRef/jabref/issues/9157)
- We fixed an issue where title case didn't capitalize words after en-dash characters and skip capitalization of conjunctions that comes after en-dash characters. [#9068](https://github.com/JabRef/jabref/pull/9068),[#9142](https://github.com/JabRef/jabref/pull/9142)
- We fixed an issue with the message that is displayed when fetcher returns an empty list of entries for given query. [#9195](https://github.com/JabRef/jabref/issues/9195)
- We fixed an issue where editing entry's "date" field in library mode "biblatex" causes an uncaught exception. [#8747](https://github.com/JabRef/jabref/issues/8747)
- We fixed an issue where importing from XMP would fail for certain PDFs. [#9383](https://github.com/JabRef/jabref/issues/9383)
- We fixed an issue that JabRef displayed the wrong group tree after loading. [koppor#637](https://github.com/koppor/jabref/issues/637)
- We fixed that sorting of entries in the maintable by special fields is updated immediately. [#9334](https://github.com/JabRef/jabref/issues/9334)
- We fixed the display of issue, number, eid and pages fields in the entry preview. [#8607](https://github.com/JabRef/jabref/pull/8607), [#8372](https://github.com/JabRef/jabref/issues/8372), [Koppor#514](https://github.com/koppor/jabref/issues/514), [forum#2390](https://discourse.jabref.org/t/unable-to-edit-my-bibtex-file-that-i-used-before-vers-5-1/2390), [forum#3462](https://discourse.jabref.org/t/jabref-5-6-need-help-with-export-from-jabref-to-microsoft-word-entry-preview-of-apa-7-not-rendering-correctly/3462)
- We fixed the page ranges checker to detect article numbers in the pages field (used at [Check Integrity](https://docs.jabref.org/finding-sorting-and-cleaning-entries/checkintegrity)). [#8607](https://github.com/JabRef/jabref/pull/8607)
- The [HtmlToLaTeXFormatter](https://docs.jabref.org/finding-sorting-and-cleaning-entries/saveactions#html-to-latex) keeps single `<` characters.
- We fixed a performance regression when opening large libraries. [#9041](https://github.com/JabRef/jabref/issues/9041)
- We fixed a bug where spaces are trimmed when highlighting differences in the Entries merge dialog. [koppor#371](https://github.com/koppor/jabref/issues/371)
- We fixed some visual glitches with the linked files editor field in the entry editor and increased its height. [#8823](https://github.com/JabRef/jabref/issues/8823)
- We fixed some visual inconsistencies (round corners of highlighted buttons). [#8806](https://github.com/JabRef/jabref/issues/8806)
- We fixed an issue where JabRef would not exit when a connection to a LibreOffice document was established previously and the document is still open. [#9075](https://github.com/JabRef/jabref/issues/9075)
- We fixed an issue about selecting the save order in the preferences. [#9147](https://github.com/JabRef/jabref/issues/9147)
- We fixed an issue where an exception when fetching a DOI was not logged correctly. [koppor#627](https://github.com/koppor/jabref/issues/627)
- We fixed an issue where a user could not open an attached file in a new unsaved library. [#9386](https://github.com/JabRef/jabref/issues/9386)
- We fixed a typo within a connection error message. [koppor#625](https://github.com/koppor/jabref/issues/625)
- We fixed an issue where journal abbreviations would not abbreviate journal titles with escaped ampersands (\\&). [#8948](https://github.com/JabRef/jabref/issues/8948)
- We fixed the readability of the file field in the dark theme. [#9340](https://github.com/JabRef/jabref/issues/9340)
- We fixed an issue where the 'close dialog' key binding was not closing the Preferences dialog. [#8888](https://github.com/jabref/jabref/issues/8888)
- We fixed an issue where a known journal's medline/dot-less abbreviation does not switch to the full name. [#9370](https://github.com/JabRef/jabref/issues/9370)
- We fixed an issue where hitting enter on the search field within the preferences dialog closed the dialog. [koppor#630](https://github.com/koppor/jabref/issues/630)
- We fixed the "Cleanup entries" dialog is partially visible. [#9223](https://github.com/JabRef/jabref/issues/9223)
- We fixed an issue where font size preferences did not apply correctly to preference dialog window and the menu bar. [#8386](https://github.com/JabRef/jabref/issues/8386) and [#9279](https://github.com/JabRef/jabref/issues/9279)
- We fixed the display of the "Customize Entry Types" dialog title. [#9198](https://github.com/JabRef/jabref/issues/9198)
- We fixed an issue where the CSS styles are missing in some dialogs. [#9150](https://github.com/JabRef/jabref/pull/9150)
- We fixed an issue where controls in the preferences dialog could outgrow the window. [#9017](https://github.com/JabRef/jabref/issues/9017)
- We fixed an issue where highlighted text color for entry merge dialogue was not clearly visible. [#9192](https://github.com/JabRef/jabref/issues/9192)

### Removed

- We removed "last-search-date" from the systematic literature review feature, because the last-search-date can be deducted from the git logs. [#9116](https://github.com/JabRef/jabref/pull/9116)
- We removed the [CiteseerX](https://docs.jabref.org/collect/import-using-online-bibliographic-database#citeseerx) fetcher, because the API used by JabRef is sundowned. [#9466](https://github.com/JabRef/jabref/pull/9466)

## [5.7] – 2022-08-05

### Added

- We added a fetcher for [Biodiversity Heritage Library](https://www.biodiversitylibrary.org/). [8539](https://github.com/JabRef/jabref/issues/8539)
- We added support for multiple messages in the snackbar. [#7340](https://github.com/JabRef/jabref/issues/7340)
- We added an extra option in the 'Find Unlinked Files' dialog view to ignore unnecessary files like Thumbs.db, DS_Store, etc. [koppor#373](https://github.com/koppor/jabref/issues/373)
- JabRef now writes log files. Linux: `$home/.cache/jabref/logs/version`, Windows: `%APPDATA%\..\Local\harawata\jabref\version\logs`, Mac: `Users/.../Library/Logs/jabref/version`
- We added an importer for Citavi backup files, support ".ctv5bak" and ".ctv6bak" file formats. [#8322](https://github.com/JabRef/jabref/issues/8322)
- We added a feature to drag selected entries and drop them to other opened inactive library tabs [koppor521](https://github.com/koppor/jabref/issues/521).
- We added support for the [biblatex-apa](https://github.com/plk/biblatex-apa) legal entry types `Legislation`, `Legadminmaterial`, `Jurisdiction`, `Constitution` and `Legal` [#8931](https://github.com/JabRef/jabref/issues/8931)

### Changed

- The file column in the main table now shows the corresponding defined icon for the linked file [8930](https://github.com/JabRef/jabref/issues/8930).
- We improved the color of the selected entries and the color of the summary in the Import Entries Dialog in the dark theme. [#7927](https://github.com/JabRef/jabref/issues/7927)
- We upgraded to Lucene 9.2 for the fulltext search.
  Thus, the now created search index cannot be read from older versions of JabRef anylonger.
  ⚠️ JabRef will recreate the index in a new folder for new files and this will take a long time for a huge library.
  Moreover, switching back and forth JabRef versions and meanwhile adding PDFs also requires rebuilding the index now and then.
  [#8868](https://github.com/JabRef/jabref/pull/8868)
- We improved the Latex2Unicode conversion [#8639](https://github.com/JabRef/jabref/pull/8639)
- Writing BibTeX data into a PDF (XMP) removes braces. [#8452](https://github.com/JabRef/jabref/issues/8452)
- Writing BibTeX data into a PDF (XMP) does not write the `file` field.
- Writing BibTeX data into a PDF (XMP) considers the configured keyword separator (and does not use "," as default any more)
- The Medline/Pubmed search now also supports the [default fields and operators for searching](https://docs.jabref.org/collect/import-using-online-bibliographic-database#search-syntax). [forum#3554](https://discourse.jabref.org/t/native-pubmed-search/3354)
- We improved group expansion arrow that prevent it from activating group when expanding or collapsing. [#7982](https://github.com/JabRef/jabref/issues/7982), [#3176](https://github.com/JabRef/jabref/issues/3176)
- When configured SSL certificates changed, JabRef warns the user to restart to apply the configuration.
- We improved the appearances and logic of the "Manage field names & content" dialog, and renamed it to "Automatic field editor". [#6536](https://github.com/JabRef/jabref/issues/6536)
- We improved the message explaining the options when modifying an automatic keyword group [#8911](https://github.com/JabRef/jabref/issues/8911)
- We moved the preferences option "Warn about duplicates on import" option from the tab "File" to the tab "Import and Export". [koppor#570](https://github.com/koppor/jabref/issues/570)
- When JabRef encounters `% Encoding: UTF-8` header, it is kept during writing (and not removed). [#8964](https://github.com/JabRef/jabref/pull/8964)
- We replace characters which cannot be decoded using the specified encoding by a (probably another) valid character. This happens if JabRef detects the wrong charset (e.g., UTF-8 instead of Windows 1252). One can use the [Integrity Check](https://docs.jabref.org/finding-sorting-and-cleaning-entries/checkintegrity) to find those characters.

### Fixed

- We fixed an issue where linked fails containing parts of the main file directory could not be opened. [#8991](https://github.com/JabRef/jabref/issues/8991)
- Linked files with an absolute path can be opened again. [#8991](https://github.com/JabRef/jabref/issues/8991)
- We fixed an issue where the user could not rate an entry in the main table when an entry was not yet ranked. [#5842](https://github.com/JabRef/jabref/issues/5842)
- We fixed an issue that caused JabRef to sometimes open multiple instances when "Remote Operation" is enabled. [#8653](https://github.com/JabRef/jabref/issues/8653)
- We fixed an issue where linked files with the filetype "application/pdf" in an entry were not shown with the correct PDF-Icon in the main table [8930](https://github.com/JabRef/jabref/issues/8930)
- We fixed an issue where "open folder" for linked files did not open the folder and did not select the file unter certain Linux desktop environments [#8679](https://github.com/JabRef/jabref/issues/8679), [#8849](https://github.com/JabRef/jabref/issues/8849)
- We fixed an issue where the content of a big shared database library is not shown [#8788](https://github.com/JabRef/jabref/issues/8788)
- We fixed the unnecessary horizontal scroll bar in group panel [#8467](https://github.com/JabRef/jabref/issues/8467)
- We fixed an issue where the notification bar message, icon and actions appeared to be invisible. [#8761](https://github.com/JabRef/jabref/issues/8761)
- We fixed an issue where deprecated fields tab is shown when the fields don't contain any values. [#8396](https://github.com/JabRef/jabref/issues/8396)
- We fixed an issue where an exception for DOI search occurred when the DOI contained urlencoded characters. [#8787](https://github.com/JabRef/jabref/issues/8787)
- We fixed an issue which allow us to select and open identifiers from a popup list in the maintable [#8758](https://github.com/JabRef/jabref/issues/8758), [8802](https://github.com/JabRef/jabref/issues/8802)
- We fixed an issue where the escape button had no functionality within the "Filter groups" textfield. [koppor#562](https://github.com/koppor/jabref/issues/562)
- We fixed an issue where the exception that there are invalid characters in filename. [#8786](https://github.com/JabRef/jabref/issues/8786)
- When the proxy configuration removed the proxy user/password, this change is applied immediately.
- We fixed an issue where removing several groups deletes only one of them. [#8390](https://github.com/JabRef/jabref/issues/8390)
- We fixed an issue where the Sidepane (groups, web search and open office) width is not remembered after restarting JabRef. [#8907](https://github.com/JabRef/jabref/issues/8907)
- We fixed a bug where switching between themes will cause an error/exception. [#8939](https://github.com/JabRef/jabref/pull/8939)
- We fixed a bug where files that were deleted in the source bibtex file were kept in the index. [#8962](https://github.com/JabRef/jabref/pull/8962)
- We fixed "Error while sending to JabRef" when the browser extension interacts with JabRef. [JabRef-Browser-Extension#479](https://github.com/JabRef/JabRef-Browser-Extension/issues/479)
- We fixed a bug where updating group view mode (intersection or union) requires re-selecting groups to take effect. [#6998](https://github.com/JabRef/jabref/issues/6998)
- We fixed a bug that prevented external group metadata changes from being merged. [#8873](https://github.com/JabRef/jabref/issues/8873)
- We fixed the shared database opening dialog to remember autosave folder and tick. [#7516](https://github.com/JabRef/jabref/issues/7516)
- We fixed an issue where name formatter could not be saved. [#9120](https://github.com/JabRef/jabref/issues/9120)
- We fixed a bug where after the export of Preferences, custom exports were duplicated. [#10176](https://github.com/JabRef/jabref/issues/10176)

### Removed

- We removed the social media buttons for our Twitter and Facebook pages. [#8774](https://github.com/JabRef/jabref/issues/8774)

## [5.6] – 2022-04-25

### Added

- We enabled the user to customize the API Key for some fetchers. [#6877](https://github.com/JabRef/jabref/issues/6877)
- We added an extra option when right-clicking an entry in the Entry List to copy either the DOI or the DOI url.
- We added a fetcher for [Directory of Open Access Books (DOAB)](https://doabooks.org/) [8576](https://github.com/JabRef/jabref/issues/8576)
- We added an extra option to ask the user whether they want to open to reveal the folder holding the saved file with the file selected. [#8195](https://github.com/JabRef/jabref/issues/8195)
- We added a new section to network preferences to allow using custom SSL certificates. [#8126](https://github.com/JabRef/jabref/issues/8126)
- We improved the version check to take also beta version into account and now redirect to the right changelog for the version.
- We added two new web and fulltext fetchers: SemanticScholar and ResearchGate.
- We added notifications on success and failure when writing metadata to a PDF-file. [#8276](https://github.com/JabRef/jabref/issues/8276)
- We added a cleanup action that escapes `$` (by adding a backslash in front). [#8673](https://github.com/JabRef/jabref/issues/8673)

### Changed

- We upgraded to Lucene 9.1 for the fulltext search.
  Thus, the now created search index cannot be read from older versions of JabRef any longer.
  ⚠️ JabRef will recreate the index in a new folder for new files and this will take a long time for a huge library.
  Moreover, switching back and forth JabRef versions and meanwhile adding PDFs also requires rebuilding the index now and then.
  [#8362](https://github.com/JabRef/jabref/pull/8362)
- We changed the list of CSL styles to those that support formatting bibliographies. [#8421](https://github.com/JabRef/jabref/issues/8421) [citeproc-java#116](https://github.com/michel-kraemer/citeproc-java/issues/116)
- The CSL preview styles now also support displaying data from cross references entries that are linked via the `crossref` field. [#7378](https://github.com/JabRef/jabref/issues/7378)
- We made the Search button in Web Search wider. We also skewed the panel titles to the left. [#8397](https://github.com/JabRef/jabref/issues/8397)
- We introduced a preference to disable fulltext indexing. [#8468](https://github.com/JabRef/jabref/issues/8468)
- When exporting entries, the encoding is always UTF-8.
- When embedding BibTeX data into a PDF, the encoding is always UTF-8.
- We replaced the [OttoBib](https://en.wikipedia.org/wiki/OttoBib) fetcher by a fetcher by [OpenLibrary](https://openlibrary.org/dev/docs/api/books). [#8652](https://github.com/JabRef/jabref/issues/8652)
- We first fetch ISBN data from OpenLibrary, if nothing found, ebook.de is tried.
- We now only show a warning when exiting for tasks that will not be recovered automatically upon relaunch of JabRef. [#8468](https://github.com/JabRef/jabref/issues/8468)

### Fixed

- We fixed an issue where right clicking multiple entries and pressing "Change entry type" would only change one entry. [#8654](https://github.com/JabRef/jabref/issues/8654)
- We fixed an issue where it was no longer possible to add or delete multiple files in the `file` field in the entry editor. [#8659](https://github.com/JabRef/jabref/issues/8659)
- We fixed an issue where the author's lastname was not used for the citation key generation if it started with a lowercase letter. [#8601](https://github.com/JabRef/jabref/issues/8601)
- We fixed an issue where custom "Protected terms" files were missing after a restart of JabRef. [#8608](https://github.com/JabRef/jabref/issues/8608)
- We fixed an issue where JabRef could not start due to a missing directory for the fulltex index. [#8579](https://github.com/JabRef/jabref/issues/8579)
- We fixed an issue where long article numbers in the `pages` field would cause an exception and preventing the citation style to display. [#8381](https://github.com/JabRef/jabref/issues/8381), [citeproc-java](https://github.com/michel-kraemer/citeproc-java/issues/114)
- We fixed an issue where online links in the file field were not detected correctly and could produce an exception. [#8510](https://github.com/JabRef/jabref/issues/8510)
- We fixed an issue where an exception could occur when saving the preferences [#7614](https://github.com/JabRef/jabref/issues/7614)
- We fixed an issue where "Copy DOI url" in the right-click menu of the Entry List would just copy the DOI and not the DOI url. [#8389](https://github.com/JabRef/jabref/issues/8389)
- We fixed an issue where opening the console from the drop-down menu would cause an exception. [#8466](https://github.com/JabRef/jabref/issues/8466)
- We fixed an issue when reading non-UTF-8 encoded. When no encoding header is present, the encoding is now detected from the file content (and the preference option is disregarded). [#8417](https://github.com/JabRef/jabref/issues/8417)
- We fixed an issue where pasting a URL was replacing `+` signs by spaces making the URL unreachable. [#8448](https://github.com/JabRef/jabref/issues/8448)
- We fixed an issue where creating subsidiary files from aux files created with some versions of biblatex would produce incorrect results. [#8513](https://github.com/JabRef/jabref/issues/8513)
- We fixed an issue where opening the changelog from withing JabRef led to a 404 error. [#8563](https://github.com/JabRef/jabref/issues/8563)
- We fixed an issue where not all found unlinked local files were imported correctly due to some race condition. [#8444](https://github.com/JabRef/jabref/issues/8444)
- We fixed an issue where Merge entries dialog exceeds screen boundaries.
- We fixed an issue where the app lags when selecting an entry after a fresh start. [#8446](https://github.com/JabRef/jabref/issues/8446)
- We fixed an issue where no citationkey was generated on import, pasting a doi or an entry on the main table. [8406](https://github.com/JabRef/jabref/issues/8406), [koppor#553](https://github.com/koppor/jabref/issues/553)
- We fixed an issue where accent search does not perform consistently. [#6815](https://github.com/JabRef/jabref/issues/6815)
- We fixed an issue where the incorrect entry was selected when "New Article" is pressed while search filters are active. [#8674](https://github.com/JabRef/jabref/issues/8674)
- We fixed an issue where "Write BibTeXEntry metadata to PDF" button remains enabled while writing to PDF is in-progress. [#8691](https://github.com/JabRef/jabref/issues/8691)

### Removed

- We removed the option to copy CSL Citation styles data as `XSL_FO`, `ASCIIDOC`, and `RTF` as these have not been working since a long time and are no longer supported in the external library used for processing the styles. [#7378](https://github.com/JabRef/jabref/issues/7378)
- We removed the option to configure the default encoding. The default encoding is now hard-coded to the modern UTF-8 encoding.

## [5.5] – 2022-01-17

### Changed

- We integrated the external file types dialog directly inside the preferences. [#8341](https://github.com/JabRef/jabref/pull/8341)
- We disabled the add group button color change after adding 10 new groups. [#8051](https://github.com/JabRef/jabref/issues/8051)
- We inverted the logic for resolving [BibTeX strings](https://docs.jabref.org/advanced/strings). This helps to keep `#` chars. By default String resolving is only activated for a couple of standard fields. The list of fields can be modified in the preferences. [#7010](https://github.com/JabRef/jabref/issues/7010), [#7012](https://github.com/JabRef/jabref/issues/7012), [#8303](https://github.com/JabRef/jabref/issues/8303)
- We moved the search box in preview preferences closer to the available citation styles list. [#8370](https://github.com/JabRef/jabref/pull/8370)
- Changing the preference to show the preview panel as a separate tab now has effect without restarting JabRef. [#8370](https://github.com/JabRef/jabref/pull/8370)
- We enabled switching themes in JabRef without the need to restart JabRef. [#7335](https://github.com/JabRef/jabref/pull/7335)
- We added support for the field `day`, `rights`, `coverage` and `language` when reading XMP data in Dublin Core format. [#8491](https://github.com/JabRef/jabref/issues/8491)

### Fixed

- We fixed an issue where the preferences for "Search and store files relative to library file location" where ignored when the "Main file directory" field was not empty [#8385](https://github.com/JabRef/jabref/issues/8385)
- We fixed an issue where `#`chars in certain fields would be interpreted as BibTeX strings [#7010](https://github.com/JabRef/jabref/issues/7010), [#7012](https://github.com/JabRef/jabref/issues/7012), [#8303](https://github.com/JabRef/jabref/issues/8303)
- We fixed an issue where the fulltext search on an empty library with no documents would lead to an exception [koppor#522](https://github.com/koppor/jabref/issues/522)
- We fixed an issue where clicking on "Accept changes" in the merge dialog would lead to an exception [forum#2418](https://discourse.jabref.org/t/the-library-has-been-modified-by-another-program/2418/8)
- We fixed an issue where clicking on headings in the entry preview could lead to an exception. [#8292](https://github.com/JabRef/jabref/issues/8292)
- We fixed an issue where IntegrityCheck used the system's character encoding instead of the one set by the library or in preferences [#8022](https://github.com/JabRef/jabref/issues/8022)
- We fixed an issue about empty metadata in library properties when called from the right click menu. [#8358](https://github.com/JabRef/jabref/issues/8358)
- We fixed an issue where someone could add a duplicate field in the customize entry type dialog. [#8194](https://github.com/JabRef/jabref/issues/8194)
- We fixed a typo in the library properties tab: "String constants". There, one can configure [BibTeX string constants](https://docs.jabref.org/advanced/strings).
- We fixed an issue when writing a non-UTF-8 encoded file: The header is written again. [#8417](https://github.com/JabRef/jabref/issues/8417)
- We fixed an issue where folder creation during systemic literature review failed due to an illegal fetcher name. [#8552](https://github.com/JabRef/jabref/pull/8552)

## [5.4] – 2021-12-20

### Added

- We added confirmation dialog when user wants to close a library where any empty entries are detected. [#8096](https://github.com/JabRef/jabref/issues/8096)
- We added import support for CFF files. [#7945](https://github.com/JabRef/jabref/issues/7945)
- We added the option to copy the DOI of an entry directly from the context menu copy submenu. [#7826](https://github.com/JabRef/jabref/issues/7826)
- We added a fulltext search feature. [#2838](https://github.com/JabRef/jabref/pull/2838)
- We improved the deduction of bib-entries from imported fulltext pdfs. [#7947](https://github.com/JabRef/jabref/pull/7947)
- We added `unprotect_terms` to the list of bracketed pattern modifiers [#7960](https://github.com/JabRef/jabref/pull/7960)
- We added a dialog that allows to parse metadata from linked pdfs. [#7929](https://github.com/JabRef/jabref/pull/7929)
- We added an icon picker in group edit dialog. [#6142](https://github.com/JabRef/jabref/issues/6142)
- We added a preference to Opt-In to JabRef's online metadata extraction service (Grobid) usage. [#8002](https://github.com/JabRef/jabref/pull/8002)
- We readded the possibility to display the search results of all databases ("Global Search"). It is shown in a separate window. [#4096](https://github.com/JabRef/jabref/issues/4096)
- We readded the possibility to keep the search string when switching tabs. It is implemented by a toggle button. [#4096](https://github.com/JabRef/jabref/issues/4096#issuecomment-575986882)
- We allowed the user to also preview the available citation styles in the preferences besides the selected ones [#8108](https://github.com/JabRef/jabref/issues/8108)
- We added an option to search the available citation styles by name in the preferences [#8108](https://github.com/JabRef/jabref/issues/8108)
- We added an option to generate bib-entries from ID through a popover in the toolbar. [#4183](https://github.com/JabRef/jabref/issues/4183)
- We added a menu option in the right click menu of the main table tabs to display the library properties. [#6527](https://github.com/JabRef/jabref/issues/6527)
- When a `.bib` file ("library") was saved successfully, a notification is shown

### Changed

- Local library settings may overwrite the setting "Search and store files relative to library file location" [#8179](https://github.com/JabRef/jabref/issues/8179)
- The option "Fit table horizontally on screen" in the "Entry table" preferences is now disabled by default [#8148](https://github.com/JabRef/jabref/pull/8148)
- We improved the preferences and descriptions in the "Linked files" preferences tab [#8148](https://github.com/JabRef/jabref/pull/8148)
- We slightly changed the layout of the Journal tab in the preferences for ui consistency. [#7937](https://github.com/JabRef/jabref/pull/7937)
- The JabRefHost on Windows now writes a temporary file and calls `-importToOpen` instead of passing the bibtex via `-importBibtex`. [#7374](https://github.com/JabRef/jabref/issues/7374), [JabRef Browser Ext #274](https://github.com/JabRef/JabRef-Browser-Extension/issues/274)
- We reordered some entries in the right-click menu of the main table. [#6099](https://github.com/JabRef/jabref/issues/6099)
- We merged the barely used ImportSettingsTab and the CustomizationTab in the preferences into one single tab and moved the option to allow Integers in Edition Fields in Bibtex-Mode to the EntryEditor tab. [#7849](https://github.com/JabRef/jabref/pull/7849)
- We moved the export order in the preferences from `File` to `Import and Export`. [#7935](https://github.com/JabRef/jabref/pull/7935)
- We reworked the export order in the preferences and the save order in the library preferences. You can now set more than three sort criteria in your library preferences. [#7935](https://github.com/JabRef/jabref/pull/7935)
- The metadata-to-pdf actions now also embeds the bibfile to the PDF. [#8037](https://github.com/JabRef/jabref/pull/8037)
- The snap was updated to use the core20 base and to use lzo compression for better startup performance [#8109](https://github.com/JabRef/jabref/pull/8109)
- We moved the union/intersection view button in the group sidepane to the left of the other controls. [#8202](https://github.com/JabRef/jabref/pull/8202)
- We improved the Drag and Drop behavior in the "Customize Entry Types" Dialog [#6338](https://github.com/JabRef/jabref/issues/6338)
- When determining the URL of an ArXiV eprint, the URL now points to the version [#8149](https://github.com/JabRef/jabref/pull/8149)
- We Included all standard fields with citation key when exporting to Old OpenOffice/LibreOffice Calc Format [#8176](https://github.com/JabRef/jabref/pull/8176)
- In case the database is encoded with `UTF8`, the `% Encoding` marker is not written anymore
- The written `.bib` file has the same line endings [#390](https://github.com/koppor/jabref/issues/390)
- The written `.bib` file always has a final line break
- The written `.bib` file keeps the newline separator of the loaded `.bib` file
- We present options to manually enter an article or return to the New Entry menu when the fetcher DOI fails to find an entry for an ID [#7870](https://github.com/JabRef/jabref/issues/7870)
- We trim white space and non-ASCII characters from DOI [#8127](https://github.com/JabRef/jabref/issues/8127)
- The duplicate checker now inspects other fields in case no difference in the required and optional fields are found.
- We reworked the library properties dialog and integrated the `Library > Preamble`, `Library > Citation key pattern` and `Library > String constants dialogs` [#8264](https://github.com/JabRef/jabref/pulls/8264)
- We improved the startup time of JabRef by switching from the logging library `log4j2` to `tinylog` [#8007](https://github.com/JabRef/jabref/issues/8007)

### Fixed

- We fixed an issue where an exception occurred when pasting an entry with a publication date-range of the form 1910/1917 [#7864](https://github.com/JabRef/jabref/issues/7864)
- We fixed an issue where an exception occurred when a preview style was edited and afterwards another preview style selected. [#8280](https://github.com/JabRef/jabref/issues/8280)
- We fixed an issue where the actions to move a file to a directory were incorrectly disabled. [#7908](https://github.com/JabRef/jabref/issues/7908)
- We fixed an issue where an exception occurred when a linked online file was edited in the entry editor [#8008](https://github.com/JabRef/jabref/issues/8008)
- We fixed an issue when checking for a new version when JabRef is used behind a corporate proxy. [#7884](https://github.com/JabRef/jabref/issues/7884)
- We fixed some icons that were drawn in the wrong color when JabRef used a custom theme. [#7853](https://github.com/JabRef/jabref/issues/7853)
- We fixed an issue where the `Aux file` on `Edit group` doesn't support relative sub-directories path to import. [#7719](https://github.com/JabRef/jabref/issues/7719).
- We fixed an issue where it was impossible to add or modify groups. [#7912](https://github.com/JabRef/jabref/pull/793://github.com/JabRef/jabref/pull/7921)
- We fixed an issue about the visible side pane components being out of sync with the view menu. [#8115](https://github.com/JabRef/jabref/issues/8115)
- We fixed an issue where the side pane would not close when all its components were closed. [#8082](https://github.com/JabRef/jabref/issues/8082)
- We fixed an issue where exported entries from a Citavi bib containing URLs could not be imported [#7882](https://github.com/JabRef/jabref/issues/7882)
- We fixed an issue where the icons in the search bar had the same color, toggled as well as untoggled. [#8014](https://github.com/JabRef/jabref/pull/8014)
- We fixed an issue where typing an invalid UNC path into the "Main file directory" text field caused an error. [#8107](https://github.com/JabRef/jabref/issues/8107)
- We fixed an issue where "Open Folder" didn't select the file on macOS in Finder [#8130](https://github.com/JabRef/jabref/issues/8130)
- We fixed an issue where importing PDFs resulted in an uncaught exception [#8143](https://github.com/JabRef/jabref/issues/8143)
- We fixed "The library has been modified by another program" showing up when line breaks change [#4877](https://github.com/JabRef/jabref/issues/4877)
- The default directory of the "LaTeX Citations" tab is now the directory of the currently opened database (and not the directory chosen at the last open file dialog or the last database save) [koppor#538](https://github.com/koppor/jabref/issues/538)
- When writing a bib file, the `NegativeArraySizeException` should not occur [#8231](https://github.com/JabRef/jabref/issues/8231) [#8265](https://github.com/JabRef/jabref/issues/8265)
- We fixed an issue where some menu entries were available without entries selected. [#4795](https://github.com/JabRef/jabref/issues/4795)
- We fixed an issue where right-clicking on a tab and selecting close will close the focused tab even if it is not the tab we right-clicked [#8193](https://github.com/JabRef/jabref/pull/8193)
- We fixed an issue where selecting a citation style in the preferences would sometimes produce an exception [#7860](https://github.com/JabRef/jabref/issues/7860)
- We fixed an issue where an exception would occur when clicking on a DOI link in the preview pane [#7706](https://github.com/JabRef/jabref/issues/7706)
- We fixed an issue where XMP and embedded BibTeX export would not work [#8278](https://github.com/JabRef/jabref/issues/8278)
- We fixed an issue where the XMP and embedded BibTeX import of a file containing multiple schemas failed [#8278](https://github.com/JabRef/jabref/issues/8278)
- We fixed an issue where writing embedded BibTeX import fails due to write protection or bibtex already being present [#8332](https://github.com/JabRef/jabref/pull/8332)
- We fixed an issue where pdf-paths and the pdf-indexer could get out of sync [#8182](https://github.com/JabRef/jabref/issues/8182)
- We fixed an issue where Status-Logger error messages appeared during the startup of JabRef [#5475](https://github.com/JabRef/jabref/issues/5475)

### Removed

- We removed two orphaned preferences options [#8164](https://github.com/JabRef/jabref/pull/8164)
- We removed the functionality of the `--debug` commandline options. Use the java command line switch `-Dtinylog.level=debug` for debug output instead. [#8226](https://github.com/JabRef/jabref/pull/8226)

## [5.3] – 2021-07-05

### Added

- We added a progress counter to the title bar in Possible Duplicates dialog window. [#7366](https://github.com/JabRef/jabref/issues/7366)
- We added new "Customization" tab to the preferences which includes option to choose a custom address for DOI access. [#7337](https://github.com/JabRef/jabref/issues/7337)
- We added zbmath to the public databases from which the bibliographic information of an existing entry can be updated. [#7437](https://github.com/JabRef/jabref/issues/7437)
- We showed to the find Unlinked Files Dialog the date of the files' most recent modification. [#4652](https://github.com/JabRef/jabref/issues/4652)
- We added to the find Unlinked Files function a filter to show only files based on date of last modification (Last Year, Last Month, Last Week, Last Day). [#4652](https://github.com/JabRef/jabref/issues/4652)
- We added to the find Unlinked Files function a filter that sorts the files based on the date of last modification(Sort by Newest, Sort by Oldest First). [#4652](https://github.com/JabRef/jabref/issues/4652)
- We added the possibility to add a new entry via its zbMath ID (zbMATH can be chosen as ID type in the "Select entry type" window). [#7202](https://github.com/JabRef/jabref/issues/7202)
- We added the extension support and the external application support (For Texshow, Texmaker and LyX) to the flatpak [#7248](https://github.com/JabRef/jabref/pull/7248)
- We added some symbols and keybindings to the context menu in the entry editor. [#7268](https://github.com/JabRef/jabref/pull/7268)
- We added keybindings for setting and clearing the read status. [#7264](https://github.com/JabRef/jabref/issues/7264)
- We added two new fields to track the creation and most recent modification date and time for each entry. [koppor#130](https://github.com/koppor/jabref/issues/130)
- We added a feature that allows the user to copy highlighted text in the preview window. [#6962](https://github.com/JabRef/jabref/issues/6962)
- We added a feature that allows you to create new BibEntry via paste arxivId [#2292](https://github.com/JabRef/jabref/issues/2292)
- We added support for conducting automated and systematic literature search across libraries and git support for persistence [#369](https://github.com/koppor/jabref/issues/369)
- We added a add group functionality at the bottom of the side pane. [#4682](https://github.com/JabRef/jabref/issues/4682)
- We added a feature that allows the user to choose whether to trust the target site when unable to find a valid certification path from the file download site. [#7616](https://github.com/JabRef/jabref/issues/7616)
- We added a feature that allows the user to open all linked files of multiple selected entries by "Open file" option. [#6966](https://github.com/JabRef/jabref/issues/6966)
- We added a keybinding preset for new entries. [#7705](https://github.com/JabRef/jabref/issues/7705)
- We added a select all button for the library import function. [#7786](https://github.com/JabRef/jabref/issues/7786)
- We added a search feature for journal abbreviations. [#7804](https://github.com/JabRef/jabref/pull/7804)
- We added auto-key-generation progress to the background task list. [#7267](https://github.com/JabRef/jabref/issues/7267)
- We added the option to write XMP metadata to pdfs from the CLI. [7814](https://github.com/JabRef/jabref/pull/7814)

### Changed

- The export to MS Office XML now exports the author field as `Inventor` if the bibtex entry type is `patent` [#7830](https://github.com/JabRef/jabref/issues/7830)
- We changed the EndNote importer to import the field `label` to the corresponding bibtex field `endnote-label` [forum#2734](https://discourse.jabref.org/t/importing-endnote-label-field-to-jabref-from-xml-file/2734)
- The keywords added via "Manage content selectors" are now displayed in alphabetical order. [#3791](https://github.com/JabRef/jabref/issues/3791)
- We improved the "Find unlinked files" dialog to show import results for each file. [#7209](https://github.com/JabRef/jabref/pull/7209)
- The content of the field `timestamp` is migrated to `creationdate`. In case one configured "udpate timestampe", it is migrated to `modificationdate`. [koppor#130](https://github.com/koppor/jabref/issues/130)
- The JabRef specific meta-data content in the main field such as priorities (prio1, prio2, ...) are migrated to their respective fields. They are removed from the keywords. [#6840](https://github.com/jabref/jabref/issues/6840)
- We fixed an issue where groups generated from authors' last names did not include all entries of the authors' [#5833](https://github.com/JabRef/jabref/issues/5833)
- The export to MS Office XML now uses the month name for the field `MonthAcessed` instead of the two digit number [#7354](https://github.com/JabRef/jabref/issues/7354)
- We included some standalone dialogs from the options menu in the main preference dialog and fixed some visual issues in the preferences dialog. [#7384](https://github.com/JabRef/jabref/pull/7384)
- We improved the linking of the `python3` interpreter via the shebang to dynamically use the systems default Python. Related to [JabRef-Browser-Extension #177](https://github.com/JabRef/JabRef-Browser-Extension/issues/177)
- Automatically found pdf files now have the linking button to the far left and uses a link icon with a plus instead of a briefcase. The file name also has lowered opacity(70%) until added. [#3607](https://github.com/JabRef/jabref/issues/3607)
- We simplified the select entry type form by splitting it into two parts ("Recommended" and "Others") based on internal usage data. [#6730](https://github.com/JabRef/jabref/issues/6730)
- We improved the submenu list by merging the'Remove group' having two options, with or without subgroups. [#4682](https://github.com/JabRef/jabref/issues/4682)
- The export to MS Office XML now uses the month name for the field `Month` instead of the two digit number [forum#2685](https://discourse.jabref.org/t/export-month-as-text-not-number/2685)
- We reintroduced missing default keybindings for new entries. [#7346](https://github.com/JabRef/jabref/issues/7346) [#7439](https://github.com/JabRef/jabref/issues/7439)
- Lists of available fields are now sorted alphabetically. [#7716](https://github.com/JabRef/jabref/issues/7716)
- The tooltip of the search field explaining the search is always shown. [#7279](https://github.com/JabRef/jabref/pull/7279)
- We rewrote the ACM fetcher to adapt to the new interface. [#5804](https://github.com/JabRef/jabref/issues/5804)
- We moved the select/collapse buttons in the unlinked files dialog into a context menu. [#7383](https://github.com/JabRef/jabref/issues/7383)
- We fixed an issue where journal abbreviations containing curly braces were not recognized [#7773](https://github.com/JabRef/jabref/issues/7773)

### Fixed

- We fixed an issue where some texts (e.g. descriptions) in dialogs could not be translated [#7854](https://github.com/JabRef/jabref/issues/7854)
- We fixed an issue where import hangs for ris files with "ER - " [#7737](https://github.com/JabRef/jabref/issues/7737)
- We fixed an issue where getting bibliograhpic data from DOI or another identifer did not respect the library mode (BibTeX/biblatex)[#6267](https://github.com/JabRef/jabref/issues/6267)
- We fixed an issue where importing entries would not respect the library mode (BibTeX/biblatex)[#1018](https://github.com/JabRef/jabref/issues/1018)
- We fixed an issue where an exception occurred when importing entries from a web search [#7606](https://github.com/JabRef/jabref/issues/7606)
- We fixed an issue where the table column sort order was not properly stored and resulted in unsorted eports [#7524](https://github.com/JabRef/jabref/issues/7524)
- We fixed an issue where the value of the field `school` or `institution` would be printed twice in the HTML Export [forum#2634](https://discourse.jabref.org/t/problem-with-exporting-techreport-phdthesis-mastersthesis-to-html/2634)
- We fixed an issue preventing to connect to a shared database. [#7570](https://github.com/JabRef/jabref/pull/7570)
- We fixed an issue preventing files from being dragged & dropped into an empty library. [#6851](https://github.com/JabRef/jabref/issues/6851)
- We fixed an issue where double-click onto PDF in file list under the 'General' tab section should just open the file. [#7465](https://github.com/JabRef/jabref/issues/7465)
- We fixed an issue where the dark theme did not extend to a group's custom color picker. [#7481](https://github.com/JabRef/jabref/issues/7481)
- We fixed an issue where choosing the fields on which autocompletion should not work in "Entry editor" preferences had no effect. [#7320](https://github.com/JabRef/jabref/issues/7320)
- We fixed an issue where the "Normalize page numbers" formatter did not replace en-dashes or em-dashes with a hyphen-minus sign. [#7239](https://github.com/JabRef/jabref/issues/7239)
- We fixed an issue with the style of highlighted check boxes while searching in preferences. [#7226](https://github.com/JabRef/jabref/issues/7226)
- We fixed an issue where the option "Move file to file directory" was disabled in the entry editor for all files [#7194](https://github.com/JabRef/jabref/issues/7194)
- We fixed an issue where application dialogs were opening in the wrong display when using multiple screens [#7273](https://github.com/JabRef/jabref/pull/7273)
- We fixed an issue where the "Find unlinked files" dialog would freeze JabRef on importing. [#7205](https://github.com/JabRef/jabref/issues/7205)
- We fixed an issue where the "Find unlinked files" would stop importing when importing a single file failed. [#7206](https://github.com/JabRef/jabref/issues/7206)
- We fixed an issue where JabRef froze for a few seconds in MacOS when DNS resolution timed out. [#7441](https://github.com/JabRef/jabref/issues/7441)
- We fixed an issue where an exception would be displayed for previewing and preferences when a custom theme has been configured but is missing [#7177](https://github.com/JabRef/jabref/issues/7177)
- We fixed an issue where URLs in `file` fields could not be handled on Windows. [#7359](https://github.com/JabRef/jabref/issues/7359)
- We fixed an issue where the regex based file search miss-interpreted specific symbols. [#4342](https://github.com/JabRef/jabref/issues/4342)
- We fixed an issue where the Harvard RTF exporter used the wrong default file extension. [4508](https://github.com/JabRef/jabref/issues/4508)
- We fixed an issue where the Harvard RTF exporter did not use the new authors formatter and therefore did not export "organization" authors correctly. [4508](https://github.com/JabRef/jabref/issues/4508)
- We fixed an issue where the field `urldate` was not exported to the corresponding fields `YearAccessed`, `MonthAccessed`, `DayAccessed` in MS Office XML [#7354](https://github.com/JabRef/jabref/issues/7354)
- We fixed an issue where the password for a shared SQL database was only remembered if it was the same as the username [#6869](https://github.com/JabRef/jabref/issues/6869)
- We fixed an issue where some custom exports did not use the new authors formatter and therefore did not export authors correctly [#7356](https://github.com/JabRef/jabref/issues/7356)
- We fixed an issue where alt+keyboard shortcuts do not work [#6994](https://github.com/JabRef/jabref/issues/6994)
- We fixed an issue about the file link editor did not allow to change the file name according to the default pattern after changing an entry. [#7525](https://github.com/JabRef/jabref/issues/7525)
- We fixed an issue where the file path is invisible in dark theme. [#7382](https://github.com/JabRef/jabref/issues/7382)
- We fixed an issue where the secondary sorting is not working for some special fields. [#7015](https://github.com/JabRef/jabref/issues/7015)
- We fixed an issue where changing the font size makes the font size field too small. [#7085](https://github.com/JabRef/jabref/issues/7085)
- We fixed an issue with TexGroups on Linux systems, where the modification of an aux-file did not trigger an auto-update for TexGroups. Furthermore, the detection of file modifications is now more reliable. [#7412](https://github.com/JabRef/jabref/pull/7412)
- We fixed an issue where the Unicode to Latex formatter produced wrong results for characters with a codepoint higher than Character.MAX_VALUE. [#7387](https://github.com/JabRef/jabref/issues/7387)
- We fixed an issue where a non valid value as font size results in an uncaught exception. [#7415](https://github.com/JabRef/jabref/issues/7415)
- We fixed an issue where "Merge citations" in the Openoffice/Libreoffice integration panel did not have a corresponding opposite. [#7454](https://github.com/JabRef/jabref/issues/7454)
- We fixed an issue where drag and drop of bib files for opening resulted in uncaught exceptions [#7464](https://github.com/JabRef/jabref/issues/7464)
- We fixed an issue where columns shrink in width when we try to enlarge JabRef window. [#6818](https://github.com/JabRef/jabref/issues/6818)
- We fixed an issue where Content selector does not seem to work for custom fields. [#6819](https://github.com/JabRef/jabref/issues/6819)
- We fixed an issue where font size of the preferences dialog does not update with the rest of the GUI. [#7416](https://github.com/JabRef/jabref/issues/7416)
- We fixed an issue in which a linked online file consisting of a web page was saved as an invalid pdf file upon being downloaded. The user is now notified when downloading a linked file results in an HTML file. [#7452](https://github.com/JabRef/jabref/issues/7452)
- We fixed an issue where opening BibTex file (doubleclick) from Folder with spaces not working. [#6487](https://github.com/JabRef/jabref/issues/6487)
- We fixed the header title in the Add Group/Subgroup Dialog box. [#4682](https://github.com/JabRef/jabref/issues/4682)
- We fixed an issue with saving large `.bib` files [#7265](https://github.com/JabRef/jabref/issues/7265)
- We fixed an issue with very large page numbers [#7590](https://github.com/JabRef/jabref/issues/7590)
- We fixed an issue where the file extension is missing on saving the library file on linux [#7451](https://github.com/JabRef/jabref/issues/7451)
- We fixed an issue with opacity of disabled icon-buttons [#7195](https://github.com/JabRef/jabref/issues/7195)
- We fixed an issue where journal abbreviations in UTF-8 were not recognized [#5850](https://github.com/JabRef/jabref/issues/5850)
- We fixed an issue where the article title with curly brackets fails to download the arXiv link (pdf file). [#7633](https://github.com/JabRef/jabref/issues/7633)
- We fixed an issue with toggle of special fields does not work for sorted entries [#7016](https://github.com/JabRef/jabref/issues/7016)
- We fixed an issue with the default path of external application. [#7641](https://github.com/JabRef/jabref/issues/7641)
- We fixed an issue where urls must be embedded in a style tag when importing EndNote style Xml files. Now it can parse url with or without a style tag. [#6199](https://github.com/JabRef/jabref/issues/6199)
- We fixed an issue where the article title with colon fails to download the arXiv link (pdf file). [#7660](https://github.com/JabRef/jabref/issues/7660)
- We fixed an issue where the keybinding for delete entry did not work on the main table [7580](https://github.com/JabRef/jabref/pull/7580)
- We fixed an issue where the RFC fetcher is not compatible with the draft [7305](https://github.com/JabRef/jabref/issues/7305)
- We fixed an issue where duplicate files (both file names and contents are the same) is downloaded and add to linked files [#6197](https://github.com/JabRef/jabref/issues/6197)
- We fixed an issue where changing the appearance of the preview tab did not trigger a restart warning. [#5464](https://github.com/JabRef/jabref/issues/5464)
- We fixed an issue where editing "Custom preview style" triggers exception. [#7526](https://github.com/JabRef/jabref/issues/7526)
- We fixed the [SAO/NASA Astrophysics Data System](https://docs.jabref.org/collect/import-using-online-bibliographic-database#sao-nasa-astrophysics-data-system) fetcher. [#7867](https://github.com/JabRef/jabref/pull/7867)
- We fixed an issue where a title with multiple applied formattings in EndNote was not imported correctly [forum#2734](https://discourse.jabref.org/t/importing-endnote-label-field-to-jabref-from-xml-file/2734)
- We fixed an issue where a `report` in EndNote was imported as `article` [forum#2734](https://discourse.jabref.org/t/importing-endnote-label-field-to-jabref-from-xml-file/2734)
- We fixed an issue where the field `publisher` in EndNote was not imported in JabRef [forum#2734](https://discourse.jabref.org/t/importing-endnote-label-field-to-jabref-from-xml-file/2734)

### Removed

- We removed add group button beside the filter group tab. [#4682](https://github.com/JabRef/jabref/issues/4682)

## [5.2] – 2020-12-24

### Added

- We added a validation to check if the current database location is shared, preventing an exception when Pulling Changes From Shared Database. [#6959](https://github.com/JabRef/jabref/issues/6959)
- We added a query parser and mapping layer to enable conversion of queries formulated in simplified lucene syntax by the user into api queries. [#6799](https://github.com/JabRef/jabref/pull/6799)
- We added some basic functionality to customise the look of JabRef by importing a css theme file. [#5790](https://github.com/JabRef/jabref/issues/5790)
- We added connection check function in network preference setting [#6560](https://github.com/JabRef/jabref/issues/6560)
- We added support for exporting to YAML. [#6974](https://github.com/JabRef/jabref/issues/6974)
- We added a DOI format and organization check to detect [American Physical Society](https://journals.aps.org/) journals to copy the article ID to the page field for cases where the page numbers are missing. [#7019](https://github.com/JabRef/jabref/issues/7019)
- We added an error message in the New Entry dialog that is shown in case the fetcher did not find anything . [#7000](https://github.com/JabRef/jabref/issues/7000)
- We added a new formatter to output shorthand month format. [#6579](https://github.com/JabRef/jabref/issues/6579)
- We added support for the new Microsoft Edge browser in all platforms. [#7056](https://github.com/JabRef/jabref/pull/7056)
- We reintroduced emacs/bash-like keybindings. [#6017](https://github.com/JabRef/jabref/issues/6017)
- We added a feature to provide automated cross library search using a cross library query language. This provides support for the search step of systematic literature reviews (SLRs). [koppor#369](https://github.com/koppor/jabref/issues/369)

### Changed

- We changed the default preferences for OpenOffice/LibreOffice integration to automatically sync the bibliography when inserting new citations in a OpenOffic/LibreOffice document. [#6957](https://github.com/JabRef/jabref/issues/6957)
- We restructured the 'File' tab and extracted some parts into the 'Linked files' tab [#6779](https://github.com/JabRef/jabref/pull/6779)
- JabRef now offers journal lists from <https://abbrv.jabref.org>. JabRef the lists which use a dot inside the abbreviations. [#5749](https://github.com/JabRef/jabref/pull/5749)
- We removed two useless preferences in the groups preferences dialog. [#6836](https://github.com/JabRef/jabref/pull/6836)
- Synchronization of SpecialFields to keywords is now disabled by default. [#6621](https://github.com/JabRef/jabref/issues/6621)
- JabRef no longer opens the entry editor with the first entry on startup [#6855](https://github.com/JabRef/jabref/issues/6855)
- We completed the rebranding of `bibtexkey` as `citationkey` which was started in JabRef 5.1.
- JabRef no longer opens the entry editor with the first entry on startup [#6855](https://github.com/JabRef/jabref/issues/6855)
- Fetch by ID: (long) "SAO/NASA Astrophysics Data System" replaced by (short) "SAO/NASA ADS" [#6876](https://github.com/JabRef/jabref/pull/6876)
- We changed the title of the window "Manage field names and content" to have the same title as the corresponding menu item [#6895](https://github.com/JabRef/jabref/pull/6895)
- We renamed the menus "View -> Previous citation style" and "View -> Next citation style" into "View -> Previous preview style" and "View -> Next preview style" and renamed the "Preview" style to "Customized preview style". [#6899](https://github.com/JabRef/jabref/pull/6899)
- We changed the default preference option "Search and store files relative to library file location" to on, as this seems to be a more intuitive behaviour. [#6863](https://github.com/JabRef/jabref/issues/6863)
- We changed the title of the window "Manage field names and content": to have the same title as the corresponding menu item [#6895](https://github.com/JabRef/jabref/pull/6895)
- We improved the detection of "short" DOIs [6880](https://github.com/JabRef/jabref/issues/6880)
- We improved the duplicate detection when identifiers like DOI or arxiv are semantiaclly the same, but just syntactically differ (e.g. with or without http(s):// prefix). [#6707](https://github.com/JabRef/jabref/issues/6707)
- We improved JabRef start up time [6057](https://github.com/JabRef/jabref/issues/6057)
- We changed in the group interface "Generate groups from keywords in a BibTeX field" by "Generate groups from keywords in the following field". [#6983](https://github.com/JabRef/jabref/issues/6983)
- We changed the name of a group type from "Searching for keywords" to "Searching for a keyword". [6995](https://github.com/JabRef/jabref/pull/6995)
- We changed the way JabRef displays the title of a tab and of the window. [4161](https://github.com/JabRef/jabref/issues/4161)
- We changed connect timeouts for server requests to 30 seconds in general and 5 seconds for GROBID server (special) and improved user notifications on connection issues. [7026](https://github.com/JabRef/jabref/pull/7026)
- We changed the order of the library tab context menu items. [#7171](https://github.com/JabRef/jabref/issues/7171)
- We changed the way linked files are opened on Linux to use the native openFile method, compatible with confined packages. [7037](https://github.com/JabRef/jabref/pull/7037)
- We refined the entry preview to show the full names of authors and editors, to list the editor only if no author is present, have the year earlier. [#7083](https://github.com/JabRef/jabref/issues/7083)

### Fixed

- We fixed an issue changing the icon link_variation_off that is not meaningful. [#6834](https://github.com/JabRef/jabref/issues/6834)
- We fixed an issue where the `.sav` file was not deleted upon exiting JabRef. [#6109](https://github.com/JabRef/jabref/issues/6109)
- We fixed a linked identifier icon inconsistency. [#6705](https://github.com/JabRef/jabref/issues/6705)
- We fixed the wrong behavior that font size changes are not reflected in dialogs. [#6039](https://github.com/JabRef/jabref/issues/6039)
- We fixed the failure to Copy citation key and link. [#5835](https://github.com/JabRef/jabref/issues/5835)
- We fixed an issue where the sort order of the entry table was reset after a restart of JabRef. [#6898](https://github.com/JabRef/jabref/pull/6898)
- We fixed an issue where no longer a warning was displayed when inserting references into LibreOffice with an invalid "ReferenceParagraphFormat". [#6907](https://github.com/JabRef/jabref/pull/6907).
- We fixed an issue where a selected field was not removed after the first click in the custom entry types dialog. [#6934](https://github.com/JabRef/jabref/issues/6934)
- We fixed an issue where a remove icon was shown for standard entry types in the custom entry types dialog. [#6906](https://github.com/JabRef/jabref/issues/6906)
- We fixed an issue where it was impossible to connect to OpenOffice/LibreOffice on Mac OSX. [#6970](https://github.com/JabRef/jabref/pull/6970)
- We fixed an issue with the python script used by browser plugins that failed to locate JabRef if not installed in its default location. [#6963](https://github.com/JabRef/jabref/pull/6963/files)
- We fixed an issue where spaces and newlines in an isbn would generate an exception. [#6456](https://github.com/JabRef/jabref/issues/6456)
- We fixed an issue where identity column header had incorrect foreground color in the Dark theme. [#6796](https://github.com/JabRef/jabref/issues/6796)
- We fixed an issue where the RIS exporter added extra blank lines.[#7007](https://github.com/JabRef/jabref/pull/7007/files)
- We fixed an issue where clicking on Collapse All button in the Search for Unlinked Local Files expanded the directory structure erroneously [#6848](https://github.com/JabRef/jabref/issues/6848)
- We fixed an issue, when pulling changes from shared database via shortcut caused creation of a new tech report [6867](https://github.com/JabRef/jabref/issues/6867)
- We fixed an issue where the JabRef GUI does not highlight the "All entries" group on start-up [#6691](https://github.com/JabRef/jabref/issues/6691)
- We fixed an issue where a custom dark theme was not applied to the entry preview tab [7068](https://github.com/JabRef/jabref/issues/7068)
- We fixed an issue where modifications to the Custom preview layout in the preferences were not saved [#6447](https://github.com/JabRef/jabref/issues/6447)
- We fixed an issue where errors from imports were not shown to the user [#7084](https://github.com/JabRef/jabref/pull/7084)
- We fixed an issue where the EndNote XML Import would fail on empty keywords tags [forum#2387](https://discourse.jabref.org/t/importing-in-unknown-format-fails-to-import-xml-library-from-bookends-export/2387)
- We fixed an issue where the color of groups of type "free search expression" not persisting after restarting the application [#6999](https://github.com/JabRef/jabref/issues/6999)
- We fixed an issue where modifications in the source tab where not saved without switching to another field before saving the library [#6622](https://github.com/JabRef/jabref/issues/6622)
- We fixed an issue where the "Document Viewer" did not show the first page of the opened pdf document and did not show the correct total number of pages [#7108](https://github.com/JabRef/jabref/issues/7108)
- We fixed an issue where the context menu was not updated after a file link was changed. [#5777](https://github.com/JabRef/jabref/issues/5777)
- We fixed an issue where the password for a shared SQL database was not remembered [#6869](https://github.com/JabRef/jabref/issues/6869)
- We fixed an issue where newly added entires were not synced to a shared SQL database [#7176](https://github.com/JabRef/jabref/issues/7176)
- We fixed an issue where the PDF-Content importer threw an exception when no DOI number is present at the first page of the PDF document [#7203](https://github.com/JabRef/jabref/issues/7203)
- We fixed an issue where groups created from aux files did not update on file changes [#6394](https://github.com/JabRef/jabref/issues/6394)
- We fixed an issue where authors that only have last names were incorrectly identified as institutes when generating citation keys [#7199](https://github.com/JabRef/jabref/issues/7199)
- We fixed an issue where institutes were incorrectly identified as universities when generating citation keys [#6942](https://github.com/JabRef/jabref/issues/6942)

### Removed

- We removed the Google Scholar fetcher and the ACM fetcher do not work due to traffic limitations [#6369](https://github.com/JabRef/jabref/issues/6369)
- We removed the menu entry "Manage external file types" because it's already in 'Preferences' dialog [#6991](https://github.com/JabRef/jabref/issues/6991)
- We removed the integrity check "Abbreviation detected" for the field journal/journaltitle in the entry editor [#3925](https://github.com/JabRef/jabref/issues/3925)

## [5.1] – 2020-08-30

### Added

- We added a new fetcher to enable users to search mEDRA DOIs [#6602](https://github.com/JabRef/jabref/issues/6602)
- We added a new fetcher to enable users to search "[Collection of Computer Science Bibliographies](https://en.wikipedia.org/wiki/Collection_of_Computer_Science_Bibliographies)". [#6638](https://github.com/JabRef/jabref/issues/6638)
- We added default values for delimiters in Add Subgroup window [#6624](https://github.com/JabRef/jabref/issues/6624)
- We improved responsiveness of general fields specification dialog window. [#6604](https://github.com/JabRef/jabref/issues/6604)
- We added support for importing ris file and load DOI [#6530](https://github.com/JabRef/jabref/issues/6530)
- We added the Library properties to a context menu on the library tabs [#6485](https://github.com/JabRef/jabref/issues/6485)
- We added a new field in the preferences in 'BibTeX key generator' for unwanted characters that can be user-specified. [#6295](https://github.com/JabRef/jabref/issues/6295)
- We added support for searching ShortScience for an entry through the user's browser. [#6018](https://github.com/JabRef/jabref/pull/6018)
- We updated EditionChecker to permit edition to start with a number. [#6144](https://github.com/JabRef/jabref/issues/6144)
- We added tooltips for most fields in the entry editor containing a short description. [#5847](https://github.com/JabRef/jabref/issues/5847)
- We added support for basic markdown in custom formatted previews [#6194](https://github.com/JabRef/jabref/issues/6194)
- We now show the number of items found and selected to import in the online search dialog. [#6248](https://github.com/JabRef/jabref/pull/6248)
- We created a new install screen for macOS. [#5759](https://github.com/JabRef/jabref/issues/5759)
- We added a new integrity check for duplicate DOIs. [koppor#339](https://github.com/koppor/jabref/issues/339)
- We implemented an option to download fulltext files while importing. [#6381](https://github.com/JabRef/jabref/pull/6381)
- We added a progress-indicator showing the average progress of background tasks to the toolbar. Clicking it reveals a pop-over with a list of running background tasks. [6443](https://github.com/JabRef/jabref/pull/6443)
- We fixed the bug when strike the delete key in the text field. [#6421](https://github.com/JabRef/jabref/issues/6421)
- We added a BibTex key modifier for truncating strings. [#3915](https://github.com/JabRef/jabref/issues/3915)
- We added support for jumping to target entry when typing letter/digit after sorting a column in maintable [#6146](https://github.com/JabRef/jabref/issues/6146)
- We added a new fetcher to enable users to search all available E-Libraries simultaneously. [koppor#369](https://github.com/koppor/jabref/issues/369)
- We added the field "entrytype" to the export sort criteria [#6531](https://github.com/JabRef/jabref/pull/6531)
- We added the possibility to change the display order of the fields in the entry editor. The order can now be configured using drag and drop in the "Customize entry types" dialog [#6152](https://github.com/JabRef/jabref/pull/6152)
- We added native support for biblatex-software [#6574](https://github.com/JabRef/jabref/issues/6574)
- We added a missing restart warning for AutoComplete in the preferences dialog. [#6351](https://github.com/JabRef/jabref/issues/6351)
- We added a note to the citation key pattern preferences dialog as a temporary workaround for a JavaFX bug, about committing changes in a table cell, if the focus is lost. [#5825](https://github.com/JabRef/jabref/issues/5825)
- We added support for customized fallback fields in bracketed patterns. [#7111](https://github.com/JabRef/jabref/issues/7111)

### Changed

- We improved the arXiv fetcher. Now it should find entries even more reliably and does no longer include the version (e.g `v1`) in the `eprint` field. [forum#1941](https://discourse.jabref.org/t/remove-version-in-arxiv-import/1941)
- We moved the group search bar and the button "New group" from bottom to top position to make it more prominent. [#6112](https://github.com/JabRef/jabref/pull/6112)
- When JabRef finds a `.sav` file without changes, there is no dialog asking for acceptance of changes anymore.
- We changed the buttons for import/export/show all/reset of preferences to smaller icon buttons in the preferences dialog. [#6130](https://github.com/JabRef/jabref/pull/6130)
- We moved the functionality "Manage field names & content" from the "Library" menu to the "Edit" menu, because it affects the selected entries and not the whole library
- We merged the functionality "Append contents from a BibTeX library into the currently viewed library" into the "Import into database" functionality. Fixes [#6049](https://github.com/JabRef/jabref/issues/6049).
- We changed the directory where fulltext downloads are stored to the directory set in the import-tab in preferences. [#6381](https://github.com/JabRef/jabref/pull/6381)
- We improved the error message for invalid jstyles. [#6303](https://github.com/JabRef/jabref/issues/6303)
- We changed the section name of 'Advanced' to 'Network' in the preferences and removed some obsolete options.[#6489](https://github.com/JabRef/jabref/pull/6489)
- We improved the context menu of the column "Linked identifiers" of the main table, by truncating their texts, if they are too long. [#6499](https://github.com/JabRef/jabref/issues/6499)
- We merged the main table tabs in the preferences dialog. [#6518](https://github.com/JabRef/jabref/pull/6518)
- We changed the command line option 'generateBibtexKeys' to the more generic term 'generateCitationKeys' while the short option remains 'g'.[#6545](https://github.com/JabRef/jabref/pull/6545)
- We improved the "Possible duplicate entries" window to remember its size and position throughout a session. [#6582](https://github.com/JabRef/jabref/issues/6582)
- We divided the toolbar into small parts, so if the application window is to small, only a part of the toolbar is moved into the chevron popup. [#6682](https://github.com/JabRef/jabref/pull/6682)
- We changed the layout for of the buttons in the Open Office side panel to ensure that the button text is always visible, specially when resizing. [#6639](https://github.com/JabRef/jabref/issues/6639)
- We merged the two new library commands in the file menu to one which always creates a new library in the default library mode. [#6539](https://github.com/JabRef/jabref/pull/6539#issuecomment-641056536)

### Fixed

- We fixed an issue where entry preview tab has no name in drop down list. [#6591](https://github.com/JabRef/jabref/issues/6591)
- We fixed to only search file links in the BIB file location directory when preferences has corresponding checkbox checked. [#5891](https://github.com/JabRef/jabref/issues/5891)
- We fixed wrong button order (Apply and Cancel) in ManageProtectedTermsDialog.
- We fixed an issue with incompatible characters at BibTeX key [#6257](https://github.com/JabRef/jabref/issues/6257)
- We fixed an issue where dash (`-`) was reported as illegal BibTeX key [#6295](https://github.com/JabRef/jabref/issues/6295)
- We greatly improved the performance of the overall application and many operations. [#5071](https://github.com/JabRef/jabref/issues/5071)
- We fixed an issue where sort by priority was broken. [#6222](https://github.com/JabRef/jabref/issues/6222)
- We fixed an issue where opening a library from the recent libraries menu was not possible. [#5939](https://github.com/JabRef/jabref/issues/5939)
- We fixed an issue with inconsistent capitalization of file extensions when downloading files. [#6115](https://github.com/JabRef/jabref/issues/6115)
- We fixed the display of language and encoding in the preferences dialog. [#6130](https://github.com/JabRef/jabref/pull/6130)
- Now the link and/or the link description in the column "linked files" of the main table gets truncated or wrapped, if too long, otherwise display issues arise. [#6178](https://github.com/JabRef/jabref/issues/6178)
- We fixed the issue that groups panel does not keep size when resizing window. [#6180](https://github.com/JabRef/jabref/issues/6180)
- We fixed an error that sometimes occurred when using the context menu. [#6085](https://github.com/JabRef/jabref/issues/6085)
- We fixed an issue where search full-text documents downloaded files with same name, overwriting existing files. [#6174](https://github.com/JabRef/jabref/pull/6174)
- We fixed an issue when importing into current library an erroneous message "import cancelled" is displayed even though import is successful. [#6266](https://github.com/JabRef/jabref/issues/6266)
- We fixed an issue where custom jstyles for Open/LibreOffice where not saved correctly. [#6170](https://github.com/JabRef/jabref/issues/6170)
- We fixed an issue where the INSPIRE fetcher was no longer working [#6229](https://github.com/JabRef/jabref/issues/6229)
- We fixed an issue where custom exports with an uppercase file extension could not be selected for "Copy...-> Export to Clipboard" [#6285](https://github.com/JabRef/jabref/issues/6285)
- We fixed the display of icon both in the main table and linked file editor. [#6169](https://github.com/JabRef/jabref/issues/6169)
- We fixed an issue where the windows installer did not create an entry in the start menu [bug report in the forum](https://discourse.jabref.org/t/error-while-fetching-from-doi/2018/3)
- We fixed an issue where only the field `abstract` and `comment` were declared as multiline fields. Other fields can now be configured in the preferences using "Do not wrap the following fields when saving" [4373](https://github.com/JabRef/jabref/issues/4373)
- We fixed an issue where JabRef switched to discrete graphics under macOS [#5935](https://github.com/JabRef/jabref/issues/5935)
- We fixed an issue where the Preferences entry preview will be unexpected modified leads to Value too long exception [#6198](https://github.com/JabRef/jabref/issues/6198)
- We fixed an issue where custom jstyles for Open/LibreOffice would only be valid if a layout line for the entry type `default` was at the end of the layout section [#6303](https://github.com/JabRef/jabref/issues/6303)
- We fixed an issue where a new entry is not shown in the library if a search is active [#6297](https://github.com/JabRef/jabref/issues/6297)
- We fixed an issue where long directory names created from patterns could create an exception. [#3915](https://github.com/JabRef/jabref/issues/3915)
- We fixed an issue where sort on numeric cases was broken. [#6349](https://github.com/JabRef/jabref/issues/6349)
- We fixed an issue where year and month fields were not cleared when converting to biblatex [#6224](https://github.com/JabRef/jabref/issues/6224)
- We fixed an issue where an "Not on FX thread" exception occurred when saving on linux [#6453](https://github.com/JabRef/jabref/issues/6453)
- We fixed an issue where the library sort order was lost. [#6091](https://github.com/JabRef/jabref/issues/6091)
- We fixed an issue where brackets in regular expressions were not working. [6469](https://github.com/JabRef/jabref/pull/6469)
- We fixed an issue where multiple background task popups stacked over each other.. [#6472](https://github.com/JabRef/jabref/issues/6472)
- We fixed an issue where LaTeX citations for specific commands (`\autocite`s) of biblatex-mla were not recognized. [#6476](https://github.com/JabRef/jabref/issues/6476)
- We fixed an issue where drag and drop was not working on empty database. [#6487](https://github.com/JabRef/jabref/issues/6487)
- We fixed an issue where the name fields were not updated after the preferences changed. [#6515](https://github.com/JabRef/jabref/issues/6515)
- We fixed an issue where "null" appeared in generated BibTeX keys. [#6459](https://github.com/JabRef/jabref/issues/6459)
- We fixed an issue where the authors' names were incorrectly displayed in the authors' column when they were bracketed. [#6465](https://github.com/JabRef/jabref/issues/6465) [#6459](https://github.com/JabRef/jabref/issues/6459)
- We fixed an issue where importing certain unlinked files would result in an exception [#5815](https://github.com/JabRef/jabref/issues/5815)
- We fixed an issue where downloaded files would be moved to a directory named after the citationkey when no file directory pattern is specified [#6589](https://github.com/JabRef/jabref/issues/6589)
- We fixed an issue with the creation of a group of cited entries which incorrectly showed the message that the library had been modified externally whenever saving the library. [#6420](https://github.com/JabRef/jabref/issues/6420)
- We fixed an issue with the creation of a group of cited entries. Now the file path to an aux file gets validated. [#6585](https://github.com/JabRef/jabref/issues/6585)
- We fixed an issue on Linux systems where the application would crash upon inotify failure. Now, the user is prompted with a warning, and given the choice to continue the session. [#6073](https://github.com/JabRef/jabref/issues/6073)
- We moved the search modifier buttons into the search bar, as they were not accessible, if autocompletion was disabled. [#6625](https://github.com/JabRef/jabref/issues/6625)
- We fixed an issue about duplicated group color indicators [#6175](https://github.com/JabRef/jabref/issues/6175)
- We fixed an issue where entries with the entry type Misc from an imported aux file would not be saved correctly to the bib file on disk [#6405](https://github.com/JabRef/jabref/issues/6405)
- We fixed an issue where percent sign ('%') was not formatted properly by the HTML formatter [#6753](https://github.com/JabRef/jabref/issues/6753)
- We fixed an issue with the [SAO/NASA Astrophysics Data System](https://docs.jabref.org/collect/add-entry-using-an-id#sao-nasa-a-ds) fetcher where `\textbackslash` appeared at the end of the abstract.
- We fixed an issue with the Science Direct fetcher where PDFs could not be downloaded. Fixes [#5860](https://github.com/JabRef/jabref/issues/5860)
- We fixed an issue with the Library of Congress importer.
- We fixed the [link to the external libraries listing](https://github.com/JabRef/jabref/blob/master/external-libraries.md) in the about dialog
- We fixed an issue regarding pasting on Linux. [#6293](https://github.com/JabRef/jabref/issues/6293)

### Removed

- We removed the option of the "enforce legal key". [#6295](https://github.com/JabRef/jabref/issues/6295)
- We removed the obsolete `External programs / Open PDF` section in the preferences, as the default application to open PDFs is now set in the `Manage external file types` dialog. [#6130](https://github.com/JabRef/jabref/pull/6130)
- We removed the option to configure whether a `.bib.bak` file should be generated upon save. It is now always enabled. Documentation at <https://docs.jabref.org/advanced/autosave>. [#6092](https://github.com/JabRef/jabref/issues/6092)
- We removed the built-in list of IEEE journal abbreviations using BibTeX strings. If you still want to use them, you have to download them separately from <https://abbrv.jabref.org>.

## [5.0] – 2020-03-06

### Changed

- Added browser integration to the snap package for firefox/chromium browsers. [#6062](https://github.com/JabRef/jabref/pull/6062)
- We reintroduced the possibility to extract references from plain text (using [GROBID](https://grobid.readthedocs.io/en/latest/)). [#5614](https://github.com/JabRef/jabref/pull/5614)
- We changed the open office panel to show buttons in rows of three instead of going straight down to save space as the button expanded out to take up unnecessary horizontal space. [#5479](https://github.com/JabRef/jabref/issues/5479)
- We cleaned up the group add/edit dialog. [#5826](https://github.com/JabRef/jabref/pull/5826)
- We reintroduced the index column. [#5844](https://github.com/JabRef/jabref/pull/5844)
- Filenames of external files can no longer contain curly braces. [#5926](https://github.com/JabRef/jabref/pull/5926)
- We made the filters more easily accessible in the integrity check dialog. [#5955](https://github.com/JabRef/jabref/pull/5955)
- We reimplemented and improved the dialog "Customize entry types". [#4719](https://github.com/JabRef/jabref/issues/4719)
- We added an [American Physical Society](https://journals.aps.org/) fetcher. [#818](https://github.com/JabRef/jabref/issues/818)
- We added possibility to enable/disable items quantity in groups. [#6042](https://github.com/JabRef/jabref/issues/6042)

### Fixed

- We fixed an issue where the command line console was always opened in the background. [#5474](https://github.com/JabRef/jabref/issues/5474)
- We fixed and issue where pdf files will not open under some KDE linux distributions when using okular. [#5253](https://github.com/JabRef/jabref/issues/5253)
- We fixed an issue where the Medline fetcher was only working when JabRef was running from source. [#5645](https://github.com/JabRef/jabref/issues/5645)
- We fixed some visual issues in the dark theme. [#5764](https://github.com/JabRef/jabref/pull/5764) [#5753](https://github.com/JabRef/jabref/issues/5753)
- We fixed an issue where non-default previews didn't handle unicode characters. [#5779](https://github.com/JabRef/jabref/issues/5779)
- We improved the performance, especially changing field values in the entry should feel smoother now. [#5843](https://github.com/JabRef/jabref/issues/5843)
- We fixed an issue where the ampersand character wasn't rendering correctly on previews. [#3840](https://github.com/JabRef/jabref/issues/3840)
- We fixed an issue where an erroneous "The library has been modified by another program" message was shown when saving. [#4877](https://github.com/JabRef/jabref/issues/4877)
- We fixed an issue where the file extension was missing after downloading a file (we now fall-back to pdf). [#5816](https://github.com/JabRef/jabref/issues/5816)
- We fixed an issue where cleaning up entries broke web URLs, if "Make paths of linked files relative (if possible)" was enabled, which resulted in various other issues subsequently. [#5861](https://github.com/JabRef/jabref/issues/5861)
- We fixed an issue where the tab "Required fields" of the entry editor did not show all required fields, if at least two of the defined required fields are linked with a logical or. [#5859](https://github.com/JabRef/jabref/issues/5859)
- We fixed several issues concerning managing external file types: Now everything is usable and fully functional. Previously, there were problems with the radio buttons, with saving the settings and with loading an input field value. Furthermore, different behavior for Windows and other operating systems was given, which was unified as well. [#5846](https://github.com/JabRef/jabref/issues/5846)
- We fixed an issue where entries containing Unicode charaters were not parsed correctly [#5899](https://github.com/JabRef/jabref/issues/5899)
- We fixed an issue where an entry containing an external filename with curly braces could not be saved. Curly braces are now longer allowed in filenames. [#5899](https://github.com/JabRef/jabref/issues/5899)
- We fixed an issue where changing the type of an entry did not update the main table [#5906](https://github.com/JabRef/jabref/issues/5906)
- We fixed an issue in the optics of the library properties, that cropped the dialog on scaled displays. [#5969](https://github.com/JabRef/jabref/issues/5969)
- We fixed an issue where changing the type of an entry did not update the main table. [#5906](https://github.com/JabRef/jabref/issues/5906)
- We fixed an issue where opening a library from the recent libraries menu was not possible. [#5939](https://github.com/JabRef/jabref/issues/5939)
- We fixed an issue where the most bottom group in the list got lost, if it was dragged on itself. [#5983](https://github.com/JabRef/jabref/issues/5983)
- We fixed an issue where changing entry type doesn't always work when biblatex source is shown. [#5905](https://github.com/JabRef/jabref/issues/5905)
- We fixed an issue where the group and the link column were not updated after changing the entry in the main table. [#5985](https://github.com/JabRef/jabref/issues/5985)
- We fixed an issue where reordering the groups was not possible after inserting an article. [#6008](https://github.com/JabRef/jabref/issues/6008)
- We fixed an issue where citation styles except the default "Preview" could not be used. [#5622](https://github.com/JabRef/jabref/issues/5622)
- We fixed an issue where a warning was displayed when the title content is made up of two sentences. [#5832](https://github.com/JabRef/jabref/issues/5832)
- We fixed an issue where an exception was thrown when adding a save action without a selected formatter in the library properties [#6069](https://github.com/JabRef/jabref/issues/6069)
- We fixed an issue where JabRef's icon was missing in the Export to clipboard Dialog. [#6286](https://github.com/JabRef/jabref/issues/6286)
- We fixed an issue when an "Abstract field" was duplicating text, when importing from RIS file (Neurons) [#6065](https://github.com/JabRef/jabref/issues/6065)
- We fixed an issue where adding the addition of a new entry was not completely validated [#6370](https://github.com/JabRef/jabref/issues/6370)
- We fixed an issue where the blue and red text colors in the Merge entries dialog were not quite visible [#6334](https://github.com/JabRef/jabref/issues/6334)
- We fixed an issue where underscore character was removed from the file name in the Recent Libraries list in File menu [#6383](https://github.com/JabRef/jabref/issues/6383)
- We fixed an issue where few keyboard shortcuts regarding new entries were missing [#6403](https://github.com/JabRef/jabref/issues/6403)

### Removed

- Ampersands are no longer escaped by default in the `bib` file. If you want to keep the current behaviour, you can use the new "Escape Ampersands" formatter as a save action. [#5869](https://github.com/JabRef/jabref/issues/5869)
- The "Merge Entries" entry was removed from the Quality Menu. Users should use the right-click menu instead. [#6021](https://github.com/JabRef/jabref/pull/6021)

## [5.0-beta] – 2019-12-15

### Changed

- We added a short DOI field formatter which shortens DOI to more human-readable form. [koppor#343](https://github.com/koppor/jabref/issues/343)
- We improved the display of group memberships by adding multiple colored bars if the entry belongs to more than one group. [#4574](https://github.com/JabRef/jabref/issues/4574)
- We added an option to show the preview as an extra tab in the entry editor (instead of in a split view). [#5244](https://github.com/JabRef/jabref/issues/5244)
- A custom Open/LibreOffice jstyle file now requires a layout line for the entry type `default` [#5452](https://github.com/JabRef/jabref/issues/5452)
- The entry editor is now open by default when JabRef starts up. [#5460](https://github.com/JabRef/jabref/issues/5460)
- Customized entry types are now serialized in alphabetical order in the bib file.
- We added a new ADS fetcher to use the new ADS API. [#4949](https://github.com/JabRef/jabref/issues/4949)
- We added support of the [X11 primary selection](https://unix.stackexchange.com/a/139193/18033) [#2389](https://github.com/JabRef/jabref/issues/2389)
- We added support to switch between biblatex and bibtex library types. [#5550](https://github.com/JabRef/jabref/issues/5550)
- We changed the save action buttons to be easier to understand. [#5565](https://github.com/JabRef/jabref/issues/5565)
- We made the columns for groups, files and uri in the main table reorderable and merged the clickable icon columns for uri, url, doi and eprint. [#5544](https://github.com/JabRef/jabref/pull/5544)
- We reduced the number of write actions performed when autosave is enabled [#5679](https://github.com/JabRef/jabref/issues/5679)
- We made the column sort order in the main table persistent [#5730](https://github.com/JabRef/jabref/pull/5730)
- When an entry is modified on disk, the change dialog now shows the merge dialog to highlight the changes [#5688](https://github.com/JabRef/jabref/pull/5688)

### Fixed

- Inherit fields from cross-referenced entries as specified by biblatex. [#5045](https://github.com/JabRef/jabref/issues/5045)
- We fixed an issue where it was no longer possible to connect to LibreOffice. [#5261](https://github.com/JabRef/jabref/issues/5261)
- The "All entries group" is no longer shown when no library is open.
- We fixed an exception which occurred when closing JabRef. [#5348](https://github.com/JabRef/jabref/issues/5348)
- We fixed an issue where JabRef reports incorrectly about customized entry types. [#5332](https://github.com/JabRef/jabref/issues/5332)
- We fixed a few problems that prevented JabFox to communicate with JabRef. [#4737](https://github.com/JabRef/jabref/issues/4737) [#4303](https://github.com/JabRef/jabref/issues/4303)
- We fixed an error where the groups containing an entry loose their highlight color when scrolling. [#5022](https://github.com/JabRef/jabref/issues/5022)
- We fixed an error where scrollbars were not shown. [#5374](https://github.com/JabRef/jabref/issues/5374)
- We fixed an error where an exception was thrown when merging entries. [#5169](https://github.com/JabRef/jabref/issues/5169)
- We fixed an error where certain metadata items were not serialized alphabetically.
- After assigning an entry to a group, the item count is now properly colored to reflect the new membership of the entry. [#3112](https://github.com/JabRef/jabref/issues/3112)
- The group panel is now properly updated when switching between libraries (or when closing/opening one). [#3142](https://github.com/JabRef/jabref/issues/3142)
- We fixed an error where the number of matched entries shown in the group pane was not updated correctly. [#4441](https://github.com/JabRef/jabref/issues/4441)
- We fixed an error where the wrong file is renamed and linked when using the "Copy, rename and link" action. [#5653](https://github.com/JabRef/jabref/issues/5653)
- We fixed a "null" error when writing XMP metadata. [#5449](https://github.com/JabRef/jabref/issues/5449)
- We fixed an issue where empty keywords lead to a strange display of automatic keyword groups. [#5333](https://github.com/JabRef/jabref/issues/5333)
- We fixed an error where the default color of a new group was white instead of dark gray. [#4868](https://github.com/JabRef/jabref/issues/4868)
- We fixed an issue where the first field in the entry editor got the focus while performing a different action (like searching). [#5084](https://github.com/JabRef/jabref/issues/5084)
- We fixed an issue where multiple entries were highlighted in the web search result after scrolling. [#5035](https://github.com/JabRef/jabref/issues/5035)
- We fixed an issue where the hover indication in the web search pane was not working. [#5277](https://github.com/JabRef/jabref/issues/5277)
- We fixed an error mentioning "javafx.controls/com.sun.javafx.scene.control" that was thrown when interacting with the toolbar.
- We fixed an error where a cleared search was restored after switching libraries. [#4846](https://github.com/JabRef/jabref/issues/4846)
- We fixed an exception which occurred when trying to open a non-existing file from the "Recent files"-menu [#5334](https://github.com/JabRef/jabref/issues/5334)
- We fixed an issues where the search highlight in the entry preview did not worked. [#5069](https://github.com/JabRef/jabref/issues/5069)
- The context menu for fields in the entry editor is back. [#5254](https://github.com/JabRef/jabref/issues/5254)
- We fixed an exception which occurred when trying to open a non-existing file from the "Recent files"-menu [#5334](https://github.com/JabRef/jabref/issues/5334)
- We fixed a problem where the "editor" information has been duplicated during saving a .bib-Database. [#5359](https://github.com/JabRef/jabref/issues/5359)
- We re-introduced the feature to switch between different preview styles. [#5221](https://github.com/JabRef/jabref/issues/5221)
- We fixed various issues (including [#5263](https://github.com/JabRef/jabref/issues/5263)) related to copying entries to the clipboard
- We fixed some display errors in the preferences dialog and replaced some of the controls [#5033](https://github.com/JabRef/jabref/pull/5033) [#5047](https://github.com/JabRef/jabref/pull/5047) [#5062](https://github.com/JabRef/jabref/pull/5062) [#5141](https://github.com/JabRef/jabref/pull/5141) [#5185](https://github.com/JabRef/jabref/pull/5185) [#5265](https://github.com/JabRef/jabref/pull/5265) [#5315](https://github.com/JabRef/jabref/pull/5315) [#5360](https://github.com/JabRef/jabref/pull/5360)
- We fixed an exception which occurred when trying to import entries without an open library. [#5447](https://github.com/JabRef/jabref/issues/5447)
- The "Automatically set file links" feature now follows symbolic links. [#5664](https://github.com/JabRef/jabref/issues/5664)
- After successful import of one or multiple bib entries the main table scrolls to the first imported entry [#5383](https://github.com/JabRef/jabref/issues/5383)
- We fixed an exception which occurred when an invalid jstyle was loaded. [#5452](https://github.com/JabRef/jabref/issues/5452)
- We fixed an issue where the command line arguments `importBibtex` and `importToOpen` did not import into the currently open library, but opened a new one. [#5537](https://github.com/JabRef/jabref/issues/5537)
- We fixed an error where the preview theme did not adapt to the "Dark" mode [#5463](https://github.com/JabRef/jabref/issues/5463)
- We fixed an issue where multiple entries were allowed in the "crossref" field [#5284](https://github.com/JabRef/jabref/issues/5284)
- We fixed an issue where the merge dialog showed the wrong text colour in "Dark" mode [#5516](https://github.com/JabRef/jabref/issues/5516)
- We fixed visibility issues with the scrollbar and group selection highlight in "Dark" mode, and enabled "Dark" mode for the OpenOffice preview in the style selection window. [#5522](https://github.com/JabRef/jabref/issues/5522)
- We fixed an issue where the author field was not correctly parsed during bibtex key-generation. [#5551](https://github.com/JabRef/jabref/issues/5551)
- We fixed an issue where notifications where shown during autosave. [#5555](https://github.com/JabRef/jabref/issues/5555)
- We fixed an issue where the side pane was not remembering its position. [#5615](https://github.com/JabRef/jabref/issues/5615)
- We fixed an issue where JabRef could not interact with [Oracle XE](https://www.oracle.com/de/database/technologies/appdev/xe.html) in the [shared SQL database setup](https://docs.jabref.org/collaborative-work/sqldatabase).
- We fixed an issue where the toolbar icons were hidden on smaller screens.
- We fixed an issue where renaming referenced files for bib entries with long titles was not possible. [#5603](https://github.com/JabRef/jabref/issues/5603)
- We fixed an issue where a window which is on an external screen gets unreachable when external screen is removed. [#5037](https://github.com/JabRef/jabref/issues/5037)
- We fixed a bug where the selection of groups was lost after drag and drop. [#2868](https://github.com/JabRef/jabref/issues/2868)
- We fixed an issue where the custom entry types didn't show the correct display name [#5651](https://github.com/JabRef/jabref/issues/5651)

### Removed

- We removed some obsolete notifications. [#5555](https://github.com/JabRef/jabref/issues/5555)
- We removed an internal step in the [ISBN-to-BibTeX fetcher](https://docs.jabref.org/collect/add-entry-using-an-id#isbn): The [ISBN to BibTeX Converter](https://manas.tungare.name/software/isbn-to-bibtex) by [@manastungare](https://github.com/manastungare) is not used anymore, because it is offline: "people using this tool have not been generating enough sales for Amazon."
- We removed the option to control the default drag and drop behaviour. You can use the modifier keys (like CtrL or Alt) instead.

## [5.0-alpha] – 2019-08-25

### Changed

- We added eventitle, eventdate and venue fields to `@unpublished` entry type.
- We added `@software` and `@dataSet` entry type to biblatex.
- All fields are now properly sorted alphabetically (in the subgroups of required/optional fields) when the entry is written to the bib file.
- We fixed an issue where some importers used the field `pubstatus` instead of the standard BibTeX field `pubstate`.
- We changed the latex command removal for docbook exporter. [#3838](https://github.com/JabRef/jabref/issues/3838)
- We changed the location of some fields in the entry editor (you might need to reset your preferences for these changes to come into effect)
  - Journal/Year/Month in biblatex mode -> Deprecated (if filled)
  - DOI/URL: General -> Optional
  - Internal fields like ranking, read status and priority: Other -> General
  - Moreover, empty deprecated fields are no longer shown
- Added server timezone parameter when connecting to a shared database.
- We updated the dialog for setting up general fields.
- URL field formatting is updated. All whitespace chars, located at the beginning/ending of the URL, are trimmed automatically
- We changed the behavior of the field formatting dialog such that the `bibtexkey` is not changed when formatting all fields or all text fields.
- We added a "Move file to file directory and rename file" option for simultaneously moving and renaming of document file. [#4166](https://github.com/JabRef/jabref/issues/4166)
- Use integrated graphics card instead of discrete on macOS [#4070](https://github.com/JabRef/jabref/issues/4070)
- We added a cleanup operation that detects an arXiv identifier in the note, journal or URL field and moves it to the `eprint` field.
  Because of this change, the last-used cleanup operations were reset.
- We changed the minimum required version of Java to 1.8.0_171, as this is the latest release for which the automatic Java update works. [#4093](https://github.com/JabRef/jabref/issues/4093)
- The special fields like `Printed` and `Read status` now show gray icons when the row is hovered.
- We added a button in the tab header which allows you to close the database with one click. [#494](https://github.com/JabRef/jabref/issues/494)
- Sorting in the main table now takes information from cross-referenced entries into account. [#2808](https://github.com/JabRef/jabref/issues/2808)
- If a group has a color specified, then entries matched by this group have a small colored bar in front of them in the main table.
- Change default icon for groups to a circle because a colored version of the old icon was hard to distinguish from its black counterpart.
- In the main table, the context menu appears now when you press the "context menu" button on the keyboard. [feature request in the forum](https://discourse.jabref.org/t/how-to-enable-keyboard-context-key-windows)
- We added icons to the group side panel to quickly switch between `union` and `intersection` group view mode. [#3269](https://github.com/JabRef/jabref/issues/3269).
- We use `https` for [fetching from most online bibliographic database](https://docs.jabref.org/collect/import-using-online-bibliographic-database).
- We changed the default keyboard shortcuts for moving between entries when the entry editor is active to ̀<kbd>alt</kbd> + <kbd>up/down</kbd>.
- Opening a new file now prompts the directory of the currently selected file, instead of the directory of the last opened file.
- Window state is saved on close and restored on start.
- We made the MathSciNet fetcher more reliable.
- We added the ISBN fetcher to the list of fetcher available under "Update with bibliographic information from the web" in the entry editor toolbar.
- Files without a defined external file type are now directly opened with the default application of the operating system
- We streamlined the process to rename and move files by removing the confirmation dialogs.
- We removed the redundant new lines of markings and wrapped the summary in the File annotation tab. [#3823](https://github.com/JabRef/jabref/issues/3823)
- We add auto URL formatting when user paste link to URL field in entry editor. [koppor#254](https://github.com/koppor/jabref/issues/254)
- We added a minimum height for the entry editor so that it can no longer be hidden by accident. [#4279](https://github.com/JabRef/jabref/issues/4279)
- We added a new keyboard shortcut so that the entry editor could be closed by <kbd>Ctrl</kbd> + <kbd>E</kbd>. [#4222](https://github.com/JabRef/jabref/issues/4222)
- We added an option in the preference dialog box, that allows user to pick the dark or light theme option. [#4130](https://github.com/JabRef/jabref/issues/4130)
- We updated the Related Articles tab to accept JSON from the new version of the Mr. DLib service
- We added an option in the preference dialog box that allows user to choose behavior after dragging and dropping files in Entry Editor. [#4356](https://github.com/JabRef/jabref/issues/4356)
- We added the ability to have an export preference where previously "File"-->"Export"/"Export selected entries" would not save the user's preference[#4495](https://github.com/JabRef/jabref/issues/4495)
- We optimized the code responsible for connecting to an external database, which should lead to huge improvements in performance.
- For automatically created groups, added ability to filter groups by entry type. [#4539](https://github.com/JabRef/jabref/issues/4539)
- We added the ability to add field names from the Preferences Dialog [#4546](https://github.com/JabRef/jabref/issues/4546)
- We added the ability to change the column widths directly in the main table. [#4546](https://github.com/JabRef/jabref/issues/4546)
- We added a description of how recommendations were chosen and better error handling to Related Articles tab
- We added the ability to execute default action in dialog by using with <kbd>Ctrl</kbd> + <kbd>Enter</kbd> combination [#4496](https://github.com/JabRef/jabref/issues/4496)
- We grouped and reordered the Main Menu (File, Edit, Library, Quality, Tools, and View tabs & icons). [#4666](https://github.com/JabRef/jabref/issues/4666) [#4667](https://github.com/JabRef/jabref/issues/4667) [#4668](https://github.com/JabRef/jabref/issues/4668) [#4669](https://github.com/JabRef/jabref/issues/4669) [#4670](https://github.com/JabRef/jabref/issues/4670) [#4671](https://github.com/JabRef/jabref/issues/4671) [#4672](https://github.com/JabRef/jabref/issues/4672) [#4673](https://github.com/JabRef/jabref/issues/4673)
- We added additional modifiers (capitalize, titlecase and sentencecase) to the Bibtex key generator. [#1506](https://github.com/JabRef/jabref/issues/1506)
- We have migrated from the mysql jdbc connector to the mariadb one for better authentication scheme support. [#4745](https://github.com/JabRef/jabref/issues/4745)
- We grouped the toolbar icons and changed the Open Library and Copy icons. [#4584](https://github.com/JabRef/jabref/issues/4584)
- We added a browse button next to the path text field for aux-based groups. [#4586](https://github.com/JabRef/jabref/issues/4586)
- We changed the title of Group Dialog to "Add subgroup" from "Edit group" when we select Add subgroup option.
- We enable import button only if entries are selected. [#4755](https://github.com/JabRef/jabref/issues/4755)
- We made modifications to improve the contrast of UI elements. [#4583](https://github.com/JabRef/jabref/issues/4583)
- We added a warning for empty BibTeX keys in the entry editor. [#4440](https://github.com/JabRef/jabref/issues/4440)
- We added an option in the settings to set the default action in JabRef when right clicking on any entry in any database and selecting "Open folder". [#4763](https://github.com/JabRef/jabref/issues/4763)
- The Medline fetcher now normalizes the author names according to the BibTeX-Standard [#4345](https://github.com/JabRef/jabref/issues/4345)
- We added an option on the Linked File Viewer to rename the attached file of an entry directly on the JabRef. [#4844](https://github.com/JabRef/jabref/issues/4844)
- We added an option in the preference dialog box that allows user to enable helpful tooltips.[#3599](https://github.com/JabRef/jabref/issues/3599)
- We reworked the functionality for extracting BibTeX entries from plain text, because our used service [freecite shut down](https://library.brown.edu/libweb/freecite_notice.php). [#5206](https://github.com/JabRef/jabref/pull/5206)
- We moved the dropdown menu for selecting the push-application from the toolbar into the external application preferences. [#674](https://github.com/JabRef/jabref/issues/674)
- We removed the alphabetical ordering of the custom tabs and updated the error message when trying to create a general field with a name containing an illegal character. [#5019](https://github.com/JabRef/jabref/issues/5019)
- We added a context menu to the bib(la)tex-source-editor to copy'n'paste. [#5007](https://github.com/JabRef/jabref/pull/5007)
- We added a tool that allows searching for citations in LaTeX files. It scans directories and shows which entries are used, how many times and where.
- We added a 'LaTeX citations' tab to the entry editor, to search for citations to the active entry in the LaTeX file directory. It can be disabled in the preferences dialog.
- We added an option in preferences to allow for integers in field "edition" when running database in bibtex mode. [#4680](https://github.com/JabRef/jabref/issues/4680)
- We added the ability to use negation in export filter layouts. [#5138](https://github.com/JabRef/jabref/pull/5138)
- Focus on Name Area instead of 'OK' button whenever user presses 'Add subgroup'. [#6307](https://github.com/JabRef/jabref/issues/6307)
- We changed the behavior of merging that the entry which has "smaller" bibkey will be selected. [#7395](https://github.com/JabRef/jabref/issues/7395)

### Fixed

- We fixed an issue where JabRef died silently for the user without enough inotify instances [#4874](https://github.com/JabRef/jabref/issues/4874)
- We fixed an issue where corresponding groups are sometimes not highlighted when clicking on entries [#3112](https://github.com/JabRef/jabref/issues/3112)
- We fixed an issue where custom exports could not be selected in the 'Export (selected) entries' dialog [#4013](https://github.com/JabRef/jabref/issues/4013)
- Italic text is now rendered correctly. [#3356](https://github.com/JabRef/jabref/issues/3356)
- The entry editor no longer gets corrupted after using the source tab. [#3532](https://github.com/JabRef/jabref/issues/3532) [#3608](https://github.com/JabRef/jabref/issues/3608) [#3616](https://github.com/JabRef/jabref/issues/3616)
- We fixed multiple issues where entries did not show up after import if a search was active. [#1513](https://github.com/JabRef/jabref/issues/1513) [#3219](https://github.com/JabRef/jabref/issues/3219))
- We fixed an issue where the group tree was not updated correctly after an entry was changed. [#3618](https://github.com/JabRef/jabref/issues/3618)
- We fixed an issue where a right-click in the main table selected a wrong entry. [#3267](https://github.com/JabRef/jabref/issues/3267)
- We fixed an issue where in rare cases entries where overlayed in the main table. [#3281](https://github.com/JabRef/jabref/issues/3281)
- We fixed an issue where selecting a group messed up the focus of the main table and the entry editor. [#3367](https://github.com/JabRef/jabref/issues/3367)
- We fixed an issue where composite author names were sorted incorrectly. [#2828](https://github.com/JabRef/jabref/issues/2828)
- We fixed an issue where commands followed by `-` didn't work. [#3805](https://github.com/JabRef/jabref/issues/3805)
- We fixed an issue where a non-existing aux file in a group made it impossible to open the library. [#4735](https://github.com/JabRef/jabref/issues/4735)
- We fixed an issue where some journal names were wrongly marked as abbreviated. [#4115](https://github.com/JabRef/jabref/issues/4115)
- We fixed an issue where the custom file column were sorted incorrectly. [#3119](https://github.com/JabRef/jabref/issues/3119)
- We improved the parsing of author names whose infix is abbreviated without a dot. [#4864](https://github.com/JabRef/jabref/issues/4864)
- We fixed an issues where the entry losses focus when a field is edited and at the same time used for sorting. [#3373](https://github.com/JabRef/jabref/issues/3373)
- We fixed an issue where the menu on Mac OS was not displayed in the usual Mac-specific way. [#3146](https://github.com/JabRef/jabref/issues/3146)
- We improved the integrity check for page numbers. [#4113](https://github.com/JabRef/jabref/issues/4113) and [feature request in the forum](https://discourse.jabref.org/t/pages-field-allow-use-of-en-dash/1199)
- We fixed an issue where the order of fields in customized entry types was not saved correctly. [#4033](https://github.com/JabRef/jabref/issues/4033)
- We fixed an issue where renaming a group did not change the group name in the interface. [#3189](https://github.com/JabRef/jabref/issues/3189)
- We fixed an issue where the groups tree of the last database was still shown even after the database was already closed.
- We fixed an issue where the "Open file dialog" may disappear behind other windows. [#3410](https://github.com/JabRef/jabref/issues/3410)
- We fixed an issue where the number of entries matched was not updated correctly upon adding or removing an entry. [#3537](https://github.com/JabRef/jabref/issues/3537)
- We fixed an issue where the default icon of a group was not colored correctly.
- We fixed an issue where the first field in entry editor was not focused when adding a new entry. [#4024](https://github.com/JabRef/jabref/issues/4024)
- We reworked the "Edit file" dialog to make it resizeable and improved the workflow for adding and editing files [#2970](https://github.com/JabRef/jabref/issues/2970)
- We fixed an issue where custom name formatters were no longer found correctly. [#3531](https://github.com/JabRef/jabref/issues/3531)
- We fixed an issue where the month was not shown in the preview. [#3239](https://github.com/JabRef/jabref/issues/3239)
- Rewritten logic to detect a second jabref instance. [#4023](https://github.com/JabRef/jabref/issues/4023)
- We fixed an issue where the "Convert to BibTeX-Cleanup" moved the content of the `file` field to the `pdf` field [#4120](https://github.com/JabRef/jabref/issues/4120)
- We fixed an issue where the preview pane in entry preview in preferences wasn't showing the citation style selected [#3849](https://github.com/JabRef/jabref/issues/3849)
- We fixed an issue where the default entry preview style still contained the field `review`. The field `review` in the style is now replaced with comment to be consistent with the entry editor [#4098](https://github.com/JabRef/jabref/issues/4098)
- We fixed an issue where users were vulnerable to XXE attacks during parsing [#4229](https://github.com/JabRef/jabref/issues/4229)
- We fixed an issue where files added via the "Attach file" contextmenu of an entry were not made relative. [#4201](https://github.com/JabRef/jabref/issues/4201) and [#4241](https://github.com/JabRef/jabref/issues/4241)
- We fixed an issue where author list parser can't generate bibtex for Chinese author. [#4169](https://github.com/JabRef/jabref/issues/4169)
- We fixed an issue where the list of XMP Exclusion fields in the preferences was not be saved [#4072](https://github.com/JabRef/jabref/issues/4072)
- We fixed an issue where the ArXiv Fetcher did not support HTTP URLs [koppor#328](https://github.com/koppor/jabref/issues/328)
- We fixed an issue where only one PDF file could be imported [#4422](https://github.com/JabRef/jabref/issues/4422)
- We fixed an issue where "Move to group" would always move the first entry in the library and not the selected [#4414](https://github.com/JabRef/jabref/issues/4414)
- We fixed an issue where an older dialog appears when downloading full texts from the quality menu. [#4489](https://github.com/JabRef/jabref/issues/4489)
- We fixed an issue where right clicking on any entry in any database and selecting "Open folder" results in the NullPointer exception. [#4763](https://github.com/JabRef/jabref/issues/4763)
- We fixed an issue where option 'open terminal here' with custom command was passing the wrong argument. [#4802](https://github.com/JabRef/jabref/issues/4802)
- We fixed an issue where ranking an entry would generate an IllegalArgumentException. [#4754](https://github.com/JabRef/jabref/issues/4754)
- We fixed an issue where special characters where removed from non-label key generation pattern parts [#4767](https://github.com/JabRef/jabref/issues/4767)
- We fixed an issue where the RIS import would overwite the article date with the value of the acessed date [#4816](https://github.com/JabRef/jabref/issues/4816)
- We fixed an issue where an NullPointer exception was thrown when a referenced entry in an Open/Libre Office document was no longer present in the library. Now an error message with the reference marker of the missing entry is shown. [#4932](https://github.com/JabRef/jabref/issues/4932)
- We fixed an issue where a database exception related to a missing timezone was too big. [#4827](https://github.com/JabRef/jabref/issues/4827)
- We fixed an issue where the IEEE fetcher returned an error if no keywords were present in the result from the IEEE website [#4997](https://github.com/JabRef/jabref/issues/4997)
- We fixed an issue where the command line help text had several errors, and arguments and descriptions have been rewritten to simplify and detail them better. [#2016](https://github.com/JabRef/jabref/issues/2016)
- We fixed an issue where the same menu for changing entry type had two different sizes and weights. [#4977](https://github.com/JabRef/jabref/issues/4977)
- We fixed an issue where the "Attach file" dialog, in the right-click menu for an entry, started on the working directory instead of the user's main directory. [#4995](https://github.com/JabRef/jabref/issues/4995)
- We fixed an issue where the JabRef Icon in the macOS launchpad was not displayed correctly [#5003](https://github.com/JabRef/jabref/issues/5003)
- We fixed an issue where the "Search for unlinked local files" would throw an exception when parsing the content of a PDF-file with missing "series" information [#5128](https://github.com/JabRef/jabref/issues/5128)
- We fixed an issue where the XMP Importer would incorrectly return an empty default entry when importing pdfs [#6577](https://github.com/JabRef/jabref/issues/6577)
- We fixed an issue where opening the menu 'Library properties' marked the library as modified [#6451](https://github.com/JabRef/jabref/issues/6451)
- We fixed an issue when importing resulted in an exception [#7343](https://github.com/JabRef/jabref/issues/7343)
- We fixed an issue where the field in the Field formatter dropdown selection were sorted in random order. [#7710](https://github.com/JabRef/jabref/issues/7710)

### Removed

- The feature to "mark entries" was removed and merged with the groups functionality. For migration, a group is created for every value of the `__markedentry` field and the entry is added to this group.
- The number column was removed.
- We removed the global search feature.
- We removed the coloring of cells in the main table according to whether the field is optional/required.
- We removed the feature to find and resolve duplicate BibTeX keys (as this use case is already covered by the integrity check).
- We removed a few commands from the right-click menu that are not needed often and thus don't need to be placed that prominently:
  - Print entry preview: available through entry preview
  - All commands related to marking: marking is not yet reimplemented
  - Set/clear/append/rename fields: available through Edit menu
  - Manage keywords: available through the Edit menu
  - Copy linked files to folder: available through File menu
  - Add/move/remove from group: removed completely (functionality still available through group interface)
- We removed the option to change the column widths in the preferences dialog. [#4546](https://github.com/JabRef/jabref/issues/4546)

## Older versions

The changelog of JabRef 4.x is available at the [v4.3.1 tag](https://github.com/JabRef/jabref/blob/v4.3.1/CHANGELOG.md).
The changelog of JabRef 3.x is available at the [v3.8.2 tag](https://github.com/JabRef/jabref/blob/v3.8.2/CHANGELOG.md).
The changelog of JabRef 2.11 and all previous versions is available as [text file in the v2.11.1 tag](https://github.com/JabRef/jabref/blob/v2.11.1/CHANGELOG).

[Unreleased]: https://github.com/JabRef/jabref/compare/v6.0-alpha2...HEAD
[6.0-alpha2]: https://github.com/JabRef/jabref/compare/v6.0-alpha...v6.0-alpha2
[6.0-alpha]: https://github.com/JabRef/jabref/compare/v5.15...v6.0-alpha
[5.15]: https://github.com/JabRef/jabref/compare/v5.14...v5.15
[5.14]: https://github.com/JabRef/jabref/compare/v5.13...v5.14
[5.13]: https://github.com/JabRef/jabref/compare/v5.12...v5.13
[5.12]: https://github.com/JabRef/jabref/compare/v5.11...v5.12
[5.11]: https://github.com/JabRef/jabref/compare/v5.10...v5.11
[5.10]: https://github.com/JabRef/jabref/compare/v5.9...v5.10
[5.9]: https://github.com/JabRef/jabref/compare/v5.8...v5.9
[5.8]: https://github.com/JabRef/jabref/compare/v5.7...v5.8
[5.7]: https://github.com/JabRef/jabref/compare/v5.6...v5.7
[5.6]: https://github.com/JabRef/jabref/compare/v5.5...v5.6
[5.5]: https://github.com/JabRef/jabref/compare/v5.4...v5.5
[5.4]: https://github.com/JabRef/jabref/compare/v5.3...v5.4
[5.3]: https://github.com/JabRef/jabref/compare/v5.2...v5.3
[5.2]: https://github.com/JabRef/jabref/compare/v5.1...v5.2
[5.1]: https://github.com/JabRef/jabref/compare/v5.0...v5.1
[5.0]: https://github.com/JabRef/jabref/compare/v5.0-beta...v5.0
[5.0-beta]: https://github.com/JabRef/jabref/compare/v5.0-alpha...v5.0-beta
[5.0-alpha]: https://github.com/JabRef/jabref/compare/v4.3...v5.0-alpha

<!-- markdownlint-disable-file MD024 MD033 MD053 --><|MERGE_RESOLUTION|>--- conflicted
+++ resolved
@@ -19,11 +19,8 @@
 
 ### Fixed
 
-<<<<<<< HEAD
 - We fixed an issue where directory check for relative path was not handled properly under library properties. [#13017](https://github.com/JabRef/jabref/issues/13017)
-=======
 - We fixed an issue where the option for which method to use when parsing plaintext citations was unavailable in the 'Create New Entry' tool. [#8808](https://github.com/JabRef/jabref/issues/8808)
->>>>>>> 81599647
 
 ### Removed
 
