# Changelog

All notable changes to this project will be documented in this file.
The format is based on [Keep a Changelog](https://keepachangelog.com/en/1.0.0/).
We refer to [GitHub issues](https://github.com/JabRef/jabref/issues) by using `#NUM`.
In case, there is no issue present, the pull request implementing the feature is linked.

Note that this project **does not** adhere to [Semantic Versioning](http://semver.org/).

## [Unreleased]

### Added

- In case a backup is found, the filename of the backup is shown.
- On startup, JabRef notifies the user if there were parsing errors during opening.
- We integrated a new three-way merge UI for merging entries in the Entries Merger Dialog, the Duplicate Resolver Dialog, the Entry Importer Dialog, and the External Changes Resolver Dialog. [#8945](https://github.com/JabRef/jabref/pull/8945)
- We added the ability to merge groups, keywords, comments and files when merging entries. [#9022](https://github.com/JabRef/jabref/pull/9022)
- We added a warning message next to the authors field in the merge dialog to warn users when the authors are the same but formatted differently. [#8745](https://github.com/JabRef/jabref/issues/8745)
- The properties of an existing systematic literature review can be edited. [koppor#604](https://github.com/koppor/jabref/issues/604)
- An SLR can now be started from the SLR itself. [#9131](https://github.com/JabRef/jabref/pull/9131), [koppor#601](https://github.com/koppor/jabref/issues/601)
- Implement a new ISBN Fetcher ([doi-to-bibtex-converter.herokuapp.com](http://doi-to-bibtex-converter.herokuapp.com) as source). [#9145](https://github.com/JabRef/jabref/pull/9145)
- We added support for the Ukrainian and Arabic languages. [#9236](https://github.com/JabRef/jabref/pull/9236), [#9243](https://github.com/JabRef/jabref/pull/9243)

### Changed

- We disabled the "change case" menu for empty fields [#9214](https://github.com/JabRef/jabref/issues/9214)
- We disabled the conversion menu for empty fields [#9200](https://github.com/JabRef/jabref/issues/9200)
- We upgraded to Lucene 9.4 for the fulltext search.
  Thus, the now created search index cannot be read from older versions of JabRef anylonger.
  ⚠️ JabRef will recreate the index in a new folder for new files and this will take a long time for a huge library.
  Moreover, switching back and forth JabRef versions and meanwhile adding PDFs also requires rebuilding the index now and then.
  [#9213](https://github.com/JabRef/jabref/pull/9213)
- Genres are now mapped correctly to entry types when importing MODS files. [#9185](https://github.com/JabRef/jabref/issues/9185)
- We improved the Citavi Importer to also import so called Knowledge-items into the field `comment` of the corresponding entry [#9025](https://github.com/JabRef/jabref/issues/9025)
- We removed wrapping of string constants when writing to a `.bib` file.
- We call backup files `.bak` and temporary writing files now `.sav`.
- JabRef keeps 10 older versions of a `.bib` file in the [user data dir](https://github.com/harawata/appdirs#supported-directories) (instead of a single `.sav` (now: `.bak`) file in the directory of the `.bib` file)
- We changed the button label from "Return to JabRef" to "Return to library" to better indicate the purpose of the action.
- A user can now add arbitrary data into `study.yml`. JabRef just ignores this data. [#9124](https://github.com/JabRef/jabref/pull/9124)
- We reworked the External Changes Resolver dialog. [#9021](https://github.com/JabRef/jabref/pull/9021)
- The fallback directory of the file folder now is the general file directory. In case there was a directory configured for a library and this directory was not found, JabRef placed the PDF next to the .bib file and not into the general file directory.
- The global default directory for storing PDFs is now the documents folder in the user's home.
- We reworked the Define study parameters dialog. [#9123](https://github.com/JabRef/jabref/pull/9123)
- We simplified the actions to fast-resolve duplicates to 'Keep Left', 'Keep Right', 'Keep Both' and 'Keep Merged'. [#9056](https://github.com/JabRef/jabref/issues/9056)
- We fixed an issue where a message about changed metadata would occur on saving although nothing changed. [#9159](https://github.com/JabRef/jabref/issues/9159)
- When adding or editing a subgroup it is placed w.r.t. to alphabetical ordering rather than at the end. [koppor#577](https://github.com/koppor/jabref/issues/577)
- We modified the Directory of Open Access Books (DOAB) fetcher so that it will now also fetch the ISBN when possible. [#8708](https://github.com/JabRef/jabref/issues/8708)
- We modified the "Delete file" dialog and add the full file path to the dialog text. The file path in the title was changed to file name only. [koppor#534](https://github.com/koppor/jabref/issues/534)
- Download from URL now automatically fills with URL from clipboard. [koppor#535](https://github.com/koppor/jabref/issues/535)
<<<<<<< HEAD
- We added HTML and Markdown files to Find Unlinked Files and removed BibTex. [koppor#547](https://github.com/koppor/jabref/issues/547)
=======
>>>>>>> 8df4a8e3

### Fixed

- We fixed the Cleanup entries dialog is partially visible [#9223](https://github.com/JabRef/jabref/issues/9223)
- We fixed the display of the "Customize Entry Types" dialogue title [#9198](https://github.com/JabRef/jabref/issues/9198)
- We fixed an issue where author names with tilde accents (for example ñ) were marked as "Names are not in the standard BibTex format" [#8071](https://github.com/JabRef/jabref/issues/8071)
- We fixed an issue where the possibility to generate a subdatabase from an aux file was writing empty files when called from the commandline [#9115](https://github.com/JabRef/jabref/issues/9115), [forum#3516](https://discourse.jabref.org/t/export-subdatabase-from-aux-file-on-macos-command-line/3516)
- We fixed the display of issue, number, eid and pages fields in the entry preview. [#8607](https://github.com/JabRef/jabref/pull/8607), [#8372](https://github.com/JabRef/jabref/issues/8372), [Koppor#514](https://github.com/koppor/jabref/issues/514), [forum#2390](https://discourse.jabref.org/t/unable-to-edit-my-bibtex-file-that-i-used-before-vers-5-1/2390), [forum#3462](https://discourse.jabref.org/t/jabref-5-6-need-help-with-export-from-jabref-to-microsoft-word-entry-preview-of-apa-7-not-rendering-correctly/3462)
- We fixed the page ranges checker to detect article numbers in the pages field (used at [Check Integrity](https://docs.jabref.org/finding-sorting-and-cleaning-entries/checkintegrity)). [#8607](https://github.com/JabRef/jabref/pull/8607)
- The [HtmlToLaTeXFormatter](https://docs.jabref.org/finding-sorting-and-cleaning-entries/saveactions#html-to-latex) keeps single `<` characters.
- We fixed a performance regression when opening large libraries [#9041](https://github.com/JabRef/jabref/issues/9041)
- We fixed a bug where spaces are trimmed when highlighting differences in the Entries merge dialog. [koppor#371](https://github.com/koppor/jabref/issues/371)
- We fixed some visual glitches with the linked files editor field in the entry editor and increased its height. [#8823](https://github.com/JabRef/jabref/issues/8823)
- We fixed several bugs regarding the manual and the autosave of library files that sometimes lead to exceptions or data loss. [#9067](https://github.com/JabRef/jabref/pull/9067), [#8448](https://github.com/JabRef/jabref/issues/8484), [#8746](https://github.com/JabRef/jabref/issues/8746), [#6684](https://github.com/JabRef/jabref/issues/6684), [#6644](https://github.com/JabRef/jabref/issues/6644), [#6102](https://github.com/JabRef/jabref/issues/6102), [#6002](https://github.com/JabRef/jabref/issues/6000)
- We fixed an issue where applied save actions on saving the library file would lead to the dialog "The library has been modified by another program" popping up [#4877](https://github.com/JabRef/jabref/issues/4877)
- We fixed issues with save actions not correctly loaded when opening the library. [#9122](https://github.com/JabRef/jabref/pull/9122)
- We fixed an issue where title case didn't capitalize words after en-dash characters and skip capitalization of conjunctions that comes after en-dash characters. [#9068](https://github.com/JabRef/jabref/pull/9068),[#9142](https://github.com/JabRef/jabref/pull/9142)
- We fixed an issue where JabRef would not exit when a connection to a LibreOffice document was established previously and the document is still open. [#9075](https://github.com/JabRef/jabref/issues/9075)
- We fixed an issue about selecting the save order in the preferences. [#9175](https://github.com/JabRef/jabref/issues/9147)
- We fixed an issue where the CSS styles are missing in some dialogs. [#9150](https://github.com/JabRef/jabref/pull/9150)
- We fixed an issue where pdfs were re-indexed on each startup. [#9166](https://github.com/JabRef/jabref/pull/9166)
- We fixed an issue where Capitalize didn't capitalize words after hyphen characters. [#9157](https://github.com/JabRef/jabref/issues/9157)
- We fixed an issue with the message that is displayed when fetcher returns an empty list of entries for given query. [#9195](https://github.com/JabRef/jabref/issues/9195)
- We fixed an issue where an exception was not logged correctly. [koppor#627](https://github.com/JabRef/koppor/issues/627)
- We fixed an issue where hitting enter on the search field within the preferences dialog closed the dialog. [koppor#630](https://github.com/koppor/jabref/issues/630)
- We fixed a typo within a connection error message. [koppor#625](https://github.com/koppor/jabref/issues/625)
- We fixed an issue where the 'close dialog' key binding was not closing the Preferences dialog. [#8888](https://github.com/jabref/jabref/issues/8888)

### Removed

- We removed "last-search-date" from the SLR feature, because the last-search-date can be deducted from the git logs. [#9116](https://github.com/JabRef/jabref/pull/9116)






## [5.7] - 2022-08-05

### Added

- We added a fetcher for [Biodiversity Heritage Library](https://www.biodiversitylibrary.org/). [8539](https://github.com/JabRef/jabref/issues/8539)
- We added support for multiple messages in the snackbar. [#7340](https://github.com/JabRef/jabref/issues/7340)
- We added an extra option in the 'Find Unlinked Files' dialog view to ignore unnecessary files like Thumbs.db, DS_Store, etc. [koppor#373](https://github.com/koppor/jabref/issues/373)
- JabRef now writes log files. Linux: `$home/.cache/jabref/logs/version`, Windows: `%APPDATA%\..\Local\harawata\jabref\version\logs`, Mac: `Users/.../Library/Logs/jabref/version`
- We added an importer for Citavi backup files, support ".ctv5bak" and ".ctv6bak" file formats. [#8322](https://github.com/JabRef/jabref/issues/8322)
- We added a feature to drag selected entries and drop them to other opened inactive library tabs [koppor521](https://github.com/koppor/jabref/issues/521).
- We added support for the [biblatex-apa](https://github.com/plk/biblatex-apa) legal entry types `Legislation`, `Legadminmaterial`, `Jurisdiction`, `Constitution` and `Legal` [#8931](https://github.com/JabRef/jabref/issues/8931)

### Changed

- The file column in the main table now shows the corresponding defined icon for the linked file [8930](https://github.com/JabRef/jabref/issues/8930).
- We improved the color of the selected entries and the color of the summary in the Import Entries Dialog in the dark theme. [#7927](https://github.com/JabRef/jabref/issues/7927)
- We upgraded to Lucene 9.2 for the fulltext search.
  Thus, the now created search index cannot be read from older versions of JabRef anylonger.
  ⚠️ JabRef will recreate the index in a new folder for new files and this will take a long time for a huge library.
  Moreover, switching back and forth JabRef versions and meanwhile adding PDFs also requires rebuilding the index now and then.
  [#8868](https://github.com/JabRef/jabref/pull/8868)
- We improved the Latex2Unicode conversion [#8639](https://github.com/JabRef/jabref/pull/8639)
- Writing BibTeX data into a PDF (XMP) removes braces. [#8452](https://github.com/JabRef/jabref/issues/8452)
- Writing BibTeX data into a PDF (XMP) does not write the `file` field.
- Writing BibTeX data into a PDF (XMP) considers the configured keyword separator (and does not use "," as default any more)
- The Medline/Pubmed search now also supports the [default fields and operators for searching](https://docs.jabref.org/collect/import-using-online-bibliographic-database#search-syntax). [forum#3554](https://discourse.jabref.org/t/native-pubmed-search/3354)
- We improved group expansion arrow that prevent it from activating group when expanding or collapsing. [#7982](https://github.com/JabRef/jabref/issues/7982), [#3176](https://github.com/JabRef/jabref/issues/3176)
- When configured SSL certificates changed, JabRef warns the user to restart to apply the configuration.
- We improved the appearances and logic of the "Manage field names & content" dialog, and renamed it to "Automatic field editor". [#6536](https://github.com/JabRef/jabref/issues/6536)
- We improved the message explaining the options when modifying an automatic keyword group [#8911](https://github.com/JabRef/jabref/issues/8911)
- We moved the preferences option "Warn about duplicates on import" option from the tab "File" to the tab "Import and Export". [koppor#570](https://github.com/koppor/jabref/issues/570)
- When JabRef encounters `% Encoding: UTF-8` header, it is kept during writing (and not removed). [#8964](https://github.com/JabRef/jabref/pull/8964)
- We replace characters which cannot be decoded using the specified encoding by a (probably another) valid character. This happens if JabRef detects the wrong charset (e.g., UTF-8 instead of Windows 1252). One can use the [Integrity Check](https://docs.jabref.org/finding-sorting-and-cleaning-entries/checkintegrity) to find those characters.

### Fixed

- We fixed an issue where linked fails containing parts of the main file directory could not be opened. [#8991](https://github.com/JabRef/jabref/issues/8991)
- Linked files with an absolute path can be opened again. [#8991](https://github.com/JabRef/jabref/issues/8991)
- We fixed an issue where the user could not rate an entry in the main table when an entry was not yet ranked. [#5842](https://github.com/JabRef/jabref/issues/5842)
- We fixed an issue that caused JabRef to sometimes open multiple instances when "Remote Operation" is enabled. [#8653](https://github.com/JabRef/jabref/issues/8653)
- We fixed an issue where linked files with the filetype "application/pdf" in an entry were not shown with the correct PDF-Icon in the main table [8930](https://github.com/JabRef/jabref/issues/8930)
- We fixed an issue where "open folder" for linked files did not open the folder and did not select the file unter certain Linux desktop environments [#8679](https://github.com/JabRef/jabref/issues/8679), [#8849](https://github.com/JabRef/jabref/issues/8849)
- We fixed an issue where the content of a big shared database library is not shown [#8788](https://github.com/JabRef/jabref/issues/8788)
- We fixed the unnecessary horizontal scroll bar in group panel [#8467](https://github.com/JabRef/jabref/issues/8467)
- We fixed an issue where the notification bar message, icon and actions appeared to be invisible. [#8761](https://github.com/JabRef/jabref/issues/8761)
- We fixed an issue where deprecated fields tab is shown when the fields don't contain any values. [#8396](https://github.com/JabRef/jabref/issues/8396)
- We fixed an issue where an exception for DOI search occurred when the DOI contained urlencoded characters. [#8787](https://github.com/JabRef/jabref/issues/8787)
- We fixed an issue which allow us to select and open identifiers from a popup list in the maintable [#8758](https://github.com/JabRef/jabref/issues/8758), [8802](https://github.com/JabRef/jabref/issues/8802)
- We fixed an issue where the escape button had no functionality within the "Filter groups" textfield. [koppor#562](https://github.com/koppor/jabref/issues/562)
- We fixed an issue where the exception that there are invalid characters in filename. [#8786](https://github.com/JabRef/jabref/issues/8786)
- When the proxy configuration removed the proxy user/password, this change is applied immediately.
- We fixed an issue where removing several groups deletes only one of them. [#8390](https://github.com/JabRef/jabref/issues/8390)
- We fixed an issue where the Sidepane (groups, web search and open office) width is not remembered after restarting JabRef. [#8907](https://github.com/JabRef/jabref/issues/8907)
- We fixed a bug where switching between themes will cause an error/exception. [#8939](https://github.com/JabRef/jabref/pull/8939)
- We fixed a bug where files that were deleted in the source bibtex file were kept in the index. [#8962](https://github.com/JabRef/jabref/pull/8962)
- We fixed "Error while sending to JabRef" when the browser extension interacts with JabRef. [JabRef-Browser-Extension#479](https://github.com/JabRef/JabRef-Browser-Extension/issues/479)
- We fixed a bug where updating group view mode (intersection or union) requires re-selecting groups to take effect. [#6998](https://github.com/JabRef/jabref/issues/6998)
- We fixed a bug that prevented external group metadata changes from being merged. [#8873](https://github.com/JabRef/jabref/issues/8873)
- We fixed the shared database opening dialog to remember autosave folder and tick. [#7516](https://github.com/JabRef/jabref/issues/7516)
- We fixed an issue where name formatter could not be saved. [#9120](https://github.com/JabRef/jabref/issues/9120)

### Removed

- We removed the social media buttons for our Twitter and Facebook pages. [#8774](https://github.com/JabRef/jabref/issues/8774)

## [5.6] - 2022-04-25

### Added

- We enabled the user to customize the API Key for some fetchers. [#6877](https://github.com/JabRef/jabref/issues/6877)
- We added an extra option when right-clicking an entry in the Entry List to copy either the DOI or the DOI url.
- We added a fetcher for [Directory of Open Access Books (DOAB)](https://doabooks.org/) [8576](https://github.com/JabRef/jabref/issues/8576)
- We added an extra option to ask the user whether they want to open to reveal the folder holding the saved file with the file selected. [#8195](https://github.com/JabRef/jabref/issues/8195)
- We added a new section to network preferences to allow using custom SSL certificates. [#8126](https://github.com/JabRef/jabref/issues/8126)
- We improved the version check to take also beta version into account and now redirect to the right changelog for the version.
- We added two new web and fulltext fetchers: SemanticScholar and ResearchGate.
- We added notifications on success and failure when writing metadata to a PDF-file. [#8276](https://github.com/JabRef/jabref/issues/8276)
- We added a cleanup action that escapes `$` (by adding a backslash in front). [#8673](https://github.com/JabRef/jabref/issues/8673)

### Changed

- We upgraded to Lucene 9.1 for the fulltext search.
  Thus, the now created search index cannot be read from older versions of JabRef any longer.
  ⚠️ JabRef will recreate the index in a new folder for new files and this will take a long time for a huge library.
  Moreover, switching back and forth JabRef versions and meanwhile adding PDFs also requires rebuilding the index now and then.
  [#8362](https://github.com/JabRef/jabref/pull/8362)
- We changed the list of CSL styles to those that support formatting bibliographies. [#8421](https://github.com/JabRef/jabref/issues/8421) [citeproc-java#116](https://github.com/michel-kraemer/citeproc-java/issues/116)
- The CSL preview styles now also support displaying data from cross references entries that are linked via the `crossref` field. [#7378](https://github.com/JabRef/jabref/issues/7378)
- We made the Search button in Web Search wider. We also skewed the panel titles to the left. [#8397](https://github.com/JabRef/jabref/issues/8397)
- We introduced a preference to disable fulltext indexing. [#8468](https://github.com/JabRef/jabref/issues/8468)
- When exporting entries, the encoding is always UTF-8.
- When embedding BibTeX data into a PDF, the encoding is always UTF-8.
- We replaced the [OttoBib](https://en.wikipedia.org/wiki/OttoBib) fetcher by a fetcher by [OpenLibrary](https://openlibrary.org/dev/docs/api/books). [#8652](https://github.com/JabRef/jabref/issues/8652)
- We first fetch ISBN data from OpenLibrary, if nothing found, ebook.de is tried.
- We now only show a warning when exiting for tasks that will not be recovered automatically upon relaunch of JabRef. [#8468](https://github.com/JabRef/jabref/issues/8468)

### Fixed

- We fixed an issue where right clicking multiple entries and pressing "Change entry type" would only change one entry. [#8654](https://github.com/JabRef/jabref/issues/8654)
- We fixed an issue where it was no longer possible to add or delete multiple files in the `file` field in the entry editor. [#8659](https://github.com/JabRef/jabref/issues/8659)
- We fixed an issue where the author's lastname was not used for the citation key generation if it started with a lowercase letter. [#8601](https://github.com/JabRef/jabref/issues/8601)
- We fixed an issue where custom "Protected terms" files were missing after a restart of JabRef. [#8608](https://github.com/JabRef/jabref/issues/8608)
- We fixed an issue where JabRef could not start due to a missing directory for the fulltex index. [#8579](https://github.com/JabRef/jabref/issues/8579)
- We fixed an issue where long article numbers in the `pages` field would cause an exception and preventing the citation style to display. [#8381](https://github.com/JabRef/jabref/issues/8381), [citeproc-java](https://github.com/michel-kraemer/citeproc-java/issues/114)
- We fixed an issue where online links in the file field were not detected correctly and could produce an exception. [#8150](https://github.com/JabRef/jabref/issues/8510)
- We fixed an issue where an exception could occur when saving the preferences [#7614](https://github.com/JabRef/jabref/issues/7614)
- We fixed an issue where "Copy DOI url" in the right-click menu of the Entry List would just copy the DOI and not the DOI url. [#8389](https://github.com/JabRef/jabref/issues/8389)
- We fixed an issue where opening the console from the drop-down menu would cause an exception. [#8466](https://github.com/JabRef/jabref/issues/8466)
- We fixed an issue when reading non-UTF-8 encoded. When no encoding header is present, the encoding is now detected from the file content (and the preference option is disregarded). [#8417](https://github.com/JabRef/jabref/issues/8417)
- We fixed an issue where pasting a URL was replacing `+` signs by spaces making the URL unreachable. [#8448](https://github.com/JabRef/jabref/issues/8448)
- We fixed an issue where creating subsidiary files from aux files created with some versions of biblatex would produce incorrect results. [#8513](https://github.com/JabRef/jabref/issues/8513)
- We fixed an issue where opening the changelog from withing JabRef led to a 404 error. [#8563](https://github.com/JabRef/jabref/issues/8563)
- We fixed an issue where not all found unlinked local files were imported correctly due to some race condition. [#8444](https://github.com/JabRef/jabref/issues/8444)
- We fixed an issue where Merge entries dialog exceeds screen boundaries.
- We fixed an issue where the app lags when selecting an entry after a fresh start. [#8446](https://github.com/JabRef/jabref/issues/8446)
- We fixed an issue where no citationkey was generated on import, pasting a doi or an entry on the main table. [8406](https://github.com/JabRef/jabref/issues/8406), [koppor#553](https://github.com/koppor/jabref/issues/553)
- We fixed an issue where accent search does not perform consistently. [#6815](https://github.com/JabRef/jabref/issues/6815)
- We fixed an issue where the incorrect entry was selected when "New Article" is pressed while search filters are active. [#8674](https://github.com/JabRef/jabref/issues/8674)
- We fixed an issue where "Write BibTeXEntry metadata to PDF" button remains enabled while writing to PDF is in-progress. [#8691](https://github.com/JabRef/jabref/issues/8691)

### Removed

- We removed the option to copy CSL Citation styles data as `XSL_FO`, `ASCIIDOC`, and `RTF` as these have not been working since a long time and are no longer supported in the external library used for processing the styles. [#7378](https://github.com/JabRef/jabref/issues/7378)
- We removed the option to configure the default encoding. The default encoding is now hard-coded to the modern UTF-8 encoding.

## [5.5] - 2022-01-17

### Changed

- We integrated the external file types dialog directly inside the preferences. [#8341](https://github.com/JabRef/jabref/pull/8341)
- We disabled the add group button color change after adding 10 new groups. [#8051](https://github.com/JabRef/jabref/issues/8051)
- We inverted the logic for resolving [BibTeX strings](https://docs.jabref.org/advanced/strings). This helps to keep `#` chars. By default String resolving is only activated for a couple of standard fields. The list of fields can be modified in the preferences. [#7010](https://github.com/JabRef/jabref/issues/7010), [#7102](https://github.com/JabRef/jabref/issues/7012), [#8303](https://github.com/JabRef/jabref/issues/8303)
- We moved the search box in preview preferences closer to the available citation styles list. [#8370](https://github.com/JabRef/jabref/pull/8370)
- Changing the preference to show the preview panel as a separate tab now has effect without restarting JabRef. [#8370](https://github.com/JabRef/jabref/pull/8370)
- We enabled switching themes in JabRef without the need to restart JabRef. [#7335](https://github.com/JabRef/jabref/pull/7335)
- We added support for the field `day`, `rights`, `coverage` and `language` when reading XMP data in Dublin Core format. [#8491](https://github.com/JabRef/jabref/issues/8491)

### Fixed

- We fixed an issue where the preferences for "Search and store files relative to library file location" where ignored when the "Main file directory" field was not empty [#8385](https://github.com/JabRef/jabref/issues/8385)
- We fixed an issue where `#`chars in certain fields would be interpreted as BibTeX strings [#7010](https://github.com/JabRef/jabref/issues/7010), [#7102](https://github.com/JabRef/jabref/issues/7012), [#8303](https://github.com/JabRef/jabref/issues/8303)
- We fixed an issue where the fulltext search on an empty library with no documents would lead to an exception [koppor#522](https://github.com/koppor/jabref/issues/522)
- We fixed an issue where clicking on "Accept changes" in the merge dialog would lead to an exception [forum#2418](https://discourse.jabref.org/t/the-library-has-been-modified-by-another-program/2418/8)
- We fixed an issue where clicking on headings in the entry preview could lead to an exception. [#8292](https://github.com/JabRef/jabref/issues/8292)
- We fixed an issue where IntegrityCheck used the system's character encoding instead of the one set by the library or in preferences [#8022](https://github.com/JabRef/jabref/issues/8022)
- We fixed an issue about empty metadata in library properties when called from the right click menu. [#8358](https://github.com/JabRef/jabref/issues/8358)
- We fixed an issue where someone could add a duplicate field in the customize entry type dialog. [#8194](https://github.com/JabRef/jabref/issues/8194)
- We fixed a typo in the library properties tab: "String constants". There, one can configure [BibTeX string constants](https://docs.jabref.org/advanced/strings).
- We fixed an issue when writing a non-UTF-8 encoded file: The header is written again. [#8417](https://github.com/JabRef/jabref/issues/8417)
- We fixed an issue where folder creation during systemic literature review failed due to an illegal fetcher name. [#8552](https://github.com/JabRef/jabref/pull/8552)

## [5.4] - 2021-12-20

### Added

- We added confirmation dialog when user wants to close a library where any empty entires are detected. [#8096](https://github.com/JabRef/jabref/issues/8096)
- We added import support for CFF files. [#7945](https://github.com/JabRef/jabref/issues/7945)
- We added the option to copy the DOI of an entry directly from the context menu copy submenu. [#7826](https://github.com/JabRef/jabref/issues/7826)
- We added a fulltext search feature. [#2838](https://github.com/JabRef/jabref/pull/2838)
- We improved the deduction of bib-entries from imported fulltext pdfs. [#7947](https://github.com/JabRef/jabref/pull/7947)
- We added unprotect_terms to the list of bracketed pattern modifiers [#7826](https://github.com/JabRef/jabref/pull/7960)
- We added a dialog that allows to parse metadata from linked pdfs. [#7929](https://github.com/JabRef/jabref/pull/7929)
- We added an icon picker in group edit dialog. [#6142](https://github.com/JabRef/jabref/issues/6142)
- We added a preference to Opt-In to JabRef's online metadata extraction service (Grobid) usage. [#8002](https://github.com/JabRef/jabref/pull/8002)
- We readded the possibility to display the search results of all databases ("Global Search"). It is shown in a separate window. [#4096](https://github.com/JabRef/jabref/issues/4096)
- We readded the possibility to keep the search string when switching tabs. It is implemented by a toggle button. [#4096](https://github.com/JabRef/jabref/issues/4096#issuecomment-575986882)
- We allowed the user to also preview the available citation styles in the preferences besides the selected ones [#8108](https://github.com/JabRef/jabref/issues/8108)
- We added an option to search the available citation styles by name in the preferences [#8108](https://github.com/JabRef/jabref/issues/8108)
- We added an option to generate bib-entries from ID through a popover in the toolbar. [#4183](https://github.com/JabRef/jabref/issues/4183)
- We added a menu option in the right click menu of the main table tabs to display the library properties. [#6527](https://github.com/JabRef/jabref/issues/6527)
- When a `.bib` file ("library") was saved successfully, a notification is shown

### Changed

- Local library settings may overwrite the setting "Search and store files relative to library file location" [#8179](https://github.com/JabRef/jabref/issues/8179)
- The option "Fit table horizontally on screen" in the "Entry table" preferences is now disabled by default [#8148](https://github.com/JabRef/jabref/pull/8148)
- We improved the preferences and descriptions in the "Linked files" preferences tab [#8148](https://github.com/JabRef/jabref/pull/8148)
- We slightly changed the layout of the Journal tab in the preferences for ui consistency. [#7937](https://github.com/JabRef/jabref/pull/7937)
- The JabRefHost on Windows now writes a temporary file and calls `-importToOpen` instead of passing the bibtex via `-importBibtex`. [#7374](https://github.com/JabRef/jabref/issues/7374), [JabRef Browser Ext #274](https://github.com/JabRef/JabRef-Browser-Extension/issues/274)
- We reordered some entries in the right-click menu of the main table. [#6099](https://github.com/JabRef/jabref/issues/6099)
- We merged the barely used ImportSettingsTab and the CustomizationTab in the preferences into one single tab and moved the option to allow Integers in Edition Fields in Bibtex-Mode to the EntryEditor tab. [#7849](https://github.com/JabRef/jabref/pull/7849)
- We moved the export order in the preferences from `File` to `Import and Export`. [#7935](https://github.com/JabRef/jabref/pull/7935)
- We reworked the export order in the preferences and the save order in the library preferences. You can now set more than three sort criteria in your library preferences. [#7935](https://github.com/JabRef/jabref/pull/7935)
- The metadata-to-pdf actions now also embeds the bibfile to the PDF. [#8037](https://github.com/JabRef/jabref/pull/8037)
- The snap was updated to use the core20 base and to use lzo compression for better startup performance [#8109](https://github.com/JabRef/jabref/pull/8109)
- We moved the union/intersection view button in the group sidepane to the left of the other controls. [#8202](https://github.com/JabRef/jabref/pull/8202)
- We improved the Drag and Drop behavior in the "Customize Entry Types" Dialog [#6338](https://github.com/JabRef/jabref/issues/6338)
- When determining the URL of an ArXiV eprint, the URL now points to the version [#8149](https://github.com/JabRef/jabref/pull/8149)
- We Included all standard fields with citation key when exporting to Old OpenOffice/LibreOffice Calc Format [#8176](https://github.com/JabRef/jabref/pull/8176)
- In case the database is encoded with `UTF8`, the `% Encoding` marker is not written anymore
- The written `.bib` file has the same line endings [#390](https://github.com/koppor/jabref/issues/390)
- The written `.bib` file always has a final line break
- The written `.bib` file keeps the newline separator of the loaded `.bib` file
- We present options to manually enter an article or return to the New Entry menu when the fetcher DOI fails to find an entry for an ID [#7870](https://github.com/JabRef/jabref/issues/7870)
- We trim white space and non-ASCII characters from DOI [#8127](https://github.com/JabRef/jabref/issues/8127)
- The duplicate checker now inspects other fields in case no difference in the required and optional fields are found.
- We reworked the library properties dialog and integrated the `Library > Preamble`, `Library > Citation key pattern` and `Library > String constants dialogs` [#8264](https://github.com/JabRef/jabref/pulls/8264)
- We improved the startup time of JabRef by switching from the logging library `log4j2` to `tinylog` [#8007](https://github.com/JabRef/jabref/issues/8007)

### Fixed

- We fixed an issue where an exception occurred when pasting an entry with a publication date-range of the form 1910/1917 [#7864](https://github.com/JabRef/jabref/issues/7864)
- We fixed an issue where an exception occured when a preview style was edited and afterwards another preview style selected. [#8280](https://github.com/JabRef/jabref/issues/8280)
- We fixed an issue where the actions to move a file to a directory were incorrectly disabled. [#7908](https://github.com/JabRef/jabref/issues/7908)
- We fixed an issue where an exception occurred when a linked online file was edited in the entry editor [#8008](https://github.com/JabRef/jabref/issues/8008)
- We fixed an issue when checking for a new version when JabRef is used behind a corporate proxy. [#7884](https://github.com/JabRef/jabref/issues/7884)
- We fixed some icons that were drawn in the wrong color when JabRef used a custom theme. [#7853](https://github.com/JabRef/jabref/issues/7853)
- We fixed an issue where the `Aux file` on `Edit group` doesn't support relative sub-directories path to import. [#7719](https://github.com/JabRef/jabref/issues/7719).
- We fixed an issue where it was impossible to add or modify groups. [#7912](https://github.com/JabRef/jabref/pull/793://github.com/JabRef/jabref/pull/7921)
- We fixed an issue about the visible side pane components being out of sync with the view menu. [#8115](https://github.com/JabRef/jabref/issues/8115)
- We fixed an issue where the side pane would not close when all its components were closed. [#8082](https://github.com/JabRef/jabref/issues/8082)
- We fixed an issue where exported entries from a Citavi bib containing URLs could not be imported [#7892](https://github.com/JabRef/jabref/issues/7882)
- We fixed an issue where the icons in the search bar had the same color, toggled as well as untoggled. [#8014](https://github.com/JabRef/jabref/pull/8014)
- We fixed an issue where typing an invalid UNC path into the "Main file directory" text field caused an error. [#8107](https://github.com/JabRef/jabref/issues/8107)
- We fixed an issue where "Open Folder" didn't select the file on macOS in Finder [#8130](https://github.com/JabRef/jabref/issues/8130)
- We fixed an issue where importing PDFs resulted in an uncaught exception [#8143](https://github.com/JabRef/jabref/issues/8143)
- We fixed "The library has been modified by another program" showing up when line breaks change [#4877](https://github.com/JabRef/jabref/issues/4877)
- The default directory of the "LaTeX Citations" tab is now the directory of the currently opened database (and not the directory chosen at the last open file dialog or the last database save) [koppor#538](https://github.com/koppor/jabref/issues/538)
- When writing a bib file, the `NegativeArraySizeException` should not occur [#8231](https://github.com/JabRef/jabref/issues/8231) [#8265](https://github.com/JabRef/jabref/issues/8265)
- We fixed an issue where some menu entries were available without entries selected. [#4795](https://github.com/JabRef/jabref/issues/4795)
- We fixed an issue where right-clicking on a tab and selecting close will close the focused tab even if it is not the tab we right-clicked [#8193](https://github.com/JabRef/jabref/pull/8193)
- We fixed an issue where selecting a citation style in the preferences would sometimes produce an exception [#7860](https://github.com/JabRef/jabref/issues/7860)
- We fixed an issue where an exception would occur when clicking on a DOI link in the preview pane [#7706](https://github.com/JabRef/jabref/issues/7706)
- We fixed an issue where XMP and embedded BibTeX export would not work [#8278](https://github.com/JabRef/jabref/issues/8278)
- We fixed an issue where the XMP and embedded BibTeX import of a file containing multiple schemas failed [#8278](https://github.com/JabRef/jabref/issues/8278)
- We fixed an issue where writing embedded BibTeX import fails due to write protection or bibtex already being present [#8332](https://github.com/JabRef/jabref/pull/8332)
- We fixed an issue where pdf-paths and the pdf-indexer could get out of sync [#8182](https://github.com/JabRef/jabref/issues/8182)
- We fixed an issue where Status-Logger error messages appeared during the startup of JabRef [#5475](https://github.com/JabRef/jabref/issues/5475)

### Removed

- We removed two orphaned preferences options [#8164](https://github.com/JabRef/jabref/pull/8164)
- We removed the functionality of the `--debug` commandline options. Use the java command line switch `-Dtinylog.level=debug` for debug output instead. [#8226](https://github.com/JabRef/jabref/pull/8226)

## [5.3] – 2021-07-05

### Added

- We added a progress counter to the title bar in Possible Duplicates dialog window. [#7366](https://github.com/JabRef/jabref/issues/7366)
- We added new "Customization" tab to the preferences which includes option to choose a custom address for DOI access. [#7337](https://github.com/JabRef/jabref/issues/7337)
- We added zbmath to the public databases from which the bibliographic information of an existing entry can be updated. [#7437](https://github.com/JabRef/jabref/issues/7437)
- We showed to the find Unlinked Files Dialog the date of the files' most recent modification. [#4652](https://github.com/JabRef/jabref/issues/4652)
- We added to the find Unlinked Files function a filter to show only files based on date of last modification (Last Year, Last Month, Last Week, Last Day). [#4652](https://github.com/JabRef/jabref/issues/4652)
- We added to the find Unlinked Files function a filter that sorts the files based on the date of last modification(Sort by Newest, Sort by Oldest First). [#4652](https://github.com/JabRef/jabref/issues/4652)
- We added the possibility to add a new entry via its zbMath ID (zbMATH can be chosen as ID type in the "Select entry type" window). [#7202](https://github.com/JabRef/jabref/issues/7202)
- We added the extension support and the external application support (For Texshow, Texmaker and LyX) to the flatpak [#7248](https://github.com/JabRef/jabref/pull/7248)
- We added some symbols and keybindings to the context menu in the entry editor. [#7268](https://github.com/JabRef/jabref/pull/7268)
- We added keybindings for setting and clearing the read status. [#7264](https://github.com/JabRef/jabref/issues/7264)
- We added two new fields to track the creation and most recent modification date and time for each entry. [koppor#130](https://github.com/koppor/jabref/issues/130)
- We added a feature that allows the user to copy highlighted text in the preview window. [#6962](https://github.com/JabRef/jabref/issues/6962)
- We added a feature that allows you to create new BibEntry via paste arxivId [#2292](https://github.com/JabRef/jabref/issues/2292)
- We added support for conducting automated and systematic literature search across libraries and git support for persistence [#369](https://github.com/koppor/jabref/issues/369)
- We added a add group functionality at the bottom of the side pane. [#4682](https://github.com/JabRef/jabref/issues/4682)
- We added a feature that allows the user to choose whether to trust the target site when unable to find a valid certification path from the file download site. [#7616](https://github.com/JabRef/jabref/issues/7616)
- We added a feature that allows the user to open all linked files of multiple selected entries by "Open file" option. [#6966](https://github.com/JabRef/jabref/issues/6966)
- We added a keybinding preset for new entries. [#7705](https://github.com/JabRef/jabref/issues/7705)
- We added a select all button for the library import function. [#7786](https://github.com/JabRef/jabref/issues/7786)
- We added a search feature for journal abbreviations. [#7804](https://github.com/JabRef/jabref/pull/7804)
- We added auto-key-generation progress to the background task list. [#7267](https://github.com/JabRef/jabref/issues/72)
- We added the option to write XMP metadata to pdfs from the CLI. [7814](https://github.com/JabRef/jabref/pull/7814)

### Changed

- The export to MS Office XML now exports the author field as `Inventor` if the bibtex entry type is `patent` [#7830](https://github.com/JabRef/jabref/issues/7830)
- We changed the EndNote importer to import the field `label` to the corresponding bibtex field `endnote-label` [forum#2734](https://discourse.jabref.org/t/importing-endnote-label-field-to-jabref-from-xml-file/2734)
- The keywords added via "Manage content selectors" are now displayed in alphabetical order. [#3791](https://github.com/JabRef/jabref/issues/3791)
- We improved the "Find unlinked files" dialog to show import results for each file. [#7209](https://github.com/JabRef/jabref/pull/7209)
- The content of the field `timestamp` is migrated to `creationdate`. In case one configured "udpate timestampe", it is migrated to `modificationdate`. [koppor#130](https://github.com/koppor/jabref/issues/130)
- The JabRef specific meta-data content in the main field such as priorities (prio1, prio2, ...) are migrated to their respective fields. They are removed from the keywords. [#6840](https://github.com/jabref/jabref/issues/6840)
- We fixed an issue where groups generated from authors' last names did not include all entries of the authors' [#5833](https://github.com/JabRef/jabref/issues/5833)
- The export to MS Office XML now uses the month name for the field `MonthAcessed` instead of the two digit number [#7354](https://github.com/JabRef/jabref/issues/7354)
- We included some standalone dialogs from the options menu in the main preference dialog and fixed some visual issues in the preferences dialog. [#7384](https://github.com/JabRef/jabref/pull/7384)
- We improved the linking of the `python3` interpreter via the shebang to dynamically use the systems default Python. Related to [JabRef-Browser-Extension #177](https://github.com/JabRef/JabRef-Browser-Extension/issues/177)
- Automatically found pdf files now have the linking button to the far left and uses a link icon with a plus instead of a briefcase. The file name also has lowered opacity(70%) until added. [#3607](https://github.com/JabRef/jabref/issues/3607)
- We simplified the select entry type form by splitting it into two parts ("Recommended" and "Others") based on internal usage data. [#6730](https://github.com/JabRef/jabref/issues/6730)
- We improved the submenu list by merging the'Remove group' having two options, with or without subgroups. [#4682](https://github.com/JabRef/jabref/issues/4682)
- The export to MS Office XML now uses the month name for the field `Month` instead of the two digit number [forum#2685](https://discourse.jabref.org/t/export-month-as-text-not-number/2685)
- We reintroduced missing default keybindings for new entries. [#7346](https://github.com/JabRef/jabref/issues/7346) [#7439](https://github.com/JabRef/jabref/issues/7439)
- Lists of available fields are now sorted alphabetically. [#7716](https://github.com/JabRef/jabref/issues/7716)
- The tooltip of the search field explaining the search is always shown. [#7279](https://github.com/JabRef/jabref/pull/7279)
- We rewrote the ACM fetcher to adapt to the new interface. [#5804](https://github.com/JabRef/jabref/issues/5804)
- We moved the select/collapse buttons in the unlinked files dialog into a context menu. [#7383](https://github.com/JabRef/jabref/issues/7383)
- We fixed an issue where journal abbreviations containing curly braces were not recognized [#7773](https://github.com/JabRef/jabref/issues/7773)

### Fixed

- We fixed an isuse where some texts (e.g. descriptionss) in dialogs could not be translated [#7854](https://github.com/JabRef/jabref/issues/7854)
- We fixed an issue where import hangs for ris files with "ER - " [#7737](https://github.com/JabRef/jabref/issues/7737)
- We fixed an issue where getting bibliograhpic data from DOI or another identifer did not respect the library mode (BibTeX/biblatex)[#1018](https://github.com/JabRef/jabref/issues/6267)
- We fixed an issue where importing entries would not respect the library mode (BibTeX/biblatex)[#1018](https://github.com/JabRef/jabref/issues/1018)
- We fixed an issue where an exception occured when importing entries from a web search [#7606](https://github.com/JabRef/jabref/issues/7606)
- We fixed an issue where the table column sort order was not properly stored and resulted in unsorted eports [#7524](https://github.com/JabRef/jabref/issues/7524)
- We fixed an issue where the value of the field `school` or `institution` would be printed twice in the HTML Export [forum#2634](https://discourse.jabref.org/t/problem-with-exporting-techreport-phdthesis-mastersthesis-to-html/2634)
- We fixed an issue preventing to connect to a shared database. [#7570](https://github.com/JabRef/jabref/pull/7570)
- We fixed an issue preventing files from being dragged & dropped into an empty library. [#6851](https://github.com/JabRef/jabref/issues/6851)
- We fixed an issue where double-click onto PDF in file list under the 'General' tab section should just open the file. [#7465](https://github.com/JabRef/jabref/issues/7465)
- We fixed an issue where the dark theme did not extend to a group's custom color picker. [#7481](https://github.com/JabRef/jabref/issues/7481)
- We fixed an issue where choosing the fields on which autocompletion should not work in "Entry editor" preferences had no effect. [#7320](https://github.com/JabRef/jabref/issues/7320)
- We fixed an issue where the "Normalize page numbers" formatter did not replace en-dashes or em-dashes with a hyphen-minus sign. [#7239](https://github.com/JabRef/jabref/issues/7239)
- We fixed an issue with the style of highlighted check boxes while searching in preferences. [#7226](https://github.com/JabRef/jabref/issues/7226)
- We fixed an issue where the option "Move file to file directory" was disabled in the entry editor for all files [#7194](https://github.com/JabRef/jabref/issues/7194)
- We fixed an issue where application dialogs were opening in the wrong display when using multiple screens [#7273](https://github.com/JabRef/jabref/pull/7273)
- We fixed an issue where the "Find unlinked files" dialog would freeze JabRef on importing. [#7205](https://github.com/JabRef/jabref/issues/7205)
- We fixed an issue where the "Find unlinked files" would stop importing when importing a single file failed. [#7206](https://github.com/JabRef/jabref/issues/7206)
- We fixed an issue where JabRef froze for a few seconds in MacOS when DNS resolution timed out. [#7441](https://github.com/JabRef/jabref/issues/7441)
- We fixed an issue where an exception would be displayed for previewing and preferences when a custom theme has been configured but is missing [#7177](https://github.com/JabRef/jabref/issues/7177)
- We fixed an issue where URLs in `file` fields could not be handled on Windows. [#7359](https://github.com/JabRef/jabref/issues/7359)
- We fixed an issue where the regex based file search miss-interpreted specific symbols. [#4342](https://github.com/JabRef/jabref/issues/4342)
- We fixed an issue where the Harvard RTF exporter used the wrong default file extension. [4508](https://github.com/JabRef/jabref/issues/4508)
- We fixed an issue where the Harvard RTF exporter did not use the new authors formatter and therefore did not export "organization" authors correctly. [4508](https://github.com/JabRef/jabref/issues/4508)
- We fixed an issue where the field `urldate` was not exported to the corresponding fields `YearAccessed`, `MonthAccessed`, `DayAccessed` in MS Office XML [#7354](https://github.com/JabRef/jabref/issues/7354)
- We fixed an issue where the password for a shared SQL database was only remembered if it was the same as the username [#6869](https://github.com/JabRef/jabref/issues/6869)
- We fixed an issue where some custom exports did not use the new authors formatter and therefore did not export authors correctly [#7356](https://github.com/JabRef/jabref/issues/7356)
- We fixed an issue where alt+keyboard shortcuts do not work [#6994](https://github.com/JabRef/jabref/issues/6994)
- We fixed an issue about the file link editor did not allow to change the file name according to the default pattern after changing an entry. [#7525](https://github.com/JabRef/jabref/issues/7525)
- We fixed an issue where the file path is invisible in dark theme. [#7382](https://github.com/JabRef/jabref/issues/7382)
- We fixed an issue where the secondary sorting is not working for some special fields. [#7015](https://github.com/JabRef/jabref/issues/7015)
- We fixed an issue where changing the font size makes the font size field too small. [#7085](https://github.com/JabRef/jabref/issues/7085)
- We fixed an issue with TexGroups on Linux systems, where the modification of an aux-file did not trigger an auto-update for TexGroups. Furthermore, the detection of file modifications is now more reliable. [#7412](https://github.com/JabRef/jabref/pull/7412)
- We fixed an issue where the Unicode to Latex formatter produced wrong results for characters with a codepoint higher than Character.MAX_VALUE. [#7387](https://github.com/JabRef/jabref/issues/7387)
- We fixed an issue where a non valid value as font size results in an uncaught exception. [#7415](https://github.com/JabRef/jabref/issues/7415)
- We fixed an issue where "Merge citations" in the Openoffice/Libreoffice integration panel did not have a corresponding opposite. [#7454](https://github.com/JabRef/jabref/issues/7454)
- We fixed an issue where drag and drop of bib files for opening resulted in uncaught exceptions [#7464](https://github.com/JabRef/jabref/issues/7464)
- We fixed an issue where columns shrink in width when we try to enlarge JabRef window. [#6818](https://github.com/JabRef/jabref/issues/6818)
- We fixed an issue where Content selector does not seem to work for custom fields. [#6819](https://github.com/JabRef/jabref/issues/6819)
- We fixed an issue where font size of the preferences dialog does not update with the rest of the GUI. [#7416](https://github.com/JabRef/jabref/issues/7416)
- We fixed an issue in which a linked online file consisting of a web page was saved as an invalid pdf file upon being downloaded. The user is now notified when downloading a linked file results in an HTML file. [#7452](https://github.com/JabRef/jabref/issues/7452)
- We fixed an issue where opening BibTex file (doubleclick) from Folder with spaces not working. [#6487](https://github.com/JabRef/jabref/issues/6487)
- We fixed the header title in the Add Group/Subgroup Dialog box. [#4682](https://github.com/JabRef/jabref/issues/4682)
- We fixed an issue with saving large `.bib` files [#7265](https://github.com/JabRef/jabref/issues/7265)
- We fixed an issue with very large page numbers [#7590](https://github.com/JabRef/jabref/issues/7590)
- We fixed an issue where the file extension is missing on saving the library file on linux [#7451](https://github.com/JabRef/jabref/issues/7451)
- We fixed an issue with opacity of disabled icon-buttons [#7195](https://github.com/JabRef/jabref/issues/7195)
- We fixed an issue where journal abbreviations in UTF-8 were not recognized [#5850](https://github.com/JabRef/jabref/issues/5850)
- We fixed an issue where the article title with curly brackets fails to download the arXiv link (pdf file). [#7633](https://github.com/JabRef/jabref/issues/7633)
- We fixed an issue with toggle of special fields does not work for sorted entries [#7016](https://github.com/JabRef/jabref/issues/7016)
- We fixed an issue with the default path of external application. [#7641](https://github.com/JabRef/jabref/issues/7641)
- We fixed an issue where urls must be embedded in a style tag when importing EndNote style Xml files. Now it can parse url with or without a style tag. [#6199](https://github.com/JabRef/jabref/issues/6199)
- We fixed an issue where the article title with colon fails to download the arXiv link (pdf file). [#7660](https://github.com/JabRef/issues/7660)
- We fixed an issue where the keybinding for delete entry did not work on the main table [7580](https://github.com/JabRef/jabref/pull/7580)
- We fixed an issue where the RFC fetcher is not compatible with the draft [7305](https://github.com/JabRef/jabref/issues/7305)
- We fixed an issue where duplicate files (both file names and contents are the same) is downloaded and add to linked files [#6197](https://github.com/JabRef/jabref/issues/6197)
- We fixed an issue where changing the appearance of the preview tab did not trigger a restart warning. [#5464](https://github.com/JabRef/jabref/issues/5464)
- We fixed an issue where editing "Custom preview style" triggers exception. [#7526](https://github.com/JabRef/jabref/issues/7526)
- We fixed the [SAO/NASA Astrophysics Data System](https://docs.jabref.org/collect/import-using-online-bibliographic-database#sao-nasa-astrophysics-data-system) fetcher. [#7867](https://github.com/JabRef/jabref/pull/7867)
- We fixed an issue where a title with multiple applied formattings in EndNote was not imported correctly [forum#2734](https://discourse.jabref.org/t/importing-endnote-label-field-to-jabref-from-xml-file/2734)
- We fixed an issue where a `report` in EndNote was imported as `article` [forum#2734](https://discourse.jabref.org/t/importing-endnote-label-field-to-jabref-from-xml-file/2734)
- We fixed an issue where the field `publisher` in EndNote was not imported in JabRef [forum#2734](https://discourse.jabref.org/t/importing-endnote-label-field-to-jabref-from-xml-file/2734)

### Removed

- We removed add group button beside the filter group tab. [#4682](https://github.com/JabRef/jabref/issues/4682)

## [5.2] – 2020-12-24

### Added

- We added a validation to check if the current database location is shared, preventing an exception when Pulling Changes From Shared Database. [#6959](https://github.com/JabRef/jabref/issues/6959)
- We added a query parser and mapping layer to enable conversion of queries formulated in simplified lucene syntax by the user into api queries. [#6799](https://github.com/JabRef/jabref/pull/6799)
- We added some basic functionality to customise the look of JabRef by importing a css theme file. [#5790](https://github.com/JabRef/jabref/issues/5790)
- We added connection check function in network preference setting [#6560](https://github.com/JabRef/jabref/issues/6560)
- We added support for exporting to YAML. [#6974](https://github.com/JabRef/jabref/issues/6974)
- We added a DOI format and organization check to detect [American Physical Society](https://journals.aps.org/) journals to copy the article ID to the page field for cases where the page numbers are missing. [#7019](https://github.com/JabRef/jabref/issues/7019)
- We added an error message in the New Entry dialog that is shown in case the fetcher did not find anything . [#7000](https://github.com/JabRef/jabref/issues/7000)
- We added a new formatter to output shorthand month format. [#6579](https://github.com/JabRef/jabref/issues/6579)
- We added support for the new Microsoft Edge browser in all platforms. [#7056](https://github.com/JabRef/jabref/pull/7056)
- We reintroduced emacs/bash-like keybindings. [#6017](https://github.com/JabRef/jabref/issues/6017)
- We added a feature to provide automated cross library search using a cross library query language. This provides support for the search step of systematic literature reviews (SLRs). [koppor#369](https://github.com/koppor/jabref/issues/369)

### Changed

- We changed the default preferences for OpenOffice/LibreOffice integration to automatically sync the bibliography when inserting new citations in a OpenOffic/LibreOffice document. [#6957](https://github.com/JabRef/jabref/issues/6957)
- We restructured the 'File' tab and extracted some parts into the 'Linked files' tab [#6779](https://github.com/JabRef/jabref/pull/6779)
- JabRef now offers journal lists from <https://abbrv.jabref.org>. JabRef the lists which use a dot inside the abbreviations. [#5749](https://github.com/JabRef/jabref/pull/5749)
- We removed two useless preferences in the groups preferences dialog. [#6836](https://github.com/JabRef/jabref/pull/6836)
- Synchronization of SpecialFields to keywords is now disabled by default. [#6621](https://github.com/JabRef/jabref/issues/6621)
- JabRef no longer opens the entry editor with the first entry on startup [#6855](https://github.com/JabRef/jabref/issues/6855)
- We completed the rebranding of `bibtexkey` as `citationkey` which was started in JabRef 5.1.
- JabRef no longer opens the entry editor with the first entry on startup [#6855](https://github.com/JabRef/jabref/issues/6855)
- Fetch by ID: (long) "SAO/NASA Astrophysics Data System" replaced by (short) "SAO/NASA ADS" [#6876](https://github.com/JabRef/jabref/pull/6876)
- We changed the title of the window "Manage field names and content" to have the same title as the corresponding menu item [#6895](https://github.com/JabRef/jabref/pull/6895)
- We renamed the menus "View -> Previous citation style" and "View -> Next citation style" into "View -> Previous preview style" and "View -> Next preview style" and renamed the "Preview" style to "Customized preview style". [#6899](https://github.com/JabRef/jabref/pull/6899)
- We changed the default preference option "Search and store files relative to library file location" to on, as this seems to be a more intuitive behaviour. [#6863](https://github.com/JabRef/jabref/issues/6863)
- We changed the title of the window "Manage field names and content": to have the same title as the corresponding menu item [#6895](https://github.com/JabRef/jabref/pull/6895)
- We improved the detection of "short" DOIs [6880](https://github.com/JabRef/jabref/issues/6880)
- We improved the duplicate detection when identifiers like DOI or arxiv are semantiaclly the same, but just syntactically differ (e.g. with or without http(s):// prefix). [#6707](https://github.com/JabRef/jabref/issues/6707)
- We improved JabRef start up time [6057](https://github.com/JabRef/jabref/issues/6057)
- We changed in the group interface "Generate groups from keywords in a BibTeX field" by "Generate groups from keywords in the following field". [#6983](https://github.com/JabRef/jabref/issues/6983)
- We changed the name of a group type from "Searching for keywords" to "Searching for a keyword". [6995](https://github.com/JabRef/jabref/pull/6995)
- We changed the way JabRef displays the title of a tab and of the window. [4161](https://github.com/JabRef/jabref/issues/4161)
- We changed connect timeouts for server requests to 30 seconds in general and 5 seconds for GROBID server (special) and improved user notifications on connection issues. [7026](https://github.com/JabRef/jabref/pull/7026)
- We changed the order of the library tab context menu items. [#7171](https://github.com/JabRef/jabref/issues/7171)
- We changed the way linked files are opened on Linux to use the native openFile method, compatible with confined packages. [7037](https://github.com/JabRef/jabref/pull/7037)
- We refined the entry preview to show the full names of authors and editors, to list the editor only if no author is present, have the year earlier. [#7083](https://github.com/JabRef/jabref/issues/7083)

### Fixed

- We fixed an issue changing the icon link_variation_off that is not meaningful. [#6834](https://github.com/JabRef/jabref/issues/6834)
- We fixed an issue where the `.sav` file was not deleted upon exiting JabRef. [#6109](https://github.com/JabRef/jabref/issues/6109)
- We fixed a linked identifier icon inconsistency. [#6705](https://github.com/JabRef/jabref/issues/6705)
- We fixed the wrong behavior that font size changes are not reflected in dialogs. [#6039](https://github.com/JabRef/jabref/issues/6039)
- We fixed the failure to Copy citation key and link. [#5835](https://github.com/JabRef/jabref/issues/5835)
- We fixed an issue where the sort order of the entry table was reset after a restart of JabRef. [#6898](https://github.com/JabRef/jabref/pull/6898)
- We fixed an issue where no longer a warning was displayed when inserting references into LibreOffice with an invalid "ReferenceParagraphFormat". [#6907](https://github.com/JabRef/jabref/pull/60907).
- We fixed an issue where a selected field was not removed after the first click in the custom entry types dialog. [#6934](https://github.com/JabRef/jabref/issues/6934)
- We fixed an issue where a remove icon was shown for standard entry types in the custom entry types dialog. [#6906](https://github.com/JabRef/jabref/issues/6906)
- We fixed an issue where it was impossible to connect to OpenOffice/LibreOffice on Mac OSX. [#6970](https://github.com/JabRef/jabref/pull/6970)
- We fixed an issue with the python script used by browser plugins that failed to locate JabRef if not installed in its default location. [#6963](https://github.com/JabRef/jabref/pull/6963/files)
- We fixed an issue where spaces and newlines in an isbn would generate an exception. [#6456](https://github.com/JabRef/jabref/issues/6456)
- We fixed an issue where identity column header had incorrect foreground color in the Dark theme. [#6796](https://github.com/JabRef/jabref/issues/6796)
- We fixed an issue where the RIS exporter added extra blank lines.[#7007](https://github.com/JabRef/jabref/pull/7007/files)
- We fixed an issue where clicking on Collapse All button in the Search for Unlinked Local Files expanded the directory structure erroneously [#6848](https://github.com/JabRef/jabref/issues/6848)
- We fixed an issue, when pulling changes from shared database via shortcut caused creation of a new tech report [6867](https://github.com/JabRef/jabref/issues/6867)
- We fixed an issue where the JabRef GUI does not highlight the "All entries" group on start-up [#6691](https://github.com/JabRef/jabref/issues/6691)
- We fixed an issue where a custom dark theme was not applied to the entry preview tab [7068](https://github.com/JabRef/jabref/issues/7068)
- We fixed an issue where modifications to the Custom preview layout in the preferences were not saved [#6447](https://github.com/JabRef/jabref/issues/6447)
- We fixed an issue where errors from imports were not shown to the user [#7084](https://github.com/JabRef/jabref/pull/7084)
- We fixed an issue where the EndNote XML Import would fail on empty keywords tags [forum#2387](https://discourse.jabref.org/t/importing-in-unknown-format-fails-to-import-xml-library-from-bookends-export/2387)
- We fixed an issue where the color of groups of type "free search expression" not persisting after restarting the application [#6999](https://github.com/JabRef/jabref/issues/6999)
- We fixed an issue where modifications in the source tab where not saved without switching to another field before saving the library [#6622](https://github.com/JabRef/jabref/issues/6622)
- We fixed an issue where the "Document Viewer" did not show the first page of the opened pdf document and did not show the correct total number of pages [#7108](https://github.com/JabRef/jabref/issues/7108)
- We fixed an issue where the context menu was not updated after a file link was changed. [#5777](https://github.com/JabRef/jabref/issues/5777)
- We fixed an issue where the password for a shared SQL database was not remembered [#6869](https://github.com/JabRef/jabref/issues/6869)
- We fixed an issue where newly added entires were not synced to a shared SQL database [#7176](https://github.com/JabRef/jabref/issues/7176)
- We fixed an issue where the PDF-Content importer threw an exception when no DOI number is present at the first page of the PDF document [#7203](https://github.com/JabRef/jabref/issues/7203)
- We fixed an issue where groups created from aux files did not update on file changes [#6394](https://github.com/JabRef/jabref/issues/6394)
- We fixed an issue where authors that only have last names were incorrectly identified as institutes when generating citation keys [#7199](https://github.com/JabRef/jabref/issues/7199)
- We fixed an issue where institutes were incorrectly identified as universities when generating citation keys [#6942](https://github.com/JabRef/jabref/issues/6942)

### Removed

- We removed the Google Scholar fetcher and the ACM fetcher do not work due to traffic limitations [#6369](https://github.com/JabRef/jabref/issues/6369)
- We removed the menu entry "Manage external file types" because it's already in 'Preferences' dialog [#6991](https://github.com/JabRef/jabref/issues/6991)
- We removed the integrity check "Abbreviation detected" for the field journal/journaltitle in the entry editor [#3925](https://github.com/JabRef/jabref/issues/3925)

## [5.1] – 2020-08-30

### Added

- We added a new fetcher to enable users to search mEDRA DOIs [#6602](https://github.com/JabRef/jabref/issues/6602)
- We added a new fetcher to enable users to search "[Collection of Computer Science Bibliographies](https://liinwww.ira.uka.de/bibliography/index.html)". [#6638](https://github.com/JabRef/jabref/issues/6638)
- We added default values for delimiters in Add Subgroup window [#6624](https://github.com/JabRef/jabref/issues/6624)
- We improved responsiveness of general fields specification dialog window. [#6643](https://github.com/JabRef/jabref/issues/6604)
- We added support for importing ris file and load DOI [#6530](https://github.com/JabRef/jabref/issues/6530)
- We added the Library properties to a context menu on the library tabs [#6485](https://github.com/JabRef/jabref/issues/6485)
- We added a new field in the preferences in 'BibTeX key generator' for unwanted characters that can be user-specified. [#6295](https://github.com/JabRef/jabref/issues/6295)
- We added support for searching ShortScience for an entry through the user's browser. [#6018](https://github.com/JabRef/jabref/pull/6018)
- We updated EditionChecker to permit edition to start with a number. [#6144](https://github.com/JabRef/jabref/issues/6144)
- We added tooltips for most fields in the entry editor containing a short description. [#5847](https://github.com/JabRef/jabref/issues/5847)
- We added support for basic markdown in custom formatted previews [#6194](https://github.com/JabRef/jabref/issues/6194)
- We now show the number of items found and selected to import in the online search dialog. [#6248](https://github.com/JabRef/jabref/pull/6248)
- We created a new install screen for macOS. [#5759](https://github.com/JabRef/jabref/issues/5759)
- We added a new integrity check for duplicate DOIs. [koppor#339](https://github.com/koppor/jabref/issues/339)
- We implemented an option to download fulltext files while importing. [#6381](https://github.com/JabRef/jabref/pull/6381)
- We added a progress-indicator showing the average progress of background tasks to the toolbar. Clicking it reveals a pop-over with a list of running background tasks. [6443](https://github.com/JabRef/jabref/pull/6443)
- We fixed the bug when strike the delete key in the text field. [#6421](https://github.com/JabRef/jabref/issues/6421)
- We added a BibTex key modifier for truncating strings. [#3915](https://github.com/JabRef/jabref/issues/3915)
- We added support for jumping to target entry when typing letter/digit after sorting a column in maintable [#6146](https://github.com/JabRef/jabref/issues/6146)
- We added a new fetcher to enable users to search all available E-Libraries simultaneously. [koppor#369](https://github.com/koppor/jabref/issues/369)
- We added the field "entrytype" to the export sort criteria [#6531](https://github.com/JabRef/jabref/pull/6531)
- We added the possibility to change the display order of the fields in the entry editor. The order can now be configured using drag and drop in the "Customize entry types" dialog [#6152](https://github.com/JabRef/jabref/pull/6152)
- We added native support for biblatex-software [#6574](https://github.com/JabRef/jabref/issues/6574)
- We added a missing restart warning for AutoComplete in the preferences dialog. [#6351](https://github.com/JabRef/jabref/issues/6351)
- We added a note to the citation key pattern preferences dialog as a temporary workaround for a JavaFX bug, about committing changes in a table cell, if the focus is lost. [#5825](https://github.com/JabRef/jabref/issues/5825)
- We added support for customized fallback fields in bracketed patterns. [#7111](https://github.com/JabRef/jabref/issues/7111)

### Changed

- We improved the arXiv fetcher. Now it should find entries even more reliably and does no longer include the version (e.g `v1`) in the `eprint` field. [forum#1941](https://discourse.jabref.org/t/remove-version-in-arxiv-import/1941)
- We moved the group search bar and the button "New group" from bottom to top position to make it more prominent. [#6112](https://github.com/JabRef/jabref/pull/6112)
- When JabRef finds a `.sav` file without changes, there is no dialog asking for acceptance of changes anymore.
- We changed the buttons for import/export/show all/reset of preferences to smaller icon buttons in the preferences dialog. [#6130](https://github.com/JabRef/jabref/pull/6130)
- We moved the functionality "Manage field names & content" from the "Library" menu to the "Edit" menu, because it affects the selected entries and not the whole library
- We merged the functionality "Append contents from a BibTeX library into the currently viewed library" into the "Import into database" functionality. Fixes [#6049](https://github.com/JabRef/jabref/issues/6049).
- We changed the directory where fulltext downloads are stored to the directory set in the import-tab in preferences. [#6381](https://github.com/JabRef/jabref/pull/6381)
- We improved the error message for invalid jstyles. [#6303](https://github.com/JabRef/jabref/issues/6303)
- We changed the section name of 'Advanced' to 'Network' in the preferences and removed some obsolete options.[#6489](https://github.com/JabRef/jabref/pull/6489)
- We improved the context menu of the column "Linked identifiers" of the main table, by truncating their texts, if they are too long. [#6499](https://github.com/JabRef/jabref/issues/6499)
- We merged the main table tabs in the preferences dialog. [#6518](https://github.com/JabRef/jabref/pull/6518)
- We changed the command line option 'generateBibtexKeys' to the more generic term 'generateCitationKeys' while the short option remains 'g'.[#6545](https://github.com/JabRef/jabref/pull/6545)
- We improved the "Possible duplicate entries" window to remember its size and position throughout a session. [#6582](https://github.com/JabRef/jabref/issues/6582)
- We divided the toolbar into small parts, so if the application window is to small, only a part of the toolbar is moved into the chevron popup. [#6682](https://github.com/JabRef/jabref/pull/6682)
- We changed the layout for of the buttons in the Open Office side panel to ensure that the button text is always visible, specially when resizing. [#6639](https://github.com/JabRef/jabref/issues/6639)
- We merged the two new library commands in the file menu to one which always creates a new library in the default library mode. [#6359](https://github.com/JabRef/jabref/pull/6539#issuecomment-641056536)

### Fixed

- We fixed an issue where entry preview tab has no name in drop down list. [#6591](https://github.com/JabRef/jabref/issues/6591)
- We fixed to only search file links in the BIB file location directory when preferences has corresponding checkbox checked. [#5891](https://github.com/JabRef/jabref/issues/5891)
- We fixed wrong button order (Apply and Cancel) in ManageProtectedTermsDialog.
- We fixed an issue with incompatible characters at BibTeX key [#6257](https://github.com/JabRef/jabref/issues/6257)
- We fixed an issue where dash (`-`) was reported as illegal BibTeX key [#6295](https://github.com/JabRef/jabref/issues/6295)
- We greatly improved the performance of the overall application and many operations. [#5071](https://github.com/JabRef/jabref/issues/5071)
- We fixed an issue where sort by priority was broken. [#6222](https://github.com/JabRef/jabref/issues/6222)
- We fixed an issue where opening a library from the recent libraries menu was not possible. [#5939](https://github.com/JabRef/jabref/issues/5939)
- We fixed an issue with inconsistent capitalization of file extensions when downloading files. [#6115](https://github.com/JabRef/jabref/issues/6115)
- We fixed the display of language and encoding in the preferences dialog. [#6130](https://github.com/JabRef/jabref/pull/6130)
- Now the link and/or the link description in the column "linked files" of the main table gets truncated or wrapped, if too long, otherwise display issues arise. [#6178](https://github.com/JabRef/jabref/issues/6178)
- We fixed the issue that groups panel does not keep size when resizing window. [#6180](https://github.com/JabRef/jabref/issues/6180)
- We fixed an error that sometimes occurred when using the context menu. [#6085](https://github.com/JabRef/jabref/issues/6085)
- We fixed an issue where search full-text documents downloaded files with same name, overwriting existing files. [#6174](https://github.com/JabRef/jabref/pull/6174)
- We fixed an issue when importing into current library an erroneous message "import cancelled" is displayed even though import is successful. [#6266](https://github.com/JabRef/jabref/issues/6266)
- We fixed an issue where custom jstyles for Open/LibreOffice where not saved correctly. [#6170](https://github.com/JabRef/jabref/issues/6170)
- We fixed an issue where the INSPIRE fetcher was no longer working [#6229](https://github.com/JabRef/jabref/issues/6229)
- We fixed an issue where custom exports with an uppercase file extension could not be selected for "Copy...-> Export to Clipboard" [#6285](https://github.com/JabRef/jabref/issues/6285)
- We fixed the display of icon both in the main table and linked file editor. [#6169](https://github.com/JabRef/jabref/issues/6169)
- We fixed an issue where the windows installer did not create an entry in the start menu [bug report in the forum](https://discourse.jabref.org/t/error-while-fetching-from-doi/2018/3)
- We fixed an issue where only the field `abstract` and `comment` were declared as multiline fields. Other fields can now be configured in the preferences using "Do not wrap the following fields when saving" [4373](https://github.com/JabRef/jabref/issues/4373)
- We fixed an issue where JabRef switched to discrete graphics under macOS [#5935](https://github.com/JabRef/jabref/issues/5935)
- We fixed an issue where the Preferences entry preview will be unexpected modified leads to Value too long exception [#6198](https://github.com/JabRef/jabref/issues/6198)
- We fixed an issue where custom jstyles for Open/LibreOffice would only be valid if a layout line for the entry type `default` was at the end of the layout section [#6303](https://github.com/JabRef/jabref/issues/6303)
- We fixed an issue where a new entry is not shown in the library if a search is active [#6297](https://github.com/JabRef/jabref/issues/6297)
- We fixed an issue where long directory names created from patterns could create an exception. [#3915](https://github.com/JabRef/jabref/issues/3915)
- We fixed an issue where sort on numeric cases was broken. [#6349](https://github.com/JabRef/jabref/issues/6349)
- We fixed an issue where year and month fields were not cleared when converting to biblatex [#6224](https://github.com/JabRef/jabref/issues/6224)
- We fixed an issue where an "Not on FX thread" exception occured when saving on linux [#6453](https://github.com/JabRef/jabref/issues/6453)
- We fixed an issue where the library sort order was lost. [#6091](https://github.com/JabRef/jabref/issues/6091)
- We fixed an issue where brackets in regular expressions were not working. [6469](https://github.com/JabRef/jabref/pull/6469)
- We fixed an issue where multiple background task popups stacked over each other.. [#6472](https://github.com/JabRef/jabref/issues/6472)
- We fixed an issue where LaTeX citations for specific commands (\autocites) of biblatex-mla were not recognized. [#6476](https://github.com/JabRef/jabref/issues/6476)
- We fixed an issue where drag and drop was not working on empty database. [#6487](https://github.com/JabRef/jabref/issues/6487)
- We fixed an issue where the name fields were not updated after the preferences changed. [#6515](https://github.com/JabRef/jabref/issues/6515)
- We fixed an issue where "null" appeared in generated BibTeX keys. [#6459](https://github.com/JabRef/jabref/issues/6459)
- We fixed an issue where the authors' names were incorrectly displayed in the authors' column when they were bracketed. [#6465](https://github.com/JabRef/jabref/issues/6465) [#6459](https://github.com/JabRef/jabref/issues/6459)
- We fixed an issue where importing certain unlinked files would result in an exception [#5815](https://github.com/JabRef/jabref/issues/5815)
- We fixed an issue where downloaded files would be moved to a directory named after the citationkey when no file directory pattern is specified [#6589](https://github.com/JabRef/jabref/issues/6589)
- We fixed an issue with the creation of a group of cited entries which incorrectly showed the message that the library had been modified externally whenever saving the library. [#6420](https://github.com/JabRef/jabref/issues/6420)
- We fixed an issue with the creation of a group of cited entries. Now the file path to an aux file gets validated. [#6585](https://github.com/JabRef/jabref/issues/6585)
- We fixed an issue on Linux systems where the application would crash upon inotify failure. Now, the user is prompted with a warning, and given the choice to continue the session. [#6073](https://github.com/JabRef/jabref/issues/6073)
- We moved the search modifier buttons into the search bar, as they were not accessible, if autocompletion was disabled. [#6625](https://github.com/JabRef/jabref/issues/6625)
- We fixed an issue about duplicated group color indicators [#6175](https://github.com/JabRef/jabref/issues/6175)
- We fixed an issue where entries with the entry type Misc from an imported aux file would not be saved correctly to the bib file on disk [#6405](https://github.com/JabRef/jabref/issues/6405)
- We fixed an issue where percent sign ('%') was not formatted properly by the HTML formatter [#6753](https://github.com/JabRef/jabref/issues/6753)
- We fixed an issue with the [SAO/NASA Astrophysics Data System](https://docs.jabref.org/collect/import-using-online-bibliographic-database/ads) fetcher where `\textbackslash` appeared at the end of the abstract.
- We fixed an issue with the Science Direct fetcher where PDFs could not be downloaded. Fixes [#5860](https://github.com/JabRef/jabref/issues/5860)
- We fixed an issue with the Library of Congress importer.
- We fixed the [link to the external libraries listing](https://github.com/JabRef/jabref/blob/master/external-libraries.md) in the about dialog
- We fixed an issue regarding pasting on Linux. [#6293](https://github.com/JabRef/jabref/issues/6293)

### Removed

- We removed the option of the "enforce legal key". [#6295](https://github.com/JabRef/jabref/issues/6295)
- We removed the obsolete `External programs / Open PDF` section in the preferences, as the default application to open PDFs is now set in the `Manage external file types` dialog. [#6130](https://github.com/JabRef/jabref/pull/6130)
- We removed the option to configure whether a `.bib.bak` file should be generated upon save. It is now always enabled. Documentation at <https://docs.jabref.org/general/autosave>. [#6092](https://github.com/JabRef/jabref/issues/6092)
- We removed the built-in list of IEEE journal abbreviations using BibTeX strings. If you still want to use them, you have to download them separately from <https://abbrv.jabref.org>.

## [5.0] – 2020-03-06

### Changed

- Added browser integration to the snap package for firefox/chromium browsers. [#6062](https://github.com/JabRef/jabref/pull/6062)
- We reintroduced the possibility to extract references from plain text (using [GROBID](https://grobid.readthedocs.io/en/latest/)). [#5614](https://github.com/JabRef/jabref/pull/5614)
- We changed the open office panel to show buttons in rows of three instead of going straight down to save space as the button expanded out to take up unnecessary horizontal space. [#5479](https://github.com/JabRef/jabref/issues/5479)
- We cleaned up the group add/edit dialog. [#5826](https://github.com/JabRef/jabref/pull/5826)
- We reintroduced the index column. [#5844](https://github.com/JabRef/jabref/pull/5844)
- Filenames of external files can no longer contain curly braces. [#5926](https://github.com/JabRef/jabref/pull/5926)
- We made the filters more easily accessible in the integrity check dialog. [#5955](https://github.com/JabRef/jabref/pull/5955)
- We reimplemented and improved the dialog "Customize entry types". [#4719](https://github.com/JabRef/jabref/issues/4719)
- We added an [American Physical Society](https://journals.aps.org/) fetcher. [#818](https://github.com/JabRef/jabref/issues/818)
- We added possibility to enable/disable items quantity in groups. [#6042](https://github.com/JabRef/jabref/issues/6042)

### Fixed

- We fixed an issue where the command line console was always opened in the background. [#5474](https://github.com/JabRef/jabref/issues/5474)
- We fixed and issue where pdf files will not open under some KDE linux distributions when using okular. [#5253](https://github.com/JabRef/jabref/issues/5253)
- We fixed an issue where the Medline fetcher was only working when JabRef was running from source. [#5645](https://github.com/JabRef/jabref/issues/5645)
- We fixed some visual issues in the dark theme. [#5764](https://github.com/JabRef/jabref/pull/5764) [#5753](https://github.com/JabRef/jabref/issues/5753)
- We fixed an issue where non-default previews didn't handle unicode characters. [#5779](https://github.com/JabRef/jabref/issues/5779)
- We improved the performance, especially changing field values in the entry should feel smoother now. [#5843](https://github.com/JabRef/jabref/issues/5843)
- We fixed an issue where the ampersand character wasn't rendering correctly on previews. [#3840](https://github.com/JabRef/jabref/issues/3840)
- We fixed an issue where an erroneous "The library has been modified by another program" message was shown when saving. [#4877](https://github.com/JabRef/jabref/issues/4877)
- We fixed an issue where the file extension was missing after downloading a file (we now fall-back to pdf). [#5816](https://github.com/JabRef/jabref/issues/5816)
- We fixed an issue where cleaning up entries broke web URLs, if "Make paths of linked files relative (if possible)" was enabled, which resulted in various other issues subsequently. [#5861](https://github.com/JabRef/jabref/issues/5861)
- We fixed an issue where the tab "Required fields" of the entry editor did not show all required fields, if at least two of the defined required fields are linked with a logical or. [#5859](https://github.com/JabRef/jabref/issues/5859)
- We fixed several issues concerning managing external file types: Now everything is usable and fully functional. Previously, there were problems with the radio buttons, with saving the settings and with loading an input field value. Furthermore, different behavior for Windows and other operating systems was given, which was unified as well. [#5846](https://github.com/JabRef/jabref/issues/5846)
- We fixed an issue where entries containing Unicode charaters were not parsed correctly [#5899](https://github.com/JabRef/jabref/issues/5899)
- We fixed an issue where an entry containing an external filename with curly braces could not be saved. Curly braces are now longer allowed in filenames. [#5899](https://github.com/JabRef/jabref/issues/5899)
- We fixed an issue where changing the type of an entry did not update the main table [#5906](https://github.com/JabRef/jabref/issues/5906)
- We fixed an issue in the optics of the library properties, that cropped the dialog on scaled displays. [#5969](https://github.com/JabRef/jabref/issues/5969)
- We fixed an issue where changing the type of an entry did not update the main table. [#5906](https://github.com/JabRef/jabref/issues/5906)
- We fixed an issue where opening a library from the recent libraries menu was not possible. [#5939](https://github.com/JabRef/jabref/issues/5939)
- We fixed an issue where the most bottom group in the list got lost, if it was dragged on itself. [#5983](https://github.com/JabRef/jabref/issues/5983)
- We fixed an issue where changing entry type doesn't always work when biblatex source is shown. [#5905](https://github.com/JabRef/jabref/issues/5905)
- We fixed an issue where the group and the link column were not updated after changing the entry in the main table. [#5985](https://github.com/JabRef/jabref/issues/5985)
- We fixed an issue where reordering the groups was not possible after inserting an article. [#6008](https://github.com/JabRef/jabref/issues/6008)
- We fixed an issue where citation styles except the default "Preview" could not be used. [#56220](https://github.com/JabRef/jabref/issues/5622)
- We fixed an issue where a warning was displayed when the title content is made up of two sentences. [#5832](https://github.com/JabRef/jabref/issues/5832)
- We fixed an issue where an exception was thrown when adding a save action without a selected formatter in the library properties [#6069](https://github.com/JabRef/jabref/issues/6069)
- We fixed an issue where JabRef's icon was missing in the Export to clipboard Dialog. [#6286](https://github.com/JabRef/jabref/issues/6286)
- We fixed an issue when an "Abstract field" was duplicating text, when importing from RIS file (Neurons) [#6065](https://github.com/JabRef/jabref/issues/6065)
- We fixed an issue where adding the addition of a new entry was not completely validated [#6370](https://github.com/JabRef/jabref/issues/6370)
- We fixed an issue where the blue and red text colors in the Merge entries dialog were not quite visible [#6334](https://github.com/JabRef/jabref/issues/6334)
- We fixed an issue where underscore character was removed from the file name in the Recent Libraries list in File menu [#6383](https://github.com/JabRef/jabref/issues/6383)
- We fixed an issue where few keyboard shortcuts regarding new entries were missing [#6403](https://github.com/JabRef/jabref/issues/6403)

### Removed

- Ampersands are no longer escaped by default in the `bib` file. If you want to keep the current behaviour, you can use the new "Escape Ampersands" formatter as a save action. [#5869](https://github.com/JabRef/jabref/issues/5869)
- The "Merge Entries" entry was removed from the Quality Menu. Users should use the right-click menu instead. [#6021](https://github.com/JabRef/jabref/pull/6021)

## [5.0-beta] – 2019-12-15

### Changed

- We added a short DOI field formatter which shortens DOI to more human-readable form. [koppor#343](https://github.com/koppor/jabref/issues/343)
- We improved the display of group memberships by adding multiple colored bars if the entry belongs to more than one group. [#4574](https://github.com/JabRef/jabref/issues/4574)
- We added an option to show the preview as an extra tab in the entry editor (instead of in a split view). [#5244](https://github.com/JabRef/jabref/issues/5244)
- A custom Open/LibreOffice jstyle file now requires a layout line for the entry type `default` [#5452](https://github.com/JabRef/jabref/issues/5452)
- The entry editor is now open by default when JabRef starts up. [#5460](https://github.com/JabRef/jabref/issues/5460)
- Customized entry types are now serialized in alphabetical order in the bib file.
- We added a new ADS fetcher to use the new ADS API. [#4949](https://github.com/JabRef/jabref/issues/4949)
- We added support of the [X11 primary selection](https://unix.stackexchange.com/a/139193/18033) [#2389](https://github.com/JabRef/jabref/issues/2389)
- We added support to switch between biblatex and bibtex library types. [#5550](https://github.com/JabRef/jabref/issues/5550)
- We changed the save action buttons to be easier to understand. [#5565](https://github.com/JabRef/jabref/issues/5565)
- We made the columns for groups, files and uri in the main table reorderable and merged the clickable icon columns for uri, url, doi and eprint. [#5544](https://github.com/JabRef/jabref/pull/5544)
- We reduced the number of write actions performed when autosave is enabled [#5679](https://github.com/JabRef/jabref/issues/5679)
- We made the column sort order in the main table persistent [#5730](https://github.com/JabRef/jabref/pull/5730)
- When an entry is modified on disk, the change dialog now shows the merge dialog to highlight the changes [#5688](https://github.com/JabRef/jabref/pull/5688)

### Fixed

- Inherit fields from cross-referenced entries as specified by biblatex. [#5045](https://github.com/JabRef/jabref/issues/5045)
- We fixed an issue where it was no longer possible to connect to LibreOffice. [#5261](https://github.com/JabRef/jabref/issues/5261)
- The "All entries group" is no longer shown when no library is open.
- We fixed an exception which occurred when closing JabRef. [#5348](https://github.com/JabRef/jabref/issues/5348)
- We fixed an issue where JabRef reports incorrectly about customized entry types. [#5332](https://github.com/JabRef/jabref/issues/5332)
- We fixed a few problems that prevented JabFox to communicate with JabRef. [#4737](https://github.com/JabRef/jabref/issues/4737) [#4303](https://github.com/JabRef/jabref/issues/4303)
- We fixed an error where the groups containing an entry loose their highlight color when scrolling. [#5022](https://github.com/JabRef/jabref/issues/5022)
- We fixed an error where scrollbars were not shown. [#5374](https://github.com/JabRef/jabref/issues/5374)
- We fixed an error where an exception was thrown when merging entries. [#5169](https://github.com/JabRef/jabref/issues/5169)
- We fixed an error where certain metadata items were not serialized alphabetically.
- After assigning an entry to a group, the item count is now properly colored to reflect the new membership of the entry. [#3112](https://github.com/JabRef/jabref/issues/3112)
- The group panel is now properly updated when switching between libraries (or when closing/opening one). [#3142](https://github.com/JabRef/jabref/issues/3142)
- We fixed an error where the number of matched entries shown in the group pane was not updated correctly. [#4441](https://github.com/JabRef/jabref/issues/4441)
- We fixed an error where the wrong file is renamed and linked when using the "Copy, rename and link" action. [#5653](https://github.com/JabRef/jabref/issues/5653)
- We fixed a "null" error when writing XMP metadata. [#5449](https://github.com/JabRef/jabref/issues/5449)
- We fixed an issue where empty keywords lead to a strange display of automatic keyword groups. [#5333](https://github.com/JabRef/jabref/issues/5333)
- We fixed an error where the default color of a new group was white instead of dark gray. [#4868](https://github.com/JabRef/jabref/issues/4868)
- We fixed an issue where the first field in the entry editor got the focus while performing a different action (like searching). [#5084](https://github.com/JabRef/jabref/issues/5084)
- We fixed an issue where multiple entries were highlighted in the web search result after scrolling. [#5035](https://github.com/JabRef/jabref/issues/5035)
- We fixed an issue where the hover indication in the web search pane was not working. [#5277](https://github.com/JabRef/jabref/issues/5277)
- We fixed an error mentioning "javafx.controls/com.sun.javafx.scene.control" that was thrown when interacting with the toolbar.
- We fixed an error where a cleared search was restored after switching libraries. [#4846](https://github.com/JabRef/jabref/issues/4846)
- We fixed an exception which occurred when trying to open a non-existing file from the "Recent files"-menu [#5334](https://github.com/JabRef/jabref/issues/5334)
- We fixed an issues where the search highlight in the entry preview did not worked. [#5069](https://github.com/JabRef/jabref/issues/5069)
- The context menu for fields in the entry editor is back. [#5254](https://github.com/JabRef/jabref/issues/5254)
- We fixed an exception which occurred when trying to open a non-existing file from the "Recent files"-menu [#5334](https://github.com/JabRef/jabref/issues/5334)
- We fixed a problem where the "editor" information has been duplicated during saving a .bib-Database. [#5359](https://github.com/JabRef/jabref/issues/5359)
- We re-introduced the feature to switch between different preview styles. [#5221](https://github.com/JabRef/jabref/issues/5221)
- We fixed various issues (including [#5263](https://github.com/JabRef/jabref/issues/5263)) related to copying entries to the clipboard
- We fixed some display errors in the preferences dialog and replaced some of the controls [#5033](https://github.com/JabRef/jabref/pull/5033) [#5047](https://github.com/JabRef/jabref/pull/5047) [#5062](https://github.com/JabRef/jabref/pull/5062) [#5141](https://github.com/JabRef/jabref/pull/5141) [#5185](https://github.com/JabRef/jabref/pull/5185) [#5265](https://github.com/JabRef/jabref/pull/5265) [#5315](https://github.com/JabRef/jabref/pull/5315) [#5360](https://github.com/JabRef/jabref/pull/5360)
- We fixed an exception which occurred when trying to import entries without an open library. [#5447](https://github.com/JabRef/jabref/issues/5447)
- The "Automatically set file links" feature now follows symbolic links. [#5664](https://github.com/JabRef/jabref/issues/5664)
- After successful import of one or multiple bib entries the main table scrolls to the first imported entry [#5383](https://github.com/JabRef/jabref/issues/5383)
- We fixed an exception which occurred when an invalid jstyle was loaded. [#5452](https://github.com/JabRef/jabref/issues/5452)
- We fixed an issue where the command line arguments `importBibtex` and `importToOpen` did not import into the currently open library, but opened a new one. [#5537](https://github.com/JabRef/jabref/issues/5537)
- We fixed an error where the preview theme did not adapt to the "Dark" mode [#5463](https://github.com/JabRef/jabref/issues/5463)
- We fixed an issue where multiple entries were allowed in the "crossref" field [#5284](https://github.com/JabRef/jabref/issues/5284)
- We fixed an issue where the merge dialog showed the wrong text colour in "Dark" mode [#5516](https://github.com/JabRef/jabref/issues/5516)
- We fixed visibility issues with the scrollbar and group selection highlight in "Dark" mode, and enabled "Dark" mode for the OpenOffice preview in the style selection window. [#5522](https://github.com/JabRef/jabref/issues/5522)
- We fixed an issue where the author field was not correctly parsed during bibtex key-generation. [#5551](https://github.com/JabRef/jabref/issues/5551)
- We fixed an issue where notifications where shown during autosave. [#5555](https://github.com/JabRef/jabref/issues/5555)
- We fixed an issue where the side pane was not remembering its position. [#5615](https://github.com/JabRef/jabref/issues/5615)
- We fixed an issue where JabRef could not interact with [Oracle XE](https://www.oracle.com/de/database/technologies/appdev/xe.html) in the [shared SQL database setup](https://docs.jabref.org/collaborative-work/sqldatabase).
- We fixed an issue where the toolbar icons were hidden on smaller screens.
- We fixed an issue where renaming referenced files for bib entries with long titles was not possible. [#5603](https://github.com/JabRef/jabref/issues/5603)
- We fixed an issue where a window which is on an external screen gets unreachable when external screen is removed. [#5037](https://github.com/JabRef/jabref/issues/5037)
- We fixed a bug where the selection of groups was lost after drag and drop. [#2868](https://github.com/JabRef/jabref/issues/2868)
- We fixed an issue where the custom entry types didn't show the correct display name [#5651](https://github.com/JabRef/jabref/issues/5651)

### Removed

- We removed some obsolete notifications. [#5555](https://github.com/JabRef/jabref/issues/5555)
- We removed an internal step in the [ISBN-to-BibTeX fetcher](https://docs.jabref.org/import-using-publication-identifiers/isbntobibtex): The [ISBN to BibTeX Converter](https://manas.tungare.name/software/isbn-to-bibtex) by [@manastungare](https://github.com/manastungare) is not used anymore, because it is offline: "people using this tool have not been generating enough sales for Amazon."
- We removed the option to control the default drag and drop behaviour. You can use the modifier keys (like CtrL or Alt) instead.

## [5.0-alpha] – 2019-08-25

### Changed

- We added eventitle, eventdate and venue fields to `@unpublished` entry type.
- We added `@software` and `@dataSet` entry type to biblatex.
- All fields are now properly sorted alphabetically (in the subgroups of required/optional fields) when the entry is written to the bib file.
- We fixed an issue where some importers used the field `pubstatus` instead of the standard BibTeX field `pubstate`.
- We changed the latex command removal for docbook exporter. [#3838](https://github.com/JabRef/jabref/issues/3838)
- We changed the location of some fields in the entry editor (you might need to reset your preferences for these changes to come into effect)
    - Journal/Year/Month in biblatex mode -> Deprecated (if filled)
    - DOI/URL: General -> Optional
    - Internal fields like ranking, read status and priority: Other -> General
    - Moreover, empty deprecated fields are no longer shown
- Added server timezone parameter when connecting to a shared database.
- We updated the dialog for setting up general fields.
- URL field formatting is updated. All whitespace chars, located at the beginning/ending of the URL, are trimmed automatically
- We changed the behavior of the field formatting dialog such that the `bibtexkey` is not changed when formatting all fields or all text fields.
- We added a "Move file to file directory and rename file" option for simultaneously moving and renaming of document file. [#4166](https://github.com/JabRef/jabref/issues/4166)
- Use integrated graphics card instead of discrete on macOS [#4070](https://github.com/JabRef/jabref/issues/4070)
- We added a cleanup operation that detects an arXiv identifier in the note, journal or URL field and moves it to the `eprint` field.
  Because of this change, the last-used cleanup operations were reset.
- We changed the minimum required version of Java to 1.8.0_171, as this is the latest release for which the automatic Java update works. [#4093](https://github.com/JabRef/jabref/issues/4093)
- The special fields like `Printed` and `Read status` now show gray icons when the row is hovered.
- We added a button in the tab header which allows you to close the database with one click. [#494](https://github.com/JabRef/jabref/issues/494)
- Sorting in the main table now takes information from cross-referenced entries into account. [#2808](https://github.com/JabRef/jabref/issues/2808)
- If a group has a color specified, then entries matched by this group have a small colored bar in front of them in the main table.
- Change default icon for groups to a circle because a colored version of the old icon was hard to distinguish from its black counterpart.
- In the main table, the context menu appears now when you press the "context menu" button on the keyboard. [feature request in the forum](http://discourse.jabref.org/t/how-to-enable-keyboard-context-key-windows)
- We added icons to the group side panel to quickly switch between `union` and `intersection` group view mode. [#3269](https://github.com/JabRef/jabref/issues/3269).
- We use `https` for [fetching from most online bibliographic database](https://docs.jabref.org/import-using-online-bibliographic-database).
- We changed the default keyboard shortcuts for moving between entries when the entry editor is active to ̀<kbd>alt</kbd> + <kbd>up/down</kbd>.
- Opening a new file now prompts the directory of the currently selected file, instead of the directory of the last opened file.
- Window state is saved on close and restored on start.
- We made the MathSciNet fetcher more reliable.
- We added the ISBN fetcher to the list of fetcher available under "Update with bibliographic information from the web" in the entry editor toolbar.
- Files without a defined external file type are now directly opened with the default application of the operating system
- We streamlined the process to rename and move files by removing the confirmation dialogs.
- We removed the redundant new lines of markings and wrapped the summary in the File annotation tab. [#3823](https://github.com/JabRef/jabref/issues/3823)
- We add auto URL formatting when user paste link to URL field in entry editor. [koppor#254](https://github.com/koppor/jabref/issues/254)
- We added a minimum height for the entry editor so that it can no longer be hidden by accident. [#4279](https://github.com/JabRef/jabref/issues/4279)
- We added a new keyboard shortcut so that the entry editor could be closed by <kbd>Ctrl</kbd> + <kbd>E</kbd>. [#4222](https://github.com/JabRef/jabref/issues/4222)
- We added an option in the preference dialog box, that allows user to pick the dark or light theme option. [#4130](https://github.com/JabRef/jabref/issues/4130)
- We updated the Related Articles tab to accept JSON from the new version of the Mr. DLib service
- We added an option in the preference dialog box that allows user to choose behavior after dragging and dropping files in Entry Editor. [#4356](https://github.com/JabRef/jabref/issues/4356)
- We added the ability to have an export preference where previously "File"-->"Export"/"Export selected entries" would not save the user's preference[#4495](https://github.com/JabRef/jabref/issues/4495)
- We optimized the code responsible for connecting to an external database, which should lead to huge improvements in performance.
- For automatically created groups, added ability to filter groups by entry type. [#4539](https://github.com/JabRef/jabref/issues/4539)
- We added the ability to add field names from the Preferences Dialog [#4546](https://github.com/JabRef/jabref/issues/4546)
- We added the ability to change the column widths directly in the main table. [#4546](https://github.com/JabRef/jabref/issues/4546)
- We added a description of how recommendations were chosen and better error handling to Related Articles tab
- We added the ability to execute default action in dialog by using with <kbd>Ctrl</kbd> + <kbd>Enter</kbd> combination [#4496](https://github.com/JabRef/jabref/issues/4496)
- We grouped and reordered the Main Menu (File, Edit, Library, Quality, Tools, and View tabs & icons). [#4666](https://github.com/JabRef/jabref/issues/4666) [#4667](https://github.com/JabRef/jabref/issues/4667) [#4668](https://github.com/JabRef/jabref/issues/4668) [#4669](https://github.com/JabRef/jabref/issues/4669) [#4670](https://github.com/JabRef/jabref/issues/4670) [#4671](https://github.com/JabRef/jabref/issues/4671) [#4672](https://github.com/JabRef/jabref/issues/4672) [#4673](https://github.com/JabRef/jabref/issues/4673)
- We added additional modifiers (capitalize, titlecase and sentencecase) to the Bibtex key generator. [#1506](https://github.com/JabRef/jabref/issues/1506)
- We have migrated from the mysql jdbc connector to the mariadb one for better authentication scheme support. [#4746](https://github.com/JabRef/jabref/issues/4745)
- We grouped the toolbar icons and changed the Open Library and Copy icons. [#4584](https://github.com/JabRef/jabref/issues/4584)
- We added a browse button next to the path text field for aux-based groups. [#4586](https://github.com/JabRef/jabref/issues/4586)
- We changed the title of Group Dialog to "Add subgroup" from "Edit group" when we select Add subgroup option.
- We enable import button only if entries are selected. [#4755](https://github.com/JabRef/jabref/issues/4755)
- We made modifications to improve the contrast of UI elements. [#4583](https://github.com/JabRef/jabref/issues/4583)
- We added a warning for empty BibTeX keys in the entry editor. [#4440](https://github.com/JabRef/jabref/issues/4440)
- We added an option in the settings to set the default action in JabRef when right clicking on any entry in any database and selecting "Open folder". [#4763](https://github.com/JabRef/jabref/issues/4763)
- The Medline fetcher now normalizes the author names according to the BibTeX-Standard [#4345](https://github.com/JabRef/jabref/issues/4345)
- We added an option on the Linked File Viewer to rename the attached file of an entry directly on the JabRef. [#4844](https://github.com/JabRef/jabref/issues/4844)
- We added an option in the preference dialog box that allows user to enable helpful tooltips.[#3599](https://github.com/JabRef/jabref/issues/3599)
- We reworked the functionality for extracting BibTeX entries from plain text, because our used service [freecite shut down](https://library.brown.edu/libweb/freecite_notice.php). [#5206](https://github.com/JabRef/jabref/pull/5206)
- We moved the dropdown menu for selecting the push-application from the toolbar into the external application preferences. [#674](https://github.com/JabRef/jabref/issues/674)
- We removed the alphabetical ordering of the custom tabs and updated the error message when trying to create a general field with a name containing an illegal character. [#5019](https://github.com/JabRef/jabref/issues/5019)
- We added a context menu to the bib(la)tex-source-editor to copy'n'paste. [#5007](https://github.com/JabRef/jabref/pull/5007)
- We added a tool that allows searching for citations in LaTeX files. It scans directories and shows which entries are used, how many times and where.
- We added a 'LaTeX citations' tab to the entry editor, to search for citations to the active entry in the LaTeX file directory. It can be disabled in the preferences dialog.
- We added an option in preferences to allow for integers in field "edition" when running database in bibtex mode. [#4680](https://github.com/JabRef/jabref/issues/4680)
- We added the ability to use negation in export filter layouts. [#5138](https://github.com/JabRef/jabref/pull/5138)
- Focus on Name Area instead of 'OK' button whenever user presses 'Add subgroup'. [#6307](https://github.com/JabRef/jabref/issues/6307)
- We changed the behavior of merging that the entry which has "smaller" bibkey will be selected. [#7395](https://github.com/JabRef/jabref/issues/7395)

### Fixed

- We fixed an issue where JabRef died silently for the user without enough inotify instances [#4874](https://github.com/JabRef/jabref/issues/4847)
- We fixed an issue where corresponding groups are sometimes not highlighted when clicking on entries [#3112](https://github.com/JabRef/jabref/issues/3112)
- We fixed an issue where custom exports could not be selected in the 'Export (selected) entries' dialog [#4013](https://github.com/JabRef/jabref/issues/4013)
- Italic text is now rendered correctly. [#3356](https://github.com/JabRef/jabref/issues/3356)
- The entry editor no longer gets corrupted after using the source tab. [#3532](https://github.com/JabRef/jabref/issues/3532) [#3608](https://github.com/JabRef/jabref/issues/3608) [#3616](https://github.com/JabRef/jabref/issues/3616)
- We fixed multiple issues where entries did not show up after import if a search was active. [#1513](https://github.com/JabRef/jabref/issues/1513) [#3219](https://github.com/JabRef/jabref/issues/3219))
- We fixed an issue where the group tree was not updated correctly after an entry was changed. [#3618](https://github.com/JabRef/jabref/issues/3618)
- We fixed an issue where a right-click in the main table selected a wrong entry. [#3267](https://github.com/JabRef/jabref/issues/3267)
- We fixed an issue where in rare cases entries where overlayed in the main table. [#3281](https://github.com/JabRef/jabref/issues/3281)
- We fixed an issue where selecting a group messed up the focus of the main table and the entry editor. [#3367](https://github.com/JabRef/jabref/issues/3367)
- We fixed an issue where composite author names were sorted incorrectly. [#2828](https://github.com/JabRef/jabref/issues/2828)
- We fixed an issue where commands followed by `-` didn't work. [#3805](https://github.com/JabRef/jabref/issues/3805)
- We fixed an issue where a non-existing aux file in a group made it impossible to open the library. [#4735](https://github.com/JabRef/jabref/issues/4735)
- We fixed an issue where some journal names were wrongly marked as abbreviated. [#4115](https://github.com/JabRef/jabref/issues/4115)
- We fixed an issue where the custom file column were sorted incorrectly. [#3119](https://github.com/JabRef/jabref/issues/3119)
- We improved the parsing of author names whose infix is abbreviated without a dot. [#4864](https://github.com/JabRef/jabref/issues/4864)
- We fixed an issues where the entry losses focus when a field is edited and at the same time used for sorting. [#3373](https://github.com/JabRef/jabref/issues/3373)
- We fixed an issue where the menu on Mac OS was not displayed in the usual Mac-specific way. [#3146](https://github.com/JabRef/jabref/issues/3146)
- We improved the integrity check for page numbers. [#4113](https://github.com/JabRef/jabref/issues/4113) and [feature request in the forum](http://discourse.jabref.org/t/pages-field-allow-use-of-en-dash/1199)
- We fixed an issue where the order of fields in customized entry types was not saved correctly. [#4033](http://github.com/JabRef/jabref/issues/4033)
- We fixed an issue where renaming a group did not change the group name in the interface. [#3189](https://github.com/JabRef/jabref/issues/3189)
- We fixed an issue where the groups tree of the last database was still shown even after the database was already closed.
- We fixed an issue where the "Open file dialog" may disappear behind other windows. [#3410](https://github.com/JabRef/jabref/issues/3410)
- We fixed an issue where the number of entries matched was not updated correctly upon adding or removing an entry. [#3537](https://github.com/JabRef/jabref/issues/3537)
- We fixed an issue where the default icon of a group was not colored correctly.
- We fixed an issue where the first field in entry editor was not focused when adding a new entry. [#4024](https://github.com/JabRef/jabref/issues/4024)
- We reworked the "Edit file" dialog to make it resizeable and improved the workflow for adding and editing files [#2970](https://github.com/JabRef/jabref/issues/2970)
- We fixed an issue where custom name formatters were no longer found correctly. [#3531](https://github.com/JabRef/jabref/issues/3531)
- We fixed an issue where the month was not shown in the preview. [#3239](https://github.com/JabRef/jabref/issues/3239)
- Rewritten logic to detect a second jabref instance. [#4023](https://github.com/JabRef/jabref/issues/4023)
- We fixed an issue where the "Convert to BibTeX-Cleanup" moved the content of the `file` field to the `pdf` field [#4120](https://github.com/JabRef/jabref/issues/4120)
- We fixed an issue where the preview pane in entry preview in preferences wasn't showing the citation style selected [#3849](https://github.com/JabRef/jabref/issues/3849)
- We fixed an issue where the default entry preview style still contained the field `review`. The field `review` in the style is now replaced with comment to be consistent with the entry editor [#4098](https://github.com/JabRef/jabref/issues/4098)
- We fixed an issue where users were vulnerable to XXE attacks during parsing [#4229](https://github.com/JabRef/jabref/issues/4229)
- We fixed an issue where files added via the "Attach file" contextmenu of an entry were not made relative. [#4201](https://github.com/JabRef/jabref/issues/4201) and [#4241](https://github.com/JabRef/jabref/issues/4241)
- We fixed an issue where author list parser can't generate bibtex for Chinese author. [#4169](https://github.com/JabRef/jabref/issues/4169)
- We fixed an issue where the list of XMP Exclusion fields in the preferences was not be saved [#4072](https://github.com/JabRef/jabref/issues/4072)
- We fixed an issue where the ArXiv Fetcher did not support HTTP URLs [koppor#328](https://github.com/koppor/jabref/issues/328)
- We fixed an issue where only one PDF file could be imported [#4422](https://github.com/JabRef/jabref/issues/4422)
- We fixed an issue where "Move to group" would always move the first entry in the library and not the selected [#4414](https://github.com/JabRef/jabref/issues/4414)
- We fixed an issue where an older dialog appears when downloading full texts from the quality menu. [#4489](https://github.com/JabRef/jabref/issues/4489)
- We fixed an issue where right clicking on any entry in any database and selecting "Open folder" results in the NullPointer exception. [#4763](https://github.com/JabRef/jabref/issues/4763)
- We fixed an issue where option 'open terminal here' with custom command was passing the wrong argument. [#4802](https://github.com/JabRef/jabref/issues/4802)
- We fixed an issue where ranking an entry would generate an IllegalArgumentException. [#4754](https://github.com/JabRef/jabref/issues/4754)
- We fixed an issue where special characters where removed from non-label key generation pattern parts [#4767](https://github.com/JabRef/jabref/issues/4767)
- We fixed an issue where the RIS import would overwite the article date with the value of the acessed date [#4816](https://github.com/JabRef/jabref/issues/4816)
- We fixed an issue where an NullPointer exception was thrown when a referenced entry in an Open/Libre Office document was no longer present in the library. Now an error message with the reference marker of the missing entry is shown. [#4932](https://github.com/JabRef/jabref/issues/4932)
- We fixed an issue where a database exception related to a missing timezone was too big. [#4827](https://github.com/JabRef/jabref/issues/4827)
- We fixed an issue where the IEEE fetcher returned an error if no keywords were present in the result from the IEEE website [#4997](https://github.com/JabRef/jabref/issues/4997)
- We fixed an issue where the command line help text had several errors, and arguments and descriptions have been rewritten to simplify and detail them better. [#4932](https://github.com/JabRef/jabref/issues/2016)
- We fixed an issue where the same menu for changing entry type had two different sizes and weights. [#4977](https://github.com/JabRef/jabref/issues/4977)
- We fixed an issue where the "Attach file" dialog, in the right-click menu for an entry, started on the working directory instead of the user's main directory. [#4995](https://github.com/JabRef/jabref/issues/4995)
- We fixed an issue where the JabRef Icon in the macOS launchpad was not displayed correctly [#5003](https://github.com/JabRef/jabref/issues/5003)
- We fixed an issue where the "Search for unlinked local files" would throw an exception when parsing the content of a PDF-file with missing "series" information [#5128](https://github.com/JabRef/jabref/issues/5128)
- We fixed an issue where the XMP Importer would incorrectly return an empty default entry when importing pdfs [#6577](https://github.com/JabRef/jabref/issues/6577)
- We fixed an issue where opening the menu 'Library properties' marked the library as modified [#6451](https://github.com/JabRef/jabref/issues/6451)
- We fixed an issue when importing resulted in an exception [#7343](https://github.com/JabRef/jabref/issues/7343)
- We fixed an issue where the field in the Field formatter dropdown selection were sorted in random order. [#7710](https://github.com/JabRef/jabref/issues/7710)

### Removed

- The feature to "mark entries" was removed and merged with the groups functionality. For migration, a group is created for every value of the `__markedentry` field and the entry is added to this group.
- The number column was removed.
- We removed the global search feature.
- We removed the coloring of cells in the main table according to whether the field is optional/required.
- We removed the feature to find and resolve duplicate BibTeX keys (as this use case is already covered by the integrity check).
- We removed a few commands from the right-click menu that are not needed often and thus don't need to be placed that prominently:
    - Print entry preview: available through entry preview
    - All commands related to marking: marking is not yet reimplemented
    - Set/clear/append/rename fields: available through Edit menu
    - Manage keywords: available through the Edit menu
    - Copy linked files to folder: available through File menu
    - Add/move/remove from group: removed completely (functionality still available through group interface)
- We removed the option to change the column widths in the preferences dialog. [#4546](https://github.com/JabRef/jabref/issues/4546)

## Older versions

The changelog of JabRef 4.x is available at the [v4.3.1 tag](https://github.com/JabRef/jabref/blob/v4.3.1/CHANGELOG.md).
The changelog of JabRef 3.x is available at the [v3.8.2 tag](https://github.com/JabRef/jabref/blob/v3.8.2/CHANGELOG.md).
The changelog of JabRef 2.11 and all previous versions is available as [text file in the v2.11.1 tag](https://github.com/JabRef/jabref/blob/v2.11.1/CHANGELOG).

[Unreleased]: https://github.com/JabRef/jabref/compare/v5.7...HEAD
[5.7]: https://github.com/JabRef/jabref/compare/v5.6...v5.7
[5.6]: https://github.com/JabRef/jabref/compare/v5.5...v5.6
[5.5]: https://github.com/JabRef/jabref/compare/v5.4...v5.5
[5.4]: https://github.com/JabRef/jabref/compare/v5.3...v5.4
[5.3]: https://github.com/JabRef/jabref/compare/v5.2...v5.3
[5.2]: https://github.com/JabRef/jabref/compare/v5.1...v5.2
[5.1]: https://github.com/JabRef/jabref/compare/v5.0...v5.1
[5.0]: https://github.com/JabRef/jabref/compare/v5.0-beta...v5.0
[5.0-beta]: https://github.com/JabRef/jabref/compare/v5.0-alpha...v5.0-beta
[5.0-alpha]: https://github.com/JabRef/jabref/compare/v4.3...v5.0-alpha

<!-- markdownlint-disable-file MD012 MD024 MD033 --><|MERGE_RESOLUTION|>--- conflicted
+++ resolved
@@ -47,10 +47,7 @@
 - We modified the Directory of Open Access Books (DOAB) fetcher so that it will now also fetch the ISBN when possible. [#8708](https://github.com/JabRef/jabref/issues/8708)
 - We modified the "Delete file" dialog and add the full file path to the dialog text. The file path in the title was changed to file name only. [koppor#534](https://github.com/koppor/jabref/issues/534)
 - Download from URL now automatically fills with URL from clipboard. [koppor#535](https://github.com/koppor/jabref/issues/535)
-<<<<<<< HEAD
-- We added HTML and Markdown files to Find Unlinked Files and removed BibTex. [koppor#547](https://github.com/koppor/jabref/issues/547)
-=======
->>>>>>> 8df4a8e3
+- We added HTML and Markdown files to Find Unlinked Files and removed BibTeX.[koppor#547](https://github.com/koppor/jabref/issues/547)
 
 ### Fixed
 
