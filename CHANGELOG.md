# Changelog

All notable changes to this project will be documented in this file.
The format is based on [Keep a Changelog](https://keepachangelog.com/en/1.0.0/).
We refer to [GitHub issues](https://github.com/JabRef/jabref/issues) by using `#NUM`.
In case there is no issue present, the pull request implementing the feature is linked.

Note that this project **does not** adhere to [Semantic Versioning](https://semver.org/).

## [Unreleased]

### Added

- We added support for selecting citation fetcher in Citations Tab. [#14430](https://github.com/JabRef/jabref/issues/14430)
- In the "New Entry" dialog the identifier type is now automatically updated on typing. [#14660](https://github.com/JabRef/jabref/issues/14660)

### Changed

### Fixed

- We Improved detection of arXiv identifiers when pasting arXiv URLs that include URL fragments. [#14659](https://github.com/JabRef/jabref/issues/14659)
- We fixed an error on startup when using portable preferences. [#14729](https://github.com/JabRef/jabref/issues/14729)
- We fixed an issue when warning for duplicate entries in the "New Entry" dialog. [#14662](https://github.com/JabRef/jabref/pull/14662)
<<<<<<< HEAD
- Only show restart search button in citation-relation panel when the fetch failed. [#14757](https://github.com/JabRef/jabref/issues/14757)
=======
- We fixed the Quality > Automatically set file links button. Now if a file is moved, the button can relink the moved file to the broken linked file. [#9798](https://github.com/JabRef/jabref/issues/9798)
>>>>>>> 817ecf8d

### Removed

## [6.0-alpha.4] – 2025-12-25

### Added

- We added the ability to drag and drop images to the comments field. [#10559](https://github.com/JabRef/jabref/issues/10559)
- We added functionality to use `,` and `>` symbols inside keywords by putting `\` symbol before them. [#12810](https://github.com/JabRef/jabref/issues/12810)
- We added the `eprinttype` field to the General entry editor tab. [#14555](https://github.com/JabRef/jabref/issues/14555)
- We added a right-click option to delete custom BST styles in the entry preview. [#14352](https://github.com/JabRef/jabref/issues/14352)
- Improved merge dialog decisions for fields containing person names (e.g., `author`, `editor`) by using a new plausibility comparator. JabRef now prefers the side with more detailed/complete author information. [#14454](https://github.com/JabRef/jabref/issues/14454)
- We added 15 non-standard BibLaTeX entry types (Audio, Image, Legal, ...) to the group "Non-standard types" group in the New Entry dialog and in the context menu. [#12963](https://github.com/JabRef/jabref/issues/12963)
- We added a drop-down menu to those custom fields in the main table for which content selector values exists. [#14087](https://github.com/JabRef/jabref/issues/14087)
- We added a "Jump to Field" dialog (`Ctrl+J`) to quickly search for and navigate to any field across all tabs. [#12276](https://github.com/JabRef/jabref/issues/12276).
- We added "IEEE" as another option for parsing plain text citations. [#14233](github.com/JabRef/jabref/pull/14233)
- We added automatic date-based groups that create year/month/day subgroups from an entry’s date fields. [#10822](https://github.com/JabRef/jabref/issues/10822)
- We added `doi-to-bibtex` to `JabKit`. [#14244](https://github.com/JabRef/jabref/pull/14244)
- We added `--provider=crossref` to `get-cited-works` at `JabKit`. [#14357](https://github.com/JabRef/jabref/pull/14357)
- We added [unpaywall](https://unpaywall.org/) as fulltext fetcher. [#14340](https://github.com/JabRef/jabref/pull/14340)
- We added the possibility to configure the email provided to unpaywall. [#14340](https://github.com/JabRef/jabref/pull/14340)
- We added "Close library" to the File menu. [#14381](https://github.com/JabRef/jabref/issues/14381)
- We added a "Regenerate" button for the AI chat allowing the user to make the language model reformulate its response to the previous prompt. [#12191](https://github.com/JabRef/jabref/issues/12191)
- We added the option to enable auto-copying and adjusting of attached files when copy and pasting (Preferences → Linked files → Attached files) [#12267](https://github.com/JabRef/jabref/issues/12267)
- We added support for transliteration of fields to English and automatic transliteration of generated citation key. [#11377](https://github.com/JabRef/jabref/issues/11377)
- We added the generation of follow-up questions in AI chat. [#12243](https://github.com/JabRef/jabref/issues/12243)
- We added support for getting bibliographic information based on the arXiv ID or the ISSN. [#14458](https://github.com/JabRef/jabref/pull/14458)
- We added support for "Search Google Scholar" and "Search Semantic Scholar" to quickly search for a selected entry's title in Google Scholar or Semantic Scholar directly from the main table's context menu [#12268](https://github.com/JabRef/jabref/issues/12268)
- We added support for `html` when parsing the arXiv identifiers. [#14451](https://github.com/JabRef/jabref/issues/14451)
- We added the option to change the Git username and PAT in Network Preferences. [#14509](https://github.com/JabRef/jabref/pull/14509)
- When parsing a plain text citation, we added support for recognizing and extracting arXiv identifiers. [#14455](https://github.com/JabRef/jabref/pull/14455)
- We introduced a new "Search Engine URL Template" setting in Preferences to allow users to customize their search engine URL templates [#12268](https://github.com/JabRef/jabref/issues/12268)
- We enabled CLI parameters for customizing citation key generation in JabKit, allowing users to override citation key patterns without modifying GUI settings. [#14361](https://github.com/JabRef/jabref/issues/14361)
- We added the option to pseudonymize a library using the GUI, via the tools tab in the Main Menu. [#14118](https://github.com/JabRef/jabref/issues/14118)
- We added export options (Markdown and JSON) for AI Summary and AI Chat. [#13868](https://github.com/JabRef/jabref/issues/13868)

### Changed

- We changed AI export logging to debug level (notifications and follow-up question generation). Logs are now emitted only in [debug mode](https://docs.jabref.org/advanced/commandline#debug-mode-debug). [#14645](https://github.com/JabRef/jabref/issues/14645)
- We replaced the standard ComboBox with a SearchableComboBox and added a free text field in custom Entry Types. [#14082](https://github.com/JabRef/jabref/issues/14082)
- In case of invalid BibTeX in the source tab, a notification is displayed (instead of an exception). [#14504](https://github.com/JabRef/jabref/pull/14504)
- We separated the "Clean up entries" dialog into three tabs for clarity. [#13819](https://github.com/JabRef/jabref/issues/13819)
- `JabKit`: `--porcelain` does not output any logs to the console anymore. [#14244](https://github.com/JabRef/jabref/pull/14244)
- <kbd>Ctrl</kbd> + <kbd>Shift</kbd> + <kbd>L</kbd> now opens the terminal in the active library directory. [#14130](https://github.com/JabRef/jabref/issues/14130)
- After importing, now all imported entries are marked. [#13535](https://github.com/JabRef/jabref/pull/13535)
- The URL integrity check now checks the complete URL syntax. [#14370](https://github.com/JabRef/jabref/pull/14370)
- <kbd>Tab</kbd> in the last text field of a tab moves the focus to the next tab in the entry editor. [#11937](https://github.com/JabRef/jabref/issues/11937)
- When pasting invalid BibTeX data, the content is now pasted as `@Misc` with the raw data in the `comment` field. [#14520](https://github.com/JabRef/jabref/pull/14520)
- We changed fixed-value ComboBoxes to SearchableComboBox for better usability. [#14083](https://github.com/JabRef/jabref/issues/14083)
- We made the box for both entry types and fields types searchable in "Custom entry types". [#14547](https://github.com/JabRef/jabref/issues/14547)
- We renamed "Search pre-configured" to "Search pre-selected" and "Web search fetchers" to "Pre-selected fetchers". [#14557](https://github.com/JabRef/jabref/issues/14557)
- We renamed "ArXiv" to "arXiv" in New Entry dialog. [#14643](https://github.com/JabRef/jabref/issues/14643)
- We improved the keyboard shortcut dialog, it is now possible to directly press <kbd>cmd</kbd>+<kbd>...</kbd> when changing keyboards on macOS. [#14237](https://github.com/JabRef/jabref/issues/14237)
- We improved the “search and show unlinked files” feature to contain all associated files instead of just the first one. [#14697](https://github.com/JabRef/jabref/issues/14697)

### Fixed

- We fixed an issue where the AI export button was enabled even when the chat history was empty. [#14640](https://github.com/JabRef/jabref/issues/14640)
- We fixed an issue where pressing <kbd>ESC</kbd> in the preferences dialog would not always close the dialog. [#8888](https://github.com/JabRef/jabref/issues/8888)
- We fixed the checkbox in merge dialog "Treat duplicates the same way" to make it functional. [#14224](https://github.com/JabRef/jabref/pull/14224)
- We fixed the fallback window height (786 → 768) in JabRefGUI. [#14295](https://github.com/JabRef/jabref/pull/14295)
- We fixed localization of the "New Entries" dialog. [#14455](https://github.com/JabRef/jabref/pull/14455)
- We fixed an issue where keybindings could not be edited and saved. [#14237](https://github.com/JabRef/jabref/issues/14237)
- We fixed an issue of cleaning of wrongly encoded DOIs. [#14704](https://github.com/JabRef/jabref/pull/14704)
- We readded the missing gui commands for importing and exporting preferences. [#14492](https://github.com/JabRef/jabref/pull/14492)
- We fixed the keyboard navigation in the entry editor: pressing <kbd>Shift</kbd> + <kbd>Tab</kbd> on the first field now correctly focuses the last field of the previous tab. [#14513](https://github.com/JabRef/jabref/issues/14513)
- We fixed a crash when importing preferences from older JabRef versions. [#14497](https://github.com/JabRef/jabref/issues/14497)
- We fixed an issue where reordering linked files via drag and drop was no longer possible. [#14627](https://github.com/JabRef/jabref/pull/14627)
- `JabRef.bat` is present again. [#14636](https://github.com/JabRef/jabref/issues/14636)
- We fixed an issue where the warning dialog is mixed Chinese/English after switching to zh_CN [#14654](https://github.com/JabRef/jabref/issues/14654)

### Removed

- We removed `generate-citation-keys` as a standalone command in JabKit. Use `citationkeys generate` instead. ([#14361](https://github.com/JabRef/jabref/issues/14361), [#14500](https://github.com/JabRef/jabref/pull/14500))

## [6.0-alpha.3] – 2025-10-30

### Added

- We added an initial [cite as you write](https://retorque.re/zotero-better-bibtex/citing/cayw/) ("CAYW") endpoint. [#13187](https://github.com/JabRef/jabref/issues/13187)
- We added a field for the latest ICORE conference ranking lookup on the General Tab. [#13476](https://github.com/JabRef/jabref/issues/13476)
- We added the option to enable the language server in the preferences. [#13697](https://github.com/JabRef/jabref/pull/13697)
- We introduced an option in Preferences under (under Linked files -> Linked file name conventions) to automatically rename linked files when an entry data changes. [#11316](https://github.com/JabRef/jabref/issues/11316)
- We added tooltips (on hover) for 'Library-specific file directory', 'User-specific file directory' and 'LaTeX file directory' fields of the library properties window. [#12269](https://github.com/JabRef/jabref/issues/12269)
- We added the option to configure 'Add space after citation' in Libre/OpenOffice panel settings. [#13559](https://github.com/JabRef/jabref/issues/13559)
- We added automatic lookup of DOI at citation information. [#13561](https://github.com/JabRef/jabref/issues/13561)
- We added a field for the citation count field on the General tab. [#13477](https://github.com/JabRef/jabref/issues/13477)
- We added automatic lookup of DOI at citation relations [#13234](https://github.com/JabRef/jabref/issues/13234)
- We added focus on the field Link in the "Add file link" dialog. [#13486](https://github.com/JabRef/jabref/issues/13486)
- We introduced a settings parameter to manage citations' relations local storage time-to-live with a default value set to 30 days. [#11189](https://github.com/JabRef/jabref/issues/11189)
- We distribute arm64 images for Linux. [#10842](https://github.com/JabRef/jabref/issues/10842)
- When adding an entry to a library, a warning is displayed if said entry already exists in an active library. [#13261](https://github.com/JabRef/jabref/issues/13261)
- We added the field `monthfiled` to the default list of fields to resolve BibTeX-Strings for [#13375](https://github.com/JabRef/jabref/issues/13375)
- We added a new ID based fetcher for [EuropePMC](https://europepmc.org/). [#13389](https://github.com/JabRef/jabref/pull/13389)
- We added quick settings for welcome tab. [#12664](https://github.com/JabRef/jabref/issues/12664)
- We added pagination support for the web search entries dialog, improving navigation for large search results. [#5507](https://github.com/JabRef/jabref/issues/5507)
- We added "copy preview as markdown" feature. [#12552](https://github.com/JabRef/jabref/issues/12552)
- In case no citation relation information can be fetched, we show the data providers reason. [#13549](https://github.com/JabRef/jabref/pull/13549)
- When relativizing file names, symlinks are now taken into account. [#12995](https://github.com/JabRef/jabref/issues/12995)
- We added a new button for shortening the DOI near the DOI field in the general tab when viewing an entry. [#13639](https://github.com/JabRef/jabref/issues/13639)
- We added support for finding CSL-Styles based on their short title (e.g. apa instead of "american psychological association"). [#13728](https://github.com/JabRef/jabref/pull/13728)
- We added BibLaTeX datamodel validation support in order to improve error message quality in entries' fields validation. [#13318](https://github.com/JabRef/jabref/issues/13318)
- We added chronological navigation for entries in each library. [#6352](https://github.com/JabRef/jabref/issues/6352)
- We added support for using Medline/Pubmed fetcher with an API key. [#11296](https://github.com/JabRef/jabref/issues/11296#issuecomment-3289005011)
- We added support for using OpenAlex fetcher. [#13940](https://github.com/JabRef/jabref/issues/13940)
- We added [LOBID](https://lobid.org/) as an alternative ISBN-Fetcher. [#13076](https://github.com/JabRef/jabref/issues/13076)
- We added an option to choose the group during import of the entry(s). [#9191](https://github.com/JabRef/jabref/issues/9191)
- We added an option to search and filter the fields and formatters in the clean up entries dialog. [#13890](https://github.com/JabRef/jabref/issues/13890)
- We added support for managing multiple linked files via the entry context menu. [#12567](https://github.com/JabRef/jabref/issues/12567)
- We made the "Configure API key" option in the Web Search preferences tab searchable via preferences search. [#13929](https://github.com/JabRef/jabref/issues/13929)
- We added support for Cygwin-file paths on a Windows Operating System. [#13274](https://github.com/JabRef/jabref/issues/13274)
- We added a success dialog when using the "Copy to" option, indicating whether the entry was successfully copied and specifying if a cross-reference entry was included. [#12486](https://github.com/JabRef/jabref/issues/12486)
- We added a new button to toggle the file path between an absolute and relative formats in context of library properties. [#13031](https://github.com/JabRef/jabref/issues/13031)
- We added automatic selection of the “Enter Identifier” tab with pre-filled clipboard content if the clipboard contains a valid identifier when opening the “Create New Entry” dialog. [#13087](https://github.com/JabRef/jabref/issues/13087)
- We added batch fetching of bibliographic data for multiple entries in the "Lookup" menu. [#12275](https://github.com/JabRef/jabref/issues/12275)
- We added an "Open example library" button to Welcome Tab. [#13014](https://github.com/JabRef/jabref/issues/13014)
- We added automatic detection and selection of the identifier type (e.g., DOI, ISBN, arXiv) based on clipboard content when opening the "New Entry" dialog [#13111](https://github.com/JabRef/jabref/pull/13111)
- We added support for import of a Refer/BibIX file format. [#13069](https://github.com/JabRef/jabref/issues/13069)
- We added markdown rendering and copy capabilities to AI chat responses. [#12234](https://github.com/JabRef/jabref/issues/12234)
- We introduced a user-configurable group 'Imported entries' for automatic import of entries from web search, PDF import and web fetchers. [#12548](https://github.com/JabRef/jabref/issues/12548)
- We added a tooltip to keywords that resemble Math Subject Classification (MSC) codes. [#12944](https://github.com/JabRef/jabref/issues/12944)
- We added a formatter to convert keywords that resemble MSC codes to their descriptions. [#12944](https://github.com/JabRef/jabref/issues/12944)
- We added support for multi-file import across different formats. [#13269](https://github.com/JabRef/jabref/issues/13269)
- We added support for dark title bar on Windows. [#11457](https://github.com/JabRef/jabref/issues/11457)
- We added functionality to focus running instance when trying to start a second instance. [#13129](https://github.com/JabRef/jabref/issues/13129)
- We added a "Copy Field Content" submenu to the entry context menu, allowing users to quickly copy specific field contents including Author, Journal, Date, Keywords, and Abstract fields from selected entries. [#13280](https://github.com/JabRef/jabref/pull/13280)
- We added a highlighted diff regarding changes to the Group Tree Structure of a bib file, made outside JabRef. [#11221](https://github.com/JabRef/jabref/issues/11221)
- We added a new setting in the 'Entry Editor' preferences to hide the 'File Annotations' tab when no annotations are available. [#13143](https://github.com/JabRef/jabref/issues/13143)
- We added a new "Add JabRef suggested groups" option in the context menu of "All entries". [#12659](https://github.com/JabRef/jabref/issues/12659)
- We added an option to create entries directly from Bib(La)TeX sources to the 'Create New Entry' tool. [#8808](https://github.com/JabRef/jabref/issues/8808)
- We added the provision to choose different CSL bibliography body formats (e.g. First Line Indent, Hanging Indent, Bibliography 1, etc.) in the LibreOffice integration. [#13049](https://github.com/JabRef/jabref/issues/13049)
- We introduced walkthrough functionality [#12664](https://github.com/JabRef/jabref/issues/12664)
- The Welcome Tab now has a responsive layout. [#12664](https://github.com/JabRef/jabref/issues/12664)
- We introduced a donation prompt in the Welcome tab. [#12664](https://github.com/JabRef/jabref/issues/12664)
- We introduced a new command line application called `jabkit`. [#13012](https://github.com/JabRef/jabref/pull/13012) [#110](https://github.com/JabRef/jabref/issues/110)
- We added a new `jabkit` command `pseudonymize` to pseudonymize the library. [#13109](https://github.com/JabRef/jabref/issues/13109)
- We added the integrity check to the jabkit cli application. [#13848](https://github.com/JabRef/jabref/issues/13848)
- We added "Bibliography Heading" to the available CSL bibliography header formats in the LibreOffice integration. [#13049](https://github.com/JabRef/jabref/issues/13049)

### Changed

- We merged the 'New Entry', 'Import by ID', and 'New Entry from Plain Text' tools into a single 'Create New Entry' tool. [#8808](https://github.com/JabRef/jabref/issues/8808)
- We moved all sorting options into a dedicated “Sort” sub-menu in the Groups menu. ([#14017](https://github.com/JabRef/jabref/issues/14017))
- We merged `Citation information` and `Citation relations` into a singular tab. [#13618](https://github.com/JabRef/jabref/issues/13618)
- We changed `ISSNCleanup` into `NormalizeIssn` a `ISSN` formatter. [#13748](https://github.com/JabRef/jabref/issues/13748)
- We changed Citation Relations tab and gave tab panes more descriptive titles and tooltips. [#13619](https://github.com/JabRef/jabref/issues/13619)
- We changed the name from Open AI Provider to Open AI (or API compatible). [#13585](https://github.com/JabRef/jabref/issues/13585)
- We use `https` to connect to [shortDOI](https://shortdoi.org/) service. [#13637](https://github.com/JabRef/jabref/pull/13637)
- We moved the clear fields mechanic in the Automatic Field Editor from the edit content tab to a separate tab. [#13780](https://github.com/JabRef/jabref/issues/13780)
- We improved the detection of DOIs on the first page of a PDF. [#13487](https://github.com/JabRef/jabref/pull/13487)
- We moved some functionality from the graphical application `jabref` with new command verbs `generate-citation-keys`, `check-consistency`, `fetch`, `search`, `convert`, `generate-bib-from-aux`, `preferences` and `pdf` to the new toolkit. [#13012](https://github.com/JabRef/jabref/pull/13012) [#110](https://github.com/JabRef/jabref/issues/110)
- We renamed the "Body Text" CSL bibliography header format name to "Text body" as per internal LibreOffice conventions. [#13074](https://github.com/JabRef/jabref/pull/13074)
- We moved the "Modify bibliography title" option from the CSL styles tab of the Select Style dialog to the OpenOffice/LibreOffice side panel and renamed it to "Bibliography properties". [#13074](https://github.com/JabRef/jabref/pull/13074)
- We changed path output display to show the relative path with respect to library path in context of library properties. [#13031](https://github.com/JabRef/jabref/issues/13031)
- We improved JabRef's internal document viewer. It now allows text section, searching and highlighting of search terms and page rotation [#13193](https://github.com/JabRef/jabref/pull/13193).
- When importing a PDF, there is no empty entry column shown in the multi merge dialog. [#13132](https://github.com/JabRef/jabref/issues/13132)
- We added a progress dialog to the "Check consistency" action and progress output to the corresponding cli command. [#12487](https://github.com/JabRef/jabref/issues/12487)
- The BibTeX source is now formatted using the JabRef style at the import inspection dialog. [#13015](https://github.com/JabRef/jabref/issues/13015)
- We made the `check-consistency` command of the toolkit always return an exit code; 0 means no issues found, a non-zero exit code reflects any issues, which allows CI to fail in these cases [#13328](https://github.com/JabRef/jabref/issues/13328).
- We changed the validation error dialog for overriding the default file directories to a confirmation dialog for saving other preferences under the library properties. [#13488](https://github.com/JabRef/jabref/pull/13488)
- We made the copy sub menu on the context menu consistent with the copy sub menu at "Edit". [#13280](https://github.com/JabRef/jabref/pull/13280)
- We improved file exists warning dialog with clearer options and tooltips [#12565](https://github.com/JabRef/jabref/issues/12565)
- We changed the syntax for the web search to the one of the main search bar. [#13607](https://github.com/JabRef/jabref/issues/13607)
- We improved nested scrolling for the web search tab in the preferences dialog [#13791](https://github.com/JabRef/jabref/pull/13791)
- We improved the event viewer for debugging [#13783](https://github.com/JabRef/jabref/pull/13783).
- We improved "REDACTED" replacement of API key value in web fetcher search URL [#13796](https://github.com/JabRef/jabref/issues/13796)
- When the pin "Keep dialog always on top" in the global search dialog is selected, the search window stays open when double-clicking on an entry. [#13840](https://github.com/JabRef/jabref/issues/13840)
- We improved the UI of regex replacement in the citation key generator tab. [#13939](https://github.com/JabRef/jabref/pull/13939)
- We improved the way we check for matching curly braces in BibTeX fields and made error messages easier to understand. [#12605](https://github.com/JabRef/jabref/issues/12605)
- We improved the citations relations caching by implementing an offline storage. [#11189](https://github.com/JabRef/jabref/issues/11189)
- A space is now added by default after citations inserted via the Libre/OpenOffice integration. [#13559](https://github.com/JabRef/jabref/issues/13559)

### Fixed

- We fixed an issue where search results would show stale entries after deleting entries from search results. [#13984](https://github.com/JabRef/jabref/issues/13984)
- When filename pattern is missing for linked files, pattern handling has been introduced to avoid suggesting meaningless filenames like "-". [#13735](https://github.com/JabRef/jabref/issues/13735)
- We fixed an issue where "Print preview" would throw a `NullPointerException` if no printers were available. [#13708](https://github.com/JabRef/jabref/issues/13708)
- We fixed an issue where "Specify Bib(La)TeX" tab was not focused when Bib(La)TeX was in the clipboard. [#13597](https://github.com/JabRef/jabref/issues/13597)
- We fixed an issue whereby the 'About' dialog was not honouring the user's configured font preferences. [#13558](https://github.com/JabRef/jabref/issues/13558)
- We fixed an issue where the Pagetotal column was sorting the values alphabetically instead of numerically. [#12533](https://github.com/JabRef/jabref/issues/12533)
- We fixed an issue where URLs starting with "www." (without a protocol) in file fields caused an `IllegalArgumentException: URI is not absolute` error. [#12186](https://github.com/JabRef/jabref/issues/12186)
- We fixed the dark mode of the BibTeX Source dialog in the Citation Relations tab. [#13599](https://github.com/JabRef/jabref/issues/13599)
- We fixed an issue where the LibreOffice integration did not support citation keys containing Unicode characters. [#13301](https://github.com/JabRef/jabref/issues/13301)
- We fixed an issue where the "Search ShortScience" action did not convert LaTeX-formatted titles to Unicode. [#13418](https://github.com/JabRef/jabref/issues/13418)
- We fixed an issue where LaTeX file directories were not properly shared between different users on the same host. [#9990](https://github.com/JabRef/jabref/issues/9990)
- We added a fallback for the "Convert to biblatex" cleanup when it failed to populate the `date` field if `year` contained a full date in ISO format (e.g., `2011-11-11`). [#11868](https://github.com/JabRef/jabref/issues/11868)
- We fixed an issue where directory check for relative path was not handled properly under library properties. [#13017](https://github.com/JabRef/jabref/issues/13017)
- We fixed an exception on tab dragging. [#12921](https://github.com/JabRef/jabref/issues/12921)
- We fixed an issue where the option for which method to use when parsing plaintext citations was unavailable in the 'Create New Entry' tool. [#8808](https://github.com/JabRef/jabref/issues/8808)
- We fixed an issue where the "Make/Sync bibliography" button in the OpenOffice/LibreOffice sidebar was not enabled when a jstyle was selected. [#13055](https://github.com/JabRef/jabref/pull/13055)
- We fixed an issue where CSL bibliography title properties would be saved even if the "Modify bibliography title" dialog was closed without pressing the "OK" button. [#13074](https://github.com/JabRef/jabref/pull/13074)
- We added "Hanging Indent" as the default selected bibliography body format for CSL styles that specify it (e.g. APA). [#13074](https://github.com/JabRef/jabref/pull/13074)
- We fixed an issue where bibliography entries generated from CSL styles had leading spaces. [#13074](https://github.com/JabRef/jabref/pull/13074)
- We fixed an issue where the preview area in the "Select Style" dialog of the LibreOffice integration was too small to display full content. [#13051](https://github.com/JabRef/jabref/issues/13051)
- We excluded specific fields (e.g., `comment`, `pdf`, `sortkey`) from the consistency check to reduce false positives [#13131](https://github.com/JabRef/jabref/issues/13131)
- We fixed an issue where moved or renamed linked files in the file directory were not automatically relinked by the “search for unlinked files” feature. [#13264](https://github.com/JabRef/jabref/issues/13264)
- We fixed an issue with proxy setup in the absence of a password. [#12412](https://github.com/JabRef/jabref/issues/12412)
- We fixed an issue with the targets of the menu item "copy to". [#13741](https://github.com/JabRef/jabref/pull/13741)
- We fixed an issue where the tab showing the fulltext search results was not displayed. [#12865](https://github.com/JabRef/jabref/issues/12865)
- We fixed an issue showing an empty tooltip in maintable. [#11681](https://github.com/JabRef/jabref/issues/11681)
- We fixed an issue displaying a warning if a file to open is not found. [#13430](https://github.com/JabRef/jabref/pull/13430)
- We fixed an issue where Document Viewer showed technical exceptions when opening entries with non-PDF files. [#13198](https://github.com/JabRef/jabref/issues/13198)
- We fixed an issue with double display of the library filename in the tab tooltip in the case of a changed library. [#13781](https://github.com/JabRef/jabref/pull/13781)
- When creating a library, if you drag a PDF file containing only a single column, the dialog will now automatically close. [#13262](https://github.com/JabRef/jabref/issues/13262)
- We fixed an issue where the tab showing the fulltext search results would appear blank after switching libraries. [#13241](https://github.com/JabRef/jabref/issues/13241)
- We fixed an issue where field names were inconsistently capitalized. [#10590](https://github.com/JabRef/jabref/issues/10590)
- We fixed an issue where "Copy to" was enabled even if no other library was opened. [#13280](https://github.com/JabRef/jabref/pull/13280)
- We fixed an issue where the groups were still displayed after closing all libraries. [#13382](https://github.com/JabRef/jabref/issues/13382)
- Enhanced field selection logic in the Merge Entries dialog when fetching from DOI to prefer valid years and entry types. [#12549](https://github.com/JabRef/jabref/issues/12549)
- We fixed an issue where the "Check Consistency" dialog is unresponsive. [#13700](https://github.com/JabRef/jabref/issues/13700)
- We fixed an issue where opening the Three Way Merge dialog would throw an exception when year field contains an invalid year value. [#13673](https://github.com/JabRef/jabref/issues/13673)
- We improved consistency in the Add Buttons. [#13791](https://github.com/JabRef/jabref/pull/13791)
- We fixed an issue where theme or font size are not respected for all dialogs [#13558](https://github.com/JabRef/jabref/issues/13558)
- We removed unnecessary spacing and margin in the AutomaticFieldEditor. [#13792](https://github.com/JabRef/jabref/pull/13792)
- We fixed an issue where global search auto-completion only worked after switching tabs. [#11428](https://github.com/JabRef/jabref/issues/11428)
- We fixed an issue where hierarchical keywords would only show the parent keyword in the entry editor. [#11390](https://github.com/JabRef/jabref/issues/11390)
- We fixed an issue where some file choosers regarding LaTeX-aux files did not open in the directory of the last selected file. [#13861](https://github.com/JabRef/jabref/pull/13861)
- We fixed an issue where the LaTeX file directory was not stored correctly in combination with the usage of groups from aux files. [#8344](https://github.com/JabRef/jabref/issues/8344)
- We prevented a brief flash of the default JavaFX (Modena) theme on startup. [#13877](https://github.com/JabRef/jabref/pull/13877)
- We fixed an issue where button-bar buttons truncated long text with ellipsis. [#13877](https://github.com/JabRef/jabref/pull/13877)
- We fixed an issue where ignoring of subdirectories via `.gitingore` patterns did not work in the "Find unlinked files dialog". [forum#5425](https://discourse.jabref.org/t/set-list-of-ignored-folders-paths/5425/6)
- We fixed an issue where CTRL+W does not close the current tab [#12530](https://github.com/JabRef/jabref/issues/12530)
- We fixed an issue where the "Applications to push entries to" list in the preferences was not sorted alphabetically. [#14058](https://github.com/JabRef/jabref/issues/14058)
- We fixed an issue where notice text in AI chat was not automatically refreshed when the user changed preferences.[#13855](https://github.com/JabRef/jabref/issues/13855)
- We fixed an issue where the user could add custom entry types with spaces in their names. [#14088](https://github.com/JabRef/jabref/issues/14088)
- We fixed various issues that triggered `IndexOutOfBoundsException`s, when editing entries. [#8012](https://github.com/JabRef/jabref/issues/8012), [#8826](https://github.com/JabRef/jabref/issues/8826), [#8217](https://github.com/JabRef/jabref/issues/8217), [#8281](https://github.com/JabRef/jabref/issues/8281)

### Removed

- We removed the ability to change internal preference values. [#13012](https://github.com/JabRef/jabref/pull/13012)
- We removed support for MySQL/MariaDB and Oracle. [#12990](https://github.com/JabRef/jabref/pull/12990)
- We removed library migrations (users need to use JabRef 6.0-alpha.1 to perform migrations) [#12990](https://github.com/JabRef/jabref/pull/12990)

## [6.0-alpha2] – 2025-04-27

### Added

- We added a button in Privacy notice and Mr. DLib Privacy settings notice for hiding related tabs. [#11707](https://github.com/JabRef/jabref/issues/11707)
- We added buttons "Add example entry" and "Import existing PDFs" when a library is empty, making it easier for new users to get started. [#12662](https://github.com/JabRef/jabref/issues/12662)
- In the Open/LibreOffice integration, we added the provision to modify the bibliography title and its format for CSL styles, in the "Select style" dialog. [#12663](https://github.com/JabRef/jabref/issues/12663)
- We added a new Welcome tab which shows a welcome screen if no database is open. [#12272](https://github.com/JabRef/jabref/issues/12272)
- We added <kbd>F5</kbd> as a shortcut key for fetching data and <kbd>Alt+F</kbd> as a shortcut for looking up data using DOI. [#11802](https://github.com/JabRef/jabref/issues/11802)
- We added a feature to rename the subgroup, with the keybinding (<kbd>F2</kbd>) for quick access. [#11896](https://github.com/JabRef/jabref/issues/11896)
- We added a new functionality that displays a drop-down list of matching suggestions when typing a citation key pattern. [#12502](https://github.com/JabRef/jabref/issues/12502)
- We added a new CLI that supports txt, csv, and console-based output for consistency in BibTeX entries. [#11984](https://github.com/JabRef/jabref/issues/11984)
- We added a new dialog for bibliography consistency check. [#11950](https://github.com/JabRef/jabref/issues/11950)
- We added a feature for copying entries to libraries, available via the context menu, with an option to include cross-references. [#12374](https://github.com/JabRef/jabref/pull/12374)
- We added a new "Copy citation (text)" button in the context menu of the preview. [#12551](https://github.com/JabRef/jabref/issues/12551)
- We added a new "Export to clipboard" button in the context menu of the preview. [#12551](https://github.com/JabRef/jabref/issues/12551)
- We added an integrity check if a URL appears in a title. [#12354](https://github.com/JabRef/jabref/issues/12354)
- We added a feature for enabling drag-and-drop of files into groups  [#12540](https://github.com/JabRef/jabref/issues/12540)
- We added support for reordering keywords via drag and drop, automatic alphabetical ordering, and improved pasting and editing functionalities in the keyword editor. [#10984](https://github.com/JabRef/jabref/issues/10984)
- We added a new functionality where author names having multiple spaces in-between will be considered as separate user block as it does for " and ". [#12701](https://github.com/JabRef/jabref/issues/12701)
- We added a set of example questions to guide users in starting meaningful AI chat interactions. [#12702](https://github.com/JabRef/jabref/issues/12702)
- We added support for loading and displaying BibTeX .blg warnings in the Check integrity dialog, with custom path selection and metadata persistence. [#11998](https://github.com/JabRef/jabref/issues/11998)
- We added an option to choose whether to open the file explorer in the files directory or in the last opened directory when attaching files. [#12554](https://github.com/JabRef/jabref/issues/12554)
- We enhanced support for parsing XMP metadata from PDF files. [#12829](https://github.com/JabRef/jabref/issues/12829)
- We added a "Preview" header in the JStyles tab in the "Select style" dialog, to make it consistent with the CSL styles tab. [#12838](https://github.com/JabRef/jabref/pull/12838)
- We added automatic PubMed URL insertion when importing from PubMed if no URL is present. [#12832](https://github.com/JabRef/jabref/issues/12832/)
- We added a "LTWA" abbreviation feature in the "Quality > Abbreviate journal names > LTWA" menu [#12273](https://github.com/JabRef/jabref/issues/12273/)
- We added path validation to file directories in library properties dialog. [#11840](https://github.com/JabRef/jabref/issues/11840)
- We now support usage of custom CSL styles in the Open/LibreOffice integration. [#12337](https://github.com/JabRef/jabref/issues/12337)
- We added support for citation-only CSL styles which don't specify bibliography formatting. [#12996](https://github.com/JabRef/jabref/pull/12996)

### Changed

- We reordered the settings in the 'Entry editor' tab in preferences. [#11707](https://github.com/JabRef/jabref/issues/11707)
- Added "$" to the citation key generator preferences default list of characters to remove [#12536](https://github.com/JabRef/jabref/issues/12536)
- We changed the message displayed in the Integrity Check Progress dialog to "Waiting for the check to finish...". [#12694](https://github.com/JabRef/jabref/issues/12694)
- We moved the "Generate a new key for imported entries" option from the "Web search" tab to the "Citation key generator" tab in preferences. [#12436](https://github.com/JabRef/jabref/pull/12436)
- We improved the offline parsing of BibTeX data from PDF-documents. [#12278](https://github.com/JabRef/jabref/issues/12278)
- The tab bar is now hidden when only one library is open. [#9971](https://github.com/JabRef/jabref/issues/9971)
- We renamed "Rename file to a given name" to "Rename files to configured filename format pattern" in the entry editor. [#12587](https://github.com/JabRef/jabref/pull/12587)
- We renamed "Move DOIs from note and URL field to DOI field and remove http prefix" to "Move DOIs from 'note' field and 'URL' field to 'DOI' field and remove http prefix" in the Cleanup entries. [#12587](https://github.com/JabRef/jabref/pull/12587)
- We renamed "Move preprint information from 'URL' and 'journal' field to the 'eprint' field" to "Move preprint information from 'URL' field and 'journal' field to the 'eprint' field" in the Cleanup entries. [#12587](https://github.com/JabRef/jabref/pull/12587)
- We renamed "Move URL in note field to url field" to "Move URL in 'note' field to 'URL' field" in the Cleanup entries. [#12587](https://github.com/JabRef/jabref/pull/12587)
- We renamed "Rename PDFs to given filename format pattern" to "Rename files to configured filename format pattern" in the Cleanup entries. [#12587](https://github.com/JabRef/jabref/pull/12587)
- We renamed "Rename only PDFs having a relative path" to "Only rename files that have a relative path" in the Cleanup entries. [#12587](https://github.com/JabRef/jabref/pull/12587)
- We renamed "Filename format pattern: " to "Filename format pattern (from preferences)" in the Cleanup entries. [#12587](https://github.com/JabRef/jabref/pull/12587)
- When working with CSL styles in LibreOffice, citing with a new style now updates all other citations in the document to have the currently selected style. [#12472](https://github.com/JabRef/jabref/pull/12472)
- We improved the user comments field visibility so that it remains displayed if it contains text. Additionally, users can now easily toggle the field on or off via buttons unless disabled in preferences. [#11021](https://github.com/JabRef/jabref/issues/11021)
- The LibreOffice integration for CSL styles is now more performant. [#12472](https://github.com/JabRef/jabref/pull/12472)
- The "automatically sync bibliography when citing" feature of the LibreOffice integration is now disabled by default (can be enabled in settings). [#12472](https://github.com/JabRef/jabref/pull/12472)
- For the Citation key generator patterns, we reverted how `[authorsAlpha]` would behave to the original pattern and renamed the LNI-based pattern introduced in V6.0-alpha to `[authorsAlphaLNI]`. [#12499](https://github.com/JabRef/jabref/pull/12499)
- We keep the list of recent files if one files could not be found. [#12517](https://github.com/JabRef/jabref/pull/12517)
- During the import process, the labels indicating individual paragraphs within an abstract returned by PubMed/Medline XML are preserved. [#12527](https://github.com/JabRef/jabref/issues/12527)
- We changed the "Copy Preview" button to "Copy citation (html) in the context menu of the preview. [#12551](https://github.com/JabRef/jabref/issues/12551)
- Pressing Tab in empty text fields of the entry editor now moves the focus to the next field instead of inserting a tab character. [#11938](https://github.com/JabRef/jabref/issues/11938)
- The embedded PostgresSQL server for the search now supports Linux and macOS ARM based distributions natively [#12607](https://github.com/JabRef/jabref/pull/12607)
- We disabled the search and group fields in the sidebar when no library is opened. [#12657](https://github.com/JabRef/jabref/issues/12657)
- We removed the obsolete Twitter link and added Mastodon and LinkedIn links in Help -> JabRef resources. [#12660](https://github.com/JabRef/jabref/issues/12660)
- We improved the Check Integrity dialog entry interaction so that a single click focuses on the corresponding entry and a double-click both focuses on the entry and closes the dialog. [#12245](https://github.com/JabRef/jabref/issues/12245)
- We improved journal abbreviation lookup with fuzzy matching to handle minor input errors and variations. [#12467](https://github.com/JabRef/jabref/issues/12467)
- We changed the phrase "Cleanup entries" to "Clean up entries". [#12703](https://github.com/JabRef/jabref/issues/12703)
- A tooltip now appears after 300ms (instead of 2s). [#12649](https://github.com/JabRef/jabref/issues/12649)
- We improved search in preferences and keybindings. [#12647](https://github.com/JabRef/jabref/issues/12647)
- We improved the performance of the LibreOffice integration when inserting CSL citations/bibliography. [#12851](https://github.com/JabRef/jabref/pull/12851)
- 'Affected fields' and 'Do not wrap when saving' are now displayed as tags. [#12550](https://github.com/JabRef/jabref/issues/12550)
- We revamped the UI of the Select Style dialog (in the LibreOffice panel) for CSL styles. [#12951](https://github.com/JabRef/jabref/pull/12951)
- We reduced the delay in populating the list of CSL styles in the Select Style dialog of the LibreOffice panel. [#12951](https://github.com/JabRef/jabref/pull/12951)

### Fixed

- We fixed an issue where pasted entries would sometimes end up in the search bar instead of the main table [#12910](https://github.com/JabRef/jabref/issues/12910)
- We fixed an issue where warning signs were improperly positioned next to text fields containing capital letters. [#12884](https://github.com/JabRef/jabref/issues/12884)
- We fixed an issue where the drag'n'drop functionality in entryeditor did not work [#12561](https://github.com/JabRef/jabref/issues/12561)
- We fixed an issue where the F4 shortcut key did not work without opening the right-click context menu. [#6101](https://github.com/JabRef/jabref/pull/6101)
- We fixed an issue where the file renaming dialog was not resizable and its size was too small for long file names. [#12518](https://github.com/JabRef/jabref/pull/12518)
- We fixed an issue where the name of the untitled database was shown as a blank space in the right-click context menu's "Copy to" option. [#12459](https://github.com/JabRef/jabref/pull/12459)
- We fixed an issue where the F3 shortcut key did not work without opening the right-click context menu. [#12417](https://github.com/JabRef/jabref/pull/12417)
- We fixed an issue where a bib file with UFF-8 charset was wrongly loaded with a different charset [forum#5369](https://discourse.jabref.org/t/jabref-5-15-opens-bib-files-with-shift-jis-encoding-instead-of-utf-8/5369/)
- We fixed an issue where new entries were inserted in the middle of the table instead of at the end. [#12371](https://github.com/JabRef/jabref/pull/12371)
- We fixed an issue where removing the sort from the table did not restore the original order. [#12371](https://github.com/JabRef/jabref/pull/12371)
- We fixed an issue where citation keys containing superscript (`^`) and subscript (`_`) characters in text mode were incorrectly flagged by the integrity checker. [#12391](https://github.com/JabRef/jabref/pull/12391)
- We fixed an issue where JabRef icon merges with dark background [#7771](https://github.com/JabRef/jabref/issues/7771)
- We fixed an issue where an entry's group was no longer highlighted on selection [#12413](https://github.com/JabRef/jabref/issues/12413)
- We fixed an issue where BibTeX Strings were not included in the backup file [#12462](https://github.com/JabRef/jabref/issues/12462)
- We fixed an issue where mixing JStyle and CSL style citations in LibreOffice caused two separate bibliography sections to be generated. [#12262](https://github.com/JabRef/jabref/issues/12262)
- We fixed an issue in the LibreOffice integration where the formatting of text (e.g. superscript) was lost when using certain numeric CSL styles. [#12472](https://github.com/JabRef/jabref/pull/12472)
- We fixed an issue where CSL style citations with citation keys having special characters (such as hyphens, colons or slashes) would not be recognized as valid by JabRef. [forum#5431](https://discourse.jabref.org/t/error-when-connecting-to-libreoffice/5431)
- We fixed an issue where the `[authorsAlpha]` pattern in Citation key generator would not behave as per the user documentation. [#12312](https://github.com/JabRef/jabref/issues/12312)
- We fixed an issue where import at "Search for unlinked local files" would re-add already imported files. [#12274](https://github.com/JabRef/jabref/issues/12274)
- We fixed an issue where month values 21–24 (ISO 8601-2019 season codes) in Biblatex date fields were not recognized as seasons during parsing. [#12437](https://github.com/JabRef/jabref/issues/12437)
- We fixed an issue where migration of "Search groups" would fail with an exception when the search query is invalid. [#12555](https://github.com/JabRef/jabref/issues/12555)
- We fixed an issue where not all linked files from BibDesk in the field `bdsk-file-...` were parsed. [#12555](https://github.com/JabRef/jabref/issues/12555)
- We fixed an issue where it was possible to select "Search for unlinked local files" for a new (unsaved) library. [#12558](https://github.com/JabRef/jabref/issues/12558)
- We fixed an issue where user-defined keyword separator does not apply to Merge Groups. [#12535](https://github.com/JabRef/jabref/issues/12535)
- We fixed an issue where duplicate items cannot be removed correctly when merging groups or keywords. [#12585](https://github.com/JabRef/jabref/issues/12585)
- We fixed an issue where JabRef displayed an incorrect deletion notification when canceling entry deletion [#12645](https://github.com/JabRef/jabref/issues/12645)
- We fixed an issue where JabRef displayed an incorrect deletion notification when canceling entry deletion. [#12645](https://github.com/JabRef/jabref/issues/12645)
- We fixed an issue where JabRref wrote wrong field names into the PDF. [#12833](https://github.com/JabRef/jabref/pulls/12833)
- We fixed an issue where an exception would occur when running abbreviate journals for multiple entries. [#12634](https://github.com/JabRef/jabref/issues/12634)
- We fixed an issue Where JabRef displayed an inconsistent search results for date-related queries[#12296](https://github.com/JabRef/jabref/issues/12296)
- We fixed an issue where JabRef displayed dropdown triangle in wrong place in "Search for unlinked local files" dialog [#12713](https://github.com/JabRef/jabref/issues/12713)
- We fixed an issue where JabRef would not open if an invalid external journal abbreviation path was encountered. [#12776](https://github.com/JabRef/jabref/issues/12776)
- We fixed a bug where LaTeX commands were not removed from filenames generated using the `[bibtexkey] - [fulltitle]` pattern. [#12188](https://github.com/JabRef/jabref/issues/12188)
- We fixed an issue where JabRef interface would not properly refresh after a group removal. [#11487](https://github.com/JabRef/jabref/issues/11487)
- We fixed an issue where valid DOI could not be imported if it had special characters like `<` or `>`. [#12434](https://github.com/JabRef/jabref/issues/12434)
- We fixed an issue where JabRef displayed an "unknown format" message when importing a .bib file, preventing the associated groups from being imported as well. [#11025](https://github.com/JabRef/jabref/issues/11025)
- We fixed an issue where the tooltip only displayed the first linked file when hovering. [#12470](https://github.com/JabRef/jabref/issues/12470)
- We fixed an issue where JabRef would crash when trying to display an entry in the Citation Relations tab that had right to left text. [#12410](https://github.com/JabRef/jabref/issues/12410)
- We fixed an issue where some texts in the "Citation Information" tab and the "Preferences" dialog could not be translated. [#12883](https://github.com/JabRef/jabref/pull/12883)
- We fixed an issue where file names were missing the citation key according to the filename format pattern after import. [#12556](https://github.com/JabRef/jabref/issues/12556)
- We fixed an issue where downloading PDFs from URLs to empty entries resulted in meaningless filenames like "-.pdf". [#12917](https://github.com/JabRef/jabref/issues/12917)
- We fixed an issue where pasting a PDF URL into the main table caused an import error instead of creating a new entry. [#12911](https://github.com/JabRef/jabref/pull/12911)
- We fixed an issue where libraries would sometimes be hidden when closing tabs with the Welcome tab open. [#12894](https://github.com/JabRef/jabref/issues/12894)
- We fixed an issue with deleting entries in large libraries that caused it to take a long time. [#8976](https://github.com/JabRef/jabref/issues/8976)
- We fixed an issue where "Reveal in file explorer" option was disabled for newly saved libraries until reopening the file. [#12722](https://github.com/JabRef/jabref/issues/12722)

### Removed

- "Web of Science" [journal abbreviation list](https://docs.jabref.org/advanced/journalabbreviations) was removed. [JabRef/abbrv.jabref.org#176](https://github.com/JabRef/abbrv.jabref.org/issues/176)

## [6.0-alpha] – 2024-12-23

### Added

- We added a Markdown export layout. [#12220](https://github.com/JabRef/jabref/pull/12220)
- We added a "view as BibTeX" option before importing an entry from the citation relation tab. [#11826](https://github.com/JabRef/jabref/issues/11826)
- We added support finding LaTeX-encoded special characters based on plain Unicode and vice versa. [#11542](https://github.com/JabRef/jabref/pull/11542)
- When a search hits a file, the file icon of that entry is changed accordingly. [#11542](https://github.com/JabRef/jabref/pull/11542)
- We added an AI-based chat for entries with linked PDF files. [#11430](https://github.com/JabRef/jabref/pull/11430)
- We added an AI-based summarization possibility for entries with linked PDF files. [#11430](https://github.com/JabRef/jabref/pull/11430)
- We added an AI section in JabRef's [preferences](https://docs.jabref.org/ai/preferences). [#11430](https://github.com/JabRef/jabref/pull/11430)
- We added AI providers: OpenAI, Mistral AI, Hugging Face and Google. [#11430](https://github.com/JabRef/jabref/pull/11430), [#11736](https://github.com/JabRef/jabref/pull/11736)
- We added AI providers: [Ollama](https://docs.jabref.org/ai/local-llm#step-by-step-guide-for-ollama) and GPT4All, which add the possibility to use local LLMs privately on your own device. [#11430](https://github.com/JabRef/jabref/pull/11430), [#11870](https://github.com/JabRef/jabref/issues/11870)
- We added support for selecting and using CSL Styles in JabRef's OpenOffice/LibreOffice integration for inserting bibliographic and in-text citations into a document. [#2146](https://github.com/JabRef/jabref/issues/2146), [#8893](https://github.com/JabRef/jabref/issues/8893)
- We added "Tools > New library based on references in PDF file" ... to create a new library based on the references section in a PDF file. [#11522](https://github.com/JabRef/jabref/pull/11522)
- When converting the references section of a paper (PDF file), more than the last page is treated. [#11522](https://github.com/JabRef/jabref/pull/11522)
- Added the functionality to invoke offline reference parsing explicitly. [#11565](https://github.com/JabRef/jabref/pull/11565)
- The dialog for [adding an entry using reference text](https://docs.jabref.org/collect/newentryfromplaintext) is now filled with the clipboard contents as default. [#11565](https://github.com/JabRef/jabref/pull/11565)
- Added minimal support for [biblatex data annotation](https://mirrors.ctan.org/macros/latex/contrib/biblatex/doc/biblatex.pdf#subsection.3.7) fields in `.layout` files. [#11505](https://github.com/JabRef/jabref/issues/11505)
- Added saving of selected options in the [Lookup -> Search for unlinked local files dialog](https://docs.jabref.org/collect/findunlinkedfiles#link-the-pdfs-to-your-bib-library). [#11439](https://github.com/JabRef/jabref/issues/11439)
- We enabled creating a new file link manually. [#11017](https://github.com/JabRef/jabref/issues/11017)
- We added a toggle button to invert the selected groups. [#9073](https://github.com/JabRef/jabref/issues/9073)
- We reintroduced the floating search in the main table. [#4237](https://github.com/JabRef/jabref/issues/4237)
- We improved [cleanup](https://docs.jabref.org/finding-sorting-and-cleaning-entries/cleanupentries) of `arXiv` IDs in distributed in the fields `note`, `version`, `institution`, and `eid` fields. [#11306](https://github.com/JabRef/jabref/issues/11306)
- We added a switch not to store the linked file URL, because it caused troubles at other apps. [#11735](https://github.com/JabRef/jabref/pull/11735)
- When starting a new SLR, the selected catalogs now persist within and across JabRef sessions. [JabRef/jabref-koppor#614](https://github.com/JabRef/jabref-koppor/issues/614)
- We added support for drag'n'drop on an entry in the maintable to an external application to get the entry preview dropped. [#11846](https://github.com/JabRef/jabref/pull/11846)
- We added the functionality to double click on a [LaTeX citation](https://docs.jabref.org/advanced/entryeditor/latex-citations) to jump to the respective line in the LaTeX editor. [#11996](https://github.com/JabRef/jabref/issues/11996)
- We added a different background color to the search bar to indicate when the search syntax is wrong. [#11658](https://github.com/JabRef/jabref/pull/11658)
- We added a setting which always adds the literal "Cited on pages" text before each JStyle citation. [#11691](https://github.com/jabref/jabref/issues/11691)
- We added a new plain citation parser that uses LLMs. [#11825](https://github.com/JabRef/jabref/issues/11825)
- We added support for `langid` field for biblatex libraries. [#10868](https://github.com/JabRef/jabref/issues/10868)
- We added support for modifier keys when dropping a file on an entry in the main table. [#12001](https://github.com/JabRef/jabref/pull/12001)
- We added an importer for SSRN URLs. [#12021](https://github.com/JabRef/jabref/pull/12021)
- We added a compare button to the duplicates in the citation relations tab to open the "Possible duplicate entries" window. [#11192](https://github.com/JabRef/jabref/issues/11192)
- We added automatic browser extension install on Windows for Chrome and Edge. [#6076](https://github.com/JabRef/jabref/issues/6076)
- We added support to automatically open a `.bib` file in the current/parent folder if no other library is opened. [JabRef/jabref-koppor#377](https://github.com/JabRef/jabref-koppor/issues/377)
- We added a search bar for filtering keyboard shortcuts. [#11686](https://github.com/JabRef/jabref/issues/11686)
- We added new modifiers `camel_case`, `camel_case_n`, `short_title`, and `very_short_title` for the [citation key generator](https://docs.jabref.org/setup/citationkeypatterns). [#11367](https://github.com/JabRef/jabref/issues/11367)
- By double clicking on a local citation in the Citation Relations Tab you can now jump the linked entry. [#11955](https://github.com/JabRef/jabref/pull/11955)
- We use the menu icon for background tasks as a progress indicator to visualise an import's progress when dragging and dropping several PDF files into the main table. [#12072](https://github.com/JabRef/jabref/pull/12072)
- The PDF content importer now supports importing title from upto the second page of the PDF. [#12139](https://github.com/JabRef/jabref/issues/12139)

### Changed

- A search in "any" fields ignores the [groups](https://docs.jabref.org/finding-sorting-and-cleaning-entries/groups). [#7996](https://github.com/JabRef/jabref/issues/7996)
- When a communication error with an [online service](https://docs.jabref.org/collect/import-using-online-bibliographic-database) occurs, JabRef displays the HTTP error. [#11223](https://github.com/JabRef/jabref/issues/11223)
- The Pubmed/Medline Plain importer now imports the PMID field as well [#11488](https://github.com/JabRef/jabref/issues/11488)
- The 'Check for updates' menu bar button is now always enabled. [#11485](https://github.com/JabRef/jabref/pull/11485)
- JabRef respects the [configuration for storing files relative to the .bib file](https://docs.jabref.org/finding-sorting-and-cleaning-entries/filelinks#directories-for-files) in more cases. [#11492](https://github.com/JabRef/jabref/pull/11492)
- JabRef does not show finished background tasks in the status bar popup. [#11821](https://github.com/JabRef/jabref/pull/11821)
- We enhanced the indexing speed. [#11502](https://github.com/JabRef/jabref/pull/11502)
- When dropping a file into the main table, after copy or move, the file is now put in the [configured directory and renamed according to the configured patterns](https://docs.jabref.org/finding-sorting-and-cleaning-entries/filelinks#filename-format-and-file-directory-pattern). [#12001](https://github.com/JabRef/jabref/pull/12001)
- ⚠️ Renamed command line parameters `embeddBibfileInPdf` to `embedBibFileInPdf`, `writeMetadatatoPdf` to `writeMetadataToPdf`, and `writeXMPtoPdf` to `writeXmpToPdf`. [#11575](https://github.com/JabRef/jabref/pull/11575)
- The browse button for a Custom theme now opens in the directory of the current used CSS file. [#11597](https://github.com/JabRef/jabref/pull/11597)
- The browse button for a Custom exporter now opens in the directory of the current used exporter file. [#11717](https://github.com/JabRef/jabref/pull/11717)
- ⚠️ We relaxed the escaping requirements for [bracketed patterns](https://docs.jabref.org/setup/citationkeypatterns), which are used for the [citaton key generator](https://docs.jabref.org/advanced/entryeditor#autogenerate-citation-key) and [filename and directory patterns](https://docs.jabref.org/finding-sorting-and-cleaning-entries/filelinks#auto-linking-files). One only needs to write `\"` if a quote sign should be escaped. All other escapings are not necessary (and working) any more. [#11967](https://github.com/JabRef/jabref/pull/11967)
- When importing BibTeX data starging from on a PDF, the XMP metadata takes precedence over Grobid data. [#11992](https://github.com/JabRef/jabref/pull/11992)
- JabRef now uses TLS 1.2 for all HTTPS connections. [#11852](https://github.com/JabRef/jabref/pull/11852)
- We improved the functionality of getting BibTeX data out of PDF files. [#11999](https://github.com/JabRef/jabref/issues/11999)
- We improved the display of long messages in the integrity check dialog. [#11619](https://github.com/JabRef/jabref/pull/11619)
- We improved the undo/redo buttons in the main toolbar and main menu to be disabled when there is nothing to undo/redo. [#8807](https://github.com/JabRef/jabref/issues/8807)
- We improved the DOI detection in PDF imports. [#11782](https://github.com/JabRef/jabref/pull/11782)
- We improved the performance when pasting and importing entries in an existing library. [#11843](https://github.com/JabRef/jabref/pull/11843)
- When fulltext search is selected but indexing is deactivated, a dialog is now shown asking if the user wants to enable indexing now [#9491](https://github.com/JabRef/jabref/issues/9491)
- We changed instances of 'Search Selected' to 'Search Pre-configured' in Web Search Preferences UI. [#11871](https://github.com/JabRef/jabref/pull/11871)
- We added a new CSS style class `main-table` for the main table. [#11881](https://github.com/JabRef/jabref/pull/11881)
- When renaming a file, the old extension is now used if there is none provided in the new name. [#11903](https://github.com/JabRef/jabref/issues/11903)
- When importing a file using "Find Unlinked Files", when one or more file directories are available, the file path will be relativized where possible [JabRef/jabref-koppor#549](https://github.com/JabRef/jabref-koppor/issues/549)
- We added minimum window sizing for windows dedicated to creating new entries [#11944](https://github.com/JabRef/jabref/issues/11944)
- We changed the name of the library-based file directory from 'General File Directory' to 'Library-specific File Directory' per issue. [#571](https://github.com/JabRef/jabref-koppor/issues/571)
- We changed the defualt [unwanted charachters](https://docs.jabref.org/setup/citationkeypatterns#removing-unwanted-characters) in the citation key generator and allow a dash (`-`) and colon (`:`) being part of a citation key. [#12144](https://github.com/JabRef/jabref/pull/12144)
- The CitationKey column is now a default shown column for the entry table. [#10510](https://github.com/JabRef/jabref/issues/10510)
- We disabled the actions "Open Terminal here" and "Reveal in file explorer" for unsaved libraries. [#11920](https://github.com/JabRef/jabref/issues/11920)
- JabRef now opens the corresponding directory in the library properties when "Browse" is clicked. [#12223](https://github.com/JabRef/jabref/pull/12223)
- We changed the icon for macOS to be more consistent with Apple's Guidelines [#8443](https://github.com/JabRef/jabref/issues/8443)

### Fixed

- We fixed an issue where certain actions were not disabled when no libraries were open. [#11923](https://github.com/JabRef/jabref/issues/11923)
- We fixed an issue where the "Check for updates" preference was not saved. [#11485](https://github.com/JabRef/jabref/pull/11485)
- We fixed an issue where an exception was thrown after changing "show preview as a tab" in the preferences. [#11515](https://github.com/JabRef/jabref/pull/11515)
- We fixed an issue where JabRef put file paths as absolute path when an entry was created using drag and drop of a PDF file. [#11173](https://github.com/JabRef/jabref/issues/11173)
- We fixed an issue that online and offline mode for new library creation were handled incorrectly. [#11565](https://github.com/JabRef/jabref/pull/11565)
- We fixed an issue with colors in the search bar when dark theme is enabled. [#11569](https://github.com/JabRef/jabref/issues/11569)
- We fixed an issue with query transformers (JStor and others). [#11643](https://github.com/JabRef/jabref/pull/11643)
- We fixed an issue where a new unsaved library was not marked with an asterisk. [#11519](https://github.com/JabRef/jabref/pull/11519)
- We fixed an issue where JabRef starts without window decorations. [#11440](https://github.com/JabRef/jabref/pull/11440)
- We fixed an issue where the entry preview highlight was not working when searching before opening the entry editor. [#11659](https://github.com/JabRef/jabref/pull/11659)
- We fixed an issue where text in Dark mode inside "Citation information" was not readable. [#11512](https://github.com/JabRef/jabref/issues/11512)
- We fixed an issue where the selection of an entry in the table lost after searching for a group. [#3176](https://github.com/JabRef/jabref/issues/3176)
- We fixed the non-functionality of the option "Automatically sync bibliography when inserting citations" in the OpenOffice panel, when enabled in case of JStyles. [#11684](https://github.com/JabRef/jabref/issues/11684)
- We fixed an issue where the library was not marked changed after a migration. [#11542](https://github.com/JabRef/jabref/pull/11542)
- We fixed an issue where rebuilding the full-text search index was not working. [#11374](https://github.com/JabRef/jabref/issues/11374)
- We fixed an issue where the progress of indexing linked files showed an incorrect number of files. [#11378](https://github.com/JabRef/jabref/issues/11378)
- We fixed an issue where the full-text search results were incomplete. [#8626](https://github.com/JabRef/jabref/issues/8626)
- We fixed an issue where search result highlighting was incorrectly highlighting the boolean operators. [#11595](https://github.com/JabRef/jabref/issues/11595)
- We fixed an issue where search result highlighting was broken at complex searches. [#8067](https://github.com/JabRef/jabref/issues/8067)
- We fixed an exception when searching for unlinked files. [#11731](https://github.com/JabRef/jabref/issues/11731)
- We fixed an issue with the link to the full text at the BVB fetcher. [#11852](https://github.com/JabRef/jabref/pull/11852)
- We fixed an issue where two contradicting notifications were shown when cutting an entry in the main table. [#11724](https://github.com/JabRef/jabref/pull/11724)
- We fixed an issue where unescaped braces in the arXiv fetcher were not treated. [#11704](https://github.com/JabRef/jabref/issues/11704)
- We fixed an issue where HTML instead of the fulltext pdf was downloaded when importing arXiv entries. [#4913](https://github.com/JabRef/jabref/issues/4913)
- We fixed an issue where the keywords and crossref fields were not properly focused. [#11177](https://github.com/JabRef/jabref/issues/11177)
- We fixed handling of `\"` in [bracketed patterns](https://docs.jabref.org/setup/citationkeypatterns) containing a RegEx. [#11967](https://github.com/JabRef/jabref/pull/11967)
- We fixed an issue where the Undo/Redo buttons were active even when all libraries are closed. [#11837](https://github.com/JabRef/jabref/issues/11837)
- We fixed an issue where recently opened files were not displayed in the main menu properly. [#9042](https://github.com/JabRef/jabref/issues/9042)
- We fixed an issue where the DOI lookup would show an error when a DOI was found for an entry. [#11850](https://github.com/JabRef/jabref/issues/11850)
- We fixed an issue where <kbd>Tab</kbd> cannot be used to jump to next field in some single-line fields. [#11785](https://github.com/JabRef/jabref/issues/11785)
- We fixed an issue where the "Do not ask again" checkbox was not working, when asking for permission to use Grobid [JabRef/jabref-koppor#566](https://github.com/JabRef/jabref-koppor/issues/566).
- We fixed an issue where we display warning message for moving attached open files. [#10121](https://github.com/JabRef/jabref/issues/10121)
- We fixed an issue where it was not possible to select selecting content of other user's comments.[#11106](https://github.com/JabRef/jabref/issues/11106)
- We fixed an issue when handling URLs containing a pipe (`|`) character. [#11876](https://github.com/JabRef/jabref/issues/11876)
- We fixed an issue where web search preferences "Custom API key" table modifications not discarded. [#11925](https://github.com/JabRef/jabref/issues/11925)
- We fixed an issue when opening attached files in [extra file columns](https://docs.jabref.org/finding-sorting-and-cleaning-entries/filelinks#adding-additional-columns-to-entry-table-for-file-types). [#12005](https://github.com/JabRef/jabref/issues/12005)
- We fixed an issue where trying to open a library from a failed mounted directory on Mac would cause an error. [#10548](https://github.com/JabRef/jabref/issues/10548)
- We fixed an issue when the preview was out of sync. [#9172](https://github.com/JabRef/jabref/issues/9172)
- We fixed an issue where identifier paste couldn't work with Unicode REPLACEMENT CHARACTER. [#11986](https://github.com/JabRef/jabref/issues/11986)
- We fixed an issue when click on entry at "Check Integrity" wasn't properly focusing the entry and field. [#11997](https://github.com/JabRef/jabref/issues/11997)
- We fixed an issue with the ui not scaling when changing the font size [#11219](https://github.com/JabRef/jabref/issues/11219)
- We fixed an issue where a custom application for external file types would not be saved [#12311](https://github.com/JabRef/jabref/issues/12311)
- We fixed an issue where a file that no longer exists could not be deleted from an entry using keyboard shortcut [#9731](https://github.com/JabRef/jabref/issues/9731)

### Removed

- We removed the description of search strings. [#11542](https://github.com/JabRef/jabref/pull/11542)
- We removed support for importing using the SilverPlatterImporter (`Record INSPEC`). [#11576](https://github.com/JabRef/jabref/pull/11576)
- We removed support for automatically generating file links using the CLI (`--automaticallySetFileLinks`).

## [5.15] – 2024-07-10

### Added

- We made new groups automatically to focus upon creation. [#11449](https://github.com/JabRef/jabref/issues/11449)

### Fixed

- We fixed an issue where JabRef was no longer built for Intel based macs (x86) [#11468](https://github.com/JabRef/jabref/issues/11468)
- We fixed usage when using running on Snapcraft. [#11465](https://github.com/JabRef/jabref/issues/11465)
- We fixed detection for `soffice.exe` on Windows. [#11478](https://github.com/JabRef/jabref/pull/11478)
- We fixed an issue where saving preferences when importing preferences on first run in a snap did not work [forum#4399](https://discourse.jabref.org/t/how-to-report-problems-in-the-distributed-version-5-14-ensuring-that-one-can-no-longer-work-with-jabref/4399/5)

## [5.14] – 2024-07-08

### Added

- We added support for offline extracting references from PDFs following the IEEE format. [#11156](https://github.com/JabRef/jabref/pull/11156)
- We added a new keyboard shortcut  <kbd>ctrl</kbd> + <kbd>,</kbd> to open the preferences. [#11154](https://github.com/JabRef/jabref/pull/11154)
- We added value selection (such as for month) for content selectors in custom entry types. [#11109](https://github.com/JabRef/jabref/issues/11109)
- We added a duplicate checker for the Citation Relations tab. [#10414](https://github.com/JabRef/jabref/issues/10414)
- We added tooltip on main table cells that shows cell content or cell content and entry preview if set in preferences. [#10925](https://github.com/JabRef/jabref/issues/10925)
- Added a formatter to remove word enclosing braces. [#11222](https://github.com/JabRef/jabref/issues/11222)
- We added the ability to add a keyword/crossref when typing the separator character (e.g., comma) in the keywords/crossref fields. [#11178](https://github.com/JabRef/jabref/issues/11178)
- We added an exporter and improved the importer for Endnote XML format. [#11137](https://github.com/JabRef/jabref/issues/11137)
- We added support for using BibTeX Style files (BST) in the Preview. [#11102](https://github.com/JabRef/jabref/issues/11102)
- We added support for automatically update LaTeX citations when a LaTeX file is created, removed, or modified. [#10585](https://github.com/JabRef/jabref/issues/10585)

### Changed

- We replaced the word "Key bindings" with "Keyboard shortcuts" in the Preferences tab. [#11153](https://github.com/JabRef/jabref/pull/11153)
- We slightly improved the duplicate check if ISBNs are present. [#8885](https://github.com/JabRef/jabref/issues/8885)
- JabRef no longer downloads HTML files of websites when a PDF was not found. [#10149](https://github.com/JabRef/jabref/issues/10149)
- We added the HTTP message (in addition to the response code) if an error is encountered. [#11341](https://github.com/JabRef/jabref/pull/11341)
- We made label wrap text to fit view size when reviewing external group changes. [#11220](https://github.com/JabRef/jabref/issues/11220)

### Fixed

- We fixed an issue where entry type with duplicate fields prevented opening existing libraries with custom entry types. [#11127](https://github.com/JabRef/jabref/issues/11127)
- We fixed an issue where Markdown rendering removed braces from the text. [#10928](https://github.com/JabRef/jabref/issues/10928)
- We fixed an issue when the file was flagged as changed on disk in the case of content selectors or groups. [#9064](https://github.com/JabRef/jabref/issues/9064)
- We fixed crash on opening the entry editor when auto-completion is enabled. [#11188](https://github.com/JabRef/jabref/issues/11188)
- We fixed the usage of the key binding for "Clear search" (default: <kbd>Escape</kbd>). [#10764](https://github.com/JabRef/jabref/issues/10764)
- We fixed an issue where library shown as unsaved and marked (*) after accepting changes made externally to the file. [#11027](https://github.com/JabRef/jabref/issues/11027)
- We fixed an issue where drag and dropping entries from one library to another was not always working. [#11254](https://github.com/JabRef/jabref/issues/11254)
- We fixed an issue where drag and dropping entries created a shallow copy. [#11160](https://github.com/JabRef/jabref/issues/11160)
- We fixed an issue where imports to a custom group would only work for the first entry [#11085](https://github.com/JabRef/jabref/issues/11085), [#11269](https://github.com/JabRef/jabref/issues/11269)
- We fixed an issue when cursor jumped to the beginning of the line. [#5904](https://github.com/JabRef/jabref/issues/5904)
- We fixed an issue where a new entry was not added to the selected group [#8933](https://github.com/JabRef/jabref/issues/8933)
- We fixed an issue where the horizontal position of the Entry Preview inside the entry editor was not remembered across restarts [#11281](https://github.com/JabRef/jabref/issues/11281)
- We fixed an issue where the search index was not updated after linking PDF files. [#11317](https://github.com/JabRef/jabref/pull/11317)
- We fixed rendering of (first) author with a single letter surname. [forum#4330](https://discourse.jabref.org/t/correct-rendering-of-first-author-with-a-single-letter-surname/4330)
- We fixed that the import of the related articles tab sometimes used the wrong library mode. [#11282](https://github.com/JabRef/jabref/pull/11282)
- We fixed an issue where the entry editor context menu was not shown correctly when JabRef is opened on a second, extended screen [#11323](https://github.com/JabRef/jabref/issues/11323), [#11174](https://github.com/JabRef/jabref/issues/11174)
- We fixed an issue where the value of "Override default font settings" was not applied on startup [#11344](https://github.com/JabRef/jabref/issues/11344)
- We fixed an issue when "Library changed on disk" appeared after a save by JabRef. [#4877](https://github.com/JabRef/jabref/issues/4877)
- We fixed an issue where the Pubmed/Medline Plain importer would not respect the user defined keyword separator [#11413](https://github.com/JabRef/jabref/issues/11413)
- We fixed an issue where the value of "Override default font settings" was not applied on startup [#11344](https://github.com/JabRef/jabref/issues/11344)
- We fixed an issue where DatabaseChangeDetailsView was not scrollable when reviewing external metadata changes [#11220](https://github.com/JabRef/jabref/issues/11220)
- We fixed undo/redo for text fields. [#11420](https://github.com/JabRef/jabref/issues/11420)
- We fixed an issue where clicking on a page number in the search results tab opens a wrong file in the document viewer. [#11432](https://github.com/JabRef/jabref/pull/11432)

### Removed

- We removed the misleading message "Doing a cleanup for X entries" when opening the Cleanup entries dialog [#11463](https://github.com/JabRef/jabref/pull/11463)

## [5.13] – 2024-04-01

### Added

- We converted the "Custom API key" list to a table to be more accessible. [#10926](https://github.com/JabRef/jabref/issues/10926)
- We added a "refresh" button for the LaTeX citations tab in the entry editor. [#10584](https://github.com/JabRef/jabref/issues/10584)
- We added the possibility to show the BibTeX source in the [web search](https://docs.jabref.org/collect/import-using-online-bibliographic-database) import screen. [#560](https://github.com/JabRef/jabref-koppor/issues/560)
- We added a fetcher for [ISIDORE](https://isidore.science/), simply paste in the link into the text field or the last 6 digits in the link that identify that paper. [#10423](https://github.com/JabRef/jabref/issues/10423)
- When importing entries form the "Citation relations" tab, the field [cites](https://docs.jabref.org/advanced/entryeditor/entrylinks) is now filled according to the relationship between the entries. [#10752](https://github.com/JabRef/jabref/pull/10752)
- We added a new integrity check and clean up option for strings having Unicode characters not encoded in [Unicode "Normalization Form Canonical Composition" (NFC)](https://en.wikipedia.org/wiki/Unicode_equivalence#Normal_forms"). [#10506](https://github.com/JabRef/jabref/issues/10506)
- We added a new group icon column to the main table showing the icons of the entry's groups. [#10801](https://github.com/JabRef/jabref/pull/10801)
- When deleting an entry, the files linked to the entry are now optionally deleted as well. [#10509](https://github.com/JabRef/jabref/issues/10509)
- We added support to move the file to the system trash (instead of deleting it). [#10591](https://github.com/JabRef/jabref/pull/10591)
- We added ability to jump to an entry in the command line using `-j CITATIONKEY`. [JabRef/jabref-koppor#540](https://github.com/JabRef/jabref-koppor/issues/540)
- We added a new boolean to the style files for Openoffice/Libreoffice integration to switch between ZERO_WIDTH_SPACE (default) and no space. [#10843](https://github.com/JabRef/jabref/pull/10843)
- When pasting HTML into the abstract or a comment field, the hypertext is automatically converted to Markdown. [#10558](https://github.com/JabRef/jabref/issues/10558)
- We added the possibility to redownload files that had been present but are no longer in the specified location. [#10848](https://github.com/JabRef/jabref/issues/10848)
- We added the citation key pattern `[camelN]`. Equivalent to the first N words of the `[camel]` pattern.
- We added importing of static groups and linked files from BibDesk .bib files. [#10381](https://github.com/JabRef/jabref/issues/10381)
- We added ability to export in CFF (Citation File Format) [#10661](https://github.com/JabRef/jabref/issues/10661).
- We added ability to push entries to TeXworks. [#3197](https://github.com/JabRef/jabref/issues/3197)
- We added the ability to zoom in and out in the document viewer using <kbd>Ctrl</kbd> + <kbd>Scroll</kbd>. [#10964](https://github.com/JabRef/jabref/pull/10964)
- We added a Cleanup for removing non-existent files and grouped the related options [#10929](https://github.com/JabRef/jabref/issues/10929)
- We added the functionality to parse the bibliography of PDFs using the GROBID online service. [#10200](https://github.com/JabRef/jabref/issues/10200)
- We added a seperated search bar for the global search window. [#11032](https://github.com/JabRef/jabref/pull/11032)
- We added ability to double-click on an entry in the global search window to select the corresponding entry in the main table. [#11010](https://github.com/JabRef/jabref/pull/11010)
- We added support for BibTeX String constants during copy & paste between libraries. [#10872](https://github.com/JabRef/jabref/issues/10872)
- We added the field `langid` which is important for hyphenation and casing in LaTeX. [#10868](https://github.com/JabRef/jabref/issues/10868)
- Event log entries can now be copied via a context menu. [#11100](https://github.com/JabRef/jabref/issues/11100)

### Changed

- The "Automatically open folders of attached files" preference default status has been changed to enabled on Windows. [JabRef/jabref-koppor#56](https://github.com/JabRef/jabref-koppor/issues/56)
- The Custom export format now uses the custom DOI base URI in the preferences for the `DOICheck`, if activated [forum#4084](https://discourse.jabref.org/t/export-html-disregards-custom-doi-base-uri/4084)
- The index directories for full text search have now more readable names to increase debugging possibilities using Apache Lucense's Lurk. [#10193](https://github.com/JabRef/jabref/issues/10193)
- The fulltext search also indexes files ending with .pdf (but do not having an explicit file type set). [#10193](https://github.com/JabRef/jabref/issues/10193)
- We changed the arrangement of the lists in the "Citation relations" tab. `Cites` are now on the left and `Cited by` on the right [#10752](https://github.com/JabRef/jabref/pull/10752)
- Sub libraries based on `aux` file can now also be generated if some citations are not found library. [#10775](https://github.com/JabRef/jabref/pull/10775)
- We rearranged the tab order in the entry editor and renamed the "Scite Tab" to "Citation information". [#10821](https://github.com/JabRef/jabref/issues/10821)
- We changed the duplicate handling in the Import entries dialog. Potential duplicate entries are marked with an icon and importing will now trigger the merge dialog [#10914](https://github.com/JabRef/jabref/pull/10914)
- We made the command "Push to TexShop" more robust to allow cite commands with a character before the first slash. [forum#2699](https://discourse.jabref.org/t/push-to-texshop-mac/2699/17?u=siedlerchr)
- We only show the notification "Saving library..." if the library contains more than 2000 entries. [#9803](https://github.com/JabRef/jabref/issues/9803)
- JabRef now keeps previous log files upon start. [#11023](https://github.com/JabRef/jabref/pull/11023)
- When normalizing author names, complete enclosing braces are kept. [#10031](https://github.com/JabRef/jabref/issues/10031)
- We enhanced the dialog for adding new fields in the content selector with a selection box containing a list of standard fields. [#10912](https://github.com/JabRef/jabref/pull/10912)
- We store the citation relations in an LRU cache to avoid bloating the memory and out-of-memory exceptions. [#10958](https://github.com/JabRef/jabref/issues/10958)
- Keywords field are now displayed as tags. [#10910](https://github.com/JabRef/jabref/pull/10910)
- Citation relations now get more information, and have quick access to view the articles in a browser without adding them to the library [#10869](https://github.com/JabRef/jabref/issues/10869)
- Importer/Exporter for CFF format now supports JabRef `cites` and `related` relationships, as well as all fields from the CFF specification. [#10993](https://github.com/JabRef/jabref/issues/10993)
- The XMP-Exporter no longer writes the content of the `file`-field. [#11083](https://github.com/JabRef/jabref/pull/11083)
- We added notes, checks and warnings for the case of selection of non-empty directories while starting a new Systematic Literature Review. [#600](https://github.com/JabRef/jabref-koppor/issues/600)
- Text in the import dialog (web search results) will now be wrapped to prevent horizontal scrolling. [#10931](https://github.com/JabRef/jabref/issues/10931)
- We improved the error handling when invalid bibdesk-files are encountered [#11117](https://github.com/JabRef/jabref/issues/11117)

### Fixed

- We fixed an issue where the fulltext search button in entry editor used to disappear on click till the search is completed. [#10425](https://github.com/JabRef/jabref/issues/10425)
- We fixed an issue where attempting to cancel the importing/generation of an entry from id is ignored. [#10508](https://github.com/JabRef/jabref/issues/10508)
- We fixed an issue where the preview panel showing the wrong entry (an entry that is not selected in the entry table). [#9172](https://github.com/JabRef/jabref/issues/9172)
- We fixed an issue where HTML-reserved characters like '&' and '<', in addition to HTML entities like '&amp;' were not rendered correctly in entry preview. [#10677](https://github.com/JabRef/jabref/issues/10677)
- The last page of a PDF is now indexed by the full text search. [#10193](https://github.com/JabRef/jabref/issues/10193)
- The entry editor respects the configured custom tabs when showing "Other fields". [#11012](https://github.com/JabRef/jabref/pull/11012)
- The default owner of an entry can be changed again. [#10924](https://github.com/JabRef/jabref/issues/10924)
- We fixed an issue where the duplicate check did not take umlauts or other LaTeX-encoded characters into account. [#10744](https://github.com/JabRef/jabref/pull/10744)
- We fixed the colors of the icon on hover for unset special fields. [#10431](https://github.com/JabRef/jabref/issues/10431)
- We fixed an issue where the CrossRef field did not work if autocompletion was disabled [#8145](https://github.com/JabRef/jabref/issues/8145)
- In biblatex mode, JabRef distinguishes between "Optional fields" and "Optional fields 2" again. [#11022](https://github.com/JabRef/jabref/pull/11022)
- We fixed an issue where exporting`@electronic` and `@online` entry types to the Office XMl would duplicate the field `title`  [#10807](https://github.com/JabRef/jabref/issues/10807)
- We fixed an issue where the `CommentsTab` was not properly formatted when the `defaultOwner` contained capital or special letters. [#10870](https://github.com/JabRef/jabref/issues/10870)
- We fixed an issue where the `File -> Close library` menu item was not disabled when no library was open. [#10948](https://github.com/JabRef/jabref/issues/10948)
- We fixed an issue where the Document Viewer would show the PDF in only half the window when maximized. [#10934](https://github.com/JabRef/jabref/issues/10934)
- Clicking on the crossref and related tags in the entry editor jumps to the linked entry. [#5484](https://github.com/JabRef/jabref/issues/5484) [#9369](https://github.com/JabRef/jabref/issues/9369)
- We fixed an issue where JabRef could not parse absolute file paths from Zotero exports. [#10959](https://github.com/JabRef/jabref/issues/10959)
- We fixed an issue where an exception occured when toggling between "Live" or "Locked" in the internal Document Viewer. [#10935](https://github.com/JabRef/jabref/issues/10935)
- When fetching article information fom IEEE Xplore, the em dash is now converted correctly. [JabRef/jabref-koppor#286](https://github.com/JabRef/jabref-koppor/issues/286)
- Fixed an issue on Windows where the browser extension reported failure to send an entry to JabRef even though it was sent properly. [JabRef/JabRef-Browser-Extension#493](https://github.com/JabRef/JabRef-Browser-Extension/issues/493)
- Fixed an issue on Windows where TeXworks path was not resolved if it was installed with MiKTeX. [#10977](https://github.com/JabRef/jabref/issues/10977)
- We fixed an issue with where JabRef would throw an error when using MathSciNet search, as it was unable to parse the fetched JSON coreectly. [#10996](https://github.com/JabRef/jabref/issues/10996)
- We fixed an issue where the "Import by ID" function would throw an error when a DOI that contains URL-encoded characters was entered. [#10648](https://github.com/JabRef/jabref/issues/10648)
- We fixed an issue with handling of an "overflow" of authors at `[authIniN]`. [#11087](https://github.com/JabRef/jabref/issues/11087)
- We fixed an issue where an exception occurred when selecting entries in the web search results. [#11081](https://github.com/JabRef/jabref/issues/11081)
- When a new library is unsaved, there is now no warning when fetching entries with PDFs. [#11075](https://github.com/JabRef/jabref/issues/11075)
- We fixed an issue where the message "The libary has been modified by another program" occurred when editing library metadata and saving the library. [#4877](https://github.com/JabRef/jabref/issues/4877)

### Removed

- We removed the predatory journal checks due to a high rate of false positives. [#11066](https://github.com/JabRef/jabref/pull/11066)

## [5.12] – 2023-12-24

### Added

- We added a scite.ai tab in the entry editor that retrieves 'Smart Citation' tallies for citations that have a DOI. [JabRef/jabref-koppor#375](https://github.com/JabRef/jabref-koppor/issues/375)
- We added a dropdown menu to let users change the reference library during AUX file import. [#10472](https://github.com/JabRef/jabref/issues/10472)
- We added a button to let users reset the cite command to the default value. [#10569](https://github.com/JabRef/jabref/issues/10569)
- We added the option to use System Preference for Light/Dark Theme [#8729](https://github.com/JabRef/jabref/issues/8729).
- We added [scholar.archive.org](https://scholar.archive.org/) as a new fetcher. [#10498](https://github.com/JabRef/jabref/issues/10498)
- We integrated predatory journal checking as part of the Integrity Checker based on the [check-bib-for-predatory](https://github.com/CfKu/check-bib-for-predatory). [JabRef/jabref-koppor#348](https://github.com/JabRef/jabref-koppor/issues/348)
- We added a 'More options' section in the main table right click menu opening the preferences dialog. [#9432](https://github.com/JabRef/jabref/issues/9432)
- When creating a new group, it inherits the icon of the parent group. [#10521](https://github.com/JabRef/jabref/pull/10521)

### Changed

- We moved the location of the 'Open only one instance of JabRef' preference option from "Network" to "General". [#9306](https://github.com/JabRef/jabref/issues/9306)
- The two previews in the change resolver dialog now have their scrollbars synchronized. [#9576](https://github.com/JabRef/jabref/issues/9576).
- We changed the setting of the keyword separator to accept a single character only. [#177](https://github.com/JabRef/jabref-koppor/issues/177)
- We replaced "SearchAll" in Web Search by "Search Selected". [#10556](https://github.com/JabRef/jabref/issues/10556)
- Short DOI formatter now checks, if the value is already formatted. If so, it returns the value instead of calling the ShortDOIService again. [#10589](https://github.com/JabRef/jabref/issues/10589)
- We upgraded to JavaFX 21.0.1. As a consequence JabRef requires now macOS 11 or later and GTK 3.8 or later on Linux [#10627](https://github.com/JabRef/jabref/pull/10627).
- A user-specific comment fields is not enabled by default, but can be enabled using the "Add" button. [#10424](https://github.com/JabRef/jabref/issues/10424)
- We upgraded to Lucene 9.9 for the fulltext search. The search index will be rebuild. [#10686](https://github.com/JabRef/jabref/pull/10686)
- When using "Copy..." -> "Copy citation key", the delimiter configured at "Push applications" is respected. [#10707](https://github.com/JabRef/jabref/pull/10707)

### Fixed

- We fixed an issue where the added protected term has unwanted leading and trailing whitespaces, where the formatted text has unwanted empty brackets and where the word at the cursor in the textbox can be added to the list. [#10415](https://github.com/JabRef/jabref/issues/10415)
- We fixed an issue where in the merge dialog the file field of entries was not correctly merged when the first and second entry both contained values inside the file field. [#10572](https://github.com/JabRef/jabref/issues/10572)
- We fixed some small inconsistencies in the user interface. [#10507](https://github.com/JabRef/jabref/issues/10507) [#10458](https://github.com/JabRef/jabref/issues/10458) [#10660](https://github.com/JabRef/jabref/issues/10660)
- We fixed the issue where the Hayagriva YAML exporter would not include a parent field for the publisher/series. [#10596](https://github.com/JabRef/jabref/issues/10596)
- We fixed issues in the external file type dialog w.r.t. duplicate entries in the case of a language switch. [#10271](https://github.com/JabRef/jabref/issues/10271)
- We fixed an issue where the right-click action "Copy cite..." did not respect the configured citation command under "External Programs" -> "[Push Applications](https://docs.jabref.org/cite/pushtoapplications)" [#10615](https://github.com/JabRef/jabref/issues/10615)

### Removed

- We removed duplicate filtering and sorting operations in the MainTable when editing BibEntries. [#10619](https://github.com/JabRef/jabref/pull/10619)

## [5.11] – 2023-10-22

### Added

- We added the ability to sort subgroups in Z-A order, as well as by ascending and descending number of subgroups. [#10249](https://github.com/JabRef/jabref/issues/10249)
- We added the possibility to find (and add) papers that cite or are cited by a given paper. [#6187](https://github.com/JabRef/jabref/issues/6187)
- We added an error-specific message for when a download from a URL fails. [#9826](https://github.com/JabRef/jabref/issues/9826)
- We added support for customizing the citation command (e.g., `[@key1,@key2]`) when [pushing to external applications](https://docs.jabref.org/cite/pushtoapplications). [#10133](https://github.com/JabRef/jabref/issues/10133)
- We added an integrity check for more special characters. [#8712](https://github.com/JabRef/jabref/issues/8712)
- We added protected terms described as "Computer science". [#10222](https://github.com/JabRef/jabref/pull/10222)
- We added a link "Get more themes..." in the preferences to that points to [themes.jabref.org](https://themes.jabref.org) allowing the user to download new themes. [#10243](https://github.com/JabRef/jabref/issues/10243)
- We added a fetcher for [LOBID](https://lobid.org/resources/api) resources. [JabRef/jabref-koppor#386](https://github.com/JabRef/jabref-koppor/issues/386)
- When in `biblatex` mode, the [integrity check](https://docs.jabref.org/finding-sorting-and-cleaning-entries/checkintegrity) for journal titles now also checks the field `journal`.
- We added support for exporting to Hayagriva YAML format. [#10382](https://github.com/JabRef/jabref/issues/10382)
- We added support for pushing citations to [TeXShop](https://pages.uoregon.edu/koch/texshop/) on macOS [forum#2699](https://discourse.jabref.org/t/push-to-texshop-mac/2699).
- We added the 'Bachelor's thesis' type for Biblatex's 'Thesis' EntryType [#10029](https://github.com/JabRef/jabref/issues/10029).

### Changed

- The export formats `listrefs`, `tablerefs`, `tablerefsabsbib`, now use the ISO date format in the footer [#10383](https://github.com/JabRef/jabref/pull/10383).
- When searching for an identifier in the "Web search", the title of the search window is now "Identifier-based Web Search". [#10391](https://github.com/JabRef/jabref/pull/10391)
- The ampersand checker now skips verbatim fields (`file`, `url`, ...). [#10419](https://github.com/JabRef/jabref/pull/10419)
- If no existing document is selected for exporting "XMP annotated pdf" JabRef will now create a new PDF file with a sample text and the metadata. [#10102](https://github.com/JabRef/jabref/issues/10102)
- We modified the DOI cleanup to infer the DOI from an ArXiV ID if it's present. [#10426](https://github.com/JabRef/jabref/issues/10426)
- The ISI importer uses the field `comment` for notes (instead of `review). [#10478](https://github.com/JabRef/jabref/pull/10478)
- If no existing document is selected for exporting "Embedded BibTeX pdf" JabRef will now create a new PDF file with a sample text and the metadata. [#10101](https://github.com/JabRef/jabref/issues/10101)
- Translated titles format no longer raise a warning. [#10459](https://github.com/JabRef/jabref/issues/10459)
- We re-added the empty grey containers in the groups panel to keep an indicator for the current selected group, if displaying of group item count is turned off [#9972](https://github.com/JabRef/jabref/issues/9972)

### Fixed

- We fixed an issue where "Move URL in note field to url field" in the cleanup dialog caused an exception if no note field was present [forum#3999](https://discourse.jabref.org/t/cleanup-entries-cant-get-it-to-work/3999)
- It is possible again to use "current table sort order" for the order of entries when saving. [#9869](https://github.com/JabRef/jabref/issues/9869)
- Passwords can be stored in GNOME key ring. [#10274](https://github.com/JabRef/jabref/issues/10274)
- We fixed an issue where groups based on an aux file could not be created due to an exception [#10350](https://github.com/JabRef/jabref/issues/10350)
- We fixed an issue where the JabRef browser extension could not communicate with JabRef under macOS due to missing files. You should use the `.pkg` for the first installation as it updates all necessary files for the extension [#10308](https://github.com/JabRef/jabref/issues/10308)
- We fixed an issue where the ISBN fetcher returned the entrytype `misc` for certain ISBN numbers [#10348](https://github.com/JabRef/jabref/issues/10348)
- We fixed a bug where an exception was raised when saving less than three export save orders in the preference. [#10157](https://github.com/JabRef/jabref/issues/10157)
- We fixed an issue where it was possible to create a group with no name or with a group separator inside the name [#9776](https://github.com/JabRef/jabref/issues/9776)
- Biblatex's `journaltitle` is now also respected for showing the journal information. [#10397](https://github.com/JabRef/jabref/issues/10397)
- JabRef does not hang anymore when exporting via CLI. [#10380](https://github.com/JabRef/jabref/issues/10380)
- We fixed an issue where it was not possible to save a library on a network share under macOS due to an exception when acquiring a file lock [#10452](https://github.com/JabRef/jabref/issues/10452)
- We fixed an issue where exporting "XMP annotated pdf" without selecting an existing document would produce an exception. [#10102](https://github.com/JabRef/jabref/issues/10102)
- We fixed an issue where the "Enabled" column in the "Protected terms files" tab in the preferences could not be resized [#10285](https://github.com/JabRef/jabref/issues/10285)
- We fixed an issue where after creation of a new library, the new library was not focused. [JabRef/jabref-koppor#592](https://github.com/JabRef/jabref-koppor/issues/592)
- We fixed an issue where double clicking on an url in the file field would trigger an exception instead of opening the browser [#10480](https://github.com/JabRef/jabref/pull/10480)
- We fixed an issue where scrolling was impossible on dragging a citation on the groups panel. [#9754](https://github.com/JabRef/jabref/issues/9754)
- We fixed an issue where exporting "Embedded BibTeX pdf" without selecting an existing document would produce an exception. [#10101](https://github.com/JabRef/jabref/issues/10101)
- We fixed an issue where there was a failure to access the url link for "eprint" for the ArXiv entry.[#10474](https://github.com/JabRef/jabref/issues/10474)
- We fixed an issue where it was not possible to connect to a shared database once a group with entries was added or other metadata modified [#10336](https://github.com/JabRef/jabref/issues/10336)
- We fixed an issue where middle-button paste in X not always worked [#7905](https://github.com/JabRef/jabref/issues/7905)

## [5.10] – 2023-09-02

### Added

- We added a field showing the BibTeX/biblatex source for added and deleted entries in the "External Changes Resolver" dialog. [#9509](https://github.com/JabRef/jabref/issues/9509)
- We added user-specific comment field so that multiple users can make separate comments. [#543](https://github.com/JabRef/jabref-koppor/issues/543)
- We added a search history list in the search field's right click menu. [#7906](https://github.com/JabRef/jabref/issues/7906)
- We added a full text fetcher for IACR eprints. [#9651](https://github.com/JabRef/jabref/pull/9651)
- We added "Attach file from URL" to right-click context menu to download and store a file with the reference library. [#9646](https://github.com/JabRef/jabref/issues/9646)
- We enabled updating an existing entry with data from InspireHEP. [#9351](https://github.com/JabRef/jabref/issues/9351)
- We added a fetcher for the Bibliotheksverbund Bayern (experimental). [#9641](https://github.com/JabRef/jabref/pull/9641)
- We added support for more biblatex date formats for parsing dates. [#2753](https://github.com/JabRef/jabref/issues/2753)
- We added support for multiple languages for exporting to and importing references from MS Office. [#9699](https://github.com/JabRef/jabref/issues/9699)
- We enabled scrolling in the groups list when dragging a group on another group. [#2869](https://github.com/JabRef/jabref/pull/2869)
- We added the option to automatically download online files when a new entry is created from an existing ID (e.g., DOI). The option can be disabled in the preferences under "Import and Export". [#9756](https://github.com/JabRef/jabref/issues/9756)
- We added a new Integrity check for unescaped ampersands. [JabRef/jabref-koppor#585](https://github.com/JabRef/jabref-koppor/issues/585)
- We added support for parsing `$\backslash$` in file paths (as exported by Mendeley). [forum#3470](https://discourse.jabref.org/t/mendeley-bib-import-with-linked-files/3470)
- We added the possibility to automatically fetch entries when an ISBN is pasted on the main table. [#9864](https://github.com/JabRef/jabref/issues/9864)
- We added the option to disable the automatic linking of files in the entry editor [#5105](https://github.com/JabRef/jabref/issues/5105)
- We added the link icon for ISBNs in linked identifiers column. [#9819](https://github.com/JabRef/jabref/issues/9819)
- We added key binding to focus on groups <kbd>alt</kbd> + <kbd>s</kbd> [#9863](https://github.com/JabRef/jabref/issues/9863)
- We added the option to unprotect a text selection, which strips all pairs of curly braces away. [#9950](https://github.com/JabRef/jabref/issues/9950)
- We added drag and drop events for field 'Groups' in entry editor panel. [#569](https://github.com/JabRef/jabref-koppor/issues/569)
- We added support for parsing MathML in the Medline importer. [#4273](https://github.com/JabRef/jabref/issues/4273)
- We added the ability to search for an identifier (DOI, ISBN, ArXiv ID) directly from 'Web Search'. [#7575](https://github.com/JabRef/jabref/issues/7575) [#9674](https://github.com/JabRef/jabref/issues/9674)
- We added a cleanup activity that identifies a URL or a last-visited-date in the `note` field and moves it to the `url` and `urldate` field respectively. [JabRef/jabref-koppor#216](https://github.com/JabRef/jabref-koppor/issues/216)
- We enabled the user to change the name of a field in a custom entry type by double-clicking on it. [#9840](https://github.com/JabRef/jabref/issues/9840)
- We added some preferences options to disable online activity. [#10064](https://github.com/JabRef/jabref/issues/10064)
- We integrated two mail actions ("As Email" and "To Kindle") under a new "Send" option in the right-click & Tools menus. The Kindle option creates an email targeted to the user's Kindle email, which can be set in preferences under "External programs" [#6186](https://github.com/JabRef/jabref/issues/6186)
- We added an option to clear recent libraries' history. [#10003](https://github.com/JabRef/jabref/issues/10003)
- We added an option to encrypt and remember the proxy password. [#8055](https://github.com/JabRef/jabref/issues/8055)[#10044](https://github.com/JabRef/jabref/issues/10044)
- We added support for showing journal information, via info buttons next to the `Journal` and `ISSN` fields in the entry editor. [#6189](https://github.com/JabRef/jabref/issues/6189)
- We added support for pushing citations to Sublime Text 3 [#10098](https://github.com/JabRef/jabref/issues/10098)
- We added support for the Finnish language. [#10183](https://github.com/JabRef/jabref/pull/10183)
- We added the option to automatically replaces illegal characters in the filename when adding a file to JabRef. [#10182](https://github.com/JabRef/jabref/issues/10182)
- We added a privacy policy. [#10064](https://github.com/JabRef/jabref/issues/10064)
- We added a tooltip to show the number of entries in a group [#10208](https://github.com/JabRef/jabref/issues/10208)
- We fixed an issue where it was no longer possible to add or remove selected entries to groups via context menu [#10404](https://github.com/JabRef/jabref/issues/10404), [#10317](https://github.com/JabRef/jabref/issues/10317) [#10374](https://github.com/JabRef/jabref/issues/10374)

### Changed

- We replaced "Close" by "Close library" and placed it after "Save all" in the File menu. [#10043](https://github.com/JabRef/jabref/pull/10043)
- We upgraded to Lucene 9.7 for the fulltext search. The search index will be rebuild. [#10036](https://github.com/JabRef/jabref/pull/10036)
- 'Get full text' now also checks the file url. [#568](https://github.com/JabRef/jabref-koppor/issues/568)
- JabRef writes a new backup file only if there is a change. Before, JabRef created a backup upon start. [#9679](https://github.com/JabRef/jabref/pull/9679)
- We modified the `Add Group` dialog to use the most recently selected group hierarchical context. [#9141](https://github.com/JabRef/jabref/issues/9141)
- We refined the 'main directory not found' error message. [#9625](https://github.com/JabRef/jabref/pull/9625)
- JabRef writes a new backup file only if there is a change. Before, JabRef created a backup upon start. [#9679](https://github.com/JabRef/jabref/pull/9679)
- Backups of libraries are not stored per JabRef version, but collected together. [#9676](https://github.com/JabRef/jabref/pull/9676)
- We streamlined the paths for logs and backups: The parent path fragment is always `logs` or `backups`.
- `log.txt` now contains an entry if a BibTeX entry could not be parsed.
- `log.txt` now contains debug messages. Debugging needs to be enabled explicitly. [#9678](https://github.com/JabRef/jabref/pull/9678)
- `log.txt` does not contain entries for non-found files during PDF indexing. [#9678](https://github.com/JabRef/jabref/pull/9678)
- The hostname is now determined using environment variables (`COMPUTERNAME`/`HOSTNAME`) first. [#9910](https://github.com/JabRef/jabref/pull/9910)
- We improved the Medline importer to correctly import ISO dates for `revised`. [#9536](https://github.com/JabRef/jabref/issues/9536)
- To avoid cluttering of the directory, We always delete the `.sav` file upon successful write. [#9675](https://github.com/JabRef/jabref/pull/9675)
- We improved the unlinking/deletion of multiple linked files of an entry using the <kbd>Delete</kbd> key. [#9473](https://github.com/JabRef/jabref/issues/9473)
- The field names of customized entry types are now exchanged preserving the case. [#9993](https://github.com/JabRef/jabref/pull/9993)
- We moved the custom entry types dialog into the preferences dialog. [#9760](https://github.com/JabRef/jabref/pull/9760)
- We moved the manage content selectors dialog to the library properties. [#9768](https://github.com/JabRef/jabref/pull/9768)
- We moved the preferences menu command from the options menu to the file menu. [#9768](https://github.com/JabRef/jabref/pull/9768)
- We reworked the cross ref labels in the entry editor and added a right click menu. [#10046](https://github.com/JabRef/jabref/pull/10046)
- We reorganized the order of tabs and settings in the library properties. [#9836](https://github.com/JabRef/jabref/pull/9836)
- We changed the handling of an "overflow" of authors at `[authIniN]`: JabRef uses `+` to indicate an overflow. Example: `[authIni2]` produces `A+` (instead of `AB`) for `Aachen and Berlin and Chemnitz`. [#9703](https://github.com/JabRef/jabref/pull/9703)
- We moved the preferences option to open the last edited files on startup to the 'General' tab. [#9808](https://github.com/JabRef/jabref/pull/9808)
- We improved the recognition of DOIs when pasting a link containing a DOI on the maintable. [#9864](https://github.com/JabRef/jabref/issues/9864s)
- We reordered the preferences dialog. [#9839](https://github.com/JabRef/jabref/pull/9839)
- We split the 'Import and Export' tab into 'Web Search' and 'Export'. [#9839](https://github.com/JabRef/jabref/pull/9839)
- We moved the option to run JabRef in memory stick mode into the preferences dialog toolbar. [#9866](https://github.com/JabRef/jabref/pull/9866)
- In case the library contains empty entries, they are not written to disk. [#8645](https://github.com/JabRef/jabref/issues/8645)
- The formatter `remove_unicode_ligatures` is now called `replace_unicode_ligatures`. [#9890](https://github.com/JabRef/jabref/pull/9890)
- We improved the error message when no terminal was found. [#9607](https://github.com/JabRef/jabref/issues/9607)
- In the context of the "systematic literature functionality", we changed the name "database" to "catalog" to use a separate term for online catalogs in comparison to SQL databases. [#9951](https://github.com/JabRef/jabref/pull/9951)
- We now show more fields (including Special Fields) in the dropdown selection for "Save sort order" in the library properties and for "Export sort order" in the preferences. [#10010](https://github.com/JabRef/jabref/issues/10010)
- We now encrypt and store the custom API keys in the OS native credential store. [#10044](https://github.com/JabRef/jabref/issues/10044)
- We changed the behavior of group addition/edit, so that sorting by alphabetical order is not performed by default after the modification. [#10017](https://github.com/JabRef/jabref/issues/10017)
- We fixed an issue with spacing in the cleanup dialogue. [#10081](https://github.com/JabRef/jabref/issues/10081)
- The GVK fetcher now uses the new [K10plus](https://www.bszgbv.de/services/k10plus/) database. [#10189](https://github.com/JabRef/jabref/pull/10189)

### Fixed

- We fixed an issue where clicking the group expansion pane/arrow caused the node to be selected, when it should just expand/detract the node. [#10111](https://github.com/JabRef/jabref/pull/10111)
- We fixed an issue where the browser import would add ' characters before the BibTeX entry on Linux. [#9588](https://github.com/JabRef/jabref/issues/9588)
- We fixed an issue where searching for a specific term with the DOAB fetcher lead to an exception. [#9571](https://github.com/JabRef/jabref/issues/9571)
- We fixed an issue where the "Import" -> "Library to import to" did not show the correct library name if two opened libraries had the same suffix. [#9567](https://github.com/JabRef/jabref/issues/9567)
- We fixed an issue where the rpm-Version of JabRef could not be properly uninstalled and reinstalled. [#9558](https://github.com/JabRef/jabref/issues/9558), [#9603](https://github.com/JabRef/jabref/issues/9603)
- We fixed an issue where the command line export using `--exportMatches` flag does not create an output bib file. [#9581](https://github.com/JabRef/jabref/issues/9581)
- We fixed an issue where custom field in the custom entry types could not be set to mulitline. [#9609](https://github.com/JabRef/jabref/issues/9609)
- We fixed an issue where the Office XML exporter did not resolve BibTeX-Strings when exporting entries. [forum#3741](https://discourse.jabref.org/t/exporting-bibtex-constant-strings-to-ms-office-2007-xml/3741)
- We fixed an issue where the Merge Entries Toolbar configuration was not saved after hitting 'Merge Entries' button. [#9091](https://github.com/JabRef/jabref/issues/9091)
- We fixed an issue where the password is stored in clear text if the user wants to use a proxy with authentication. [#8055](https://github.com/JabRef/jabref/issues/8055)
- JabRef is now more relaxed when parsing field content: In case a field content ended with `\`, the combination `\}` was treated as plain `}`. [#9668](https://github.com/JabRef/jabref/issues/9668)
- We resolved an issue that cut off the number of group entries when it exceeded four digits. [#8797](https://github.com/JabRef/jabref/issues/8797)
- We fixed the issue where the size of the global search window was not retained after closing. [#9362](https://github.com/JabRef/jabref/issues/9362)
- We fixed an issue where the Global Search UI preview is still white in dark theme. [#9362](https://github.com/JabRef/jabref/issues/9362)
- We fixed the double paste issue when <kbd>Cmd</kbd> + <kbd>v</kbd> is pressed on 'New entry from plaintext' dialog. [#9367](https://github.com/JabRef/jabref/issues/9367)
- We fixed an issue where the pin button on the Global Search dialog was located at the bottom and not at the top. [#9362](https://github.com/JabRef/jabref/issues/9362)
- We fixed the log text color in the event log console when using dark mode. [#9732](https://github.com/JabRef/jabref/issues/9732)
- We fixed an issue where searching for unlinked files would include the current library's .bib file. [#9735](https://github.com/JabRef/jabref/issues/9735)
- We fixed an issue where it was no longer possible to connect to a shared mysql database due to an exception. [#9761](https://github.com/JabRef/jabref/issues/9761)
- We fixed an issue where an exception was thrown for the user after <kbd>Ctrl</kbd>+<kbd>Z</kbd> command. [#9737](https://github.com/JabRef/jabref/issues/9737)
- We fixed the citation key generation for [`[authors]`, `[authshort]`, `[authorsAlpha]`, `[authIniN]`, `[authEtAl]`, `[auth.etal]`](https://docs.jabref.org/setup/citationkeypatterns#special-field-markers) to handle `and others` properly. [JabRef/jabref-koppor#626](https://github.com/JabRef/jabref-koppor/issues/626)
- We fixed the Save/save as file type shows BIBTEX_DB instead of "Bibtex library". [#9372](https://github.com/JabRef/jabref/issues/9372)
- We fixed the default main file directory for non-English Linux users. [#8010](https://github.com/JabRef/jabref/issues/8010)
- We fixed an issue when overwriting the owner was disabled. [#9896](https://github.com/JabRef/jabref/pull/9896)
- We fixed an issue regarding recording redundant prefixes in search history. [#9685](https://github.com/JabRef/jabref/issues/9685)
- We fixed an issue where passing a URL containing a DOI led to a "No entry found" notification. [#9821](https://github.com/JabRef/jabref/issues/9821)
- We fixed some minor visual inconsistencies and issues in the preferences dialog. [#9866](https://github.com/JabRef/jabref/pull/9866)
- The order of save actions is now retained. [#9890](https://github.com/JabRef/jabref/pull/9890)
- We fixed an issue where the order of save actions was not retained in the bib file. [#9890](https://github.com/JabRef/jabref/pull/9890)
- We fixed an issue in the preferences 'External file types' tab ignoring a custom application path in the edit dialog. [#9895](https://github.com/JabRef/jabref/issues/9895)
- We fixed an issue in the preferences where custom columns could be added to the entry table with no qualifier. [#9913](https://github.com/JabRef/jabref/issues/9913)
- We fixed an issue where the encoding header in a bib file was not respected when the file contained a BOM (Byte Order Mark). [#9926](https://github.com/JabRef/jabref/issues/9926)
- We fixed an issue where cli help output for import and export format was inconsistent. [JabRef/jabref-koppor#429](https://github.com/JabRef/jabref-koppor/issues/429)
- We fixed an issue where the user could select multiple conflicting options for autocompletion at once. [#10181](https://github.com/JabRef/jabref/issues/10181)
- We fixed an issue where no preview could be generated for some entry types and led to an exception. [#9947](https://github.com/JabRef/jabref/issues/9947)
- We fixed an issue where the Linux terminal working directory argument was malformed and therefore ignored upon opening a terminal [#9953](https://github.com/JabRef/jabref/issues/9953)
- We fixed an issue under Linux where under some systems the file instead of the folder was opened. [#9607](https://github.com/JabRef/jabref/issues/9607)
- We fixed an issue where an Automatic Keyword Group could not be deleted in the UI. [#9778](https://github.com/JabRef/jabref/issues/9778)
- We fixed an issue where the citation key pattern `[edtrN_M]` returned the wrong editor. [#9946](https://github.com/JabRef/jabref/pull/9946)
- We fixed an issue where empty grey containers would remain in the groups panel, if displaying of group item count is turned off. [#9972](https://github.com/JabRef/jabref/issues/9972)
- We fixed an issue where fetching an ISBN could lead to application freezing when the fetcher did not return any results. [#9979](https://github.com/JabRef/jabref/issues/9979)
- We fixed an issue where closing a library containing groups and entries caused an exception [#9997](https://github.com/JabRef/jabref/issues/9997)
- We fixed a bug where the editor for strings in a bibliography file did not sort the entries by their keys [#10083](https://github.com/JabRef/jabref/pull/10083)
- We fixed an issues where clicking on the empty space of specific context menu entries would not trigger the associated action. [#8388](https://github.com/JabRef/jabref/issues/8388)
- We fixed an issue where JabRef would not remember whether the window was in fullscreen. [#4939](https://github.com/JabRef/jabref/issues/4939)
- We fixed an issue where the ACM Portal search sometimes would not return entries for some search queries when the article author had no given name. [#10107](https://github.com/JabRef/jabref/issues/10107)
- We fixed an issue that caused high CPU usage and a zombie process after quitting JabRef because of author names autocompletion. [#10159](https://github.com/JabRef/jabref/pull/10159)
- We fixed an issue where files with illegal characters in the filename could be added to JabRef. [#10182](https://github.com/JabRef/jabref/issues/10182)
- We fixed that checked-out radio buttons under "specified keywords" were not displayed as checked after closing and reopening the "edit group" window. [#10248](https://github.com/JabRef/jabref/issues/10248)
- We fixed that when editing groups, checked-out properties such as case sensitive and regular expression (under "Free search expression") were not displayed checked. [#10108](https://github.com/JabRef/jabref/issues/10108)

### Removed

- We removed the support of BibTeXML. [#9540](https://github.com/JabRef/jabref/issues/9540)
- We removed support for Markdown syntax for strikethrough and task lists in comment fields. [#9726](https://github.com/JabRef/jabref/pull/9726)
- We removed the options menu, because the two contents were moved to the File menu or the properties of the library. [#9768](https://github.com/JabRef/jabref/pull/9768)
- We removed the 'File' tab in the preferences and moved its contents to the 'Export' tab. [#9839](https://github.com/JabRef/jabref/pull/9839)
- We removed the "[Collection of Computer Science Bibliographies](https://en.wikipedia.org/wiki/Collection_of_Computer_Science_Bibliographies)" fetcher the websits is no longer available. [#6638](https://github.com/JabRef/jabref/issues/6638)

## [5.9] – 2023-01-06

### Added

- We added a dropdown menu to let users change the library they want to import into during import. [#6177](https://github.com/JabRef/jabref/issues/6177)
- We added the possibility to add/remove a preview style from the selected list using a double click. [#9490](https://github.com/JabRef/jabref/issues/9490)
- We added the option to define fields as "multine" directly in the custom entry types dialog. [#6448](https://github.com/JabRef/jabref/issues/6448)
- We changed the minWidth and the minHeight of the main window, so it won't have a width and/or a height with the value 0. [#9606](https://github.com/JabRef/jabref/issues/9606)

### Changed

- We changed database structure: in MySQL/MariaDB we renamed tables by adding a `JABREF_` prefix, and in PGSQL we moved tables in `jabref` schema. We added `VersionDBStructure` variable in `METADATA` table to indicate current version of structure, this variable is needed for automatic migration. [#9312](https://github.com/JabRef/jabref/issues/9312)
- We moved some preferences options to a new tab in the preferences dialog. [#9442](https://github.com/JabRef/jabref/pull/9442)
- We renamed "Medline abbreviation" to "dotless abbreviation". [#9504](https://github.com/JabRef/jabref/pull/9504)
- We now have more "dots" in the offered journal abbreviations. [#9504](https://github.com/JabRef/jabref/pull/9504)
- We now disable the button "Full text search" in the Searchbar by default [#9527](https://github.com/JabRef/jabref/pull/9527)

### Fixed

- The tab "deprecated fields" is shown in biblatex-mode only. [#7757](https://github.com/JabRef/jabref/issues/7757)
- In case a journal name of an IEEE journal is abbreviated, the "normal" abbreviation is used - and not the one of the IEEE BibTeX strings. [JabRef/abbrv.jabref.org#91](https://github.com/JabRef/abbrv.jabref.org/issues/91)
- We fixed a performance issue when loading large lists of custom journal abbreviations. [#8928](https://github.com/JabRef/jabref/issues/8928)
- We fixed an issue where the last opened libraries were not remembered when a new unsaved library was open as well. [#9190](https://github.com/JabRef/jabref/issues/9190)
- We fixed an issue where no context menu for the group "All entries" was present. [forum#3682](https://discourse.jabref.org/t/how-sort-groups-a-z-not-subgroups/3682)
- We fixed an issue where extra curly braces in some fields would trigger an exception when selecting the entry or doing an integrity check. [#9475](https://github.com/JabRef/jabref/issues/9475), [#9503](https://github.com/JabRef/jabref/issues/9503)
- We fixed an issue where entering a date in the format "YYYY/MM" in the entry editor date field caused an exception. [#9492](https://github.com/JabRef/jabref/issues/9492)
- For portable versions, the `.deb` file now works on plain debian again. [#9472](https://github.com/JabRef/jabref/issues/9472)
- We fixed an issue where the download of linked online files failed after an import of entries for certain urls. [#9518](https://github.com/JabRef/jabref/issues/9518)
- We fixed an issue where an exception occurred when manually downloading a file from an URL in the entry editor. [#9521](https://github.com/JabRef/jabref/issues/9521)
- We fixed an issue with open office csv file formatting where commas in the abstract field where not escaped. [#9087](https://github.com/JabRef/jabref/issues/9087)
- We fixed an issue with deleting groups where subgroups different from the selected group were deleted. [#9281](https://github.com/JabRef/jabref/issues/9281)

## [5.8] – 2022-12-18

### Added

- We integrated a new three-way merge UI for merging entries in the Entries Merger Dialog, the Duplicate Resolver Dialog, the Entry Importer Dialog, and the External Changes Resolver Dialog. [#8945](https://github.com/JabRef/jabref/pull/8945)
- We added the ability to merge groups, keywords, comments and files when merging entries. [#9022](https://github.com/JabRef/jabref/pull/9022)
- We added a warning message next to the authors field in the merge dialog to warn users when the authors are the same but formatted differently. [#8745](https://github.com/JabRef/jabref/issues/8745)
- The default file directory of a library is used as default directory for [unlinked file lookup](https://docs.jabref.org/collect/findunlinkedfiles#link-the-pdfs-to-your-bib-library). [JabRef/jabref-koppor#546](https://github.com/JabRef/jabref-koppor/issues/546)
- The properties of an existing systematic literature review (SLR) can be edited. [JabRef/jabref-koppor#604](https://github.com/JabRef/jabref-koppor/issues/604)
- An systematic literature review (SLR) can now be started from the SLR itself. [#9131](https://github.com/JabRef/jabref/pull/9131), [JabRef/jabref-koppor#601](https://github.com/JabRef/jabref-koppor/issues/601)
- On startup, JabRef notifies the user if there were parsing errors during opening.
- We added support for the field `fjournal` (in `@article`) for abbreviation and unabbreviation functionalities. [#321](https://github.com/JabRef/jabref/pull/321)
- In case a backup is found, the filename of the backup is shown and one can navigate to the file. [#9311](https://github.com/JabRef/jabref/pull/9311)
- We added support for the Ukrainian and Arabic languages. [#9236](https://github.com/JabRef/jabref/pull/9236), [#9243](https://github.com/JabRef/jabref/pull/9243)

### Changed

- We improved the Citavi Importer to also import so called Knowledge-items into the field `comment` of the corresponding entry [#9025](https://github.com/JabRef/jabref/issues/9025)
- We modified the change case sub-menus and their corresponding tips (displayed when you stay long over the menu) to properly reflect exemplified cases. [#9339](https://github.com/Jabref/jabref/issues/9339)
- We call backup files `.bak` and temporary writing files now `.sav`.
- JabRef keeps 10 older versions of a `.bib` file in the [user data dir](https://github.com/harawata/appdirs#supported-directories) (instead of a single `.sav` (now: `.bak`) file in the directory of the `.bib` file)
- We improved the External Changes Resolver dialog to be more usaable. [#9021](https://github.com/JabRef/jabref/pull/9021)
- We simplified the actions to fast-resolve duplicates to 'Keep Left', 'Keep Right', 'Keep Both' and 'Keep Merged'. [#9056](https://github.com/JabRef/jabref/issues/9056)
- The fallback directory of the file folder now is the general file directory. In case there was a directory configured for a library and this directory was not found, JabRef placed the PDF next to the .bib file and not into the general file directory.
- The global default directory for storing PDFs is now the documents folder in the user's home.
- When adding or editing a subgroup it is placed w.r.t. to alphabetical ordering rather than at the end. [JabRef/jabref-koppor#577](https://github.com/JabRef/jabref-koppor/issues/577)
- Groups context menu now shows appropriate options depending on number of subgroups. [JabRef/jabref-koppor#579](https://github.com/JabRef/jabref-koppor/issues/579)
- We modified the "Delete file" dialog and added the full file path to the dialog text. The file path in the title was changed to file name only. [JabRef/jabref-koppor#534](https://github.com/JabRef/jabref-koppor/issues/534)
- Download from URL now automatically fills with URL from clipboard. [JabRef/jabref-koppor#535](https://github.com/JabRef/jabref-koppor/issues/535)
- We added HTML and Markdown files to Find Unlinked Files and removed BibTeX. [JabRef/jabref-koppor#547](https://github.com/JabRef/jabref-koppor/issues/547)
- ArXiv fetcher now retrieves additional data from related DOIs (both ArXiv and user-assigned). [#9170](https://github.com/JabRef/jabref/pull/9170)
- We modified the Directory of Open Access Books (DOAB) fetcher so that it will now also fetch the ISBN when possible. [#8708](https://github.com/JabRef/jabref/issues/8708)
- Genres are now mapped correctly to entry types when importing MODS files. [#9185](https://github.com/JabRef/jabref/issues/9185)
- We changed the button label from "Return to JabRef" to "Return to library" to better indicate the purpose of the action.
- We changed the color of found text from red to high-contrast colors (background: yellow; font color: purple). [JabRef/jabref-koppor#552](https://github.com/JabRef/jabref-koppor/issues/552)
- We fixed an issue where the wrong icon for a successful import of a bib entry was shown. [#9308](https://github.com/JabRef/jabref/pull/9308)
- We changed the messages after importing unlinked local files to past tense. [JabRef/jabref-koppor#548](https://github.com/JabRef/jabref-koppor/issues/548)
- We fixed an issue where the wrong icon for a successful import of a bib entry was shown [#9308](https://github.com/JabRef/jabref/pull/9308)
- In the context of the [Cleanup dialog](https://docs.jabref.org/finding-sorting-and-cleaning-entries/cleanupentries) we changed the text of the conversion of BibTeX to biblatex (and vice versa) to make it more clear. [JabRef/jabref-koppor#545](https://github.com/JabRef/jabref-koppor/issues/545)
- We removed wrapping of string constants when writing to a `.bib` file.
- In the context of a systematic literature review (SLR), a user can now add arbitrary data into `study.yml`. JabRef just ignores this data. [#9124](https://github.com/JabRef/jabref/pull/9124)
- In the context of a systematic literature review (SLR), we reworked the "Define study" parameters dialog. [#9123](https://github.com/JabRef/jabref/pull/9123)
- We upgraded to Lucene 9.4 for the fulltext search. The search index will be rebuild. [#9213](https://github.com/JabRef/jabref/pull/9213)
- We disabled the "change case" menu for empty fields. [#9214](https://github.com/JabRef/jabref/issues/9214)
- We disabled the conversion menu for empty fields. [#9200](https://github.com/JabRef/jabref/issues/9200)

### Fixed

- We fixed an issue where applied save actions on saving the library file would lead to the dialog "The library has been modified by another program" popping up. [#4877](https://github.com/JabRef/jabref/issues/4877)
- We fixed issues with save actions not correctly loaded when opening the library. [#9122](https://github.com/JabRef/jabref/pull/9122)
- We fixed the behavior of "Discard changes" when reopening a modified library. [#9361](https://github.com/JabRef/jabref/issues/9361)
- We fixed several bugs regarding the manual and the autosave of library files that could lead to exceptions. [#9067](https://github.com/JabRef/jabref/pull/9067), [#8484](https://github.com/JabRef/jabref/issues/8484), [#8746](https://github.com/JabRef/jabref/issues/8746), [#6684](https://github.com/JabRef/jabref/issues/6684), [#6644](https://github.com/JabRef/jabref/issues/6644), [#6102](https://github.com/JabRef/jabref/issues/6102), [#6000](https://github.com/JabRef/jabref/issues/6000)
- We fixed an issue where pdfs were re-indexed on each startup. [#9166](https://github.com/JabRef/jabref/pull/9166)
- We fixed an issue when using an unsafe character in the citation key, the auto-linking feature fails to link files. [#9267](https://github.com/JabRef/jabref/issues/9267)
- We fixed an issue where a message about changed metadata would occur on saving although nothing changed. [#9159](https://github.com/JabRef/jabref/issues/9159)
- We fixed an issue where the possibility to generate a subdatabase from an aux file was writing empty files when called from the commandline. [#9115](https://github.com/JabRef/jabref/issues/9115), [forum#3516](https://discourse.jabref.org/t/export-subdatabase-from-aux-file-on-macos-command-line/3516)
- We fixed an issue where author names with tilde accents (for example ñ) were marked as "Names are not in the standard BibTeX format". [#8071](https://github.com/JabRef/jabref/issues/8071)
- We fixed an issue where capitalize didn't capitalize words after hyphen characters. [#9157](https://github.com/JabRef/jabref/issues/9157)
- We fixed an issue where title case didn't capitalize words after en-dash characters and skip capitalization of conjunctions that comes after en-dash characters. [#9068](https://github.com/JabRef/jabref/pull/9068),[#9142](https://github.com/JabRef/jabref/pull/9142)
- We fixed an issue with the message that is displayed when fetcher returns an empty list of entries for given query. [#9195](https://github.com/JabRef/jabref/issues/9195)
- We fixed an issue where editing entry's "date" field in library mode "biblatex" causes an uncaught exception. [#8747](https://github.com/JabRef/jabref/issues/8747)
- We fixed an issue where importing from XMP would fail for certain PDFs. [#9383](https://github.com/JabRef/jabref/issues/9383)
- We fixed an issue that JabRef displayed the wrong group tree after loading. [JabRef/jabref-koppor#637](https://github.com/JabRef/jabref-koppor/issues/637)
- We fixed that sorting of entries in the maintable by special fields is updated immediately. [#9334](https://github.com/JabRef/jabref/issues/9334)
- We fixed the display of issue, number, eid and pages fields in the entry preview. [#8607](https://github.com/JabRef/jabref/pull/8607), [#8372](https://github.com/JabRef/jabref/issues/8372), [JabRef/jabref-koppor#514](https://github.com/JabRef/jabref-koppor/issues/514), [forum#2390](https://discourse.jabref.org/t/unable-to-edit-my-bibtex-file-that-i-used-before-vers-5-1/2390), [forum#3462](https://discourse.jabref.org/t/jabref-5-6-need-help-with-export-from-jabref-to-microsoft-word-entry-preview-of-apa-7-not-rendering-correctly/3462)
- We fixed the page ranges checker to detect article numbers in the pages field (used at [Check Integrity](https://docs.jabref.org/finding-sorting-and-cleaning-entries/checkintegrity)). [#8607](https://github.com/JabRef/jabref/pull/8607)
- The [HtmlToLaTeXFormatter](https://docs.jabref.org/finding-sorting-and-cleaning-entries/saveactions#html-to-latex) keeps single `<` characters.
- We fixed a performance regression when opening large libraries. [#9041](https://github.com/JabRef/jabref/issues/9041)
- We fixed a bug where spaces are trimmed when highlighting differences in the Entries merge dialog. [JabRef/jabref-koppor#371](https://github.com/JabRef/jabref-koppor/issues/371)
- We fixed some visual glitches with the linked files editor field in the entry editor and increased its height. [#8823](https://github.com/JabRef/jabref/issues/8823)
- We fixed some visual inconsistencies (round corners of highlighted buttons). [#8806](https://github.com/JabRef/jabref/issues/8806)
- We fixed an issue where JabRef would not exit when a connection to a LibreOffice document was established previously and the document is still open. [#9075](https://github.com/JabRef/jabref/issues/9075)
- We fixed an issue about selecting the save order in the preferences. [#9147](https://github.com/JabRef/jabref/issues/9147)
- We fixed an issue where an exception when fetching a DOI was not logged correctly. [JabRef/jabref-koppor#627](https://github.com/JabRef/jabref-koppor/issues/627)
- We fixed an issue where a user could not open an attached file in a new unsaved library. [#9386](https://github.com/JabRef/jabref/issues/9386)
- We fixed a typo within a connection error message. [JabRef/jabref-koppor#625](https://github.com/JabRef/jabref-koppor/issues/625)
- We fixed an issue where journal abbreviations would not abbreviate journal titles with escaped ampersands (\\&). [#8948](https://github.com/JabRef/jabref/issues/8948)
- We fixed the readability of the file field in the dark theme. [#9340](https://github.com/JabRef/jabref/issues/9340)
- We fixed an issue where the 'close dialog' key binding was not closing the Preferences dialog. [#8888](https://github.com/jabref/jabref/issues/8888)
- We fixed an issue where a known journal's medline/dot-less abbreviation does not switch to the full name. [#9370](https://github.com/JabRef/jabref/issues/9370)
- We fixed an issue where hitting enter on the search field within the preferences dialog closed the dialog. [JabRef/jabref-koppor#630](https://github.com/JabRef/jabref-koppor/issues/630)
- We fixed the "Cleanup entries" dialog is partially visible. [#9223](https://github.com/JabRef/jabref/issues/9223)
- We fixed an issue where font size preferences did not apply correctly to preference dialog window and the menu bar. [#8386](https://github.com/JabRef/jabref/issues/8386) and [#9279](https://github.com/JabRef/jabref/issues/9279)
- We fixed the display of the "Customize Entry Types" dialog title. [#9198](https://github.com/JabRef/jabref/issues/9198)
- We fixed an issue where the CSS styles are missing in some dialogs. [#9150](https://github.com/JabRef/jabref/pull/9150)
- We fixed an issue where controls in the preferences dialog could outgrow the window. [#9017](https://github.com/JabRef/jabref/issues/9017)
- We fixed an issue where highlighted text color for entry merge dialogue was not clearly visible. [#9192](https://github.com/JabRef/jabref/issues/9192)

### Removed

- We removed "last-search-date" from the systematic literature review feature, because the last-search-date can be deducted from the git logs. [#9116](https://github.com/JabRef/jabref/pull/9116)
- We removed the [CiteseerX](https://docs.jabref.org/collect/import-using-online-bibliographic-database#citeseerx) fetcher, because the API used by JabRef is sundowned. [#9466](https://github.com/JabRef/jabref/pull/9466)

## [5.7] – 2022-08-05

### Added

- We added a fetcher for [Biodiversity Heritage Library](https://www.biodiversitylibrary.org/). [#8539](https://github.com/JabRef/jabref/issues/8539)
- We added support for multiple messages in the snackbar. [#7340](https://github.com/JabRef/jabref/issues/7340)
- We added an extra option in the 'Find Unlinked Files' dialog view to ignore unnecessary files like Thumbs.db, DS_Store, etc. [JabRef/jabref-koppor#373](https://github.com/JabRef/jabref-koppor/issues/373)
- JabRef now writes log files. Linux: `$home/.cache/jabref/logs/version`, Windows: `%APPDATA%\..\Local\harawata\jabref\version\logs`, Mac: `Users/.../Library/Logs/jabref/version`
- We added an importer for Citavi backup files, support ".ctv5bak" and ".ctv6bak" file formats. [#8322](https://github.com/JabRef/jabref/issues/8322)
- We added a feature to drag selected entries and drop them to other opened inactive library tabs [JabRef/jabref-koppor#521](https://github.com/JabRef/jabref-koppor/issues/521).
- We added support for the [biblatex-apa](https://github.com/plk/biblatex-apa) legal entry types `Legislation`, `Legadminmaterial`, `Jurisdiction`, `Constitution` and `Legal` [#8931](https://github.com/JabRef/jabref/issues/8931)

### Changed

- The file column in the main table now shows the corresponding defined icon for the linked file [#8930](https://github.com/JabRef/jabref/issues/8930).
- We improved the color of the selected entries and the color of the summary in the Import Entries Dialog in the dark theme. [#7927](https://github.com/JabRef/jabref/issues/7927)
- We upgraded to Lucene 9.2 for the fulltext search.
  Thus, the now created search index cannot be read from older versions of JabRef anylonger.
  ⚠️ JabRef will recreate the index in a new folder for new files and this will take a long time for a huge library.
  Moreover, switching back and forth JabRef versions and meanwhile adding PDFs also requires rebuilding the index now and then.
  [#8868](https://github.com/JabRef/jabref/pull/8868)
- We improved the Latex2Unicode conversion [#8639](https://github.com/JabRef/jabref/pull/8639)
- Writing BibTeX data into a PDF (XMP) removes braces. [#8452](https://github.com/JabRef/jabref/issues/8452)
- Writing BibTeX data into a PDF (XMP) does not write the `file` field.
- Writing BibTeX data into a PDF (XMP) considers the configured keyword separator (and does not use "," as default any more)
- The Medline/Pubmed search now also supports the [default fields and operators for searching](https://docs.jabref.org/collect/import-using-online-bibliographic-database#search-syntax). [forum#3554](https://discourse.jabref.org/t/native-pubmed-search/3354)
- We improved group expansion arrow that prevent it from activating group when expanding or collapsing. [#7982](https://github.com/JabRef/jabref/issues/7982), [#3176](https://github.com/JabRef/jabref/issues/3176)
- When configured SSL certificates changed, JabRef warns the user to restart to apply the configuration.
- We improved the appearances and logic of the "Manage field names & content" dialog, and renamed it to "Automatic field editor". [#6536](https://github.com/JabRef/jabref/issues/6536)
- We improved the message explaining the options when modifying an automatic keyword group [#8911](https://github.com/JabRef/jabref/issues/8911)
- We moved the preferences option "Warn about duplicates on import" option from the tab "File" to the tab "Import and Export". [JabRef/jabref-koppor#570](https://github.com/JabRef/jabref-koppor/issues/570)
- When JabRef encounters `% Encoding: UTF-8` header, it is kept during writing (and not removed). [#8964](https://github.com/JabRef/jabref/pull/8964)
- We replace characters which cannot be decoded using the specified encoding by a (probably another) valid character. This happens if JabRef detects the wrong charset (e.g., UTF-8 instead of Windows 1252). One can use the [Integrity Check](https://docs.jabref.org/finding-sorting-and-cleaning-entries/checkintegrity) to find those characters.

### Fixed

- We fixed an issue where linked fails containing parts of the main file directory could not be opened. [#8991](https://github.com/JabRef/jabref/issues/8991)
- Linked files with an absolute path can be opened again. [#8991](https://github.com/JabRef/jabref/issues/8991)
- We fixed an issue where the user could not rate an entry in the main table when an entry was not yet ranked. [#5842](https://github.com/JabRef/jabref/issues/5842)
- We fixed an issue that caused JabRef to sometimes open multiple instances when "Remote Operation" is enabled. [#8653](https://github.com/JabRef/jabref/issues/8653)
- We fixed an issue where linked files with the filetype "application/pdf" in an entry were not shown with the correct PDF-Icon in the main table [#8930](https://github.com/JabRef/jabref/issues/8930)
- We fixed an issue where "open folder" for linked files did not open the folder and did not select the file unter certain Linux desktop environments [#8679](https://github.com/JabRef/jabref/issues/8679), [#8849](https://github.com/JabRef/jabref/issues/8849)
- We fixed an issue where the content of a big shared database library is not shown [#8788](https://github.com/JabRef/jabref/issues/8788)
- We fixed the unnecessary horizontal scroll bar in group panel [#8467](https://github.com/JabRef/jabref/issues/8467)
- We fixed an issue where the notification bar message, icon and actions appeared to be invisible. [#8761](https://github.com/JabRef/jabref/issues/8761)
- We fixed an issue where deprecated fields tab is shown when the fields don't contain any values. [#8396](https://github.com/JabRef/jabref/issues/8396)
- We fixed an issue where an exception for DOI search occurred when the DOI contained urlencoded characters. [#8787](https://github.com/JabRef/jabref/issues/8787)
- We fixed an issue which allow us to select and open identifiers from a popup list in the maintable [#8758](https://github.com/JabRef/jabref/issues/8758), [#8802](https://github.com/JabRef/jabref/issues/8802)
- We fixed an issue where the escape button had no functionality within the "Filter groups" textfield. [JabRef/jabref-koppor#562](https://github.com/JabRef/jabref-koppor/issues/562)
- We fixed an issue where the exception that there are invalid characters in filename. [#8786](https://github.com/JabRef/jabref/issues/8786)
- When the proxy configuration removed the proxy user/password, this change is applied immediately.
- We fixed an issue where removing several groups deletes only one of them. [#8390](https://github.com/JabRef/jabref/issues/8390)
- We fixed an issue where the Sidepane (groups, web search and open office) width is not remembered after restarting JabRef. [#8907](https://github.com/JabRef/jabref/issues/8907)
- We fixed a bug where switching between themes will cause an error/exception. [#8939](https://github.com/JabRef/jabref/pull/8939)
- We fixed a bug where files that were deleted in the source bibtex file were kept in the index. [#8962](https://github.com/JabRef/jabref/pull/8962)
- We fixed "Error while sending to JabRef" when the browser extension interacts with JabRef. [JabRef/JabRef-Browser-Extension#479](https://github.com/JabRef/JabRef-Browser-Extension/issues/479)
- We fixed a bug where updating group view mode (intersection or union) requires re-selecting groups to take effect. [#6998](https://github.com/JabRef/jabref/issues/6998)
- We fixed a bug that prevented external group metadata changes from being merged. [#8873](https://github.com/JabRef/jabref/issues/8873)
- We fixed the shared database opening dialog to remember autosave folder and tick. [#7516](https://github.com/JabRef/jabref/issues/7516)
- We fixed an issue where name formatter could not be saved. [#9120](https://github.com/JabRef/jabref/issues/9120)
- We fixed a bug where after the export of Preferences, custom exports were duplicated. [#10176](https://github.com/JabRef/jabref/issues/10176)

### Removed

- We removed the social media buttons for our Twitter and Facebook pages. [#8774](https://github.com/JabRef/jabref/issues/8774)

## [5.6] – 2022-04-25

### Added

- We enabled the user to customize the API Key for some fetchers. [#6877](https://github.com/JabRef/jabref/issues/6877)
- We added an extra option when right-clicking an entry in the Entry List to copy either the DOI or the DOI url.
- We added a fetcher for [Directory of Open Access Books (DOAB)](https://doabooks.org/) [#8576](https://github.com/JabRef/jabref/issues/8576)
- We added an extra option to ask the user whether they want to open to reveal the folder holding the saved file with the file selected. [#8195](https://github.com/JabRef/jabref/issues/8195)
- We added a new section to network preferences to allow using custom SSL certificates. [#8126](https://github.com/JabRef/jabref/issues/8126)
- We improved the version check to take also beta version into account and now redirect to the right changelog for the version.
- We added two new web and fulltext fetchers: SemanticScholar and ResearchGate.
- We added notifications on success and failure when writing metadata to a PDF-file. [#8276](https://github.com/JabRef/jabref/issues/8276)
- We added a cleanup action that escapes `$` (by adding a backslash in front). [#8673](https://github.com/JabRef/jabref/issues/8673)

### Changed

- We upgraded to Lucene 9.1 for the fulltext search.
  Thus, the now created search index cannot be read from older versions of JabRef any longer.
  ⚠️ JabRef will recreate the index in a new folder for new files and this will take a long time for a huge library.
  Moreover, switching back and forth JabRef versions and meanwhile adding PDFs also requires rebuilding the index now and then.
  [#8362](https://github.com/JabRef/jabref/pull/8362)
- We changed the list of CSL styles to those that support formatting bibliographies. [#8421](https://github.com/JabRef/jabref/issues/8421) [michel-kraemer/citeproc-java#116](https://github.com/michel-kraemer/citeproc-java/issues/116)
- The CSL preview styles now also support displaying data from cross references entries that are linked via the `crossref` field. [#7378](https://github.com/JabRef/jabref/issues/7378)
- We made the Search button in Web Search wider. We also skewed the panel titles to the left. [#8397](https://github.com/JabRef/jabref/issues/8397)
- We introduced a preference to disable fulltext indexing. [#8468](https://github.com/JabRef/jabref/issues/8468)
- When exporting entries, the encoding is always UTF-8.
- When embedding BibTeX data into a PDF, the encoding is always UTF-8.
- We replaced the [OttoBib](https://en.wikipedia.org/wiki/OttoBib) fetcher by a fetcher by [OpenLibrary](https://openlibrary.org/dev/docs/api/books). [#8652](https://github.com/JabRef/jabref/issues/8652)
- We first fetch ISBN data from OpenLibrary, if nothing found, ebook.de is tried.
- We now only show a warning when exiting for tasks that will not be recovered automatically upon relaunch of JabRef. [#8468](https://github.com/JabRef/jabref/issues/8468)

### Fixed

- We fixed an issue where right clicking multiple entries and pressing "Change entry type" would only change one entry. [#8654](https://github.com/JabRef/jabref/issues/8654)
- We fixed an issue where it was no longer possible to add or delete multiple files in the `file` field in the entry editor. [#8659](https://github.com/JabRef/jabref/issues/8659)
- We fixed an issue where the author's lastname was not used for the citation key generation if it started with a lowercase letter. [#8601](https://github.com/JabRef/jabref/issues/8601)
- We fixed an issue where custom "Protected terms" files were missing after a restart of JabRef. [#8608](https://github.com/JabRef/jabref/issues/8608)
- We fixed an issue where JabRef could not start due to a missing directory for the fulltex index. [#8579](https://github.com/JabRef/jabref/issues/8579)
- We fixed an issue where long article numbers in the `pages` field would cause an exception and preventing the citation style to display. [#8381](https://github.com/JabRef/jabref/issues/8381), [michel-kraemer/citeproc-java#114](https://github.com/michel-kraemer/citeproc-java/issues/114)
- We fixed an issue where online links in the file field were not detected correctly and could produce an exception. [#8510](https://github.com/JabRef/jabref/issues/8510)
- We fixed an issue where an exception could occur when saving the preferences [#7614](https://github.com/JabRef/jabref/issues/7614)
- We fixed an issue where "Copy DOI url" in the right-click menu of the Entry List would just copy the DOI and not the DOI url. [#8389](https://github.com/JabRef/jabref/issues/8389)
- We fixed an issue where opening the console from the drop-down menu would cause an exception. [#8466](https://github.com/JabRef/jabref/issues/8466)
- We fixed an issue when reading non-UTF-8 encoded. When no encoding header is present, the encoding is now detected from the file content (and the preference option is disregarded). [#8417](https://github.com/JabRef/jabref/issues/8417)
- We fixed an issue where pasting a URL was replacing `+` signs by spaces making the URL unreachable. [#8448](https://github.com/JabRef/jabref/issues/8448)
- We fixed an issue where creating subsidiary files from aux files created with some versions of biblatex would produce incorrect results. [#8513](https://github.com/JabRef/jabref/issues/8513)
- We fixed an issue where opening the changelog from withing JabRef led to a 404 error. [#8563](https://github.com/JabRef/jabref/issues/8563)
- We fixed an issue where not all found unlinked local files were imported correctly due to some race condition. [#8444](https://github.com/JabRef/jabref/issues/8444)
- We fixed an issue where Merge entries dialog exceeds screen boundaries.
- We fixed an issue where the app lags when selecting an entry after a fresh start. [#8446](https://github.com/JabRef/jabref/issues/8446)
- We fixed an issue where no citationkey was generated on import, pasting a doi or an entry on the main table. [#8406](https://github.com/JabRef/jabref/issues/8406), [JabRef/jabref-koppor#553](https://github.com/JabRef/jabref-koppor/issues/553)
- We fixed an issue where accent search does not perform consistently. [#6815](https://github.com/JabRef/jabref/issues/6815)
- We fixed an issue where the incorrect entry was selected when "New Article" is pressed while search filters are active. [#8674](https://github.com/JabRef/jabref/issues/8674)
- We fixed an issue where "Write BibTeXEntry metadata to PDF" button remains enabled while writing to PDF is in-progress. [#8691](https://github.com/JabRef/jabref/issues/8691)

### Removed

- We removed the option to copy CSL Citation styles data as `XSL_FO`, `ASCIIDOC`, and `RTF` as these have not been working since a long time and are no longer supported in the external library used for processing the styles. [#7378](https://github.com/JabRef/jabref/issues/7378)
- We removed the option to configure the default encoding. The default encoding is now hard-coded to the modern UTF-8 encoding.

## [5.5] – 2022-01-17

### Changed

- We integrated the external file types dialog directly inside the preferences. [#8341](https://github.com/JabRef/jabref/pull/8341)
- We disabled the add group button color change after adding 10 new groups. [#8051](https://github.com/JabRef/jabref/issues/8051)
- We inverted the logic for resolving [BibTeX strings](https://docs.jabref.org/advanced/strings). This helps to keep `#` chars. By default String resolving is only activated for a couple of standard fields. The list of fields can be modified in the preferences. [#7010](https://github.com/JabRef/jabref/issues/7010), [#7012](https://github.com/JabRef/jabref/issues/7012), [#8303](https://github.com/JabRef/jabref/issues/8303)
- We moved the search box in preview preferences closer to the available citation styles list. [#8370](https://github.com/JabRef/jabref/pull/8370)
- Changing the preference to show the preview panel as a separate tab now has effect without restarting JabRef. [#8370](https://github.com/JabRef/jabref/pull/8370)
- We enabled switching themes in JabRef without the need to restart JabRef. [#7335](https://github.com/JabRef/jabref/pull/7335)
- We added support for the field `day`, `rights`, `coverage` and `language` when reading XMP data in Dublin Core format. [#8491](https://github.com/JabRef/jabref/issues/8491)

### Fixed

- We fixed an issue where the preferences for "Search and store files relative to library file location" where ignored when the "Main file directory" field was not empty [#8385](https://github.com/JabRef/jabref/issues/8385)
- We fixed an issue where `#`chars in certain fields would be interpreted as BibTeX strings [#7010](https://github.com/JabRef/jabref/issues/7010), [#7012](https://github.com/JabRef/jabref/issues/7012), [#8303](https://github.com/JabRef/jabref/issues/8303)
- We fixed an issue where the fulltext search on an empty library with no documents would lead to an exception [JabRef/jabref-koppor#522](https://github.com/JabRef/jabref-koppor/issues/522)
- We fixed an issue where clicking on "Accept changes" in the merge dialog would lead to an exception [forum#2418](https://discourse.jabref.org/t/the-library-has-been-modified-by-another-program/2418/8)
- We fixed an issue where clicking on headings in the entry preview could lead to an exception. [#8292](https://github.com/JabRef/jabref/issues/8292)
- We fixed an issue where IntegrityCheck used the system's character encoding instead of the one set by the library or in preferences [#8022](https://github.com/JabRef/jabref/issues/8022)
- We fixed an issue about empty metadata in library properties when called from the right click menu. [#8358](https://github.com/JabRef/jabref/issues/8358)
- We fixed an issue where someone could add a duplicate field in the customize entry type dialog. [#8194](https://github.com/JabRef/jabref/issues/8194)
- We fixed a typo in the library properties tab: "String constants". There, one can configure [BibTeX string constants](https://docs.jabref.org/advanced/strings).
- We fixed an issue when writing a non-UTF-8 encoded file: The header is written again. [#8417](https://github.com/JabRef/jabref/issues/8417)
- We fixed an issue where folder creation during systemic literature review failed due to an illegal fetcher name. [#8552](https://github.com/JabRef/jabref/pull/8552)

## [5.4] – 2021-12-20

### Added

- We added confirmation dialog when user wants to close a library where any empty entries are detected. [#8096](https://github.com/JabRef/jabref/issues/8096)
- We added import support for CFF files. [#7945](https://github.com/JabRef/jabref/issues/7945)
- We added the option to copy the DOI of an entry directly from the context menu copy submenu. [#7826](https://github.com/JabRef/jabref/issues/7826)
- We added a fulltext search feature. [#2838](https://github.com/JabRef/jabref/pull/2838)
- We improved the deduction of bib-entries from imported fulltext pdfs. [#7947](https://github.com/JabRef/jabref/pull/7947)
- We added `unprotect_terms` to the list of bracketed pattern modifiers [#7960](https://github.com/JabRef/jabref/pull/7960)
- We added a dialog that allows to parse metadata from linked pdfs. [#7929](https://github.com/JabRef/jabref/pull/7929)
- We added an icon picker in group edit dialog. [#6142](https://github.com/JabRef/jabref/issues/6142)
- We added a preference to Opt-In to JabRef's online metadata extraction service (Grobid) usage. [#8002](https://github.com/JabRef/jabref/pull/8002)
- We readded the possibility to display the search results of all databases ("Global Search"). It is shown in a separate window. [#4096](https://github.com/JabRef/jabref/issues/4096)
- We readded the possibility to keep the search string when switching tabs. It is implemented by a toggle button. [#4096](https://github.com/JabRef/jabref/issues/4096#issuecomment-575986882)
- We allowed the user to also preview the available citation styles in the preferences besides the selected ones [#8108](https://github.com/JabRef/jabref/issues/8108)
- We added an option to search the available citation styles by name in the preferences [#8108](https://github.com/JabRef/jabref/issues/8108)
- We added an option to generate bib-entries from ID through a popover in the toolbar. [#4183](https://github.com/JabRef/jabref/issues/4183)
- We added a menu option in the right click menu of the main table tabs to display the library properties. [#6527](https://github.com/JabRef/jabref/issues/6527)
- When a `.bib` file ("library") was saved successfully, a notification is shown

### Changed

- Local library settings may overwrite the setting "Search and store files relative to library file location" [#8179](https://github.com/JabRef/jabref/issues/8179)
- The option "Fit table horizontally on screen" in the "Entry table" preferences is now disabled by default [#8148](https://github.com/JabRef/jabref/pull/8148)
- We improved the preferences and descriptions in the "Linked files" preferences tab [#8148](https://github.com/JabRef/jabref/pull/8148)
- We slightly changed the layout of the Journal tab in the preferences for ui consistency. [#7937](https://github.com/JabRef/jabref/pull/7937)
- The JabRefHost on Windows now writes a temporary file and calls `-importToOpen` instead of passing the bibtex via `-importBibtex`. [#7374](https://github.com/JabRef/jabref/issues/7374), [JabRef/JabRef-Browser-Extension#274](https://github.com/JabRef/JabRef-Browser-Extension/issues/274)
- We reordered some entries in the right-click menu of the main table. [#6099](https://github.com/JabRef/jabref/issues/6099)
- We merged the barely used ImportSettingsTab and the CustomizationTab in the preferences into one single tab and moved the option to allow Integers in Edition Fields in Bibtex-Mode to the EntryEditor tab. [#7849](https://github.com/JabRef/jabref/pull/7849)
- We moved the export order in the preferences from `File` to `Import and Export`. [#7935](https://github.com/JabRef/jabref/pull/7935)
- We reworked the export order in the preferences and the save order in the library preferences. You can now set more than three sort criteria in your library preferences. [#7935](https://github.com/JabRef/jabref/pull/7935)
- The metadata-to-pdf actions now also embeds the bibfile to the PDF. [#8037](https://github.com/JabRef/jabref/pull/8037)
- The snap was updated to use the core20 base and to use lzo compression for better startup performance [#8109](https://github.com/JabRef/jabref/pull/8109)
- We moved the union/intersection view button in the group sidepane to the left of the other controls. [#8202](https://github.com/JabRef/jabref/pull/8202)
- We improved the Drag and Drop behavior in the "Customize Entry Types" Dialog [#6338](https://github.com/JabRef/jabref/issues/6338)
- When determining the URL of an ArXiV eprint, the URL now points to the version [#8149](https://github.com/JabRef/jabref/pull/8149)
- We Included all standard fields with citation key when exporting to Old OpenOffice/LibreOffice Calc Format [#8176](https://github.com/JabRef/jabref/pull/8176)
- In case the database is encoded with `UTF8`, the `% Encoding` marker is not written anymore
- The written `.bib` file has the same line endings [#390](https://github.com/JabRef/jabref-koppor/issues/390)
- The written `.bib` file always has a final line break
- The written `.bib` file keeps the newline separator of the loaded `.bib` file
- We present options to manually enter an article or return to the New Entry menu when the fetcher DOI fails to find an entry for an ID [#7870](https://github.com/JabRef/jabref/issues/7870)
- We trim white space and non-ASCII characters from DOI [#8127](https://github.com/JabRef/jabref/issues/8127)
- The duplicate checker now inspects other fields in case no difference in the required and optional fields are found.
- We reworked the library properties dialog and integrated the `Library > Preamble`, `Library > Citation key pattern` and `Library > String constants dialogs` [#8264](https://github.com/JabRef/jabref/pulls/8264)
- We improved the startup time of JabRef by switching from the logging library `log4j2` to `tinylog` [#8007](https://github.com/JabRef/jabref/issues/8007)

### Fixed

- We fixed an issue where an exception occurred when pasting an entry with a publication date-range of the form 1910/1917 [#7864](https://github.com/JabRef/jabref/issues/7864)
- We fixed an issue where an exception occurred when a preview style was edited and afterwards another preview style selected. [#8280](https://github.com/JabRef/jabref/issues/8280)
- We fixed an issue where the actions to move a file to a directory were incorrectly disabled. [#7908](https://github.com/JabRef/jabref/issues/7908)
- We fixed an issue where an exception occurred when a linked online file was edited in the entry editor [#8008](https://github.com/JabRef/jabref/issues/8008)
- We fixed an issue when checking for a new version when JabRef is used behind a corporate proxy. [#7884](https://github.com/JabRef/jabref/issues/7884)
- We fixed some icons that were drawn in the wrong color when JabRef used a custom theme. [#7853](https://github.com/JabRef/jabref/issues/7853)
- We fixed an issue where the `Aux file` on `Edit group` doesn't support relative sub-directories path to import. [#7719](https://github.com/JabRef/jabref/issues/7719).
- We fixed an issue where it was impossible to add or modify groups. [#7912](https://github.com/JabRef/jabref/pull/793://github.com/JabRef/jabref/pull/7921)
- We fixed an issue about the visible side pane components being out of sync with the view menu. [#8115](https://github.com/JabRef/jabref/issues/8115)
- We fixed an issue where the side pane would not close when all its components were closed. [#8082](https://github.com/JabRef/jabref/issues/8082)
- We fixed an issue where exported entries from a Citavi bib containing URLs could not be imported [#7882](https://github.com/JabRef/jabref/issues/7882)
- We fixed an issue where the icons in the search bar had the same color, toggled as well as untoggled. [#8014](https://github.com/JabRef/jabref/pull/8014)
- We fixed an issue where typing an invalid UNC path into the "Main file directory" text field caused an error. [#8107](https://github.com/JabRef/jabref/issues/8107)
- We fixed an issue where "Open Folder" didn't select the file on macOS in Finder [#8130](https://github.com/JabRef/jabref/issues/8130)
- We fixed an issue where importing PDFs resulted in an uncaught exception [#8143](https://github.com/JabRef/jabref/issues/8143)
- We fixed "The library has been modified by another program" showing up when line breaks change [#4877](https://github.com/JabRef/jabref/issues/4877)
- The default directory of the "LaTeX Citations" tab is now the directory of the currently opened database (and not the directory chosen at the last open file dialog or the last database save) [JabRef/jabref-koppor#538](https://github.com/JabRef/jabref-koppor/issues/538)
- When writing a bib file, the `NegativeArraySizeException` should not occur [#8231](https://github.com/JabRef/jabref/issues/8231) [#8265](https://github.com/JabRef/jabref/issues/8265)
- We fixed an issue where some menu entries were available without entries selected. [#4795](https://github.com/JabRef/jabref/issues/4795)
- We fixed an issue where right-clicking on a tab and selecting close will close the focused tab even if it is not the tab we right-clicked [#8193](https://github.com/JabRef/jabref/pull/8193)
- We fixed an issue where selecting a citation style in the preferences would sometimes produce an exception [#7860](https://github.com/JabRef/jabref/issues/7860)
- We fixed an issue where an exception would occur when clicking on a DOI link in the preview pane [#7706](https://github.com/JabRef/jabref/issues/7706)
- We fixed an issue where XMP and embedded BibTeX export would not work [#8278](https://github.com/JabRef/jabref/issues/8278)
- We fixed an issue where the XMP and embedded BibTeX import of a file containing multiple schemas failed [#8278](https://github.com/JabRef/jabref/issues/8278)
- We fixed an issue where writing embedded BibTeX import fails due to write protection or bibtex already being present [#8332](https://github.com/JabRef/jabref/pull/8332)
- We fixed an issue where pdf-paths and the pdf-indexer could get out of sync [#8182](https://github.com/JabRef/jabref/issues/8182)
- We fixed an issue where Status-Logger error messages appeared during the startup of JabRef [#5475](https://github.com/JabRef/jabref/issues/5475)

### Removed

- We removed two orphaned preferences options [#8164](https://github.com/JabRef/jabref/pull/8164)
- We removed the functionality of the `--debug` commandline options. Use the java command line switch `-Dtinylog.level=debug` for debug output instead. [#8226](https://github.com/JabRef/jabref/pull/8226)

## [5.3] – 2021-07-05

### Added

- We added a progress counter to the title bar in Possible Duplicates dialog window. [#7366](https://github.com/JabRef/jabref/issues/7366)
- We added new "Customization" tab to the preferences which includes option to choose a custom address for DOI access. [#7337](https://github.com/JabRef/jabref/issues/7337)
- We added zbmath to the public databases from which the bibliographic information of an existing entry can be updated. [#7437](https://github.com/JabRef/jabref/issues/7437)
- We showed to the find Unlinked Files Dialog the date of the files' most recent modification. [#4652](https://github.com/JabRef/jabref/issues/4652)
- We added to the find Unlinked Files function a filter to show only files based on date of last modification (Last Year, Last Month, Last Week, Last Day). [#4652](https://github.com/JabRef/jabref/issues/4652)
- We added to the find Unlinked Files function a filter that sorts the files based on the date of last modification(Sort by Newest, Sort by Oldest First). [#4652](https://github.com/JabRef/jabref/issues/4652)
- We added the possibility to add a new entry via its zbMath ID (zbMATH can be chosen as ID type in the "Select entry type" window). [#7202](https://github.com/JabRef/jabref/issues/7202)
- We added the extension support and the external application support (For Texshow, Texmaker and LyX) to the flatpak [#7248](https://github.com/JabRef/jabref/pull/7248)
- We added some symbols and keybindings to the context menu in the entry editor. [#7268](https://github.com/JabRef/jabref/pull/7268)
- We added keybindings for setting and clearing the read status. [#7264](https://github.com/JabRef/jabref/issues/7264)
- We added two new fields to track the creation and most recent modification date and time for each entry. [JabRef/jabref-koppor#130](https://github.com/JabRef/jabref-koppor/issues/130)
- We added a feature that allows the user to copy highlighted text in the preview window. [#6962](https://github.com/JabRef/jabref/issues/6962)
- We added a feature that allows you to create new BibEntry via paste arxivId [#2292](https://github.com/JabRef/jabref/issues/2292)
- We added support for conducting automated and systematic literature search across libraries and git support for persistence [#369](https://github.com/JabRef/jabref-koppor/issues/369)
- We added a add group functionality at the bottom of the side pane. [#4682](https://github.com/JabRef/jabref/issues/4682)
- We added a feature that allows the user to choose whether to trust the target site when unable to find a valid certification path from the file download site. [#7616](https://github.com/JabRef/jabref/issues/7616)
- We added a feature that allows the user to open all linked files of multiple selected entries by "Open file" option. [#6966](https://github.com/JabRef/jabref/issues/6966)
- We added a keybinding preset for new entries. [#7705](https://github.com/JabRef/jabref/issues/7705)
- We added a select all button for the library import function. [#7786](https://github.com/JabRef/jabref/issues/7786)
- We added a search feature for journal abbreviations. [#7804](https://github.com/JabRef/jabref/pull/7804)
- We added auto-key-generation progress to the background task list. [#7267](https://github.com/JabRef/jabref/issues/7267)
- We added the option to write XMP metadata to pdfs from the CLI. [#7814](https://github.com/JabRef/jabref/pull/7814)

### Changed

- The export to MS Office XML now exports the author field as `Inventor` if the bibtex entry type is `patent` [#7830](https://github.com/JabRef/jabref/issues/7830)
- We changed the EndNote importer to import the field `label` to the corresponding bibtex field `endnote-label` [forum#2734](https://discourse.jabref.org/t/importing-endnote-label-field-to-jabref-from-xml-file/2734)
- The keywords added via "Manage content selectors" are now displayed in alphabetical order. [#3791](https://github.com/JabRef/jabref/issues/3791)
- We improved the "Find unlinked files" dialog to show import results for each file. [#7209](https://github.com/JabRef/jabref/pull/7209)
- The content of the field `timestamp` is migrated to `creationdate`. In case one configured "udpate timestampe", it is migrated to `modificationdate`. [JabRef/jabref-koppor#130](https://github.com/JabRef/jabref-koppor/issues/130)
- The JabRef specific meta-data content in the main field such as priorities (prio1, prio2, ...) are migrated to their respective fields. They are removed from the keywords. [#6840](https://github.com/jabref/jabref/issues/6840)
- We fixed an issue where groups generated from authors' last names did not include all entries of the authors' [#5833](https://github.com/JabRef/jabref/issues/5833)
- The export to MS Office XML now uses the month name for the field `MonthAcessed` instead of the two digit number [#7354](https://github.com/JabRef/jabref/issues/7354)
- We included some standalone dialogs from the options menu in the main preference dialog and fixed some visual issues in the preferences dialog. [#7384](https://github.com/JabRef/jabref/pull/7384)
- We improved the linking of the `python3` interpreter via the shebang to dynamically use the systems default Python. Related to [JabRef/JabRef-Browser-Extension#177](https://github.com/JabRef/JabRef-Browser-Extension/issues/177)
- Automatically found pdf files now have the linking button to the far left and uses a link icon with a plus instead of a briefcase. The file name also has lowered opacity(70%) until added. [#3607](https://github.com/JabRef/jabref/issues/3607)
- We simplified the select entry type form by splitting it into two parts ("Recommended" and "Others") based on internal usage data. [#6730](https://github.com/JabRef/jabref/issues/6730)
- We improved the submenu list by merging the'Remove group' having two options, with or without subgroups. [#4682](https://github.com/JabRef/jabref/issues/4682)
- The export to MS Office XML now uses the month name for the field `Month` instead of the two digit number [forum#2685](https://discourse.jabref.org/t/export-month-as-text-not-number/2685)
- We reintroduced missing default keybindings for new entries. [#7346](https://github.com/JabRef/jabref/issues/7346) [#7439](https://github.com/JabRef/jabref/issues/7439)
- Lists of available fields are now sorted alphabetically. [#7716](https://github.com/JabRef/jabref/issues/7716)
- The tooltip of the search field explaining the search is always shown. [#7279](https://github.com/JabRef/jabref/pull/7279)
- We rewrote the ACM fetcher to adapt to the new interface. [#5804](https://github.com/JabRef/jabref/issues/5804)
- We moved the select/collapse buttons in the unlinked files dialog into a context menu. [#7383](https://github.com/JabRef/jabref/issues/7383)
- We fixed an issue where journal abbreviations containing curly braces were not recognized [#7773](https://github.com/JabRef/jabref/issues/7773)

### Fixed

- We fixed an issue where some texts (e.g. descriptions) in dialogs could not be translated [#7854](https://github.com/JabRef/jabref/issues/7854)
- We fixed an issue where import hangs for ris files with "ER - " [#7737](https://github.com/JabRef/jabref/issues/7737)
- We fixed an issue where getting bibliograhpic data from DOI or another identifer did not respect the library mode (BibTeX/biblatex)[#6267](https://github.com/JabRef/jabref/issues/6267)
- We fixed an issue where importing entries would not respect the library mode (BibTeX/biblatex)[#1018](https://github.com/JabRef/jabref/issues/1018)
- We fixed an issue where an exception occurred when importing entries from a web search [#7606](https://github.com/JabRef/jabref/issues/7606)
- We fixed an issue where the table column sort order was not properly stored and resulted in unsorted eports [#7524](https://github.com/JabRef/jabref/issues/7524)
- We fixed an issue where the value of the field `school` or `institution` would be printed twice in the HTML Export [forum#2634](https://discourse.jabref.org/t/problem-with-exporting-techreport-phdthesis-mastersthesis-to-html/2634)
- We fixed an issue preventing to connect to a shared database. [#7570](https://github.com/JabRef/jabref/pull/7570)
- We fixed an issue preventing files from being dragged & dropped into an empty library. [#6851](https://github.com/JabRef/jabref/issues/6851)
- We fixed an issue where double-click onto PDF in file list under the 'General' tab section should just open the file. [#7465](https://github.com/JabRef/jabref/issues/7465)
- We fixed an issue where the dark theme did not extend to a group's custom color picker. [#7481](https://github.com/JabRef/jabref/issues/7481)
- We fixed an issue where choosing the fields on which autocompletion should not work in "Entry editor" preferences had no effect. [#7320](https://github.com/JabRef/jabref/issues/7320)
- We fixed an issue where the "Normalize page numbers" formatter did not replace en-dashes or em-dashes with a hyphen-minus sign. [#7239](https://github.com/JabRef/jabref/issues/7239)
- We fixed an issue with the style of highlighted check boxes while searching in preferences. [#7226](https://github.com/JabRef/jabref/issues/7226)
- We fixed an issue where the option "Move file to file directory" was disabled in the entry editor for all files [#7194](https://github.com/JabRef/jabref/issues/7194)
- We fixed an issue where application dialogs were opening in the wrong display when using multiple screens [#7273](https://github.com/JabRef/jabref/pull/7273)
- We fixed an issue where the "Find unlinked files" dialog would freeze JabRef on importing. [#7205](https://github.com/JabRef/jabref/issues/7205)
- We fixed an issue where the "Find unlinked files" would stop importing when importing a single file failed. [#7206](https://github.com/JabRef/jabref/issues/7206)
- We fixed an issue where JabRef froze for a few seconds in MacOS when DNS resolution timed out. [#7441](https://github.com/JabRef/jabref/issues/7441)
- We fixed an issue where an exception would be displayed for previewing and preferences when a custom theme has been configured but is missing [#7177](https://github.com/JabRef/jabref/issues/7177)
- We fixed an issue where URLs in `file` fields could not be handled on Windows. [#7359](https://github.com/JabRef/jabref/issues/7359)
- We fixed an issue where the regex based file search miss-interpreted specific symbols. [#4342](https://github.com/JabRef/jabref/issues/4342)
- We fixed an issue where the Harvard RTF exporter used the wrong default file extension. [#4508](https://github.com/JabRef/jabref/issues/4508)
- We fixed an issue where the Harvard RTF exporter did not use the new authors formatter and therefore did not export "organization" authors correctly. [#4508](https://github.com/JabRef/jabref/issues/4508)
- We fixed an issue where the field `urldate` was not exported to the corresponding fields `YearAccessed`, `MonthAccessed`, `DayAccessed` in MS Office XML [#7354](https://github.com/JabRef/jabref/issues/7354)
- We fixed an issue where the password for a shared SQL database was only remembered if it was the same as the username [#6869](https://github.com/JabRef/jabref/issues/6869)
- We fixed an issue where some custom exports did not use the new authors formatter and therefore did not export authors correctly [#7356](https://github.com/JabRef/jabref/issues/7356)
- We fixed an issue where alt+keyboard shortcuts do not work [#6994](https://github.com/JabRef/jabref/issues/6994)
- We fixed an issue about the file link editor did not allow to change the file name according to the default pattern after changing an entry. [#7525](https://github.com/JabRef/jabref/issues/7525)
- We fixed an issue where the file path is invisible in dark theme. [#7382](https://github.com/JabRef/jabref/issues/7382)
- We fixed an issue where the secondary sorting is not working for some special fields. [#7015](https://github.com/JabRef/jabref/issues/7015)
- We fixed an issue where changing the font size makes the font size field too small. [#7085](https://github.com/JabRef/jabref/issues/7085)
- We fixed an issue with TexGroups on Linux systems, where the modification of an aux-file did not trigger an auto-update for TexGroups. Furthermore, the detection of file modifications is now more reliable. [#7412](https://github.com/JabRef/jabref/pull/7412)
- We fixed an issue where the Unicode to Latex formatter produced wrong results for characters with a codepoint higher than Character.MAX_VALUE. [#7387](https://github.com/JabRef/jabref/issues/7387)
- We fixed an issue where a non valid value as font size results in an uncaught exception. [#7415](https://github.com/JabRef/jabref/issues/7415)
- We fixed an issue where "Merge citations" in the Openoffice/Libreoffice integration panel did not have a corresponding opposite. [#7454](https://github.com/JabRef/jabref/issues/7454)
- We fixed an issue where drag and drop of bib files for opening resulted in uncaught exceptions [#7464](https://github.com/JabRef/jabref/issues/7464)
- We fixed an issue where columns shrink in width when we try to enlarge JabRef window. [#6818](https://github.com/JabRef/jabref/issues/6818)
- We fixed an issue where Content selector does not seem to work for custom fields. [#6819](https://github.com/JabRef/jabref/issues/6819)
- We fixed an issue where font size of the preferences dialog does not update with the rest of the GUI. [#7416](https://github.com/JabRef/jabref/issues/7416)
- We fixed an issue in which a linked online file consisting of a web page was saved as an invalid pdf file upon being downloaded. The user is now notified when downloading a linked file results in an HTML file. [#7452](https://github.com/JabRef/jabref/issues/7452)
- We fixed an issue where opening BibTex file (doubleclick) from Folder with spaces not working. [#6487](https://github.com/JabRef/jabref/issues/6487)
- We fixed the header title in the Add Group/Subgroup Dialog box. [#4682](https://github.com/JabRef/jabref/issues/4682)
- We fixed an issue with saving large `.bib` files [#7265](https://github.com/JabRef/jabref/issues/7265)
- We fixed an issue with very large page numbers [#7590](https://github.com/JabRef/jabref/issues/7590)
- We fixed an issue where the file extension is missing on saving the library file on linux [#7451](https://github.com/JabRef/jabref/issues/7451)
- We fixed an issue with opacity of disabled icon-buttons [#7195](https://github.com/JabRef/jabref/issues/7195)
- We fixed an issue where journal abbreviations in UTF-8 were not recognized [#5850](https://github.com/JabRef/jabref/issues/5850)
- We fixed an issue where the article title with curly brackets fails to download the arXiv link (pdf file). [#7633](https://github.com/JabRef/jabref/issues/7633)
- We fixed an issue with toggle of special fields does not work for sorted entries [#7016](https://github.com/JabRef/jabref/issues/7016)
- We fixed an issue with the default path of external application. [#7641](https://github.com/JabRef/jabref/issues/7641)
- We fixed an issue where urls must be embedded in a style tag when importing EndNote style Xml files. Now it can parse url with or without a style tag. [#6199](https://github.com/JabRef/jabref/issues/6199)
- We fixed an issue where the article title with colon fails to download the arXiv link (pdf file). [#7660](https://github.com/JabRef/jabref/issues/7660)
- We fixed an issue where the keybinding for delete entry did not work on the main table [#7580](https://github.com/JabRef/jabref/pull/7580)
- We fixed an issue where the RFC fetcher is not compatible with the draft [#7305](https://github.com/JabRef/jabref/issues/7305)
- We fixed an issue where duplicate files (both file names and contents are the same) is downloaded and add to linked files [#6197](https://github.com/JabRef/jabref/issues/6197)
- We fixed an issue where changing the appearance of the preview tab did not trigger a restart warning. [#5464](https://github.com/JabRef/jabref/issues/5464)
- We fixed an issue where editing "Custom preview style" triggers exception. [#7526](https://github.com/JabRef/jabref/issues/7526)
- We fixed the [SAO/NASA Astrophysics Data System](https://docs.jabref.org/collect/import-using-online-bibliographic-database#sao-nasa-astrophysics-data-system) fetcher. [#7867](https://github.com/JabRef/jabref/pull/7867)
- We fixed an issue where a title with multiple applied formattings in EndNote was not imported correctly [forum#2734](https://discourse.jabref.org/t/importing-endnote-label-field-to-jabref-from-xml-file/2734)
- We fixed an issue where a `report` in EndNote was imported as `article` [forum#2734](https://discourse.jabref.org/t/importing-endnote-label-field-to-jabref-from-xml-file/2734)
- We fixed an issue where the field `publisher` in EndNote was not imported in JabRef [forum#2734](https://discourse.jabref.org/t/importing-endnote-label-field-to-jabref-from-xml-file/2734)

### Removed

- We removed add group button beside the filter group tab. [#4682](https://github.com/JabRef/jabref/issues/4682)

## [5.2] – 2020-12-24

### Added

- We added a validation to check if the current database location is shared, preventing an exception when Pulling Changes From Shared Database. [#6959](https://github.com/JabRef/jabref/issues/6959)
- We added a query parser and mapping layer to enable conversion of queries formulated in simplified lucene syntax by the user into api queries. [#6799](https://github.com/JabRef/jabref/pull/6799)
- We added some basic functionality to customise the look of JabRef by importing a css theme file. [#5790](https://github.com/JabRef/jabref/issues/5790)
- We added connection check function in network preference setting [#6560](https://github.com/JabRef/jabref/issues/6560)
- We added support for exporting to YAML. [#6974](https://github.com/JabRef/jabref/issues/6974)
- We added a DOI format and organization check to detect [American Physical Society](https://journals.aps.org/) journals to copy the article ID to the page field for cases where the page numbers are missing. [#7019](https://github.com/JabRef/jabref/issues/7019)
- We added an error message in the New Entry dialog that is shown in case the fetcher did not find anything . [#7000](https://github.com/JabRef/jabref/issues/7000)
- We added a new formatter to output shorthand month format. [#6579](https://github.com/JabRef/jabref/issues/6579)
- We added support for the new Microsoft Edge browser in all platforms. [#7056](https://github.com/JabRef/jabref/pull/7056)
- We reintroduced emacs/bash-like keybindings. [#6017](https://github.com/JabRef/jabref/issues/6017)
- We added a feature to provide automated cross library search using a cross library query language. This provides support for the search step of systematic literature reviews (SLRs). [JabRef/jabref-koppor#369](https://github.com/JabRef/jabref-koppor/issues/369)

### Changed

- We changed the default preferences for OpenOffice/LibreOffice integration to automatically sync the bibliography when inserting new citations in a OpenOffic/LibreOffice document. [#6957](https://github.com/JabRef/jabref/issues/6957)
- We restructured the 'File' tab and extracted some parts into the 'Linked files' tab [#6779](https://github.com/JabRef/jabref/pull/6779)
- JabRef now offers journal lists from <https://abbrv.jabref.org>. JabRef the lists which use a dot inside the abbreviations. [#5749](https://github.com/JabRef/jabref/pull/5749)
- We removed two useless preferences in the groups preferences dialog. [#6836](https://github.com/JabRef/jabref/pull/6836)
- Synchronization of SpecialFields to keywords is now disabled by default. [#6621](https://github.com/JabRef/jabref/issues/6621)
- JabRef no longer opens the entry editor with the first entry on startup [#6855](https://github.com/JabRef/jabref/issues/6855)
- We completed the rebranding of `bibtexkey` as `citationkey` which was started in JabRef 5.1.
- JabRef no longer opens the entry editor with the first entry on startup [#6855](https://github.com/JabRef/jabref/issues/6855)
- Fetch by ID: (long) "SAO/NASA Astrophysics Data System" replaced by (short) "SAO/NASA ADS" [#6876](https://github.com/JabRef/jabref/pull/6876)
- We changed the title of the window "Manage field names and content" to have the same title as the corresponding menu item [#6895](https://github.com/JabRef/jabref/pull/6895)
- We renamed the menus "View -> Previous citation style" and "View -> Next citation style" into "View -> Previous preview style" and "View -> Next preview style" and renamed the "Preview" style to "Customized preview style". [#6899](https://github.com/JabRef/jabref/pull/6899)
- We changed the default preference option "Search and store files relative to library file location" to on, as this seems to be a more intuitive behaviour. [#6863](https://github.com/JabRef/jabref/issues/6863)
- We changed the title of the window "Manage field names and content": to have the same title as the corresponding menu item [#6895](https://github.com/JabRef/jabref/pull/6895)
- We improved the detection of "short" DOIs. [#6880](https://github.com/JabRef/jabref/issues/6880)
- We improved the duplicate detection when identifiers like DOI or arXiv are semantically the same, but just syntactically differ (e.g. with or without http(s):// prefix). [#6707](https://github.com/JabRef/jabref/issues/6707)
- We improved JabRef start up time [#6057](https://github.com/JabRef/jabref/issues/6057)
- We changed in the group interface "Generate groups from keywords in a BibTeX field" by "Generate groups from keywords in the following field". [#6983](https://github.com/JabRef/jabref/issues/6983)
- We changed the name of a group type from "Searching for keywords" to "Searching for a keyword". [#6995](https://github.com/JabRef/jabref/pull/6995)
- We changed the way JabRef displays the title of a tab and of the window. [#4161](https://github.com/JabRef/jabref/issues/4161)
- We changed connect timeouts for server requests to 30 seconds in general and 5 seconds for GROBID server (special) and improved user notifications on connection issues. [#7026](https://github.com/JabRef/jabref/pull/7026)
- We changed the order of the library tab context menu items. [#7171](https://github.com/JabRef/jabref/issues/7171)
- We changed the way linked files are opened on Linux to use the native openFile method, compatible with confined packages. [#7037](https://github.com/JabRef/jabref/pull/7037)
- We refined the entry preview to show the full names of authors and editors, to list the editor only if no author is present, have the year earlier. [#7083](https://github.com/JabRef/jabref/issues/7083)

### Fixed

- We fixed an issue changing the icon link_variation_off that is not meaningful. [#6834](https://github.com/JabRef/jabref/issues/6834)
- We fixed an issue where the `.sav` file was not deleted upon exiting JabRef. [#6109](https://github.com/JabRef/jabref/issues/6109)
- We fixed a linked identifier icon inconsistency. [#6705](https://github.com/JabRef/jabref/issues/6705)
- We fixed the wrong behavior that font size changes are not reflected in dialogs. [#6039](https://github.com/JabRef/jabref/issues/6039)
- We fixed the failure to Copy citation key and link. [#5835](https://github.com/JabRef/jabref/issues/5835)
- We fixed an issue where the sort order of the entry table was reset after a restart of JabRef. [#6898](https://github.com/JabRef/jabref/pull/6898)
- We fixed an issue where no longer a warning was displayed when inserting references into LibreOffice with an invalid "ReferenceParagraphFormat". [#6907](https://github.com/JabRef/jabref/pull/6907).
- We fixed an issue where a selected field was not removed after the first click in the custom entry types dialog. [#6934](https://github.com/JabRef/jabref/issues/6934)
- We fixed an issue where a remove icon was shown for standard entry types in the custom entry types dialog. [#6906](https://github.com/JabRef/jabref/issues/6906)
- We fixed an issue where it was impossible to connect to OpenOffice/LibreOffice on Mac OSX. [#6970](https://github.com/JabRef/jabref/pull/6970)
- We fixed an issue with the python script used by browser plugins that failed to locate JabRef if not installed in its default location. [#6963](https://github.com/JabRef/jabref/pull/6963/files)
- We fixed an issue where spaces and newlines in an isbn would generate an exception. [#6456](https://github.com/JabRef/jabref/issues/6456)
- We fixed an issue where identity column header had incorrect foreground color in the Dark theme. [#6796](https://github.com/JabRef/jabref/issues/6796)
- We fixed an issue where the RIS exporter added extra blank lines.[#7007](https://github.com/JabRef/jabref/pull/7007/files)
- We fixed an issue where clicking on Collapse All button in the Search for Unlinked Local Files expanded the directory structure erroneously [#6848](https://github.com/JabRef/jabref/issues/6848)
- We fixed an issue, when pulling changes from shared database via shortcut caused creation of a new tech report [#6867](https://github.com/JabRef/jabref/issues/6867)
- We fixed an issue where the JabRef GUI does not highlight the "All entries" group on start-up [#6691](https://github.com/JabRef/jabref/issues/6691)
- We fixed an issue where a custom dark theme was not applied to the entry preview tab [#7068](https://github.com/JabRef/jabref/issues/7068)
- We fixed an issue where modifications to the Custom preview layout in the preferences were not saved [#6447](https://github.com/JabRef/jabref/issues/6447)
- We fixed an issue where errors from imports were not shown to the user [#7084](https://github.com/JabRef/jabref/pull/7084)
- We fixed an issue where the EndNote XML Import would fail on empty keywords tags [forum#2387](https://discourse.jabref.org/t/importing-in-unknown-format-fails-to-import-xml-library-from-bookends-export/2387)
- We fixed an issue where the color of groups of type "free search expression" not persisting after restarting the application [#6999](https://github.com/JabRef/jabref/issues/6999)
- We fixed an issue where modifications in the source tab where not saved without switching to another field before saving the library [#6622](https://github.com/JabRef/jabref/issues/6622)
- We fixed an issue where the "Document Viewer" did not show the first page of the opened pdf document and did not show the correct total number of pages [#7108](https://github.com/JabRef/jabref/issues/7108)
- We fixed an issue where the context menu was not updated after a file link was changed. [#5777](https://github.com/JabRef/jabref/issues/5777)
- We fixed an issue where the password for a shared SQL database was not remembered [#6869](https://github.com/JabRef/jabref/issues/6869)
- We fixed an issue where newly added entires were not synced to a shared SQL database [#7176](https://github.com/JabRef/jabref/issues/7176)
- We fixed an issue where the PDF-Content importer threw an exception when no DOI number is present at the first page of the PDF document [#7203](https://github.com/JabRef/jabref/issues/7203)
- We fixed an issue where groups created from aux files did not update on file changes [#6394](https://github.com/JabRef/jabref/issues/6394)
- We fixed an issue where authors that only have last names were incorrectly identified as institutes when generating citation keys [#7199](https://github.com/JabRef/jabref/issues/7199)
- We fixed an issue where institutes were incorrectly identified as universities when generating citation keys [#6942](https://github.com/JabRef/jabref/issues/6942)

### Removed

- We removed the Google Scholar fetcher and the ACM fetcher do not work due to traffic limitations [#6369](https://github.com/JabRef/jabref/issues/6369)
- We removed the menu entry "Manage external file types" because it's already in 'Preferences' dialog [#6991](https://github.com/JabRef/jabref/issues/6991)
- We removed the integrity check "Abbreviation detected" for the field journal/journaltitle in the entry editor [#3925](https://github.com/JabRef/jabref/issues/3925)

## [5.1] – 2020-08-30

### Added

- We added a new fetcher to enable users to search mEDRA DOIs [#6602](https://github.com/JabRef/jabref/issues/6602)
- We added a new fetcher to enable users to search "[Collection of Computer Science Bibliographies](https://en.wikipedia.org/wiki/Collection_of_Computer_Science_Bibliographies)". [#6638](https://github.com/JabRef/jabref/issues/6638)
- We added default values for delimiters in Add Subgroup window [#6624](https://github.com/JabRef/jabref/issues/6624)
- We improved responsiveness of general fields specification dialog window. [#6604](https://github.com/JabRef/jabref/issues/6604)
- We added support for importing ris file and load DOI [#6530](https://github.com/JabRef/jabref/issues/6530)
- We added the Library properties to a context menu on the library tabs [#6485](https://github.com/JabRef/jabref/issues/6485)
- We added a new field in the preferences in 'BibTeX key generator' for unwanted characters that can be user-specified. [#6295](https://github.com/JabRef/jabref/issues/6295)
- We added support for searching ShortScience for an entry through the user's browser. [#6018](https://github.com/JabRef/jabref/pull/6018)
- We updated EditionChecker to permit edition to start with a number. [#6144](https://github.com/JabRef/jabref/issues/6144)
- We added tooltips for most fields in the entry editor containing a short description. [#5847](https://github.com/JabRef/jabref/issues/5847)
- We added support for basic markdown in custom formatted previews [#6194](https://github.com/JabRef/jabref/issues/6194)
- We now show the number of items found and selected to import in the online search dialog. [#6248](https://github.com/JabRef/jabref/pull/6248)
- We created a new install screen for macOS. [#5759](https://github.com/JabRef/jabref/issues/5759)
- We added a new integrity check for duplicate DOIs. [JabRef/jabref-koppor#339](https://github.com/JabRef/jabref-koppor/issues/339)
- We implemented an option to download fulltext files while importing. [#6381](https://github.com/JabRef/jabref/pull/6381)
- We added a progress-indicator showing the average progress of background tasks to the toolbar. Clicking it reveals a pop-over with a list of running background tasks. [#6443](https://github.com/JabRef/jabref/pull/6443)
- We fixed the bug when strike the delete key in the text field. [#6421](https://github.com/JabRef/jabref/issues/6421)
- We added a BibTex key modifier for truncating strings. [#3915](https://github.com/JabRef/jabref/issues/3915)
- We added support for jumping to target entry when typing letter/digit after sorting a column in maintable [#6146](https://github.com/JabRef/jabref/issues/6146)
- We added a new fetcher to enable users to search all available E-Libraries simultaneously. [JabRef/jabref-koppor#369](https://github.com/JabRef/jabref-koppor/issues/369)
- We added the field "entrytype" to the export sort criteria [#6531](https://github.com/JabRef/jabref/pull/6531)
- We added the possibility to change the display order of the fields in the entry editor. The order can now be configured using drag and drop in the "Customize entry types" dialog [#6152](https://github.com/JabRef/jabref/pull/6152)
- We added native support for biblatex-software [#6574](https://github.com/JabRef/jabref/issues/6574)
- We added a missing restart warning for AutoComplete in the preferences dialog. [#6351](https://github.com/JabRef/jabref/issues/6351)
- We added a note to the citation key pattern preferences dialog as a temporary workaround for a JavaFX bug, about committing changes in a table cell, if the focus is lost. [#5825](https://github.com/JabRef/jabref/issues/5825)
- We added support for customized fallback fields in bracketed patterns. [#7111](https://github.com/JabRef/jabref/issues/7111)

### Changed

- We improved the arXiv fetcher. Now it should find entries even more reliably and does no longer include the version (e.g `v1`) in the `eprint` field. [forum#1941](https://discourse.jabref.org/t/remove-version-in-arxiv-import/1941)
- We moved the group search bar and the button "New group" from bottom to top position to make it more prominent. [#6112](https://github.com/JabRef/jabref/pull/6112)
- When JabRef finds a `.sav` file without changes, there is no dialog asking for acceptance of changes anymore.
- We changed the buttons for import/export/show all/reset of preferences to smaller icon buttons in the preferences dialog. [#6130](https://github.com/JabRef/jabref/pull/6130)
- We moved the functionality "Manage field names & content" from the "Library" menu to the "Edit" menu, because it affects the selected entries and not the whole library
- We merged the functionality "Append contents from a BibTeX library into the currently viewed library" into the "Import into database" functionality. Fixes [#6049](https://github.com/JabRef/jabref/issues/6049).
- We changed the directory where fulltext downloads are stored to the directory set in the import-tab in preferences. [#6381](https://github.com/JabRef/jabref/pull/6381)
- We improved the error message for invalid jstyles. [#6303](https://github.com/JabRef/jabref/issues/6303)
- We changed the section name of 'Advanced' to 'Network' in the preferences and removed some obsolete options.[#6489](https://github.com/JabRef/jabref/pull/6489)
- We improved the context menu of the column "Linked identifiers" of the main table, by truncating their texts, if they are too long. [#6499](https://github.com/JabRef/jabref/issues/6499)
- We merged the main table tabs in the preferences dialog. [#6518](https://github.com/JabRef/jabref/pull/6518)
- We changed the command line option 'generateBibtexKeys' to the more generic term 'generateCitationKeys' while the short option remains 'g'.[#6545](https://github.com/JabRef/jabref/pull/6545)
- We improved the "Possible duplicate entries" window to remember its size and position throughout a session. [#6582](https://github.com/JabRef/jabref/issues/6582)
- We divided the toolbar into small parts, so if the application window is to small, only a part of the toolbar is moved into the chevron popup. [#6682](https://github.com/JabRef/jabref/pull/6682)
- We changed the layout for of the buttons in the Open Office side panel to ensure that the button text is always visible, specially when resizing. [#6639](https://github.com/JabRef/jabref/issues/6639)
- We merged the two new library commands in the file menu to one which always creates a new library in the default library mode. [#6539](https://github.com/JabRef/jabref/pull/6539#issuecomment-641056536)

### Fixed

- We fixed an issue where entry preview tab has no name in drop down list. [#6591](https://github.com/JabRef/jabref/issues/6591)
- We fixed to only search file links in the BIB file location directory when preferences has corresponding checkbox checked. [#5891](https://github.com/JabRef/jabref/issues/5891)
- We fixed wrong button order (Apply and Cancel) in ManageProtectedTermsDialog.
- We fixed an issue with incompatible characters at BibTeX key [#6257](https://github.com/JabRef/jabref/issues/6257)
- We fixed an issue where dash (`-`) was reported as illegal BibTeX key [#6295](https://github.com/JabRef/jabref/issues/6295)
- We greatly improved the performance of the overall application and many operations. [#5071](https://github.com/JabRef/jabref/issues/5071)
- We fixed an issue where sort by priority was broken. [#6222](https://github.com/JabRef/jabref/issues/6222)
- We fixed an issue where opening a library from the recent libraries menu was not possible. [#5939](https://github.com/JabRef/jabref/issues/5939)
- We fixed an issue with inconsistent capitalization of file extensions when downloading files. [#6115](https://github.com/JabRef/jabref/issues/6115)
- We fixed the display of language and encoding in the preferences dialog. [#6130](https://github.com/JabRef/jabref/pull/6130)
- Now the link and/or the link description in the column "linked files" of the main table gets truncated or wrapped, if too long, otherwise display issues arise. [#6178](https://github.com/JabRef/jabref/issues/6178)
- We fixed the issue that groups panel does not keep size when resizing window. [#6180](https://github.com/JabRef/jabref/issues/6180)
- We fixed an error that sometimes occurred when using the context menu. [#6085](https://github.com/JabRef/jabref/issues/6085)
- We fixed an issue where search full-text documents downloaded files with same name, overwriting existing files. [#6174](https://github.com/JabRef/jabref/pull/6174)
- We fixed an issue when importing into current library an erroneous message "import cancelled" is displayed even though import is successful. [#6266](https://github.com/JabRef/jabref/issues/6266)
- We fixed an issue where custom jstyles for Open/LibreOffice where not saved correctly. [#6170](https://github.com/JabRef/jabref/issues/6170)
- We fixed an issue where the INSPIRE fetcher was no longer working [#6229](https://github.com/JabRef/jabref/issues/6229)
- We fixed an issue where custom exports with an uppercase file extension could not be selected for "Copy...-> Export to Clipboard" [#6285](https://github.com/JabRef/jabref/issues/6285)
- We fixed the display of icon both in the main table and linked file editor. [#6169](https://github.com/JabRef/jabref/issues/6169)
- We fixed an issue where the windows installer did not create an entry in the start menu [bug report in the forum](https://discourse.jabref.org/t/error-while-fetching-from-doi/2018/3)
- We fixed an issue where only the field `abstract` and `comment` were declared as multiline fields. Other fields can now be configured in the preferences using "Do not wrap the following fields when saving" [#4373](https://github.com/JabRef/jabref/issues/4373)
- We fixed an issue where JabRef switched to discrete graphics under macOS [#5935](https://github.com/JabRef/jabref/issues/5935)
- We fixed an issue where the Preferences entry preview will be unexpected modified leads to Value too long exception [#6198](https://github.com/JabRef/jabref/issues/6198)
- We fixed an issue where custom jstyles for Open/LibreOffice would only be valid if a layout line for the entry type `default` was at the end of the layout section [#6303](https://github.com/JabRef/jabref/issues/6303)
- We fixed an issue where a new entry is not shown in the library if a search is active [#6297](https://github.com/JabRef/jabref/issues/6297)
- We fixed an issue where long directory names created from patterns could create an exception. [#3915](https://github.com/JabRef/jabref/issues/3915)
- We fixed an issue where sort on numeric cases was broken. [#6349](https://github.com/JabRef/jabref/issues/6349)
- We fixed an issue where year and month fields were not cleared when converting to biblatex [#6224](https://github.com/JabRef/jabref/issues/6224)
- We fixed an issue where an "Not on FX thread" exception occurred when saving on linux [#6453](https://github.com/JabRef/jabref/issues/6453)
- We fixed an issue where the library sort order was lost. [#6091](https://github.com/JabRef/jabref/issues/6091)
- We fixed an issue where brackets in regular expressions were not working. [#6469](https://github.com/JabRef/jabref/pull/6469)
- We fixed an issue where multiple background task popups stacked over each other.. [#6472](https://github.com/JabRef/jabref/issues/6472)
- We fixed an issue where LaTeX citations for specific commands (`\autocite`s) of biblatex-mla were not recognized. [#6476](https://github.com/JabRef/jabref/issues/6476)
- We fixed an issue where drag and drop was not working on empty database. [#6487](https://github.com/JabRef/jabref/issues/6487)
- We fixed an issue where the name fields were not updated after the preferences changed. [#6515](https://github.com/JabRef/jabref/issues/6515)
- We fixed an issue where "null" appeared in generated BibTeX keys. [#6459](https://github.com/JabRef/jabref/issues/6459)
- We fixed an issue where the authors' names were incorrectly displayed in the authors' column when they were bracketed. [#6465](https://github.com/JabRef/jabref/issues/6465) [#6459](https://github.com/JabRef/jabref/issues/6459)
- We fixed an issue where importing certain unlinked files would result in an exception [#5815](https://github.com/JabRef/jabref/issues/5815)
- We fixed an issue where downloaded files would be moved to a directory named after the citationkey when no file directory pattern is specified [#6589](https://github.com/JabRef/jabref/issues/6589)
- We fixed an issue with the creation of a group of cited entries which incorrectly showed the message that the library had been modified externally whenever saving the library. [#6420](https://github.com/JabRef/jabref/issues/6420)
- We fixed an issue with the creation of a group of cited entries. Now the file path to an aux file gets validated. [#6585](https://github.com/JabRef/jabref/issues/6585)
- We fixed an issue on Linux systems where the application would crash upon inotify failure. Now, the user is prompted with a warning, and given the choice to continue the session. [#6073](https://github.com/JabRef/jabref/issues/6073)
- We moved the search modifier buttons into the search bar, as they were not accessible, if autocompletion was disabled. [#6625](https://github.com/JabRef/jabref/issues/6625)
- We fixed an issue about duplicated group color indicators [#6175](https://github.com/JabRef/jabref/issues/6175)
- We fixed an issue where entries with the entry type Misc from an imported aux file would not be saved correctly to the bib file on disk [#6405](https://github.com/JabRef/jabref/issues/6405)
- We fixed an issue where percent sign ('%') was not formatted properly by the HTML formatter [#6753](https://github.com/JabRef/jabref/issues/6753)
- We fixed an issue with the [SAO/NASA Astrophysics Data System](https://docs.jabref.org/collect/add-entry-using-an-id#sao-nasa-a-ds) fetcher where `\textbackslash` appeared at the end of the abstract.
- We fixed an issue with the Science Direct fetcher where PDFs could not be downloaded. Fixes [#5860](https://github.com/JabRef/jabref/issues/5860)
- We fixed an issue with the Library of Congress importer.
- We fixed the [link to the external libraries listing](https://github.com/JabRef/jabref/blob/master/external-libraries.md) in the about dialog
- We fixed an issue regarding pasting on Linux. [#6293](https://github.com/JabRef/jabref/issues/6293)

### Removed

- We removed the option of the "enforce legal key". [#6295](https://github.com/JabRef/jabref/issues/6295)
- We removed the obsolete `External programs / Open PDF` section in the preferences, as the default application to open PDFs is now set in the `Manage external file types` dialog. [#6130](https://github.com/JabRef/jabref/pull/6130)
- We removed the option to configure whether a `.bib.bak` file should be generated upon save. It is now always enabled. Documentation at <https://docs.jabref.org/advanced/autosave>. [#6092](https://github.com/JabRef/jabref/issues/6092)
- We removed the built-in list of IEEE journal abbreviations using BibTeX strings. If you still want to use them, you have to download them separately from <https://abbrv.jabref.org>.

## [5.0] – 2020-03-06

### Changed

- Added browser integration to the snap package for firefox/chromium browsers. [#6062](https://github.com/JabRef/jabref/pull/6062)
- We reintroduced the possibility to extract references from plain text (using [GROBID](https://grobid.readthedocs.io/en/latest/)). [#5614](https://github.com/JabRef/jabref/pull/5614)
- We changed the open office panel to show buttons in rows of three instead of going straight down to save space as the button expanded out to take up unnecessary horizontal space. [#5479](https://github.com/JabRef/jabref/issues/5479)
- We cleaned up the group add/edit dialog. [#5826](https://github.com/JabRef/jabref/pull/5826)
- We reintroduced the index column. [#5844](https://github.com/JabRef/jabref/pull/5844)
- Filenames of external files can no longer contain curly braces. [#5926](https://github.com/JabRef/jabref/pull/5926)
- We made the filters more easily accessible in the integrity check dialog. [#5955](https://github.com/JabRef/jabref/pull/5955)
- We reimplemented and improved the dialog "Customize entry types". [#4719](https://github.com/JabRef/jabref/issues/4719)
- We added an [American Physical Society](https://journals.aps.org/) fetcher. [#818](https://github.com/JabRef/jabref/issues/818)
- We added possibility to enable/disable items quantity in groups. [#6042](https://github.com/JabRef/jabref/issues/6042)

### Fixed

- We fixed an issue where the command line console was always opened in the background. [#5474](https://github.com/JabRef/jabref/issues/5474)
- We fixed and issue where pdf files will not open under some KDE linux distributions when using okular. [#5253](https://github.com/JabRef/jabref/issues/5253)
- We fixed an issue where the Medline fetcher was only working when JabRef was running from source. [#5645](https://github.com/JabRef/jabref/issues/5645)
- We fixed some visual issues in the dark theme. [#5764](https://github.com/JabRef/jabref/pull/5764) [#5753](https://github.com/JabRef/jabref/issues/5753)
- We fixed an issue where non-default previews didn't handle unicode characters. [#5779](https://github.com/JabRef/jabref/issues/5779)
- We improved the performance, especially changing field values in the entry should feel smoother now. [#5843](https://github.com/JabRef/jabref/issues/5843)
- We fixed an issue where the ampersand character wasn't rendering correctly on previews. [#3840](https://github.com/JabRef/jabref/issues/3840)
- We fixed an issue where an erroneous "The library has been modified by another program" message was shown when saving. [#4877](https://github.com/JabRef/jabref/issues/4877)
- We fixed an issue where the file extension was missing after downloading a file (we now fall-back to pdf). [#5816](https://github.com/JabRef/jabref/issues/5816)
- We fixed an issue where cleaning up entries broke web URLs, if "Make paths of linked files relative (if possible)" was enabled, which resulted in various other issues subsequently. [#5861](https://github.com/JabRef/jabref/issues/5861)
- We fixed an issue where the tab "Required fields" of the entry editor did not show all required fields, if at least two of the defined required fields are linked with a logical or. [#5859](https://github.com/JabRef/jabref/issues/5859)
- We fixed several issues concerning managing external file types: Now everything is usable and fully functional. Previously, there were problems with the radio buttons, with saving the settings and with loading an input field value. Furthermore, different behavior for Windows and other operating systems was given, which was unified as well. [#5846](https://github.com/JabRef/jabref/issues/5846)
- We fixed an issue where entries containing Unicode charaters were not parsed correctly [#5899](https://github.com/JabRef/jabref/issues/5899)
- We fixed an issue where an entry containing an external filename with curly braces could not be saved. Curly braces are now longer allowed in filenames. [#5899](https://github.com/JabRef/jabref/issues/5899)
- We fixed an issue where changing the type of an entry did not update the main table [#5906](https://github.com/JabRef/jabref/issues/5906)
- We fixed an issue in the optics of the library properties, that cropped the dialog on scaled displays. [#5969](https://github.com/JabRef/jabref/issues/5969)
- We fixed an issue where changing the type of an entry did not update the main table. [#5906](https://github.com/JabRef/jabref/issues/5906)
- We fixed an issue where opening a library from the recent libraries menu was not possible. [#5939](https://github.com/JabRef/jabref/issues/5939)
- We fixed an issue where the most bottom group in the list got lost, if it was dragged on itself. [#5983](https://github.com/JabRef/jabref/issues/5983)
- We fixed an issue where changing entry type doesn't always work when biblatex source is shown. [#5905](https://github.com/JabRef/jabref/issues/5905)
- We fixed an issue where the group and the link column were not updated after changing the entry in the main table. [#5985](https://github.com/JabRef/jabref/issues/5985)
- We fixed an issue where reordering the groups was not possible after inserting an article. [#6008](https://github.com/JabRef/jabref/issues/6008)
- We fixed an issue where citation styles except the default "Preview" could not be used. [#5622](https://github.com/JabRef/jabref/issues/5622)
- We fixed an issue where a warning was displayed when the title content is made up of two sentences. [#5832](https://github.com/JabRef/jabref/issues/5832)
- We fixed an issue where an exception was thrown when adding a save action without a selected formatter in the library properties [#6069](https://github.com/JabRef/jabref/issues/6069)
- We fixed an issue where JabRef's icon was missing in the Export to clipboard Dialog. [#6286](https://github.com/JabRef/jabref/issues/6286)
- We fixed an issue when an "Abstract field" was duplicating text, when importing from RIS file (Neurons) [#6065](https://github.com/JabRef/jabref/issues/6065)
- We fixed an issue where adding the addition of a new entry was not completely validated [#6370](https://github.com/JabRef/jabref/issues/6370)
- We fixed an issue where the blue and red text colors in the Merge entries dialog were not quite visible [#6334](https://github.com/JabRef/jabref/issues/6334)
- We fixed an issue where underscore character was removed from the file name in the Recent Libraries list in File menu [#6383](https://github.com/JabRef/jabref/issues/6383)
- We fixed an issue where few keyboard shortcuts regarding new entries were missing [#6403](https://github.com/JabRef/jabref/issues/6403)

### Removed

- Ampersands are no longer escaped by default in the `bib` file. If you want to keep the current behaviour, you can use the new "Escape Ampersands" formatter as a save action. [#5869](https://github.com/JabRef/jabref/issues/5869)
- The "Merge Entries" entry was removed from the Quality Menu. Users should use the right-click menu instead. [#6021](https://github.com/JabRef/jabref/pull/6021)

## [5.0-beta] – 2019-12-15

### Changed

- We added a short DOI field formatter which shortens DOI to more human-readable form. [JabRef/jabref-koppor#343](https://github.com/JabRef/jabref-koppor/issues/343)
- We improved the display of group memberships by adding multiple colored bars if the entry belongs to more than one group. [#4574](https://github.com/JabRef/jabref/issues/4574)
- We added an option to show the preview as an extra tab in the entry editor (instead of in a split view). [#5244](https://github.com/JabRef/jabref/issues/5244)
- A custom Open/LibreOffice jstyle file now requires a layout line for the entry type `default` [#5452](https://github.com/JabRef/jabref/issues/5452)
- The entry editor is now open by default when JabRef starts up. [#5460](https://github.com/JabRef/jabref/issues/5460)
- Customized entry types are now serialized in alphabetical order in the bib file.
- We added a new ADS fetcher to use the new ADS API. [#4949](https://github.com/JabRef/jabref/issues/4949)
- We added support of the [X11 primary selection](https://unix.stackexchange.com/a/139193/18033) [#2389](https://github.com/JabRef/jabref/issues/2389)
- We added support to switch between biblatex and bibtex library types. [#5550](https://github.com/JabRef/jabref/issues/5550)
- We changed the save action buttons to be easier to understand. [#5565](https://github.com/JabRef/jabref/issues/5565)
- We made the columns for groups, files and uri in the main table reorderable and merged the clickable icon columns for uri, url, doi and eprint. [#5544](https://github.com/JabRef/jabref/pull/5544)
- We reduced the number of write actions performed when autosave is enabled [#5679](https://github.com/JabRef/jabref/issues/5679)
- We made the column sort order in the main table persistent [#5730](https://github.com/JabRef/jabref/pull/5730)
- When an entry is modified on disk, the change dialog now shows the merge dialog to highlight the changes [#5688](https://github.com/JabRef/jabref/pull/5688)

### Fixed

- Inherit fields from cross-referenced entries as specified by biblatex. [#5045](https://github.com/JabRef/jabref/issues/5045)
- We fixed an issue where it was no longer possible to connect to LibreOffice. [#5261](https://github.com/JabRef/jabref/issues/5261)
- The "All entries group" is no longer shown when no library is open.
- We fixed an exception which occurred when closing JabRef. [#5348](https://github.com/JabRef/jabref/issues/5348)
- We fixed an issue where JabRef reports incorrectly about customized entry types. [#5332](https://github.com/JabRef/jabref/issues/5332)
- We fixed a few problems that prevented JabFox to communicate with JabRef. [#4737](https://github.com/JabRef/jabref/issues/4737) [#4303](https://github.com/JabRef/jabref/issues/4303)
- We fixed an error where the groups containing an entry loose their highlight color when scrolling. [#5022](https://github.com/JabRef/jabref/issues/5022)
- We fixed an error where scrollbars were not shown. [#5374](https://github.com/JabRef/jabref/issues/5374)
- We fixed an error where an exception was thrown when merging entries. [#5169](https://github.com/JabRef/jabref/issues/5169)
- We fixed an error where certain metadata items were not serialized alphabetically.
- After assigning an entry to a group, the item count is now properly colored to reflect the new membership of the entry. [#3112](https://github.com/JabRef/jabref/issues/3112)
- The group panel is now properly updated when switching between libraries (or when closing/opening one). [#3142](https://github.com/JabRef/jabref/issues/3142)
- We fixed an error where the number of matched entries shown in the group pane was not updated correctly. [#4441](https://github.com/JabRef/jabref/issues/4441)
- We fixed an error where the wrong file is renamed and linked when using the "Copy, rename and link" action. [#5653](https://github.com/JabRef/jabref/issues/5653)
- We fixed a "null" error when writing XMP metadata. [#5449](https://github.com/JabRef/jabref/issues/5449)
- We fixed an issue where empty keywords lead to a strange display of automatic keyword groups. [#5333](https://github.com/JabRef/jabref/issues/5333)
- We fixed an error where the default color of a new group was white instead of dark gray. [#4868](https://github.com/JabRef/jabref/issues/4868)
- We fixed an issue where the first field in the entry editor got the focus while performing a different action (like searching). [#5084](https://github.com/JabRef/jabref/issues/5084)
- We fixed an issue where multiple entries were highlighted in the web search result after scrolling. [#5035](https://github.com/JabRef/jabref/issues/5035)
- We fixed an issue where the hover indication in the web search pane was not working. [#5277](https://github.com/JabRef/jabref/issues/5277)
- We fixed an error mentioning "javafx.controls/com.sun.javafx.scene.control" that was thrown when interacting with the toolbar.
- We fixed an error where a cleared search was restored after switching libraries. [#4846](https://github.com/JabRef/jabref/issues/4846)
- We fixed an exception which occurred when trying to open a non-existing file from the "Recent files"-menu [#5334](https://github.com/JabRef/jabref/issues/5334)
- We fixed an issues where the search highlight in the entry preview did not worked. [#5069](https://github.com/JabRef/jabref/issues/5069)
- The context menu for fields in the entry editor is back. [#5254](https://github.com/JabRef/jabref/issues/5254)
- We fixed an exception which occurred when trying to open a non-existing file from the "Recent files"-menu [#5334](https://github.com/JabRef/jabref/issues/5334)
- We fixed a problem where the "editor" information has been duplicated during saving a .bib-Database. [#5359](https://github.com/JabRef/jabref/issues/5359)
- We re-introduced the feature to switch between different preview styles. [#5221](https://github.com/JabRef/jabref/issues/5221)
- We fixed various issues (including [#5263](https://github.com/JabRef/jabref/issues/5263)) related to copying entries to the clipboard
- We fixed some display errors in the preferences dialog and replaced some of the controls [#5033](https://github.com/JabRef/jabref/pull/5033) [#5047](https://github.com/JabRef/jabref/pull/5047) [#5062](https://github.com/JabRef/jabref/pull/5062) [#5141](https://github.com/JabRef/jabref/pull/5141) [#5185](https://github.com/JabRef/jabref/pull/5185) [#5265](https://github.com/JabRef/jabref/pull/5265) [#5315](https://github.com/JabRef/jabref/pull/5315) [#5360](https://github.com/JabRef/jabref/pull/5360)
- We fixed an exception which occurred when trying to import entries without an open library. [#5447](https://github.com/JabRef/jabref/issues/5447)
- The "Automatically set file links" feature now follows symbolic links. [#5664](https://github.com/JabRef/jabref/issues/5664)
- After successful import of one or multiple bib entries the main table scrolls to the first imported entry [#5383](https://github.com/JabRef/jabref/issues/5383)
- We fixed an exception which occurred when an invalid jstyle was loaded. [#5452](https://github.com/JabRef/jabref/issues/5452)
- We fixed an issue where the command line arguments `importBibtex` and `importToOpen` did not import into the currently open library, but opened a new one. [#5537](https://github.com/JabRef/jabref/issues/5537)
- We fixed an error where the preview theme did not adapt to the "Dark" mode [#5463](https://github.com/JabRef/jabref/issues/5463)
- We fixed an issue where multiple entries were allowed in the "crossref" field [#5284](https://github.com/JabRef/jabref/issues/5284)
- We fixed an issue where the merge dialog showed the wrong text colour in "Dark" mode [#5516](https://github.com/JabRef/jabref/issues/5516)
- We fixed visibility issues with the scrollbar and group selection highlight in "Dark" mode, and enabled "Dark" mode for the OpenOffice preview in the style selection window. [#5522](https://github.com/JabRef/jabref/issues/5522)
- We fixed an issue where the author field was not correctly parsed during bibtex key-generation. [#5551](https://github.com/JabRef/jabref/issues/5551)
- We fixed an issue where notifications where shown during autosave. [#5555](https://github.com/JabRef/jabref/issues/5555)
- We fixed an issue where the side pane was not remembering its position. [#5615](https://github.com/JabRef/jabref/issues/5615)
- We fixed an issue where JabRef could not interact with [Oracle XE](https://www.oracle.com/de/database/technologies/appdev/xe.html) in the [shared SQL database setup](https://docs.jabref.org/collaborative-work/sqldatabase).
- We fixed an issue where the toolbar icons were hidden on smaller screens.
- We fixed an issue where renaming referenced files for bib entries with long titles was not possible. [#5603](https://github.com/JabRef/jabref/issues/5603)
- We fixed an issue where a window which is on an external screen gets unreachable when external screen is removed. [#5037](https://github.com/JabRef/jabref/issues/5037)
- We fixed a bug where the selection of groups was lost after drag and drop. [#2868](https://github.com/JabRef/jabref/issues/2868)
- We fixed an issue where the custom entry types didn't show the correct display name [#5651](https://github.com/JabRef/jabref/issues/5651)

### Removed

- We removed some obsolete notifications. [#5555](https://github.com/JabRef/jabref/issues/5555)
- We removed an internal step in the [ISBN-to-BibTeX fetcher](https://docs.jabref.org/collect/add-entry-using-an-id#isbn): The [ISBN to BibTeX Converter](https://manas.tungare.name/software/isbn-to-bibtex) by [@manastungare](https://github.com/manastungare) is not used anymore, because it is offline: "people using this tool have not been generating enough sales for Amazon."
- We removed the option to control the default drag and drop behaviour. You can use the modifier keys (like CtrL or Alt) instead.

## [5.0-alpha] – 2019-08-25

### Changed

- We added eventitle, eventdate and venue fields to `@unpublished` entry type.
- We added `@software` and `@dataSet` entry type to biblatex.
- All fields are now properly sorted alphabetically (in the subgroups of required/optional fields) when the entry is written to the bib file.
- We fixed an issue where some importers used the field `pubstatus` instead of the standard BibTeX field `pubstate`.
- We changed the latex command removal for docbook exporter. [#3838](https://github.com/JabRef/jabref/issues/3838)
- We changed the location of some fields in the entry editor (you might need to reset your preferences for these changes to come into effect)
  - Journal/Year/Month in biblatex mode -> Deprecated (if filled)
  - DOI/URL: General -> Optional
  - Internal fields like ranking, read status and priority: Other -> General
  - Moreover, empty deprecated fields are no longer shown
- Added server timezone parameter when connecting to a shared database.
- We updated the dialog for setting up general fields.
- URL field formatting is updated. All whitespace chars, located at the beginning/ending of the URL, are trimmed automatically
- We changed the behavior of the field formatting dialog such that the `bibtexkey` is not changed when formatting all fields or all text fields.
- We added a "Move file to file directory and rename file" option for simultaneously moving and renaming of document file. [#4166](https://github.com/JabRef/jabref/issues/4166)
- Use integrated graphics card instead of discrete on macOS [#4070](https://github.com/JabRef/jabref/issues/4070)
- We added a cleanup operation that detects an arXiv identifier in the note, journal or URL field and moves it to the `eprint` field.
  Because of this change, the last-used cleanup operations were reset.
- We changed the minimum required version of Java to 1.8.0_171, as this is the latest release for which the automatic Java update works. [#4093](https://github.com/JabRef/jabref/issues/4093)
- The special fields like `Printed` and `Read status` now show gray icons when the row is hovered.
- We added a button in the tab header which allows you to close the database with one click. [#494](https://github.com/JabRef/jabref/issues/494)
- Sorting in the main table now takes information from cross-referenced entries into account. [#2808](https://github.com/JabRef/jabref/issues/2808)
- If a group has a color specified, then entries matched by this group have a small colored bar in front of them in the main table.
- Change default icon for groups to a circle because a colored version of the old icon was hard to distinguish from its black counterpart.
- In the main table, the context menu appears now when you press the "context menu" button on the keyboard. [feature request in the forum](https://discourse.jabref.org/t/how-to-enable-keyboard-context-key-windows)
- We added icons to the group side panel to quickly switch between `union` and `intersection` group view mode. [#3269](https://github.com/JabRef/jabref/issues/3269).
- We use `https` for [fetching from most online bibliographic database](https://docs.jabref.org/collect/import-using-online-bibliographic-database).
- We changed the default keyboard shortcuts for moving between entries when the entry editor is active to ̀<kbd>alt</kbd> + <kbd>up/down</kbd>.
- Opening a new file now prompts the directory of the currently selected file, instead of the directory of the last opened file.
- Window state is saved on close and restored on start.
- We made the MathSciNet fetcher more reliable.
- We added the ISBN fetcher to the list of fetcher available under "Update with bibliographic information from the web" in the entry editor toolbar.
- Files without a defined external file type are now directly opened with the default application of the operating system
- We streamlined the process to rename and move files by removing the confirmation dialogs.
- We removed the redundant new lines of markings and wrapped the summary in the File annotation tab. [#3823](https://github.com/JabRef/jabref/issues/3823)
- We add auto URL formatting when user paste link to URL field in entry editor. [JabRef/jabref-koppor#254](https://github.com/JabRef/jabref-koppor/issues/254)
- We added a minimum height for the entry editor so that it can no longer be hidden by accident. [#4279](https://github.com/JabRef/jabref/issues/4279)
- We added a new keyboard shortcut so that the entry editor could be closed by <kbd>Ctrl</kbd> + <kbd>E</kbd>. [#4222](https://github.com/JabRef/jabref/issues/4222)
- We added an option in the preference dialog box, that allows user to pick the dark or light theme option. [#4130](https://github.com/JabRef/jabref/issues/4130)
- We updated the Related Articles tab to accept JSON from the new version of the Mr. DLib service
- We added an option in the preference dialog box that allows user to choose behavior after dragging and dropping files in Entry Editor. [#4356](https://github.com/JabRef/jabref/issues/4356)
- We added the ability to have an export preference where previously "File"-->"Export"/"Export selected entries" would not save the user's preference[#4495](https://github.com/JabRef/jabref/issues/4495)
- We optimized the code responsible for connecting to an external database, which should lead to huge improvements in performance.
- For automatically created groups, added ability to filter groups by entry type. [#4539](https://github.com/JabRef/jabref/issues/4539)
- We added the ability to add field names from the Preferences Dialog [#4546](https://github.com/JabRef/jabref/issues/4546)
- We added the ability to change the column widths directly in the main table. [#4546](https://github.com/JabRef/jabref/issues/4546)
- We added a description of how recommendations were chosen and better error handling to Related Articles tab
- We added the ability to execute default action in dialog by using with <kbd>Ctrl</kbd> + <kbd>Enter</kbd> combination [#4496](https://github.com/JabRef/jabref/issues/4496)
- We grouped and reordered the Main Menu (File, Edit, Library, Quality, Tools, and View tabs & icons). [#4666](https://github.com/JabRef/jabref/issues/4666) [#4667](https://github.com/JabRef/jabref/issues/4667) [#4668](https://github.com/JabRef/jabref/issues/4668) [#4669](https://github.com/JabRef/jabref/issues/4669) [#4670](https://github.com/JabRef/jabref/issues/4670) [#4671](https://github.com/JabRef/jabref/issues/4671) [#4672](https://github.com/JabRef/jabref/issues/4672) [#4673](https://github.com/JabRef/jabref/issues/4673)
- We added additional modifiers (capitalize, titlecase and sentencecase) to the Bibtex key generator. [#1506](https://github.com/JabRef/jabref/issues/1506)
- We have migrated from the mysql jdbc connector to the mariadb one for better authentication scheme support. [#4745](https://github.com/JabRef/jabref/issues/4745)
- We grouped the toolbar icons and changed the Open Library and Copy icons. [#4584](https://github.com/JabRef/jabref/issues/4584)
- We added a browse button next to the path text field for aux-based groups. [#4586](https://github.com/JabRef/jabref/issues/4586)
- We changed the title of Group Dialog to "Add subgroup" from "Edit group" when we select Add subgroup option.
- We enable import button only if entries are selected. [#4755](https://github.com/JabRef/jabref/issues/4755)
- We made modifications to improve the contrast of UI elements. [#4583](https://github.com/JabRef/jabref/issues/4583)
- We added a warning for empty BibTeX keys in the entry editor. [#4440](https://github.com/JabRef/jabref/issues/4440)
- We added an option in the settings to set the default action in JabRef when right clicking on any entry in any database and selecting "Open folder". [#4763](https://github.com/JabRef/jabref/issues/4763)
- The Medline fetcher now normalizes the author names according to the BibTeX-Standard [#4345](https://github.com/JabRef/jabref/issues/4345)
- We added an option on the Linked File Viewer to rename the attached file of an entry directly on the JabRef. [#4844](https://github.com/JabRef/jabref/issues/4844)
- We added an option in the preference dialog box that allows user to enable helpful tooltips.[#3599](https://github.com/JabRef/jabref/issues/3599)
- We reworked the functionality for extracting BibTeX entries from plain text, because our used service [freecite shut down](https://library.brown.edu/libweb/freecite_notice.php). [#5206](https://github.com/JabRef/jabref/pull/5206)
- We moved the dropdown menu for selecting the push-application from the toolbar into the external application preferences. [#674](https://github.com/JabRef/jabref/issues/674)
- We removed the alphabetical ordering of the custom tabs and updated the error message when trying to create a general field with a name containing an illegal character. [#5019](https://github.com/JabRef/jabref/issues/5019)
- We added a context menu to the bib(la)tex-source-editor to copy'n'paste. [#5007](https://github.com/JabRef/jabref/pull/5007)
- We added a tool that allows searching for citations in LaTeX files. It scans directories and shows which entries are used, how many times and where.
- We added a 'LaTeX citations' tab to the entry editor, to search for citations to the active entry in the LaTeX file directory. It can be disabled in the preferences dialog.
- We added an option in preferences to allow for integers in field "edition" when running database in bibtex mode. [#4680](https://github.com/JabRef/jabref/issues/4680)
- We added the ability to use negation in export filter layouts. [#5138](https://github.com/JabRef/jabref/pull/5138)
- Focus on Name Area instead of 'OK' button whenever user presses 'Add subgroup'. [#6307](https://github.com/JabRef/jabref/issues/6307)
- We changed the behavior of merging that the entry which has "smaller" bibkey will be selected. [#7395](https://github.com/JabRef/jabref/issues/7395)

### Fixed

- We fixed an issue where JabRef died silently for the user without enough inotify instances [#4874](https://github.com/JabRef/jabref/issues/4874)
- We fixed an issue where corresponding groups are sometimes not highlighted when clicking on entries [#3112](https://github.com/JabRef/jabref/issues/3112)
- We fixed an issue where custom exports could not be selected in the 'Export (selected) entries' dialog [#4013](https://github.com/JabRef/jabref/issues/4013)
- Italic text is now rendered correctly. [#3356](https://github.com/JabRef/jabref/issues/3356)
- The entry editor no longer gets corrupted after using the source tab. [#3532](https://github.com/JabRef/jabref/issues/3532) [#3608](https://github.com/JabRef/jabref/issues/3608) [#3616](https://github.com/JabRef/jabref/issues/3616)
- We fixed multiple issues where entries did not show up after import if a search was active. [#1513](https://github.com/JabRef/jabref/issues/1513) [#3219](https://github.com/JabRef/jabref/issues/3219))
- We fixed an issue where the group tree was not updated correctly after an entry was changed. [#3618](https://github.com/JabRef/jabref/issues/3618)
- We fixed an issue where a right-click in the main table selected a wrong entry. [#3267](https://github.com/JabRef/jabref/issues/3267)
- We fixed an issue where in rare cases entries where overlayed in the main table. [#3281](https://github.com/JabRef/jabref/issues/3281)
- We fixed an issue where selecting a group messed up the focus of the main table and the entry editor. [#3367](https://github.com/JabRef/jabref/issues/3367)
- We fixed an issue where composite author names were sorted incorrectly. [#2828](https://github.com/JabRef/jabref/issues/2828)
- We fixed an issue where commands followed by `-` didn't work. [#3805](https://github.com/JabRef/jabref/issues/3805)
- We fixed an issue where a non-existing aux file in a group made it impossible to open the library. [#4735](https://github.com/JabRef/jabref/issues/4735)
- We fixed an issue where some journal names were wrongly marked as abbreviated. [#4115](https://github.com/JabRef/jabref/issues/4115)
- We fixed an issue where the custom file column were sorted incorrectly. [#3119](https://github.com/JabRef/jabref/issues/3119)
- We improved the parsing of author names whose infix is abbreviated without a dot. [#4864](https://github.com/JabRef/jabref/issues/4864)
- We fixed an issues where the entry losses focus when a field is edited and at the same time used for sorting. [#3373](https://github.com/JabRef/jabref/issues/3373)
- We fixed an issue where the menu on Mac OS was not displayed in the usual Mac-specific way. [#3146](https://github.com/JabRef/jabref/issues/3146)
- We improved the integrity check for page numbers. [#4113](https://github.com/JabRef/jabref/issues/4113) and [feature request in the forum](https://discourse.jabref.org/t/pages-field-allow-use-of-en-dash/1199)
- We fixed an issue where the order of fields in customized entry types was not saved correctly. [#4033](https://github.com/JabRef/jabref/issues/4033)
- We fixed an issue where renaming a group did not change the group name in the interface. [#3189](https://github.com/JabRef/jabref/issues/3189)
- We fixed an issue where the groups tree of the last database was still shown even after the database was already closed.
- We fixed an issue where the "Open file dialog" may disappear behind other windows. [#3410](https://github.com/JabRef/jabref/issues/3410)
- We fixed an issue where the number of entries matched was not updated correctly upon adding or removing an entry. [#3537](https://github.com/JabRef/jabref/issues/3537)
- We fixed an issue where the default icon of a group was not colored correctly.
- We fixed an issue where the first field in entry editor was not focused when adding a new entry. [#4024](https://github.com/JabRef/jabref/issues/4024)
- We reworked the "Edit file" dialog to make it resizeable and improved the workflow for adding and editing files [#2970](https://github.com/JabRef/jabref/issues/2970)
- We fixed an issue where custom name formatters were no longer found correctly. [#3531](https://github.com/JabRef/jabref/issues/3531)
- We fixed an issue where the month was not shown in the preview. [#3239](https://github.com/JabRef/jabref/issues/3239)
- Rewritten logic to detect a second jabref instance. [#4023](https://github.com/JabRef/jabref/issues/4023)
- We fixed an issue where the "Convert to BibTeX-Cleanup" moved the content of the `file` field to the `pdf` field [#4120](https://github.com/JabRef/jabref/issues/4120)
- We fixed an issue where the preview pane in entry preview in preferences wasn't showing the citation style selected [#3849](https://github.com/JabRef/jabref/issues/3849)
- We fixed an issue where the default entry preview style still contained the field `review`. The field `review` in the style is now replaced with comment to be consistent with the entry editor [#4098](https://github.com/JabRef/jabref/issues/4098)
- We fixed an issue where users were vulnerable to XXE attacks during parsing [#4229](https://github.com/JabRef/jabref/issues/4229)
- We fixed an issue where files added via the "Attach file" contextmenu of an entry were not made relative. [#4201](https://github.com/JabRef/jabref/issues/4201) and [#4241](https://github.com/JabRef/jabref/issues/4241)
- We fixed an issue where author list parser can't generate bibtex for Chinese author. [#4169](https://github.com/JabRef/jabref/issues/4169)
- We fixed an issue where the list of XMP Exclusion fields in the preferences was not be saved [#4072](https://github.com/JabRef/jabref/issues/4072)
- We fixed an issue where the ArXiv Fetcher did not support HTTP URLs [JabRef/jabref-koppor#328](https://github.com/JabRef/jabref-koppor/issues/328)
- We fixed an issue where only one PDF file could be imported [#4422](https://github.com/JabRef/jabref/issues/4422)
- We fixed an issue where "Move to group" would always move the first entry in the library and not the selected [#4414](https://github.com/JabRef/jabref/issues/4414)
- We fixed an issue where an older dialog appears when downloading full texts from the quality menu. [#4489](https://github.com/JabRef/jabref/issues/4489)
- We fixed an issue where right clicking on any entry in any database and selecting "Open folder" results in the NullPointer exception. [#4763](https://github.com/JabRef/jabref/issues/4763)
- We fixed an issue where option 'open terminal here' with custom command was passing the wrong argument. [#4802](https://github.com/JabRef/jabref/issues/4802)
- We fixed an issue where ranking an entry would generate an IllegalArgumentException. [#4754](https://github.com/JabRef/jabref/issues/4754)
- We fixed an issue where special characters where removed from non-label key generation pattern parts [#4767](https://github.com/JabRef/jabref/issues/4767)
- We fixed an issue where the RIS import would overwite the article date with the value of the acessed date [#4816](https://github.com/JabRef/jabref/issues/4816)
- We fixed an issue where an NullPointer exception was thrown when a referenced entry in an Open/Libre Office document was no longer present in the library. Now an error message with the reference marker of the missing entry is shown. [#4932](https://github.com/JabRef/jabref/issues/4932)
- We fixed an issue where a database exception related to a missing timezone was too big. [#4827](https://github.com/JabRef/jabref/issues/4827)
- We fixed an issue where the IEEE fetcher returned an error if no keywords were present in the result from the IEEE website [#4997](https://github.com/JabRef/jabref/issues/4997)
- We fixed an issue where the command line help text had several errors, and arguments and descriptions have been rewritten to simplify and detail them better. [#2016](https://github.com/JabRef/jabref/issues/2016)
- We fixed an issue where the same menu for changing entry type had two different sizes and weights. [#4977](https://github.com/JabRef/jabref/issues/4977)
- We fixed an issue where the "Attach file" dialog, in the right-click menu for an entry, started on the working directory instead of the user's main directory. [#4995](https://github.com/JabRef/jabref/issues/4995)
- We fixed an issue where the JabRef Icon in the macOS launchpad was not displayed correctly [#5003](https://github.com/JabRef/jabref/issues/5003)
- We fixed an issue where the "Search for unlinked local files" would throw an exception when parsing the content of a PDF-file with missing "series" information [#5128](https://github.com/JabRef/jabref/issues/5128)
- We fixed an issue where the XMP Importer would incorrectly return an empty default entry when importing pdfs [#6577](https://github.com/JabRef/jabref/issues/6577)
- We fixed an issue where opening the menu 'Library properties' marked the library as modified [#6451](https://github.com/JabRef/jabref/issues/6451)
- We fixed an issue when importing resulted in an exception [#7343](https://github.com/JabRef/jabref/issues/7343)
- We fixed an issue where the field in the Field formatter dropdown selection were sorted in random order. [#7710](https://github.com/JabRef/jabref/issues/7710)

### Removed

- The feature to "mark entries" was removed and merged with the groups functionality. For migration, a group is created for every value of the `__markedentry` field and the entry is added to this group.
- The number column was removed.
- We removed the global search feature.
- We removed the coloring of cells in the main table according to whether the field is optional/required.
- We removed the feature to find and resolve duplicate BibTeX keys (as this use case is already covered by the integrity check).
- We removed a few commands from the right-click menu that are not needed often and thus don't need to be placed that prominently:
  - Print entry preview: available through entry preview
  - All commands related to marking: marking is not yet reimplemented
  - Set/clear/append/rename fields: available through Edit menu
  - Manage keywords: available through the Edit menu
  - Copy linked files to folder: available through File menu
  - Add/move/remove from group: removed completely (functionality still available through group interface)
- We removed the option to change the column widths in the preferences dialog. [#4546](https://github.com/JabRef/jabref/issues/4546)

## Older versions

The changelog of JabRef 4.x is available at the [v4.3.1 tag](https://github.com/JabRef/jabref/blob/v4.3.1/CHANGELOG.md).
The changelog of JabRef 3.x is available at the [v3.8.2 tag](https://github.com/JabRef/jabref/blob/v3.8.2/CHANGELOG.md).
The changelog of JabRef 2.11 and all previous versions is available as [text file in the v2.11.1 tag](https://github.com/JabRef/jabref/blob/v2.11.1/CHANGELOG).

[Unreleased]: https://github.com/JabRef/jabref/compare/v6.0-alpha.4...HEAD
[6.0-alpha.4]: https://github.com/JabRef/jabref/compare/v6.0-alpha.3...HEAD
[6.0-alpha.3]: https://github.com/JabRef/jabref/compare/v6.0-alpha2...v6.0-alpha.3
[6.0-alpha2]: https://github.com/JabRef/jabref/compare/v6.0-alpha...v6.0-alpha2
[6.0-alpha]: https://github.com/JabRef/jabref/compare/v5.15...v6.0-alpha
[5.15]: https://github.com/JabRef/jabref/compare/v5.14...v5.15
[5.14]: https://github.com/JabRef/jabref/compare/v5.13...v5.14
[5.13]: https://github.com/JabRef/jabref/compare/v5.12...v5.13
[5.12]: https://github.com/JabRef/jabref/compare/v5.11...v5.12
[5.11]: https://github.com/JabRef/jabref/compare/v5.10...v5.11
[5.10]: https://github.com/JabRef/jabref/compare/v5.9...v5.10
[5.9]: https://github.com/JabRef/jabref/compare/v5.8...v5.9
[5.8]: https://github.com/JabRef/jabref/compare/v5.7...v5.8
[5.7]: https://github.com/JabRef/jabref/compare/v5.6...v5.7
[5.6]: https://github.com/JabRef/jabref/compare/v5.5...v5.6
[5.5]: https://github.com/JabRef/jabref/compare/v5.4...v5.5
[5.4]: https://github.com/JabRef/jabref/compare/v5.3...v5.4
[5.3]: https://github.com/JabRef/jabref/compare/v5.2...v5.3
[5.2]: https://github.com/JabRef/jabref/compare/v5.1...v5.2
[5.1]: https://github.com/JabRef/jabref/compare/v5.0...v5.1
[5.0]: https://github.com/JabRef/jabref/compare/v5.0-beta...v5.0
[5.0-beta]: https://github.com/JabRef/jabref/compare/v5.0-alpha...v5.0-beta
[5.0-alpha]: https://github.com/JabRef/jabref/compare/v4.3...v5.0-alpha
<!-- markdownlint-disable-file MD024 MD033 MD053 --><|MERGE_RESOLUTION|>--- conflicted
+++ resolved
@@ -21,11 +21,8 @@
 - We Improved detection of arXiv identifiers when pasting arXiv URLs that include URL fragments. [#14659](https://github.com/JabRef/jabref/issues/14659)
 - We fixed an error on startup when using portable preferences. [#14729](https://github.com/JabRef/jabref/issues/14729)
 - We fixed an issue when warning for duplicate entries in the "New Entry" dialog. [#14662](https://github.com/JabRef/jabref/pull/14662)
-<<<<<<< HEAD
+- We fixed the Quality > Automatically set file links button. Now if a file is moved, the button can relink the moved file to the broken linked file. [#9798](https://github.com/JabRef/jabref/issues/9798)
 - Only show restart search button in citation-relation panel when the fetch failed. [#14757](https://github.com/JabRef/jabref/issues/14757)
-=======
-- We fixed the Quality > Automatically set file links button. Now if a file is moved, the button can relink the moved file to the broken linked file. [#9798](https://github.com/JabRef/jabref/issues/9798)
->>>>>>> 817ecf8d
 
 ### Removed
 
