--- conflicted
+++ resolved
@@ -11,21 +11,15 @@
 
 ### Added
 
-<<<<<<< HEAD
 - We introduced a settings parameters to manage citations' relations local storage time-to-live. [#11189](https://github.com/JabRef/jabref/issues/11189)
 - We added a 'Copy to' context menu option with features for cross-reference inclusion/exclusion, as well as the ability to save user preferences. [#12374](https://github.com/JabRef/jabref/pull/12374)
-=======
 - We added a feature for copying entries to libraries, available via the context menu, with an option to include cross-references. [#12374](https://github.com/JabRef/jabref/pull/12374)
->>>>>>> 5bd6df86
 
 ### Changed
 
 - We improved the offline parsing of BibTeX data from PDF-documents. [#12278](https://github.com/JabRef/jabref/issues/12278)
-<<<<<<< HEAD
 - We improved the citations relations caching by implementing a two levels cache aside strategy including offline storage. [#11189](https://github.com/JabRef/jabref/issues/11189)
-=======
 - The tab bar is now hidden when only one library is open. [#9971](https://github.com/JabRef/jabref/issues/9971)
->>>>>>> 5bd6df86
 
 ### Fixed
 
