# Changelog

All notable changes to this project will be documented in this file.
The format is based on [Keep a Changelog](https://keepachangelog.com/en/1.0.0/).
We refer to [GitHub issues](https://github.com/JabRef/jabref/issues) by using `#NUM`.
In case, there is no issue present, the pull request implementing the feature is linked.

Note that this project **does not** adhere to [Semantic Versioning](https://semver.org/).

## [Unreleased]

### Added

- We added support for selecting and using CSL Styles in JabRef's OpenOffice/LibreOffice integration for inserting bibliographic and in-text citations into a document. [#2146](https://github.com/JabRef/jabref/issues/2146), [#8893](https://github.com/JabRef/jabref/issues/8893)
- Added minimal support for [biblatex data annotation](https://mirrors.ctan.org/macros/latex/contrib/biblatex/doc/biblatex.pdf#subsection.3.7) fields in .layout files. [#11505](https://github.com/JabRef/jabref/issues/11505)
- Added saving of selected options in the [Lookup -> Search for unlinked local files dialog](https://docs.jabref.org/collect/findunlinkedfiles#link-the-pdfs-to-your-bib-library). [#11439](https://github.com/JabRef/jabref/issues/11439)

### Changed

- The 'Check for updates' menu bar button is now always enabled. [#11485](https://github.com/JabRef/jabref/pull/11485)
- JabRef respects the [configuration for storing files relative to the .bib file](https://docs.jabref.org/finding-sorting-and-cleaning-entries/filelinks#directories-for-files) in more cases. [#11492](https://github.com/JabRef/jabref/pull/11492)

### Fixed

<<<<<<< HEAD
- We fixed an issue where the 'Check for updates' preference was not saved. [#11485](https://github.com/JabRef/jabref/pull/11485)
=======
- We fixed an issue where an exception was thrown after changing "show preview as a tab" in the preferences. [#11509](https://github.com/JabRef/jabref/pull/11509)
>>>>>>> ea00fe62

### Removed










## [5.15] – 2024-07-10

### Added

- We made new groups automatically to focus upon creation. [#11449](https://github.com/JabRef/jabref/issues/11449)

### Fixed

- We fixed an issue where JabRef was no longer built for Intel based macs (x86) [#11468](https://github.com/JabRef/jabref/issues/11468)
- We fixed usage when using running on Snapcraft. [#11465](https://github.com/JabRef/jabref/issues/11465)
- We fixed detection for `soffice.exe` on Windows. [#11478](https://github.com/JabRef/jabref/pull/11478)
- We fixed an issue where saving preferences when importing preferences on first run in a snap did not work [forum#4399](https://discourse.jabref.org/t/how-to-report-problems-in-the-distributed-version-5-14-ensuring-that-one-can-no-longer-work-with-jabref/4399/5)

## [5.14] – 2024-07-08

### Added

- We added support for offline extracting references from PDFs following the IEEE format. [#11156](https://github.com/JabRef/jabref/pull/11156)
- We added a new keyboard shortcut  <kbd>ctrl</kbd> + <kbd>,</kbd> to open the preferences. [#11154](https://github.com/JabRef/jabref/pull/11154)
- We added value selection (such as for month) for content selectors in custom entry types. [#11109](https://github.com/JabRef/jabref/issues/11109)
- We added a duplicate checker for the Citation Relations tab. [#10414](https://github.com/JabRef/jabref/issues/10414)
- We added tooltip on main table cells that shows cell content or cell content and entry preview if set in preferences. [10925](https://github.com/JabRef/jabref/issues/10925)
- Added a formatter to remove word enclosing braces. [#11222](https://github.com/JabRef/jabref/issues/11222)
- We added the ability to add a keyword/crossref when typing the separator character (e.g., comma) in the keywords/crossref fields. [#11178](https://github.com/JabRef/jabref/issues/11178)
- We added an exporter and improved the importer for Endnote XML format. [#11137](https://github.com/JabRef/jabref/issues/11137)
- We added support for using BibTeX Style files (BST) in the Preview. [#11102](https://github.com/JabRef/jabref/issues/11102)
- We added support for automatically update LaTeX citations when a LaTeX file is created, removed, or modified. [#10585](https://github.com/JabRef/jabref/issues/10585)

### Changed

- We replaced the word "Key bindings" with "Keyboard shortcuts" in the Preferences tab. [#11153](https://github.com/JabRef/jabref/pull/11153)
- We slightly improved the duplicate check if ISBNs are present. [#8885](https://github.com/JabRef/jabref/issues/8885)
- JabRef no longer downloads HTML files of websites when a PDF was not found. [#10149](https://github.com/JabRef/jabref/issues/10149)
- We added the HTTP message (in addition to the response code) if an error is encountered. [#11341](https://github.com/JabRef/jabref/pull/11341)
- We made label wrap text to fit view size when reviewing external group changes. [#11220](https://github.com/JabRef/jabref/issues/11220)

### Fixed

- We fixed an issue where entry type with duplicate fields prevented opening existing libraries with custom entry types. [#11127](https://github.com/JabRef/jabref/issues/11127)
- We fixed an issue where Markdown rendering removed braces from the text. [#10928](https://github.com/JabRef/jabref/issues/10928)
- We fixed an issue when the file was flagged as changed on disk in the case of content selectors or groups. [#9064](https://github.com/JabRef/jabref/issues/9064)
- We fixed crash on opening the entry editor when auto-completion is enabled. [#11188](https://github.com/JabRef/jabref/issues/11188)
- We fixed the usage of the key binding for "Clear search" (default: <kbd>Escape</kbd>). [#10764](https://github.com/JabRef/jabref/issues/10764)
- We fixed an issue where library shown as unsaved and marked (*) after accepting changes made externally to the file. [#11027](https://github.com/JabRef/jabref/issues/11027)
- We fixed an issue where drag and dropping entries from one library to another was not always working. [#11254](https://github.com/JabRef/jabref/issues/11254)
- We fixed an issue where drag and dropping entries created a shallow copy. [#11160](https://github.com/JabRef/jabref/issues/11160)
- We fixed an issue where imports to a custom group would only work for the first entry [#11085](https://github.com/JabRef/jabref/issues/11085), [#11269](https://github.com/JabRef/jabref/issues/11269)
- We fixed an issue when cursor jumped to the beginning of the line. [#5904](https://github.com/JabRef/jabref/issues/5904)
- We fixed an issue where a new entry was not added to the selected group [#8933](https://github.com/JabRef/jabref/issues/8933)
- We fixed an issue where the horizontal position of the Entry Preview inside the entry editor was not remembered across restarts [#11281](https://github.com/JabRef/jabref/issues/11281)
- We fixed an issue where the search index was not updated after linking PDF files. [#11317](https://github.com/JabRef/jabref/pull/11317)
- We fixed rendering of (first) author with a single letter surname. [forum#4330](https://discourse.jabref.org/t/correct-rendering-of-first-author-with-a-single-letter-surname/4330)
- We fixed that the import of the related articles tab sometimes used the wrong library mode. [#11282](https://github.com/JabRef/jabref/pull/11282)
- We fixed an issue where the entry editor context menu was not shown correctly when JabRef is opened on a second, extended screen [#11323](https://github.com/JabRef/jabref/issues/11323), [#11174](https://github.com/JabRef/jabref/issues/11174)
- We fixed an issue where the value of "Override default font settings" was not applied on startup [#11344](https://github.com/JabRef/jabref/issues/11344)
- We fixed an issue when "Library changed on disk" appeared after a save by JabRef. [#4877](https://github.com/JabRef/jabref/issues/4877)  
- We fixed an issue where the Pubmed/Medline Plain importer would not respect the user defined keyword separator [#11413](https://github.com/JabRef/jabref/issues/11413)
- We fixed an issue where the value of "Override default font settings" was not applied on startup [#11344](https://github.com/JabRef/jabref/issues/11344)
- We fixed an issue where DatabaseChangeDetailsView was not scrollable when reviewing external metadata changes [#11220](https://github.com/JabRef/jabref/issues/11220)
- We fixed undo/redo for text fields. [#11420](https://github.com/JabRef/jabref/issues/11420)
- We fixed an issue where clicking on a page number in the search results tab opens a wrong file in the document viewer. [#11432](https://github.com/JabRef/jabref/pull/11432)

### Removed

- We removed the misleading message "Doing a cleanup for X entries" when opening the Cleanup entries dialog [#11463](https://github.com/JabRef/jabref/pull/11463)

## [5.13] – 2024-04-01

### Added

- We converted the "Custom API key" list to a table to be more accessible. [#10926](https://github.com/JabRef/jabref/issues/10926)
- We added a "refresh" button for the LaTeX citations tab in the entry editor. [#10584](https://github.com/JabRef/jabref/issues/10584)
- We added the possibility to show the BibTeX source in the [web search](https://docs.jabref.org/collect/import-using-online-bibliographic-database) import screen. [#560](https://github.com/koppor/jabref/issues/560)
- We added a fetcher for [ISIDORE](https://isidore.science/), simply paste in the link into the text field or the last 6 digits in the link that identify that paper. [#10423](https://github.com/JabRef/jabref/issues/10423)
- When importing entries form the "Citation relations" tab, the field [cites](https://docs.jabref.org/advanced/entryeditor/entrylinks) is now filled according to the relationship between the entries. [#10572](https://github.com/JabRef/jabref/pull/10752)
- We added a new integrity check and clean up option for strings having Unicode characters not encoded in [Unicode "Normalization Form Canonical Composition" (NFC)](https://en.wikipedia.org/wiki/Unicode_equivalence#Normal_forms"). [#10506](https://github.com/JabRef/jabref/issues/10506)
- We added a new group icon column to the main table showing the icons of the entry's groups. [#10801](https://github.com/JabRef/jabref/pull/10801)
- When deleting an entry, the files linked to the entry are now optionally deleted as well. [#10509](https://github.com/JabRef/jabref/issues/10509)
- We added support to move the file to the system trash (instead of deleting it). [#10591](https://github.com/JabRef/jabref/pull/10591)
- We added ability to jump to an entry in the command line using `-j CITATIONKEY`. [koppor#540](https://github.com/koppor/jabref/issues/540)
- We added a new boolean to the style files for Openoffice/Libreoffice integration to switch between ZERO_WIDTH_SPACE (default) and no space. [#10843](https://github.com/JabRef/jabref/pull/10843)
- When pasting HTML into the abstract or a comment field, the hypertext is automatically converted to Markdown. [#10558](https://github.com/JabRef/jabref/issues/10558)
- We added the possibility to redownload files that had been present but are no longer in the specified location. [#10848](https://github.com/JabRef/jabref/issues/10848)
- We added the citation key pattern `[camelN]`. Equivalent to the first N words of the `[camel]` pattern.
- We added importing of static groups and linked files from BibDesk .bib files. [#10381](https://github.com/JabRef/jabref/issues/10381)
- We added ability to export in CFF (Citation File Format) [#10661](https://github.com/JabRef/jabref/issues/10661).
- We added ability to push entries to TeXworks. [#3197](https://github.com/JabRef/jabref/issues/3197)
- We added the ability to zoom in and out in the document viewer using <kbd>Ctrl</kbd> + <kbd>Scroll</kbd>. [#10964](https://github.com/JabRef/jabref/pull/10964)
- We added a Cleanup for removing non-existent files and grouped the related options [#10929](https://github.com/JabRef/jabref/issues/10929)
- We added the functionality to parse the bibliography of PDFs using the GROBID online service. [#10200](https://github.com/JabRef/jabref/issues/10200)
- We added a seperated search bar for the global search window. [#11032](https://github.com/JabRef/jabref/pull/11032)
- We added ability to double-click on an entry in the global search window to select the corresponding entry in the main table. [#11010](https://github.com/JabRef/jabref/pull/11010)
- We added support for BibTeX String constants during copy & paste between libraries. [#10872](https://github.com/JabRef/jabref/issues/10872)
- We added the field `langid` which is important for hyphenation and casing in LaTeX. [#10868](https://github.com/JabRef/jabref/issues/10868)
- Event log entries can now be copied via a context menu. [#11100](https://github.com/JabRef/jabref/issues/11100)

### Changed

- The "Automatically open folders of attached files" preference default status has been changed to enabled on Windows. [koppor#56](https://github.com/koppor/jabref/issues/56)
- The Custom export format now uses the custom DOI base URI in the preferences for the `DOICheck`, if activated [forum#4084](https://discourse.jabref.org/t/export-html-disregards-custom-doi-base-uri/4084)
- The index directories for full text search have now more readable names to increase debugging possibilities using Apache Lucense's Lurk. [#10193](https://github.com/JabRef/jabref/issues/10193)
- The fulltext search also indexes files ending with .pdf (but do not having an explicit file type set). [#10193](https://github.com/JabRef/jabref/issues/10193)
- We changed the arrangement of the lists in the "Citation relations" tab. `Cites` are now on the left and `Cited by` on the right [#10572](https://github.com/JabRef/jabref/pull/10752)
- Sub libraries based on `aux` file can now also be generated if some citations are not found library. [#10775](https://github.com/JabRef/jabref/pull/10775)
- We rearranged the tab order in the entry editor and renamed the "Scite Tab" to "Citation information". [#10821](https://github.com/JabRef/jabref/issues/10821)
- We changed the duplicate handling in the Import entries dialog. Potential duplicate entries are marked with an icon and importing will now trigger the merge dialog [#10914](https://github.com/JabRef/jabref/pull/10914)
- We made the command "Push to TexShop" more robust to allow cite commands with a character before the first slash. [forum#2699](https://discourse.jabref.org/t/push-to-texshop-mac/2699/17?u=siedlerchr)
- We only show the notification "Saving library..." if the library contains more than 2000 entries. [#9803](https://github.com/JabRef/jabref/issues/9803)
- JabRef now keeps previous log files upon start. [#11023](https://github.com/JabRef/jabref/pull/11023)
- When normalizing author names, complete enclosing braces are kept. [#10031](https://github.com/JabRef/jabref/issues/10031)
- We enhanced the dialog for adding new fields in the content selector with a selection box containing a list of standard fields. [#10912](https://github.com/JabRef/jabref/pull/10912)
- We store the citation relations in an LRU cache to avoid bloating the memory and out-of-memory exceptions. [#10958](https://github.com/JabRef/jabref/issues/10958)
- Keywords field are now displayed as tags. [#10910](https://github.com/JabRef/jabref/pull/10910)
- Citation relations now get more information, and have quick access to view the articles in a browser without adding them to the library [#10869](https://github.com/JabRef/jabref/issues/10869)
- Importer/Exporter for CFF format now supports JabRef `cites` and `related` relationships, as well as all fields from the CFF specification. [#10993](https://github.com/JabRef/jabref/issues/10993)
- The XMP-Exporter no longer writes the content of the `file`-field. [#11083](https://github.com/JabRef/jabref/pull/11083)
- We added notes, checks and warnings for the case of selection of non-empty directories while starting a new Systematic Literature Review. [#600](https://github.com/koppor/jabref/issues/600)
- Text in the import dialog (web search results) will now be wrapped to prevent horizontal scrolling. [#10931](https://github.com/JabRef/jabref/issues/10931)
- We improved the error handling when invalid bibdesk-files are encountered [#11117](https://github.com/JabRef/jabref/issues/11117)

### Fixed

- We fixed an issue where the fulltext search button in entry editor used to disappear on click till the search is completed. [#10425](https://github.com/JabRef/jabref/issues/10425)
- We fixed an issue where attempting to cancel the importing/generation of an entry from id is ignored. [#10508](https://github.com/JabRef/jabref/issues/10508)
- We fixed an issue where the preview panel showing the wrong entry (an entry that is not selected in the entry table). [#9172](https://github.com/JabRef/jabref/issues/9172)
- We fixed an issue where HTML-reserved characters like '&' and '<', in addition to HTML entities like '&amp;' were not rendered correctly in entry preview. [#10677](https://github.com/JabRef/jabref/issues/10677)
- The last page of a PDF is now indexed by the full text search. [#10193](https://github.com/JabRef/jabref/issues/10193)
- The entry editor respects the configured custom tabs when showing "Other fields". [#11012](https://github.com/JabRef/jabref/pull/11012)
- The default owner of an entry can be changed again. [#10924](https://github.com/JabRef/jabref/issues/10924)
- We fixed an issue where the duplicate check did not take umlauts or other LaTeX-encoded characters into account. [#10744](https://github.com/JabRef/jabref/pull/10744)
- We fixed the colors of the icon on hover for unset special fields. [#10431](https://github.com/JabRef/jabref/issues/10431)
- We fixed an issue where the CrossRef field did not work if autocompletion was disabled [#8145](https://github.com/JabRef/jabref/issues/8145)
- In biblatex mode, JabRef distinguishes between "Optional fields" and "Optional fields 2" again. [#11022](https://github.com/JabRef/jabref/pull/11022)
- We fixed an issue where exporting`@electronic` and `@online` entry types to the Office XMl would duplicate the field `title`  [#10807](https://github.com/JabRef/jabref/issues/10807)
- We fixed an issue where the `CommentsTab` was not properly formatted when the `defaultOwner` contained capital or special letters. [#10870](https://github.com/JabRef/jabref/issues/10870)
- We fixed an issue where the `File -> Close library` menu item was not disabled when no library was open. [#10948](https://github.com/JabRef/jabref/issues/10948)
- We fixed an issue where the Document Viewer would show the PDF in only half the window when maximized. [#10934](https://github.com/JabRef/jabref/issues/10934)
- Clicking on the crossref and related tags in the entry editor jumps to the linked entry. [#5484](https://github.com/JabRef/jabref/issues/5484) [#9369](https://github.com/JabRef/jabref/issues/9369)
- We fixed an issue where JabRef could not parse absolute file paths from Zotero exports. [#10959](https://github.com/JabRef/jabref/issues/10959)
- We fixed an issue where an exception occured when toggling between "Live" or "Locked" in the internal Document Viewer. [#10935](https://github.com/JabRef/jabref/issues/10935)
- When fetching article information fom IEEE Xplore, the em dash is now converted correctly. [koppor#286](https://github.com/koppor/jabref/issues/286)
- Fixed an issue on Windows where the browser extension reported failure to send an entry to JabRef even though it was sent properly. [JabRef-Browser-Extension#493](https://github.com/JabRef/JabRef-Browser-Extension/issues/493)
- Fixed an issue on Windows where TeXworks path was not resolved if it was installed with MiKTeX. [#10977](https://github.com/JabRef/jabref/issues/10977)
- We fixed an issue with where JabRef would throw an error when using MathSciNet search, as it was unable to parse the fetched JSON coreectly. [10996](https://github.com/JabRef/jabref/issues/10996)
- We fixed an issue where the "Import by ID" function would throw an error when a DOI that contains URL-encoded characters was entered. [#10648](https://github.com/JabRef/jabref/issues/10648)
- We fixed an issue with handling of an "overflow" of authors at `[authIniN]`. [#11087](https://github.com/JabRef/jabref/issues/11087)
- We fixed an issue where an exception occurred when selecting entries in the web search results. [#11081](https://github.com/JabRef/jabref/issues/11081)
- When a new library is unsaved, there is now no warning when fetching entries with PDFs. [#11075](https://github.com/JabRef/jabref/issues/11075)
- We fixed an issue where the message "The libary has been modified by another program" occurred when editing library metadata and saving the library. [#4877](https://github.com/JabRef/jabref/issues/4877)

### Removed

- We removed the predatory journal checks due to a high rate of false positives. [#11066](https://github.com/JabRef/jabref/pull/11066)

## [5.12] – 2023-12-24

### Added

- We added a scite.ai tab in the entry editor that retrieves 'Smart Citation' tallies for citations that have a DOI. [koppor#375](https://github.com/koppor/jabref/issues/375)  
- We added a dropdown menu to let users change the reference library during AUX file import. [#10472](https://github.com/JabRef/jabref/issues/10472)
- We added a button to let users reset the cite command to the default value. [#10569](https://github.com/JabRef/jabref/issues/10569)
- We added the option to use System Preference for Light/Dark Theme [#8729](https://github.com/JabRef/jabref/issues/8729).
- We added [scholar.archive.org](https://scholar.archive.org/) as a new fetcher. [#10498](https://github.com/JabRef/jabref/issues/10498)
- We integrated predatory journal checking as part of the Integrity Checker based on the [check-bib-for-predatory](https://github.com/CfKu/check-bib-for-predatory). [koppor#348](https://github.com/koppor/jabref/issues/348)
- We added a 'More options' section in the main table right click menu opening the preferences dialog. [#9432](https://github.com/JabRef/jabref/issues/9432)
- When creating a new group, it inherits the icon of the parent group. [#10521](https://github.com/JabRef/jabref/pull/10521)

### Changed

- We moved the location of the 'Open only one instance of JabRef' preference option from "Network" to "General". [#9306](https://github.com/JabRef/jabref/issues/9306)
- The two previews in the change resolver dialog now have their scrollbars synchronized. [#9576](https://github.com/JabRef/jabref/issues/9576).
- We changed the setting of the keyword separator to accept a single character only. [#177](https://github.com/koppor/jabref/issues/177)
- We replaced "SearchAll" in Web Search by "Search Selected". [#10556](https://github.com/JabRef/jabref/issues/10556)
- Short DOI formatter now checks, if the value is already formatted. If so, it returns the value instead of calling the ShortDOIService again. [#10589](https://github.com/JabRef/jabref/issues/10589)
- We upgraded to JavaFX 21.0.1. As a consequence JabRef requires now macOS 11 or later and GTK 3.8 or later on Linux [10627](https://github.com/JabRef/jabref/pull/10627).
- A user-specific comment fields is not enabled by default, but can be enabled using the "Add" button. [#10424](https://github.com/JabRef/jabref/issues/10424)
- We upgraded to Lucene 9.9 for the fulltext search. The search index will be rebuild. [#10686](https://github.com/JabRef/jabref/pull/10686)
- When using "Copy..." -> "Copy citation key", the delimiter configured at "Push applications" is respected. [#10707](https://github.com/JabRef/jabref/pull/10707)

### Fixed

- We fixed an issue where the added protected term has unwanted leading and trailing whitespaces, where the formatted text has unwanted empty brackets and where the word at the cursor in the textbox can be added to the list. [#10415](https://github.com/JabRef/jabref/issues/10415)
- We fixed an issue where in the merge dialog the file field of entries was not correctly merged when the first and second entry both contained values inside the file field. [#10572](https://github.com/JabRef/jabref/issues/10572)
- We fixed some small inconsistencies in the user interface. [#10507](https://github.com/JabRef/jabref/issues/10507) [#10458](https://github.com/JabRef/jabref/issues/10458) [#10660](https://github.com/JabRef/jabref/issues/10660)
- We fixed the issue where the Hayagriva YAML exporter would not include a parent field for the publisher/series. [#10596](https://github.com/JabRef/jabref/issues/10596)
- We fixed issues in the external file type dialog w.r.t. duplicate entries in the case of a language switch. [#10271](https://github.com/JabRef/jabref/issues/10271)
- We fixed an issue where the right-click action "Copy cite..." did not respect the configured citation command under "External Programs" -> "[Push Applications](https://docs.jabref.org/cite/pushtoapplications)" [#10615](https://github.com/JabRef/jabref/issues/10615)

### Removed

- We removed duplicate filtering and sorting operations in the MainTable when editing BibEntries. [#10619](https://github.com/JabRef/jabref/pull/10619)

## [5.11] – 2023-10-22

### Added

- We added the ability to sort subgroups in Z-A order, as well as by ascending and descending number of subgroups. [#10249](https://github.com/JabRef/jabref/issues/10249)
- We added the possibility to find (and add) papers that cite or are cited by a given paper. [#6187](https://github.com/JabRef/jabref/issues/6187)
- We added an error-specific message for when a download from a URL fails. [#9826](https://github.com/JabRef/jabref/issues/9826)
- We added support for customizing the citation command (e.g., `[@key1,@key2]`) when [pushing to external applications](https://docs.jabref.org/cite/pushtoapplications). [#10133](https://github.com/JabRef/jabref/issues/10133)
- We added an integrity check for more special characters. [#8712](https://github.com/JabRef/jabref/issues/8712)
- We added protected terms described as "Computer science". [#10222](https://github.com/JabRef/jabref/pull/10222)
- We added a link "Get more themes..." in the preferences to that points to [themes.jabref.org](https://themes.jabref.org) allowing the user to download new themes. [#10243](https://github.com/JabRef/jabref/issues/10243)
- We added a fetcher for [LOBID](https://lobid.org/resources/api) resources. [koppor#386](https://github.com/koppor/jabref/issues/386)
- When in `biblatex` mode, the [integrity check](https://docs.jabref.org/finding-sorting-and-cleaning-entries/checkintegrity) for journal titles now also checks the field `journal`.
- We added support for exporting to Hayagriva YAML format. [#10382](https://github.com/JabRef/jabref/issues/10382)
- We added support for pushing citations to [TeXShop](https://pages.uoregon.edu/koch/texshop/) on macOS [forum#2699](https://discourse.jabref.org/t/push-to-texshop-mac/2699).
- We added the 'Bachelor's thesis' type for Biblatex's 'Thesis' EntryType [#10029](https://github.com/JabRef/jabref/issues/10029).

### Changed

- The export formats `listrefs`, `tablerefs`, `tablerefsabsbib`, now use the ISO date format in the footer [#10383](https://github.com/JabRef/jabref/pull/10383).
- When searching for an identifier in the "Web search", the title of the search window is now "Identifier-based Web Search". [#10391](https://github.com/JabRef/jabref/pull/10391)
- The ampersand checker now skips verbatim fields (`file`, `url`, ...). [#10419](https://github.com/JabRef/jabref/pull/10419)
- If no existing document is selected for exporting "XMP annotated pdf" JabRef will now create a new PDF file with a sample text and the metadata. [#10102](https://github.com/JabRef/jabref/issues/10102)
- We modified the DOI cleanup to infer the DOI from an ArXiV ID if it's present. [#10426](https://github.com/JabRef/jabref/issues/10426)
- The ISI importer uses the field `comment` for notes (instead of `review). [#10478](https://github.com/JabRef/jabref/pull/10478)
- If no existing document is selected for exporting "Embedded BibTeX pdf" JabRef will now create a new PDF file with a sample text and the metadata. [#10101](https://github.com/JabRef/jabref/issues/10101)
- Translated titles format no longer raise a warning. [#10459](https://github.com/JabRef/jabref/issues/10459)
- We re-added the empty grey containers in the groups panel to keep an indicator for the current selected group, if displaying of group item count is turned off [#9972](https://github.com/JabRef/jabref/issues/9972)

### Fixed

- We fixed an issue where "Move URL in note field to url field" in the cleanup dialog caused an exception if no note field was present [forum#3999](https://discourse.jabref.org/t/cleanup-entries-cant-get-it-to-work/3999)
- It is possible again to use "current table sort order" for the order of entries when saving. [#9869](https://github.com/JabRef/jabref/issues/9869)
- Passwords can be stored in GNOME key ring. [#10274](https://github.com/JabRef/jabref/issues/10274)
- We fixed an issue where groups based on an aux file could not be created due to an exception [#10350](https://github.com/JabRef/jabref/issues/10350)
- We fixed an issue where the JabRef browser extension could not communicate with JabRef under macOS due to missing files. You should use the `.pkg` for the first installation as it updates all necessary files for the extension [#10308](https://github.com/JabRef/jabref/issues/10308)
- We fixed an issue where the ISBN fetcher returned the entrytype `misc` for certain ISBN numbers [#10348](https://github.com/JabRef/jabref/issues/10348)
- We fixed a bug where an exception was raised when saving less than three export save orders in the preference. [#10157](https://github.com/JabRef/jabref/issues/10157)
- We fixed an issue where it was possible to create a group with no name or with a group separator inside the name [#9776](https://github.com/JabRef/jabref/issues/9776)
- Biblatex's `journaltitle` is now also respected for showing the journal information. [#10397](https://github.com/JabRef/jabref/issues/10397)
- JabRef does not hang anymore when exporting via CLI. [#10380](https://github.com/JabRef/jabref/issues/10380)
- We fixed an issue where it was not possible to save a library on a network share under macOS due to an exception when acquiring a file lock [#10452](https://github.com/JabRef/jabref/issues/10452)
- We fixed an issue where exporting "XMP annotated pdf" without selecting an existing document would produce an exception. [#10102](https://github.com/JabRef/jabref/issues/10102)
- We fixed an issue where the "Enabled" column in the "Protected terms files" tab in the preferences could not be resized [#10285](https://github.com/JabRef/jabref/issues/10285)
- We fixed an issue where after creation of a new library, the new library was not focused. [koppor#592](https://github.com/koppor/jabref/issues/592)
- We fixed an issue where double clicking on an url in the file field would trigger an exception instead of opening the browser [#10480](https://github.com/JabRef/jabref/pull/10480)
- We fixed an issue where scrolling was impossible on dragging a citation on the groups panel. [#9754](https://github.com/JabRef/jabref/issues/9754)
- We fixed an issue where exporting "Embedded BibTeX pdf" without selecting an existing document would produce an exception. [#10101](https://github.com/JabRef/jabref/issues/10101)
- We fixed an issue where there was a failure to access the url link for "eprint" for the ArXiv entry.[#10474](https://github.com/JabRef/jabref/issues/10474)
- We fixed an issue where it was not possible to connect to a shared database once a group with entries was added or other metadata modified [#10336](https://github.com/JabRef/jabref/issues/10336)
- We fixed an issue where middle-button paste in X not always worked [#7905](https://github.com/JabRef/jabref/issues/7905)

## [5.10] – 2023-09-02

### Added

- We added a field showing the BibTeX/biblatex source for added and deleted entries in the "External Changes Resolver" dialog. [#9509](https://github.com/JabRef/jabref/issues/9509)
- We added user-specific comment field so that multiple users can make separate comments. [#543](https://github.com/koppor/jabref/issues/543)
- We added a search history list in the search field's right click menu. [#7906](https://github.com/JabRef/jabref/issues/7906)
- We added a full text fetcher for IACR eprints. [#9651](https://github.com/JabRef/jabref/pull/9651)
- We added "Attach file from URL" to right-click context menu to download and store a file with the reference library. [#9646](https://github.com/JabRef/jabref/issues/9646)
- We enabled updating an existing entry with data from InspireHEP. [#9351](https://github.com/JabRef/jabref/issues/9351)
- We added a fetcher for the Bibliotheksverbund Bayern (experimental). [#9641](https://github.com/JabRef/jabref/pull/9641)
- We added support for more biblatex date formats for parsing dates. [#2753](https://github.com/JabRef/jabref/issues/2753)
- We added support for multiple languages for exporting to and importing references from MS Office. [#9699](https://github.com/JabRef/jabref/issues/9699)
- We enabled scrolling in the groups list when dragging a group on another group. [#2869](https://github.com/JabRef/jabref/pull/2869)
- We added the option to automatically download online files when a new entry is created from an existing ID (e.g., DOI). The option can be disabled in the preferences under "Import and Export". [#9756](https://github.com/JabRef/jabref/issues/9756)
- We added a new Integrity check for unescaped ampersands. [koppor#585](https://github.com/koppor/jabref/issues/585)
- We added support for parsing `$\backslash$` in file paths (as exported by Mendeley). [forum#3470](https://discourse.jabref.org/t/mendeley-bib-import-with-linked-files/3470)
- We added the possibility to automatically fetch entries when an ISBN is pasted on the main table. [#9864](https://github.com/JabRef/jabref/issues/9864)
- We added the option to disable the automatic linking of files in the entry editor [#5105](https://github.com/JabRef/jabref/issues/5105)
- We added the link icon for ISBNs in linked identifiers column. [#9819](https://github.com/JabRef/jabref/issues/9819)
- We added key binding to focus on groups <kbd>alt</kbd> + <kbd>s</kbd> [#9863](https://github.com/JabRef/jabref/issues/9863)
- We added the option to unprotect a text selection, which strips all pairs of curly braces away. [#9950](https://github.com/JabRef/jabref/issues/9950)
- We added drag and drop events for field 'Groups' in entry editor panel. [#569](https://github.com/koppor/jabref/issues/569)
- We added support for parsing MathML in the Medline importer. [#4273](https://github.com/JabRef/jabref/issues/4273)
- We added the ability to search for an identifier (DOI, ISBN, ArXiv ID) directly from 'Web Search'. [#7575](https://github.com/JabRef/jabref/issues/7575) [#9674](https://github.com/JabRef/jabref/issues/9674)
- We added a cleanup activity that identifies a URL or a last-visited-date in the `note` field and moves it to the `url` and `urldate` field respectively. [koppor#216](https://github.com/koppor/jabref/issues/216)
- We enabled the user to change the name of a field in a custom entry type by double-clicking on it. [#9840](https://github.com/JabRef/jabref/issues/9840)
- We added some preferences options to disable online activity. [#10064](https://github.com/JabRef/jabref/issues/10064)
- We integrated two mail actions ("As Email" and "To Kindle") under a new "Send" option in the right-click & Tools menus. The Kindle option creates an email targeted to the user's Kindle email, which can be set in preferences under "External programs" [#6186](https://github.com/JabRef/jabref/issues/6186)
- We added an option to clear recent libraries' history. [#10003](https://github.com/JabRef/jabref/issues/10003)
- We added an option to encrypt and remember the proxy password. [#8055](https://github.com/JabRef/jabref/issues/8055)[#10044](https://github.com/JabRef/jabref/issues/10044)
- We added support for showing journal information, via info buttons next to the `Journal` and `ISSN` fields in the entry editor. [#6189](https://github.com/JabRef/jabref/issues/6189)
- We added support for pushing citations to Sublime Text 3 [#10098](https://github.com/JabRef/jabref/issues/10098)
- We added support for the Finnish language. [#10183](https://github.com/JabRef/jabref/pull/10183)
- We added the option to automatically replaces illegal characters in the filename when adding a file to JabRef. [#10182](https://github.com/JabRef/jabref/issues/10182)
- We added a privacy policy. [#10064](https://github.com/JabRef/jabref/issues/10064)
- We added a tooltip to show the number of entries in a group [#10208](https://github.com/JabRef/jabref/issues/10208)
- We fixed an issue where it was no longer possible to add or remove selected entries to groups via context menu [#10404](https://github.com/JabRef/jabref/issues/10404), [#10317](https://github.com/JabRef/jabref/issues/10317) [#10374](https://github.com/JabRef/jabref/issues/10374)

### Changed

- We replaced "Close" by "Close library" and placed it after "Save all" in the File menu. [#10043](https://github.com/JabRef/jabref/pull/10043)
- We upgraded to Lucene 9.7 for the fulltext search. The search index will be rebuild. [#9584](https://github.com/JabRef/jabref/pull/10036)
- 'Get full text' now also checks the file url. [#568](https://github.com/koppor/jabref/issues/568)
- JabRef writes a new backup file only if there is a change. Before, JabRef created a backup upon start. [#9679](https://github.com/JabRef/jabref/pull/9679)
- We modified the `Add Group` dialog to use the most recently selected group hierarchical context. [#9141](https://github.com/JabRef/jabref/issues/9141)
- We refined the 'main directory not found' error message. [#9625](https://github.com/JabRef/jabref/pull/9625)
- JabRef writes a new backup file only if there is a change. Before, JabRef created a backup upon start. [#9679](https://github.com/JabRef/jabref/pull/9679)
- Backups of libraries are not stored per JabRef version, but collected together. [#9676](https://github.com/JabRef/jabref/pull/9676)
- We streamlined the paths for logs and backups: The parent path fragment is always `logs` or `backups`.
- `log.txt` now contains an entry if a BibTeX entry could not be parsed.
- `log.txt` now contains debug messages. Debugging needs to be enabled explicitly. [#9678](https://github.com/JabRef/jabref/pull/9678)
- `log.txt` does not contain entries for non-found files during PDF indexing. [#9678](https://github.com/JabRef/jabref/pull/9678)
- The hostname is now determined using environment variables (`COMPUTERNAME`/`HOSTNAME`) first. [#9910](https://github.com/JabRef/jabref/pull/9910)
- We improved the Medline importer to correctly import ISO dates for `revised`. [#9536](https://github.com/JabRef/jabref/issues/9536)
- To avoid cluttering of the directory, We always delete the `.sav` file upon successful write. [#9675](https://github.com/JabRef/jabref/pull/9675)
- We improved the unlinking/deletion of multiple linked files of an entry using the <kbd>Delete</kbd> key. [#9473](https://github.com/JabRef/jabref/issues/9473)
- The field names of customized entry types are now exchanged preserving the case. [#9993](https://github.com/JabRef/jabref/pull/9993)
- We moved the custom entry types dialog into the preferences dialog. [#9760](https://github.com/JabRef/jabref/pull/9760)
- We moved the manage content selectors dialog to the library properties. [#9768](https://github.com/JabRef/jabref/pull/9768)
- We moved the preferences menu command from the options menu to the file menu. [#9768](https://github.com/JabRef/jabref/pull/9768)
- We reworked the cross ref labels in the entry editor and added a right click menu. [#10046](https://github.com/JabRef/jabref/pull/10046)
- We reorganized the order of tabs and settings in the library properties. [#9836](https://github.com/JabRef/jabref/pull/9836)
- We changed the handling of an "overflow" of authors at `[authIniN]`: JabRef uses `+` to indicate an overflow. Example: `[authIni2]` produces `A+` (instead of `AB`) for `Aachen and Berlin and Chemnitz`. [#9703](https://github.com/JabRef/jabref/pull/9703)
- We moved the preferences option to open the last edited files on startup to the 'General' tab. [#9808](https://github.com/JabRef/jabref/pull/9808)
- We improved the recognition of DOIs when pasting a link containing a DOI on the maintable. [#9864](https://github.com/JabRef/jabref/issues/9864s)
- We reordered the preferences dialog. [#9839](https://github.com/JabRef/jabref/pull/9839)
- We split the 'Import and Export' tab into 'Web Search' and 'Export'. [#9839](https://github.com/JabRef/jabref/pull/9839)
- We moved the option to run JabRef in memory stick mode into the preferences dialog toolbar. [#9866](https://github.com/JabRef/jabref/pull/9866)
- In case the library contains empty entries, they are not written to disk. [#8645](https://github.com/JabRef/jabref/issues/8645)
- The formatter `remove_unicode_ligatures` is now called `replace_unicode_ligatures`. [#9890](https://github.com/JabRef/jabref/pull/9890)
- We improved the error message when no terminal was found. [#9607](https://github.com/JabRef/jabref/issues/9607)
- In the context of the "systematic literature functionality", we changed the name "database" to "catalog" to use a separate term for online catalogs in comparison to SQL databases. [#9951](https://github.com/JabRef/jabref/pull/9951)
- We now show more fields (including Special Fields) in the dropdown selection for "Save sort order" in the library properties and for "Export sort order" in the preferences. [#10010](https://github.com/JabRef/jabref/issues/10010)
- We now encrypt and store the custom API keys in the OS native credential store. [#10044](https://github.com/JabRef/jabref/issues/10044)
- We changed the behavior of group addition/edit, so that sorting by alphabetical order is not performed by default after the modification. [#10017](https://github.com/JabRef/jabref/issues/10017)
- We fixed an issue with spacing in the cleanup dialogue. [#10081](https://github.com/JabRef/jabref/issues/10081)
- The GVK fetcher now uses the new [K10plus](https://www.bszgbv.de/services/k10plus/) database. [#10189](https://github.com/JabRef/jabref/pull/10189)

### Fixed

- We fixed an issue where clicking the group expansion pane/arrow caused the node to be selected, when it should just expand/detract the node. [#10111](https://github.com/JabRef/jabref/pull/10111)
- We fixed an issue where the browser import would add ' characters before the BibTeX entry on Linux. [#9588](https://github.com/JabRef/jabref/issues/9588)
- We fixed an issue where searching for a specific term with the DOAB fetcher lead to an exception. [#9571](https://github.com/JabRef/jabref/issues/9571)
- We fixed an issue where the "Import" -> "Library to import to" did not show the correct library name if two opened libraries had the same suffix. [#9567](https://github.com/JabRef/jabref/issues/9567)
- We fixed an issue where the rpm-Version of JabRef could not be properly uninstalled and reinstalled. [#9558](https://github.com/JabRef/jabref/issues/9558), [#9603](https://github.com/JabRef/jabref/issues/9603)
- We fixed an issue where the command line export using `--exportMatches` flag does not create an output bib file. [#9581](https://github.com/JabRef/jabref/issues/9581)
- We fixed an issue where custom field in the custom entry types could not be set to mulitline. [#9609](https://github.com/JabRef/jabref/issues/9609)
- We fixed an issue where the Office XML exporter did not resolve BibTeX-Strings when exporting entries. [forum#3741](https://discourse.jabref.org/t/exporting-bibtex-constant-strings-to-ms-office-2007-xml/3741)
- We fixed an issue where the Merge Entries Toolbar configuration was not saved after hitting 'Merge Entries' button. [#9091](https://github.com/JabRef/jabref/issues/9091)
- We fixed an issue where the password is stored in clear text if the user wants to use a proxy with authentication. [#8055](https://github.com/JabRef/jabref/issues/8055)
- JabRef is now more relaxed when parsing field content: In case a field content ended with `\`, the combination `\}` was treated as plain `}`. [#9668](https://github.com/JabRef/jabref/issues/9668)
- We resolved an issue that cut off the number of group entries when it exceeded four digits. [#8797](https://github.com/JabRef/jabref/issues/8797)
- We fixed the issue where the size of the global search window was not retained after closing. [#9362](https://github.com/JabRef/jabref/issues/9362)
- We fixed an issue where the Global Search UI preview is still white in dark theme. [#9362](https://github.com/JabRef/jabref/issues/9362)
- We fixed the double paste issue when <kbd>Cmd</kbd> + <kbd>v</kbd> is pressed on 'New entry from plaintext' dialog. [#9367](https://github.com/JabRef/jabref/issues/9367)
- We fixed an issue where the pin button on the Global Search dialog was located at the bottom and not at the top. [#9362](https://github.com/JabRef/jabref/issues/9362)
- We fixed the log text color in the event log console when using dark mode. [#9732](https://github.com/JabRef/jabref/issues/9732)
- We fixed an issue where searching for unlinked files would include the current library's .bib file. [#9735](https://github.com/JabRef/jabref/issues/9735)
- We fixed an issue where it was no longer possible to connect to a shared mysql database due to an exception. [#9761](https://github.com/JabRef/jabref/issues/9761)
- We fixed an issue where an exception was thrown for the user after <kbd>Ctrl</kbd>+<kbd>Z</kbd> command. [#9737](https://github.com/JabRef/jabref/issues/9737)
- We fixed the citation key generation for [`[authors]`, `[authshort]`, `[authorsAlpha]`, `[authIniN]`, `[authEtAl]`, `[auth.etal]`](https://docs.jabref.org/setup/citationkeypatterns#special-field-markers) to handle `and others` properly. [koppor#626](https://github.com/koppor/jabref/issues/626)
- We fixed the Save/save as file type shows BIBTEX_DB instead of "Bibtex library". [#9372](https://github.com/JabRef/jabref/issues/9372)
- We fixed the default main file directory for non-English Linux users. [#8010](https://github.com/JabRef/jabref/issues/8010)
- We fixed an issue when overwriting the owner was disabled. [#9896](https://github.com/JabRef/jabref/pull/9896)
- We fixed an issue regarding recording redundant prefixes in search history. [#9685](https://github.com/JabRef/jabref/issues/9685)
- We fixed an issue where passing a URL containing a DOI led to a "No entry found" notification. [#9821](https://github.com/JabRef/jabref/issues/9821)
- We fixed some minor visual inconsistencies and issues in the preferences dialog. [#9866](https://github.com/JabRef/jabref/pull/9866)
- The order of save actions is now retained. [#9890](https://github.com/JabRef/jabref/pull/9890)
- We fixed an issue where the order of save actions was not retained in the bib file. [#9890](https://github.com/JabRef/jabref/pull/9890)
- We fixed an issue in the preferences 'External file types' tab ignoring a custom application path in the edit dialog. [#9895](https://github.com/JabRef/jabref/issues/9895)
- We fixed an issue in the preferences where custom columns could be added to the entry table with no qualifier. [#9913](https://github.com/JabRef/jabref/issues/9913)
- We fixed an issue where the encoding header in a bib file was not respected when the file contained a BOM (Byte Order Mark). [#9926](https://github.com/JabRef/jabref/issues/9926)
- We fixed an issue where cli help output for import and export format was inconsistent. [koppor#429](https://github.com/koppor/jabref/issues/429)
- We fixed an issue where the user could select multiple conflicting options for autocompletion at once. [#10181](https://github.com/JabRef/jabref/issues/10181)
- We fixed an issue where no preview could be generated for some entry types and led to an exception. [#9947](https://github.com/JabRef/jabref/issues/9947)
- We fixed an issue where the Linux terminal working directory argument was malformed and therefore ignored upon opening a terminal [#9953](https://github.com/JabRef/jabref/issues/9953)
- We fixed an issue under Linux where under some systems the file instead of the folder was opened. [#9607](https://github.com/JabRef/jabref/issues/9607)
- We fixed an issue where an Automatic Keyword Group could not be deleted in the UI. [#9778](https://github.com/JabRef/jabref/issues/9778)
- We fixed an issue where the citation key pattern `[edtrN_M]` returned the wrong editor. [#9946](https://github.com/JabRef/jabref/pull/9946)
- We fixed an issue where empty grey containers would remain in the groups panel, if displaying of group item count is turned off. [#9972](https://github.com/JabRef/jabref/issues/9972)
- We fixed an issue where fetching an ISBN could lead to application freezing when the fetcher did not return any results. [#9979](https://github.com/JabRef/jabref/issues/9979)
- We fixed an issue where closing a library containing groups and entries caused an exception [#9997](https://github.com/JabRef/jabref/issues/9997)
- We fixed a bug where the editor for strings in a bibliography file did not sort the entries by their keys [#10083](https://github.com/JabRef/jabref/pull/10083)
- We fixed an issues where clicking on the empty space of specific context menu entries would not trigger the associated action. [#8388](https://github.com/JabRef/jabref/issues/8388)
- We fixed an issue where JabRef would not remember whether the window was in fullscreen. [#4939](https://github.com/JabRef/jabref/issues/4939)
- We fixed an issue where the ACM Portal search sometimes would not return entries for some search queries when the article author had no given name. [#10107](https://github.com/JabRef/jabref/issues/10107)
- We fixed an issue that caused high CPU usage and a zombie process after quitting JabRef because of author names autocompletion. [#10159](https://github.com/JabRef/jabref/pull/10159)
- We fixed an issue where files with illegal characters in the filename could be added to JabRef. [#10182](https://github.com/JabRef/jabref/issues/10182)
- We fixed that checked-out radio buttons under "specified keywords" were not displayed as checked after closing and reopening the "edit group" window. [#10248](https://github.com/JabRef/jabref/issues/10248)
- We fixed that when editing groups, checked-out properties such as case sensitive and regular expression (under "Free search expression") were not displayed checked. [#10108](https://github.com/JabRef/jabref/issues/10108)

### Removed

- We removed the support of BibTeXML. [#9540](https://github.com/JabRef/jabref/issues/9540)
- We removed support for Markdown syntax for strikethrough and task lists in comment fields. [#9726](https://github.com/JabRef/jabref/pull/9726)
- We removed the options menu, because the two contents were moved to the File menu or the properties of the library. [#9768](https://github.com/JabRef/jabref/pull/9768)
- We removed the 'File' tab in the preferences and moved its contents to the 'Export' tab. [#9839](https://github.com/JabRef/jabref/pull/9839)
- We removed the "[Collection of Computer Science Bibliographies](https://en.wikipedia.org/wiki/Collection_of_Computer_Science_Bibliographies)" fetcher the websits is no longer available. [#6638](https://github.com/JabRef/jabref/issues/6638)

## [5.9] – 2023-01-06

### Added

- We added a dropdown menu to let users change the library they want to import into during import. [#6177](https://github.com/JabRef/jabref/issues/6177)
- We added the possibility to add/remove a preview style from the selected list using a double click. [#9490](https://github.com/JabRef/jabref/issues/9490)
- We added the option to define fields as "multine" directly in the custom entry types dialog. [#6448](https://github.com/JabRef/jabref/issues/6448)
- We changed the minWidth and the minHeight of the main window, so it won't have a width and/or a height with the value 0. [#9606](https://github.com/JabRef/jabref/issues/9606)

### Changed

- We changed database structure: in MySQL/MariaDB we renamed tables by adding a `JABREF_` prefix, and in PGSQL we moved tables in `jabref` schema. We added `VersionDBStructure` variable in `METADATA` table to indicate current version of structure, this variable is needed for automatic migration. [#9312](https://github.com/JabRef/jabref/issues/9312)
- We moved some preferences options to a new tab in the preferences dialog. [#9442](https://github.com/JabRef/jabref/pull/9308)
- We renamed "Medline abbreviation" to "dotless abbreviation". [#9504](https://github.com/JabRef/jabref/pull/9504)
- We now have more "dots" in the offered journal abbreviations. [#9504](https://github.com/JabRef/jabref/pull/9504)
- We now disable the button "Full text search" in the Searchbar by default [#9527](https://github.com/JabRef/jabref/pull/9527)


### Fixed

- The tab "deprecated fields" is shown in biblatex-mode only. [#7757](https://github.com/JabRef/jabref/issues/7757)
- In case a journal name of an IEEE journal is abbreviated, the "normal" abbreviation is used - and not the one of the IEEE BibTeX strings. [abbrv#91](https://github.com/JabRef/abbrv.jabref.org/issues/91)
- We fixed a performance issue when loading large lists of custom journal abbreviations. [#8928](https://github.com/JabRef/jabref/issues/8928)
- We fixed an issue where the last opened libraries were not remembered when a new unsaved library was open as well. [#9190](https://github.com/JabRef/jabref/issues/9190)
- We fixed an issue where no context menu for the group "All entries" was present. [forum#3682](https://discourse.jabref.org/t/how-sort-groups-a-z-not-subgroups/3682)
- We fixed an issue where extra curly braces in some fields would trigger an exception when selecting the entry or doing an integrity check. [#9475](https://github.com/JabRef/jabref/issues/9475), [#9503](https://github.com/JabRef/jabref/issues/9503)
- We fixed an issue where entering a date in the format "YYYY/MM" in the entry editor date field caused an exception. [#9492](https://github.com/JabRef/jabref/issues/9492)
- For portable versions, the `.deb` file now works on plain debian again. [#9472](https://github.com/JabRef/jabref/issues/9472)
- We fixed an issue where the download of linked online files failed after an import of entries for certain urls. [#9518](https://github.com/JabRef/jabref/issues/9518)
- We fixed an issue where an exception occurred when manually downloading a file from an URL in the entry editor. [#9521](https://github.com/JabRef/jabref/issues/9521)
- We fixed an issue with open office csv file formatting where commas in the abstract field where not escaped. [#9087](https://github.com/JabRef/jabref/issues/9087)
- We fixed an issue with deleting groups where subgroups different from the selected group were deleted. [#9281](https://github.com/JabRef/jabref/issues/9281)

## [5.8] – 2022-12-18

### Added

- We integrated a new three-way merge UI for merging entries in the Entries Merger Dialog, the Duplicate Resolver Dialog, the Entry Importer Dialog, and the External Changes Resolver Dialog. [#8945](https://github.com/JabRef/jabref/pull/8945)
- We added the ability to merge groups, keywords, comments and files when merging entries. [#9022](https://github.com/JabRef/jabref/pull/9022)
- We added a warning message next to the authors field in the merge dialog to warn users when the authors are the same but formatted differently. [#8745](https://github.com/JabRef/jabref/issues/8745)
- The default file directory of a library is used as default directory for [unlinked file lookup](https://docs.jabref.org/collect/findunlinkedfiles#link-the-pdfs-to-your-bib-library). [koppor#546](https://github.com/koppor/jabref/issues/546)
- The properties of an existing systematic literature review (SLR) can be edited. [koppor#604](https://github.com/koppor/jabref/issues/604)
- An systematic literature review (SLR) can now be started from the SLR itself. [#9131](https://github.com/JabRef/jabref/pull/9131), [koppor#601](https://github.com/koppor/jabref/issues/601)
- On startup, JabRef notifies the user if there were parsing errors during opening.
- We added support for the field `fjournal` (in `@article`) for abbreviation and unabbreviation functionalities. [#321](https://github.com/JabRef/jabref/pull/321)
- In case a backup is found, the filename of the backup is shown and one can navigate to the file. [#9311](https://github.com/JabRef/jabref/pull/9311)
- We added support for the Ukrainian and Arabic languages. [#9236](https://github.com/JabRef/jabref/pull/9236), [#9243](https://github.com/JabRef/jabref/pull/9243)

### Changed

- We improved the Citavi Importer to also import so called Knowledge-items into the field `comment` of the corresponding entry [#9025](https://github.com/JabRef/jabref/issues/9025)
- We modified the change case sub-menus and their corresponding tips (displayed when you stay long over the menu) to properly reflect exemplified cases. [#9339](https://github.com/Jabref/jabref/issues/9339)
- We call backup files `.bak` and temporary writing files now `.sav`.
- JabRef keeps 10 older versions of a `.bib` file in the [user data dir](https://github.com/harawata/appdirs#supported-directories) (instead of a single `.sav` (now: `.bak`) file in the directory of the `.bib` file)
- We improved the External Changes Resolver dialog to be more usaable. [#9021](https://github.com/JabRef/jabref/pull/9021)
- We simplified the actions to fast-resolve duplicates to 'Keep Left', 'Keep Right', 'Keep Both' and 'Keep Merged'. [#9056](https://github.com/JabRef/jabref/issues/9056)
- The fallback directory of the file folder now is the general file directory. In case there was a directory configured for a library and this directory was not found, JabRef placed the PDF next to the .bib file and not into the general file directory.
- The global default directory for storing PDFs is now the documents folder in the user's home.
- When adding or editing a subgroup it is placed w.r.t. to alphabetical ordering rather than at the end. [koppor#577](https://github.com/koppor/jabref/issues/577)
- Groups context menu now shows appropriate options depending on number of subgroups. [koppor#579](https://github.com/koppor/jabref/issues/579)
- We modified the "Delete file" dialog and added the full file path to the dialog text. The file path in the title was changed to file name only. [koppor#534](https://github.com/koppor/jabref/issues/534)
- Download from URL now automatically fills with URL from clipboard. [koppor#535](https://github.com/koppor/jabref/issues/535)
- We added HTML and Markdown files to Find Unlinked Files and removed BibTeX. [koppor#547](https://github.com/koppor/jabref/issues/547)
- ArXiv fetcher now retrieves additional data from related DOIs (both ArXiv and user-assigned). [#9170](https://github.com/JabRef/jabref/pull/9170)
- We modified the Directory of Open Access Books (DOAB) fetcher so that it will now also fetch the ISBN when possible. [#8708](https://github.com/JabRef/jabref/issues/8708)
- Genres are now mapped correctly to entry types when importing MODS files. [#9185](https://github.com/JabRef/jabref/issues/9185)
- We changed the button label from "Return to JabRef" to "Return to library" to better indicate the purpose of the action.
- We changed the color of found text from red to high-contrast colors (background: yellow; font color: purple). [koppor#552](https://github.com/koppor/jabref/issues/552)
- We fixed an issue where the wrong icon for a successful import of a bib entry was shown. [#9308](https://github.com/JabRef/jabref/pull/9308)
- We changed the messages after importing unlinked local files to past tense. [koppor#548](https://github.com/koppor/jabref/issues/548)
- We fixed an issue where the wrong icon for a successful import of a bib entry was shown [#9308](https://github.com/JabRef/jabref/pull/9308)
- In the context of the [Cleanup dialog](https://docs.jabref.org/finding-sorting-and-cleaning-entries/cleanupentries) we changed the text of the conversion of BibTeX to biblatex (and vice versa) to make it more clear. [koppor#545](https://github.com/koppor/jabref/issues/545)
- We removed wrapping of string constants when writing to a `.bib` file.
- In the context of a systematic literature review (SLR), a user can now add arbitrary data into `study.yml`. JabRef just ignores this data. [#9124](https://github.com/JabRef/jabref/pull/9124)
- In the context of a systematic literature review (SLR), we reworked the "Define study" parameters dialog. [#9123](https://github.com/JabRef/jabref/pull/9123)
- We upgraded to Lucene 9.4 for the fulltext search. The search index will be rebuild. [#9213](https://github.com/JabRef/jabref/pull/9213)
- We disabled the "change case" menu for empty fields. [#9214](https://github.com/JabRef/jabref/issues/9214)
- We disabled the conversion menu for empty fields. [#9200](https://github.com/JabRef/jabref/issues/9200)

### Fixed

- We fixed an issue where applied save actions on saving the library file would lead to the dialog "The library has been modified by another program" popping up. [#4877](https://github.com/JabRef/jabref/issues/4877)
- We fixed issues with save actions not correctly loaded when opening the library. [#9122](https://github.com/JabRef/jabref/pull/9122)
- We fixed the behavior of "Discard changes" when reopening a modified library. [#9361](https://github.com/JabRef/jabref/issues/9361)
- We fixed several bugs regarding the manual and the autosave of library files that could lead to exceptions. [#9067](https://github.com/JabRef/jabref/pull/9067), [#8484](https://github.com/JabRef/jabref/issues/8484), [#8746](https://github.com/JabRef/jabref/issues/8746), [#6684](https://github.com/JabRef/jabref/issues/6684), [#6644](https://github.com/JabRef/jabref/issues/6644), [#6102](https://github.com/JabRef/jabref/issues/6102), [#6000](https://github.com/JabRef/jabref/issues/6000)
- We fixed an issue where pdfs were re-indexed on each startup. [#9166](https://github.com/JabRef/jabref/pull/9166)
- We fixed an issue when using an unsafe character in the citation key, the auto-linking feature fails to link files. [#9267](https://github.com/JabRef/jabref/issues/9267)
- We fixed an issue where a message about changed metadata would occur on saving although nothing changed. [#9159](https://github.com/JabRef/jabref/issues/9159)
- We fixed an issue where the possibility to generate a subdatabase from an aux file was writing empty files when called from the commandline. [#9115](https://github.com/JabRef/jabref/issues/9115), [forum#3516](https://discourse.jabref.org/t/export-subdatabase-from-aux-file-on-macos-command-line/3516)
- We fixed an issue where author names with tilde accents (for example ñ) were marked as "Names are not in the standard BibTeX format". [#8071](https://github.com/JabRef/jabref/issues/8071)
- We fixed an issue where capitalize didn't capitalize words after hyphen characters. [#9157](https://github.com/JabRef/jabref/issues/9157)
- We fixed an issue where title case didn't capitalize words after en-dash characters and skip capitalization of conjunctions that comes after en-dash characters. [#9068](https://github.com/JabRef/jabref/pull/9068),[#9142](https://github.com/JabRef/jabref/pull/9142)
- We fixed an issue with the message that is displayed when fetcher returns an empty list of entries for given query. [#9195](https://github.com/JabRef/jabref/issues/9195)
- We fixed an issue where editing entry's "date" field in library mode "biblatex" causes an uncaught exception. [#8747](https://github.com/JabRef/jabref/issues/8747)
- We fixed an issue where importing from XMP would fail for certain PDFs. [#9383](https://github.com/JabRef/jabref/issues/9383)
- We fixed an issue that JabRef displayed the wrong group tree after loading. [koppor#637](https://github.com/koppor/jabref/issues/637)
- We fixed that sorting of entries in the maintable by special fields is updated immediately. [#9334](https://github.com/JabRef/jabref/issues/9334)
- We fixed the display of issue, number, eid and pages fields in the entry preview. [#8607](https://github.com/JabRef/jabref/pull/8607), [#8372](https://github.com/JabRef/jabref/issues/8372), [Koppor#514](https://github.com/koppor/jabref/issues/514), [forum#2390](https://discourse.jabref.org/t/unable-to-edit-my-bibtex-file-that-i-used-before-vers-5-1/2390), [forum#3462](https://discourse.jabref.org/t/jabref-5-6-need-help-with-export-from-jabref-to-microsoft-word-entry-preview-of-apa-7-not-rendering-correctly/3462)
- We fixed the page ranges checker to detect article numbers in the pages field (used at [Check Integrity](https://docs.jabref.org/finding-sorting-and-cleaning-entries/checkintegrity)). [#8607](https://github.com/JabRef/jabref/pull/8607)
- The [HtmlToLaTeXFormatter](https://docs.jabref.org/finding-sorting-and-cleaning-entries/saveactions#html-to-latex) keeps single `<` characters.
- We fixed a performance regression when opening large libraries. [#9041](https://github.com/JabRef/jabref/issues/9041)
- We fixed a bug where spaces are trimmed when highlighting differences in the Entries merge dialog. [koppor#371](https://github.com/koppor/jabref/issues/371)
- We fixed some visual glitches with the linked files editor field in the entry editor and increased its height. [#8823](https://github.com/JabRef/jabref/issues/8823)
- We fixed some visual inconsistencies (round corners of highlighted buttons). [#8806](https://github.com/JabRef/jabref/issues/8806)
- We fixed an issue where JabRef would not exit when a connection to a LibreOffice document was established previously and the document is still open. [#9075](https://github.com/JabRef/jabref/issues/9075)
- We fixed an issue about selecting the save order in the preferences. [#9147](https://github.com/JabRef/jabref/issues/9147)
- We fixed an issue where an exception when fetching a DOI was not logged correctly. [koppor#627](https://github.com/koppor/jabref/issues/627)
- We fixed an issue where a user could not open an attached file in a new unsaved library. [#9386](https://github.com/JabRef/jabref/issues/9386)
- We fixed a typo within a connection error message. [koppor#625](https://github.com/koppor/jabref/issues/625)
- We fixed an issue where journal abbreviations would not abbreviate journal titles with escaped ampersands (\\&). [#8948](https://github.com/JabRef/jabref/issues/8948)
- We fixed the readability of the file field in the dark theme. [#9340](https://github.com/JabRef/jabref/issues/9340)
- We fixed an issue where the 'close dialog' key binding was not closing the Preferences dialog. [#8888](https://github.com/jabref/jabref/issues/8888)
- We fixed an issue where a known journal's medline/dot-less abbreviation does not switch to the full name. [#9370](https://github.com/JabRef/jabref/issues/9370)
- We fixed an issue where hitting enter on the search field within the preferences dialog closed the dialog. [koppor#630](https://github.com/koppor/jabref/issues/630)
- We fixed the "Cleanup entries" dialog is partially visible. [#9223](https://github.com/JabRef/jabref/issues/9223)
- We fixed an issue where font size preferences did not apply correctly to preference dialog window and the menu bar. [#8386](https://github.com/JabRef/jabref/issues/8386) and [#9279](https://github.com/JabRef/jabref/issues/9279)
- We fixed the display of the "Customize Entry Types" dialog title. [#9198](https://github.com/JabRef/jabref/issues/9198)
- We fixed an issue where the CSS styles are missing in some dialogs. [#9150](https://github.com/JabRef/jabref/pull/9150)
- We fixed an issue where controls in the preferences dialog could outgrow the window. [#9017](https://github.com/JabRef/jabref/issues/9017)
- We fixed an issue where highlighted text color for entry merge dialogue was not clearly visible. [#9192](https://github.com/JabRef/jabref/issues/9192)

### Removed

- We removed "last-search-date" from the systematic literature review feature, because the last-search-date can be deducted from the git logs. [#9116](https://github.com/JabRef/jabref/pull/9116)
- We removed the [CiteseerX](https://docs.jabref.org/collect/import-using-online-bibliographic-database#citeseerx) fetcher, because the API used by JabRef is sundowned. [#9466](https://github.com/JabRef/jabref/pull/9466)

## [5.7] – 2022-08-05

### Added

- We added a fetcher for [Biodiversity Heritage Library](https://www.biodiversitylibrary.org/). [8539](https://github.com/JabRef/jabref/issues/8539)
- We added support for multiple messages in the snackbar. [#7340](https://github.com/JabRef/jabref/issues/7340)
- We added an extra option in the 'Find Unlinked Files' dialog view to ignore unnecessary files like Thumbs.db, DS_Store, etc. [koppor#373](https://github.com/koppor/jabref/issues/373)
- JabRef now writes log files. Linux: `$home/.cache/jabref/logs/version`, Windows: `%APPDATA%\..\Local\harawata\jabref\version\logs`, Mac: `Users/.../Library/Logs/jabref/version`
- We added an importer for Citavi backup files, support ".ctv5bak" and ".ctv6bak" file formats. [#8322](https://github.com/JabRef/jabref/issues/8322)
- We added a feature to drag selected entries and drop them to other opened inactive library tabs [koppor521](https://github.com/koppor/jabref/issues/521).
- We added support for the [biblatex-apa](https://github.com/plk/biblatex-apa) legal entry types `Legislation`, `Legadminmaterial`, `Jurisdiction`, `Constitution` and `Legal` [#8931](https://github.com/JabRef/jabref/issues/8931)

### Changed

- The file column in the main table now shows the corresponding defined icon for the linked file [8930](https://github.com/JabRef/jabref/issues/8930).
- We improved the color of the selected entries and the color of the summary in the Import Entries Dialog in the dark theme. [#7927](https://github.com/JabRef/jabref/issues/7927)
- We upgraded to Lucene 9.2 for the fulltext search.
  Thus, the now created search index cannot be read from older versions of JabRef anylonger.
  ⚠️ JabRef will recreate the index in a new folder for new files and this will take a long time for a huge library.
  Moreover, switching back and forth JabRef versions and meanwhile adding PDFs also requires rebuilding the index now and then.
  [#8868](https://github.com/JabRef/jabref/pull/8868)
- We improved the Latex2Unicode conversion [#8639](https://github.com/JabRef/jabref/pull/8639)
- Writing BibTeX data into a PDF (XMP) removes braces. [#8452](https://github.com/JabRef/jabref/issues/8452)
- Writing BibTeX data into a PDF (XMP) does not write the `file` field.
- Writing BibTeX data into a PDF (XMP) considers the configured keyword separator (and does not use "," as default any more)
- The Medline/Pubmed search now also supports the [default fields and operators for searching](https://docs.jabref.org/collect/import-using-online-bibliographic-database#search-syntax). [forum#3554](https://discourse.jabref.org/t/native-pubmed-search/3354)
- We improved group expansion arrow that prevent it from activating group when expanding or collapsing. [#7982](https://github.com/JabRef/jabref/issues/7982), [#3176](https://github.com/JabRef/jabref/issues/3176)
- When configured SSL certificates changed, JabRef warns the user to restart to apply the configuration.
- We improved the appearances and logic of the "Manage field names & content" dialog, and renamed it to "Automatic field editor". [#6536](https://github.com/JabRef/jabref/issues/6536)
- We improved the message explaining the options when modifying an automatic keyword group [#8911](https://github.com/JabRef/jabref/issues/8911)
- We moved the preferences option "Warn about duplicates on import" option from the tab "File" to the tab "Import and Export". [koppor#570](https://github.com/koppor/jabref/issues/570)
- When JabRef encounters `% Encoding: UTF-8` header, it is kept during writing (and not removed). [#8964](https://github.com/JabRef/jabref/pull/8964)
- We replace characters which cannot be decoded using the specified encoding by a (probably another) valid character. This happens if JabRef detects the wrong charset (e.g., UTF-8 instead of Windows 1252). One can use the [Integrity Check](https://docs.jabref.org/finding-sorting-and-cleaning-entries/checkintegrity) to find those characters.

### Fixed

- We fixed an issue where linked fails containing parts of the main file directory could not be opened. [#8991](https://github.com/JabRef/jabref/issues/8991)
- Linked files with an absolute path can be opened again. [#8991](https://github.com/JabRef/jabref/issues/8991)
- We fixed an issue where the user could not rate an entry in the main table when an entry was not yet ranked. [#5842](https://github.com/JabRef/jabref/issues/5842)
- We fixed an issue that caused JabRef to sometimes open multiple instances when "Remote Operation" is enabled. [#8653](https://github.com/JabRef/jabref/issues/8653)
- We fixed an issue where linked files with the filetype "application/pdf" in an entry were not shown with the correct PDF-Icon in the main table [8930](https://github.com/JabRef/jabref/issues/8930)
- We fixed an issue where "open folder" for linked files did not open the folder and did not select the file unter certain Linux desktop environments [#8679](https://github.com/JabRef/jabref/issues/8679), [#8849](https://github.com/JabRef/jabref/issues/8849)
- We fixed an issue where the content of a big shared database library is not shown [#8788](https://github.com/JabRef/jabref/issues/8788)
- We fixed the unnecessary horizontal scroll bar in group panel [#8467](https://github.com/JabRef/jabref/issues/8467)
- We fixed an issue where the notification bar message, icon and actions appeared to be invisible. [#8761](https://github.com/JabRef/jabref/issues/8761)
- We fixed an issue where deprecated fields tab is shown when the fields don't contain any values. [#8396](https://github.com/JabRef/jabref/issues/8396)
- We fixed an issue where an exception for DOI search occurred when the DOI contained urlencoded characters. [#8787](https://github.com/JabRef/jabref/issues/8787)
- We fixed an issue which allow us to select and open identifiers from a popup list in the maintable [#8758](https://github.com/JabRef/jabref/issues/8758), [8802](https://github.com/JabRef/jabref/issues/8802)
- We fixed an issue where the escape button had no functionality within the "Filter groups" textfield. [koppor#562](https://github.com/koppor/jabref/issues/562)
- We fixed an issue where the exception that there are invalid characters in filename. [#8786](https://github.com/JabRef/jabref/issues/8786)
- When the proxy configuration removed the proxy user/password, this change is applied immediately.
- We fixed an issue where removing several groups deletes only one of them. [#8390](https://github.com/JabRef/jabref/issues/8390)
- We fixed an issue where the Sidepane (groups, web search and open office) width is not remembered after restarting JabRef. [#8907](https://github.com/JabRef/jabref/issues/8907)
- We fixed a bug where switching between themes will cause an error/exception. [#8939](https://github.com/JabRef/jabref/pull/8939)
- We fixed a bug where files that were deleted in the source bibtex file were kept in the index. [#8962](https://github.com/JabRef/jabref/pull/8962)
- We fixed "Error while sending to JabRef" when the browser extension interacts with JabRef. [JabRef-Browser-Extension#479](https://github.com/JabRef/JabRef-Browser-Extension/issues/479)
- We fixed a bug where updating group view mode (intersection or union) requires re-selecting groups to take effect. [#6998](https://github.com/JabRef/jabref/issues/6998)
- We fixed a bug that prevented external group metadata changes from being merged. [#8873](https://github.com/JabRef/jabref/issues/8873)
- We fixed the shared database opening dialog to remember autosave folder and tick. [#7516](https://github.com/JabRef/jabref/issues/7516)
- We fixed an issue where name formatter could not be saved. [#9120](https://github.com/JabRef/jabref/issues/9120)
- We fixed a bug where after the export of Preferences, custom exports were duplicated. [#10176](https://github.com/JabRef/jabref/issues/10176)

### Removed

- We removed the social media buttons for our Twitter and Facebook pages. [#8774](https://github.com/JabRef/jabref/issues/8774)

## [5.6] – 2022-04-25

### Added

- We enabled the user to customize the API Key for some fetchers. [#6877](https://github.com/JabRef/jabref/issues/6877)
- We added an extra option when right-clicking an entry in the Entry List to copy either the DOI or the DOI url.
- We added a fetcher for [Directory of Open Access Books (DOAB)](https://doabooks.org/) [8576](https://github.com/JabRef/jabref/issues/8576)
- We added an extra option to ask the user whether they want to open to reveal the folder holding the saved file with the file selected. [#8195](https://github.com/JabRef/jabref/issues/8195)
- We added a new section to network preferences to allow using custom SSL certificates. [#8126](https://github.com/JabRef/jabref/issues/8126)
- We improved the version check to take also beta version into account and now redirect to the right changelog for the version.
- We added two new web and fulltext fetchers: SemanticScholar and ResearchGate.
- We added notifications on success and failure when writing metadata to a PDF-file. [#8276](https://github.com/JabRef/jabref/issues/8276)
- We added a cleanup action that escapes `$` (by adding a backslash in front). [#8673](https://github.com/JabRef/jabref/issues/8673)

### Changed

- We upgraded to Lucene 9.1 for the fulltext search.
  Thus, the now created search index cannot be read from older versions of JabRef any longer.
  ⚠️ JabRef will recreate the index in a new folder for new files and this will take a long time for a huge library.
  Moreover, switching back and forth JabRef versions and meanwhile adding PDFs also requires rebuilding the index now and then.
  [#8362](https://github.com/JabRef/jabref/pull/8362)
- We changed the list of CSL styles to those that support formatting bibliographies. [#8421](https://github.com/JabRef/jabref/issues/8421) [citeproc-java#116](https://github.com/michel-kraemer/citeproc-java/issues/116)
- The CSL preview styles now also support displaying data from cross references entries that are linked via the `crossref` field. [#7378](https://github.com/JabRef/jabref/issues/7378)
- We made the Search button in Web Search wider. We also skewed the panel titles to the left. [#8397](https://github.com/JabRef/jabref/issues/8397)
- We introduced a preference to disable fulltext indexing. [#8468](https://github.com/JabRef/jabref/issues/8468)
- When exporting entries, the encoding is always UTF-8.
- When embedding BibTeX data into a PDF, the encoding is always UTF-8.
- We replaced the [OttoBib](https://en.wikipedia.org/wiki/OttoBib) fetcher by a fetcher by [OpenLibrary](https://openlibrary.org/dev/docs/api/books). [#8652](https://github.com/JabRef/jabref/issues/8652)
- We first fetch ISBN data from OpenLibrary, if nothing found, ebook.de is tried.
- We now only show a warning when exiting for tasks that will not be recovered automatically upon relaunch of JabRef. [#8468](https://github.com/JabRef/jabref/issues/8468)

### Fixed

- We fixed an issue where right clicking multiple entries and pressing "Change entry type" would only change one entry. [#8654](https://github.com/JabRef/jabref/issues/8654)
- We fixed an issue where it was no longer possible to add or delete multiple files in the `file` field in the entry editor. [#8659](https://github.com/JabRef/jabref/issues/8659)
- We fixed an issue where the author's lastname was not used for the citation key generation if it started with a lowercase letter. [#8601](https://github.com/JabRef/jabref/issues/8601)
- We fixed an issue where custom "Protected terms" files were missing after a restart of JabRef. [#8608](https://github.com/JabRef/jabref/issues/8608)
- We fixed an issue where JabRef could not start due to a missing directory for the fulltex index. [#8579](https://github.com/JabRef/jabref/issues/8579)
- We fixed an issue where long article numbers in the `pages` field would cause an exception and preventing the citation style to display. [#8381](https://github.com/JabRef/jabref/issues/8381), [citeproc-java](https://github.com/michel-kraemer/citeproc-java/issues/114)
- We fixed an issue where online links in the file field were not detected correctly and could produce an exception. [#8510](https://github.com/JabRef/jabref/issues/8510)
- We fixed an issue where an exception could occur when saving the preferences [#7614](https://github.com/JabRef/jabref/issues/7614)
- We fixed an issue where "Copy DOI url" in the right-click menu of the Entry List would just copy the DOI and not the DOI url. [#8389](https://github.com/JabRef/jabref/issues/8389)
- We fixed an issue where opening the console from the drop-down menu would cause an exception. [#8466](https://github.com/JabRef/jabref/issues/8466)
- We fixed an issue when reading non-UTF-8 encoded. When no encoding header is present, the encoding is now detected from the file content (and the preference option is disregarded). [#8417](https://github.com/JabRef/jabref/issues/8417)
- We fixed an issue where pasting a URL was replacing `+` signs by spaces making the URL unreachable. [#8448](https://github.com/JabRef/jabref/issues/8448)
- We fixed an issue where creating subsidiary files from aux files created with some versions of biblatex would produce incorrect results. [#8513](https://github.com/JabRef/jabref/issues/8513)
- We fixed an issue where opening the changelog from withing JabRef led to a 404 error. [#8563](https://github.com/JabRef/jabref/issues/8563)
- We fixed an issue where not all found unlinked local files were imported correctly due to some race condition. [#8444](https://github.com/JabRef/jabref/issues/8444)
- We fixed an issue where Merge entries dialog exceeds screen boundaries.
- We fixed an issue where the app lags when selecting an entry after a fresh start. [#8446](https://github.com/JabRef/jabref/issues/8446)
- We fixed an issue where no citationkey was generated on import, pasting a doi or an entry on the main table. [8406](https://github.com/JabRef/jabref/issues/8406), [koppor#553](https://github.com/koppor/jabref/issues/553)
- We fixed an issue where accent search does not perform consistently. [#6815](https://github.com/JabRef/jabref/issues/6815)
- We fixed an issue where the incorrect entry was selected when "New Article" is pressed while search filters are active. [#8674](https://github.com/JabRef/jabref/issues/8674)
- We fixed an issue where "Write BibTeXEntry metadata to PDF" button remains enabled while writing to PDF is in-progress. [#8691](https://github.com/JabRef/jabref/issues/8691)

### Removed

- We removed the option to copy CSL Citation styles data as `XSL_FO`, `ASCIIDOC`, and `RTF` as these have not been working since a long time and are no longer supported in the external library used for processing the styles. [#7378](https://github.com/JabRef/jabref/issues/7378)
- We removed the option to configure the default encoding. The default encoding is now hard-coded to the modern UTF-8 encoding.

## [5.5] – 2022-01-17

### Changed

- We integrated the external file types dialog directly inside the preferences. [#8341](https://github.com/JabRef/jabref/pull/8341)
- We disabled the add group button color change after adding 10 new groups. [#8051](https://github.com/JabRef/jabref/issues/8051)
- We inverted the logic for resolving [BibTeX strings](https://docs.jabref.org/advanced/strings). This helps to keep `#` chars. By default String resolving is only activated for a couple of standard fields. The list of fields can be modified in the preferences. [#7010](https://github.com/JabRef/jabref/issues/7010), [#7012](https://github.com/JabRef/jabref/issues/7012), [#8303](https://github.com/JabRef/jabref/issues/8303)
- We moved the search box in preview preferences closer to the available citation styles list. [#8370](https://github.com/JabRef/jabref/pull/8370)
- Changing the preference to show the preview panel as a separate tab now has effect without restarting JabRef. [#8370](https://github.com/JabRef/jabref/pull/8370)
- We enabled switching themes in JabRef without the need to restart JabRef. [#7335](https://github.com/JabRef/jabref/pull/7335)
- We added support for the field `day`, `rights`, `coverage` and `language` when reading XMP data in Dublin Core format. [#8491](https://github.com/JabRef/jabref/issues/8491)

### Fixed

- We fixed an issue where the preferences for "Search and store files relative to library file location" where ignored when the "Main file directory" field was not empty [#8385](https://github.com/JabRef/jabref/issues/8385)
- We fixed an issue where `#`chars in certain fields would be interpreted as BibTeX strings [#7010](https://github.com/JabRef/jabref/issues/7010), [#7012](https://github.com/JabRef/jabref/issues/7012), [#8303](https://github.com/JabRef/jabref/issues/8303)
- We fixed an issue where the fulltext search on an empty library with no documents would lead to an exception [koppor#522](https://github.com/koppor/jabref/issues/522)
- We fixed an issue where clicking on "Accept changes" in the merge dialog would lead to an exception [forum#2418](https://discourse.jabref.org/t/the-library-has-been-modified-by-another-program/2418/8)
- We fixed an issue where clicking on headings in the entry preview could lead to an exception. [#8292](https://github.com/JabRef/jabref/issues/8292)
- We fixed an issue where IntegrityCheck used the system's character encoding instead of the one set by the library or in preferences [#8022](https://github.com/JabRef/jabref/issues/8022)
- We fixed an issue about empty metadata in library properties when called from the right click menu. [#8358](https://github.com/JabRef/jabref/issues/8358)
- We fixed an issue where someone could add a duplicate field in the customize entry type dialog. [#8194](https://github.com/JabRef/jabref/issues/8194)
- We fixed a typo in the library properties tab: "String constants". There, one can configure [BibTeX string constants](https://docs.jabref.org/advanced/strings).
- We fixed an issue when writing a non-UTF-8 encoded file: The header is written again. [#8417](https://github.com/JabRef/jabref/issues/8417)
- We fixed an issue where folder creation during systemic literature review failed due to an illegal fetcher name. [#8552](https://github.com/JabRef/jabref/pull/8552)

## [5.4] – 2021-12-20

### Added

- We added confirmation dialog when user wants to close a library where any empty entries are detected. [#8096](https://github.com/JabRef/jabref/issues/8096)
- We added import support for CFF files. [#7945](https://github.com/JabRef/jabref/issues/7945)
- We added the option to copy the DOI of an entry directly from the context menu copy submenu. [#7826](https://github.com/JabRef/jabref/issues/7826)
- We added a fulltext search feature. [#2838](https://github.com/JabRef/jabref/pull/2838)
- We improved the deduction of bib-entries from imported fulltext pdfs. [#7947](https://github.com/JabRef/jabref/pull/7947)
- We added unprotect_terms to the list of bracketed pattern modifiers [#7826](https://github.com/JabRef/jabref/pull/7960)
- We added a dialog that allows to parse metadata from linked pdfs. [#7929](https://github.com/JabRef/jabref/pull/7929)
- We added an icon picker in group edit dialog. [#6142](https://github.com/JabRef/jabref/issues/6142)
- We added a preference to Opt-In to JabRef's online metadata extraction service (Grobid) usage. [#8002](https://github.com/JabRef/jabref/pull/8002)
- We readded the possibility to display the search results of all databases ("Global Search"). It is shown in a separate window. [#4096](https://github.com/JabRef/jabref/issues/4096)
- We readded the possibility to keep the search string when switching tabs. It is implemented by a toggle button. [#4096](https://github.com/JabRef/jabref/issues/4096#issuecomment-575986882)
- We allowed the user to also preview the available citation styles in the preferences besides the selected ones [#8108](https://github.com/JabRef/jabref/issues/8108)
- We added an option to search the available citation styles by name in the preferences [#8108](https://github.com/JabRef/jabref/issues/8108)
- We added an option to generate bib-entries from ID through a popover in the toolbar. [#4183](https://github.com/JabRef/jabref/issues/4183)
- We added a menu option in the right click menu of the main table tabs to display the library properties. [#6527](https://github.com/JabRef/jabref/issues/6527)
- When a `.bib` file ("library") was saved successfully, a notification is shown

### Changed

- Local library settings may overwrite the setting "Search and store files relative to library file location" [#8179](https://github.com/JabRef/jabref/issues/8179)
- The option "Fit table horizontally on screen" in the "Entry table" preferences is now disabled by default [#8148](https://github.com/JabRef/jabref/pull/8148)
- We improved the preferences and descriptions in the "Linked files" preferences tab [#8148](https://github.com/JabRef/jabref/pull/8148)
- We slightly changed the layout of the Journal tab in the preferences for ui consistency. [#7937](https://github.com/JabRef/jabref/pull/7937)
- The JabRefHost on Windows now writes a temporary file and calls `-importToOpen` instead of passing the bibtex via `-importBibtex`. [#7374](https://github.com/JabRef/jabref/issues/7374), [JabRef Browser Ext #274](https://github.com/JabRef/JabRef-Browser-Extension/issues/274)
- We reordered some entries in the right-click menu of the main table. [#6099](https://github.com/JabRef/jabref/issues/6099)
- We merged the barely used ImportSettingsTab and the CustomizationTab in the preferences into one single tab and moved the option to allow Integers in Edition Fields in Bibtex-Mode to the EntryEditor tab. [#7849](https://github.com/JabRef/jabref/pull/7849)
- We moved the export order in the preferences from `File` to `Import and Export`. [#7935](https://github.com/JabRef/jabref/pull/7935)
- We reworked the export order in the preferences and the save order in the library preferences. You can now set more than three sort criteria in your library preferences. [#7935](https://github.com/JabRef/jabref/pull/7935)
- The metadata-to-pdf actions now also embeds the bibfile to the PDF. [#8037](https://github.com/JabRef/jabref/pull/8037)
- The snap was updated to use the core20 base and to use lzo compression for better startup performance [#8109](https://github.com/JabRef/jabref/pull/8109)
- We moved the union/intersection view button in the group sidepane to the left of the other controls. [#8202](https://github.com/JabRef/jabref/pull/8202)
- We improved the Drag and Drop behavior in the "Customize Entry Types" Dialog [#6338](https://github.com/JabRef/jabref/issues/6338)
- When determining the URL of an ArXiV eprint, the URL now points to the version [#8149](https://github.com/JabRef/jabref/pull/8149)
- We Included all standard fields with citation key when exporting to Old OpenOffice/LibreOffice Calc Format [#8176](https://github.com/JabRef/jabref/pull/8176)
- In case the database is encoded with `UTF8`, the `% Encoding` marker is not written anymore
- The written `.bib` file has the same line endings [#390](https://github.com/koppor/jabref/issues/390)
- The written `.bib` file always has a final line break
- The written `.bib` file keeps the newline separator of the loaded `.bib` file
- We present options to manually enter an article or return to the New Entry menu when the fetcher DOI fails to find an entry for an ID [#7870](https://github.com/JabRef/jabref/issues/7870)
- We trim white space and non-ASCII characters from DOI [#8127](https://github.com/JabRef/jabref/issues/8127)
- The duplicate checker now inspects other fields in case no difference in the required and optional fields are found.
- We reworked the library properties dialog and integrated the `Library > Preamble`, `Library > Citation key pattern` and `Library > String constants dialogs` [#8264](https://github.com/JabRef/jabref/pulls/8264)
- We improved the startup time of JabRef by switching from the logging library `log4j2` to `tinylog` [#8007](https://github.com/JabRef/jabref/issues/8007)

### Fixed

- We fixed an issue where an exception occurred when pasting an entry with a publication date-range of the form 1910/1917 [#7864](https://github.com/JabRef/jabref/issues/7864)
- We fixed an issue where an exception occurred when a preview style was edited and afterwards another preview style selected. [#8280](https://github.com/JabRef/jabref/issues/8280)
- We fixed an issue where the actions to move a file to a directory were incorrectly disabled. [#7908](https://github.com/JabRef/jabref/issues/7908)
- We fixed an issue where an exception occurred when a linked online file was edited in the entry editor [#8008](https://github.com/JabRef/jabref/issues/8008)
- We fixed an issue when checking for a new version when JabRef is used behind a corporate proxy. [#7884](https://github.com/JabRef/jabref/issues/7884)
- We fixed some icons that were drawn in the wrong color when JabRef used a custom theme. [#7853](https://github.com/JabRef/jabref/issues/7853)
- We fixed an issue where the `Aux file` on `Edit group` doesn't support relative sub-directories path to import. [#7719](https://github.com/JabRef/jabref/issues/7719).
- We fixed an issue where it was impossible to add or modify groups. [#7912](https://github.com/JabRef/jabref/pull/793://github.com/JabRef/jabref/pull/7921)
- We fixed an issue about the visible side pane components being out of sync with the view menu. [#8115](https://github.com/JabRef/jabref/issues/8115)
- We fixed an issue where the side pane would not close when all its components were closed. [#8082](https://github.com/JabRef/jabref/issues/8082)
- We fixed an issue where exported entries from a Citavi bib containing URLs could not be imported [#7882](https://github.com/JabRef/jabref/issues/7882)
- We fixed an issue where the icons in the search bar had the same color, toggled as well as untoggled. [#8014](https://github.com/JabRef/jabref/pull/8014)
- We fixed an issue where typing an invalid UNC path into the "Main file directory" text field caused an error. [#8107](https://github.com/JabRef/jabref/issues/8107)
- We fixed an issue where "Open Folder" didn't select the file on macOS in Finder [#8130](https://github.com/JabRef/jabref/issues/8130)
- We fixed an issue where importing PDFs resulted in an uncaught exception [#8143](https://github.com/JabRef/jabref/issues/8143)
- We fixed "The library has been modified by another program" showing up when line breaks change [#4877](https://github.com/JabRef/jabref/issues/4877)
- The default directory of the "LaTeX Citations" tab is now the directory of the currently opened database (and not the directory chosen at the last open file dialog or the last database save) [koppor#538](https://github.com/koppor/jabref/issues/538)
- When writing a bib file, the `NegativeArraySizeException` should not occur [#8231](https://github.com/JabRef/jabref/issues/8231) [#8265](https://github.com/JabRef/jabref/issues/8265)
- We fixed an issue where some menu entries were available without entries selected. [#4795](https://github.com/JabRef/jabref/issues/4795)
- We fixed an issue where right-clicking on a tab and selecting close will close the focused tab even if it is not the tab we right-clicked [#8193](https://github.com/JabRef/jabref/pull/8193)
- We fixed an issue where selecting a citation style in the preferences would sometimes produce an exception [#7860](https://github.com/JabRef/jabref/issues/7860)
- We fixed an issue where an exception would occur when clicking on a DOI link in the preview pane [#7706](https://github.com/JabRef/jabref/issues/7706)
- We fixed an issue where XMP and embedded BibTeX export would not work [#8278](https://github.com/JabRef/jabref/issues/8278)
- We fixed an issue where the XMP and embedded BibTeX import of a file containing multiple schemas failed [#8278](https://github.com/JabRef/jabref/issues/8278)
- We fixed an issue where writing embedded BibTeX import fails due to write protection or bibtex already being present [#8332](https://github.com/JabRef/jabref/pull/8332)
- We fixed an issue where pdf-paths and the pdf-indexer could get out of sync [#8182](https://github.com/JabRef/jabref/issues/8182)
- We fixed an issue where Status-Logger error messages appeared during the startup of JabRef [#5475](https://github.com/JabRef/jabref/issues/5475)

### Removed

- We removed two orphaned preferences options [#8164](https://github.com/JabRef/jabref/pull/8164)
- We removed the functionality of the `--debug` commandline options. Use the java command line switch `-Dtinylog.level=debug` for debug output instead. [#8226](https://github.com/JabRef/jabref/pull/8226)

## [5.3] – 2021-07-05

### Added

- We added a progress counter to the title bar in Possible Duplicates dialog window. [#7366](https://github.com/JabRef/jabref/issues/7366)
- We added new "Customization" tab to the preferences which includes option to choose a custom address for DOI access. [#7337](https://github.com/JabRef/jabref/issues/7337)
- We added zbmath to the public databases from which the bibliographic information of an existing entry can be updated. [#7437](https://github.com/JabRef/jabref/issues/7437)
- We showed to the find Unlinked Files Dialog the date of the files' most recent modification. [#4652](https://github.com/JabRef/jabref/issues/4652)
- We added to the find Unlinked Files function a filter to show only files based on date of last modification (Last Year, Last Month, Last Week, Last Day). [#4652](https://github.com/JabRef/jabref/issues/4652)
- We added to the find Unlinked Files function a filter that sorts the files based on the date of last modification(Sort by Newest, Sort by Oldest First). [#4652](https://github.com/JabRef/jabref/issues/4652)
- We added the possibility to add a new entry via its zbMath ID (zbMATH can be chosen as ID type in the "Select entry type" window). [#7202](https://github.com/JabRef/jabref/issues/7202)
- We added the extension support and the external application support (For Texshow, Texmaker and LyX) to the flatpak [#7248](https://github.com/JabRef/jabref/pull/7248)
- We added some symbols and keybindings to the context menu in the entry editor. [#7268](https://github.com/JabRef/jabref/pull/7268)
- We added keybindings for setting and clearing the read status. [#7264](https://github.com/JabRef/jabref/issues/7264)
- We added two new fields to track the creation and most recent modification date and time for each entry. [koppor#130](https://github.com/koppor/jabref/issues/130)
- We added a feature that allows the user to copy highlighted text in the preview window. [#6962](https://github.com/JabRef/jabref/issues/6962)
- We added a feature that allows you to create new BibEntry via paste arxivId [#2292](https://github.com/JabRef/jabref/issues/2292)
- We added support for conducting automated and systematic literature search across libraries and git support for persistence [#369](https://github.com/koppor/jabref/issues/369)
- We added a add group functionality at the bottom of the side pane. [#4682](https://github.com/JabRef/jabref/issues/4682)
- We added a feature that allows the user to choose whether to trust the target site when unable to find a valid certification path from the file download site. [#7616](https://github.com/JabRef/jabref/issues/7616)
- We added a feature that allows the user to open all linked files of multiple selected entries by "Open file" option. [#6966](https://github.com/JabRef/jabref/issues/6966)
- We added a keybinding preset for new entries. [#7705](https://github.com/JabRef/jabref/issues/7705)
- We added a select all button for the library import function. [#7786](https://github.com/JabRef/jabref/issues/7786)
- We added a search feature for journal abbreviations. [#7804](https://github.com/JabRef/jabref/pull/7804)
- We added auto-key-generation progress to the background task list. [#7267](https://github.com/JabRef/jabref/issues/7267)
- We added the option to write XMP metadata to pdfs from the CLI. [7814](https://github.com/JabRef/jabref/pull/7814)

### Changed

- The export to MS Office XML now exports the author field as `Inventor` if the bibtex entry type is `patent` [#7830](https://github.com/JabRef/jabref/issues/7830)
- We changed the EndNote importer to import the field `label` to the corresponding bibtex field `endnote-label` [forum#2734](https://discourse.jabref.org/t/importing-endnote-label-field-to-jabref-from-xml-file/2734)
- The keywords added via "Manage content selectors" are now displayed in alphabetical order. [#3791](https://github.com/JabRef/jabref/issues/3791)
- We improved the "Find unlinked files" dialog to show import results for each file. [#7209](https://github.com/JabRef/jabref/pull/7209)
- The content of the field `timestamp` is migrated to `creationdate`. In case one configured "udpate timestampe", it is migrated to `modificationdate`. [koppor#130](https://github.com/koppor/jabref/issues/130)
- The JabRef specific meta-data content in the main field such as priorities (prio1, prio2, ...) are migrated to their respective fields. They are removed from the keywords. [#6840](https://github.com/jabref/jabref/issues/6840)
- We fixed an issue where groups generated from authors' last names did not include all entries of the authors' [#5833](https://github.com/JabRef/jabref/issues/5833)
- The export to MS Office XML now uses the month name for the field `MonthAcessed` instead of the two digit number [#7354](https://github.com/JabRef/jabref/issues/7354)
- We included some standalone dialogs from the options menu in the main preference dialog and fixed some visual issues in the preferences dialog. [#7384](https://github.com/JabRef/jabref/pull/7384)
- We improved the linking of the `python3` interpreter via the shebang to dynamically use the systems default Python. Related to [JabRef-Browser-Extension #177](https://github.com/JabRef/JabRef-Browser-Extension/issues/177)
- Automatically found pdf files now have the linking button to the far left and uses a link icon with a plus instead of a briefcase. The file name also has lowered opacity(70%) until added. [#3607](https://github.com/JabRef/jabref/issues/3607)
- We simplified the select entry type form by splitting it into two parts ("Recommended" and "Others") based on internal usage data. [#6730](https://github.com/JabRef/jabref/issues/6730)
- We improved the submenu list by merging the'Remove group' having two options, with or without subgroups. [#4682](https://github.com/JabRef/jabref/issues/4682)
- The export to MS Office XML now uses the month name for the field `Month` instead of the two digit number [forum#2685](https://discourse.jabref.org/t/export-month-as-text-not-number/2685)
- We reintroduced missing default keybindings for new entries. [#7346](https://github.com/JabRef/jabref/issues/7346) [#7439](https://github.com/JabRef/jabref/issues/7439)
- Lists of available fields are now sorted alphabetically. [#7716](https://github.com/JabRef/jabref/issues/7716)
- The tooltip of the search field explaining the search is always shown. [#7279](https://github.com/JabRef/jabref/pull/7279)
- We rewrote the ACM fetcher to adapt to the new interface. [#5804](https://github.com/JabRef/jabref/issues/5804)
- We moved the select/collapse buttons in the unlinked files dialog into a context menu. [#7383](https://github.com/JabRef/jabref/issues/7383)
- We fixed an issue where journal abbreviations containing curly braces were not recognized [#7773](https://github.com/JabRef/jabref/issues/7773)

### Fixed

- We fixed an issue where some texts (e.g. descriptions) in dialogs could not be translated [#7854](https://github.com/JabRef/jabref/issues/7854)
- We fixed an issue where import hangs for ris files with "ER - " [#7737](https://github.com/JabRef/jabref/issues/7737)
- We fixed an issue where getting bibliograhpic data from DOI or another identifer did not respect the library mode (BibTeX/biblatex)[#6267](https://github.com/JabRef/jabref/issues/6267)
- We fixed an issue where importing entries would not respect the library mode (BibTeX/biblatex)[#1018](https://github.com/JabRef/jabref/issues/1018)
- We fixed an issue where an exception occurred when importing entries from a web search [#7606](https://github.com/JabRef/jabref/issues/7606)
- We fixed an issue where the table column sort order was not properly stored and resulted in unsorted eports [#7524](https://github.com/JabRef/jabref/issues/7524)
- We fixed an issue where the value of the field `school` or `institution` would be printed twice in the HTML Export [forum#2634](https://discourse.jabref.org/t/problem-with-exporting-techreport-phdthesis-mastersthesis-to-html/2634)
- We fixed an issue preventing to connect to a shared database. [#7570](https://github.com/JabRef/jabref/pull/7570)
- We fixed an issue preventing files from being dragged & dropped into an empty library. [#6851](https://github.com/JabRef/jabref/issues/6851)
- We fixed an issue where double-click onto PDF in file list under the 'General' tab section should just open the file. [#7465](https://github.com/JabRef/jabref/issues/7465)
- We fixed an issue where the dark theme did not extend to a group's custom color picker. [#7481](https://github.com/JabRef/jabref/issues/7481)
- We fixed an issue where choosing the fields on which autocompletion should not work in "Entry editor" preferences had no effect. [#7320](https://github.com/JabRef/jabref/issues/7320)
- We fixed an issue where the "Normalize page numbers" formatter did not replace en-dashes or em-dashes with a hyphen-minus sign. [#7239](https://github.com/JabRef/jabref/issues/7239)
- We fixed an issue with the style of highlighted check boxes while searching in preferences. [#7226](https://github.com/JabRef/jabref/issues/7226)
- We fixed an issue where the option "Move file to file directory" was disabled in the entry editor for all files [#7194](https://github.com/JabRef/jabref/issues/7194)
- We fixed an issue where application dialogs were opening in the wrong display when using multiple screens [#7273](https://github.com/JabRef/jabref/pull/7273)
- We fixed an issue where the "Find unlinked files" dialog would freeze JabRef on importing. [#7205](https://github.com/JabRef/jabref/issues/7205)
- We fixed an issue where the "Find unlinked files" would stop importing when importing a single file failed. [#7206](https://github.com/JabRef/jabref/issues/7206)
- We fixed an issue where JabRef froze for a few seconds in MacOS when DNS resolution timed out. [#7441](https://github.com/JabRef/jabref/issues/7441)
- We fixed an issue where an exception would be displayed for previewing and preferences when a custom theme has been configured but is missing [#7177](https://github.com/JabRef/jabref/issues/7177)
- We fixed an issue where URLs in `file` fields could not be handled on Windows. [#7359](https://github.com/JabRef/jabref/issues/7359)
- We fixed an issue where the regex based file search miss-interpreted specific symbols. [#4342](https://github.com/JabRef/jabref/issues/4342)
- We fixed an issue where the Harvard RTF exporter used the wrong default file extension. [4508](https://github.com/JabRef/jabref/issues/4508)
- We fixed an issue where the Harvard RTF exporter did not use the new authors formatter and therefore did not export "organization" authors correctly. [4508](https://github.com/JabRef/jabref/issues/4508)
- We fixed an issue where the field `urldate` was not exported to the corresponding fields `YearAccessed`, `MonthAccessed`, `DayAccessed` in MS Office XML [#7354](https://github.com/JabRef/jabref/issues/7354)
- We fixed an issue where the password for a shared SQL database was only remembered if it was the same as the username [#6869](https://github.com/JabRef/jabref/issues/6869)
- We fixed an issue where some custom exports did not use the new authors formatter and therefore did not export authors correctly [#7356](https://github.com/JabRef/jabref/issues/7356)
- We fixed an issue where alt+keyboard shortcuts do not work [#6994](https://github.com/JabRef/jabref/issues/6994)
- We fixed an issue about the file link editor did not allow to change the file name according to the default pattern after changing an entry. [#7525](https://github.com/JabRef/jabref/issues/7525)
- We fixed an issue where the file path is invisible in dark theme. [#7382](https://github.com/JabRef/jabref/issues/7382)
- We fixed an issue where the secondary sorting is not working for some special fields. [#7015](https://github.com/JabRef/jabref/issues/7015)
- We fixed an issue where changing the font size makes the font size field too small. [#7085](https://github.com/JabRef/jabref/issues/7085)
- We fixed an issue with TexGroups on Linux systems, where the modification of an aux-file did not trigger an auto-update for TexGroups. Furthermore, the detection of file modifications is now more reliable. [#7412](https://github.com/JabRef/jabref/pull/7412)
- We fixed an issue where the Unicode to Latex formatter produced wrong results for characters with a codepoint higher than Character.MAX_VALUE. [#7387](https://github.com/JabRef/jabref/issues/7387)
- We fixed an issue where a non valid value as font size results in an uncaught exception. [#7415](https://github.com/JabRef/jabref/issues/7415)
- We fixed an issue where "Merge citations" in the Openoffice/Libreoffice integration panel did not have a corresponding opposite. [#7454](https://github.com/JabRef/jabref/issues/7454)
- We fixed an issue where drag and drop of bib files for opening resulted in uncaught exceptions [#7464](https://github.com/JabRef/jabref/issues/7464)
- We fixed an issue where columns shrink in width when we try to enlarge JabRef window. [#6818](https://github.com/JabRef/jabref/issues/6818)
- We fixed an issue where Content selector does not seem to work for custom fields. [#6819](https://github.com/JabRef/jabref/issues/6819)
- We fixed an issue where font size of the preferences dialog does not update with the rest of the GUI. [#7416](https://github.com/JabRef/jabref/issues/7416)
- We fixed an issue in which a linked online file consisting of a web page was saved as an invalid pdf file upon being downloaded. The user is now notified when downloading a linked file results in an HTML file. [#7452](https://github.com/JabRef/jabref/issues/7452)
- We fixed an issue where opening BibTex file (doubleclick) from Folder with spaces not working. [#6487](https://github.com/JabRef/jabref/issues/6487)
- We fixed the header title in the Add Group/Subgroup Dialog box. [#4682](https://github.com/JabRef/jabref/issues/4682)
- We fixed an issue with saving large `.bib` files [#7265](https://github.com/JabRef/jabref/issues/7265)
- We fixed an issue with very large page numbers [#7590](https://github.com/JabRef/jabref/issues/7590)
- We fixed an issue where the file extension is missing on saving the library file on linux [#7451](https://github.com/JabRef/jabref/issues/7451)
- We fixed an issue with opacity of disabled icon-buttons [#7195](https://github.com/JabRef/jabref/issues/7195)
- We fixed an issue where journal abbreviations in UTF-8 were not recognized [#5850](https://github.com/JabRef/jabref/issues/5850)
- We fixed an issue where the article title with curly brackets fails to download the arXiv link (pdf file). [#7633](https://github.com/JabRef/jabref/issues/7633)
- We fixed an issue with toggle of special fields does not work for sorted entries [#7016](https://github.com/JabRef/jabref/issues/7016)
- We fixed an issue with the default path of external application. [#7641](https://github.com/JabRef/jabref/issues/7641)
- We fixed an issue where urls must be embedded in a style tag when importing EndNote style Xml files. Now it can parse url with or without a style tag. [#6199](https://github.com/JabRef/jabref/issues/6199)
- We fixed an issue where the article title with colon fails to download the arXiv link (pdf file). [#7660](https://github.com/JabRef/jabref/issues/7660)
- We fixed an issue where the keybinding for delete entry did not work on the main table [7580](https://github.com/JabRef/jabref/pull/7580)
- We fixed an issue where the RFC fetcher is not compatible with the draft [7305](https://github.com/JabRef/jabref/issues/7305)
- We fixed an issue where duplicate files (both file names and contents are the same) is downloaded and add to linked files [#6197](https://github.com/JabRef/jabref/issues/6197)
- We fixed an issue where changing the appearance of the preview tab did not trigger a restart warning. [#5464](https://github.com/JabRef/jabref/issues/5464)
- We fixed an issue where editing "Custom preview style" triggers exception. [#7526](https://github.com/JabRef/jabref/issues/7526)
- We fixed the [SAO/NASA Astrophysics Data System](https://docs.jabref.org/collect/import-using-online-bibliographic-database#sao-nasa-astrophysics-data-system) fetcher. [#7867](https://github.com/JabRef/jabref/pull/7867)
- We fixed an issue where a title with multiple applied formattings in EndNote was not imported correctly [forum#2734](https://discourse.jabref.org/t/importing-endnote-label-field-to-jabref-from-xml-file/2734)
- We fixed an issue where a `report` in EndNote was imported as `article` [forum#2734](https://discourse.jabref.org/t/importing-endnote-label-field-to-jabref-from-xml-file/2734)
- We fixed an issue where the field `publisher` in EndNote was not imported in JabRef [forum#2734](https://discourse.jabref.org/t/importing-endnote-label-field-to-jabref-from-xml-file/2734)

### Removed

- We removed add group button beside the filter group tab. [#4682](https://github.com/JabRef/jabref/issues/4682)

## [5.2] – 2020-12-24

### Added

- We added a validation to check if the current database location is shared, preventing an exception when Pulling Changes From Shared Database. [#6959](https://github.com/JabRef/jabref/issues/6959)
- We added a query parser and mapping layer to enable conversion of queries formulated in simplified lucene syntax by the user into api queries. [#6799](https://github.com/JabRef/jabref/pull/6799)
- We added some basic functionality to customise the look of JabRef by importing a css theme file. [#5790](https://github.com/JabRef/jabref/issues/5790)
- We added connection check function in network preference setting [#6560](https://github.com/JabRef/jabref/issues/6560)
- We added support for exporting to YAML. [#6974](https://github.com/JabRef/jabref/issues/6974)
- We added a DOI format and organization check to detect [American Physical Society](https://journals.aps.org/) journals to copy the article ID to the page field for cases where the page numbers are missing. [#7019](https://github.com/JabRef/jabref/issues/7019)
- We added an error message in the New Entry dialog that is shown in case the fetcher did not find anything . [#7000](https://github.com/JabRef/jabref/issues/7000)
- We added a new formatter to output shorthand month format. [#6579](https://github.com/JabRef/jabref/issues/6579)
- We added support for the new Microsoft Edge browser in all platforms. [#7056](https://github.com/JabRef/jabref/pull/7056)
- We reintroduced emacs/bash-like keybindings. [#6017](https://github.com/JabRef/jabref/issues/6017)
- We added a feature to provide automated cross library search using a cross library query language. This provides support for the search step of systematic literature reviews (SLRs). [koppor#369](https://github.com/koppor/jabref/issues/369)

### Changed

- We changed the default preferences for OpenOffice/LibreOffice integration to automatically sync the bibliography when inserting new citations in a OpenOffic/LibreOffice document. [#6957](https://github.com/JabRef/jabref/issues/6957)
- We restructured the 'File' tab and extracted some parts into the 'Linked files' tab [#6779](https://github.com/JabRef/jabref/pull/6779)
- JabRef now offers journal lists from <https://abbrv.jabref.org>. JabRef the lists which use a dot inside the abbreviations. [#5749](https://github.com/JabRef/jabref/pull/5749)
- We removed two useless preferences in the groups preferences dialog. [#6836](https://github.com/JabRef/jabref/pull/6836)
- Synchronization of SpecialFields to keywords is now disabled by default. [#6621](https://github.com/JabRef/jabref/issues/6621)
- JabRef no longer opens the entry editor with the first entry on startup [#6855](https://github.com/JabRef/jabref/issues/6855)
- We completed the rebranding of `bibtexkey` as `citationkey` which was started in JabRef 5.1.
- JabRef no longer opens the entry editor with the first entry on startup [#6855](https://github.com/JabRef/jabref/issues/6855)
- Fetch by ID: (long) "SAO/NASA Astrophysics Data System" replaced by (short) "SAO/NASA ADS" [#6876](https://github.com/JabRef/jabref/pull/6876)
- We changed the title of the window "Manage field names and content" to have the same title as the corresponding menu item [#6895](https://github.com/JabRef/jabref/pull/6895)
- We renamed the menus "View -> Previous citation style" and "View -> Next citation style" into "View -> Previous preview style" and "View -> Next preview style" and renamed the "Preview" style to "Customized preview style". [#6899](https://github.com/JabRef/jabref/pull/6899)
- We changed the default preference option "Search and store files relative to library file location" to on, as this seems to be a more intuitive behaviour. [#6863](https://github.com/JabRef/jabref/issues/6863)
- We changed the title of the window "Manage field names and content": to have the same title as the corresponding menu item [#6895](https://github.com/JabRef/jabref/pull/6895)
- We improved the detection of "short" DOIs [6880](https://github.com/JabRef/jabref/issues/6880)
- We improved the duplicate detection when identifiers like DOI or arxiv are semantiaclly the same, but just syntactically differ (e.g. with or without http(s):// prefix). [#6707](https://github.com/JabRef/jabref/issues/6707)
- We improved JabRef start up time [6057](https://github.com/JabRef/jabref/issues/6057)
- We changed in the group interface "Generate groups from keywords in a BibTeX field" by "Generate groups from keywords in the following field". [#6983](https://github.com/JabRef/jabref/issues/6983)
- We changed the name of a group type from "Searching for keywords" to "Searching for a keyword". [6995](https://github.com/JabRef/jabref/pull/6995)
- We changed the way JabRef displays the title of a tab and of the window. [4161](https://github.com/JabRef/jabref/issues/4161)
- We changed connect timeouts for server requests to 30 seconds in general and 5 seconds for GROBID server (special) and improved user notifications on connection issues. [7026](https://github.com/JabRef/jabref/pull/7026)
- We changed the order of the library tab context menu items. [#7171](https://github.com/JabRef/jabref/issues/7171)
- We changed the way linked files are opened on Linux to use the native openFile method, compatible with confined packages. [7037](https://github.com/JabRef/jabref/pull/7037)
- We refined the entry preview to show the full names of authors and editors, to list the editor only if no author is present, have the year earlier. [#7083](https://github.com/JabRef/jabref/issues/7083)

### Fixed

- We fixed an issue changing the icon link_variation_off that is not meaningful. [#6834](https://github.com/JabRef/jabref/issues/6834)
- We fixed an issue where the `.sav` file was not deleted upon exiting JabRef. [#6109](https://github.com/JabRef/jabref/issues/6109)
- We fixed a linked identifier icon inconsistency. [#6705](https://github.com/JabRef/jabref/issues/6705)
- We fixed the wrong behavior that font size changes are not reflected in dialogs. [#6039](https://github.com/JabRef/jabref/issues/6039)
- We fixed the failure to Copy citation key and link. [#5835](https://github.com/JabRef/jabref/issues/5835)
- We fixed an issue where the sort order of the entry table was reset after a restart of JabRef. [#6898](https://github.com/JabRef/jabref/pull/6898)
- We fixed an issue where no longer a warning was displayed when inserting references into LibreOffice with an invalid "ReferenceParagraphFormat". [#6907](https://github.com/JabRef/jabref/pull/60907).
- We fixed an issue where a selected field was not removed after the first click in the custom entry types dialog. [#6934](https://github.com/JabRef/jabref/issues/6934)
- We fixed an issue where a remove icon was shown for standard entry types in the custom entry types dialog. [#6906](https://github.com/JabRef/jabref/issues/6906)
- We fixed an issue where it was impossible to connect to OpenOffice/LibreOffice on Mac OSX. [#6970](https://github.com/JabRef/jabref/pull/6970)
- We fixed an issue with the python script used by browser plugins that failed to locate JabRef if not installed in its default location. [#6963](https://github.com/JabRef/jabref/pull/6963/files)
- We fixed an issue where spaces and newlines in an isbn would generate an exception. [#6456](https://github.com/JabRef/jabref/issues/6456)
- We fixed an issue where identity column header had incorrect foreground color in the Dark theme. [#6796](https://github.com/JabRef/jabref/issues/6796)
- We fixed an issue where the RIS exporter added extra blank lines.[#7007](https://github.com/JabRef/jabref/pull/7007/files)
- We fixed an issue where clicking on Collapse All button in the Search for Unlinked Local Files expanded the directory structure erroneously [#6848](https://github.com/JabRef/jabref/issues/6848)
- We fixed an issue, when pulling changes from shared database via shortcut caused creation of a new tech report [6867](https://github.com/JabRef/jabref/issues/6867)
- We fixed an issue where the JabRef GUI does not highlight the "All entries" group on start-up [#6691](https://github.com/JabRef/jabref/issues/6691)
- We fixed an issue where a custom dark theme was not applied to the entry preview tab [7068](https://github.com/JabRef/jabref/issues/7068)
- We fixed an issue where modifications to the Custom preview layout in the preferences were not saved [#6447](https://github.com/JabRef/jabref/issues/6447)
- We fixed an issue where errors from imports were not shown to the user [#7084](https://github.com/JabRef/jabref/pull/7084)
- We fixed an issue where the EndNote XML Import would fail on empty keywords tags [forum#2387](https://discourse.jabref.org/t/importing-in-unknown-format-fails-to-import-xml-library-from-bookends-export/2387)
- We fixed an issue where the color of groups of type "free search expression" not persisting after restarting the application [#6999](https://github.com/JabRef/jabref/issues/6999)
- We fixed an issue where modifications in the source tab where not saved without switching to another field before saving the library [#6622](https://github.com/JabRef/jabref/issues/6622)
- We fixed an issue where the "Document Viewer" did not show the first page of the opened pdf document and did not show the correct total number of pages [#7108](https://github.com/JabRef/jabref/issues/7108)
- We fixed an issue where the context menu was not updated after a file link was changed. [#5777](https://github.com/JabRef/jabref/issues/5777)
- We fixed an issue where the password for a shared SQL database was not remembered [#6869](https://github.com/JabRef/jabref/issues/6869)
- We fixed an issue where newly added entires were not synced to a shared SQL database [#7176](https://github.com/JabRef/jabref/issues/7176)
- We fixed an issue where the PDF-Content importer threw an exception when no DOI number is present at the first page of the PDF document [#7203](https://github.com/JabRef/jabref/issues/7203)
- We fixed an issue where groups created from aux files did not update on file changes [#6394](https://github.com/JabRef/jabref/issues/6394)
- We fixed an issue where authors that only have last names were incorrectly identified as institutes when generating citation keys [#7199](https://github.com/JabRef/jabref/issues/7199)
- We fixed an issue where institutes were incorrectly identified as universities when generating citation keys [#6942](https://github.com/JabRef/jabref/issues/6942)

### Removed

- We removed the Google Scholar fetcher and the ACM fetcher do not work due to traffic limitations [#6369](https://github.com/JabRef/jabref/issues/6369)
- We removed the menu entry "Manage external file types" because it's already in 'Preferences' dialog [#6991](https://github.com/JabRef/jabref/issues/6991)
- We removed the integrity check "Abbreviation detected" for the field journal/journaltitle in the entry editor [#3925](https://github.com/JabRef/jabref/issues/3925)

## [5.1] – 2020-08-30

### Added

- We added a new fetcher to enable users to search mEDRA DOIs [#6602](https://github.com/JabRef/jabref/issues/6602)
- We added a new fetcher to enable users to search "[Collection of Computer Science Bibliographies](https://en.wikipedia.org/wiki/Collection_of_Computer_Science_Bibliographies)". [#6638](https://github.com/JabRef/jabref/issues/6638)
- We added default values for delimiters in Add Subgroup window [#6624](https://github.com/JabRef/jabref/issues/6624)
- We improved responsiveness of general fields specification dialog window. [#6604](https://github.com/JabRef/jabref/issues/6604)
- We added support for importing ris file and load DOI [#6530](https://github.com/JabRef/jabref/issues/6530)
- We added the Library properties to a context menu on the library tabs [#6485](https://github.com/JabRef/jabref/issues/6485)
- We added a new field in the preferences in 'BibTeX key generator' for unwanted characters that can be user-specified. [#6295](https://github.com/JabRef/jabref/issues/6295)
- We added support for searching ShortScience for an entry through the user's browser. [#6018](https://github.com/JabRef/jabref/pull/6018)
- We updated EditionChecker to permit edition to start with a number. [#6144](https://github.com/JabRef/jabref/issues/6144)
- We added tooltips for most fields in the entry editor containing a short description. [#5847](https://github.com/JabRef/jabref/issues/5847)
- We added support for basic markdown in custom formatted previews [#6194](https://github.com/JabRef/jabref/issues/6194)
- We now show the number of items found and selected to import in the online search dialog. [#6248](https://github.com/JabRef/jabref/pull/6248)
- We created a new install screen for macOS. [#5759](https://github.com/JabRef/jabref/issues/5759)
- We added a new integrity check for duplicate DOIs. [koppor#339](https://github.com/koppor/jabref/issues/339)
- We implemented an option to download fulltext files while importing. [#6381](https://github.com/JabRef/jabref/pull/6381)
- We added a progress-indicator showing the average progress of background tasks to the toolbar. Clicking it reveals a pop-over with a list of running background tasks. [6443](https://github.com/JabRef/jabref/pull/6443)
- We fixed the bug when strike the delete key in the text field. [#6421](https://github.com/JabRef/jabref/issues/6421)
- We added a BibTex key modifier for truncating strings. [#3915](https://github.com/JabRef/jabref/issues/3915)
- We added support for jumping to target entry when typing letter/digit after sorting a column in maintable [#6146](https://github.com/JabRef/jabref/issues/6146)
- We added a new fetcher to enable users to search all available E-Libraries simultaneously. [koppor#369](https://github.com/koppor/jabref/issues/369)
- We added the field "entrytype" to the export sort criteria [#6531](https://github.com/JabRef/jabref/pull/6531)
- We added the possibility to change the display order of the fields in the entry editor. The order can now be configured using drag and drop in the "Customize entry types" dialog [#6152](https://github.com/JabRef/jabref/pull/6152)
- We added native support for biblatex-software [#6574](https://github.com/JabRef/jabref/issues/6574)
- We added a missing restart warning for AutoComplete in the preferences dialog. [#6351](https://github.com/JabRef/jabref/issues/6351)
- We added a note to the citation key pattern preferences dialog as a temporary workaround for a JavaFX bug, about committing changes in a table cell, if the focus is lost. [#5825](https://github.com/JabRef/jabref/issues/5825)
- We added support for customized fallback fields in bracketed patterns. [#7111](https://github.com/JabRef/jabref/issues/7111)

### Changed

- We improved the arXiv fetcher. Now it should find entries even more reliably and does no longer include the version (e.g `v1`) in the `eprint` field. [forum#1941](https://discourse.jabref.org/t/remove-version-in-arxiv-import/1941)
- We moved the group search bar and the button "New group" from bottom to top position to make it more prominent. [#6112](https://github.com/JabRef/jabref/pull/6112)
- When JabRef finds a `.sav` file without changes, there is no dialog asking for acceptance of changes anymore.
- We changed the buttons for import/export/show all/reset of preferences to smaller icon buttons in the preferences dialog. [#6130](https://github.com/JabRef/jabref/pull/6130)
- We moved the functionality "Manage field names & content" from the "Library" menu to the "Edit" menu, because it affects the selected entries and not the whole library
- We merged the functionality "Append contents from a BibTeX library into the currently viewed library" into the "Import into database" functionality. Fixes [#6049](https://github.com/JabRef/jabref/issues/6049).
- We changed the directory where fulltext downloads are stored to the directory set in the import-tab in preferences. [#6381](https://github.com/JabRef/jabref/pull/6381)
- We improved the error message for invalid jstyles. [#6303](https://github.com/JabRef/jabref/issues/6303)
- We changed the section name of 'Advanced' to 'Network' in the preferences and removed some obsolete options.[#6489](https://github.com/JabRef/jabref/pull/6489)
- We improved the context menu of the column "Linked identifiers" of the main table, by truncating their texts, if they are too long. [#6499](https://github.com/JabRef/jabref/issues/6499)
- We merged the main table tabs in the preferences dialog. [#6518](https://github.com/JabRef/jabref/pull/6518)
- We changed the command line option 'generateBibtexKeys' to the more generic term 'generateCitationKeys' while the short option remains 'g'.[#6545](https://github.com/JabRef/jabref/pull/6545)
- We improved the "Possible duplicate entries" window to remember its size and position throughout a session. [#6582](https://github.com/JabRef/jabref/issues/6582)
- We divided the toolbar into small parts, so if the application window is to small, only a part of the toolbar is moved into the chevron popup. [#6682](https://github.com/JabRef/jabref/pull/6682)
- We changed the layout for of the buttons in the Open Office side panel to ensure that the button text is always visible, specially when resizing. [#6639](https://github.com/JabRef/jabref/issues/6639)
- We merged the two new library commands in the file menu to one which always creates a new library in the default library mode. [#6359](https://github.com/JabRef/jabref/pull/6539#issuecomment-641056536)

### Fixed

- We fixed an issue where entry preview tab has no name in drop down list. [#6591](https://github.com/JabRef/jabref/issues/6591)
- We fixed to only search file links in the BIB file location directory when preferences has corresponding checkbox checked. [#5891](https://github.com/JabRef/jabref/issues/5891)
- We fixed wrong button order (Apply and Cancel) in ManageProtectedTermsDialog.
- We fixed an issue with incompatible characters at BibTeX key [#6257](https://github.com/JabRef/jabref/issues/6257)
- We fixed an issue where dash (`-`) was reported as illegal BibTeX key [#6295](https://github.com/JabRef/jabref/issues/6295)
- We greatly improved the performance of the overall application and many operations. [#5071](https://github.com/JabRef/jabref/issues/5071)
- We fixed an issue where sort by priority was broken. [#6222](https://github.com/JabRef/jabref/issues/6222)
- We fixed an issue where opening a library from the recent libraries menu was not possible. [#5939](https://github.com/JabRef/jabref/issues/5939)
- We fixed an issue with inconsistent capitalization of file extensions when downloading files. [#6115](https://github.com/JabRef/jabref/issues/6115)
- We fixed the display of language and encoding in the preferences dialog. [#6130](https://github.com/JabRef/jabref/pull/6130)
- Now the link and/or the link description in the column "linked files" of the main table gets truncated or wrapped, if too long, otherwise display issues arise. [#6178](https://github.com/JabRef/jabref/issues/6178)
- We fixed the issue that groups panel does not keep size when resizing window. [#6180](https://github.com/JabRef/jabref/issues/6180)
- We fixed an error that sometimes occurred when using the context menu. [#6085](https://github.com/JabRef/jabref/issues/6085)
- We fixed an issue where search full-text documents downloaded files with same name, overwriting existing files. [#6174](https://github.com/JabRef/jabref/pull/6174)
- We fixed an issue when importing into current library an erroneous message "import cancelled" is displayed even though import is successful. [#6266](https://github.com/JabRef/jabref/issues/6266)
- We fixed an issue where custom jstyles for Open/LibreOffice where not saved correctly. [#6170](https://github.com/JabRef/jabref/issues/6170)
- We fixed an issue where the INSPIRE fetcher was no longer working [#6229](https://github.com/JabRef/jabref/issues/6229)
- We fixed an issue where custom exports with an uppercase file extension could not be selected for "Copy...-> Export to Clipboard" [#6285](https://github.com/JabRef/jabref/issues/6285)
- We fixed the display of icon both in the main table and linked file editor. [#6169](https://github.com/JabRef/jabref/issues/6169)
- We fixed an issue where the windows installer did not create an entry in the start menu [bug report in the forum](https://discourse.jabref.org/t/error-while-fetching-from-doi/2018/3)
- We fixed an issue where only the field `abstract` and `comment` were declared as multiline fields. Other fields can now be configured in the preferences using "Do not wrap the following fields when saving" [4373](https://github.com/JabRef/jabref/issues/4373)
- We fixed an issue where JabRef switched to discrete graphics under macOS [#5935](https://github.com/JabRef/jabref/issues/5935)
- We fixed an issue where the Preferences entry preview will be unexpected modified leads to Value too long exception [#6198](https://github.com/JabRef/jabref/issues/6198)
- We fixed an issue where custom jstyles for Open/LibreOffice would only be valid if a layout line for the entry type `default` was at the end of the layout section [#6303](https://github.com/JabRef/jabref/issues/6303)
- We fixed an issue where a new entry is not shown in the library if a search is active [#6297](https://github.com/JabRef/jabref/issues/6297)
- We fixed an issue where long directory names created from patterns could create an exception. [#3915](https://github.com/JabRef/jabref/issues/3915)
- We fixed an issue where sort on numeric cases was broken. [#6349](https://github.com/JabRef/jabref/issues/6349)
- We fixed an issue where year and month fields were not cleared when converting to biblatex [#6224](https://github.com/JabRef/jabref/issues/6224)
- We fixed an issue where an "Not on FX thread" exception occurred when saving on linux [#6453](https://github.com/JabRef/jabref/issues/6453)
- We fixed an issue where the library sort order was lost. [#6091](https://github.com/JabRef/jabref/issues/6091)
- We fixed an issue where brackets in regular expressions were not working. [6469](https://github.com/JabRef/jabref/pull/6469)
- We fixed an issue where multiple background task popups stacked over each other.. [#6472](https://github.com/JabRef/jabref/issues/6472)
- We fixed an issue where LaTeX citations for specific commands (`\autocite`s) of biblatex-mla were not recognized. [#6476](https://github.com/JabRef/jabref/issues/6476)
- We fixed an issue where drag and drop was not working on empty database. [#6487](https://github.com/JabRef/jabref/issues/6487)
- We fixed an issue where the name fields were not updated after the preferences changed. [#6515](https://github.com/JabRef/jabref/issues/6515)
- We fixed an issue where "null" appeared in generated BibTeX keys. [#6459](https://github.com/JabRef/jabref/issues/6459)
- We fixed an issue where the authors' names were incorrectly displayed in the authors' column when they were bracketed. [#6465](https://github.com/JabRef/jabref/issues/6465) [#6459](https://github.com/JabRef/jabref/issues/6459)
- We fixed an issue where importing certain unlinked files would result in an exception [#5815](https://github.com/JabRef/jabref/issues/5815)
- We fixed an issue where downloaded files would be moved to a directory named after the citationkey when no file directory pattern is specified [#6589](https://github.com/JabRef/jabref/issues/6589)
- We fixed an issue with the creation of a group of cited entries which incorrectly showed the message that the library had been modified externally whenever saving the library. [#6420](https://github.com/JabRef/jabref/issues/6420)
- We fixed an issue with the creation of a group of cited entries. Now the file path to an aux file gets validated. [#6585](https://github.com/JabRef/jabref/issues/6585)
- We fixed an issue on Linux systems where the application would crash upon inotify failure. Now, the user is prompted with a warning, and given the choice to continue the session. [#6073](https://github.com/JabRef/jabref/issues/6073)
- We moved the search modifier buttons into the search bar, as they were not accessible, if autocompletion was disabled. [#6625](https://github.com/JabRef/jabref/issues/6625)
- We fixed an issue about duplicated group color indicators [#6175](https://github.com/JabRef/jabref/issues/6175)
- We fixed an issue where entries with the entry type Misc from an imported aux file would not be saved correctly to the bib file on disk [#6405](https://github.com/JabRef/jabref/issues/6405)
- We fixed an issue where percent sign ('%') was not formatted properly by the HTML formatter [#6753](https://github.com/JabRef/jabref/issues/6753)
- We fixed an issue with the [SAO/NASA Astrophysics Data System](https://docs.jabref.org/collect/add-entry-using-an-id#sao-nasa-a-ds) fetcher where `\textbackslash` appeared at the end of the abstract.
- We fixed an issue with the Science Direct fetcher where PDFs could not be downloaded. Fixes [#5860](https://github.com/JabRef/jabref/issues/5860)
- We fixed an issue with the Library of Congress importer.
- We fixed the [link to the external libraries listing](https://github.com/JabRef/jabref/blob/master/external-libraries.md) in the about dialog
- We fixed an issue regarding pasting on Linux. [#6293](https://github.com/JabRef/jabref/issues/6293)

### Removed

- We removed the option of the "enforce legal key". [#6295](https://github.com/JabRef/jabref/issues/6295)
- We removed the obsolete `External programs / Open PDF` section in the preferences, as the default application to open PDFs is now set in the `Manage external file types` dialog. [#6130](https://github.com/JabRef/jabref/pull/6130)
- We removed the option to configure whether a `.bib.bak` file should be generated upon save. It is now always enabled. Documentation at <https://docs.jabref.org/advanced/autosave>. [#6092](https://github.com/JabRef/jabref/issues/6092)
- We removed the built-in list of IEEE journal abbreviations using BibTeX strings. If you still want to use them, you have to download them separately from <https://abbrv.jabref.org>.

## [5.0] – 2020-03-06

### Changed

- Added browser integration to the snap package for firefox/chromium browsers. [#6062](https://github.com/JabRef/jabref/pull/6062)
- We reintroduced the possibility to extract references from plain text (using [GROBID](https://grobid.readthedocs.io/en/latest/)). [#5614](https://github.com/JabRef/jabref/pull/5614)
- We changed the open office panel to show buttons in rows of three instead of going straight down to save space as the button expanded out to take up unnecessary horizontal space. [#5479](https://github.com/JabRef/jabref/issues/5479)
- We cleaned up the group add/edit dialog. [#5826](https://github.com/JabRef/jabref/pull/5826)
- We reintroduced the index column. [#5844](https://github.com/JabRef/jabref/pull/5844)
- Filenames of external files can no longer contain curly braces. [#5926](https://github.com/JabRef/jabref/pull/5926)
- We made the filters more easily accessible in the integrity check dialog. [#5955](https://github.com/JabRef/jabref/pull/5955)
- We reimplemented and improved the dialog "Customize entry types". [#4719](https://github.com/JabRef/jabref/issues/4719)
- We added an [American Physical Society](https://journals.aps.org/) fetcher. [#818](https://github.com/JabRef/jabref/issues/818)
- We added possibility to enable/disable items quantity in groups. [#6042](https://github.com/JabRef/jabref/issues/6042)

### Fixed

- We fixed an issue where the command line console was always opened in the background. [#5474](https://github.com/JabRef/jabref/issues/5474)
- We fixed and issue where pdf files will not open under some KDE linux distributions when using okular. [#5253](https://github.com/JabRef/jabref/issues/5253)
- We fixed an issue where the Medline fetcher was only working when JabRef was running from source. [#5645](https://github.com/JabRef/jabref/issues/5645)
- We fixed some visual issues in the dark theme. [#5764](https://github.com/JabRef/jabref/pull/5764) [#5753](https://github.com/JabRef/jabref/issues/5753)
- We fixed an issue where non-default previews didn't handle unicode characters. [#5779](https://github.com/JabRef/jabref/issues/5779)
- We improved the performance, especially changing field values in the entry should feel smoother now. [#5843](https://github.com/JabRef/jabref/issues/5843)
- We fixed an issue where the ampersand character wasn't rendering correctly on previews. [#3840](https://github.com/JabRef/jabref/issues/3840)
- We fixed an issue where an erroneous "The library has been modified by another program" message was shown when saving. [#4877](https://github.com/JabRef/jabref/issues/4877)
- We fixed an issue where the file extension was missing after downloading a file (we now fall-back to pdf). [#5816](https://github.com/JabRef/jabref/issues/5816)
- We fixed an issue where cleaning up entries broke web URLs, if "Make paths of linked files relative (if possible)" was enabled, which resulted in various other issues subsequently. [#5861](https://github.com/JabRef/jabref/issues/5861)
- We fixed an issue where the tab "Required fields" of the entry editor did not show all required fields, if at least two of the defined required fields are linked with a logical or. [#5859](https://github.com/JabRef/jabref/issues/5859)
- We fixed several issues concerning managing external file types: Now everything is usable and fully functional. Previously, there were problems with the radio buttons, with saving the settings and with loading an input field value. Furthermore, different behavior for Windows and other operating systems was given, which was unified as well. [#5846](https://github.com/JabRef/jabref/issues/5846)
- We fixed an issue where entries containing Unicode charaters were not parsed correctly [#5899](https://github.com/JabRef/jabref/issues/5899)
- We fixed an issue where an entry containing an external filename with curly braces could not be saved. Curly braces are now longer allowed in filenames. [#5899](https://github.com/JabRef/jabref/issues/5899)
- We fixed an issue where changing the type of an entry did not update the main table [#5906](https://github.com/JabRef/jabref/issues/5906)
- We fixed an issue in the optics of the library properties, that cropped the dialog on scaled displays. [#5969](https://github.com/JabRef/jabref/issues/5969)
- We fixed an issue where changing the type of an entry did not update the main table. [#5906](https://github.com/JabRef/jabref/issues/5906)
- We fixed an issue where opening a library from the recent libraries menu was not possible. [#5939](https://github.com/JabRef/jabref/issues/5939)
- We fixed an issue where the most bottom group in the list got lost, if it was dragged on itself. [#5983](https://github.com/JabRef/jabref/issues/5983)
- We fixed an issue where changing entry type doesn't always work when biblatex source is shown. [#5905](https://github.com/JabRef/jabref/issues/5905)
- We fixed an issue where the group and the link column were not updated after changing the entry in the main table. [#5985](https://github.com/JabRef/jabref/issues/5985)
- We fixed an issue where reordering the groups was not possible after inserting an article. [#6008](https://github.com/JabRef/jabref/issues/6008)
- We fixed an issue where citation styles except the default "Preview" could not be used. [#5622](https://github.com/JabRef/jabref/issues/5622)
- We fixed an issue where a warning was displayed when the title content is made up of two sentences. [#5832](https://github.com/JabRef/jabref/issues/5832)
- We fixed an issue where an exception was thrown when adding a save action without a selected formatter in the library properties [#6069](https://github.com/JabRef/jabref/issues/6069)
- We fixed an issue where JabRef's icon was missing in the Export to clipboard Dialog. [#6286](https://github.com/JabRef/jabref/issues/6286)
- We fixed an issue when an "Abstract field" was duplicating text, when importing from RIS file (Neurons) [#6065](https://github.com/JabRef/jabref/issues/6065)
- We fixed an issue where adding the addition of a new entry was not completely validated [#6370](https://github.com/JabRef/jabref/issues/6370)
- We fixed an issue where the blue and red text colors in the Merge entries dialog were not quite visible [#6334](https://github.com/JabRef/jabref/issues/6334)
- We fixed an issue where underscore character was removed from the file name in the Recent Libraries list in File menu [#6383](https://github.com/JabRef/jabref/issues/6383)
- We fixed an issue where few keyboard shortcuts regarding new entries were missing [#6403](https://github.com/JabRef/jabref/issues/6403)

### Removed

- Ampersands are no longer escaped by default in the `bib` file. If you want to keep the current behaviour, you can use the new "Escape Ampersands" formatter as a save action. [#5869](https://github.com/JabRef/jabref/issues/5869)
- The "Merge Entries" entry was removed from the Quality Menu. Users should use the right-click menu instead. [#6021](https://github.com/JabRef/jabref/pull/6021)

## [5.0-beta] – 2019-12-15

### Changed

- We added a short DOI field formatter which shortens DOI to more human-readable form. [koppor#343](https://github.com/koppor/jabref/issues/343)
- We improved the display of group memberships by adding multiple colored bars if the entry belongs to more than one group. [#4574](https://github.com/JabRef/jabref/issues/4574)
- We added an option to show the preview as an extra tab in the entry editor (instead of in a split view). [#5244](https://github.com/JabRef/jabref/issues/5244)
- A custom Open/LibreOffice jstyle file now requires a layout line for the entry type `default` [#5452](https://github.com/JabRef/jabref/issues/5452)
- The entry editor is now open by default when JabRef starts up. [#5460](https://github.com/JabRef/jabref/issues/5460)
- Customized entry types are now serialized in alphabetical order in the bib file.
- We added a new ADS fetcher to use the new ADS API. [#4949](https://github.com/JabRef/jabref/issues/4949)
- We added support of the [X11 primary selection](https://unix.stackexchange.com/a/139193/18033) [#2389](https://github.com/JabRef/jabref/issues/2389)
- We added support to switch between biblatex and bibtex library types. [#5550](https://github.com/JabRef/jabref/issues/5550)
- We changed the save action buttons to be easier to understand. [#5565](https://github.com/JabRef/jabref/issues/5565)
- We made the columns for groups, files and uri in the main table reorderable and merged the clickable icon columns for uri, url, doi and eprint. [#5544](https://github.com/JabRef/jabref/pull/5544)
- We reduced the number of write actions performed when autosave is enabled [#5679](https://github.com/JabRef/jabref/issues/5679)
- We made the column sort order in the main table persistent [#5730](https://github.com/JabRef/jabref/pull/5730)
- When an entry is modified on disk, the change dialog now shows the merge dialog to highlight the changes [#5688](https://github.com/JabRef/jabref/pull/5688)

### Fixed

- Inherit fields from cross-referenced entries as specified by biblatex. [#5045](https://github.com/JabRef/jabref/issues/5045)
- We fixed an issue where it was no longer possible to connect to LibreOffice. [#5261](https://github.com/JabRef/jabref/issues/5261)
- The "All entries group" is no longer shown when no library is open.
- We fixed an exception which occurred when closing JabRef. [#5348](https://github.com/JabRef/jabref/issues/5348)
- We fixed an issue where JabRef reports incorrectly about customized entry types. [#5332](https://github.com/JabRef/jabref/issues/5332)
- We fixed a few problems that prevented JabFox to communicate with JabRef. [#4737](https://github.com/JabRef/jabref/issues/4737) [#4303](https://github.com/JabRef/jabref/issues/4303)
- We fixed an error where the groups containing an entry loose their highlight color when scrolling. [#5022](https://github.com/JabRef/jabref/issues/5022)
- We fixed an error where scrollbars were not shown. [#5374](https://github.com/JabRef/jabref/issues/5374)
- We fixed an error where an exception was thrown when merging entries. [#5169](https://github.com/JabRef/jabref/issues/5169)
- We fixed an error where certain metadata items were not serialized alphabetically.
- After assigning an entry to a group, the item count is now properly colored to reflect the new membership of the entry. [#3112](https://github.com/JabRef/jabref/issues/3112)
- The group panel is now properly updated when switching between libraries (or when closing/opening one). [#3142](https://github.com/JabRef/jabref/issues/3142)
- We fixed an error where the number of matched entries shown in the group pane was not updated correctly. [#4441](https://github.com/JabRef/jabref/issues/4441)
- We fixed an error where the wrong file is renamed and linked when using the "Copy, rename and link" action. [#5653](https://github.com/JabRef/jabref/issues/5653)
- We fixed a "null" error when writing XMP metadata. [#5449](https://github.com/JabRef/jabref/issues/5449)
- We fixed an issue where empty keywords lead to a strange display of automatic keyword groups. [#5333](https://github.com/JabRef/jabref/issues/5333)
- We fixed an error where the default color of a new group was white instead of dark gray. [#4868](https://github.com/JabRef/jabref/issues/4868)
- We fixed an issue where the first field in the entry editor got the focus while performing a different action (like searching). [#5084](https://github.com/JabRef/jabref/issues/5084)
- We fixed an issue where multiple entries were highlighted in the web search result after scrolling. [#5035](https://github.com/JabRef/jabref/issues/5035)
- We fixed an issue where the hover indication in the web search pane was not working. [#5277](https://github.com/JabRef/jabref/issues/5277)
- We fixed an error mentioning "javafx.controls/com.sun.javafx.scene.control" that was thrown when interacting with the toolbar.
- We fixed an error where a cleared search was restored after switching libraries. [#4846](https://github.com/JabRef/jabref/issues/4846)
- We fixed an exception which occurred when trying to open a non-existing file from the "Recent files"-menu [#5334](https://github.com/JabRef/jabref/issues/5334)
- We fixed an issues where the search highlight in the entry preview did not worked. [#5069](https://github.com/JabRef/jabref/issues/5069)
- The context menu for fields in the entry editor is back. [#5254](https://github.com/JabRef/jabref/issues/5254)
- We fixed an exception which occurred when trying to open a non-existing file from the "Recent files"-menu [#5334](https://github.com/JabRef/jabref/issues/5334)
- We fixed a problem where the "editor" information has been duplicated during saving a .bib-Database. [#5359](https://github.com/JabRef/jabref/issues/5359)
- We re-introduced the feature to switch between different preview styles. [#5221](https://github.com/JabRef/jabref/issues/5221)
- We fixed various issues (including [#5263](https://github.com/JabRef/jabref/issues/5263)) related to copying entries to the clipboard
- We fixed some display errors in the preferences dialog and replaced some of the controls [#5033](https://github.com/JabRef/jabref/pull/5033) [#5047](https://github.com/JabRef/jabref/pull/5047) [#5062](https://github.com/JabRef/jabref/pull/5062) [#5141](https://github.com/JabRef/jabref/pull/5141) [#5185](https://github.com/JabRef/jabref/pull/5185) [#5265](https://github.com/JabRef/jabref/pull/5265) [#5315](https://github.com/JabRef/jabref/pull/5315) [#5360](https://github.com/JabRef/jabref/pull/5360)
- We fixed an exception which occurred when trying to import entries without an open library. [#5447](https://github.com/JabRef/jabref/issues/5447)
- The "Automatically set file links" feature now follows symbolic links. [#5664](https://github.com/JabRef/jabref/issues/5664)
- After successful import of one or multiple bib entries the main table scrolls to the first imported entry [#5383](https://github.com/JabRef/jabref/issues/5383)
- We fixed an exception which occurred when an invalid jstyle was loaded. [#5452](https://github.com/JabRef/jabref/issues/5452)
- We fixed an issue where the command line arguments `importBibtex` and `importToOpen` did not import into the currently open library, but opened a new one. [#5537](https://github.com/JabRef/jabref/issues/5537)
- We fixed an error where the preview theme did not adapt to the "Dark" mode [#5463](https://github.com/JabRef/jabref/issues/5463)
- We fixed an issue where multiple entries were allowed in the "crossref" field [#5284](https://github.com/JabRef/jabref/issues/5284)
- We fixed an issue where the merge dialog showed the wrong text colour in "Dark" mode [#5516](https://github.com/JabRef/jabref/issues/5516)
- We fixed visibility issues with the scrollbar and group selection highlight in "Dark" mode, and enabled "Dark" mode for the OpenOffice preview in the style selection window. [#5522](https://github.com/JabRef/jabref/issues/5522)
- We fixed an issue where the author field was not correctly parsed during bibtex key-generation. [#5551](https://github.com/JabRef/jabref/issues/5551)
- We fixed an issue where notifications where shown during autosave. [#5555](https://github.com/JabRef/jabref/issues/5555)
- We fixed an issue where the side pane was not remembering its position. [#5615](https://github.com/JabRef/jabref/issues/5615)
- We fixed an issue where JabRef could not interact with [Oracle XE](https://www.oracle.com/de/database/technologies/appdev/xe.html) in the [shared SQL database setup](https://docs.jabref.org/collaborative-work/sqldatabase).
- We fixed an issue where the toolbar icons were hidden on smaller screens.
- We fixed an issue where renaming referenced files for bib entries with long titles was not possible. [#5603](https://github.com/JabRef/jabref/issues/5603)
- We fixed an issue where a window which is on an external screen gets unreachable when external screen is removed. [#5037](https://github.com/JabRef/jabref/issues/5037)
- We fixed a bug where the selection of groups was lost after drag and drop. [#2868](https://github.com/JabRef/jabref/issues/2868)
- We fixed an issue where the custom entry types didn't show the correct display name [#5651](https://github.com/JabRef/jabref/issues/5651)

### Removed

- We removed some obsolete notifications. [#5555](https://github.com/JabRef/jabref/issues/5555)
- We removed an internal step in the [ISBN-to-BibTeX fetcher](https://docs.jabref.org/collect/add-entry-using-an-id#isbn): The [ISBN to BibTeX Converter](https://manas.tungare.name/software/isbn-to-bibtex) by [@manastungare](https://github.com/manastungare) is not used anymore, because it is offline: "people using this tool have not been generating enough sales for Amazon."
- We removed the option to control the default drag and drop behaviour. You can use the modifier keys (like CtrL or Alt) instead.

## [5.0-alpha] – 2019-08-25

### Changed

- We added eventitle, eventdate and venue fields to `@unpublished` entry type.
- We added `@software` and `@dataSet` entry type to biblatex.
- All fields are now properly sorted alphabetically (in the subgroups of required/optional fields) when the entry is written to the bib file.
- We fixed an issue where some importers used the field `pubstatus` instead of the standard BibTeX field `pubstate`.
- We changed the latex command removal for docbook exporter. [#3838](https://github.com/JabRef/jabref/issues/3838)
- We changed the location of some fields in the entry editor (you might need to reset your preferences for these changes to come into effect)
  - Journal/Year/Month in biblatex mode -> Deprecated (if filled)
  - DOI/URL: General -> Optional
  - Internal fields like ranking, read status and priority: Other -> General
  - Moreover, empty deprecated fields are no longer shown
- Added server timezone parameter when connecting to a shared database.
- We updated the dialog for setting up general fields.
- URL field formatting is updated. All whitespace chars, located at the beginning/ending of the URL, are trimmed automatically
- We changed the behavior of the field formatting dialog such that the `bibtexkey` is not changed when formatting all fields or all text fields.
- We added a "Move file to file directory and rename file" option for simultaneously moving and renaming of document file. [#4166](https://github.com/JabRef/jabref/issues/4166)
- Use integrated graphics card instead of discrete on macOS [#4070](https://github.com/JabRef/jabref/issues/4070)
- We added a cleanup operation that detects an arXiv identifier in the note, journal or URL field and moves it to the `eprint` field.
  Because of this change, the last-used cleanup operations were reset.
- We changed the minimum required version of Java to 1.8.0_171, as this is the latest release for which the automatic Java update works. [#4093](https://github.com/JabRef/jabref/issues/4093)
- The special fields like `Printed` and `Read status` now show gray icons when the row is hovered.
- We added a button in the tab header which allows you to close the database with one click. [#494](https://github.com/JabRef/jabref/issues/494)
- Sorting in the main table now takes information from cross-referenced entries into account. [#2808](https://github.com/JabRef/jabref/issues/2808)
- If a group has a color specified, then entries matched by this group have a small colored bar in front of them in the main table.
- Change default icon for groups to a circle because a colored version of the old icon was hard to distinguish from its black counterpart.
- In the main table, the context menu appears now when you press the "context menu" button on the keyboard. [feature request in the forum](https://discourse.jabref.org/t/how-to-enable-keyboard-context-key-windows)
- We added icons to the group side panel to quickly switch between `union` and `intersection` group view mode. [#3269](https://github.com/JabRef/jabref/issues/3269).
- We use `https` for [fetching from most online bibliographic database](https://docs.jabref.org/collect/import-using-online-bibliographic-database).
- We changed the default keyboard shortcuts for moving between entries when the entry editor is active to ̀<kbd>alt</kbd> + <kbd>up/down</kbd>.
- Opening a new file now prompts the directory of the currently selected file, instead of the directory of the last opened file.
- Window state is saved on close and restored on start.
- We made the MathSciNet fetcher more reliable.
- We added the ISBN fetcher to the list of fetcher available under "Update with bibliographic information from the web" in the entry editor toolbar.
- Files without a defined external file type are now directly opened with the default application of the operating system
- We streamlined the process to rename and move files by removing the confirmation dialogs.
- We removed the redundant new lines of markings and wrapped the summary in the File annotation tab. [#3823](https://github.com/JabRef/jabref/issues/3823)
- We add auto URL formatting when user paste link to URL field in entry editor. [koppor#254](https://github.com/koppor/jabref/issues/254)
- We added a minimum height for the entry editor so that it can no longer be hidden by accident. [#4279](https://github.com/JabRef/jabref/issues/4279)
- We added a new keyboard shortcut so that the entry editor could be closed by <kbd>Ctrl</kbd> + <kbd>E</kbd>. [#4222](https://github.com/JabRef/jabref/issues/4222)
- We added an option in the preference dialog box, that allows user to pick the dark or light theme option. [#4130](https://github.com/JabRef/jabref/issues/4130)
- We updated the Related Articles tab to accept JSON from the new version of the Mr. DLib service
- We added an option in the preference dialog box that allows user to choose behavior after dragging and dropping files in Entry Editor. [#4356](https://github.com/JabRef/jabref/issues/4356)
- We added the ability to have an export preference where previously "File"-->"Export"/"Export selected entries" would not save the user's preference[#4495](https://github.com/JabRef/jabref/issues/4495)
- We optimized the code responsible for connecting to an external database, which should lead to huge improvements in performance.
- For automatically created groups, added ability to filter groups by entry type. [#4539](https://github.com/JabRef/jabref/issues/4539)
- We added the ability to add field names from the Preferences Dialog [#4546](https://github.com/JabRef/jabref/issues/4546)
- We added the ability to change the column widths directly in the main table. [#4546](https://github.com/JabRef/jabref/issues/4546)
- We added a description of how recommendations were chosen and better error handling to Related Articles tab
- We added the ability to execute default action in dialog by using with <kbd>Ctrl</kbd> + <kbd>Enter</kbd> combination [#4496](https://github.com/JabRef/jabref/issues/4496)
- We grouped and reordered the Main Menu (File, Edit, Library, Quality, Tools, and View tabs & icons). [#4666](https://github.com/JabRef/jabref/issues/4666) [#4667](https://github.com/JabRef/jabref/issues/4667) [#4668](https://github.com/JabRef/jabref/issues/4668) [#4669](https://github.com/JabRef/jabref/issues/4669) [#4670](https://github.com/JabRef/jabref/issues/4670) [#4671](https://github.com/JabRef/jabref/issues/4671) [#4672](https://github.com/JabRef/jabref/issues/4672) [#4673](https://github.com/JabRef/jabref/issues/4673)
- We added additional modifiers (capitalize, titlecase and sentencecase) to the Bibtex key generator. [#1506](https://github.com/JabRef/jabref/issues/1506)
- We have migrated from the mysql jdbc connector to the mariadb one for better authentication scheme support. [#4745](https://github.com/JabRef/jabref/issues/4745)
- We grouped the toolbar icons and changed the Open Library and Copy icons. [#4584](https://github.com/JabRef/jabref/issues/4584)
- We added a browse button next to the path text field for aux-based groups. [#4586](https://github.com/JabRef/jabref/issues/4586)
- We changed the title of Group Dialog to "Add subgroup" from "Edit group" when we select Add subgroup option.
- We enable import button only if entries are selected. [#4755](https://github.com/JabRef/jabref/issues/4755)
- We made modifications to improve the contrast of UI elements. [#4583](https://github.com/JabRef/jabref/issues/4583)
- We added a warning for empty BibTeX keys in the entry editor. [#4440](https://github.com/JabRef/jabref/issues/4440)
- We added an option in the settings to set the default action in JabRef when right clicking on any entry in any database and selecting "Open folder". [#4763](https://github.com/JabRef/jabref/issues/4763)
- The Medline fetcher now normalizes the author names according to the BibTeX-Standard [#4345](https://github.com/JabRef/jabref/issues/4345)
- We added an option on the Linked File Viewer to rename the attached file of an entry directly on the JabRef. [#4844](https://github.com/JabRef/jabref/issues/4844)
- We added an option in the preference dialog box that allows user to enable helpful tooltips.[#3599](https://github.com/JabRef/jabref/issues/3599)
- We reworked the functionality for extracting BibTeX entries from plain text, because our used service [freecite shut down](https://library.brown.edu/libweb/freecite_notice.php). [#5206](https://github.com/JabRef/jabref/pull/5206)
- We moved the dropdown menu for selecting the push-application from the toolbar into the external application preferences. [#674](https://github.com/JabRef/jabref/issues/674)
- We removed the alphabetical ordering of the custom tabs and updated the error message when trying to create a general field with a name containing an illegal character. [#5019](https://github.com/JabRef/jabref/issues/5019)
- We added a context menu to the bib(la)tex-source-editor to copy'n'paste. [#5007](https://github.com/JabRef/jabref/pull/5007)
- We added a tool that allows searching for citations in LaTeX files. It scans directories and shows which entries are used, how many times and where.
- We added a 'LaTeX citations' tab to the entry editor, to search for citations to the active entry in the LaTeX file directory. It can be disabled in the preferences dialog.
- We added an option in preferences to allow for integers in field "edition" when running database in bibtex mode. [#4680](https://github.com/JabRef/jabref/issues/4680)
- We added the ability to use negation in export filter layouts. [#5138](https://github.com/JabRef/jabref/pull/5138)
- Focus on Name Area instead of 'OK' button whenever user presses 'Add subgroup'. [#6307](https://github.com/JabRef/jabref/issues/6307)
- We changed the behavior of merging that the entry which has "smaller" bibkey will be selected. [#7395](https://github.com/JabRef/jabref/issues/7395)

### Fixed

- We fixed an issue where JabRef died silently for the user without enough inotify instances [#4874](https://github.com/JabRef/jabref/issues/4874)
- We fixed an issue where corresponding groups are sometimes not highlighted when clicking on entries [#3112](https://github.com/JabRef/jabref/issues/3112)
- We fixed an issue where custom exports could not be selected in the 'Export (selected) entries' dialog [#4013](https://github.com/JabRef/jabref/issues/4013)
- Italic text is now rendered correctly. [#3356](https://github.com/JabRef/jabref/issues/3356)
- The entry editor no longer gets corrupted after using the source tab. [#3532](https://github.com/JabRef/jabref/issues/3532) [#3608](https://github.com/JabRef/jabref/issues/3608) [#3616](https://github.com/JabRef/jabref/issues/3616)
- We fixed multiple issues where entries did not show up after import if a search was active. [#1513](https://github.com/JabRef/jabref/issues/1513) [#3219](https://github.com/JabRef/jabref/issues/3219))
- We fixed an issue where the group tree was not updated correctly after an entry was changed. [#3618](https://github.com/JabRef/jabref/issues/3618)
- We fixed an issue where a right-click in the main table selected a wrong entry. [#3267](https://github.com/JabRef/jabref/issues/3267)
- We fixed an issue where in rare cases entries where overlayed in the main table. [#3281](https://github.com/JabRef/jabref/issues/3281)
- We fixed an issue where selecting a group messed up the focus of the main table and the entry editor. [#3367](https://github.com/JabRef/jabref/issues/3367)
- We fixed an issue where composite author names were sorted incorrectly. [#2828](https://github.com/JabRef/jabref/issues/2828)
- We fixed an issue where commands followed by `-` didn't work. [#3805](https://github.com/JabRef/jabref/issues/3805)
- We fixed an issue where a non-existing aux file in a group made it impossible to open the library. [#4735](https://github.com/JabRef/jabref/issues/4735)
- We fixed an issue where some journal names were wrongly marked as abbreviated. [#4115](https://github.com/JabRef/jabref/issues/4115)
- We fixed an issue where the custom file column were sorted incorrectly. [#3119](https://github.com/JabRef/jabref/issues/3119)
- We improved the parsing of author names whose infix is abbreviated without a dot. [#4864](https://github.com/JabRef/jabref/issues/4864)
- We fixed an issues where the entry losses focus when a field is edited and at the same time used for sorting. [#3373](https://github.com/JabRef/jabref/issues/3373)
- We fixed an issue where the menu on Mac OS was not displayed in the usual Mac-specific way. [#3146](https://github.com/JabRef/jabref/issues/3146)
- We improved the integrity check for page numbers. [#4113](https://github.com/JabRef/jabref/issues/4113) and [feature request in the forum](https://discourse.jabref.org/t/pages-field-allow-use-of-en-dash/1199)
- We fixed an issue where the order of fields in customized entry types was not saved correctly. [#4033](https://github.com/JabRef/jabref/issues/4033)
- We fixed an issue where renaming a group did not change the group name in the interface. [#3189](https://github.com/JabRef/jabref/issues/3189)
- We fixed an issue where the groups tree of the last database was still shown even after the database was already closed.
- We fixed an issue where the "Open file dialog" may disappear behind other windows. [#3410](https://github.com/JabRef/jabref/issues/3410)
- We fixed an issue where the number of entries matched was not updated correctly upon adding or removing an entry. [#3537](https://github.com/JabRef/jabref/issues/3537)
- We fixed an issue where the default icon of a group was not colored correctly.
- We fixed an issue where the first field in entry editor was not focused when adding a new entry. [#4024](https://github.com/JabRef/jabref/issues/4024)
- We reworked the "Edit file" dialog to make it resizeable and improved the workflow for adding and editing files [#2970](https://github.com/JabRef/jabref/issues/2970)
- We fixed an issue where custom name formatters were no longer found correctly. [#3531](https://github.com/JabRef/jabref/issues/3531)
- We fixed an issue where the month was not shown in the preview. [#3239](https://github.com/JabRef/jabref/issues/3239)
- Rewritten logic to detect a second jabref instance. [#4023](https://github.com/JabRef/jabref/issues/4023)
- We fixed an issue where the "Convert to BibTeX-Cleanup" moved the content of the `file` field to the `pdf` field [#4120](https://github.com/JabRef/jabref/issues/4120)
- We fixed an issue where the preview pane in entry preview in preferences wasn't showing the citation style selected [#3849](https://github.com/JabRef/jabref/issues/3849)
- We fixed an issue where the default entry preview style still contained the field `review`. The field `review` in the style is now replaced with comment to be consistent with the entry editor [#4098](https://github.com/JabRef/jabref/issues/4098)
- We fixed an issue where users were vulnerable to XXE attacks during parsing [#4229](https://github.com/JabRef/jabref/issues/4229)
- We fixed an issue where files added via the "Attach file" contextmenu of an entry were not made relative. [#4201](https://github.com/JabRef/jabref/issues/4201) and [#4241](https://github.com/JabRef/jabref/issues/4241)
- We fixed an issue where author list parser can't generate bibtex for Chinese author. [#4169](https://github.com/JabRef/jabref/issues/4169)
- We fixed an issue where the list of XMP Exclusion fields in the preferences was not be saved [#4072](https://github.com/JabRef/jabref/issues/4072)
- We fixed an issue where the ArXiv Fetcher did not support HTTP URLs [koppor#328](https://github.com/koppor/jabref/issues/328)
- We fixed an issue where only one PDF file could be imported [#4422](https://github.com/JabRef/jabref/issues/4422)
- We fixed an issue where "Move to group" would always move the first entry in the library and not the selected [#4414](https://github.com/JabRef/jabref/issues/4414)
- We fixed an issue where an older dialog appears when downloading full texts from the quality menu. [#4489](https://github.com/JabRef/jabref/issues/4489)
- We fixed an issue where right clicking on any entry in any database and selecting "Open folder" results in the NullPointer exception. [#4763](https://github.com/JabRef/jabref/issues/4763)
- We fixed an issue where option 'open terminal here' with custom command was passing the wrong argument. [#4802](https://github.com/JabRef/jabref/issues/4802)
- We fixed an issue where ranking an entry would generate an IllegalArgumentException. [#4754](https://github.com/JabRef/jabref/issues/4754)
- We fixed an issue where special characters where removed from non-label key generation pattern parts [#4767](https://github.com/JabRef/jabref/issues/4767)
- We fixed an issue where the RIS import would overwite the article date with the value of the acessed date [#4816](https://github.com/JabRef/jabref/issues/4816)
- We fixed an issue where an NullPointer exception was thrown when a referenced entry in an Open/Libre Office document was no longer present in the library. Now an error message with the reference marker of the missing entry is shown. [#4932](https://github.com/JabRef/jabref/issues/4932)
- We fixed an issue where a database exception related to a missing timezone was too big. [#4827](https://github.com/JabRef/jabref/issues/4827)
- We fixed an issue where the IEEE fetcher returned an error if no keywords were present in the result from the IEEE website [#4997](https://github.com/JabRef/jabref/issues/4997)
- We fixed an issue where the command line help text had several errors, and arguments and descriptions have been rewritten to simplify and detail them better. [#2016](https://github.com/JabRef/jabref/issues/2016)
- We fixed an issue where the same menu for changing entry type had two different sizes and weights. [#4977](https://github.com/JabRef/jabref/issues/4977)
- We fixed an issue where the "Attach file" dialog, in the right-click menu for an entry, started on the working directory instead of the user's main directory. [#4995](https://github.com/JabRef/jabref/issues/4995)
- We fixed an issue where the JabRef Icon in the macOS launchpad was not displayed correctly [#5003](https://github.com/JabRef/jabref/issues/5003)
- We fixed an issue where the "Search for unlinked local files" would throw an exception when parsing the content of a PDF-file with missing "series" information [#5128](https://github.com/JabRef/jabref/issues/5128)
- We fixed an issue where the XMP Importer would incorrectly return an empty default entry when importing pdfs [#6577](https://github.com/JabRef/jabref/issues/6577)
- We fixed an issue where opening the menu 'Library properties' marked the library as modified [#6451](https://github.com/JabRef/jabref/issues/6451)
- We fixed an issue when importing resulted in an exception [#7343](https://github.com/JabRef/jabref/issues/7343)
- We fixed an issue where the field in the Field formatter dropdown selection were sorted in random order. [#7710](https://github.com/JabRef/jabref/issues/7710)

### Removed

- The feature to "mark entries" was removed and merged with the groups functionality. For migration, a group is created for every value of the `__markedentry` field and the entry is added to this group.
- The number column was removed.
- We removed the global search feature.
- We removed the coloring of cells in the main table according to whether the field is optional/required.
- We removed the feature to find and resolve duplicate BibTeX keys (as this use case is already covered by the integrity check).
- We removed a few commands from the right-click menu that are not needed often and thus don't need to be placed that prominently:
  - Print entry preview: available through entry preview
  - All commands related to marking: marking is not yet reimplemented
  - Set/clear/append/rename fields: available through Edit menu
  - Manage keywords: available through the Edit menu
  - Copy linked files to folder: available through File menu
  - Add/move/remove from group: removed completely (functionality still available through group interface)
- We removed the option to change the column widths in the preferences dialog. [#4546](https://github.com/JabRef/jabref/issues/4546)

## Older versions

The changelog of JabRef 4.x is available at the [v4.3.1 tag](https://github.com/JabRef/jabref/blob/v4.3.1/CHANGELOG.md).
The changelog of JabRef 3.x is available at the [v3.8.2 tag](https://github.com/JabRef/jabref/blob/v3.8.2/CHANGELOG.md).
The changelog of JabRef 2.11 and all previous versions is available as [text file in the v2.11.1 tag](https://github.com/JabRef/jabref/blob/v2.11.1/CHANGELOG).

[Unreleased]: https://github.com/JabRef/jabref/compare/v5.15...HEAD
[5.15]: https://github.com/JabRef/jabref/compare/v5.14...v5.15
[5.14]: https://github.com/JabRef/jabref/compare/v5.13...v5.14
[5.13]: https://github.com/JabRef/jabref/compare/v5.12...v5.13
[5.12]: https://github.com/JabRef/jabref/compare/v5.11...v5.12
[5.11]: https://github.com/JabRef/jabref/compare/v5.10...v5.11
[5.10]: https://github.com/JabRef/jabref/compare/v5.9...v5.10
[5.9]: https://github.com/JabRef/jabref/compare/v5.8...v5.9
[5.8]: https://github.com/JabRef/jabref/compare/v5.7...v5.8
[5.7]: https://github.com/JabRef/jabref/compare/v5.6...v5.7
[5.6]: https://github.com/JabRef/jabref/compare/v5.5...v5.6
[5.5]: https://github.com/JabRef/jabref/compare/v5.4...v5.5
[5.4]: https://github.com/JabRef/jabref/compare/v5.3...v5.4
[5.3]: https://github.com/JabRef/jabref/compare/v5.2...v5.3
[5.2]: https://github.com/JabRef/jabref/compare/v5.1...v5.2
[5.1]: https://github.com/JabRef/jabref/compare/v5.0...v5.1
[5.0]: https://github.com/JabRef/jabref/compare/v5.0-beta...v5.0
[5.0-beta]: https://github.com/JabRef/jabref/compare/v5.0-alpha...v5.0-beta
[5.0-alpha]: https://github.com/JabRef/jabref/compare/v4.3...v5.0-alpha
<!-- markdownlint-disable-file MD012 MD024 MD033 MD053 --><|MERGE_RESOLUTION|>--- conflicted
+++ resolved
@@ -22,11 +22,8 @@
 
 ### Fixed
 
-<<<<<<< HEAD
 - We fixed an issue where the 'Check for updates' preference was not saved. [#11485](https://github.com/JabRef/jabref/pull/11485)
-=======
 - We fixed an issue where an exception was thrown after changing "show preview as a tab" in the preferences. [#11509](https://github.com/JabRef/jabref/pull/11509)
->>>>>>> ea00fe62
 
 ### Removed
 
