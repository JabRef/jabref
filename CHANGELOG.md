# Changelog

All notable changes to this project will be documented in this file.
The format is based on [Keep a Changelog](https://keepachangelog.com/en/1.0.0/).
We refer to [GitHub issues](https://github.com/JabRef/jabref/issues) by using `#NUM`.
In case, there is no issue present, the pull request implementing the feature is linked.

Note that this project **does not** adhere to [Semantic Versioning](http://semver.org/).

## [Unreleased]

### Added

- We added import support for CFF files. [#7945](https://github.com/JabRef/jabref/issues/7945)
- We added the option to copy the DOI of an entry directly from the context menu copy submenu. [#7826](https://github.com/JabRef/jabref/issues/7826)
- We added a fulltext search feature. [#2838](https://github.com/JabRef/jabref/pull/2838)
- We improved the deduction of bib-entries from imported fulltext pdfs. [#7947](https://github.com/JabRef/jabref/pull/7947)
- We added unprotect_terms to the list of bracketed pattern modifiers [#7826](https://github.com/JabRef/jabref/pull/7960)
- We added a dialog that allows to parse metadata from linked pdfs. [#7929](https://github.com/JabRef/jabref/pull/7929)
- We added an icon picker in group edit dialog. [#6142](https://github.com/JabRef/jabref/issues/6142)
- We added a preference to Opt-In to JabRef's online metadata extraction service (Grobid) usage. [#8002](https://github.com/JabRef/jabref/pull/8002)
- We readded the possibility to display the search results of all databases ("Global Search"). It is shown in a separate window. [#4096](https://github.com/JabRef/jabref/issues/4096)
- We readded the possibility to keep the search string when switching tabs. It is implemented by a toggle button. [#4096](https://github.com/JabRef/jabref/issues/4096#issuecomment-575986882)
- We allowed the user to also preview the available citation styles in the preferences besides the selected ones [#8108](https://github.com/JabRef/jabref/issues/8108)
- We added an option to search the available citation styles by name in the preferences [#8108](https://github.com/JabRef/jabref/issues/8108)
- We added an option to generate bib-entries from ID through a popover in the toolbar. [#4183](https://github.com/JabRef/jabref/issues/4183)

### Changed

- Local library settings may overwrite the setting "Search and store files relative to library file location" [#8179](https://github.com/JabRef/jabref/issues/8179)
- The option "Fit table horizontally on screen" in the "Entry table" preferences is now disabled by default [#8148](https://github.com/JabRef/jabref/pull/8148)
- We improved the preferences and descriptions in the "Linked files" preferences tab [#8148](https://github.com/JabRef/jabref/pull/8148)
- We slightly changed the layout of the Journal tab in the preferences for ui consistency. [#7937](https://github.com/JabRef/jabref/pull/7937)
- The JabRefHost on Windows now writes a temporary file and calls `-importToOpen` instead of passing the bibtex via `-importBibtex`. [#7374](https://github.com/JabRef/jabref/issues/7374), [JabRef Browser Ext #274](https://github.com/JabRef/JabRef-Browser-Extension/issues/274)
- We reordered some entries in the right-click menu of the main table. [#6099](https://github.com/JabRef/jabref/issues/6099)
- We merged the barely used ImportSettingsTab and the CustomizationTab in the preferences into one single tab and moved the option to allow Integers in Edition Fields in Bibtex-Mode to the EntryEditor tab. [#7849](https://github.com/JabRef/jabref/pull/7849)
- We moved the export order in the preferences from `File` to `Import and Export`. [#7935](https://github.com/JabRef/jabref/pull/7935)
- We reworked the export order in the preferences and the save order in the library preferences. You can now set more than three sort criteria in your library preferences. [#7935](https://github.com/JabRef/jabref/pull/7935)
- The metadata-to-pdf actions now also embeds the bibfile to the PDF. [#8037](https://github.com/JabRef/jabref/pull/8037)
- The snap was updated to use the core20 base and to use lzo compression for better startup performance [#8109](https://github.com/JabRef/jabref/pull/8109)
- We improved the Drag and Drop behavior in the "Customize Entry Types" Dialog [#6338](https://github.com/JabRef/jabref/issues/6338)
- When determining the URL of an ArXiV eprint, the URL now points to the version [#8149](https://github.com/JabRef/jabref/pull/8149)
- We Included all standard fields with citation key when exporting to Old OpenOffice/LibreOffice Calc Format [#8176](https://github.com/JabRef/jabref/pull/8176)

### Fixed

<<<<<<< HEAD
=======
- We fixed an issue where an invalid DOI should not show "Connection error" [#8127](https://github.com/JabRef/jabref/issues/8127)
>>>>>>> 2068e13c
- We fixed an issue where an invalid DOI should not show "Connection error" [#8127](https://github.com/JabRef/jabref/issues/8127)
- We fixed an issue where an exception ocurred when a linked online file was edited in the entry editor [#8008](https://github.com/JabRef/jabref/issues/8008)
- We fixed an issue where an exception occurred when a linked online file was edited in the entry editor [#8008](https://github.com/JabRef/jabref/issues/8008)
- We fixed an issue when checking for a new version when JabRef is used behind a corporate proxy. [#7884](https://github.com/JabRef/jabref/issues/7884)
- We fixed some icons that were drawn in the wrong color when JabRef used a custom theme. [#7853](https://github.com/JabRef/jabref/issues/7853)
- We fixed an issue where the `Aux file` on `Edit group` doesn't support relative sub-directories path to import. [#7719](https://github.com/JabRef/jabref/issues/7719).
- We fixed an issue where it was impossible to add or modify groups. [#7912](https://github.com/JabRef/jabref/pull/793://github.com/JabRef/jabref/pull/7921)
- We fixed an issue where exported entries from a Citavi bib containing URLs could not be imported [#7892](https://github.com/JabRef/jabref/issues/7882)
- We fixed an issue where the icons in the search bar had the same color, toggled as well as untoggled. [#8014](https://github.com/JabRef/jabref/pull/8014)
- We fixed an issue where typing an invalid UNC path into the "Main file directory" text field caused an error. [#8107](https://github.com/JabRef/jabref/issues/8107)
- We fixed an issue where "Open Folder" didn't select the file on macOS in Finder [#8130](https://github.com/JabRef/jabref/issues/8130)
- We fixed an issue where importing PDFs resulted in an uncaught exception [#8143](https://github.com/JabRef/jabref/issues/8143)
- The default directory of the "LaTeX Citations" tab is now the directory of the currently opened database (and not the directory chosen at the last open file dialog or the last database save) [koppor#538](https://github.com/koppor/jabref/issues/538)  
- We fixed an issue where right-clicking on a tab and selecting close will close the focused tab even if it is not the tab we right-clicked [#8193](https://github.com/JabRef/jabref/pull/8193)

### Removed

- We removed two orphaned preferences options [#8164](https://github.com/JabRef/jabref/pull/8164)





























































































## [5.3] – 2021-07-05

### Added

- We added a progress counter to the title bar in Possible Duplicates dialog window. [#7366](https://github.com/JabRef/jabref/issues/7366)
- We added new "Customization" tab to the preferences which includes option to choose a custom address for DOI access. [#7337](https://github.com/JabRef/jabref/issues/7337)
- We added zbmath to the public databases from which the bibliographic information of an existing entry can be updated. [#7437](https://github.com/JabRef/jabref/issues/7437)
- We showed to the find Unlinked Files Dialog the date of the files' most recent modification. [#4652](https://github.com/JabRef/jabref/issues/4652)
- We added to the find Unlinked Files function a filter to show only files based on date of last modification (Last Year, Last Month, Last Week, Last Day). [#4652](https://github.com/JabRef/jabref/issues/4652)
- We added to the find Unlinked Files function a filter that sorts the files based on the date of last modification(Sort by Newest, Sort by Oldest First). [#4652](https://github.com/JabRef/jabref/issues/4652)
- We added the possibility to add a new entry via its zbMath ID (zbMATH can be chosen as ID type in the "Select entry type" window). [#7202](https://github.com/JabRef/jabref/issues/7202)
- We added the extension support and the external application support (For Texshow, Texmaker and LyX) to the flatpak [#7248](https://github.com/JabRef/jabref/pull/7248)
- We added some symbols and keybindings to the context menu in the entry editor. [#7268](https://github.com/JabRef/jabref/pull/7268)
- We added keybindings for setting and clearing the read status. [#7264](https://github.com/JabRef/jabref/issues/7264)
- We added two new fields to track the creation and most recent modification date and time for each entry. [koppor#130](https://github.com/koppor/jabref/issues/130)
- We added a feature that allows the user to copy highlighted text in the preview window. [#6962](https://github.com/JabRef/jabref/issues/6962)
- We added a feature that allows you to create new BibEntry via paste arxivId [#2292](https://github.com/JabRef/jabref/issues/2292)
- We added support for conducting automated and systematic literature search across libraries and git support for persistence [#369](https://github.com/koppor/jabref/issues/369)
- We added a add group functionality at the bottom of the side pane. [#4682](https://github.com/JabRef/jabref/issues/4682)
- We added a feature that allows the user to choose whether to trust the target site when unable to find a valid certification path from the file download site. [#7616](https://github.com/JabRef/jabref/issues/7616)
- We added a feature that allows the user to open all linked files of multiple selected entries by "Open file" option. [#6966](https://github.com/JabRef/jabref/issues/6966)
- We added a keybinding preset for new entries. [#7705](https://github.com/JabRef/jabref/issues/7705)
- We added a select all button for the library import function. [#7786](https://github.com/JabRef/jabref/issues/7786)
- We added a search feature for journal abbreviations. [#7804](https://github.com/JabRef/jabref/pull/7804)
- We added auto-key-generation progress to the background task list. [#7267](https://github.com/JabRef/jabref/issues/72)
- We added the option to write XMP metadata to pdfs from the CLI. [7814](https://github.com/JabRef/jabref/pull/7814)

### Changed

- The export to MS Office XML now exports the author field as `Inventor` if the bibtex entry type is `patent` [#7830](https://github.com/JabRef/jabref/issues/7830)
- We changed the EndNote importer to import the field `label` to the corresponding bibtex field `endnote-label` [forum#2734](https://discourse.jabref.org/t/importing-endnote-label-field-to-jabref-from-xml-file/2734)
- The keywords added via "Manage content selectors" are now displayed in alphabetical order. [#3791](https://github.com/JabRef/jabref/issues/3791)
- We improved the "Find unlinked files" dialog to show import results for each file. [#7209](https://github.com/JabRef/jabref/pull/7209)
- The content of the field `timestamp` is migrated to `creationdate`. In case one configured "udpate timestampe", it is migrated to `modificationdate`. [koppor#130](https://github.com/koppor/jabref/issues/130)
- The JabRef specific meta-data content in the main field such as priorities (prio1, prio2, ...) are migrated to their respective fields. They are removed from the keywords. [#6840](https://github.com/jabref/jabref/issues/6840)
- We fixed an issue where groups generated from authors' last names did not include all entries of the authors' [#5833](https://github.com/JabRef/jabref/issues/5833)
- The export to MS Office XML now uses the month name for the field `MonthAcessed` instead of the two digit number [#7354](https://github.com/JabRef/jabref/issues/7354)
- We included some standalone dialogs from the options menu in the main preference dialog and fixed some visual issues in the preferences dialog. [#7384](https://github.com/JabRef/jabref/pull/7384)
- We improved the linking of the `python3` interpreter via the shebang to dynamically use the systems default Python. Related to [JabRef-Browser-Extension #177](https://github.com/JabRef/JabRef-Browser-Extension/issues/177)
- Automatically found pdf files now have the linking button to the far left and uses a link icon with a plus instead of a briefcase. The file name also has lowered opacity(70%) until added. [#3607](https://github.com/JabRef/jabref/issues/3607)
- We simplified the select entry type form by splitting it into two parts ("Recommended" and "Others") based on internal usage data. [#6730](https://github.com/JabRef/jabref/issues/6730)
- We improved the submenu list by merging the'Remove group' having two options, with or without subgroups. [#4682](https://github.com/JabRef/jabref/issues/4682)
- The export to MS Office XML now uses the month name for the field `Month` instead of the two digit number [forum#2685](https://discourse.jabref.org/t/export-month-as-text-not-number/2685)
- We reintroduced missing default keybindings for new entries. [#7346](https://github.com/JabRef/jabref/issues/7346) [#7439](https://github.com/JabRef/jabref/issues/7439)
- Lists of available fields are now sorted alphabetically. [#7716](https://github.com/JabRef/jabref/issues/7716)
- The tooltip of the search field explaining the search is always shown. [#7279](https://github.com/JabRef/jabref/pull/7279)
- We rewrote the ACM fetcher to adapt to the new interface. [#5804](https://github.com/JabRef/jabref/issues/5804)
- We moved the select/collapse buttons in the unlinked files dialog into a context menu. [#7383](https://github.com/JabRef/jabref/issues/7383)
- We fixed an issue where journal abbreviations containing curly braces were not recognized  [#7773](https://github.com/JabRef/jabref/issues/7773)

### Fixed

- We fixed an isuse where some texts (e.g. descriptionss) in dialogs could not be translated [#7854](https://github.com/JabRef/jabref/issues/7854)
- We fixed an issue where import hangs for ris files with "ER - " [#7737](https://github.com/JabRef/jabref/issues/7737)
- We fixed an issue where getting bibliograhpic data from DOI or another identifer did not respect the library mode (BibTeX/biblatex)[#1018](https://github.com/JabRef/jabref/issues/6267)
- We fixed an issue where importing entries would not respect the library mode (BibTeX/biblatex)[#1018](https://github.com/JabRef/jabref/issues/1018)
- We fixed an issue where an exception occured when importing entries from a web search [#7606](https://github.com/JabRef/jabref/issues/7606)
- We fixed an issue where the table column sort order was not properly stored and resulted in unsorted eports [#7524](https://github.com/JabRef/jabref/issues/7524)
- We fixed an issue where the value of the field `school` or `institution` would be printed twice in the HTML Export [forum#2634](https://discourse.jabref.org/t/problem-with-exporting-techreport-phdthesis-mastersthesis-to-html/2634)
- We fixed an issue preventing to connect to a shared database. [#7570](https://github.com/JabRef/jabref/pull/7570)
- We fixed an issue preventing files from being dragged & dropped into an empty library. [#6851](https://github.com/JabRef/jabref/issues/6851)
- We fixed an issue where double-click onto PDF in file list under the 'General' tab section should just open the file. [#7465](https://github.com/JabRef/jabref/issues/7465)
- We fixed an issue where the dark theme did not extend to a group's custom color picker. [#7481](https://github.com/JabRef/jabref/issues/7481)
- We fixed an issue where choosing the fields on which autocompletion should not work in "Entry editor" preferences had no effect. [#7320](https://github.com/JabRef/jabref/issues/7320)
- We fixed an issue where the "Normalize page numbers" formatter did not replace en-dashes or em-dashes with a hyphen-minus sign. [#7239](https://github.com/JabRef/jabref/issues/7239)
- We fixed an issue with the style of highlighted check boxes while searching in preferences. [#7226](https://github.com/JabRef/jabref/issues/7226)
- We fixed an issue where the option "Move file to file directory" was disabled in the entry editor for all files [#7194](https://github.com/JabRef/jabref/issues/7194)
- We fixed an issue where application dialogs were opening in the wrong display when using multiple screens [#7273](https://github.com/JabRef/jabref/pull/7273)
- We fixed an issue where the "Find unlinked files" dialog would freeze JabRef on importing. [#7205](https://github.com/JabRef/jabref/issues/7205)
- We fixed an issue where the "Find unlinked files" would stop importing when importing a single file failed. [#7206](https://github.com/JabRef/jabref/issues/7206)
- We fixed an issue where JabRef froze for a few seconds in MacOS when DNS resolution timed out. [#7441](https://github.com/JabRef/jabref/issues/7441)
- We fixed an issue where an exception would be displayed for previewing and preferences when a custom theme has been configured but is missing [#7177](https://github.com/JabRef/jabref/issues/7177)
- We fixed an issue where URLs in `file` fields could not be handled on Windows. [#7359](https://github.com/JabRef/jabref/issues/7359)
- We fixed an issue where the regex based file search miss-interpreted specific symbols. [#4342](https://github.com/JabRef/jabref/issues/4342)
- We fixed an issue where the Harvard RTF exporter used the wrong default file extension. [4508](https://github.com/JabRef/jabref/issues/4508)
- We fixed an issue where the Harvard RTF exporter did not use the new authors formatter and therefore did not export "organization" authors correctly. [4508](https://github.com/JabRef/jabref/issues/4508)
- We fixed an issue where the field `urldate` was not exported to the corresponding fields `YearAccessed`, `MonthAccessed`, `DayAccessed` in MS Office XML [#7354](https://github.com/JabRef/jabref/issues/7354)
- We fixed an issue where the password for a shared SQL database was only remembered if it was the same as the username [#6869](https://github.com/JabRef/jabref/issues/6869)
- We fixed an issue where some custom exports did not use the new authors formatter and therefore did not export authors correctly [#7356](https://github.com/JabRef/jabref/issues/7356)
- We fixed an issue where alt+keyboard shortcuts do not work [#6994](https://github.com/JabRef/jabref/issues/6994)
- We fixed an issue about the file link editor did not allow to change the file name according to the default pattern after changing an entry. [#7525](https://github.com/JabRef/jabref/issues/7525)
- We fixed an issue where the file path is invisible in dark theme. [#7382](https://github.com/JabRef/jabref/issues/7382)
- We fixed an issue where the secondary sorting is not working for some special fields. [#7015](https://github.com/JabRef/jabref/issues/7015)
- We fixed an issue where changing the font size makes the font size field too small. [#7085](https://github.com/JabRef/jabref/issues/7085)
- We fixed an issue with TexGroups on Linux systems, where the modification of an aux-file did not trigger an auto-update for TexGroups. Furthermore, the detection of file modifications is now more reliable. [#7412](https://github.com/JabRef/jabref/pull/7412)
- We fixed an issue where the Unicode to Latex formatter produced wrong results for characters with a codepoint higher than Character.MAX_VALUE. [#7387](https://github.com/JabRef/jabref/issues/7387)
- We fixed an issue where a non valid value as font size results in an uncaught exception. [#7415](https://github.com/JabRef/jabref/issues/7415)
- We fixed an issue where "Merge citations" in the Openoffice/Libreoffice integration panel did not have a corresponding opposite. [#7454](https://github.com/JabRef/jabref/issues/7454)
- We fixed an issue where drag and drop of bib files for opening resulted in uncaught exceptions [#7464](https://github.com/JabRef/jabref/issues/7464)
- We fixed an issue where columns shrink in width when we try to enlarge JabRef window. [#6818](https://github.com/JabRef/jabref/issues/6818)
- We fixed an issue where Content selector does not seem to work for custom fields. [#6819](https://github.com/JabRef/jabref/issues/6819)
- We fixed an issue where font size of the preferences dialog does not update with the rest of the GUI. [#7416](https://github.com/JabRef/jabref/issues/7416)
- We fixed an issue in which a linked online file consisting of a web page was saved as an invalid pdf file upon being downloaded. The user is now notified when downloading a linked file results in an HTML file. [#7452](https://github.com/JabRef/jabref/issues/7452)
- We fixed an issue where opening BibTex file (doubleclick) from Folder with spaces not working. [#6487](https://github.com/JabRef/jabref/issues/6487)
- We fixed the header title in the Add Group/Subgroup Dialog box. [#4682](https://github.com/JabRef/jabref/issues/4682)
- We fixed an issue with saving large `.bib` files [#7265](https://github.com/JabRef/jabref/issues/7265)
- We fixed an issue with very large page numbers [#7590](https://github.com/JabRef/jabref/issues/7590)
- We fixed an issue where the file extension is missing on saving the library file on linux [#7451](https://github.com/JabRef/jabref/issues/7451)
- We fixed an issue with opacity of disabled icon-buttons [#7195](https://github.com/JabRef/jabref/issues/7195)
- We fixed an issue where journal abbreviations in UTF-8 were not recognized [#5850](https://github.com/JabRef/jabref/issues/5850)
- We fixed an issue where the article title with curly brackets fails to download the arXiv link (pdf file). [#7633](https://github.com/JabRef/jabref/issues/7633)
- We fixed an issue with toggle of special fields does not work for sorted entries [#7016](https://github.com/JabRef/jabref/issues/7016)
- We fixed an issue with the default path of external application. [#7641](https://github.com/JabRef/jabref/issues/7641)
- We fixed an issue where urls must be embedded in a style tag when importing EndNote style Xml files. Now it can parse url with or without a style tag. [#6199](https://github.com/JabRef/jabref/issues/6199)
- We fixed an issue where the article title with colon fails to download the arXiv link (pdf file). [#7660](https://github.com/JabRef/issues/7660)
- We fixed an issue where the keybinding for delete entry did not work on the main table [7580](https://github.com/JabRef/jabref/pull/7580)
- We fixed an issue where the RFC fetcher is not compatible with the draft [7305](https://github.com/JabRef/jabref/issues/7305)
- We fixed an issue where duplicate files (both file names and contents are the same) is downloaded and add to linked files [#6197](https://github.com/JabRef/jabref/issues/6197)
- We fixed an issue where changing the appearance of the preview tab did not trigger a restart warning. [#5464](https://github.com/JabRef/jabref/issues/5464)
- We fixed an issue where editing "Custom preview style" triggers exception. [#7526](https://github.com/JabRef/jabref/issues/7526)
- We fixed the [SAO/NASA Astrophysics Data System](https://docs.jabref.org/collect/import-using-online-bibliographic-database#sao-nasa-astrophysics-data-system) fetcher. [#7867](https://github.com/JabRef/jabref/pull/7867)
- We fixed an issue where a title with multiple applied formattings in EndNote was not imported correctly [forum#2734](https://discourse.jabref.org/t/importing-endnote-label-field-to-jabref-from-xml-file/2734)
- We fixed an issue where a `report` in EndNote was imported as `article` [forum#2734](https://discourse.jabref.org/t/importing-endnote-label-field-to-jabref-from-xml-file/2734)
- We fixed an issue where the field `publisher` in EndNote was not imported in JabRef [forum#2734](https://discourse.jabref.org/t/importing-endnote-label-field-to-jabref-from-xml-file/2734)

### Removed

- We removed add group button beside the filter group tab. [#4682](https://github.com/JabRef/jabref/issues/4682)

## [5.2] – 2020-12-24

### Added

- We added a validation to check if the current database location is shared, preventing an exception when Pulling Changes From Shared Database. [#6959](https://github.com/JabRef/jabref/issues/6959)
- We added a query parser and mapping layer to enable conversion of queries formulated in simplified lucene syntax by the user into api queries. [#6799](https://github.com/JabRef/jabref/pull/6799)
- We added some basic functionality to customise the look of JabRef by importing a css theme file. [#5790](https://github.com/JabRef/jabref/issues/5790)
- We added connection check function in network preference setting [#6560](https://github.com/JabRef/jabref/issues/6560)
- We added support for exporting to YAML. [#6974](https://github.com/JabRef/jabref/issues/6974)
- We added a DOI format and organization check to detect [American Physical Society](https://journals.aps.org/) journals to copy the article ID to the page field for cases where the page numbers are missing. [#7019](https://github.com/JabRef/jabref/issues/7019)
- We added an error message in the New Entry dialog that is shown in case the fetcher did not find anything . [#7000](https://github.com/JabRef/jabref/issues/7000)
- We added a new formatter to output shorthand month format. [#6579](https://github.com/JabRef/jabref/issues/6579)
- We added support for the new Microsoft Edge browser in all platforms. [#7056](https://github.com/JabRef/jabref/pull/7056)
- We reintroduced emacs/bash-like keybindings. [#6017](https://github.com/JabRef/jabref/issues/6017)
- We added a feature to provide automated cross library search using a cross library query language. This provides support for the search step of systematic literature reviews (SLRs). [koppor#369](https://github.com/koppor/jabref/issues/369)

### Changed

- We changed the default preferences for OpenOffice/LibreOffice integration to automatically sync the bibliography when inserting new citations in a OpenOffic/LibreOffice document. [#6957](https://github.com/JabRef/jabref/issues/6957)
- We restructured the 'File' tab and extracted some parts into the 'Linked files' tab [#6779](https://github.com/JabRef/jabref/pull/6779)
- JabRef now offers journal lists from <https://abbrv.jabref.org>. JabRef the lists which use a dot inside the abbreviations. [#5749](https://github.com/JabRef/jabref/pull/5749)
- We removed two useless preferences in the groups preferences dialog. [#6836](https://github.com/JabRef/jabref/pull/6836)
- Synchronization of SpecialFields to keywords is now disabled by default. [#6621](https://github.com/JabRef/jabref/issues/6621)
- JabRef no longer opens the entry editor with the first entry on startup [#6855](https://github.com/JabRef/jabref/issues/6855)
- We completed the rebranding of `bibtexkey` as `citationkey` which was started in JabRef 5.1.
- JabRef no longer opens the entry editor with the first entry on startup [#6855](https://github.com/JabRef/jabref/issues/6855)
- Fetch by ID: (long) "SAO/NASA Astrophysics Data System" replaced by (short) "SAO/NASA ADS" [#6876](https://github.com/JabRef/jabref/pull/6876)
- We changed the title of the window "Manage field names and content" to have the same title as the corresponding menu item [#6895](https://github.com/JabRef/jabref/pull/6895)
- We renamed the menus "View -> Previous citation style" and "View -> Next citation style" into "View -> Previous preview style" and "View -> Next preview style" and renamed the "Preview" style to "Customized preview style". [#6899](https://github.com/JabRef/jabref/pull/6899)
- We changed the default preference option "Search and store files relative to library file location" to on, as this seems to be a more intuitive behaviour. [#6863](https://github.com/JabRef/jabref/issues/6863)
- We changed the title of the window  "Manage field names and content":  to have the same title as the corresponding menu item  [#6895](https://github.com/JabRef/jabref/pull/6895)
- We improved the detection of "short" DOIs [6880](https://github.com/JabRef/jabref/issues/6880)
- We improved the duplicate detection when identifiers like DOI or arxiv are semantiaclly the same, but just syntactically differ (e.g. with or without http(s):// prefix). [#6707](https://github.com/JabRef/jabref/issues/6707)
- We improved JabRef start up time [6057](https://github.com/JabRef/jabref/issues/6057)
- We changed in the group interface "Generate groups from keywords in a BibTeX field" by "Generate groups from keywords in the following field". [#6983](https://github.com/JabRef/jabref/issues/6983)
- We changed the name of a group type from "Searching for keywords" to "Searching for a keyword". [6995](https://github.com/JabRef/jabref/pull/6995)
- We changed the way JabRef displays the title of a tab and of the window. [4161](https://github.com/JabRef/jabref/issues/4161)
- We changed connect timeouts for server requests to 30 seconds in general and 5 seconds for GROBID server (special) and improved user notifications on connection issues. [7026](https://github.com/JabRef/jabref/pull/7026)
- We changed the order of the library tab context menu items. [#7171](https://github.com/JabRef/jabref/issues/7171)
- We changed the way linked files are opened on Linux to use the native openFile method, compatible with confined  packages. [7037](https://github.com/JabRef/jabref/pull/7037)
- We refined the entry preview to show the full names of authors and editors, to list the editor only if no author is present, have the year earlier. [#7083](https://github.com/JabRef/jabref/issues/7083)

### Fixed

- We fixed an issue changing the icon link_variation_off that is not meaningful. [#6834](https://github.com/JabRef/jabref/issues/6834)
- We fixed an issue where the `.sav` file was not deleted upon exiting JabRef. [#6109](https://github.com/JabRef/jabref/issues/6109)
- We fixed a linked identifier icon inconsistency. [#6705](https://github.com/JabRef/jabref/issues/6705)
- We fixed the wrong behavior that font size changes are not reflected in dialogs. [#6039](https://github.com/JabRef/jabref/issues/6039)
- We fixed the failure to Copy citation key and link. [#5835](https://github.com/JabRef/jabref/issues/5835)
- We fixed an issue where the sort order of the entry table was reset after a restart of JabRef. [#6898](https://github.com/JabRef/jabref/pull/6898)
- We fixed an issue where no longer a warning was displayed when inserting references into LibreOffice with an invalid "ReferenceParagraphFormat". [#6907](https://github.com/JabRef/jabref/pull/60907).
- We fixed an issue where a selected field was not removed after the first click in the custom entry types dialog. [#6934](https://github.com/JabRef/jabref/issues/6934)
- We fixed an issue where a remove icon was shown for standard entry types in the custom entry types dialog. [#6906](https://github.com/JabRef/jabref/issues/6906)
- We fixed an issue where it was impossible to connect to OpenOffice/LibreOffice on Mac OSX. [#6970](https://github.com/JabRef/jabref/pull/6970)
- We fixed an issue with the python script used by browser plugins that failed to locate JabRef if not installed in its default location. [#6963](https://github.com/JabRef/jabref/pull/6963/files)
- We fixed an issue where spaces and newlines in an isbn would generate an exception. [#6456](https://github.com/JabRef/jabref/issues/6456)
- We fixed an issue where identity column header had incorrect foreground color in the  Dark theme. [#6796](https://github.com/JabRef/jabref/issues/6796)
- We fixed an issue where the RIS exporter added extra blank lines.[#7007](https://github.com/JabRef/jabref/pull/7007/files)
- We fixed an issue where clicking on Collapse All button in the Search for Unlinked Local Files expanded the directory structure erroneously [#6848](https://github.com/JabRef/jabref/issues/6848)
- We fixed an issue, when pulling changes from shared database via shortcut caused creation of a new tech report [6867](https://github.com/JabRef/jabref/issues/6867)
- We fixed an issue where the JabRef GUI does not highlight the "All entries" group on start-up [#6691](https://github.com/JabRef/jabref/issues/6691)
- We fixed an issue where a custom dark theme was not applied to the entry preview tab [7068](https://github.com/JabRef/jabref/issues/7068)
- We fixed an issue where modifications to the Custom preview layout in the preferences were not saved [#6447](https://github.com/JabRef/jabref/issues/6447)
- We fixed an issue where errors from imports were not shown to the user [#7084](https://github.com/JabRef/jabref/pull/7084)
- We fixed an issue where the EndNote XML Import would fail on empty keywords tags [forum#2387](https://discourse.jabref.org/t/importing-in-unknown-format-fails-to-import-xml-library-from-bookends-export/2387)
- We fixed an issue where the color of groups of type "free search expression" not persisting after restarting the application [#6999](https://github.com/JabRef/jabref/issues/6999)
- We fixed an issue where modifications in the source tab where not saved without switching to another field before saving the library [#6622](https://github.com/JabRef/jabref/issues/6622)
- We fixed an issue where the "Document Viewer" did not show the first page of the opened pdf document and did not show the correct total number of pages [#7108](https://github.com/JabRef/jabref/issues/7108)
- We fixed an issue where the context menu was not updated after a file link was changed. [#5777](https://github.com/JabRef/jabref/issues/5777)
- We fixed an issue where the password for a shared SQL database was not remembered [#6869](https://github.com/JabRef/jabref/issues/6869)
- We fixed an issue where newly added entires were not synced to a shared SQL database [#7176](https://github.com/JabRef/jabref/issues/7176)
- We fixed an issue where the PDF-Content importer threw an exception when no DOI number is present at the first page of the PDF document [#7203](https://github.com/JabRef/jabref/issues/7203)
- We fixed an issue where groups created from aux files did not update on file changes [#6394](https://github.com/JabRef/jabref/issues/6394)
- We fixed an issue where authors that only have last names were incorrectly identified as institutes when generating citation keys [#7199](https://github.com/JabRef/jabref/issues/7199)
- We fixed an issue where institutes were incorrectly identified as universities when generating citation keys [#6942](https://github.com/JabRef/jabref/issues/6942)

### Removed

- We removed the Google Scholar fetcher and the ACM fetcher do not work due to traffic limitations [#6369](https://github.com/JabRef/jabref/issues/6369)
- We removed the menu entry "Manage external file types" because it's already in 'Preferences' dialog [#6991](https://github.com/JabRef/jabref/issues/6991)
- We removed the integrity check "Abbreviation detected" for the field journal/journaltitle in the entry editor [#3925](https://github.com/JabRef/jabref/issues/3925)

## [5.1] – 2020-08-30

### Added

- We added a new fetcher to enable users to search mEDRA DOIs [#6602](https://github.com/JabRef/jabref/issues/6602)
- We added a new fetcher to enable users to search "[Collection of Computer Science Bibliographies](https://liinwww.ira.uka.de/bibliography/index.html)". [#6638](https://github.com/JabRef/jabref/issues/6638)
- We added default values for delimiters in Add Subgroup window [#6624](https://github.com/JabRef/jabref/issues/6624)
- We improved responsiveness of general fields specification dialog window. [#6643](https://github.com/JabRef/jabref/issues/6604)
- We added support for importing ris file and load DOI [#6530](https://github.com/JabRef/jabref/issues/6530)
- We added the Library properties to a context menu on the library tabs [#6485](https://github.com/JabRef/jabref/issues/6485)
- We added a new field in the preferences in 'BibTeX key generator' for unwanted characters that can be user-specified. [#6295](https://github.com/JabRef/jabref/issues/6295)
- We added support for searching ShortScience for an entry through the user's browser. [#6018](https://github.com/JabRef/jabref/pull/6018)
- We updated EditionChecker to permit edition to start with a number. [#6144](https://github.com/JabRef/jabref/issues/6144)
- We added tooltips for most fields in the entry editor containing a short description. [#5847](https://github.com/JabRef/jabref/issues/5847)
- We added support for basic markdown in custom formatted previews [#6194](https://github.com/JabRef/jabref/issues/6194)
- We now show the number of items found and selected to import in the online search dialog. [#6248](https://github.com/JabRef/jabref/pull/6248)
- We created a new install screen for macOS. [#5759](https://github.com/JabRef/jabref/issues/5759)
- We added a new integrity check for duplicate DOIs. [koppor#339](https://github.com/koppor/jabref/issues/339)
- We implemented an option to download fulltext files while importing. [#6381](https://github.com/JabRef/jabref/pull/6381)
- We added a progress-indicator showing the average progress of background tasks to the toolbar. Clicking it reveals a pop-over with a list of running background tasks. [6443](https://github.com/JabRef/jabref/pull/6443)
- We fixed the bug when strike the delete key in the text field. [#6421](https://github.com/JabRef/jabref/issues/6421)
- We added a BibTex key modifier for truncating strings. [#3915](https://github.com/JabRef/jabref/issues/3915)
- We added support for jumping to target entry when typing letter/digit after sorting a column in maintable [#6146](https://github.com/JabRef/jabref/issues/6146)
- We added a new fetcher to enable users to search all available E-Libraries simultaneously. [koppor#369](https://github.com/koppor/jabref/issues/369)
- We added the field "entrytype" to the export sort criteria [#6531](https://github.com/JabRef/jabref/pull/6531)
- We added the possibility to change the display order of the fields in the entry editor. The order can now be configured using drag and drop in the "Customize entry types" dialog [#6152](https://github.com/JabRef/jabref/pull/6152)
- We added native support for biblatex-software [#6574](https://github.com/JabRef/jabref/issues/6574)
- We added a missing restart warning for AutoComplete in the preferences dialog. [#6351](https://github.com/JabRef/jabref/issues/6351)
- We added a note to the citation key pattern preferences dialog as a temporary workaround for a JavaFX bug, about committing changes in a table cell, if the focus is lost. [#5825](https://github.com/JabRef/jabref/issues/5825)
- We added support for customized fallback fields in bracketed patterns. [#7111](https://github.com/JabRef/jabref/issues/7111)

### Changed

- We improved the arXiv fetcher. Now it should find entries even more reliably and does no longer include the version (e.g `v1`) in the `eprint` field. [forum#1941](https://discourse.jabref.org/t/remove-version-in-arxiv-import/1941)
- We moved the group search bar and the button "New group" from bottom to top position to make it more prominent. [#6112](https://github.com/JabRef/jabref/pull/6112)
- When JabRef finds a `.sav` file without changes, there is no dialog asking for acceptance of changes anymore.
- We changed the buttons for import/export/show all/reset of preferences to smaller icon buttons in the preferences dialog. [#6130](https://github.com/JabRef/jabref/pull/6130)
- We moved the functionality "Manage field names & content" from the "Library" menu to the "Edit" menu, because it affects the selected entries and not the whole library
- We merged the functionality "Append contents from a BibTeX library into the currently viewed library" into the "Import into database" functionality. Fixes [#6049](https://github.com/JabRef/jabref/issues/6049).
- We changed the directory where fulltext downloads are stored to the directory set in the import-tab in preferences. [#6381](https://github.com/JabRef/jabref/pull/6381)
- We improved the error message for invalid jstyles. [#6303](https://github.com/JabRef/jabref/issues/6303)
- We changed the section name of 'Advanced' to 'Network' in the preferences and removed some obsolete options.[#6489](https://github.com/JabRef/jabref/pull/6489)
- We improved the context menu of the column "Linked identifiers" of the main table, by truncating their texts, if they are too long. [#6499](https://github.com/JabRef/jabref/issues/6499)
- We merged the main table tabs in the preferences dialog. [#6518](https://github.com/JabRef/jabref/pull/6518)
- We changed the command line option 'generateBibtexKeys' to the more generic term 'generateCitationKeys' while the short option remains 'g'.[#6545](https://github.com/JabRef/jabref/pull/6545)
- We improved the "Possible duplicate entries" window to remember its size and position throughout a session. [#6582](https://github.com/JabRef/jabref/issues/6582)
- We divided the toolbar into small parts, so if the application window is to small, only a part of the toolbar is moved into the chevron popup. [#6682](https://github.com/JabRef/jabref/pull/6682)
- We changed the layout for of the buttons in the Open Office side panel to ensure that the button text is always visible, specially when resizing. [#6639](https://github.com/JabRef/jabref/issues/6639)
- We merged the two new library commands in the file menu to one which always creates a new library in the default library mode. [#6359](https://github.com/JabRef/jabref/pull/6539#issuecomment-641056536)

### Fixed

- We fixed an issue where entry preview tab has no name in drop down list. [#6591](https://github.com/JabRef/jabref/issues/6591)
- We fixed to only search file links in the BIB file location directory when preferences has corresponding checkbox checked. [#5891](https://github.com/JabRef/jabref/issues/5891)
- We fixed wrong button order (Apply and Cancel) in ManageProtectedTermsDialog.
- We fixed an issue with incompatible characters at BibTeX key [#6257](https://github.com/JabRef/jabref/issues/6257)
- We fixed an issue where dash (`-`) was reported as illegal BibTeX key [#6295](https://github.com/JabRef/jabref/issues/6295)
- We greatly improved the performance of the overall application and many operations. [#5071](https://github.com/JabRef/jabref/issues/5071)
- We fixed an issue where sort by priority was broken. [#6222](https://github.com/JabRef/jabref/issues/6222)
- We fixed an issue where opening a library from the recent libraries menu was not possible. [#5939](https://github.com/JabRef/jabref/issues/5939)
- We fixed an issue with inconsistent capitalization of file extensions when downloading files. [#6115](https://github.com/JabRef/jabref/issues/6115)
- We fixed the display of language and encoding in the preferences dialog. [#6130](https://github.com/JabRef/jabref/pull/6130)
- Now the link and/or the link description in the column "linked files" of the main table gets truncated or wrapped, if too long, otherwise display issues arise. [#6178](https://github.com/JabRef/jabref/issues/6178)
- We fixed the issue that groups panel does not keep size when resizing window. [#6180](https://github.com/JabRef/jabref/issues/6180)
- We fixed an error that sometimes occurred when using the context menu. [#6085](https://github.com/JabRef/jabref/issues/6085)
- We fixed an issue where search full-text documents downloaded files with same name, overwriting existing files. [#6174](https://github.com/JabRef/jabref/pull/6174)
- We fixed an issue when importing into current library an erroneous message "import cancelled" is displayed even though import is successful. [#6266](https://github.com/JabRef/jabref/issues/6266)
- We fixed an issue where custom jstyles for Open/LibreOffice where not saved correctly. [#6170](https://github.com/JabRef/jabref/issues/6170)
- We fixed an issue where the INSPIRE fetcher was no longer working [#6229](https://github.com/JabRef/jabref/issues/6229)
- We fixed an issue where custom exports with an uppercase file extension could not be selected for "Copy...-> Export to Clipboard" [#6285](https://github.com/JabRef/jabref/issues/6285)
- We fixed the display of icon both in the main table and linked file editor. [#6169](https://github.com/JabRef/jabref/issues/6169)
- We fixed an issue where the windows installer did not create an entry in the start menu [bug report in the forum](https://discourse.jabref.org/t/error-while-fetching-from-doi/2018/3)
- We fixed an issue where only the field `abstract` and `comment` were declared as multiline fields. Other fields can now be configured in the preferences using "Do not wrap the following fields when saving" [4373](https://github.com/JabRef/jabref/issues/4373)
- We fixed an issue where JabRef switched to discrete graphics under macOS [#5935](https://github.com/JabRef/jabref/issues/5935)
- We fixed an issue where the Preferences entry preview will be unexpected modified leads to Value too long exception [#6198](https://github.com/JabRef/jabref/issues/6198)
- We fixed an issue where custom jstyles for Open/LibreOffice would only be valid if a layout line for the entry type `default` was at the end of the layout section [#6303](https://github.com/JabRef/jabref/issues/6303)
- We fixed an issue where a new entry is not shown in the library if a search is active [#6297](https://github.com/JabRef/jabref/issues/6297)
- We fixed an issue where long directory names created from patterns could create an exception. [#3915](https://github.com/JabRef/jabref/issues/3915)
- We fixed an issue where sort on numeric cases was broken. [#6349](https://github.com/JabRef/jabref/issues/6349)
- We fixed an issue where year and month fields were not cleared when converting to biblatex [#6224](https://github.com/JabRef/jabref/issues/6224)
- We fixed an issue where an "Not on FX thread" exception occured when saving on linux [#6453](https://github.com/JabRef/jabref/issues/6453)
- We fixed an issue where the library sort order was lost. [#6091](https://github.com/JabRef/jabref/issues/6091)
- We fixed an issue where brackets in regular expressions were not working. [6469](https://github.com/JabRef/jabref/pull/6469)
- We fixed an issue where multiple background task popups stacked over each other.. [#6472](https://github.com/JabRef/jabref/issues/6472)
- We fixed an issue where LaTeX citations for specific commands (\autocites) of biblatex-mla were not recognized. [#6476](https://github.com/JabRef/jabref/issues/6476)
- We fixed an issue where drag and drop was not working on empty database. [#6487](https://github.com/JabRef/jabref/issues/6487)
- We fixed an issue where the name fields were not updated after the preferences changed. [#6515](https://github.com/JabRef/jabref/issues/6515)
- We fixed an issue where "null" appeared in generated BibTeX keys. [#6459](https://github.com/JabRef/jabref/issues/6459)
- We fixed an issue where the authors' names were incorrectly displayed in the authors' column when they were bracketed. [#6465](https://github.com/JabRef/jabref/issues/6465) [#6459](https://github.com/JabRef/jabref/issues/6459)
- We fixed an issue where importing certain unlinked files would result in an exception [#5815](https://github.com/JabRef/jabref/issues/5815)
- We fixed an issue where downloaded files would be moved to a directory named after the citationkey when no file directory pattern is specified [#6589](https://github.com/JabRef/jabref/issues/6589)
- We fixed an issue with the creation of a group of cited entries which incorrectly showed the message that the library had been modified externally whenever saving the library. [#6420](https://github.com/JabRef/jabref/issues/6420)
- We fixed an issue with the creation of a group of cited entries. Now the file path to an aux file gets validated. [#6585](https://github.com/JabRef/jabref/issues/6585)
- We fixed an issue on Linux systems where the application would crash upon inotify failure. Now, the user is prompted with a warning, and given the choice to continue the session. [#6073](https://github.com/JabRef/jabref/issues/6073)
- We moved the search modifier buttons into the search bar, as they were not accessible, if autocompletion was disabled. [#6625](https://github.com/JabRef/jabref/issues/6625)
- We fixed an issue about duplicated group color indicators [#6175](https://github.com/JabRef/jabref/issues/6175)
- We fixed an issue where entries with the entry type Misc from an imported aux file would not be saved correctly to the bib file on disk [#6405](https://github.com/JabRef/jabref/issues/6405)
- We fixed an issue where percent sign ('%') was not formatted properly by the HTML formatter [#6753](https://github.com/JabRef/jabref/issues/6753)
- We fixed an issue with the [SAO/NASA Astrophysics Data System](https://docs.jabref.org/collect/import-using-online-bibliographic-database/ads) fetcher where `\textbackslash` appeared at the end of the abstract.
- We fixed an issue with the Science Direct fetcher where PDFs could not be downloaded. Fixes [#5860](https://github.com/JabRef/jabref/issues/5860)
- We fixed an issue with the Library of Congress importer.
- We fixed the [link to the external libraries listing](https://github.com/JabRef/jabref/blob/master/external-libraries.md) in the about dialog
- We fixed an issue regarding pasting on Linux. [#6293](https://github.com/JabRef/jabref/issues/6293)

### Removed

- We removed the option of the "enforce legal key". [#6295](https://github.com/JabRef/jabref/issues/6295)
- We removed the obsolete `External programs / Open PDF` section in the preferences, as the default application to open PDFs is now set in the `Manage external file types` dialog. [#6130](https://github.com/JabRef/jabref/pull/6130)
- We removed the option to configure whether a `.bib.bak` file should be generated upon save. It is now always enabled. Documentation at <https://docs.jabref.org/general/autosave>. [#6092](https://github.com/JabRef/jabref/issues/6092)
- We removed the built-in list of IEEE journal abbreviations using BibTeX strings. If you still want to use them, you have to download them separately from <https://abbrv.jabref.org>.

## [5.0] – 2020-03-06

### Changed

- Added browser integration to the snap package for firefox/chromium browsers. [#6062](https://github.com/JabRef/jabref/pull/6062)
- We reintroduced the possibility to extract references from plain text (using [GROBID](https://grobid.readthedocs.io/en/latest/)). [#5614](https://github.com/JabRef/jabref/pull/5614)
- We changed the open office panel to show buttons in rows of three instead of going straight down to save space as the button expanded out to take up unnecessary horizontal space. [#5479](https://github.com/JabRef/jabref/issues/5479)
- We cleaned up the group add/edit dialog. [#5826](https://github.com/JabRef/jabref/pull/5826)
- We reintroduced the index column. [#5844](https://github.com/JabRef/jabref/pull/5844)
- Filenames of external files can no longer contain curly braces. [#5926](https://github.com/JabRef/jabref/pull/5926)
- We made the filters more easily accessible in the integrity check dialog. [#5955](https://github.com/JabRef/jabref/pull/5955)
- We reimplemented and improved the dialog "Customize entry types". [#4719](https://github.com/JabRef/jabref/issues/4719)
- We added an [American Physical Society](https://journals.aps.org/) fetcher. [#818](https://github.com/JabRef/jabref/issues/818)
- We added possibility to enable/disable items quantity in groups. [#6042](https://github.com/JabRef/jabref/issues/6042)

### Fixed

- We fixed an issue where the command line console was always opened in the background. [#5474](https://github.com/JabRef/jabref/issues/5474)
- We fixed and issue where pdf files will not open under some KDE linux distributions when using okular. [#5253](https://github.com/JabRef/jabref/issues/5253)
- We fixed an issue where the Medline fetcher was only working when JabRef was running from source. [#5645](https://github.com/JabRef/jabref/issues/5645)
- We fixed some visual issues in the dark theme. [#5764](https://github.com/JabRef/jabref/pull/5764) [#5753](https://github.com/JabRef/jabref/issues/5753)
- We fixed an issue where non-default previews didn't handle unicode characters. [#5779](https://github.com/JabRef/jabref/issues/5779)
- We improved the performance, especially changing field values in the entry should feel smoother now. [#5843](https://github.com/JabRef/jabref/issues/5843)
- We fixed an issue where the ampersand character wasn't rendering correctly on previews. [#3840](https://github.com/JabRef/jabref/issues/3840)
- We fixed an issue where an erroneous "The library has been modified by another program" message was shown when saving. [#4877](https://github.com/JabRef/jabref/issues/4877)
- We fixed an issue where the file extension was missing after downloading a file (we now fall-back to pdf). [#5816](https://github.com/JabRef/jabref/issues/5816)
- We fixed an issue where cleaning up entries broke web URLs, if "Make paths of linked files relative (if possible)" was enabled, which resulted in various other issues subsequently. [#5861](https://github.com/JabRef/jabref/issues/5861)
- We fixed an issue where the tab "Required fields" of the entry editor did not show all required fields, if at least two of the defined required fields are linked with a logical or. [#5859](https://github.com/JabRef/jabref/issues/5859)
- We fixed several issues concerning managing external file types: Now everything is usable and fully functional. Previously, there were problems with the radio buttons, with saving the settings and with loading an input field value. Furthermore, different behavior for Windows and other operating systems was given, which was unified as well. [#5846](https://github.com/JabRef/jabref/issues/5846)
- We fixed an issue where entries containing Unicode charaters were not parsed correctly [#5899](https://github.com/JabRef/jabref/issues/5899)
- We fixed an issue where an entry containing an external filename with curly braces could not be saved. Curly braces are now longer allowed in filenames. [#5899](https://github.com/JabRef/jabref/issues/5899)
- We fixed an issue where changing the type of an entry did not update the main table [#5906](https://github.com/JabRef/jabref/issues/5906)
- We fixed an issue in the optics of the library properties, that cropped the dialog on scaled displays. [#5969](https://github.com/JabRef/jabref/issues/5969)
- We fixed an issue where changing the type of an entry did not update the main table. [#5906](https://github.com/JabRef/jabref/issues/5906)
- We fixed an issue where opening a library from the recent libraries menu was not possible. [#5939](https://github.com/JabRef/jabref/issues/5939)
- We fixed an issue where the most bottom group in the list got lost, if it was dragged on itself. [#5983](https://github.com/JabRef/jabref/issues/5983)
- We fixed an issue where changing entry type doesn't always work when biblatex source is shown. [#5905](https://github.com/JabRef/jabref/issues/5905)
- We fixed an issue where the group and the link column were not updated after changing the entry in the main table. [#5985](https://github.com/JabRef/jabref/issues/5985)
- We fixed an issue where reordering the groups was not possible after inserting an article. [#6008](https://github.com/JabRef/jabref/issues/6008)
- We fixed an issue where citation styles except the default "Preview" could not be used. [#56220](https://github.com/JabRef/jabref/issues/5622)
- We fixed an issue where a warning was displayed when the title content is made up of two sentences. [#5832](https://github.com/JabRef/jabref/issues/5832)
- We fixed an issue where an exception was thrown when adding a save action without a selected formatter in the library properties [#6069](https://github.com/JabRef/jabref/issues/6069)
- We fixed an issue where JabRef's icon was missing in the Export to clipboard Dialog. [#6286](https://github.com/JabRef/jabref/issues/6286)
- We fixed an issue when an "Abstract field" was duplicating text, when importing from RIS file (Neurons) [#6065](https://github.com/JabRef/jabref/issues/6065)
- We fixed an issue where adding the addition of a new entry was not completely validated [#6370](https://github.com/JabRef/jabref/issues/6370)
- We fixed an issue where the blue and red text colors in the Merge entries dialog were not quite visible [#6334](https://github.com/JabRef/jabref/issues/6334)
- We fixed an issue where underscore character was removed from the file name in the Recent Libraries list in File menu [#6383](https://github.com/JabRef/jabref/issues/6383)
- We fixed an issue where few keyboard shortcuts regarding new entries were missing [#6403](https://github.com/JabRef/jabref/issues/6403)

### Removed

- Ampersands are no longer escaped by default in the `bib` file. If you want to keep the current behaviour, you can use the new "Escape Ampersands" formatter as a save action. [#5869](https://github.com/JabRef/jabref/issues/5869)
- The "Merge Entries" entry was removed from the Quality Menu. Users should use the right-click menu instead. [#6021](https://github.com/JabRef/jabref/pull/6021)

## [5.0-beta] – 2019-12-15

### Changed

- We added a short DOI field formatter which shortens DOI to more human-readable form. [koppor#343](https://github.com/koppor/jabref/issues/343)
- We improved the display of group memberships by adding multiple colored bars if the entry belongs to more than one group. [#4574](https://github.com/JabRef/jabref/issues/4574)
- We added an option to show the preview as an extra tab in the entry editor (instead of in a split view). [#5244](https://github.com/JabRef/jabref/issues/5244)
- A custom Open/LibreOffice jstyle file now requires a layout line for the entry type `default` [#5452](https://github.com/JabRef/jabref/issues/5452)
- The entry editor is now open by default when JabRef starts up. [#5460](https://github.com/JabRef/jabref/issues/5460)
- Customized entry types are now serialized in alphabetical order in the bib file.
- We added a new ADS fetcher to use the new ADS API. [#4949](https://github.com/JabRef/jabref/issues/4949)
- We added support of the [X11 primary selection](https://unix.stackexchange.com/a/139193/18033) [#2389](https://github.com/JabRef/jabref/issues/2389)
- We added support to switch between biblatex and bibtex library types. [#5550](https://github.com/JabRef/jabref/issues/5550)
- We changed the save action buttons to be easier to understand. [#5565](https://github.com/JabRef/jabref/issues/5565)
- We made the columns for groups, files and uri in the main table reorderable and merged the clickable icon columns for uri, url, doi and eprint. [#5544](https://github.com/JabRef/jabref/pull/5544)
- We reduced the number of write actions performed when autosave is enabled [#5679](https://github.com/JabRef/jabref/issues/5679)
- We made the column sort order in the main table persistent [#5730](https://github.com/JabRef/jabref/pull/5730)
- When an entry is modified on disk, the change dialog now shows the merge dialog to highlight the changes [#5688](https://github.com/JabRef/jabref/pull/5688)

### Fixed

- Inherit fields from cross-referenced entries as specified by biblatex. [#5045](https://github.com/JabRef/jabref/issues/5045)
- We fixed an issue where it was no longer possible to connect to LibreOffice. [#5261](https://github.com/JabRef/jabref/issues/5261)
- The "All entries group" is no longer shown when no library is open.
- We fixed an exception which occurred when closing JabRef. [#5348](https://github.com/JabRef/jabref/issues/5348)
- We fixed an issue where JabRef reports incorrectly about customized entry types. [#5332](https://github.com/JabRef/jabref/issues/5332)
- We fixed a few problems that prevented JabFox to communicate with JabRef. [#4737](https://github.com/JabRef/jabref/issues/4737) [#4303](https://github.com/JabRef/jabref/issues/4303)
- We fixed an error where the groups containing an entry loose their highlight color when scrolling. [#5022](https://github.com/JabRef/jabref/issues/5022)
- We fixed an error where scrollbars were not shown. [#5374](https://github.com/JabRef/jabref/issues/5374)
- We fixed an error where an exception was thrown when merging entries. [#5169](https://github.com/JabRef/jabref/issues/5169)
- We fixed an error where certain metadata items were not serialized alphabetically.
- After assigning an entry to a group, the item count is now properly colored to reflect the new membership of the entry. [#3112](https://github.com/JabRef/jabref/issues/3112)
- The group panel is now properly updated when switching between libraries (or when closing/opening one). [#3142](https://github.com/JabRef/jabref/issues/3142)
- We fixed an error where the number of matched entries shown in the group pane was not updated correctly. [#4441](https://github.com/JabRef/jabref/issues/4441)
- We fixed an error where the wrong file is renamed and linked when using the "Copy, rename and link" action. [#5653](https://github.com/JabRef/jabref/issues/5653)
- We fixed a "null" error when writing XMP metadata. [#5449](https://github.com/JabRef/jabref/issues/5449)
- We fixed an issue where empty keywords lead to a strange display of automatic keyword groups. [#5333](https://github.com/JabRef/jabref/issues/5333)
- We fixed an error where the default color of a new group was white instead of dark gray. [#4868](https://github.com/JabRef/jabref/issues/4868)
- We fixed an issue where the first field in the entry editor got the focus while performing a different action (like searching). [#5084](https://github.com/JabRef/jabref/issues/5084)
- We fixed an issue where multiple entries were highlighted in the web search result after scrolling. [#5035](https://github.com/JabRef/jabref/issues/5035)
- We fixed an issue where the hover indication in the web search pane was not working. [#5277](https://github.com/JabRef/jabref/issues/5277)
- We fixed an error mentioning "javafx.controls/com.sun.javafx.scene.control" that was thrown when interacting with the toolbar.
- We fixed an error where a cleared search was restored after switching libraries. [#4846](https://github.com/JabRef/jabref/issues/4846)
- We fixed an exception which occurred when trying to open a non-existing file from the "Recent files"-menu [#5334](https://github.com/JabRef/jabref/issues/5334)
- We fixed an issues where the search highlight in the entry preview did not worked. [#5069](https://github.com/JabRef/jabref/issues/5069)
- The context menu for fields in the entry editor is back. [#5254](https://github.com/JabRef/jabref/issues/5254)
- We fixed an exception which occurred when trying to open a non-existing file from the "Recent files"-menu [#5334](https://github.com/JabRef/jabref/issues/5334)
- We fixed a problem where the "editor" information has been duplicated during saving a .bib-Database. [#5359](https://github.com/JabRef/jabref/issues/5359)
- We re-introduced the feature to switch between different preview styles. [#5221](https://github.com/JabRef/jabref/issues/5221)
- We fixed various issues (including [#5263](https://github.com/JabRef/jabref/issues/5263)) related to copying entries to the clipboard
- We fixed some display errors in the preferences dialog and replaced some of the controls [#5033](https://github.com/JabRef/jabref/pull/5033) [#5047](https://github.com/JabRef/jabref/pull/5047) [#5062](https://github.com/JabRef/jabref/pull/5062) [#5141](https://github.com/JabRef/jabref/pull/5141) [#5185](https://github.com/JabRef/jabref/pull/5185) [#5265](https://github.com/JabRef/jabref/pull/5265) [#5315](https://github.com/JabRef/jabref/pull/5315) [#5360](https://github.com/JabRef/jabref/pull/5360)
- We fixed an exception which occurred when trying to import entries without an open library. [#5447](https://github.com/JabRef/jabref/issues/5447)
- The "Automatically set file links" feature now follows symbolic links. [#5664](https://github.com/JabRef/jabref/issues/5664)
- After successful import of one or multiple bib entries the main table scrolls to the first imported entry [#5383](https://github.com/JabRef/jabref/issues/5383)
- We fixed an exception which occurred when an invalid jstyle was loaded. [#5452](https://github.com/JabRef/jabref/issues/5452)
- We fixed an issue where the command line arguments `importBibtex` and `importToOpen` did not import into the currently open library, but opened a new one. [#5537](https://github.com/JabRef/jabref/issues/5537)
- We fixed an error where the preview theme did not adapt to the "Dark" mode [#5463](https://github.com/JabRef/jabref/issues/5463)
- We fixed an issue where multiple entries were allowed in the "crossref" field [#5284](https://github.com/JabRef/jabref/issues/5284)
- We fixed an issue where the merge dialog showed the wrong text colour in "Dark" mode [#5516](https://github.com/JabRef/jabref/issues/5516)
- We fixed visibility issues with the scrollbar and group selection highlight in "Dark" mode, and enabled "Dark" mode for the OpenOffice preview in the style selection window. [#5522](https://github.com/JabRef/jabref/issues/5522)
- We fixed an issue where the author field was not correctly parsed during bibtex key-generation. [#5551](https://github.com/JabRef/jabref/issues/5551)
- We fixed an issue where notifications where shown during autosave. [#5555](https://github.com/JabRef/jabref/issues/5555)
- We fixed an issue where the side pane was not remembering its position. [#5615](https://github.com/JabRef/jabref/issues/5615)
- We fixed an issue where JabRef could not interact with [Oracle XE](https://www.oracle.com/de/database/technologies/appdev/xe.html) in the [shared SQL database setup](https://docs.jabref.org/collaborative-work/sqldatabase).
- We fixed an issue where the toolbar icons were hidden on smaller screens.
- We fixed an issue where renaming referenced files for bib entries with long titles was not possible. [#5603](https://github.com/JabRef/jabref/issues/5603)
- We fixed an issue where a window which is on an external screen gets unreachable when external screen is removed. [#5037](https://github.com/JabRef/jabref/issues/5037)
- We fixed a bug where the selection of groups was lost after drag and drop. [#2868](https://github.com/JabRef/jabref/issues/2868)
- We fixed an issue where the custom entry types didn't show the correct display name [#5651](https://github.com/JabRef/jabref/issues/5651)

### Removed

- We removed some obsolete notifications. [#5555](https://github.com/JabRef/jabref/issues/5555)
- We removed an internal step in the [ISBN-to-BibTeX fetcher](https://docs.jabref.org/import-using-publication-identifiers/isbntobibtex): The [ISBN to BibTeX Converter](https://manas.tungare.name/software/isbn-to-bibtex) by [@manastungare](https://github.com/manastungare) is not used anymore, because it is offline: "people using this tool have not been generating enough sales for Amazon."
- We removed the option to control the default drag and drop behaviour. You can use the modifier keys (like CtrL or Alt) instead.

## [5.0-alpha] – 2019-08-25

### Changed

- We added eventitle, eventdate and venue fields to `@unpublished` entry type.
- We added `@software` and `@dataSet` entry type to biblatex.
- All fields are now properly sorted alphabetically (in the subgroups of required/optional fields) when the entry is written to the bib file.
- We fixed an issue where some importers used the field `pubstatus` instead of the standard BibTeX field `pubstate`.
- We changed the latex command removal for docbook exporter. [#3838](https://github.com/JabRef/jabref/issues/3838)
- We changed the location of some fields in the entry editor (you might need to reset your preferences for these changes to come into effect)
  - Journal/Year/Month in biblatex mode -> Deprecated (if filled)
  - DOI/URL: General -> Optional
  - Internal fields like ranking, read status and priority: Other -> General
  - Moreover, empty deprecated fields are no longer shown
- Added server timezone parameter when connecting to a shared database.
- We updated the dialog for setting up general fields.
- URL field formatting is updated. All whitespace chars, located at the beginning/ending of the URL, are trimmed automatically
- We changed the behavior of the field formatting dialog such that the `bibtexkey` is not changed when formatting all fields or all text fields.
- We added a "Move file to file directory and rename file" option for simultaneously moving and renaming of document file. [#4166](https://github.com/JabRef/jabref/issues/4166)
- Use integrated graphics card instead of discrete on macOS [#4070](https://github.com/JabRef/jabref/issues/4070)
- We added a cleanup operation that detects an arXiv identifier in the note, journal or URL field and moves it to the `eprint` field.
  Because of this change, the last-used cleanup operations were reset.
- We changed the minimum required version of Java to 1.8.0_171, as this is the latest release for which the automatic Java update works.  [#4093](https://github.com/JabRef/jabref/issues/4093)
- The special fields like `Printed` and `Read status` now show gray icons when the row is hovered.
- We added a button in the tab header which allows you to close the database with one click. [#494](https://github.com/JabRef/jabref/issues/494)
- Sorting in the main table now takes information from cross-referenced entries into account. [#2808](https://github.com/JabRef/jabref/issues/2808)
- If a group has a color specified, then entries matched by this group have a small colored bar in front of them in the main table.
- Change default icon for groups to a circle because a colored version of the old icon was hard to distinguish from its black counterpart.
- In the main table, the context menu appears now when you press the "context menu" button on the keyboard. [feature request in the forum](http://discourse.jabref.org/t/how-to-enable-keyboard-context-key-windows)
- We added icons to the group side panel to quickly switch between `union` and `intersection` group view mode. [#3269](https://github.com/JabRef/jabref/issues/3269).
- We use `https` for [fetching from most online bibliographic database](https://docs.jabref.org/import-using-online-bibliographic-database).
- We changed the default keyboard shortcuts for moving between entries when the entry editor is active to ̀<kbd>alt</kbd> + <kbd>up/down</kbd>.
- Opening a new file now prompts the directory of the currently selected file, instead of the directory of the last opened file.
- Window state is saved on close and restored on start.
- We made the MathSciNet fetcher more reliable.
- We added the ISBN fetcher to the list of fetcher available under "Update with bibliographic information from the web" in the entry editor toolbar.
- Files without a defined external file type are now directly opened with the default application of the operating system
- We streamlined the process to rename and move files by removing the confirmation dialogs.
- We removed the redundant new lines of markings and wrapped the summary in the File annotation tab. [#3823](https://github.com/JabRef/jabref/issues/3823)
- We add auto URL formatting when user paste link to URL field in entry editor. [koppor#254](https://github.com/koppor/jabref/issues/254)
- We added a minimum height for the entry editor so that it can no longer be hidden by accident. [#4279](https://github.com/JabRef/jabref/issues/4279)
- We added a new keyboard shortcut so that the entry editor could be closed by <kbd>Ctrl</kbd> + <kbd>E</kbd>. [#4222](https://github.com/JabRef/jabref/issues/4222)
- We added an option in the preference dialog box, that allows user to pick the dark or light theme option. [#4130](https://github.com/JabRef/jabref/issues/4130)
- We updated the Related Articles tab to accept JSON from the new version of the Mr. DLib service
- We added an option in the preference dialog box that allows user to choose behavior after dragging and dropping files in Entry Editor. [#4356](https://github.com/JabRef/jabref/issues/4356)
- We added the ability to have an export preference where previously "File"-->"Export"/"Export selected entries" would not save the user's preference[#4495](https://github.com/JabRef/jabref/issues/4495)
- We optimized the code responsible for connecting to an external database, which should lead to huge improvements in performance.
- For automatically created groups, added ability to filter groups by entry type. [#4539](https://github.com/JabRef/jabref/issues/4539)
- We added the ability to add field names from the Preferences Dialog [#4546](https://github.com/JabRef/jabref/issues/4546)
- We added the ability to change the column widths directly in the main
. [#4546](https://github.com/JabRef/jabref/issues/4546)
- We added a description of how recommendations were chosen and better error handling to Related Articles tab
- We added the ability to execute default action in dialog by using with <kbd>Ctrl</kbd> + <kbd>Enter</kbd> combination [#4496](https://github.com/JabRef/jabref/issues/4496)
- We grouped and reordered the Main Menu (File, Edit, Library, Quality, Tools, and View tabs & icons). [#4666](https://github.com/JabRef/jabref/issues/4666) [#4667](https://github.com/JabRef/jabref/issues/4667) [#4668](https://github.com/JabRef/jabref/issues/4668) [#4669](https://github.com/JabRef/jabref/issues/4669) [#4670](https://github.com/JabRef/jabref/issues/4670) [#4671](https://github.com/JabRef/jabref/issues/4671) [#4672](https://github.com/JabRef/jabref/issues/4672) [#4673](https://github.com/JabRef/jabref/issues/4673)
- We added additional modifiers (capitalize, titlecase and sentencecase) to the Bibtex key generator. [#1506](https://github.com/JabRef/jabref/issues/1506)
- We have migrated from the mysql jdbc connector to the mariadb one for better authentication scheme support. [#4746](https://github.com/JabRef/jabref/issues/4745)
- We grouped the toolbar icons and changed the Open Library and Copy icons. [#4584](https://github.com/JabRef/jabref/issues/4584)
- We added a browse button next to the path text field for aux-based groups. [#4586](https://github.com/JabRef/jabref/issues/4586)
- We changed the title of Group Dialog to "Add subgroup" from "Edit group" when we select Add subgroup option.
- We enable import button only if entries are selected. [#4755](https://github.com/JabRef/jabref/issues/4755)
- We made modifications to improve the contrast of UI elements. [#4583](https://github.com/JabRef/jabref/issues/4583)
- We added a warning for empty BibTeX keys in the entry editor. [#4440](https://github.com/JabRef/jabref/issues/4440)
- We added an option in the settings to set the default action in JabRef when right clicking on any entry in any database and selecting "Open folder". [#4763](https://github.com/JabRef/jabref/issues/4763)
- The Medline fetcher now normalizes the author names according to the BibTeX-Standard [#4345](https://github.com/JabRef/jabref/issues/4345)
- We added an option on the Linked File Viewer to rename the attached file of an entry directly on the JabRef. [#4844](https://github.com/JabRef/jabref/issues/4844)
- We added an option in the preference dialog box that allows user to enable helpful tooltips.[#3599](https://github.com/JabRef/jabref/issues/3599)
- We reworked the functionality for extracting BibTeX entries from plain text, because our used service [freecite shut down](https://library.brown.edu/libweb/freecite_notice.php). [#5206](https://github.com/JabRef/jabref/pull/5206)
- We moved the dropdown menu for selecting the push-application from the toolbar into the external application preferences. [#674](https://github.com/JabRef/jabref/issues/674)
- We removed the alphabetical ordering of the custom tabs and updated the error message when trying to create a general field with a name containing an illegal character. [#5019](https://github.com/JabRef/jabref/issues/5019)
- We added a context menu to the bib(la)tex-source-editor to copy'n'paste. [#5007](https://github.com/JabRef/jabref/pull/5007)
- We added a tool that allows searching for citations in LaTeX files. It scans directories and shows which entries are used, how many times and where.
- We added a 'LaTeX citations' tab to the entry editor, to search for citations to the active entry in the LaTeX file directory. It can be disabled in the preferences dialog.
- We added an option in preferences to allow for integers in field "edition" when running database in bibtex mode. [#4680](https://github.com/JabRef/jabref/issues/4680)
- We added the ability to use negation in export filter layouts. [#5138](https://github.com/JabRef/jabref/pull/5138)
- Focus on Name Area instead of 'OK' button whenever user presses 'Add subgroup'. [#6307](https://github.com/JabRef/jabref/issues/6307)
- We changed the behavior of merging that the entry which has "smaller" bibkey will be selected. [#7395](https://github.com/JabRef/jabref/issues/7395)

### Fixed

- We fixed an issue where JabRef died silently for the user without enough inotify instances [#4874](https://github.com/JabRef/jabref/issues/4847)
- We fixed an issue where corresponding groups are sometimes not highlighted when clicking on entries [#3112](https://github.com/JabRef/jabref/issues/3112)
- We fixed an issue where custom exports could not be selected in the 'Export (selected) entries' dialog [#4013](https://github.com/JabRef/jabref/issues/4013)
- Italic text is now rendered correctly. [#3356](https://github.com/JabRef/jabref/issues/3356)
- The entry editor no longer gets corrupted after using the source tab. [#3532](https://github.com/JabRef/jabref/issues/3532) [#3608](https://github.com/JabRef/jabref/issues/3608) [#3616](https://github.com/JabRef/jabref/issues/3616)
- We fixed multiple issues where entries did not show up after import if a search was active. [#1513](https://github.com/JabRef/jabref/issues/1513) [#3219](https://github.com/JabRef/jabref/issues/3219))
- We fixed an issue where the group tree was not updated correctly after an entry was changed. [#3618](https://github.com/JabRef/jabref/issues/3618)
- We fixed an issue where a right-click in the main table selected a wrong entry. [#3267](https://github.com/JabRef/jabref/issues/3267)
- We fixed an issue where in rare cases entries where overlayed in the main table. [#3281](https://github.com/JabRef/jabref/issues/3281)
- We fixed an issue where selecting a group messed up the focus of the main table and the entry editor. [#3367](https://github.com/JabRef/jabref/issues/3367)
- We fixed an issue where composite author names were sorted incorrectly. [#2828](https://github.com/JabRef/jabref/issues/2828)
- We fixed an issue where commands followed by `-` didn't work. [#3805](https://github.com/JabRef/jabref/issues/3805)
- We fixed an issue where a non-existing aux file in a group made it impossible to open the library. [#4735](https://github.com/JabRef/jabref/issues/4735)
- We fixed an issue where some journal names were wrongly marked as abbreviated. [#4115](https://github.com/JabRef/jabref/issues/4115)
- We fixed an issue where the custom file column were sorted incorrectly. [#3119](https://github.com/JabRef/jabref/issues/3119)
- We improved the parsing of author names whose infix is abbreviated without a dot. [#4864](https://github.com/JabRef/jabref/issues/4864)
- We fixed an issues where the entry losses focus when a field is edited and at the same time used for sorting. [#3373](https://github.com/JabRef/jabref/issues/3373)
- We fixed an issue where the menu on Mac OS was not displayed in the usual Mac-specific way. [#3146](https://github.com/JabRef/jabref/issues/3146)
- We improved the integrity check for page numbers. [#4113](https://github.com/JabRef/jabref/issues/4113) and [feature request in the forum](http://discourse.jabref.org/t/pages-field-allow-use-of-en-dash/1199)
- We fixed an issue where the order of fields in customized entry types was not saved correctly. [#4033](http://github.com/JabRef/jabref/issues/4033)
- We fixed an issue where renaming a group did not change the group name in the interface. [#3189](https://github.com/JabRef/jabref/issues/3189)
- We fixed an issue where the groups tree of the last database was still shown even after the database was already closed.
- We fixed an issue where the "Open file dialog" may disappear behind other windows. [#3410](https://github.com/JabRef/jabref/issues/3410)
- We fixed an issue where the number of entries matched was not updated correctly upon adding or removing an entry. [#3537](https://github.com/JabRef/jabref/issues/3537)
- We fixed an issue where the default icon of a group was not colored correctly.
- We fixed an issue where the first field in entry editor was not focused when adding a new entry. [#4024](https://github.com/JabRef/jabref/issues/4024)
- We reworked the "Edit file" dialog to make it resizeable and improved the workflow for adding and editing files [#2970](https://github.com/JabRef/jabref/issues/2970)
- We fixed an issue where custom name formatters were no longer found correctly. [#3531](https://github.com/JabRef/jabref/issues/3531)
- We fixed an issue where the month was not shown in the preview. [#3239](https://github.com/JabRef/jabref/issues/3239)
- Rewritten logic to detect a second jabref instance. [#4023](https://github.com/JabRef/jabref/issues/4023)
- We fixed an issue where the "Convert to BibTeX-Cleanup" moved the content of the `file` field to the `pdf` field [#4120](https://github.com/JabRef/jabref/issues/4120)
- We fixed an issue where the preview pane in entry preview in preferences wasn't showing the citation style selected [#3849](https://github.com/JabRef/jabref/issues/3849)
- We fixed an issue where the default entry preview style still contained the field `review`. The field `review` in the style is now replaced with comment to be consistent with the entry editor [#4098](https://github.com/JabRef/jabref/issues/4098)
- We fixed an issue where users were vulnerable to XXE attacks during parsing [#4229](https://github.com/JabRef/jabref/issues/4229)
- We fixed an issue where files added via the "Attach file" contextmenu of an entry were not made relative. [#4201](https://github.com/JabRef/jabref/issues/4201) and [#4241](https://github.com/JabRef/jabref/issues/4241)
- We fixed an issue where author list parser can't generate bibtex for Chinese author. [#4169](https://github.com/JabRef/jabref/issues/4169)
- We fixed an issue where the list of XMP Exclusion fields in the preferences was not be saved [#4072](https://github.com/JabRef/jabref/issues/4072)
- We fixed an issue where the ArXiv Fetcher did not support HTTP URLs [koppor#328](https://github.com/koppor/jabref/issues/328)
- We fixed an issue where only one PDF file could be imported [#4422](https://github.com/JabRef/jabref/issues/4422)
- We fixed an issue where "Move to group" would always move the first entry in the library and not the selected [#4414](https://github.com/JabRef/jabref/issues/4414)
- We fixed an issue where an older dialog appears when downloading full texts from the quality menu. [#4489](https://github.com/JabRef/jabref/issues/4489)
- We fixed an issue where right clicking on any entry in any database and selecting "Open folder" results in the NullPointer exception. [#4763](https://github.com/JabRef/jabref/issues/4763)
- We fixed an issue where option 'open terminal here' with custom command was passing the wrong argument. [#4802](https://github.com/JabRef/jabref/issues/4802)
- We fixed an issue where ranking an entry would generate an IllegalArgumentException. [#4754](https://github.com/JabRef/jabref/issues/4754)
- We fixed an issue where special characters where removed from non-label key generation pattern parts [#4767](https://github.com/JabRef/jabref/issues/4767)
- We fixed an issue where the RIS import would overwite the article date with the value of the acessed date [#4816](https://github.com/JabRef/jabref/issues/4816)
- We fixed an issue where an NullPointer exception was thrown when a referenced entry in an Open/Libre Office document was no longer present in the library. Now an error message with the reference marker of the missing entry is shown. [#4932](https://github.com/JabRef/jabref/issues/4932)
- We fixed an issue where a database exception related to a missing timezone was too big. [#4827](https://github.com/JabRef/jabref/issues/4827)
- We fixed an issue where the IEEE fetcher returned an error if no keywords were present in the result from the IEEE website [#4997](https://github.com/JabRef/jabref/issues/4997)
- We fixed an issue where the command line help text had several errors, and arguments and descriptions have been rewritten to simplify and detail them better. [#4932](https://github.com/JabRef/jabref/issues/2016)
- We fixed an issue where the same menu for changing entry type had two different sizes and weights. [#4977](https://github.com/JabRef/jabref/issues/4977)
- We fixed an issue where the "Attach file" dialog, in the right-click menu for an entry, started on the working directory instead of the user's main directory. [#4995](https://github.com/JabRef/jabref/issues/4995)
- We fixed an issue where the JabRef Icon in the macOS launchpad was not displayed correctly [#5003](https://github.com/JabRef/jabref/issues/5003)
- We fixed an issue where the "Search for unlinked local files" would throw an exception when parsing the content of a PDF-file with missing "series" information [#5128](https://github.com/JabRef/jabref/issues/5128)
- We fixed an issue where the XMP Importer would incorrectly return an empty default entry when importing pdfs [#6577](https://github.com/JabRef/jabref/issues/6577)
- We fixed an issue where opening the menu 'Library properties' marked the library as modified [#6451](https://github.com/JabRef/jabref/issues/6451)
- We fixed an issue when importing resulted in an exception [#7343](https://github.com/JabRef/jabref/issues/7343)
- We fixed an issue where the field in the Field formatter dropdown selection were sorted in random order. [#7710](https://github.com/JabRef/jabref/issues/7710)

### Removed

- The feature to "mark entries" was removed and merged with the groups functionality.  For migration, a group is created for every value of the `__markedentry` field and the entry is added to this group.
- The number column was removed.
- We removed the global search feature.
- We removed the coloring of cells in the main table according to whether the field is optional/required.
- We removed the feature to find and resolve duplicate BibTeX keys (as this use case is already covered by the integrity check).
- We removed a few commands from the right-click menu that are not needed often and thus don't need to be placed that prominently:
  - Print entry preview: available through entry preview
  - All commands related to marking: marking is not yet reimplemented
  - Set/clear/append/rename fields: available through Edit menu
  - Manage keywords: available through the Edit menu
  - Copy linked files to folder: available through File menu
  - Add/move/remove from group: removed completely (functionality still available through group interface)
- We removed the option to change the column widths in the preferences dialog. [#4546](https://github.com/JabRef/jabref/issues/4546)

## Older versions

The changelog of JabRef 4.x is available at the [v4.3.1 tag](https://github.com/JabRef/jabref/blob/v4.3.1/CHANGELOG.md).
The changelog of JabRef 3.x is available at the [v3.8.2 tag](https://github.com/JabRef/jabref/blob/v3.8.2/CHANGELOG.md).
The changelog of JabRef 2.11 and all previous versions is available as [text file in the v2.11.1 tag](https://github.com/JabRef/jabref/blob/v2.11.1/CHANGELOG).

[Unreleased]: https://github.com/JabRef/jabref/compare/v5.3...HEAD
[5.3]: https://github.com/JabRef/jabref/compare/v5.2...v5.3
[5.2]: https://github.com/JabRef/jabref/compare/v5.1...v5.2
[5.1]: https://github.com/JabRef/jabref/compare/v5.0...v5.1
[5.0]: https://github.com/JabRef/jabref/compare/v5.0-beta...v5.0
[5.0-beta]: https://github.com/JabRef/jabref/compare/v5.0-alpha...v5.0-beta
[5.0-alpha]: https://github.com/JabRef/jabref/compare/v4.3...v5.0-alpha

<!-- markdownlint-disable-file MD012 MD024 MD033 --><|MERGE_RESOLUTION|>--- conflicted
+++ resolved
@@ -44,10 +44,7 @@
 
 ### Fixed
 
-<<<<<<< HEAD
-=======
 - We fixed an issue where an invalid DOI should not show "Connection error" [#8127](https://github.com/JabRef/jabref/issues/8127)
->>>>>>> 2068e13c
 - We fixed an issue where an invalid DOI should not show "Connection error" [#8127](https://github.com/JabRef/jabref/issues/8127)
 - We fixed an issue where an exception ocurred when a linked online file was edited in the entry editor [#8008](https://github.com/JabRef/jabref/issues/8008)
 - We fixed an issue where an exception occurred when a linked online file was edited in the entry editor [#8008](https://github.com/JabRef/jabref/issues/8008)
