# Changelog

All notable changes to this project will be documented in this file.
The format is based on [Keep a Changelog](https://keepachangelog.com/en/1.0.0/).
We refer to [GitHub issues](https://github.com/JabRef/jabref/issues) by using `#NUM`.
In case, there is no issue present, the pull request implementing the feature is linked.

Note that this project **does not** adhere to [Semantic Versioning](https://semver.org/).

## [Unreleased]

### Added

- We introduced a settings parameters to manage citations' relations local storage time-to-live with a default value set to 30 days. [#11189](https://github.com/JabRef/jabref/issues/11189)
- We distribute arm64 images for Linux. [#10842](https://github.com/JabRef/jabref/issues/10842)

### Changed

- We improved the citations relations caching by implementing an offline storage. [#11189](https://github.com/JabRef/jabref/issues/11189)
- We added a tooltip to keywords that resemble Math Subject Classification (MSC) codes. [#12944](https://github.com/JabRef/jabref/issues/12944)
- We added a formatter to convert keywords that resemble MSC codes to their descriptions. [#12944](https://github.com/JabRef/jabref/issues/12944)
- We introduced a new command line application called `jabkit`. [#13012](https://github.com/JabRef/jabref/pull/13012) [#110](https://github.com/JabRef/jabref/issues/110)
- We added a new "Add JabRef suggested groups" option in the context menu of "All entries". [#12659](https://github.com/JabRef/jabref/issues/12659)
- We added an option to create entries directly from Bib(La)TeX sources to the 'Create New Entry' tool. [#8808](https://github.com/JabRef/jabref/issues/8808)
- We added the provision to choose different CSL bibliography body formats (e.g. First Line Indent, Hanging Indent, Bibliography 1, etc.) in the LibreOffice integration. [#13049](https://github.com/JabRef/jabref/issues/13049)
- We added "Bibliography Heading" to the available CSL bibliography header formats in the LibreOffice integration. [#13049](https://github.com/JabRef/jabref/issues/13049)
- We added [LOBID](https://lobid.org/) as an alternative ISBN-Fetcher. [#13076](https://github.com/JabRef/jabref/issues/13076)
- We added a success dialog when using the "Copy to" option, indicating whether the entry was successfully copied and specifying if a cross-reference entry was included. [#12486](https://github.com/JabRef/jabref/issues/12486)
- We added a new button to toggle the file path between an absolute and relative formats in context of library properties. [#13031](https://github.com/JabRef/jabref/issues/13031)
- We introduced user-configurable group 'Imported entries' for automatic import of entries from web search, PDF import and web fetchers. [#12548](https://github.com/JabRef/jabref/issues/12548)
- We added automatic selection of the “Enter Identifier” tab with pre-filled clipboard content if the clipboard contains a valid identifier when opening the “Create New Entry” dialog. [#13087](https://github.com/JabRef/jabref/issues/13087)
- We added batch fetching of bibliographic data for multiple entries in the "Lookup" menu. [#12275](https://github.com/JabRef/jabref/issues/12275)
- We added an "Open example library" button to Welcome Tab. [#13014](https://github.com/JabRef/jabref/issues/13014)
- We added automatic detection and selection of the identifier type (e.g., DOI, ISBN, arXiv) based on clipboard content when opening the "New Entry" dialog [#13111](https://github.com/JabRef/jabref/pull/13111)
- We added support for import of a Refer/BibIX file format. [#13069](https://github.com/JabRef/jabref/issues/13069)
- We added a new `jabkit` command `pseudonymize` to pseudonymize the library. [#13109](https://github.com/JabRef/jabref/issues/13109)
- We added functionality to focus running instance when trying to start a second instance. [#13129](https://github.com/JabRef/jabref/issues/13129)
- We added a new setting in the 'Entry Editor' preferences to hide the 'File Annotations' tab when no annotations are available. [#13143](https://github.com/JabRef/jabref/issues/13143)
<<<<<<< HEAD
- We added functionality to merge bib files in a given directory to the current bib and added a 'Merge other bib files into current bib' tab in the Preferences menu [#12290](https://github.com/JabRef/jabref/issues/12290)
=======
- We added support for multi-file import across different formats. [#13269](https://github.com/JabRef/jabref/issues/13269)
>>>>>>> ef7ecfee

### Changed

- We moved some functionality from the graphical application `jabref` with new command verbs `generate-citation-keys`, `check-consistency`, `fetch`, `search`, `convert`, `generate-bib-from-aux`, `preferences` and `pdf` to the new toolkit. [#13012](https://github.com/JabRef/jabref/pull/13012) [#110](https://github.com/JabRef/jabref/issues/110)
- We merged the 'New Entry', 'Import by ID', and 'New Entry from Plain Text' tools into a single 'Create New Entry' tool. [#8808](https://github.com/JabRef/jabref/issues/8808)
- We renamed the "Body Text" CSL bibliography header format name to "Text body" as per internal LibreOffice conventions. [#13074](https://github.com/JabRef/jabref/pull/13074)
- We moved the "Modify bibliography title" option from the CSL styles tab of the Select Style dialog to the OpenOffice/LibreOffice side panel and renamed it to "Bibliography properties". [#13074](https://github.com/JabRef/jabref/pull/13074)
- We changed path output display to show the relative path with respect to library path in context of library properties. [#13031](https://github.com/JabRef/jabref/issues/13031)
- We improved JabRef's internal document viewer. It now allows text section, searching and highlighting of search terms and page rotation [#13193](https://github.com/JabRef/jabref/pull/13193).
- When importing a PDF, there is no empty entry column shown in the multi merge dialog. [#13132](https://github.com/JabRef/jabref/issues/13132)
- We added a progress dialog to the "Check consistency" action and progress output to the corresponding cli command. [#12487](https://github.com/JabRef/jabref/issues/12487)
- We made the `check-consistency` command of the toolkit always return an exit code; 0 means no issues found, a non-zero exit code reflects any issues, which allows CI to fail in these cases [#13328](https://github.com/JabRef/jabref/issues/13328).

### Fixed

- We added a fallback for the "Convert to biblatex" cleanup when it failed to populate the `date` field if `year` contained a full date in ISO format (e.g., `2011-11-11`). [#11868](https://github.com/JabRef/jabref/issues/11868)
- We fixed an issue where directory check for relative path was not handled properly under library properties. [#13017](https://github.com/JabRef/jabref/issues/13017)
- We fixed an exception on tab dragging. [#12921](https://github.com/JabRef/jabref/issues/12921)
- We fixed an issue where the option for which method to use when parsing plaintext citations was unavailable in the 'Create New Entry' tool. [#8808](https://github.com/JabRef/jabref/issues/8808)
- We fixed an issue where the "Make/Sync bibliography" button in the OpenOffice/LibreOffice sidebar was not enabled when a jstyle was selected. [#13055](https://github.com/JabRef/jabref/pull/13055)
- We fixed an issue where CSL bibliography title properties would be saved even if the "Modify bibliography title" dialog was closed without pressing the "OK" button. [#13074](https://github.com/JabRef/jabref/pull/13074)
- We added "Hanging Indent" as the default selected bibliography body format for CSL styles that specify it (e.g. APA). [#13074](https://github.com/JabRef/jabref/pull/13074)
- We fixed an issue where bibliography entries generated from CSL styles had leading spaces. [#13074](https://github.com/JabRef/jabref/pull/13074)
- We fixed an issue where the preview area in the "Select Style" dialog of the LibreOffice integration was too small to display full content. [#13051](https://github.com/JabRef/jabref/issues/13051)
- We excluded specific fields (e.g., `comment`, `pdf`, `sortkey`) from the consistency check to reduce false positives [#13131](https://github.com/JabRef/jabref/issues/13131)
- We fixed an issue where moved or renamed linked files in the file directory were not automatically relinked by the “search for unlinked files” feature. [#13264](https://github.com/JabRef/jabref/issues/13264)
- We fixed an issue where the tab showing the fulltext search results was not displayed. [#12865](https://github.com/JabRef/jabref/issues/12865)
- We fixed an issue showing an empty tooltip in maintable. [#11681](https://github.com/JabRef/jabref/issues/11681)
- We fixed an issue where Document Viewer showed technical exceptions when opening entries with non-PDF files. [#13198](https://github.com/JabRef/jabref/issues/13198)
- When creating a library, if you drag a PDF file containing only a single column, the dialog will now automatically close. [#13262](https://github.com/JabRef/jabref/issues/13262)

### Removed

- We removed the ability to change internal preference values. [#13012](https://github.com/JabRef/jabref/pull/13012)
- We removed support for MySQL/MariaDB and Oracle. [#12990](https://github.com/JabRef/jabref/pull/12990)
- We removed library migrations (users need to use JabRef 6.0-alpha.1 to perform migrations) [#12990](https://github.com/JabRef/jabref/pull/12990)

## [6.0-alpha2] – 2025-04-27

### Added

- We added a button in Privacy notice and Mr. DLib Privacy settings notice for hiding related tabs. [#11707](https://github.com/JabRef/jabref/issues/11707)
- We added buttons "Add example entry" and "Import existing PDFs" when a library is empty, making it easier for new users to get started. [#12662](https://github.com/JabRef/jabref/issues/12662)
- In the Open/LibreOffice integration, we added the provision to modify the bibliography title and its format for CSL styles, in the "Select style" dialog. [#12663](https://github.com/JabRef/jabref/issues/12663)
- We added a new Welcome tab which shows a welcome screen if no database is open. [#12272](https://github.com/JabRef/jabref/issues/12272)
- We added <kbd>F5</kbd> as a shortcut key for fetching data and <kbd>Alt+F</kbd> as a shortcut for looking up data using DOI. [#11802](https://github.com/JabRef/jabref/issues/11802)
- We added a feature to rename the subgroup, with the keybinding (<kbd>F2</kbd>) for quick access. [#11896](https://github.com/JabRef/jabref/issues/11896)
- We added a new functionality that displays a drop-down list of matching suggestions when typing a citation key pattern. [#12502](https://github.com/JabRef/jabref/issues/12502)
- We added a new CLI that supports txt, csv, and console-based output for consistency in BibTeX entries. [#11984](https://github.com/JabRef/jabref/issues/11984)
- We added a new dialog for bibliography consistency check. [#11950](https://github.com/JabRef/jabref/issues/11950)
- We added a feature for copying entries to libraries, available via the context menu, with an option to include cross-references. [#12374](https://github.com/JabRef/jabref/pull/12374)
- We added a new "Copy citation (text)" button in the context menu of the preview. [#12551](https://github.com/JabRef/jabref/issues/12551)
- We added a new "Export to clipboard" button in the context menu of the preview. [#12551](https://github.com/JabRef/jabref/issues/12551)
- We added an integrity check if a URL appears in a title. [#12354](https://github.com/JabRef/jabref/issues/12354)
- We added a feature for enabling drag-and-drop of files into groups  [#12540](https://github.com/JabRef/jabref/issues/12540)
- We added support for reordering keywords via drag and drop, automatic alphabetical ordering, and improved pasting and editing functionalities in the keyword editor. [#10984](https://github.com/JabRef/jabref/issues/10984)
- We added a new functionality where author names having multiple spaces in-between will be considered as separate user block as it does for " and ". [#12701](https://github.com/JabRef/jabref/issues/12701)
- We added a set of example questions to guide users in starting meaningful AI chat interactions. [#12702](https://github.com/JabRef/jabref/issues/12702)
- We added support for loading and displaying BibTeX .blg warnings in the Check integrity dialog, with custom path selection and metadata persistence. [#11998](https://github.com/JabRef/jabref/issues/11998)
- We added an option to choose whether to open the file explorer in the files directory or in the last opened directory when attaching files. [#12554](https://github.com/JabRef/jabref/issues/12554)
- We enhanced support for parsing XMP metadata from PDF files. [#12829](https://github.com/JabRef/jabref/issues/12829)
- We added a "Preview" header in the JStyles tab in the "Select style" dialog, to make it consistent with the CSL styles tab. [#12838](https://github.com/JabRef/jabref/pull/12838)
- We added automatic PubMed URL insertion when importing from PubMed if no URL is present. [#12832](https://github.com/JabRef/jabref/issues/12832/)
- We added a "LTWA" abbreviation feature in the "Quality > Abbreviate journal names > LTWA" menu [#12273](https://github.com/JabRef/jabref/issues/12273/)
- We added path validation to file directories in library properties dialog. [#11840](https://github.com/JabRef/jabref/issues/11840)
- We now support usage of custom CSL styles in the Open/LibreOffice integration. [#12337](https://github.com/JabRef/jabref/issues/12337)
- We added support for citation-only CSL styles which don't specify bibliography formatting. [#12996](https://github.com/JabRef/jabref/pull/12996)

### Changed

- We reordered the settings in the 'Entry editor' tab in preferences. [#11707](https://github.com/JabRef/jabref/issues/11707)
- Added "$" to the citation key generator preferences default list of characters to remove [#12536](https://github.com/JabRef/jabref/issues/12536)
- We changed the message displayed in the Integrity Check Progress dialog to "Waiting for the check to finish...". [#12694](https://github.com/JabRef/jabref/issues/12694)
- We moved the "Generate a new key for imported entries" option from the "Web search" tab to the "Citation key generator" tab in preferences. [#12436](https://github.com/JabRef/jabref/pull/12436)
- We improved the offline parsing of BibTeX data from PDF-documents. [#12278](https://github.com/JabRef/jabref/issues/12278)
- The tab bar is now hidden when only one library is open. [#9971](https://github.com/JabRef/jabref/issues/9971)
- We renamed "Rename file to a given name" to "Rename files to configured filename format pattern" in the entry editor. [#12587](https://github.com/JabRef/jabref/pull/12587)
- We renamed "Move DOIs from note and URL field to DOI field and remove http prefix" to "Move DOIs from 'note' field and 'URL' field to 'DOI' field and remove http prefix" in the Cleanup entries. [#12587](https://github.com/JabRef/jabref/pull/12587)
- We renamed "Move preprint information from 'URL' and 'journal' field to the 'eprint' field" to "Move preprint information from 'URL' field and 'journal' field to the 'eprint' field" in the Cleanup entries. [#12587](https://github.com/JabRef/jabref/pull/12587)
- We renamed "Move URL in note field to url field" to "Move URL in 'note' field to 'URL' field" in the Cleanup entries. [#12587](https://github.com/JabRef/jabref/pull/12587)
- We renamed "Rename PDFs to given filename format pattern" to "Rename files to configured filename format pattern" in the Cleanup entries. [#12587](https://github.com/JabRef/jabref/pull/12587)
- We renamed "Rename only PDFs having a relative path" to "Only rename files that have a relative path" in the Cleanup entries. [#12587](https://github.com/JabRef/jabref/pull/12587)
- We renamed "Filename format pattern: " to "Filename format pattern (from preferences)" in the Cleanup entries. [#12587](https://github.com/JabRef/jabref/pull/12587)
- When working with CSL styles in LibreOffice, citing with a new style now updates all other citations in the document to have the currently selected style. [#12472](https://github.com/JabRef/jabref/pull/12472)
- We improved the user comments field visibility so that it remains displayed if it contains text. Additionally, users can now easily toggle the field on or off via buttons unless disabled in preferences. [#11021](https://github.com/JabRef/jabref/issues/11021)
- The LibreOffice integration for CSL styles is now more performant. [#12472](https://github.com/JabRef/jabref/pull/12472)
- The "automatically sync bibliography when citing" feature of the LibreOffice integration is now disabled by default (can be enabled in settings). [#12472](https://github.com/JabRef/jabref/pull/12472)
- For the Citation key generator patterns, we reverted how `[authorsAlpha]` would behave to the original pattern and renamed the LNI-based pattern introduced in V6.0-alpha to `[authorsAlphaLNI]`. [#12499](https://github.com/JabRef/jabref/pull/12499)
- We keep the list of recent files if one files could not be found. [#12517](https://github.com/JabRef/jabref/pull/12517)
- During the import process, the labels indicating individual paragraphs within an abstract returned by PubMed/Medline XML are preserved. [#12527](https://github.com/JabRef/jabref/issues/12527)
- We changed the "Copy Preview" button to "Copy citation (html) in the context menu of the preview. [#12551](https://github.com/JabRef/jabref/issues/12551)
- Pressing Tab in empty text fields of the entry editor now moves the focus to the next field instead of inserting a tab character. [#11938](https://github.com/JabRef/jabref/issues/11938)
- The embedded PostgresSQL server for the search now supports Linux and macOS ARM based distributions natively [#12607](https://github.com/JabRef/jabref/pull/12607)
- We disabled the search and group fields in the sidebar when no library is opened. [#12657](https://github.com/JabRef/jabref/issues/12657)
- We removed the obsolete Twitter link and added Mastodon and LinkedIn links in Help -> JabRef resources. [#12660](https://github.com/JabRef/jabref/issues/12660)
- We improved the Check Integrity dialog entry interaction so that a single click focuses on the corresponding entry and a double-click both focuses on the entry and closes the dialog. [#12245](https://github.com/JabRef/jabref/issues/12245)
- We improved journal abbreviation lookup with fuzzy matching to handle minor input errors and variations. [#12467](https://github.com/JabRef/jabref/issues/12467)
- We changed the phrase "Cleanup entries" to "Clean up entries". [#12703](https://github.com/JabRef/jabref/issues/12703)
- A tooltip now appears after 300ms (instead of 2s). [#12649](https://github.com/JabRef/jabref/issues/12649)
- We improved search in preferences and keybindings. [#12647](https://github.com/JabRef/jabref/issues/12647)
- We improved the performance of the LibreOffice integration when inserting CSL citations/bibliography. [#12851](https://github.com/JabRef/jabref/pull/12851)
- 'Affected fields' and 'Do not wrap when saving' are now displayed as tags. [#12550](https://github.com/JabRef/jabref/issues/12550)
- We revamped the UI of the Select Style dialog (in the LibreOffice panel) for CSL styles. [#12951](https://github.com/JabRef/jabref/pull/12951)
- We reduced the delay in populating the list of CSL styles in the Select Style dialog of the LibreOffice panel. [#12951](https://github.com/JabRef/jabref/pull/12951)

### Fixed

- We fixed an issue where pasted entries would sometimes end up in the search bar instead of the main table [#12910](https://github.com/JabRef/jabref/issues/12910)
- We fixed an issue where warning signs were improperly positioned next to text fields containing capital letters. [#12884](https://github.com/JabRef/jabref/issues/12884)
- We fixed an issue where the drag'n'drop functionality in entryeditor did not work [#12561](https://github.com/JabRef/jabref/issues/12561)
- We fixed an issue where the F4 shortcut key did not work without opening the right-click context menu. [#6101](https://github.com/JabRef/jabref/pull/6101)
- We fixed an issue where the file renaming dialog was not resizable and its size was too small for long file names. [#12518](https://github.com/JabRef/jabref/pull/12518)
- We fixed an issue where the name of the untitled database was shown as a blank space in the right-click context menu's "Copy to" option. [#12459](https://github.com/JabRef/jabref/pull/12459)
- We fixed an issue where the F3 shortcut key did not work without opening the right-click context menu. [#12417](https://github.com/JabRef/jabref/pull/12417)
- We fixed an issue where a bib file with UFF-8 charset was wrongly loaded with a different charset [forum#5369](https://discourse.jabref.org/t/jabref-5-15-opens-bib-files-with-shift-jis-encoding-instead-of-utf-8/5369/)
- We fixed an issue where new entries were inserted in the middle of the table instead of at the end. [#12371](https://github.com/JabRef/jabref/pull/12371)
- We fixed an issue where removing the sort from the table did not restore the original order. [#12371](https://github.com/JabRef/jabref/pull/12371)
- We fixed an issue where citation keys containing superscript (`^`) and subscript (`_`) characters in text mode were incorrectly flagged by the integrity checker. [#12391](https://github.com/JabRef/jabref/pull/12391)
- We fixed an issue where JabRef icon merges with dark background [#7771](https://github.com/JabRef/jabref/issues/7771)
- We fixed an issue where an entry's group was no longer highlighted on selection [#12413](https://github.com/JabRef/jabref/issues/12413)
- We fixed an issue where BibTeX Strings were not included in the backup file [#12462](https://github.com/JabRef/jabref/issues/12462)
- We fixed an issue where mixing JStyle and CSL style citations in LibreOffice caused two separate bibliography sections to be generated. [#12262](https://github.com/JabRef/jabref/issues/12262)
- We fixed an issue in the LibreOffice integration where the formatting of text (e.g. superscript) was lost when using certain numeric CSL styles. [#12472](https://github.com/JabRef/jabref/pull/12472)
- We fixed an issue where CSL style citations with citation keys having special characters (such as hyphens, colons or slashes) would not be recognized as valid by JabRef. [forum#5431](https://discourse.jabref.org/t/error-when-connecting-to-libreoffice/5431)
- We fixed an issue where the `[authorsAlpha]` pattern in Citation key generator would not behave as per the user documentation. [#12312](https://github.com/JabRef/jabref/issues/12312)
- We fixed an issue where import at "Search for unlinked local files" would re-add already imported files. [#12274](https://github.com/JabRef/jabref/issues/12274)
- We fixed an issue where month values 21–24 (ISO 8601-2019 season codes) in Biblatex date fields were not recognized as seasons during parsing. [#12437](https://github.com/JabRef/jabref/issues/12437)
- We fixed an issue where migration of "Search groups" would fail with an exception when the search query is invalid. [#12555](https://github.com/JabRef/jabref/issues/12555)
- We fixed an issue where not all linked files from BibDesk in the field `bdsk-file-...` were parsed. [#12555](https://github.com/JabRef/jabref/issues/12555)
- We fixed an issue where it was possible to select "Search for unlinked local files" for a new (unsaved) library. [#12558](https://github.com/JabRef/jabref/issues/12558)
- We fixed an issue where user-defined keyword separator does not apply to Merge Groups. [#12535](https://github.com/JabRef/jabref/issues/12535)
- We fixed an issue where duplicate items cannot be removed correctly when merging groups or keywords. [#12585](https://github.com/JabRef/jabref/issues/12585)
- We fixed an issue where JabRef displayed an incorrect deletion notification when canceling entry deletion [#12645](https://github.com/JabRef/jabref/issues/12645)
- We fixed an issue where JabRef displayed an incorrect deletion notification when canceling entry deletion. [#12645](https://github.com/JabRef/jabref/issues/12645)
- We fixed an issue where JabRref wrote wrong field names into the PDF. [#12833](https://github.com/JabRef/jabref/pulls/12833)
- We fixed an issue where an exception would occur when running abbreviate journals for multiple entries. [#12634](https://github.com/JabRef/jabref/issues/12634)
- We fixed an issue Where JabRef displayed an inconsistent search results for date-related queries[#12296](https://github.com/JabRef/jabref/issues/12296)
- We fixed an issue where JabRef displayed dropdown triangle in wrong place in "Search for unlinked local files" dialog [#12713](https://github.com/JabRef/jabref/issues/12713)
- We fixed an issue where JabRef would not open if an invalid external journal abbreviation path was encountered. [#12776](https://github.com/JabRef/jabref/issues/12776)
- We fixed a bug where LaTeX commands were not removed from filenames generated using the `[bibtexkey] - [fulltitle]` pattern. [#12188](https://github.com/JabRef/jabref/issues/12188)
- We fixed an issue where JabRef interface would not properly refresh after a group removal. [#11487](https://github.com/JabRef/jabref/issues/11487)
- We fixed an issue where valid DOI could not be imported if it had special characters like `<` or `>`. [#12434](https://github.com/JabRef/jabref/issues/12434)
- We fixed an issue where JabRef displayed an "unknown format" message when importing a .bib file, preventing the associated groups from being imported as well. [#11025](https://github.com/JabRef/jabref/issues/11025)
- We fixed an issue where the tooltip only displayed the first linked file when hovering. [#12470](https://github.com/JabRef/jabref/issues/12470)
- We fixed an issue where JabRef would crash when trying to display an entry in the Citation Relations tab that had right to left text. [#12410](https://github.com/JabRef/jabref/issues/12410)
- We fixed an issue where some texts in the "Citation Information" tab and the "Preferences" dialog could not be translated. [#12883](https://github.com/JabRef/jabref/pull/12883)
- We fixed an issue where file names were missing the citation key according to the filename format pattern after import. [#12556](https://github.com/JabRef/jabref/issues/12556)
- We fixed an issue where downloading PDFs from URLs to empty entries resulted in meaningless filenames like "-.pdf". [#12917](https://github.com/JabRef/jabref/issues/12917)
- We fixed an issue where pasting a PDF URL into the main table caused an import error instead of creating a new entry. [#12911](https://github.com/JabRef/jabref/pull/12911)
- We fixed an issue where libraries would sometimes be hidden when closing tabs with the Welcome tab open. [#12894](https://github.com/JabRef/jabref/issues/12894)
- We fixed an issue with deleting entries in large libraries that caused it to take a long time. [#8976](https://github.com/JabRef/jabref/issues/8976)
- We fixed an issue where "Reveal in file explorer" option was disabled for newly saved libraries until reopening the file. [#12722](https://github.com/JabRef/jabref/issues/12722)

### Removed

- "Web of Science" [journal abbreviation list](https://docs.jabref.org/advanced/journalabbreviations) was removed. [abbrv.jabref.org#176](https://github.com/JabRef/abbrv.jabref.org/issues/176)

## [6.0-alpha] – 2024-12-23

### Added

- We added a Markdown export layout. [#12220](https://github.com/JabRef/jabref/pull/12220)
- We added a "view as BibTeX" option before importing an entry from the citation relation tab. [#11826](https://github.com/JabRef/jabref/issues/11826)
- We added support finding LaTeX-encoded special characters based on plain Unicode and vice versa. [#11542](https://github.com/JabRef/jabref/pull/11542)
- When a search hits a file, the file icon of that entry is changed accordingly. [#11542](https://github.com/JabRef/jabref/pull/11542)
- We added an AI-based chat for entries with linked PDF files. [#11430](https://github.com/JabRef/jabref/pull/11430)
- We added an AI-based summarization possibility for entries with linked PDF files. [#11430](https://github.com/JabRef/jabref/pull/11430)
- We added an AI section in JabRef's [preferences](https://docs.jabref.org/ai/preferences). [#11430](https://github.com/JabRef/jabref/pull/11430)
- We added AI providers: OpenAI, Mistral AI, Hugging Face and Google. [#11430](https://github.com/JabRef/jabref/pull/11430), [#11736](https://github.com/JabRef/jabref/pull/11736)
- We added AI providers: [Ollama](https://docs.jabref.org/ai/local-llm#step-by-step-guide-for-ollama) and GPT4All, which add the possibility to use local LLMs privately on your own device. [#11430](https://github.com/JabRef/jabref/pull/11430), [#11870](https://github.com/JabRef/jabref/issues/11870)
- We added support for selecting and using CSL Styles in JabRef's OpenOffice/LibreOffice integration for inserting bibliographic and in-text citations into a document. [#2146](https://github.com/JabRef/jabref/issues/2146), [#8893](https://github.com/JabRef/jabref/issues/8893)
- We added "Tools > New library based on references in PDF file" ... to create a new library based on the references section in a PDF file. [#11522](https://github.com/JabRef/jabref/pull/11522)
- When converting the references section of a paper (PDF file), more than the last page is treated. [#11522](https://github.com/JabRef/jabref/pull/11522)
- Added the functionality to invoke offline reference parsing explicitly. [#11565](https://github.com/JabRef/jabref/pull/11565)
- The dialog for [adding an entry using reference text](https://docs.jabref.org/collect/newentryfromplaintext) is now filled with the clipboard contents as default. [#11565](https://github.com/JabRef/jabref/pull/11565)
- Added minimal support for [biblatex data annotation](https://mirrors.ctan.org/macros/latex/contrib/biblatex/doc/biblatex.pdf#subsection.3.7) fields in `.layout` files. [#11505](https://github.com/JabRef/jabref/issues/11505)
- Added saving of selected options in the [Lookup -> Search for unlinked local files dialog](https://docs.jabref.org/collect/findunlinkedfiles#link-the-pdfs-to-your-bib-library). [#11439](https://github.com/JabRef/jabref/issues/11439)
- We enabled creating a new file link manually. [#11017](https://github.com/JabRef/jabref/issues/11017)
- We added a toggle button to invert the selected groups. [#9073](https://github.com/JabRef/jabref/issues/9073)
- We reintroduced the floating search in the main table. [#4237](https://github.com/JabRef/jabref/issues/4237)
- We improved [cleanup](https://docs.jabref.org/finding-sorting-and-cleaning-entries/cleanupentries) of `arXiv` IDs in distributed in the fields `note`, `version`, `institution`, and `eid` fields. [#11306](https://github.com/JabRef/jabref/issues/11306)
- We added a switch not to store the linked file URL, because it caused troubles at other apps. [#11735](https://github.com/JabRef/jabref/pull/11735)
- When starting a new SLR, the selected catalogs now persist within and across JabRef sessions. [koppor#614](https://github.com/koppor/jabref/issues/614)
- We added support for drag'n'drop on an entry in the maintable to an external application to get the entry preview dropped. [#11846](https://github.com/JabRef/jabref/pull/11846)
- We added the functionality to double click on a [LaTeX citation](https://docs.jabref.org/advanced/entryeditor/latex-citations) to jump to the respective line in the LaTeX editor. [#11996](https://github.com/JabRef/jabref/issues/11996)
- We added a different background color to the search bar to indicate when the search syntax is wrong. [#11658](https://github.com/JabRef/jabref/pull/11658)
- We added a setting which always adds the literal "Cited on pages" text before each JStyle citation. [#11691](https://github.com/jabref/jabref/issues/11691)
- We added a new plain citation parser that uses LLMs. [#11825](https://github.com/JabRef/jabref/issues/11825)
- We added support for `langid` field for biblatex libraries. [#10868](https://github.com/JabRef/jabref/issues/10868)
- We added support for modifier keys when dropping a file on an entry in the main table. [#12001](https://github.com/JabRef/jabref/pull/12001)
- We added an importer for SSRN URLs. [#12021](https://github.com/JabRef/jabref/pull/12021)
- We added a compare button to the duplicates in the citation relations tab to open the "Possible duplicate entries" window. [#11192](https://github.com/JabRef/jabref/issues/11192)
- We added automatic browser extension install on Windows for Chrome and Edge. [#6076](https://github.com/JabRef/jabref/issues/6076)
- We added support to automatically open a `.bib` file in the current/parent folder if no other library is opened. [koppor#377](https://github.com/koppor/jabref/issues/377)
- We added a search bar for filtering keyboard shortcuts. [#11686](https://github.com/JabRef/jabref/issues/11686)
- We added new modifiers `camel_case`, `camel_case_n`, `short_title`, and `very_short_title` for the [citation key generator](https://docs.jabref.org/setup/citationkeypatterns). [#11367](https://github.com/JabRef/jabref/issues/11367)
- By double clicking on a local citation in the Citation Relations Tab you can now jump the linked entry. [#11955](https://github.com/JabRef/jabref/pull/11955)
- We use the menu icon for background tasks as a progress indicator to visualise an import's progress when dragging and dropping several PDF files into the main table. [#12072](https://github.com/JabRef/jabref/pull/12072)
- The PDF content importer now supports importing title from upto the second page of the PDF. [#12139](https://github.com/JabRef/jabref/issues/12139)

### Changed

- A search in "any" fields ignores the [groups](https://docs.jabref.org/finding-sorting-and-cleaning-entries/groups). [#7996](https://github.com/JabRef/jabref/issues/7996)
- When a communication error with an [online service](https://docs.jabref.org/collect/import-using-online-bibliographic-database) occurs, JabRef displays the HTTP error. [#11223](https://github.com/JabRef/jabref/issues/11223)
- The Pubmed/Medline Plain importer now imports the PMID field as well [#11488](https://github.com/JabRef/jabref/issues/11488)
- The 'Check for updates' menu bar button is now always enabled. [#11485](https://github.com/JabRef/jabref/pull/11485)
- JabRef respects the [configuration for storing files relative to the .bib file](https://docs.jabref.org/finding-sorting-and-cleaning-entries/filelinks#directories-for-files) in more cases. [#11492](https://github.com/JabRef/jabref/pull/11492)
- JabRef does not show finished background tasks in the status bar popup. [#11821](https://github.com/JabRef/jabref/pull/11821)
- We enhanced the indexing speed. [#11502](https://github.com/JabRef/jabref/pull/11502)
- When dropping a file into the main table, after copy or move, the file is now put in the [configured directory and renamed according to the configured patterns](https://docs.jabref.org/finding-sorting-and-cleaning-entries/filelinks#filename-format-and-file-directory-pattern). [#12001](https://github.com/JabRef/jabref/pull/12001)
- ⚠️ Renamed command line parameters `embeddBibfileInPdf` to `embedBibFileInPdf`, `writeMetadatatoPdf` to `writeMetadataToPdf`, and `writeXMPtoPdf` to `writeXmpToPdf`. [#11575](https://github.com/JabRef/jabref/pull/11575)
- The browse button for a Custom theme now opens in the directory of the current used CSS file. [#11597](https://github.com/JabRef/jabref/pull/11597)
- The browse button for a Custom exporter now opens in the directory of the current used exporter file. [#11717](https://github.com/JabRef/jabref/pull/11717)
- ⚠️ We relaxed the escaping requirements for [bracketed patterns](https://docs.jabref.org/setup/citationkeypatterns), which are used for the [citaton key generator](https://docs.jabref.org/advanced/entryeditor#autogenerate-citation-key) and [filename and directory patterns](https://docs.jabref.org/finding-sorting-and-cleaning-entries/filelinks#auto-linking-files). One only needs to write `\"` if a quote sign should be escaped. All other escapings are not necessary (and working) any more. [#11967](https://github.com/JabRef/jabref/pull/11967)
- When importing BibTeX data starging from on a PDF, the XMP metadata takes precedence over Grobid data. [#11992](https://github.com/JabRef/jabref/pull/11992)
- JabRef now uses TLS 1.2 for all HTTPS connections. [#11852](https://github.com/JabRef/jabref/pull/11852)
- We improved the functionality of getting BibTeX data out of PDF files. [#11999](https://github.com/JabRef/jabref/issues/11999)
- We improved the display of long messages in the integrity check dialog. [#11619](https://github.com/JabRef/jabref/pull/11619)
- We improved the undo/redo buttons in the main toolbar and main menu to be disabled when there is nothing to undo/redo. [#8807](https://github.com/JabRef/jabref/issues/8807)
- We improved the DOI detection in PDF imports. [#11782](https://github.com/JabRef/jabref/pull/11782)
- We improved the performance when pasting and importing entries in an existing library. [#11843](https://github.com/JabRef/jabref/pull/11843)
- When fulltext search is selected but indexing is deactivated, a dialog is now shown asking if the user wants to enable indexing now [#9491](https://github.com/JabRef/jabref/issues/9491)
- We changed instances of 'Search Selected' to 'Search Pre-configured' in Web Search Preferences UI. [#11871](https://github.com/JabRef/jabref/pull/11871)
- We added a new CSS style class `main-table` for the main table. [#11881](https://github.com/JabRef/jabref/pull/11881)
- When renaming a file, the old extension is now used if there is none provided in the new name. [#11903](https://github.com/JabRef/jabref/issues/11903)
- When importing a file using "Find Unlinked Files", when one or more file directories are available, the file path will be relativized where possible [koppor#549](https://github.com/koppor/jabref/issues/549)
- We added minimum window sizing for windows dedicated to creating new entries [#11944](https://github.com/JabRef/jabref/issues/11944)
- We changed the name of the library-based file directory from 'General File Directory' to 'Library-specific File Directory' per issue. [#571](https://github.com/koppor/jabref/issues/571)
- We changed the defualt [unwanted charachters](https://docs.jabref.org/setup/citationkeypatterns#removing-unwanted-characters) in the citation key generator and allow a dash (`-`) and colon (`:`) being part of a citation key. [#12144](https://github.com/JabRef/jabref/pull/12144)
- The CitationKey column is now a default shown column for the entry table. [#10510](https://github.com/JabRef/jabref/issues/10510)
- We disabled the actions "Open Terminal here" and "Reveal in file explorer" for unsaved libraries. [#11920](https://github.com/JabRef/jabref/issues/11920)
- JabRef now opens the corresponding directory in the library properties when "Browse" is clicked. [#12223](https://github.com/JabRef/jabref/pull/12223)
- We changed the icon for macOS to be more consistent with Apple's Guidelines [#8443](https://github.com/JabRef/jabref/issues/8443)

### Fixed

- We fixed an issue where certain actions were not disabled when no libraries were open. [#11923](https://github.com/JabRef/jabref/issues/11923)
- We fixed an issue where the "Check for updates" preference was not saved. [#11485](https://github.com/JabRef/jabref/pull/11485)
- We fixed an issue where an exception was thrown after changing "show preview as a tab" in the preferences. [#11515](https://github.com/JabRef/jabref/pull/11515)
- We fixed an issue where JabRef put file paths as absolute path when an entry was created using drag and drop of a PDF file. [#11173](https://github.com/JabRef/jabref/issues/11173)
- We fixed an issue that online and offline mode for new library creation were handled incorrectly. [#11565](https://github.com/JabRef/jabref/pull/11565)
- We fixed an issue with colors in the search bar when dark theme is enabled. [#11569](https://github.com/JabRef/jabref/issues/11569)
- We fixed an issue with query transformers (JStor and others). [#11643](https://github.com/JabRef/jabref/pull/11643)
- We fixed an issue where a new unsaved library was not marked with an asterisk. [#11519](https://github.com/JabRef/jabref/pull/11519)
- We fixed an issue where JabRef starts without window decorations. [#11440](https://github.com/JabRef/jabref/pull/11440)
- We fixed an issue where the entry preview highlight was not working when searching before opening the entry editor. [#11659](https://github.com/JabRef/jabref/pull/11659)
- We fixed an issue where text in Dark mode inside "Citation information" was not readable. [#11512](https://github.com/JabRef/jabref/issues/11512)
- We fixed an issue where the selection of an entry in the table lost after searching for a group. [#3176](https://github.com/JabRef/jabref/issues/3176)
- We fixed the non-functionality of the option "Automatically sync bibliography when inserting citations" in the OpenOffice panel, when enabled in case of JStyles. [#11684](https://github.com/JabRef/jabref/issues/11684)
- We fixed an issue where the library was not marked changed after a migration. [#11542](https://github.com/JabRef/jabref/pull/11542)
- We fixed an issue where rebuilding the full-text search index was not working. [#11374](https://github.com/JabRef/jabref/issues/11374)
- We fixed an issue where the progress of indexing linked files showed an incorrect number of files. [#11378](https://github.com/JabRef/jabref/issues/11378)
- We fixed an issue where the full-text search results were incomplete. [#8626](https://github.com/JabRef/jabref/issues/8626)
- We fixed an issue where search result highlighting was incorrectly highlighting the boolean operators. [#11595](https://github.com/JabRef/jabref/issues/11595)
- We fixed an issue where search result highlighting was broken at complex searches. [#8067](https://github.com/JabRef/jabref/issues/8067)
- We fixed an exception when searching for unlinked files. [#11731](https://github.com/JabRef/jabref/issues/11731)
- We fixed an issue with the link to the full text at the BVB fetcher. [#11852](https://github.com/JabRef/jabref/pull/11852)
- We fixed an issue where two contradicting notifications were shown when cutting an entry in the main table. [#11724](https://github.com/JabRef/jabref/pull/11724)
- We fixed an issue where unescaped braces in the arXiv fetcher were not treated. [#11704](https://github.com/JabRef/jabref/issues/11704)
- We fixed an issue where HTML instead of the fulltext pdf was downloaded when importing arXiv entries. [#4913](https://github.com/JabRef/jabref/issues/4913)
- We fixed an issue where the keywords and crossref fields were not properly focused. [#11177](https://github.com/JabRef/jabref/issues/11177)
- We fixed handling of `\"` in [bracketed patterns](https://docs.jabref.org/setup/citationkeypatterns) containing a RegEx. [#11967](https://github.com/JabRef/jabref/pull/11967)
- We fixed an issue where the Undo/Redo buttons were active even when all libraries are closed. [#11837](https://github.com/JabRef/jabref/issues/11837)
- We fixed an issue where recently opened files were not displayed in the main menu properly. [#9042](https://github.com/JabRef/jabref/issues/9042)
- We fixed an issue where the DOI lookup would show an error when a DOI was found for an entry. [#11850](https://github.com/JabRef/jabref/issues/11850)
- We fixed an issue where <kbd>Tab</kbd> cannot be used to jump to next field in some single-line fields. [#11785](https://github.com/JabRef/jabref/issues/11785)
- We fixed an issue where the "Do not ask again" checkbox was not working, when asking for permission to use Grobid [koppor#556](https://github.com/koppor/jabref/issues/566).
- We fixed an issue where we display warning message for moving attached open files. [#10121](https://github.com/JabRef/jabref/issues/10121)
- We fixed an issue where it was not possible to select selecting content of other user's comments.[#11106](https://github.com/JabRef/jabref/issues/11106)
- We fixed an issue when handling URLs containing a pipe (`|`) character. [#11876](https://github.com/JabRef/jabref/issues/11876)
- We fixed an issue where web search preferences "Custom API key" table modifications not discarded. [#11925](https://github.com/JabRef/jabref/issues/11925)
- We fixed an issue when opening attached files in [extra file columns](https://docs.jabref.org/finding-sorting-and-cleaning-entries/filelinks#adding-additional-columns-to-entry-table-for-file-types). [#12005](https://github.com/JabRef/jabref/issues/12005)
- We fixed an issue where trying to open a library from a failed mounted directory on Mac would cause an error. [#10548](https://github.com/JabRef/jabref/issues/10548)
- We fixed an issue when the preview was out of sync. [#9172](https://github.com/JabRef/jabref/issues/9172)
- We fixed an issue where identifier paste couldn't work with Unicode REPLACEMENT CHARACTER. [#11986](https://github.com/JabRef/jabref/issues/11986)
- We fixed an issue when click on entry at "Check Integrity" wasn't properly focusing the entry and field. [#11997](https://github.com/JabRef/jabref/issues/11997)
- We fixed an issue with the ui not scaling when changing the font size [#11219](https://github.com/JabRef/jabref/issues/11219)
- We fixed an issue where a custom application for external file types would not be saved [#12311](https://github.com/JabRef/jabref/issues/12311)
- We fixed an issue where a file that no longer exists could not be deleted from an entry using keyboard shortcut [#9731](https://github.com/JabRef/jabref/issues/9731)

### Removed

- We removed the description of search strings. [#11542](https://github.com/JabRef/jabref/pull/11542)
- We removed support for importing using the SilverPlatterImporter (`Record INSPEC`). [#11576](https://github.com/JabRef/jabref/pull/11576)
- We removed support for automatically generating file links using the CLI (`--automaticallySetFileLinks`).

## [5.15] – 2024-07-10

### Added

- We made new groups automatically to focus upon creation. [#11449](https://github.com/JabRef/jabref/issues/11449)

### Fixed

- We fixed an issue where JabRef was no longer built for Intel based macs (x86) [#11468](https://github.com/JabRef/jabref/issues/11468)
- We fixed usage when using running on Snapcraft. [#11465](https://github.com/JabRef/jabref/issues/11465)
- We fixed detection for `soffice.exe` on Windows. [#11478](https://github.com/JabRef/jabref/pull/11478)
- We fixed an issue where saving preferences when importing preferences on first run in a snap did not work [forum#4399](https://discourse.jabref.org/t/how-to-report-problems-in-the-distributed-version-5-14-ensuring-that-one-can-no-longer-work-with-jabref/4399/5)

## [5.14] – 2024-07-08

### Added

- We added support for offline extracting references from PDFs following the IEEE format. [#11156](https://github.com/JabRef/jabref/pull/11156)
- We added a new keyboard shortcut  <kbd>ctrl</kbd> + <kbd>,</kbd> to open the preferences. [#11154](https://github.com/JabRef/jabref/pull/11154)
- We added value selection (such as for month) for content selectors in custom entry types. [#11109](https://github.com/JabRef/jabref/issues/11109)
- We added a duplicate checker for the Citation Relations tab. [#10414](https://github.com/JabRef/jabref/issues/10414)
- We added tooltip on main table cells that shows cell content or cell content and entry preview if set in preferences. [10925](https://github.com/JabRef/jabref/issues/10925)
- Added a formatter to remove word enclosing braces. [#11222](https://github.com/JabRef/jabref/issues/11222)
- We added the ability to add a keyword/crossref when typing the separator character (e.g., comma) in the keywords/crossref fields. [#11178](https://github.com/JabRef/jabref/issues/11178)
- We added an exporter and improved the importer for Endnote XML format. [#11137](https://github.com/JabRef/jabref/issues/11137)
- We added support for using BibTeX Style files (BST) in the Preview. [#11102](https://github.com/JabRef/jabref/issues/11102)
- We added support for automatically update LaTeX citations when a LaTeX file is created, removed, or modified. [#10585](https://github.com/JabRef/jabref/issues/10585)

### Changed

- We replaced the word "Key bindings" with "Keyboard shortcuts" in the Preferences tab. [#11153](https://github.com/JabRef/jabref/pull/11153)
- We slightly improved the duplicate check if ISBNs are present. [#8885](https://github.com/JabRef/jabref/issues/8885)
- JabRef no longer downloads HTML files of websites when a PDF was not found. [#10149](https://github.com/JabRef/jabref/issues/10149)
- We added the HTTP message (in addition to the response code) if an error is encountered. [#11341](https://github.com/JabRef/jabref/pull/11341)
- We made label wrap text to fit view size when reviewing external group changes. [#11220](https://github.com/JabRef/jabref/issues/11220)

### Fixed

- We fixed an issue where entry type with duplicate fields prevented opening existing libraries with custom entry types. [#11127](https://github.com/JabRef/jabref/issues/11127)
- We fixed an issue where Markdown rendering removed braces from the text. [#10928](https://github.com/JabRef/jabref/issues/10928)
- We fixed an issue when the file was flagged as changed on disk in the case of content selectors or groups. [#9064](https://github.com/JabRef/jabref/issues/9064)
- We fixed crash on opening the entry editor when auto-completion is enabled. [#11188](https://github.com/JabRef/jabref/issues/11188)
- We fixed the usage of the key binding for "Clear search" (default: <kbd>Escape</kbd>). [#10764](https://github.com/JabRef/jabref/issues/10764)
- We fixed an issue where library shown as unsaved and marked (*) after accepting changes made externally to the file. [#11027](https://github.com/JabRef/jabref/issues/11027)
- We fixed an issue where drag and dropping entries from one library to another was not always working. [#11254](https://github.com/JabRef/jabref/issues/11254)
- We fixed an issue where drag and dropping entries created a shallow copy. [#11160](https://github.com/JabRef/jabref/issues/11160)
- We fixed an issue where imports to a custom group would only work for the first entry [#11085](https://github.com/JabRef/jabref/issues/11085), [#11269](https://github.com/JabRef/jabref/issues/11269)
- We fixed an issue when cursor jumped to the beginning of the line. [#5904](https://github.com/JabRef/jabref/issues/5904)
- We fixed an issue where a new entry was not added to the selected group [#8933](https://github.com/JabRef/jabref/issues/8933)
- We fixed an issue where the horizontal position of the Entry Preview inside the entry editor was not remembered across restarts [#11281](https://github.com/JabRef/jabref/issues/11281)
- We fixed an issue where the search index was not updated after linking PDF files. [#11317](https://github.com/JabRef/jabref/pull/11317)
- We fixed rendering of (first) author with a single letter surname. [forum#4330](https://discourse.jabref.org/t/correct-rendering-of-first-author-with-a-single-letter-surname/4330)
- We fixed that the import of the related articles tab sometimes used the wrong library mode. [#11282](https://github.com/JabRef/jabref/pull/11282)
- We fixed an issue where the entry editor context menu was not shown correctly when JabRef is opened on a second, extended screen [#11323](https://github.com/JabRef/jabref/issues/11323), [#11174](https://github.com/JabRef/jabref/issues/11174)
- We fixed an issue where the value of "Override default font settings" was not applied on startup [#11344](https://github.com/JabRef/jabref/issues/11344)
- We fixed an issue when "Library changed on disk" appeared after a save by JabRef. [#4877](https://github.com/JabRef/jabref/issues/4877)
- We fixed an issue where the Pubmed/Medline Plain importer would not respect the user defined keyword separator [#11413](https://github.com/JabRef/jabref/issues/11413)
- We fixed an issue where the value of "Override default font settings" was not applied on startup [#11344](https://github.com/JabRef/jabref/issues/11344)
- We fixed an issue where DatabaseChangeDetailsView was not scrollable when reviewing external metadata changes [#11220](https://github.com/JabRef/jabref/issues/11220)
- We fixed undo/redo for text fields. [#11420](https://github.com/JabRef/jabref/issues/11420)
- We fixed an issue where clicking on a page number in the search results tab opens a wrong file in the document viewer. [#11432](https://github.com/JabRef/jabref/pull/11432)

### Removed

- We removed the misleading message "Doing a cleanup for X entries" when opening the Cleanup entries dialog [#11463](https://github.com/JabRef/jabref/pull/11463)

## [5.13] – 2024-04-01

### Added

- We converted the "Custom API key" list to a table to be more accessible. [#10926](https://github.com/JabRef/jabref/issues/10926)
- We added a "refresh" button for the LaTeX citations tab in the entry editor. [#10584](https://github.com/JabRef/jabref/issues/10584)
- We added the possibility to show the BibTeX source in the [web search](https://docs.jabref.org/collect/import-using-online-bibliographic-database) import screen. [#560](https://github.com/koppor/jabref/issues/560)
- We added a fetcher for [ISIDORE](https://isidore.science/), simply paste in the link into the text field or the last 6 digits in the link that identify that paper. [#10423](https://github.com/JabRef/jabref/issues/10423)
- When importing entries form the "Citation relations" tab, the field [cites](https://docs.jabref.org/advanced/entryeditor/entrylinks) is now filled according to the relationship between the entries. [#10752](https://github.com/JabRef/jabref/pull/10752)
- We added a new integrity check and clean up option for strings having Unicode characters not encoded in [Unicode "Normalization Form Canonical Composition" (NFC)](https://en.wikipedia.org/wiki/Unicode_equivalence#Normal_forms"). [#10506](https://github.com/JabRef/jabref/issues/10506)
- We added a new group icon column to the main table showing the icons of the entry's groups. [#10801](https://github.com/JabRef/jabref/pull/10801)
- When deleting an entry, the files linked to the entry are now optionally deleted as well. [#10509](https://github.com/JabRef/jabref/issues/10509)
- We added support to move the file to the system trash (instead of deleting it). [#10591](https://github.com/JabRef/jabref/pull/10591)
- We added ability to jump to an entry in the command line using `-j CITATIONKEY`. [koppor#540](https://github.com/koppor/jabref/issues/540)
- We added a new boolean to the style files for Openoffice/Libreoffice integration to switch between ZERO_WIDTH_SPACE (default) and no space. [#10843](https://github.com/JabRef/jabref/pull/10843)
- When pasting HTML into the abstract or a comment field, the hypertext is automatically converted to Markdown. [#10558](https://github.com/JabRef/jabref/issues/10558)
- We added the possibility to redownload files that had been present but are no longer in the specified location. [#10848](https://github.com/JabRef/jabref/issues/10848)
- We added the citation key pattern `[camelN]`. Equivalent to the first N words of the `[camel]` pattern.
- We added importing of static groups and linked files from BibDesk .bib files. [#10381](https://github.com/JabRef/jabref/issues/10381)
- We added ability to export in CFF (Citation File Format) [#10661](https://github.com/JabRef/jabref/issues/10661).
- We added ability to push entries to TeXworks. [#3197](https://github.com/JabRef/jabref/issues/3197)
- We added the ability to zoom in and out in the document viewer using <kbd>Ctrl</kbd> + <kbd>Scroll</kbd>. [#10964](https://github.com/JabRef/jabref/pull/10964)
- We added a Cleanup for removing non-existent files and grouped the related options [#10929](https://github.com/JabRef/jabref/issues/10929)
- We added the functionality to parse the bibliography of PDFs using the GROBID online service. [#10200](https://github.com/JabRef/jabref/issues/10200)
- We added a seperated search bar for the global search window. [#11032](https://github.com/JabRef/jabref/pull/11032)
- We added ability to double-click on an entry in the global search window to select the corresponding entry in the main table. [#11010](https://github.com/JabRef/jabref/pull/11010)
- We added support for BibTeX String constants during copy & paste between libraries. [#10872](https://github.com/JabRef/jabref/issues/10872)
- We added the field `langid` which is important for hyphenation and casing in LaTeX. [#10868](https://github.com/JabRef/jabref/issues/10868)
- Event log entries can now be copied via a context menu. [#11100](https://github.com/JabRef/jabref/issues/11100)

### Changed

- The "Automatically open folders of attached files" preference default status has been changed to enabled on Windows. [koppor#56](https://github.com/koppor/jabref/issues/56)
- The Custom export format now uses the custom DOI base URI in the preferences for the `DOICheck`, if activated [forum#4084](https://discourse.jabref.org/t/export-html-disregards-custom-doi-base-uri/4084)
- The index directories for full text search have now more readable names to increase debugging possibilities using Apache Lucense's Lurk. [#10193](https://github.com/JabRef/jabref/issues/10193)
- The fulltext search also indexes files ending with .pdf (but do not having an explicit file type set). [#10193](https://github.com/JabRef/jabref/issues/10193)
- We changed the arrangement of the lists in the "Citation relations" tab. `Cites` are now on the left and `Cited by` on the right [#10752](https://github.com/JabRef/jabref/pull/10752)
- Sub libraries based on `aux` file can now also be generated if some citations are not found library. [#10775](https://github.com/JabRef/jabref/pull/10775)
- We rearranged the tab order in the entry editor and renamed the "Scite Tab" to "Citation information". [#10821](https://github.com/JabRef/jabref/issues/10821)
- We changed the duplicate handling in the Import entries dialog. Potential duplicate entries are marked with an icon and importing will now trigger the merge dialog [#10914](https://github.com/JabRef/jabref/pull/10914)
- We made the command "Push to TexShop" more robust to allow cite commands with a character before the first slash. [forum#2699](https://discourse.jabref.org/t/push-to-texshop-mac/2699/17?u=siedlerchr)
- We only show the notification "Saving library..." if the library contains more than 2000 entries. [#9803](https://github.com/JabRef/jabref/issues/9803)
- JabRef now keeps previous log files upon start. [#11023](https://github.com/JabRef/jabref/pull/11023)
- When normalizing author names, complete enclosing braces are kept. [#10031](https://github.com/JabRef/jabref/issues/10031)
- We enhanced the dialog for adding new fields in the content selector with a selection box containing a list of standard fields. [#10912](https://github.com/JabRef/jabref/pull/10912)
- We store the citation relations in an LRU cache to avoid bloating the memory and out-of-memory exceptions. [#10958](https://github.com/JabRef/jabref/issues/10958)
- Keywords field are now displayed as tags. [#10910](https://github.com/JabRef/jabref/pull/10910)
- Citation relations now get more information, and have quick access to view the articles in a browser without adding them to the library [#10869](https://github.com/JabRef/jabref/issues/10869)
- Importer/Exporter for CFF format now supports JabRef `cites` and `related` relationships, as well as all fields from the CFF specification. [#10993](https://github.com/JabRef/jabref/issues/10993)
- The XMP-Exporter no longer writes the content of the `file`-field. [#11083](https://github.com/JabRef/jabref/pull/11083)
- We added notes, checks and warnings for the case of selection of non-empty directories while starting a new Systematic Literature Review. [#600](https://github.com/koppor/jabref/issues/600)
- Text in the import dialog (web search results) will now be wrapped to prevent horizontal scrolling. [#10931](https://github.com/JabRef/jabref/issues/10931)
- We improved the error handling when invalid bibdesk-files are encountered [#11117](https://github.com/JabRef/jabref/issues/11117)

### Fixed

- We fixed an issue where the fulltext search button in entry editor used to disappear on click till the search is completed. [#10425](https://github.com/JabRef/jabref/issues/10425)
- We fixed an issue where attempting to cancel the importing/generation of an entry from id is ignored. [#10508](https://github.com/JabRef/jabref/issues/10508)
- We fixed an issue where the preview panel showing the wrong entry (an entry that is not selected in the entry table). [#9172](https://github.com/JabRef/jabref/issues/9172)
- We fixed an issue where HTML-reserved characters like '&' and '<', in addition to HTML entities like '&amp;' were not rendered correctly in entry preview. [#10677](https://github.com/JabRef/jabref/issues/10677)
- The last page of a PDF is now indexed by the full text search. [#10193](https://github.com/JabRef/jabref/issues/10193)
- The entry editor respects the configured custom tabs when showing "Other fields". [#11012](https://github.com/JabRef/jabref/pull/11012)
- The default owner of an entry can be changed again. [#10924](https://github.com/JabRef/jabref/issues/10924)
- We fixed an issue where the duplicate check did not take umlauts or other LaTeX-encoded characters into account. [#10744](https://github.com/JabRef/jabref/pull/10744)
- We fixed the colors of the icon on hover for unset special fields. [#10431](https://github.com/JabRef/jabref/issues/10431)
- We fixed an issue where the CrossRef field did not work if autocompletion was disabled [#8145](https://github.com/JabRef/jabref/issues/8145)
- In biblatex mode, JabRef distinguishes between "Optional fields" and "Optional fields 2" again. [#11022](https://github.com/JabRef/jabref/pull/11022)
- We fixed an issue where exporting`@electronic` and `@online` entry types to the Office XMl would duplicate the field `title`  [#10807](https://github.com/JabRef/jabref/issues/10807)
- We fixed an issue where the `CommentsTab` was not properly formatted when the `defaultOwner` contained capital or special letters. [#10870](https://github.com/JabRef/jabref/issues/10870)
- We fixed an issue where the `File -> Close library` menu item was not disabled when no library was open. [#10948](https://github.com/JabRef/jabref/issues/10948)
- We fixed an issue where the Document Viewer would show the PDF in only half the window when maximized. [#10934](https://github.com/JabRef/jabref/issues/10934)
- Clicking on the crossref and related tags in the entry editor jumps to the linked entry. [#5484](https://github.com/JabRef/jabref/issues/5484) [#9369](https://github.com/JabRef/jabref/issues/9369)
- We fixed an issue where JabRef could not parse absolute file paths from Zotero exports. [#10959](https://github.com/JabRef/jabref/issues/10959)
- We fixed an issue where an exception occured when toggling between "Live" or "Locked" in the internal Document Viewer. [#10935](https://github.com/JabRef/jabref/issues/10935)
- When fetching article information fom IEEE Xplore, the em dash is now converted correctly. [koppor#286](https://github.com/koppor/jabref/issues/286)
- Fixed an issue on Windows where the browser extension reported failure to send an entry to JabRef even though it was sent properly. [JabRef-Browser-Extension#493](https://github.com/JabRef/JabRef-Browser-Extension/issues/493)
- Fixed an issue on Windows where TeXworks path was not resolved if it was installed with MiKTeX. [#10977](https://github.com/JabRef/jabref/issues/10977)
- We fixed an issue with where JabRef would throw an error when using MathSciNet search, as it was unable to parse the fetched JSON coreectly. [10996](https://github.com/JabRef/jabref/issues/10996)
- We fixed an issue where the "Import by ID" function would throw an error when a DOI that contains URL-encoded characters was entered. [#10648](https://github.com/JabRef/jabref/issues/10648)
- We fixed an issue with handling of an "overflow" of authors at `[authIniN]`. [#11087](https://github.com/JabRef/jabref/issues/11087)
- We fixed an issue where an exception occurred when selecting entries in the web search results. [#11081](https://github.com/JabRef/jabref/issues/11081)
- When a new library is unsaved, there is now no warning when fetching entries with PDFs. [#11075](https://github.com/JabRef/jabref/issues/11075)
- We fixed an issue where the message "The libary has been modified by another program" occurred when editing library metadata and saving the library. [#4877](https://github.com/JabRef/jabref/issues/4877)

### Removed

- We removed the predatory journal checks due to a high rate of false positives. [#11066](https://github.com/JabRef/jabref/pull/11066)

## [5.12] – 2023-12-24

### Added

- We added a scite.ai tab in the entry editor that retrieves 'Smart Citation' tallies for citations that have a DOI. [koppor#375](https://github.com/koppor/jabref/issues/375)
- We added a dropdown menu to let users change the reference library during AUX file import. [#10472](https://github.com/JabRef/jabref/issues/10472)
- We added a button to let users reset the cite command to the default value. [#10569](https://github.com/JabRef/jabref/issues/10569)
- We added the option to use System Preference for Light/Dark Theme [#8729](https://github.com/JabRef/jabref/issues/8729).
- We added [scholar.archive.org](https://scholar.archive.org/) as a new fetcher. [#10498](https://github.com/JabRef/jabref/issues/10498)
- We integrated predatory journal checking as part of the Integrity Checker based on the [check-bib-for-predatory](https://github.com/CfKu/check-bib-for-predatory). [koppor#348](https://github.com/koppor/jabref/issues/348)
- We added a 'More options' section in the main table right click menu opening the preferences dialog. [#9432](https://github.com/JabRef/jabref/issues/9432)
- When creating a new group, it inherits the icon of the parent group. [#10521](https://github.com/JabRef/jabref/pull/10521)

### Changed

- We moved the location of the 'Open only one instance of JabRef' preference option from "Network" to "General". [#9306](https://github.com/JabRef/jabref/issues/9306)
- The two previews in the change resolver dialog now have their scrollbars synchronized. [#9576](https://github.com/JabRef/jabref/issues/9576).
- We changed the setting of the keyword separator to accept a single character only. [#177](https://github.com/koppor/jabref/issues/177)
- We replaced "SearchAll" in Web Search by "Search Selected". [#10556](https://github.com/JabRef/jabref/issues/10556)
- Short DOI formatter now checks, if the value is already formatted. If so, it returns the value instead of calling the ShortDOIService again. [#10589](https://github.com/JabRef/jabref/issues/10589)
- We upgraded to JavaFX 21.0.1. As a consequence JabRef requires now macOS 11 or later and GTK 3.8 or later on Linux [10627](https://github.com/JabRef/jabref/pull/10627).
- A user-specific comment fields is not enabled by default, but can be enabled using the "Add" button. [#10424](https://github.com/JabRef/jabref/issues/10424)
- We upgraded to Lucene 9.9 for the fulltext search. The search index will be rebuild. [#10686](https://github.com/JabRef/jabref/pull/10686)
- When using "Copy..." -> "Copy citation key", the delimiter configured at "Push applications" is respected. [#10707](https://github.com/JabRef/jabref/pull/10707)

### Fixed

- We fixed an issue where the added protected term has unwanted leading and trailing whitespaces, where the formatted text has unwanted empty brackets and where the word at the cursor in the textbox can be added to the list. [#10415](https://github.com/JabRef/jabref/issues/10415)
- We fixed an issue where in the merge dialog the file field of entries was not correctly merged when the first and second entry both contained values inside the file field. [#10572](https://github.com/JabRef/jabref/issues/10572)
- We fixed some small inconsistencies in the user interface. [#10507](https://github.com/JabRef/jabref/issues/10507) [#10458](https://github.com/JabRef/jabref/issues/10458) [#10660](https://github.com/JabRef/jabref/issues/10660)
- We fixed the issue where the Hayagriva YAML exporter would not include a parent field for the publisher/series. [#10596](https://github.com/JabRef/jabref/issues/10596)
- We fixed issues in the external file type dialog w.r.t. duplicate entries in the case of a language switch. [#10271](https://github.com/JabRef/jabref/issues/10271)
- We fixed an issue where the right-click action "Copy cite..." did not respect the configured citation command under "External Programs" -> "[Push Applications](https://docs.jabref.org/cite/pushtoapplications)" [#10615](https://github.com/JabRef/jabref/issues/10615)

### Removed

- We removed duplicate filtering and sorting operations in the MainTable when editing BibEntries. [#10619](https://github.com/JabRef/jabref/pull/10619)

## [5.11] – 2023-10-22

### Added

- We added the ability to sort subgroups in Z-A order, as well as by ascending and descending number of subgroups. [#10249](https://github.com/JabRef/jabref/issues/10249)
- We added the possibility to find (and add) papers that cite or are cited by a given paper. [#6187](https://github.com/JabRef/jabref/issues/6187)
- We added an error-specific message for when a download from a URL fails. [#9826](https://github.com/JabRef/jabref/issues/9826)
- We added support for customizing the citation command (e.g., `[@key1,@key2]`) when [pushing to external applications](https://docs.jabref.org/cite/pushtoapplications). [#10133](https://github.com/JabRef/jabref/issues/10133)
- We added an integrity check for more special characters. [#8712](https://github.com/JabRef/jabref/issues/8712)
- We added protected terms described as "Computer science". [#10222](https://github.com/JabRef/jabref/pull/10222)
- We added a link "Get more themes..." in the preferences to that points to [themes.jabref.org](https://themes.jabref.org) allowing the user to download new themes. [#10243](https://github.com/JabRef/jabref/issues/10243)
- We added a fetcher for [LOBID](https://lobid.org/resources/api) resources. [koppor#386](https://github.com/koppor/jabref/issues/386)
- When in `biblatex` mode, the [integrity check](https://docs.jabref.org/finding-sorting-and-cleaning-entries/checkintegrity) for journal titles now also checks the field `journal`.
- We added support for exporting to Hayagriva YAML format. [#10382](https://github.com/JabRef/jabref/issues/10382)
- We added support for pushing citations to [TeXShop](https://pages.uoregon.edu/koch/texshop/) on macOS [forum#2699](https://discourse.jabref.org/t/push-to-texshop-mac/2699).
- We added the 'Bachelor's thesis' type for Biblatex's 'Thesis' EntryType [#10029](https://github.com/JabRef/jabref/issues/10029).

### Changed

- The export formats `listrefs`, `tablerefs`, `tablerefsabsbib`, now use the ISO date format in the footer [#10383](https://github.com/JabRef/jabref/pull/10383).
- When searching for an identifier in the "Web search", the title of the search window is now "Identifier-based Web Search". [#10391](https://github.com/JabRef/jabref/pull/10391)
- The ampersand checker now skips verbatim fields (`file`, `url`, ...). [#10419](https://github.com/JabRef/jabref/pull/10419)
- If no existing document is selected for exporting "XMP annotated pdf" JabRef will now create a new PDF file with a sample text and the metadata. [#10102](https://github.com/JabRef/jabref/issues/10102)
- We modified the DOI cleanup to infer the DOI from an ArXiV ID if it's present. [#10426](https://github.com/JabRef/jabref/issues/10426)
- The ISI importer uses the field `comment` for notes (instead of `review). [#10478](https://github.com/JabRef/jabref/pull/10478)
- If no existing document is selected for exporting "Embedded BibTeX pdf" JabRef will now create a new PDF file with a sample text and the metadata. [#10101](https://github.com/JabRef/jabref/issues/10101)
- Translated titles format no longer raise a warning. [#10459](https://github.com/JabRef/jabref/issues/10459)
- We re-added the empty grey containers in the groups panel to keep an indicator for the current selected group, if displaying of group item count is turned off [#9972](https://github.com/JabRef/jabref/issues/9972)

### Fixed

- We fixed an issue where "Move URL in note field to url field" in the cleanup dialog caused an exception if no note field was present [forum#3999](https://discourse.jabref.org/t/cleanup-entries-cant-get-it-to-work/3999)
- It is possible again to use "current table sort order" for the order of entries when saving. [#9869](https://github.com/JabRef/jabref/issues/9869)
- Passwords can be stored in GNOME key ring. [#10274](https://github.com/JabRef/jabref/issues/10274)
- We fixed an issue where groups based on an aux file could not be created due to an exception [#10350](https://github.com/JabRef/jabref/issues/10350)
- We fixed an issue where the JabRef browser extension could not communicate with JabRef under macOS due to missing files. You should use the `.pkg` for the first installation as it updates all necessary files for the extension [#10308](https://github.com/JabRef/jabref/issues/10308)
- We fixed an issue where the ISBN fetcher returned the entrytype `misc` for certain ISBN numbers [#10348](https://github.com/JabRef/jabref/issues/10348)
- We fixed a bug where an exception was raised when saving less than three export save orders in the preference. [#10157](https://github.com/JabRef/jabref/issues/10157)
- We fixed an issue where it was possible to create a group with no name or with a group separator inside the name [#9776](https://github.com/JabRef/jabref/issues/9776)
- Biblatex's `journaltitle` is now also respected for showing the journal information. [#10397](https://github.com/JabRef/jabref/issues/10397)
- JabRef does not hang anymore when exporting via CLI. [#10380](https://github.com/JabRef/jabref/issues/10380)
- We fixed an issue where it was not possible to save a library on a network share under macOS due to an exception when acquiring a file lock [#10452](https://github.com/JabRef/jabref/issues/10452)
- We fixed an issue where exporting "XMP annotated pdf" without selecting an existing document would produce an exception. [#10102](https://github.com/JabRef/jabref/issues/10102)
- We fixed an issue where the "Enabled" column in the "Protected terms files" tab in the preferences could not be resized [#10285](https://github.com/JabRef/jabref/issues/10285)
- We fixed an issue where after creation of a new library, the new library was not focused. [koppor#592](https://github.com/koppor/jabref/issues/592)
- We fixed an issue where double clicking on an url in the file field would trigger an exception instead of opening the browser [#10480](https://github.com/JabRef/jabref/pull/10480)
- We fixed an issue where scrolling was impossible on dragging a citation on the groups panel. [#9754](https://github.com/JabRef/jabref/issues/9754)
- We fixed an issue where exporting "Embedded BibTeX pdf" without selecting an existing document would produce an exception. [#10101](https://github.com/JabRef/jabref/issues/10101)
- We fixed an issue where there was a failure to access the url link for "eprint" for the ArXiv entry.[#10474](https://github.com/JabRef/jabref/issues/10474)
- We fixed an issue where it was not possible to connect to a shared database once a group with entries was added or other metadata modified [#10336](https://github.com/JabRef/jabref/issues/10336)
- We fixed an issue where middle-button paste in X not always worked [#7905](https://github.com/JabRef/jabref/issues/7905)

## [5.10] – 2023-09-02

### Added

- We added a field showing the BibTeX/biblatex source for added and deleted entries in the "External Changes Resolver" dialog. [#9509](https://github.com/JabRef/jabref/issues/9509)
- We added user-specific comment field so that multiple users can make separate comments. [#543](https://github.com/koppor/jabref/issues/543)
- We added a search history list in the search field's right click menu. [#7906](https://github.com/JabRef/jabref/issues/7906)
- We added a full text fetcher for IACR eprints. [#9651](https://github.com/JabRef/jabref/pull/9651)
- We added "Attach file from URL" to right-click context menu to download and store a file with the reference library. [#9646](https://github.com/JabRef/jabref/issues/9646)
- We enabled updating an existing entry with data from InspireHEP. [#9351](https://github.com/JabRef/jabref/issues/9351)
- We added a fetcher for the Bibliotheksverbund Bayern (experimental). [#9641](https://github.com/JabRef/jabref/pull/9641)
- We added support for more biblatex date formats for parsing dates. [#2753](https://github.com/JabRef/jabref/issues/2753)
- We added support for multiple languages for exporting to and importing references from MS Office. [#9699](https://github.com/JabRef/jabref/issues/9699)
- We enabled scrolling in the groups list when dragging a group on another group. [#2869](https://github.com/JabRef/jabref/pull/2869)
- We added the option to automatically download online files when a new entry is created from an existing ID (e.g., DOI). The option can be disabled in the preferences under "Import and Export". [#9756](https://github.com/JabRef/jabref/issues/9756)
- We added a new Integrity check for unescaped ampersands. [koppor#585](https://github.com/koppor/jabref/issues/585)
- We added support for parsing `$\backslash$` in file paths (as exported by Mendeley). [forum#3470](https://discourse.jabref.org/t/mendeley-bib-import-with-linked-files/3470)
- We added the possibility to automatically fetch entries when an ISBN is pasted on the main table. [#9864](https://github.com/JabRef/jabref/issues/9864)
- We added the option to disable the automatic linking of files in the entry editor [#5105](https://github.com/JabRef/jabref/issues/5105)
- We added the link icon for ISBNs in linked identifiers column. [#9819](https://github.com/JabRef/jabref/issues/9819)
- We added key binding to focus on groups <kbd>alt</kbd> + <kbd>s</kbd> [#9863](https://github.com/JabRef/jabref/issues/9863)
- We added the option to unprotect a text selection, which strips all pairs of curly braces away. [#9950](https://github.com/JabRef/jabref/issues/9950)
- We added drag and drop events for field 'Groups' in entry editor panel. [#569](https://github.com/koppor/jabref/issues/569)
- We added support for parsing MathML in the Medline importer. [#4273](https://github.com/JabRef/jabref/issues/4273)
- We added the ability to search for an identifier (DOI, ISBN, ArXiv ID) directly from 'Web Search'. [#7575](https://github.com/JabRef/jabref/issues/7575) [#9674](https://github.com/JabRef/jabref/issues/9674)
- We added a cleanup activity that identifies a URL or a last-visited-date in the `note` field and moves it to the `url` and `urldate` field respectively. [koppor#216](https://github.com/koppor/jabref/issues/216)
- We enabled the user to change the name of a field in a custom entry type by double-clicking on it. [#9840](https://github.com/JabRef/jabref/issues/9840)
- We added some preferences options to disable online activity. [#10064](https://github.com/JabRef/jabref/issues/10064)
- We integrated two mail actions ("As Email" and "To Kindle") under a new "Send" option in the right-click & Tools menus. The Kindle option creates an email targeted to the user's Kindle email, which can be set in preferences under "External programs" [#6186](https://github.com/JabRef/jabref/issues/6186)
- We added an option to clear recent libraries' history. [#10003](https://github.com/JabRef/jabref/issues/10003)
- We added an option to encrypt and remember the proxy password. [#8055](https://github.com/JabRef/jabref/issues/8055)[#10044](https://github.com/JabRef/jabref/issues/10044)
- We added support for showing journal information, via info buttons next to the `Journal` and `ISSN` fields in the entry editor. [#6189](https://github.com/JabRef/jabref/issues/6189)
- We added support for pushing citations to Sublime Text 3 [#10098](https://github.com/JabRef/jabref/issues/10098)
- We added support for the Finnish language. [#10183](https://github.com/JabRef/jabref/pull/10183)
- We added the option to automatically replaces illegal characters in the filename when adding a file to JabRef. [#10182](https://github.com/JabRef/jabref/issues/10182)
- We added a privacy policy. [#10064](https://github.com/JabRef/jabref/issues/10064)
- We added a tooltip to show the number of entries in a group [#10208](https://github.com/JabRef/jabref/issues/10208)
- We fixed an issue where it was no longer possible to add or remove selected entries to groups via context menu [#10404](https://github.com/JabRef/jabref/issues/10404), [#10317](https://github.com/JabRef/jabref/issues/10317) [#10374](https://github.com/JabRef/jabref/issues/10374)

### Changed

- We replaced "Close" by "Close library" and placed it after "Save all" in the File menu. [#10043](https://github.com/JabRef/jabref/pull/10043)
- We upgraded to Lucene 9.7 for the fulltext search. The search index will be rebuild. [#10036](https://github.com/JabRef/jabref/pull/10036)
- 'Get full text' now also checks the file url. [#568](https://github.com/koppor/jabref/issues/568)
- JabRef writes a new backup file only if there is a change. Before, JabRef created a backup upon start. [#9679](https://github.com/JabRef/jabref/pull/9679)
- We modified the `Add Group` dialog to use the most recently selected group hierarchical context. [#9141](https://github.com/JabRef/jabref/issues/9141)
- We refined the 'main directory not found' error message. [#9625](https://github.com/JabRef/jabref/pull/9625)
- JabRef writes a new backup file only if there is a change. Before, JabRef created a backup upon start. [#9679](https://github.com/JabRef/jabref/pull/9679)
- Backups of libraries are not stored per JabRef version, but collected together. [#9676](https://github.com/JabRef/jabref/pull/9676)
- We streamlined the paths for logs and backups: The parent path fragment is always `logs` or `backups`.
- `log.txt` now contains an entry if a BibTeX entry could not be parsed.
- `log.txt` now contains debug messages. Debugging needs to be enabled explicitly. [#9678](https://github.com/JabRef/jabref/pull/9678)
- `log.txt` does not contain entries for non-found files during PDF indexing. [#9678](https://github.com/JabRef/jabref/pull/9678)
- The hostname is now determined using environment variables (`COMPUTERNAME`/`HOSTNAME`) first. [#9910](https://github.com/JabRef/jabref/pull/9910)
- We improved the Medline importer to correctly import ISO dates for `revised`. [#9536](https://github.com/JabRef/jabref/issues/9536)
- To avoid cluttering of the directory, We always delete the `.sav` file upon successful write. [#9675](https://github.com/JabRef/jabref/pull/9675)
- We improved the unlinking/deletion of multiple linked files of an entry using the <kbd>Delete</kbd> key. [#9473](https://github.com/JabRef/jabref/issues/9473)
- The field names of customized entry types are now exchanged preserving the case. [#9993](https://github.com/JabRef/jabref/pull/9993)
- We moved the custom entry types dialog into the preferences dialog. [#9760](https://github.com/JabRef/jabref/pull/9760)
- We moved the manage content selectors dialog to the library properties. [#9768](https://github.com/JabRef/jabref/pull/9768)
- We moved the preferences menu command from the options menu to the file menu. [#9768](https://github.com/JabRef/jabref/pull/9768)
- We reworked the cross ref labels in the entry editor and added a right click menu. [#10046](https://github.com/JabRef/jabref/pull/10046)
- We reorganized the order of tabs and settings in the library properties. [#9836](https://github.com/JabRef/jabref/pull/9836)
- We changed the handling of an "overflow" of authors at `[authIniN]`: JabRef uses `+` to indicate an overflow. Example: `[authIni2]` produces `A+` (instead of `AB`) for `Aachen and Berlin and Chemnitz`. [#9703](https://github.com/JabRef/jabref/pull/9703)
- We moved the preferences option to open the last edited files on startup to the 'General' tab. [#9808](https://github.com/JabRef/jabref/pull/9808)
- We improved the recognition of DOIs when pasting a link containing a DOI on the maintable. [#9864](https://github.com/JabRef/jabref/issues/9864s)
- We reordered the preferences dialog. [#9839](https://github.com/JabRef/jabref/pull/9839)
- We split the 'Import and Export' tab into 'Web Search' and 'Export'. [#9839](https://github.com/JabRef/jabref/pull/9839)
- We moved the option to run JabRef in memory stick mode into the preferences dialog toolbar. [#9866](https://github.com/JabRef/jabref/pull/9866)
- In case the library contains empty entries, they are not written to disk. [#8645](https://github.com/JabRef/jabref/issues/8645)
- The formatter `remove_unicode_ligatures` is now called `replace_unicode_ligatures`. [#9890](https://github.com/JabRef/jabref/pull/9890)
- We improved the error message when no terminal was found. [#9607](https://github.com/JabRef/jabref/issues/9607)
- In the context of the "systematic literature functionality", we changed the name "database" to "catalog" to use a separate term for online catalogs in comparison to SQL databases. [#9951](https://github.com/JabRef/jabref/pull/9951)
- We now show more fields (including Special Fields) in the dropdown selection for "Save sort order" in the library properties and for "Export sort order" in the preferences. [#10010](https://github.com/JabRef/jabref/issues/10010)
- We now encrypt and store the custom API keys in the OS native credential store. [#10044](https://github.com/JabRef/jabref/issues/10044)
- We changed the behavior of group addition/edit, so that sorting by alphabetical order is not performed by default after the modification. [#10017](https://github.com/JabRef/jabref/issues/10017)
- We fixed an issue with spacing in the cleanup dialogue. [#10081](https://github.com/JabRef/jabref/issues/10081)
- The GVK fetcher now uses the new [K10plus](https://www.bszgbv.de/services/k10plus/) database. [#10189](https://github.com/JabRef/jabref/pull/10189)

### Fixed

- We fixed an issue where clicking the group expansion pane/arrow caused the node to be selected, when it should just expand/detract the node. [#10111](https://github.com/JabRef/jabref/pull/10111)
- We fixed an issue where the browser import would add ' characters before the BibTeX entry on Linux. [#9588](https://github.com/JabRef/jabref/issues/9588)
- We fixed an issue where searching for a specific term with the DOAB fetcher lead to an exception. [#9571](https://github.com/JabRef/jabref/issues/9571)
- We fixed an issue where the "Import" -> "Library to import to" did not show the correct library name if two opened libraries had the same suffix. [#9567](https://github.com/JabRef/jabref/issues/9567)
- We fixed an issue where the rpm-Version of JabRef could not be properly uninstalled and reinstalled. [#9558](https://github.com/JabRef/jabref/issues/9558), [#9603](https://github.com/JabRef/jabref/issues/9603)
- We fixed an issue where the command line export using `--exportMatches` flag does not create an output bib file. [#9581](https://github.com/JabRef/jabref/issues/9581)
- We fixed an issue where custom field in the custom entry types could not be set to mulitline. [#9609](https://github.com/JabRef/jabref/issues/9609)
- We fixed an issue where the Office XML exporter did not resolve BibTeX-Strings when exporting entries. [forum#3741](https://discourse.jabref.org/t/exporting-bibtex-constant-strings-to-ms-office-2007-xml/3741)
- We fixed an issue where the Merge Entries Toolbar configuration was not saved after hitting 'Merge Entries' button. [#9091](https://github.com/JabRef/jabref/issues/9091)
- We fixed an issue where the password is stored in clear text if the user wants to use a proxy with authentication. [#8055](https://github.com/JabRef/jabref/issues/8055)
- JabRef is now more relaxed when parsing field content: In case a field content ended with `\`, the combination `\}` was treated as plain `}`. [#9668](https://github.com/JabRef/jabref/issues/9668)
- We resolved an issue that cut off the number of group entries when it exceeded four digits. [#8797](https://github.com/JabRef/jabref/issues/8797)
- We fixed the issue where the size of the global search window was not retained after closing. [#9362](https://github.com/JabRef/jabref/issues/9362)
- We fixed an issue where the Global Search UI preview is still white in dark theme. [#9362](https://github.com/JabRef/jabref/issues/9362)
- We fixed the double paste issue when <kbd>Cmd</kbd> + <kbd>v</kbd> is pressed on 'New entry from plaintext' dialog. [#9367](https://github.com/JabRef/jabref/issues/9367)
- We fixed an issue where the pin button on the Global Search dialog was located at the bottom and not at the top. [#9362](https://github.com/JabRef/jabref/issues/9362)
- We fixed the log text color in the event log console when using dark mode. [#9732](https://github.com/JabRef/jabref/issues/9732)
- We fixed an issue where searching for unlinked files would include the current library's .bib file. [#9735](https://github.com/JabRef/jabref/issues/9735)
- We fixed an issue where it was no longer possible to connect to a shared mysql database due to an exception. [#9761](https://github.com/JabRef/jabref/issues/9761)
- We fixed an issue where an exception was thrown for the user after <kbd>Ctrl</kbd>+<kbd>Z</kbd> command. [#9737](https://github.com/JabRef/jabref/issues/9737)
- We fixed the citation key generation for [`[authors]`, `[authshort]`, `[authorsAlpha]`, `[authIniN]`, `[authEtAl]`, `[auth.etal]`](https://docs.jabref.org/setup/citationkeypatterns#special-field-markers) to handle `and others` properly. [koppor#626](https://github.com/koppor/jabref/issues/626)
- We fixed the Save/save as file type shows BIBTEX_DB instead of "Bibtex library". [#9372](https://github.com/JabRef/jabref/issues/9372)
- We fixed the default main file directory for non-English Linux users. [#8010](https://github.com/JabRef/jabref/issues/8010)
- We fixed an issue when overwriting the owner was disabled. [#9896](https://github.com/JabRef/jabref/pull/9896)
- We fixed an issue regarding recording redundant prefixes in search history. [#9685](https://github.com/JabRef/jabref/issues/9685)
- We fixed an issue where passing a URL containing a DOI led to a "No entry found" notification. [#9821](https://github.com/JabRef/jabref/issues/9821)
- We fixed some minor visual inconsistencies and issues in the preferences dialog. [#9866](https://github.com/JabRef/jabref/pull/9866)
- The order of save actions is now retained. [#9890](https://github.com/JabRef/jabref/pull/9890)
- We fixed an issue where the order of save actions was not retained in the bib file. [#9890](https://github.com/JabRef/jabref/pull/9890)
- We fixed an issue in the preferences 'External file types' tab ignoring a custom application path in the edit dialog. [#9895](https://github.com/JabRef/jabref/issues/9895)
- We fixed an issue in the preferences where custom columns could be added to the entry table with no qualifier. [#9913](https://github.com/JabRef/jabref/issues/9913)
- We fixed an issue where the encoding header in a bib file was not respected when the file contained a BOM (Byte Order Mark). [#9926](https://github.com/JabRef/jabref/issues/9926)
- We fixed an issue where cli help output for import and export format was inconsistent. [koppor#429](https://github.com/koppor/jabref/issues/429)
- We fixed an issue where the user could select multiple conflicting options for autocompletion at once. [#10181](https://github.com/JabRef/jabref/issues/10181)
- We fixed an issue where no preview could be generated for some entry types and led to an exception. [#9947](https://github.com/JabRef/jabref/issues/9947)
- We fixed an issue where the Linux terminal working directory argument was malformed and therefore ignored upon opening a terminal [#9953](https://github.com/JabRef/jabref/issues/9953)
- We fixed an issue under Linux where under some systems the file instead of the folder was opened. [#9607](https://github.com/JabRef/jabref/issues/9607)
- We fixed an issue where an Automatic Keyword Group could not be deleted in the UI. [#9778](https://github.com/JabRef/jabref/issues/9778)
- We fixed an issue where the citation key pattern `[edtrN_M]` returned the wrong editor. [#9946](https://github.com/JabRef/jabref/pull/9946)
- We fixed an issue where empty grey containers would remain in the groups panel, if displaying of group item count is turned off. [#9972](https://github.com/JabRef/jabref/issues/9972)
- We fixed an issue where fetching an ISBN could lead to application freezing when the fetcher did not return any results. [#9979](https://github.com/JabRef/jabref/issues/9979)
- We fixed an issue where closing a library containing groups and entries caused an exception [#9997](https://github.com/JabRef/jabref/issues/9997)
- We fixed a bug where the editor for strings in a bibliography file did not sort the entries by their keys [#10083](https://github.com/JabRef/jabref/pull/10083)
- We fixed an issues where clicking on the empty space of specific context menu entries would not trigger the associated action. [#8388](https://github.com/JabRef/jabref/issues/8388)
- We fixed an issue where JabRef would not remember whether the window was in fullscreen. [#4939](https://github.com/JabRef/jabref/issues/4939)
- We fixed an issue where the ACM Portal search sometimes would not return entries for some search queries when the article author had no given name. [#10107](https://github.com/JabRef/jabref/issues/10107)
- We fixed an issue that caused high CPU usage and a zombie process after quitting JabRef because of author names autocompletion. [#10159](https://github.com/JabRef/jabref/pull/10159)
- We fixed an issue where files with illegal characters in the filename could be added to JabRef. [#10182](https://github.com/JabRef/jabref/issues/10182)
- We fixed that checked-out radio buttons under "specified keywords" were not displayed as checked after closing and reopening the "edit group" window. [#10248](https://github.com/JabRef/jabref/issues/10248)
- We fixed that when editing groups, checked-out properties such as case sensitive and regular expression (under "Free search expression") were not displayed checked. [#10108](https://github.com/JabRef/jabref/issues/10108)

### Removed

- We removed the support of BibTeXML. [#9540](https://github.com/JabRef/jabref/issues/9540)
- We removed support for Markdown syntax for strikethrough and task lists in comment fields. [#9726](https://github.com/JabRef/jabref/pull/9726)
- We removed the options menu, because the two contents were moved to the File menu or the properties of the library. [#9768](https://github.com/JabRef/jabref/pull/9768)
- We removed the 'File' tab in the preferences and moved its contents to the 'Export' tab. [#9839](https://github.com/JabRef/jabref/pull/9839)
- We removed the "[Collection of Computer Science Bibliographies](https://en.wikipedia.org/wiki/Collection_of_Computer_Science_Bibliographies)" fetcher the websits is no longer available. [#6638](https://github.com/JabRef/jabref/issues/6638)

## [5.9] – 2023-01-06

### Added

- We added a dropdown menu to let users change the library they want to import into during import. [#6177](https://github.com/JabRef/jabref/issues/6177)
- We added the possibility to add/remove a preview style from the selected list using a double click. [#9490](https://github.com/JabRef/jabref/issues/9490)
- We added the option to define fields as "multine" directly in the custom entry types dialog. [#6448](https://github.com/JabRef/jabref/issues/6448)
- We changed the minWidth and the minHeight of the main window, so it won't have a width and/or a height with the value 0. [#9606](https://github.com/JabRef/jabref/issues/9606)

### Changed

- We changed database structure: in MySQL/MariaDB we renamed tables by adding a `JABREF_` prefix, and in PGSQL we moved tables in `jabref` schema. We added `VersionDBStructure` variable in `METADATA` table to indicate current version of structure, this variable is needed for automatic migration. [#9312](https://github.com/JabRef/jabref/issues/9312)
- We moved some preferences options to a new tab in the preferences dialog. [#9442](https://github.com/JabRef/jabref/pull/9442)
- We renamed "Medline abbreviation" to "dotless abbreviation". [#9504](https://github.com/JabRef/jabref/pull/9504)
- We now have more "dots" in the offered journal abbreviations. [#9504](https://github.com/JabRef/jabref/pull/9504)
- We now disable the button "Full text search" in the Searchbar by default [#9527](https://github.com/JabRef/jabref/pull/9527)

### Fixed

- The tab "deprecated fields" is shown in biblatex-mode only. [#7757](https://github.com/JabRef/jabref/issues/7757)
- In case a journal name of an IEEE journal is abbreviated, the "normal" abbreviation is used - and not the one of the IEEE BibTeX strings. [abbrv#91](https://github.com/JabRef/abbrv.jabref.org/issues/91)
- We fixed a performance issue when loading large lists of custom journal abbreviations. [#8928](https://github.com/JabRef/jabref/issues/8928)
- We fixed an issue where the last opened libraries were not remembered when a new unsaved library was open as well. [#9190](https://github.com/JabRef/jabref/issues/9190)
- We fixed an issue where no context menu for the group "All entries" was present. [forum#3682](https://discourse.jabref.org/t/how-sort-groups-a-z-not-subgroups/3682)
- We fixed an issue where extra curly braces in some fields would trigger an exception when selecting the entry or doing an integrity check. [#9475](https://github.com/JabRef/jabref/issues/9475), [#9503](https://github.com/JabRef/jabref/issues/9503)
- We fixed an issue where entering a date in the format "YYYY/MM" in the entry editor date field caused an exception. [#9492](https://github.com/JabRef/jabref/issues/9492)
- For portable versions, the `.deb` file now works on plain debian again. [#9472](https://github.com/JabRef/jabref/issues/9472)
- We fixed an issue where the download of linked online files failed after an import of entries for certain urls. [#9518](https://github.com/JabRef/jabref/issues/9518)
- We fixed an issue where an exception occurred when manually downloading a file from an URL in the entry editor. [#9521](https://github.com/JabRef/jabref/issues/9521)
- We fixed an issue with open office csv file formatting where commas in the abstract field where not escaped. [#9087](https://github.com/JabRef/jabref/issues/9087)
- We fixed an issue with deleting groups where subgroups different from the selected group were deleted. [#9281](https://github.com/JabRef/jabref/issues/9281)

## [5.8] – 2022-12-18

### Added

- We integrated a new three-way merge UI for merging entries in the Entries Merger Dialog, the Duplicate Resolver Dialog, the Entry Importer Dialog, and the External Changes Resolver Dialog. [#8945](https://github.com/JabRef/jabref/pull/8945)
- We added the ability to merge groups, keywords, comments and files when merging entries. [#9022](https://github.com/JabRef/jabref/pull/9022)
- We added a warning message next to the authors field in the merge dialog to warn users when the authors are the same but formatted differently. [#8745](https://github.com/JabRef/jabref/issues/8745)
- The default file directory of a library is used as default directory for [unlinked file lookup](https://docs.jabref.org/collect/findunlinkedfiles#link-the-pdfs-to-your-bib-library). [koppor#546](https://github.com/koppor/jabref/issues/546)
- The properties of an existing systematic literature review (SLR) can be edited. [koppor#604](https://github.com/koppor/jabref/issues/604)
- An systematic literature review (SLR) can now be started from the SLR itself. [#9131](https://github.com/JabRef/jabref/pull/9131), [koppor#601](https://github.com/koppor/jabref/issues/601)
- On startup, JabRef notifies the user if there were parsing errors during opening.
- We added support for the field `fjournal` (in `@article`) for abbreviation and unabbreviation functionalities. [#321](https://github.com/JabRef/jabref/pull/321)
- In case a backup is found, the filename of the backup is shown and one can navigate to the file. [#9311](https://github.com/JabRef/jabref/pull/9311)
- We added support for the Ukrainian and Arabic languages. [#9236](https://github.com/JabRef/jabref/pull/9236), [#9243](https://github.com/JabRef/jabref/pull/9243)

### Changed

- We improved the Citavi Importer to also import so called Knowledge-items into the field `comment` of the corresponding entry [#9025](https://github.com/JabRef/jabref/issues/9025)
- We modified the change case sub-menus and their corresponding tips (displayed when you stay long over the menu) to properly reflect exemplified cases. [#9339](https://github.com/Jabref/jabref/issues/9339)
- We call backup files `.bak` and temporary writing files now `.sav`.
- JabRef keeps 10 older versions of a `.bib` file in the [user data dir](https://github.com/harawata/appdirs#supported-directories) (instead of a single `.sav` (now: `.bak`) file in the directory of the `.bib` file)
- We improved the External Changes Resolver dialog to be more usaable. [#9021](https://github.com/JabRef/jabref/pull/9021)
- We simplified the actions to fast-resolve duplicates to 'Keep Left', 'Keep Right', 'Keep Both' and 'Keep Merged'. [#9056](https://github.com/JabRef/jabref/issues/9056)
- The fallback directory of the file folder now is the general file directory. In case there was a directory configured for a library and this directory was not found, JabRef placed the PDF next to the .bib file and not into the general file directory.
- The global default directory for storing PDFs is now the documents folder in the user's home.
- When adding or editing a subgroup it is placed w.r.t. to alphabetical ordering rather than at the end. [koppor#577](https://github.com/koppor/jabref/issues/577)
- Groups context menu now shows appropriate options depending on number of subgroups. [koppor#579](https://github.com/koppor/jabref/issues/579)
- We modified the "Delete file" dialog and added the full file path to the dialog text. The file path in the title was changed to file name only. [koppor#534](https://github.com/koppor/jabref/issues/534)
- Download from URL now automatically fills with URL from clipboard. [koppor#535](https://github.com/koppor/jabref/issues/535)
- We added HTML and Markdown files to Find Unlinked Files and removed BibTeX. [koppor#547](https://github.com/koppor/jabref/issues/547)
- ArXiv fetcher now retrieves additional data from related DOIs (both ArXiv and user-assigned). [#9170](https://github.com/JabRef/jabref/pull/9170)
- We modified the Directory of Open Access Books (DOAB) fetcher so that it will now also fetch the ISBN when possible. [#8708](https://github.com/JabRef/jabref/issues/8708)
- Genres are now mapped correctly to entry types when importing MODS files. [#9185](https://github.com/JabRef/jabref/issues/9185)
- We changed the button label from "Return to JabRef" to "Return to library" to better indicate the purpose of the action.
- We changed the color of found text from red to high-contrast colors (background: yellow; font color: purple). [koppor#552](https://github.com/koppor/jabref/issues/552)
- We fixed an issue where the wrong icon for a successful import of a bib entry was shown. [#9308](https://github.com/JabRef/jabref/pull/9308)
- We changed the messages after importing unlinked local files to past tense. [koppor#548](https://github.com/koppor/jabref/issues/548)
- We fixed an issue where the wrong icon for a successful import of a bib entry was shown [#9308](https://github.com/JabRef/jabref/pull/9308)
- In the context of the [Cleanup dialog](https://docs.jabref.org/finding-sorting-and-cleaning-entries/cleanupentries) we changed the text of the conversion of BibTeX to biblatex (and vice versa) to make it more clear. [koppor#545](https://github.com/koppor/jabref/issues/545)
- We removed wrapping of string constants when writing to a `.bib` file.
- In the context of a systematic literature review (SLR), a user can now add arbitrary data into `study.yml`. JabRef just ignores this data. [#9124](https://github.com/JabRef/jabref/pull/9124)
- In the context of a systematic literature review (SLR), we reworked the "Define study" parameters dialog. [#9123](https://github.com/JabRef/jabref/pull/9123)
- We upgraded to Lucene 9.4 for the fulltext search. The search index will be rebuild. [#9213](https://github.com/JabRef/jabref/pull/9213)
- We disabled the "change case" menu for empty fields. [#9214](https://github.com/JabRef/jabref/issues/9214)
- We disabled the conversion menu for empty fields. [#9200](https://github.com/JabRef/jabref/issues/9200)

### Fixed

- We fixed an issue where applied save actions on saving the library file would lead to the dialog "The library has been modified by another program" popping up. [#4877](https://github.com/JabRef/jabref/issues/4877)
- We fixed issues with save actions not correctly loaded when opening the library. [#9122](https://github.com/JabRef/jabref/pull/9122)
- We fixed the behavior of "Discard changes" when reopening a modified library. [#9361](https://github.com/JabRef/jabref/issues/9361)
- We fixed several bugs regarding the manual and the autosave of library files that could lead to exceptions. [#9067](https://github.com/JabRef/jabref/pull/9067), [#8484](https://github.com/JabRef/jabref/issues/8484), [#8746](https://github.com/JabRef/jabref/issues/8746), [#6684](https://github.com/JabRef/jabref/issues/6684), [#6644](https://github.com/JabRef/jabref/issues/6644), [#6102](https://github.com/JabRef/jabref/issues/6102), [#6000](https://github.com/JabRef/jabref/issues/6000)
- We fixed an issue where pdfs were re-indexed on each startup. [#9166](https://github.com/JabRef/jabref/pull/9166)
- We fixed an issue when using an unsafe character in the citation key, the auto-linking feature fails to link files. [#9267](https://github.com/JabRef/jabref/issues/9267)
- We fixed an issue where a message about changed metadata would occur on saving although nothing changed. [#9159](https://github.com/JabRef/jabref/issues/9159)
- We fixed an issue where the possibility to generate a subdatabase from an aux file was writing empty files when called from the commandline. [#9115](https://github.com/JabRef/jabref/issues/9115), [forum#3516](https://discourse.jabref.org/t/export-subdatabase-from-aux-file-on-macos-command-line/3516)
- We fixed an issue where author names with tilde accents (for example ñ) were marked as "Names are not in the standard BibTeX format". [#8071](https://github.com/JabRef/jabref/issues/8071)
- We fixed an issue where capitalize didn't capitalize words after hyphen characters. [#9157](https://github.com/JabRef/jabref/issues/9157)
- We fixed an issue where title case didn't capitalize words after en-dash characters and skip capitalization of conjunctions that comes after en-dash characters. [#9068](https://github.com/JabRef/jabref/pull/9068),[#9142](https://github.com/JabRef/jabref/pull/9142)
- We fixed an issue with the message that is displayed when fetcher returns an empty list of entries for given query. [#9195](https://github.com/JabRef/jabref/issues/9195)
- We fixed an issue where editing entry's "date" field in library mode "biblatex" causes an uncaught exception. [#8747](https://github.com/JabRef/jabref/issues/8747)
- We fixed an issue where importing from XMP would fail for certain PDFs. [#9383](https://github.com/JabRef/jabref/issues/9383)
- We fixed an issue that JabRef displayed the wrong group tree after loading. [koppor#637](https://github.com/koppor/jabref/issues/637)
- We fixed that sorting of entries in the maintable by special fields is updated immediately. [#9334](https://github.com/JabRef/jabref/issues/9334)
- We fixed the display of issue, number, eid and pages fields in the entry preview. [#8607](https://github.com/JabRef/jabref/pull/8607), [#8372](https://github.com/JabRef/jabref/issues/8372), [Koppor#514](https://github.com/koppor/jabref/issues/514), [forum#2390](https://discourse.jabref.org/t/unable-to-edit-my-bibtex-file-that-i-used-before-vers-5-1/2390), [forum#3462](https://discourse.jabref.org/t/jabref-5-6-need-help-with-export-from-jabref-to-microsoft-word-entry-preview-of-apa-7-not-rendering-correctly/3462)
- We fixed the page ranges checker to detect article numbers in the pages field (used at [Check Integrity](https://docs.jabref.org/finding-sorting-and-cleaning-entries/checkintegrity)). [#8607](https://github.com/JabRef/jabref/pull/8607)
- The [HtmlToLaTeXFormatter](https://docs.jabref.org/finding-sorting-and-cleaning-entries/saveactions#html-to-latex) keeps single `<` characters.
- We fixed a performance regression when opening large libraries. [#9041](https://github.com/JabRef/jabref/issues/9041)
- We fixed a bug where spaces are trimmed when highlighting differences in the Entries merge dialog. [koppor#371](https://github.com/koppor/jabref/issues/371)
- We fixed some visual glitches with the linked files editor field in the entry editor and increased its height. [#8823](https://github.com/JabRef/jabref/issues/8823)
- We fixed some visual inconsistencies (round corners of highlighted buttons). [#8806](https://github.com/JabRef/jabref/issues/8806)
- We fixed an issue where JabRef would not exit when a connection to a LibreOffice document was established previously and the document is still open. [#9075](https://github.com/JabRef/jabref/issues/9075)
- We fixed an issue about selecting the save order in the preferences. [#9147](https://github.com/JabRef/jabref/issues/9147)
- We fixed an issue where an exception when fetching a DOI was not logged correctly. [koppor#627](https://github.com/koppor/jabref/issues/627)
- We fixed an issue where a user could not open an attached file in a new unsaved library. [#9386](https://github.com/JabRef/jabref/issues/9386)
- We fixed a typo within a connection error message. [koppor#625](https://github.com/koppor/jabref/issues/625)
- We fixed an issue where journal abbreviations would not abbreviate journal titles with escaped ampersands (\\&). [#8948](https://github.com/JabRef/jabref/issues/8948)
- We fixed the readability of the file field in the dark theme. [#9340](https://github.com/JabRef/jabref/issues/9340)
- We fixed an issue where the 'close dialog' key binding was not closing the Preferences dialog. [#8888](https://github.com/jabref/jabref/issues/8888)
- We fixed an issue where a known journal's medline/dot-less abbreviation does not switch to the full name. [#9370](https://github.com/JabRef/jabref/issues/9370)
- We fixed an issue where hitting enter on the search field within the preferences dialog closed the dialog. [koppor#630](https://github.com/koppor/jabref/issues/630)
- We fixed the "Cleanup entries" dialog is partially visible. [#9223](https://github.com/JabRef/jabref/issues/9223)
- We fixed an issue where font size preferences did not apply correctly to preference dialog window and the menu bar. [#8386](https://github.com/JabRef/jabref/issues/8386) and [#9279](https://github.com/JabRef/jabref/issues/9279)
- We fixed the display of the "Customize Entry Types" dialog title. [#9198](https://github.com/JabRef/jabref/issues/9198)
- We fixed an issue where the CSS styles are missing in some dialogs. [#9150](https://github.com/JabRef/jabref/pull/9150)
- We fixed an issue where controls in the preferences dialog could outgrow the window. [#9017](https://github.com/JabRef/jabref/issues/9017)
- We fixed an issue where highlighted text color for entry merge dialogue was not clearly visible. [#9192](https://github.com/JabRef/jabref/issues/9192)

### Removed

- We removed "last-search-date" from the systematic literature review feature, because the last-search-date can be deducted from the git logs. [#9116](https://github.com/JabRef/jabref/pull/9116)
- We removed the [CiteseerX](https://docs.jabref.org/collect/import-using-online-bibliographic-database#citeseerx) fetcher, because the API used by JabRef is sundowned. [#9466](https://github.com/JabRef/jabref/pull/9466)

## [5.7] – 2022-08-05

### Added

- We added a fetcher for [Biodiversity Heritage Library](https://www.biodiversitylibrary.org/). [8539](https://github.com/JabRef/jabref/issues/8539)
- We added support for multiple messages in the snackbar. [#7340](https://github.com/JabRef/jabref/issues/7340)
- We added an extra option in the 'Find Unlinked Files' dialog view to ignore unnecessary files like Thumbs.db, DS_Store, etc. [koppor#373](https://github.com/koppor/jabref/issues/373)
- JabRef now writes log files. Linux: `$home/.cache/jabref/logs/version`, Windows: `%APPDATA%\..\Local\harawata\jabref\version\logs`, Mac: `Users/.../Library/Logs/jabref/version`
- We added an importer for Citavi backup files, support ".ctv5bak" and ".ctv6bak" file formats. [#8322](https://github.com/JabRef/jabref/issues/8322)
- We added a feature to drag selected entries and drop them to other opened inactive library tabs [koppor521](https://github.com/koppor/jabref/issues/521).
- We added support for the [biblatex-apa](https://github.com/plk/biblatex-apa) legal entry types `Legislation`, `Legadminmaterial`, `Jurisdiction`, `Constitution` and `Legal` [#8931](https://github.com/JabRef/jabref/issues/8931)

### Changed

- The file column in the main table now shows the corresponding defined icon for the linked file [8930](https://github.com/JabRef/jabref/issues/8930).
- We improved the color of the selected entries and the color of the summary in the Import Entries Dialog in the dark theme. [#7927](https://github.com/JabRef/jabref/issues/7927)
- We upgraded to Lucene 9.2 for the fulltext search.
  Thus, the now created search index cannot be read from older versions of JabRef anylonger.
  ⚠️ JabRef will recreate the index in a new folder for new files and this will take a long time for a huge library.
  Moreover, switching back and forth JabRef versions and meanwhile adding PDFs also requires rebuilding the index now and then.
  [#8868](https://github.com/JabRef/jabref/pull/8868)
- We improved the Latex2Unicode conversion [#8639](https://github.com/JabRef/jabref/pull/8639)
- Writing BibTeX data into a PDF (XMP) removes braces. [#8452](https://github.com/JabRef/jabref/issues/8452)
- Writing BibTeX data into a PDF (XMP) does not write the `file` field.
- Writing BibTeX data into a PDF (XMP) considers the configured keyword separator (and does not use "," as default any more)
- The Medline/Pubmed search now also supports the [default fields and operators for searching](https://docs.jabref.org/collect/import-using-online-bibliographic-database#search-syntax). [forum#3554](https://discourse.jabref.org/t/native-pubmed-search/3354)
- We improved group expansion arrow that prevent it from activating group when expanding or collapsing. [#7982](https://github.com/JabRef/jabref/issues/7982), [#3176](https://github.com/JabRef/jabref/issues/3176)
- When configured SSL certificates changed, JabRef warns the user to restart to apply the configuration.
- We improved the appearances and logic of the "Manage field names & content" dialog, and renamed it to "Automatic field editor". [#6536](https://github.com/JabRef/jabref/issues/6536)
- We improved the message explaining the options when modifying an automatic keyword group [#8911](https://github.com/JabRef/jabref/issues/8911)
- We moved the preferences option "Warn about duplicates on import" option from the tab "File" to the tab "Import and Export". [koppor#570](https://github.com/koppor/jabref/issues/570)
- When JabRef encounters `% Encoding: UTF-8` header, it is kept during writing (and not removed). [#8964](https://github.com/JabRef/jabref/pull/8964)
- We replace characters which cannot be decoded using the specified encoding by a (probably another) valid character. This happens if JabRef detects the wrong charset (e.g., UTF-8 instead of Windows 1252). One can use the [Integrity Check](https://docs.jabref.org/finding-sorting-and-cleaning-entries/checkintegrity) to find those characters.

### Fixed

- We fixed an issue where linked fails containing parts of the main file directory could not be opened. [#8991](https://github.com/JabRef/jabref/issues/8991)
- Linked files with an absolute path can be opened again. [#8991](https://github.com/JabRef/jabref/issues/8991)
- We fixed an issue where the user could not rate an entry in the main table when an entry was not yet ranked. [#5842](https://github.com/JabRef/jabref/issues/5842)
- We fixed an issue that caused JabRef to sometimes open multiple instances when "Remote Operation" is enabled. [#8653](https://github.com/JabRef/jabref/issues/8653)
- We fixed an issue where linked files with the filetype "application/pdf" in an entry were not shown with the correct PDF-Icon in the main table [8930](https://github.com/JabRef/jabref/issues/8930)
- We fixed an issue where "open folder" for linked files did not open the folder and did not select the file unter certain Linux desktop environments [#8679](https://github.com/JabRef/jabref/issues/8679), [#8849](https://github.com/JabRef/jabref/issues/8849)
- We fixed an issue where the content of a big shared database library is not shown [#8788](https://github.com/JabRef/jabref/issues/8788)
- We fixed the unnecessary horizontal scroll bar in group panel [#8467](https://github.com/JabRef/jabref/issues/8467)
- We fixed an issue where the notification bar message, icon and actions appeared to be invisible. [#8761](https://github.com/JabRef/jabref/issues/8761)
- We fixed an issue where deprecated fields tab is shown when the fields don't contain any values. [#8396](https://github.com/JabRef/jabref/issues/8396)
- We fixed an issue where an exception for DOI search occurred when the DOI contained urlencoded characters. [#8787](https://github.com/JabRef/jabref/issues/8787)
- We fixed an issue which allow us to select and open identifiers from a popup list in the maintable [#8758](https://github.com/JabRef/jabref/issues/8758), [8802](https://github.com/JabRef/jabref/issues/8802)
- We fixed an issue where the escape button had no functionality within the "Filter groups" textfield. [koppor#562](https://github.com/koppor/jabref/issues/562)
- We fixed an issue where the exception that there are invalid characters in filename. [#8786](https://github.com/JabRef/jabref/issues/8786)
- When the proxy configuration removed the proxy user/password, this change is applied immediately.
- We fixed an issue where removing several groups deletes only one of them. [#8390](https://github.com/JabRef/jabref/issues/8390)
- We fixed an issue where the Sidepane (groups, web search and open office) width is not remembered after restarting JabRef. [#8907](https://github.com/JabRef/jabref/issues/8907)
- We fixed a bug where switching between themes will cause an error/exception. [#8939](https://github.com/JabRef/jabref/pull/8939)
- We fixed a bug where files that were deleted in the source bibtex file were kept in the index. [#8962](https://github.com/JabRef/jabref/pull/8962)
- We fixed "Error while sending to JabRef" when the browser extension interacts with JabRef. [JabRef-Browser-Extension#479](https://github.com/JabRef/JabRef-Browser-Extension/issues/479)
- We fixed a bug where updating group view mode (intersection or union) requires re-selecting groups to take effect. [#6998](https://github.com/JabRef/jabref/issues/6998)
- We fixed a bug that prevented external group metadata changes from being merged. [#8873](https://github.com/JabRef/jabref/issues/8873)
- We fixed the shared database opening dialog to remember autosave folder and tick. [#7516](https://github.com/JabRef/jabref/issues/7516)
- We fixed an issue where name formatter could not be saved. [#9120](https://github.com/JabRef/jabref/issues/9120)
- We fixed a bug where after the export of Preferences, custom exports were duplicated. [#10176](https://github.com/JabRef/jabref/issues/10176)

### Removed

- We removed the social media buttons for our Twitter and Facebook pages. [#8774](https://github.com/JabRef/jabref/issues/8774)

## [5.6] – 2022-04-25

### Added

- We enabled the user to customize the API Key for some fetchers. [#6877](https://github.com/JabRef/jabref/issues/6877)
- We added an extra option when right-clicking an entry in the Entry List to copy either the DOI or the DOI url.
- We added a fetcher for [Directory of Open Access Books (DOAB)](https://doabooks.org/) [8576](https://github.com/JabRef/jabref/issues/8576)
- We added an extra option to ask the user whether they want to open to reveal the folder holding the saved file with the file selected. [#8195](https://github.com/JabRef/jabref/issues/8195)
- We added a new section to network preferences to allow using custom SSL certificates. [#8126](https://github.com/JabRef/jabref/issues/8126)
- We improved the version check to take also beta version into account and now redirect to the right changelog for the version.
- We added two new web and fulltext fetchers: SemanticScholar and ResearchGate.
- We added notifications on success and failure when writing metadata to a PDF-file. [#8276](https://github.com/JabRef/jabref/issues/8276)
- We added a cleanup action that escapes `$` (by adding a backslash in front). [#8673](https://github.com/JabRef/jabref/issues/8673)

### Changed

- We upgraded to Lucene 9.1 for the fulltext search.
  Thus, the now created search index cannot be read from older versions of JabRef any longer.
  ⚠️ JabRef will recreate the index in a new folder for new files and this will take a long time for a huge library.
  Moreover, switching back and forth JabRef versions and meanwhile adding PDFs also requires rebuilding the index now and then.
  [#8362](https://github.com/JabRef/jabref/pull/8362)
- We changed the list of CSL styles to those that support formatting bibliographies. [#8421](https://github.com/JabRef/jabref/issues/8421) [citeproc-java#116](https://github.com/michel-kraemer/citeproc-java/issues/116)
- The CSL preview styles now also support displaying data from cross references entries that are linked via the `crossref` field. [#7378](https://github.com/JabRef/jabref/issues/7378)
- We made the Search button in Web Search wider. We also skewed the panel titles to the left. [#8397](https://github.com/JabRef/jabref/issues/8397)
- We introduced a preference to disable fulltext indexing. [#8468](https://github.com/JabRef/jabref/issues/8468)
- When exporting entries, the encoding is always UTF-8.
- When embedding BibTeX data into a PDF, the encoding is always UTF-8.
- We replaced the [OttoBib](https://en.wikipedia.org/wiki/OttoBib) fetcher by a fetcher by [OpenLibrary](https://openlibrary.org/dev/docs/api/books). [#8652](https://github.com/JabRef/jabref/issues/8652)
- We first fetch ISBN data from OpenLibrary, if nothing found, ebook.de is tried.
- We now only show a warning when exiting for tasks that will not be recovered automatically upon relaunch of JabRef. [#8468](https://github.com/JabRef/jabref/issues/8468)

### Fixed

- We fixed an issue where right clicking multiple entries and pressing "Change entry type" would only change one entry. [#8654](https://github.com/JabRef/jabref/issues/8654)
- We fixed an issue where it was no longer possible to add or delete multiple files in the `file` field in the entry editor. [#8659](https://github.com/JabRef/jabref/issues/8659)
- We fixed an issue where the author's lastname was not used for the citation key generation if it started with a lowercase letter. [#8601](https://github.com/JabRef/jabref/issues/8601)
- We fixed an issue where custom "Protected terms" files were missing after a restart of JabRef. [#8608](https://github.com/JabRef/jabref/issues/8608)
- We fixed an issue where JabRef could not start due to a missing directory for the fulltex index. [#8579](https://github.com/JabRef/jabref/issues/8579)
- We fixed an issue where long article numbers in the `pages` field would cause an exception and preventing the citation style to display. [#8381](https://github.com/JabRef/jabref/issues/8381), [citeproc-java](https://github.com/michel-kraemer/citeproc-java/issues/114)
- We fixed an issue where online links in the file field were not detected correctly and could produce an exception. [#8510](https://github.com/JabRef/jabref/issues/8510)
- We fixed an issue where an exception could occur when saving the preferences [#7614](https://github.com/JabRef/jabref/issues/7614)
- We fixed an issue where "Copy DOI url" in the right-click menu of the Entry List would just copy the DOI and not the DOI url. [#8389](https://github.com/JabRef/jabref/issues/8389)
- We fixed an issue where opening the console from the drop-down menu would cause an exception. [#8466](https://github.com/JabRef/jabref/issues/8466)
- We fixed an issue when reading non-UTF-8 encoded. When no encoding header is present, the encoding is now detected from the file content (and the preference option is disregarded). [#8417](https://github.com/JabRef/jabref/issues/8417)
- We fixed an issue where pasting a URL was replacing `+` signs by spaces making the URL unreachable. [#8448](https://github.com/JabRef/jabref/issues/8448)
- We fixed an issue where creating subsidiary files from aux files created with some versions of biblatex would produce incorrect results. [#8513](https://github.com/JabRef/jabref/issues/8513)
- We fixed an issue where opening the changelog from withing JabRef led to a 404 error. [#8563](https://github.com/JabRef/jabref/issues/8563)
- We fixed an issue where not all found unlinked local files were imported correctly due to some race condition. [#8444](https://github.com/JabRef/jabref/issues/8444)
- We fixed an issue where Merge entries dialog exceeds screen boundaries.
- We fixed an issue where the app lags when selecting an entry after a fresh start. [#8446](https://github.com/JabRef/jabref/issues/8446)
- We fixed an issue where no citationkey was generated on import, pasting a doi or an entry on the main table. [8406](https://github.com/JabRef/jabref/issues/8406), [koppor#553](https://github.com/koppor/jabref/issues/553)
- We fixed an issue where accent search does not perform consistently. [#6815](https://github.com/JabRef/jabref/issues/6815)
- We fixed an issue where the incorrect entry was selected when "New Article" is pressed while search filters are active. [#8674](https://github.com/JabRef/jabref/issues/8674)
- We fixed an issue where "Write BibTeXEntry metadata to PDF" button remains enabled while writing to PDF is in-progress. [#8691](https://github.com/JabRef/jabref/issues/8691)

### Removed

- We removed the option to copy CSL Citation styles data as `XSL_FO`, `ASCIIDOC`, and `RTF` as these have not been working since a long time and are no longer supported in the external library used for processing the styles. [#7378](https://github.com/JabRef/jabref/issues/7378)
- We removed the option to configure the default encoding. The default encoding is now hard-coded to the modern UTF-8 encoding.

## [5.5] – 2022-01-17

### Changed

- We integrated the external file types dialog directly inside the preferences. [#8341](https://github.com/JabRef/jabref/pull/8341)
- We disabled the add group button color change after adding 10 new groups. [#8051](https://github.com/JabRef/jabref/issues/8051)
- We inverted the logic for resolving [BibTeX strings](https://docs.jabref.org/advanced/strings). This helps to keep `#` chars. By default String resolving is only activated for a couple of standard fields. The list of fields can be modified in the preferences. [#7010](https://github.com/JabRef/jabref/issues/7010), [#7012](https://github.com/JabRef/jabref/issues/7012), [#8303](https://github.com/JabRef/jabref/issues/8303)
- We moved the search box in preview preferences closer to the available citation styles list. [#8370](https://github.com/JabRef/jabref/pull/8370)
- Changing the preference to show the preview panel as a separate tab now has effect without restarting JabRef. [#8370](https://github.com/JabRef/jabref/pull/8370)
- We enabled switching themes in JabRef without the need to restart JabRef. [#7335](https://github.com/JabRef/jabref/pull/7335)
- We added support for the field `day`, `rights`, `coverage` and `language` when reading XMP data in Dublin Core format. [#8491](https://github.com/JabRef/jabref/issues/8491)

### Fixed

- We fixed an issue where the preferences for "Search and store files relative to library file location" where ignored when the "Main file directory" field was not empty [#8385](https://github.com/JabRef/jabref/issues/8385)
- We fixed an issue where `#`chars in certain fields would be interpreted as BibTeX strings [#7010](https://github.com/JabRef/jabref/issues/7010), [#7012](https://github.com/JabRef/jabref/issues/7012), [#8303](https://github.com/JabRef/jabref/issues/8303)
- We fixed an issue where the fulltext search on an empty library with no documents would lead to an exception [koppor#522](https://github.com/koppor/jabref/issues/522)
- We fixed an issue where clicking on "Accept changes" in the merge dialog would lead to an exception [forum#2418](https://discourse.jabref.org/t/the-library-has-been-modified-by-another-program/2418/8)
- We fixed an issue where clicking on headings in the entry preview could lead to an exception. [#8292](https://github.com/JabRef/jabref/issues/8292)
- We fixed an issue where IntegrityCheck used the system's character encoding instead of the one set by the library or in preferences [#8022](https://github.com/JabRef/jabref/issues/8022)
- We fixed an issue about empty metadata in library properties when called from the right click menu. [#8358](https://github.com/JabRef/jabref/issues/8358)
- We fixed an issue where someone could add a duplicate field in the customize entry type dialog. [#8194](https://github.com/JabRef/jabref/issues/8194)
- We fixed a typo in the library properties tab: "String constants". There, one can configure [BibTeX string constants](https://docs.jabref.org/advanced/strings).
- We fixed an issue when writing a non-UTF-8 encoded file: The header is written again. [#8417](https://github.com/JabRef/jabref/issues/8417)
- We fixed an issue where folder creation during systemic literature review failed due to an illegal fetcher name. [#8552](https://github.com/JabRef/jabref/pull/8552)

## [5.4] – 2021-12-20

### Added

- We added confirmation dialog when user wants to close a library where any empty entries are detected. [#8096](https://github.com/JabRef/jabref/issues/8096)
- We added import support for CFF files. [#7945](https://github.com/JabRef/jabref/issues/7945)
- We added the option to copy the DOI of an entry directly from the context menu copy submenu. [#7826](https://github.com/JabRef/jabref/issues/7826)
- We added a fulltext search feature. [#2838](https://github.com/JabRef/jabref/pull/2838)
- We improved the deduction of bib-entries from imported fulltext pdfs. [#7947](https://github.com/JabRef/jabref/pull/7947)
- We added `unprotect_terms` to the list of bracketed pattern modifiers [#7960](https://github.com/JabRef/jabref/pull/7960)
- We added a dialog that allows to parse metadata from linked pdfs. [#7929](https://github.com/JabRef/jabref/pull/7929)
- We added an icon picker in group edit dialog. [#6142](https://github.com/JabRef/jabref/issues/6142)
- We added a preference to Opt-In to JabRef's online metadata extraction service (Grobid) usage. [#8002](https://github.com/JabRef/jabref/pull/8002)
- We readded the possibility to display the search results of all databases ("Global Search"). It is shown in a separate window. [#4096](https://github.com/JabRef/jabref/issues/4096)
- We readded the possibility to keep the search string when switching tabs. It is implemented by a toggle button. [#4096](https://github.com/JabRef/jabref/issues/4096#issuecomment-575986882)
- We allowed the user to also preview the available citation styles in the preferences besides the selected ones [#8108](https://github.com/JabRef/jabref/issues/8108)
- We added an option to search the available citation styles by name in the preferences [#8108](https://github.com/JabRef/jabref/issues/8108)
- We added an option to generate bib-entries from ID through a popover in the toolbar. [#4183](https://github.com/JabRef/jabref/issues/4183)
- We added a menu option in the right click menu of the main table tabs to display the library properties. [#6527](https://github.com/JabRef/jabref/issues/6527)
- When a `.bib` file ("library") was saved successfully, a notification is shown

### Changed

- Local library settings may overwrite the setting "Search and store files relative to library file location" [#8179](https://github.com/JabRef/jabref/issues/8179)
- The option "Fit table horizontally on screen" in the "Entry table" preferences is now disabled by default [#8148](https://github.com/JabRef/jabref/pull/8148)
- We improved the preferences and descriptions in the "Linked files" preferences tab [#8148](https://github.com/JabRef/jabref/pull/8148)
- We slightly changed the layout of the Journal tab in the preferences for ui consistency. [#7937](https://github.com/JabRef/jabref/pull/7937)
- The JabRefHost on Windows now writes a temporary file and calls `-importToOpen` instead of passing the bibtex via `-importBibtex`. [#7374](https://github.com/JabRef/jabref/issues/7374), [JabRef Browser Ext #274](https://github.com/JabRef/JabRef-Browser-Extension/issues/274)
- We reordered some entries in the right-click menu of the main table. [#6099](https://github.com/JabRef/jabref/issues/6099)
- We merged the barely used ImportSettingsTab and the CustomizationTab in the preferences into one single tab and moved the option to allow Integers in Edition Fields in Bibtex-Mode to the EntryEditor tab. [#7849](https://github.com/JabRef/jabref/pull/7849)
- We moved the export order in the preferences from `File` to `Import and Export`. [#7935](https://github.com/JabRef/jabref/pull/7935)
- We reworked the export order in the preferences and the save order in the library preferences. You can now set more than three sort criteria in your library preferences. [#7935](https://github.com/JabRef/jabref/pull/7935)
- The metadata-to-pdf actions now also embeds the bibfile to the PDF. [#8037](https://github.com/JabRef/jabref/pull/8037)
- The snap was updated to use the core20 base and to use lzo compression for better startup performance [#8109](https://github.com/JabRef/jabref/pull/8109)
- We moved the union/intersection view button in the group sidepane to the left of the other controls. [#8202](https://github.com/JabRef/jabref/pull/8202)
- We improved the Drag and Drop behavior in the "Customize Entry Types" Dialog [#6338](https://github.com/JabRef/jabref/issues/6338)
- When determining the URL of an ArXiV eprint, the URL now points to the version [#8149](https://github.com/JabRef/jabref/pull/8149)
- We Included all standard fields with citation key when exporting to Old OpenOffice/LibreOffice Calc Format [#8176](https://github.com/JabRef/jabref/pull/8176)
- In case the database is encoded with `UTF8`, the `% Encoding` marker is not written anymore
- The written `.bib` file has the same line endings [#390](https://github.com/koppor/jabref/issues/390)
- The written `.bib` file always has a final line break
- The written `.bib` file keeps the newline separator of the loaded `.bib` file
- We present options to manually enter an article or return to the New Entry menu when the fetcher DOI fails to find an entry for an ID [#7870](https://github.com/JabRef/jabref/issues/7870)
- We trim white space and non-ASCII characters from DOI [#8127](https://github.com/JabRef/jabref/issues/8127)
- The duplicate checker now inspects other fields in case no difference in the required and optional fields are found.
- We reworked the library properties dialog and integrated the `Library > Preamble`, `Library > Citation key pattern` and `Library > String constants dialogs` [#8264](https://github.com/JabRef/jabref/pulls/8264)
- We improved the startup time of JabRef by switching from the logging library `log4j2` to `tinylog` [#8007](https://github.com/JabRef/jabref/issues/8007)

### Fixed

- We fixed an issue where an exception occurred when pasting an entry with a publication date-range of the form 1910/1917 [#7864](https://github.com/JabRef/jabref/issues/7864)
- We fixed an issue where an exception occurred when a preview style was edited and afterwards another preview style selected. [#8280](https://github.com/JabRef/jabref/issues/8280)
- We fixed an issue where the actions to move a file to a directory were incorrectly disabled. [#7908](https://github.com/JabRef/jabref/issues/7908)
- We fixed an issue where an exception occurred when a linked online file was edited in the entry editor [#8008](https://github.com/JabRef/jabref/issues/8008)
- We fixed an issue when checking for a new version when JabRef is used behind a corporate proxy. [#7884](https://github.com/JabRef/jabref/issues/7884)
- We fixed some icons that were drawn in the wrong color when JabRef used a custom theme. [#7853](https://github.com/JabRef/jabref/issues/7853)
- We fixed an issue where the `Aux file` on `Edit group` doesn't support relative sub-directories path to import. [#7719](https://github.com/JabRef/jabref/issues/7719).
- We fixed an issue where it was impossible to add or modify groups. [#7912](https://github.com/JabRef/jabref/pull/793://github.com/JabRef/jabref/pull/7921)
- We fixed an issue about the visible side pane components being out of sync with the view menu. [#8115](https://github.com/JabRef/jabref/issues/8115)
- We fixed an issue where the side pane would not close when all its components were closed. [#8082](https://github.com/JabRef/jabref/issues/8082)
- We fixed an issue where exported entries from a Citavi bib containing URLs could not be imported [#7882](https://github.com/JabRef/jabref/issues/7882)
- We fixed an issue where the icons in the search bar had the same color, toggled as well as untoggled. [#8014](https://github.com/JabRef/jabref/pull/8014)
- We fixed an issue where typing an invalid UNC path into the "Main file directory" text field caused an error. [#8107](https://github.com/JabRef/jabref/issues/8107)
- We fixed an issue where "Open Folder" didn't select the file on macOS in Finder [#8130](https://github.com/JabRef/jabref/issues/8130)
- We fixed an issue where importing PDFs resulted in an uncaught exception [#8143](https://github.com/JabRef/jabref/issues/8143)
- We fixed "The library has been modified by another program" showing up when line breaks change [#4877](https://github.com/JabRef/jabref/issues/4877)
- The default directory of the "LaTeX Citations" tab is now the directory of the currently opened database (and not the directory chosen at the last open file dialog or the last database save) [koppor#538](https://github.com/koppor/jabref/issues/538)
- When writing a bib file, the `NegativeArraySizeException` should not occur [#8231](https://github.com/JabRef/jabref/issues/8231) [#8265](https://github.com/JabRef/jabref/issues/8265)
- We fixed an issue where some menu entries were available without entries selected. [#4795](https://github.com/JabRef/jabref/issues/4795)
- We fixed an issue where right-clicking on a tab and selecting close will close the focused tab even if it is not the tab we right-clicked [#8193](https://github.com/JabRef/jabref/pull/8193)
- We fixed an issue where selecting a citation style in the preferences would sometimes produce an exception [#7860](https://github.com/JabRef/jabref/issues/7860)
- We fixed an issue where an exception would occur when clicking on a DOI link in the preview pane [#7706](https://github.com/JabRef/jabref/issues/7706)
- We fixed an issue where XMP and embedded BibTeX export would not work [#8278](https://github.com/JabRef/jabref/issues/8278)
- We fixed an issue where the XMP and embedded BibTeX import of a file containing multiple schemas failed [#8278](https://github.com/JabRef/jabref/issues/8278)
- We fixed an issue where writing embedded BibTeX import fails due to write protection or bibtex already being present [#8332](https://github.com/JabRef/jabref/pull/8332)
- We fixed an issue where pdf-paths and the pdf-indexer could get out of sync [#8182](https://github.com/JabRef/jabref/issues/8182)
- We fixed an issue where Status-Logger error messages appeared during the startup of JabRef [#5475](https://github.com/JabRef/jabref/issues/5475)

### Removed

- We removed two orphaned preferences options [#8164](https://github.com/JabRef/jabref/pull/8164)
- We removed the functionality of the `--debug` commandline options. Use the java command line switch `-Dtinylog.level=debug` for debug output instead. [#8226](https://github.com/JabRef/jabref/pull/8226)

## [5.3] – 2021-07-05

### Added

- We added a progress counter to the title bar in Possible Duplicates dialog window. [#7366](https://github.com/JabRef/jabref/issues/7366)
- We added new "Customization" tab to the preferences which includes option to choose a custom address for DOI access. [#7337](https://github.com/JabRef/jabref/issues/7337)
- We added zbmath to the public databases from which the bibliographic information of an existing entry can be updated. [#7437](https://github.com/JabRef/jabref/issues/7437)
- We showed to the find Unlinked Files Dialog the date of the files' most recent modification. [#4652](https://github.com/JabRef/jabref/issues/4652)
- We added to the find Unlinked Files function a filter to show only files based on date of last modification (Last Year, Last Month, Last Week, Last Day). [#4652](https://github.com/JabRef/jabref/issues/4652)
- We added to the find Unlinked Files function a filter that sorts the files based on the date of last modification(Sort by Newest, Sort by Oldest First). [#4652](https://github.com/JabRef/jabref/issues/4652)
- We added the possibility to add a new entry via its zbMath ID (zbMATH can be chosen as ID type in the "Select entry type" window). [#7202](https://github.com/JabRef/jabref/issues/7202)
- We added the extension support and the external application support (For Texshow, Texmaker and LyX) to the flatpak [#7248](https://github.com/JabRef/jabref/pull/7248)
- We added some symbols and keybindings to the context menu in the entry editor. [#7268](https://github.com/JabRef/jabref/pull/7268)
- We added keybindings for setting and clearing the read status. [#7264](https://github.com/JabRef/jabref/issues/7264)
- We added two new fields to track the creation and most recent modification date and time for each entry. [koppor#130](https://github.com/koppor/jabref/issues/130)
- We added a feature that allows the user to copy highlighted text in the preview window. [#6962](https://github.com/JabRef/jabref/issues/6962)
- We added a feature that allows you to create new BibEntry via paste arxivId [#2292](https://github.com/JabRef/jabref/issues/2292)
- We added support for conducting automated and systematic literature search across libraries and git support for persistence [#369](https://github.com/koppor/jabref/issues/369)
- We added a add group functionality at the bottom of the side pane. [#4682](https://github.com/JabRef/jabref/issues/4682)
- We added a feature that allows the user to choose whether to trust the target site when unable to find a valid certification path from the file download site. [#7616](https://github.com/JabRef/jabref/issues/7616)
- We added a feature that allows the user to open all linked files of multiple selected entries by "Open file" option. [#6966](https://github.com/JabRef/jabref/issues/6966)
- We added a keybinding preset for new entries. [#7705](https://github.com/JabRef/jabref/issues/7705)
- We added a select all button for the library import function. [#7786](https://github.com/JabRef/jabref/issues/7786)
- We added a search feature for journal abbreviations. [#7804](https://github.com/JabRef/jabref/pull/7804)
- We added auto-key-generation progress to the background task list. [#7267](https://github.com/JabRef/jabref/issues/7267)
- We added the option to write XMP metadata to pdfs from the CLI. [7814](https://github.com/JabRef/jabref/pull/7814)

### Changed

- The export to MS Office XML now exports the author field as `Inventor` if the bibtex entry type is `patent` [#7830](https://github.com/JabRef/jabref/issues/7830)
- We changed the EndNote importer to import the field `label` to the corresponding bibtex field `endnote-label` [forum#2734](https://discourse.jabref.org/t/importing-endnote-label-field-to-jabref-from-xml-file/2734)
- The keywords added via "Manage content selectors" are now displayed in alphabetical order. [#3791](https://github.com/JabRef/jabref/issues/3791)
- We improved the "Find unlinked files" dialog to show import results for each file. [#7209](https://github.com/JabRef/jabref/pull/7209)
- The content of the field `timestamp` is migrated to `creationdate`. In case one configured "udpate timestampe", it is migrated to `modificationdate`. [koppor#130](https://github.com/koppor/jabref/issues/130)
- The JabRef specific meta-data content in the main field such as priorities (prio1, prio2, ...) are migrated to their respective fields. They are removed from the keywords. [#6840](https://github.com/jabref/jabref/issues/6840)
- We fixed an issue where groups generated from authors' last names did not include all entries of the authors' [#5833](https://github.com/JabRef/jabref/issues/5833)
- The export to MS Office XML now uses the month name for the field `MonthAcessed` instead of the two digit number [#7354](https://github.com/JabRef/jabref/issues/7354)
- We included some standalone dialogs from the options menu in the main preference dialog and fixed some visual issues in the preferences dialog. [#7384](https://github.com/JabRef/jabref/pull/7384)
- We improved the linking of the `python3` interpreter via the shebang to dynamically use the systems default Python. Related to [JabRef-Browser-Extension #177](https://github.com/JabRef/JabRef-Browser-Extension/issues/177)
- Automatically found pdf files now have the linking button to the far left and uses a link icon with a plus instead of a briefcase. The file name also has lowered opacity(70%) until added. [#3607](https://github.com/JabRef/jabref/issues/3607)
- We simplified the select entry type form by splitting it into two parts ("Recommended" and "Others") based on internal usage data. [#6730](https://github.com/JabRef/jabref/issues/6730)
- We improved the submenu list by merging the'Remove group' having two options, with or without subgroups. [#4682](https://github.com/JabRef/jabref/issues/4682)
- The export to MS Office XML now uses the month name for the field `Month` instead of the two digit number [forum#2685](https://discourse.jabref.org/t/export-month-as-text-not-number/2685)
- We reintroduced missing default keybindings for new entries. [#7346](https://github.com/JabRef/jabref/issues/7346) [#7439](https://github.com/JabRef/jabref/issues/7439)
- Lists of available fields are now sorted alphabetically. [#7716](https://github.com/JabRef/jabref/issues/7716)
- The tooltip of the search field explaining the search is always shown. [#7279](https://github.com/JabRef/jabref/pull/7279)
- We rewrote the ACM fetcher to adapt to the new interface. [#5804](https://github.com/JabRef/jabref/issues/5804)
- We moved the select/collapse buttons in the unlinked files dialog into a context menu. [#7383](https://github.com/JabRef/jabref/issues/7383)
- We fixed an issue where journal abbreviations containing curly braces were not recognized [#7773](https://github.com/JabRef/jabref/issues/7773)

### Fixed

- We fixed an issue where some texts (e.g. descriptions) in dialogs could not be translated [#7854](https://github.com/JabRef/jabref/issues/7854)
- We fixed an issue where import hangs for ris files with "ER - " [#7737](https://github.com/JabRef/jabref/issues/7737)
- We fixed an issue where getting bibliograhpic data from DOI or another identifer did not respect the library mode (BibTeX/biblatex)[#6267](https://github.com/JabRef/jabref/issues/6267)
- We fixed an issue where importing entries would not respect the library mode (BibTeX/biblatex)[#1018](https://github.com/JabRef/jabref/issues/1018)
- We fixed an issue where an exception occurred when importing entries from a web search [#7606](https://github.com/JabRef/jabref/issues/7606)
- We fixed an issue where the table column sort order was not properly stored and resulted in unsorted eports [#7524](https://github.com/JabRef/jabref/issues/7524)
- We fixed an issue where the value of the field `school` or `institution` would be printed twice in the HTML Export [forum#2634](https://discourse.jabref.org/t/problem-with-exporting-techreport-phdthesis-mastersthesis-to-html/2634)
- We fixed an issue preventing to connect to a shared database. [#7570](https://github.com/JabRef/jabref/pull/7570)
- We fixed an issue preventing files from being dragged & dropped into an empty library. [#6851](https://github.com/JabRef/jabref/issues/6851)
- We fixed an issue where double-click onto PDF in file list under the 'General' tab section should just open the file. [#7465](https://github.com/JabRef/jabref/issues/7465)
- We fixed an issue where the dark theme did not extend to a group's custom color picker. [#7481](https://github.com/JabRef/jabref/issues/7481)
- We fixed an issue where choosing the fields on which autocompletion should not work in "Entry editor" preferences had no effect. [#7320](https://github.com/JabRef/jabref/issues/7320)
- We fixed an issue where the "Normalize page numbers" formatter did not replace en-dashes or em-dashes with a hyphen-minus sign. [#7239](https://github.com/JabRef/jabref/issues/7239)
- We fixed an issue with the style of highlighted check boxes while searching in preferences. [#7226](https://github.com/JabRef/jabref/issues/7226)
- We fixed an issue where the option "Move file to file directory" was disabled in the entry editor for all files [#7194](https://github.com/JabRef/jabref/issues/7194)
- We fixed an issue where application dialogs were opening in the wrong display when using multiple screens [#7273](https://github.com/JabRef/jabref/pull/7273)
- We fixed an issue where the "Find unlinked files" dialog would freeze JabRef on importing. [#7205](https://github.com/JabRef/jabref/issues/7205)
- We fixed an issue where the "Find unlinked files" would stop importing when importing a single file failed. [#7206](https://github.com/JabRef/jabref/issues/7206)
- We fixed an issue where JabRef froze for a few seconds in MacOS when DNS resolution timed out. [#7441](https://github.com/JabRef/jabref/issues/7441)
- We fixed an issue where an exception would be displayed for previewing and preferences when a custom theme has been configured but is missing [#7177](https://github.com/JabRef/jabref/issues/7177)
- We fixed an issue where URLs in `file` fields could not be handled on Windows. [#7359](https://github.com/JabRef/jabref/issues/7359)
- We fixed an issue where the regex based file search miss-interpreted specific symbols. [#4342](https://github.com/JabRef/jabref/issues/4342)
- We fixed an issue where the Harvard RTF exporter used the wrong default file extension. [4508](https://github.com/JabRef/jabref/issues/4508)
- We fixed an issue where the Harvard RTF exporter did not use the new authors formatter and therefore did not export "organization" authors correctly. [4508](https://github.com/JabRef/jabref/issues/4508)
- We fixed an issue where the field `urldate` was not exported to the corresponding fields `YearAccessed`, `MonthAccessed`, `DayAccessed` in MS Office XML [#7354](https://github.com/JabRef/jabref/issues/7354)
- We fixed an issue where the password for a shared SQL database was only remembered if it was the same as the username [#6869](https://github.com/JabRef/jabref/issues/6869)
- We fixed an issue where some custom exports did not use the new authors formatter and therefore did not export authors correctly [#7356](https://github.com/JabRef/jabref/issues/7356)
- We fixed an issue where alt+keyboard shortcuts do not work [#6994](https://github.com/JabRef/jabref/issues/6994)
- We fixed an issue about the file link editor did not allow to change the file name according to the default pattern after changing an entry. [#7525](https://github.com/JabRef/jabref/issues/7525)
- We fixed an issue where the file path is invisible in dark theme. [#7382](https://github.com/JabRef/jabref/issues/7382)
- We fixed an issue where the secondary sorting is not working for some special fields. [#7015](https://github.com/JabRef/jabref/issues/7015)
- We fixed an issue where changing the font size makes the font size field too small. [#7085](https://github.com/JabRef/jabref/issues/7085)
- We fixed an issue with TexGroups on Linux systems, where the modification of an aux-file did not trigger an auto-update for TexGroups. Furthermore, the detection of file modifications is now more reliable. [#7412](https://github.com/JabRef/jabref/pull/7412)
- We fixed an issue where the Unicode to Latex formatter produced wrong results for characters with a codepoint higher than Character.MAX_VALUE. [#7387](https://github.com/JabRef/jabref/issues/7387)
- We fixed an issue where a non valid value as font size results in an uncaught exception. [#7415](https://github.com/JabRef/jabref/issues/7415)
- We fixed an issue where "Merge citations" in the Openoffice/Libreoffice integration panel did not have a corresponding opposite. [#7454](https://github.com/JabRef/jabref/issues/7454)
- We fixed an issue where drag and drop of bib files for opening resulted in uncaught exceptions [#7464](https://github.com/JabRef/jabref/issues/7464)
- We fixed an issue where columns shrink in width when we try to enlarge JabRef window. [#6818](https://github.com/JabRef/jabref/issues/6818)
- We fixed an issue where Content selector does not seem to work for custom fields. [#6819](https://github.com/JabRef/jabref/issues/6819)
- We fixed an issue where font size of the preferences dialog does not update with the rest of the GUI. [#7416](https://github.com/JabRef/jabref/issues/7416)
- We fixed an issue in which a linked online file consisting of a web page was saved as an invalid pdf file upon being downloaded. The user is now notified when downloading a linked file results in an HTML file. [#7452](https://github.com/JabRef/jabref/issues/7452)
- We fixed an issue where opening BibTex file (doubleclick) from Folder with spaces not working. [#6487](https://github.com/JabRef/jabref/issues/6487)
- We fixed the header title in the Add Group/Subgroup Dialog box. [#4682](https://github.com/JabRef/jabref/issues/4682)
- We fixed an issue with saving large `.bib` files [#7265](https://github.com/JabRef/jabref/issues/7265)
- We fixed an issue with very large page numbers [#7590](https://github.com/JabRef/jabref/issues/7590)
- We fixed an issue where the file extension is missing on saving the library file on linux [#7451](https://github.com/JabRef/jabref/issues/7451)
- We fixed an issue with opacity of disabled icon-buttons [#7195](https://github.com/JabRef/jabref/issues/7195)
- We fixed an issue where journal abbreviations in UTF-8 were not recognized [#5850](https://github.com/JabRef/jabref/issues/5850)
- We fixed an issue where the article title with curly brackets fails to download the arXiv link (pdf file). [#7633](https://github.com/JabRef/jabref/issues/7633)
- We fixed an issue with toggle of special fields does not work for sorted entries [#7016](https://github.com/JabRef/jabref/issues/7016)
- We fixed an issue with the default path of external application. [#7641](https://github.com/JabRef/jabref/issues/7641)
- We fixed an issue where urls must be embedded in a style tag when importing EndNote style Xml files. Now it can parse url with or without a style tag. [#6199](https://github.com/JabRef/jabref/issues/6199)
- We fixed an issue where the article title with colon fails to download the arXiv link (pdf file). [#7660](https://github.com/JabRef/jabref/issues/7660)
- We fixed an issue where the keybinding for delete entry did not work on the main table [7580](https://github.com/JabRef/jabref/pull/7580)
- We fixed an issue where the RFC fetcher is not compatible with the draft [7305](https://github.com/JabRef/jabref/issues/7305)
- We fixed an issue where duplicate files (both file names and contents are the same) is downloaded and add to linked files [#6197](https://github.com/JabRef/jabref/issues/6197)
- We fixed an issue where changing the appearance of the preview tab did not trigger a restart warning. [#5464](https://github.com/JabRef/jabref/issues/5464)
- We fixed an issue where editing "Custom preview style" triggers exception. [#7526](https://github.com/JabRef/jabref/issues/7526)
- We fixed the [SAO/NASA Astrophysics Data System](https://docs.jabref.org/collect/import-using-online-bibliographic-database#sao-nasa-astrophysics-data-system) fetcher. [#7867](https://github.com/JabRef/jabref/pull/7867)
- We fixed an issue where a title with multiple applied formattings in EndNote was not imported correctly [forum#2734](https://discourse.jabref.org/t/importing-endnote-label-field-to-jabref-from-xml-file/2734)
- We fixed an issue where a `report` in EndNote was imported as `article` [forum#2734](https://discourse.jabref.org/t/importing-endnote-label-field-to-jabref-from-xml-file/2734)
- We fixed an issue where the field `publisher` in EndNote was not imported in JabRef [forum#2734](https://discourse.jabref.org/t/importing-endnote-label-field-to-jabref-from-xml-file/2734)

### Removed

- We removed add group button beside the filter group tab. [#4682](https://github.com/JabRef/jabref/issues/4682)

## [5.2] – 2020-12-24

### Added

- We added a validation to check if the current database location is shared, preventing an exception when Pulling Changes From Shared Database. [#6959](https://github.com/JabRef/jabref/issues/6959)
- We added a query parser and mapping layer to enable conversion of queries formulated in simplified lucene syntax by the user into api queries. [#6799](https://github.com/JabRef/jabref/pull/6799)
- We added some basic functionality to customise the look of JabRef by importing a css theme file. [#5790](https://github.com/JabRef/jabref/issues/5790)
- We added connection check function in network preference setting [#6560](https://github.com/JabRef/jabref/issues/6560)
- We added support for exporting to YAML. [#6974](https://github.com/JabRef/jabref/issues/6974)
- We added a DOI format and organization check to detect [American Physical Society](https://journals.aps.org/) journals to copy the article ID to the page field for cases where the page numbers are missing. [#7019](https://github.com/JabRef/jabref/issues/7019)
- We added an error message in the New Entry dialog that is shown in case the fetcher did not find anything . [#7000](https://github.com/JabRef/jabref/issues/7000)
- We added a new formatter to output shorthand month format. [#6579](https://github.com/JabRef/jabref/issues/6579)
- We added support for the new Microsoft Edge browser in all platforms. [#7056](https://github.com/JabRef/jabref/pull/7056)
- We reintroduced emacs/bash-like keybindings. [#6017](https://github.com/JabRef/jabref/issues/6017)
- We added a feature to provide automated cross library search using a cross library query language. This provides support for the search step of systematic literature reviews (SLRs). [koppor#369](https://github.com/koppor/jabref/issues/369)

### Changed

- We changed the default preferences for OpenOffice/LibreOffice integration to automatically sync the bibliography when inserting new citations in a OpenOffic/LibreOffice document. [#6957](https://github.com/JabRef/jabref/issues/6957)
- We restructured the 'File' tab and extracted some parts into the 'Linked files' tab [#6779](https://github.com/JabRef/jabref/pull/6779)
- JabRef now offers journal lists from <https://abbrv.jabref.org>. JabRef the lists which use a dot inside the abbreviations. [#5749](https://github.com/JabRef/jabref/pull/5749)
- We removed two useless preferences in the groups preferences dialog. [#6836](https://github.com/JabRef/jabref/pull/6836)
- Synchronization of SpecialFields to keywords is now disabled by default. [#6621](https://github.com/JabRef/jabref/issues/6621)
- JabRef no longer opens the entry editor with the first entry on startup [#6855](https://github.com/JabRef/jabref/issues/6855)
- We completed the rebranding of `bibtexkey` as `citationkey` which was started in JabRef 5.1.
- JabRef no longer opens the entry editor with the first entry on startup [#6855](https://github.com/JabRef/jabref/issues/6855)
- Fetch by ID: (long) "SAO/NASA Astrophysics Data System" replaced by (short) "SAO/NASA ADS" [#6876](https://github.com/JabRef/jabref/pull/6876)
- We changed the title of the window "Manage field names and content" to have the same title as the corresponding menu item [#6895](https://github.com/JabRef/jabref/pull/6895)
- We renamed the menus "View -> Previous citation style" and "View -> Next citation style" into "View -> Previous preview style" and "View -> Next preview style" and renamed the "Preview" style to "Customized preview style". [#6899](https://github.com/JabRef/jabref/pull/6899)
- We changed the default preference option "Search and store files relative to library file location" to on, as this seems to be a more intuitive behaviour. [#6863](https://github.com/JabRef/jabref/issues/6863)
- We changed the title of the window "Manage field names and content": to have the same title as the corresponding menu item [#6895](https://github.com/JabRef/jabref/pull/6895)
- We improved the detection of "short" DOIs [6880](https://github.com/JabRef/jabref/issues/6880)
- We improved the duplicate detection when identifiers like DOI or arxiv are semantiaclly the same, but just syntactically differ (e.g. with or without http(s):// prefix). [#6707](https://github.com/JabRef/jabref/issues/6707)
- We improved JabRef start up time [6057](https://github.com/JabRef/jabref/issues/6057)
- We changed in the group interface "Generate groups from keywords in a BibTeX field" by "Generate groups from keywords in the following field". [#6983](https://github.com/JabRef/jabref/issues/6983)
- We changed the name of a group type from "Searching for keywords" to "Searching for a keyword". [6995](https://github.com/JabRef/jabref/pull/6995)
- We changed the way JabRef displays the title of a tab and of the window. [4161](https://github.com/JabRef/jabref/issues/4161)
- We changed connect timeouts for server requests to 30 seconds in general and 5 seconds for GROBID server (special) and improved user notifications on connection issues. [7026](https://github.com/JabRef/jabref/pull/7026)
- We changed the order of the library tab context menu items. [#7171](https://github.com/JabRef/jabref/issues/7171)
- We changed the way linked files are opened on Linux to use the native openFile method, compatible with confined packages. [7037](https://github.com/JabRef/jabref/pull/7037)
- We refined the entry preview to show the full names of authors and editors, to list the editor only if no author is present, have the year earlier. [#7083](https://github.com/JabRef/jabref/issues/7083)

### Fixed

- We fixed an issue changing the icon link_variation_off that is not meaningful. [#6834](https://github.com/JabRef/jabref/issues/6834)
- We fixed an issue where the `.sav` file was not deleted upon exiting JabRef. [#6109](https://github.com/JabRef/jabref/issues/6109)
- We fixed a linked identifier icon inconsistency. [#6705](https://github.com/JabRef/jabref/issues/6705)
- We fixed the wrong behavior that font size changes are not reflected in dialogs. [#6039](https://github.com/JabRef/jabref/issues/6039)
- We fixed the failure to Copy citation key and link. [#5835](https://github.com/JabRef/jabref/issues/5835)
- We fixed an issue where the sort order of the entry table was reset after a restart of JabRef. [#6898](https://github.com/JabRef/jabref/pull/6898)
- We fixed an issue where no longer a warning was displayed when inserting references into LibreOffice with an invalid "ReferenceParagraphFormat". [#6907](https://github.com/JabRef/jabref/pull/6907).
- We fixed an issue where a selected field was not removed after the first click in the custom entry types dialog. [#6934](https://github.com/JabRef/jabref/issues/6934)
- We fixed an issue where a remove icon was shown for standard entry types in the custom entry types dialog. [#6906](https://github.com/JabRef/jabref/issues/6906)
- We fixed an issue where it was impossible to connect to OpenOffice/LibreOffice on Mac OSX. [#6970](https://github.com/JabRef/jabref/pull/6970)
- We fixed an issue with the python script used by browser plugins that failed to locate JabRef if not installed in its default location. [#6963](https://github.com/JabRef/jabref/pull/6963/files)
- We fixed an issue where spaces and newlines in an isbn would generate an exception. [#6456](https://github.com/JabRef/jabref/issues/6456)
- We fixed an issue where identity column header had incorrect foreground color in the Dark theme. [#6796](https://github.com/JabRef/jabref/issues/6796)
- We fixed an issue where the RIS exporter added extra blank lines.[#7007](https://github.com/JabRef/jabref/pull/7007/files)
- We fixed an issue where clicking on Collapse All button in the Search for Unlinked Local Files expanded the directory structure erroneously [#6848](https://github.com/JabRef/jabref/issues/6848)
- We fixed an issue, when pulling changes from shared database via shortcut caused creation of a new tech report [6867](https://github.com/JabRef/jabref/issues/6867)
- We fixed an issue where the JabRef GUI does not highlight the "All entries" group on start-up [#6691](https://github.com/JabRef/jabref/issues/6691)
- We fixed an issue where a custom dark theme was not applied to the entry preview tab [7068](https://github.com/JabRef/jabref/issues/7068)
- We fixed an issue where modifications to the Custom preview layout in the preferences were not saved [#6447](https://github.com/JabRef/jabref/issues/6447)
- We fixed an issue where errors from imports were not shown to the user [#7084](https://github.com/JabRef/jabref/pull/7084)
- We fixed an issue where the EndNote XML Import would fail on empty keywords tags [forum#2387](https://discourse.jabref.org/t/importing-in-unknown-format-fails-to-import-xml-library-from-bookends-export/2387)
- We fixed an issue where the color of groups of type "free search expression" not persisting after restarting the application [#6999](https://github.com/JabRef/jabref/issues/6999)
- We fixed an issue where modifications in the source tab where not saved without switching to another field before saving the library [#6622](https://github.com/JabRef/jabref/issues/6622)
- We fixed an issue where the "Document Viewer" did not show the first page of the opened pdf document and did not show the correct total number of pages [#7108](https://github.com/JabRef/jabref/issues/7108)
- We fixed an issue where the context menu was not updated after a file link was changed. [#5777](https://github.com/JabRef/jabref/issues/5777)
- We fixed an issue where the password for a shared SQL database was not remembered [#6869](https://github.com/JabRef/jabref/issues/6869)
- We fixed an issue where newly added entires were not synced to a shared SQL database [#7176](https://github.com/JabRef/jabref/issues/7176)
- We fixed an issue where the PDF-Content importer threw an exception when no DOI number is present at the first page of the PDF document [#7203](https://github.com/JabRef/jabref/issues/7203)
- We fixed an issue where groups created from aux files did not update on file changes [#6394](https://github.com/JabRef/jabref/issues/6394)
- We fixed an issue where authors that only have last names were incorrectly identified as institutes when generating citation keys [#7199](https://github.com/JabRef/jabref/issues/7199)
- We fixed an issue where institutes were incorrectly identified as universities when generating citation keys [#6942](https://github.com/JabRef/jabref/issues/6942)

### Removed

- We removed the Google Scholar fetcher and the ACM fetcher do not work due to traffic limitations [#6369](https://github.com/JabRef/jabref/issues/6369)
- We removed the menu entry "Manage external file types" because it's already in 'Preferences' dialog [#6991](https://github.com/JabRef/jabref/issues/6991)
- We removed the integrity check "Abbreviation detected" for the field journal/journaltitle in the entry editor [#3925](https://github.com/JabRef/jabref/issues/3925)

## [5.1] – 2020-08-30

### Added

- We added a new fetcher to enable users to search mEDRA DOIs [#6602](https://github.com/JabRef/jabref/issues/6602)
- We added a new fetcher to enable users to search "[Collection of Computer Science Bibliographies](https://en.wikipedia.org/wiki/Collection_of_Computer_Science_Bibliographies)". [#6638](https://github.com/JabRef/jabref/issues/6638)
- We added default values for delimiters in Add Subgroup window [#6624](https://github.com/JabRef/jabref/issues/6624)
- We improved responsiveness of general fields specification dialog window. [#6604](https://github.com/JabRef/jabref/issues/6604)
- We added support for importing ris file and load DOI [#6530](https://github.com/JabRef/jabref/issues/6530)
- We added the Library properties to a context menu on the library tabs [#6485](https://github.com/JabRef/jabref/issues/6485)
- We added a new field in the preferences in 'BibTeX key generator' for unwanted characters that can be user-specified. [#6295](https://github.com/JabRef/jabref/issues/6295)
- We added support for searching ShortScience for an entry through the user's browser. [#6018](https://github.com/JabRef/jabref/pull/6018)
- We updated EditionChecker to permit edition to start with a number. [#6144](https://github.com/JabRef/jabref/issues/6144)
- We added tooltips for most fields in the entry editor containing a short description. [#5847](https://github.com/JabRef/jabref/issues/5847)
- We added support for basic markdown in custom formatted previews [#6194](https://github.com/JabRef/jabref/issues/6194)
- We now show the number of items found and selected to import in the online search dialog. [#6248](https://github.com/JabRef/jabref/pull/6248)
- We created a new install screen for macOS. [#5759](https://github.com/JabRef/jabref/issues/5759)
- We added a new integrity check for duplicate DOIs. [koppor#339](https://github.com/koppor/jabref/issues/339)
- We implemented an option to download fulltext files while importing. [#6381](https://github.com/JabRef/jabref/pull/6381)
- We added a progress-indicator showing the average progress of background tasks to the toolbar. Clicking it reveals a pop-over with a list of running background tasks. [6443](https://github.com/JabRef/jabref/pull/6443)
- We fixed the bug when strike the delete key in the text field. [#6421](https://github.com/JabRef/jabref/issues/6421)
- We added a BibTex key modifier for truncating strings. [#3915](https://github.com/JabRef/jabref/issues/3915)
- We added support for jumping to target entry when typing letter/digit after sorting a column in maintable [#6146](https://github.com/JabRef/jabref/issues/6146)
- We added a new fetcher to enable users to search all available E-Libraries simultaneously. [koppor#369](https://github.com/koppor/jabref/issues/369)
- We added the field "entrytype" to the export sort criteria [#6531](https://github.com/JabRef/jabref/pull/6531)
- We added the possibility to change the display order of the fields in the entry editor. The order can now be configured using drag and drop in the "Customize entry types" dialog [#6152](https://github.com/JabRef/jabref/pull/6152)
- We added native support for biblatex-software [#6574](https://github.com/JabRef/jabref/issues/6574)
- We added a missing restart warning for AutoComplete in the preferences dialog. [#6351](https://github.com/JabRef/jabref/issues/6351)
- We added a note to the citation key pattern preferences dialog as a temporary workaround for a JavaFX bug, about committing changes in a table cell, if the focus is lost. [#5825](https://github.com/JabRef/jabref/issues/5825)
- We added support for customized fallback fields in bracketed patterns. [#7111](https://github.com/JabRef/jabref/issues/7111)

### Changed

- We improved the arXiv fetcher. Now it should find entries even more reliably and does no longer include the version (e.g `v1`) in the `eprint` field. [forum#1941](https://discourse.jabref.org/t/remove-version-in-arxiv-import/1941)
- We moved the group search bar and the button "New group" from bottom to top position to make it more prominent. [#6112](https://github.com/JabRef/jabref/pull/6112)
- When JabRef finds a `.sav` file without changes, there is no dialog asking for acceptance of changes anymore.
- We changed the buttons for import/export/show all/reset of preferences to smaller icon buttons in the preferences dialog. [#6130](https://github.com/JabRef/jabref/pull/6130)
- We moved the functionality "Manage field names & content" from the "Library" menu to the "Edit" menu, because it affects the selected entries and not the whole library
- We merged the functionality "Append contents from a BibTeX library into the currently viewed library" into the "Import into database" functionality. Fixes [#6049](https://github.com/JabRef/jabref/issues/6049).
- We changed the directory where fulltext downloads are stored to the directory set in the import-tab in preferences. [#6381](https://github.com/JabRef/jabref/pull/6381)
- We improved the error message for invalid jstyles. [#6303](https://github.com/JabRef/jabref/issues/6303)
- We changed the section name of 'Advanced' to 'Network' in the preferences and removed some obsolete options.[#6489](https://github.com/JabRef/jabref/pull/6489)
- We improved the context menu of the column "Linked identifiers" of the main table, by truncating their texts, if they are too long. [#6499](https://github.com/JabRef/jabref/issues/6499)
- We merged the main table tabs in the preferences dialog. [#6518](https://github.com/JabRef/jabref/pull/6518)
- We changed the command line option 'generateBibtexKeys' to the more generic term 'generateCitationKeys' while the short option remains 'g'.[#6545](https://github.com/JabRef/jabref/pull/6545)
- We improved the "Possible duplicate entries" window to remember its size and position throughout a session. [#6582](https://github.com/JabRef/jabref/issues/6582)
- We divided the toolbar into small parts, so if the application window is to small, only a part of the toolbar is moved into the chevron popup. [#6682](https://github.com/JabRef/jabref/pull/6682)
- We changed the layout for of the buttons in the Open Office side panel to ensure that the button text is always visible, specially when resizing. [#6639](https://github.com/JabRef/jabref/issues/6639)
- We merged the two new library commands in the file menu to one which always creates a new library in the default library mode. [#6539](https://github.com/JabRef/jabref/pull/6539#issuecomment-641056536)

### Fixed

- We fixed an issue where entry preview tab has no name in drop down list. [#6591](https://github.com/JabRef/jabref/issues/6591)
- We fixed to only search file links in the BIB file location directory when preferences has corresponding checkbox checked. [#5891](https://github.com/JabRef/jabref/issues/5891)
- We fixed wrong button order (Apply and Cancel) in ManageProtectedTermsDialog.
- We fixed an issue with incompatible characters at BibTeX key [#6257](https://github.com/JabRef/jabref/issues/6257)
- We fixed an issue where dash (`-`) was reported as illegal BibTeX key [#6295](https://github.com/JabRef/jabref/issues/6295)
- We greatly improved the performance of the overall application and many operations. [#5071](https://github.com/JabRef/jabref/issues/5071)
- We fixed an issue where sort by priority was broken. [#6222](https://github.com/JabRef/jabref/issues/6222)
- We fixed an issue where opening a library from the recent libraries menu was not possible. [#5939](https://github.com/JabRef/jabref/issues/5939)
- We fixed an issue with inconsistent capitalization of file extensions when downloading files. [#6115](https://github.com/JabRef/jabref/issues/6115)
- We fixed the display of language and encoding in the preferences dialog. [#6130](https://github.com/JabRef/jabref/pull/6130)
- Now the link and/or the link description in the column "linked files" of the main table gets truncated or wrapped, if too long, otherwise display issues arise. [#6178](https://github.com/JabRef/jabref/issues/6178)
- We fixed the issue that groups panel does not keep size when resizing window. [#6180](https://github.com/JabRef/jabref/issues/6180)
- We fixed an error that sometimes occurred when using the context menu. [#6085](https://github.com/JabRef/jabref/issues/6085)
- We fixed an issue where search full-text documents downloaded files with same name, overwriting existing files. [#6174](https://github.com/JabRef/jabref/pull/6174)
- We fixed an issue when importing into current library an erroneous message "import cancelled" is displayed even though import is successful. [#6266](https://github.com/JabRef/jabref/issues/6266)
- We fixed an issue where custom jstyles for Open/LibreOffice where not saved correctly. [#6170](https://github.com/JabRef/jabref/issues/6170)
- We fixed an issue where the INSPIRE fetcher was no longer working [#6229](https://github.com/JabRef/jabref/issues/6229)
- We fixed an issue where custom exports with an uppercase file extension could not be selected for "Copy...-> Export to Clipboard" [#6285](https://github.com/JabRef/jabref/issues/6285)
- We fixed the display of icon both in the main table and linked file editor. [#6169](https://github.com/JabRef/jabref/issues/6169)
- We fixed an issue where the windows installer did not create an entry in the start menu [bug report in the forum](https://discourse.jabref.org/t/error-while-fetching-from-doi/2018/3)
- We fixed an issue where only the field `abstract` and `comment` were declared as multiline fields. Other fields can now be configured in the preferences using "Do not wrap the following fields when saving" [4373](https://github.com/JabRef/jabref/issues/4373)
- We fixed an issue where JabRef switched to discrete graphics under macOS [#5935](https://github.com/JabRef/jabref/issues/5935)
- We fixed an issue where the Preferences entry preview will be unexpected modified leads to Value too long exception [#6198](https://github.com/JabRef/jabref/issues/6198)
- We fixed an issue where custom jstyles for Open/LibreOffice would only be valid if a layout line for the entry type `default` was at the end of the layout section [#6303](https://github.com/JabRef/jabref/issues/6303)
- We fixed an issue where a new entry is not shown in the library if a search is active [#6297](https://github.com/JabRef/jabref/issues/6297)
- We fixed an issue where long directory names created from patterns could create an exception. [#3915](https://github.com/JabRef/jabref/issues/3915)
- We fixed an issue where sort on numeric cases was broken. [#6349](https://github.com/JabRef/jabref/issues/6349)
- We fixed an issue where year and month fields were not cleared when converting to biblatex [#6224](https://github.com/JabRef/jabref/issues/6224)
- We fixed an issue where an "Not on FX thread" exception occurred when saving on linux [#6453](https://github.com/JabRef/jabref/issues/6453)
- We fixed an issue where the library sort order was lost. [#6091](https://github.com/JabRef/jabref/issues/6091)
- We fixed an issue where brackets in regular expressions were not working. [6469](https://github.com/JabRef/jabref/pull/6469)
- We fixed an issue where multiple background task popups stacked over each other.. [#6472](https://github.com/JabRef/jabref/issues/6472)
- We fixed an issue where LaTeX citations for specific commands (`\autocite`s) of biblatex-mla were not recognized. [#6476](https://github.com/JabRef/jabref/issues/6476)
- We fixed an issue where drag and drop was not working on empty database. [#6487](https://github.com/JabRef/jabref/issues/6487)
- We fixed an issue where the name fields were not updated after the preferences changed. [#6515](https://github.com/JabRef/jabref/issues/6515)
- We fixed an issue where "null" appeared in generated BibTeX keys. [#6459](https://github.com/JabRef/jabref/issues/6459)
- We fixed an issue where the authors' names were incorrectly displayed in the authors' column when they were bracketed. [#6465](https://github.com/JabRef/jabref/issues/6465) [#6459](https://github.com/JabRef/jabref/issues/6459)
- We fixed an issue where importing certain unlinked files would result in an exception [#5815](https://github.com/JabRef/jabref/issues/5815)
- We fixed an issue where downloaded files would be moved to a directory named after the citationkey when no file directory pattern is specified [#6589](https://github.com/JabRef/jabref/issues/6589)
- We fixed an issue with the creation of a group of cited entries which incorrectly showed the message that the library had been modified externally whenever saving the library. [#6420](https://github.com/JabRef/jabref/issues/6420)
- We fixed an issue with the creation of a group of cited entries. Now the file path to an aux file gets validated. [#6585](https://github.com/JabRef/jabref/issues/6585)
- We fixed an issue on Linux systems where the application would crash upon inotify failure. Now, the user is prompted with a warning, and given the choice to continue the session. [#6073](https://github.com/JabRef/jabref/issues/6073)
- We moved the search modifier buttons into the search bar, as they were not accessible, if autocompletion was disabled. [#6625](https://github.com/JabRef/jabref/issues/6625)
- We fixed an issue about duplicated group color indicators [#6175](https://github.com/JabRef/jabref/issues/6175)
- We fixed an issue where entries with the entry type Misc from an imported aux file would not be saved correctly to the bib file on disk [#6405](https://github.com/JabRef/jabref/issues/6405)
- We fixed an issue where percent sign ('%') was not formatted properly by the HTML formatter [#6753](https://github.com/JabRef/jabref/issues/6753)
- We fixed an issue with the [SAO/NASA Astrophysics Data System](https://docs.jabref.org/collect/add-entry-using-an-id#sao-nasa-a-ds) fetcher where `\textbackslash` appeared at the end of the abstract.
- We fixed an issue with the Science Direct fetcher where PDFs could not be downloaded. Fixes [#5860](https://github.com/JabRef/jabref/issues/5860)
- We fixed an issue with the Library of Congress importer.
- We fixed the [link to the external libraries listing](https://github.com/JabRef/jabref/blob/master/external-libraries.md) in the about dialog
- We fixed an issue regarding pasting on Linux. [#6293](https://github.com/JabRef/jabref/issues/6293)

### Removed

- We removed the option of the "enforce legal key". [#6295](https://github.com/JabRef/jabref/issues/6295)
- We removed the obsolete `External programs / Open PDF` section in the preferences, as the default application to open PDFs is now set in the `Manage external file types` dialog. [#6130](https://github.com/JabRef/jabref/pull/6130)
- We removed the option to configure whether a `.bib.bak` file should be generated upon save. It is now always enabled. Documentation at <https://docs.jabref.org/advanced/autosave>. [#6092](https://github.com/JabRef/jabref/issues/6092)
- We removed the built-in list of IEEE journal abbreviations using BibTeX strings. If you still want to use them, you have to download them separately from <https://abbrv.jabref.org>.

## [5.0] – 2020-03-06

### Changed

- Added browser integration to the snap package for firefox/chromium browsers. [#6062](https://github.com/JabRef/jabref/pull/6062)
- We reintroduced the possibility to extract references from plain text (using [GROBID](https://grobid.readthedocs.io/en/latest/)). [#5614](https://github.com/JabRef/jabref/pull/5614)
- We changed the open office panel to show buttons in rows of three instead of going straight down to save space as the button expanded out to take up unnecessary horizontal space. [#5479](https://github.com/JabRef/jabref/issues/5479)
- We cleaned up the group add/edit dialog. [#5826](https://github.com/JabRef/jabref/pull/5826)
- We reintroduced the index column. [#5844](https://github.com/JabRef/jabref/pull/5844)
- Filenames of external files can no longer contain curly braces. [#5926](https://github.com/JabRef/jabref/pull/5926)
- We made the filters more easily accessible in the integrity check dialog. [#5955](https://github.com/JabRef/jabref/pull/5955)
- We reimplemented and improved the dialog "Customize entry types". [#4719](https://github.com/JabRef/jabref/issues/4719)
- We added an [American Physical Society](https://journals.aps.org/) fetcher. [#818](https://github.com/JabRef/jabref/issues/818)
- We added possibility to enable/disable items quantity in groups. [#6042](https://github.com/JabRef/jabref/issues/6042)

### Fixed

- We fixed an issue where the command line console was always opened in the background. [#5474](https://github.com/JabRef/jabref/issues/5474)
- We fixed and issue where pdf files will not open under some KDE linux distributions when using okular. [#5253](https://github.com/JabRef/jabref/issues/5253)
- We fixed an issue where the Medline fetcher was only working when JabRef was running from source. [#5645](https://github.com/JabRef/jabref/issues/5645)
- We fixed some visual issues in the dark theme. [#5764](https://github.com/JabRef/jabref/pull/5764) [#5753](https://github.com/JabRef/jabref/issues/5753)
- We fixed an issue where non-default previews didn't handle unicode characters. [#5779](https://github.com/JabRef/jabref/issues/5779)
- We improved the performance, especially changing field values in the entry should feel smoother now. [#5843](https://github.com/JabRef/jabref/issues/5843)
- We fixed an issue where the ampersand character wasn't rendering correctly on previews. [#3840](https://github.com/JabRef/jabref/issues/3840)
- We fixed an issue where an erroneous "The library has been modified by another program" message was shown when saving. [#4877](https://github.com/JabRef/jabref/issues/4877)
- We fixed an issue where the file extension was missing after downloading a file (we now fall-back to pdf). [#5816](https://github.com/JabRef/jabref/issues/5816)
- We fixed an issue where cleaning up entries broke web URLs, if "Make paths of linked files relative (if possible)" was enabled, which resulted in various other issues subsequently. [#5861](https://github.com/JabRef/jabref/issues/5861)
- We fixed an issue where the tab "Required fields" of the entry editor did not show all required fields, if at least two of the defined required fields are linked with a logical or. [#5859](https://github.com/JabRef/jabref/issues/5859)
- We fixed several issues concerning managing external file types: Now everything is usable and fully functional. Previously, there were problems with the radio buttons, with saving the settings and with loading an input field value. Furthermore, different behavior for Windows and other operating systems was given, which was unified as well. [#5846](https://github.com/JabRef/jabref/issues/5846)
- We fixed an issue where entries containing Unicode charaters were not parsed correctly [#5899](https://github.com/JabRef/jabref/issues/5899)
- We fixed an issue where an entry containing an external filename with curly braces could not be saved. Curly braces are now longer allowed in filenames. [#5899](https://github.com/JabRef/jabref/issues/5899)
- We fixed an issue where changing the type of an entry did not update the main table [#5906](https://github.com/JabRef/jabref/issues/5906)
- We fixed an issue in the optics of the library properties, that cropped the dialog on scaled displays. [#5969](https://github.com/JabRef/jabref/issues/5969)
- We fixed an issue where changing the type of an entry did not update the main table. [#5906](https://github.com/JabRef/jabref/issues/5906)
- We fixed an issue where opening a library from the recent libraries menu was not possible. [#5939](https://github.com/JabRef/jabref/issues/5939)
- We fixed an issue where the most bottom group in the list got lost, if it was dragged on itself. [#5983](https://github.com/JabRef/jabref/issues/5983)
- We fixed an issue where changing entry type doesn't always work when biblatex source is shown. [#5905](https://github.com/JabRef/jabref/issues/5905)
- We fixed an issue where the group and the link column were not updated after changing the entry in the main table. [#5985](https://github.com/JabRef/jabref/issues/5985)
- We fixed an issue where reordering the groups was not possible after inserting an article. [#6008](https://github.com/JabRef/jabref/issues/6008)
- We fixed an issue where citation styles except the default "Preview" could not be used. [#5622](https://github.com/JabRef/jabref/issues/5622)
- We fixed an issue where a warning was displayed when the title content is made up of two sentences. [#5832](https://github.com/JabRef/jabref/issues/5832)
- We fixed an issue where an exception was thrown when adding a save action without a selected formatter in the library properties [#6069](https://github.com/JabRef/jabref/issues/6069)
- We fixed an issue where JabRef's icon was missing in the Export to clipboard Dialog. [#6286](https://github.com/JabRef/jabref/issues/6286)
- We fixed an issue when an "Abstract field" was duplicating text, when importing from RIS file (Neurons) [#6065](https://github.com/JabRef/jabref/issues/6065)
- We fixed an issue where adding the addition of a new entry was not completely validated [#6370](https://github.com/JabRef/jabref/issues/6370)
- We fixed an issue where the blue and red text colors in the Merge entries dialog were not quite visible [#6334](https://github.com/JabRef/jabref/issues/6334)
- We fixed an issue where underscore character was removed from the file name in the Recent Libraries list in File menu [#6383](https://github.com/JabRef/jabref/issues/6383)
- We fixed an issue where few keyboard shortcuts regarding new entries were missing [#6403](https://github.com/JabRef/jabref/issues/6403)

### Removed

- Ampersands are no longer escaped by default in the `bib` file. If you want to keep the current behaviour, you can use the new "Escape Ampersands" formatter as a save action. [#5869](https://github.com/JabRef/jabref/issues/5869)
- The "Merge Entries" entry was removed from the Quality Menu. Users should use the right-click menu instead. [#6021](https://github.com/JabRef/jabref/pull/6021)

## [5.0-beta] – 2019-12-15

### Changed

- We added a short DOI field formatter which shortens DOI to more human-readable form. [koppor#343](https://github.com/koppor/jabref/issues/343)
- We improved the display of group memberships by adding multiple colored bars if the entry belongs to more than one group. [#4574](https://github.com/JabRef/jabref/issues/4574)
- We added an option to show the preview as an extra tab in the entry editor (instead of in a split view). [#5244](https://github.com/JabRef/jabref/issues/5244)
- A custom Open/LibreOffice jstyle file now requires a layout line for the entry type `default` [#5452](https://github.com/JabRef/jabref/issues/5452)
- The entry editor is now open by default when JabRef starts up. [#5460](https://github.com/JabRef/jabref/issues/5460)
- Customized entry types are now serialized in alphabetical order in the bib file.
- We added a new ADS fetcher to use the new ADS API. [#4949](https://github.com/JabRef/jabref/issues/4949)
- We added support of the [X11 primary selection](https://unix.stackexchange.com/a/139193/18033) [#2389](https://github.com/JabRef/jabref/issues/2389)
- We added support to switch between biblatex and bibtex library types. [#5550](https://github.com/JabRef/jabref/issues/5550)
- We changed the save action buttons to be easier to understand. [#5565](https://github.com/JabRef/jabref/issues/5565)
- We made the columns for groups, files and uri in the main table reorderable and merged the clickable icon columns for uri, url, doi and eprint. [#5544](https://github.com/JabRef/jabref/pull/5544)
- We reduced the number of write actions performed when autosave is enabled [#5679](https://github.com/JabRef/jabref/issues/5679)
- We made the column sort order in the main table persistent [#5730](https://github.com/JabRef/jabref/pull/5730)
- When an entry is modified on disk, the change dialog now shows the merge dialog to highlight the changes [#5688](https://github.com/JabRef/jabref/pull/5688)

### Fixed

- Inherit fields from cross-referenced entries as specified by biblatex. [#5045](https://github.com/JabRef/jabref/issues/5045)
- We fixed an issue where it was no longer possible to connect to LibreOffice. [#5261](https://github.com/JabRef/jabref/issues/5261)
- The "All entries group" is no longer shown when no library is open.
- We fixed an exception which occurred when closing JabRef. [#5348](https://github.com/JabRef/jabref/issues/5348)
- We fixed an issue where JabRef reports incorrectly about customized entry types. [#5332](https://github.com/JabRef/jabref/issues/5332)
- We fixed a few problems that prevented JabFox to communicate with JabRef. [#4737](https://github.com/JabRef/jabref/issues/4737) [#4303](https://github.com/JabRef/jabref/issues/4303)
- We fixed an error where the groups containing an entry loose their highlight color when scrolling. [#5022](https://github.com/JabRef/jabref/issues/5022)
- We fixed an error where scrollbars were not shown. [#5374](https://github.com/JabRef/jabref/issues/5374)
- We fixed an error where an exception was thrown when merging entries. [#5169](https://github.com/JabRef/jabref/issues/5169)
- We fixed an error where certain metadata items were not serialized alphabetically.
- After assigning an entry to a group, the item count is now properly colored to reflect the new membership of the entry. [#3112](https://github.com/JabRef/jabref/issues/3112)
- The group panel is now properly updated when switching between libraries (or when closing/opening one). [#3142](https://github.com/JabRef/jabref/issues/3142)
- We fixed an error where the number of matched entries shown in the group pane was not updated correctly. [#4441](https://github.com/JabRef/jabref/issues/4441)
- We fixed an error where the wrong file is renamed and linked when using the "Copy, rename and link" action. [#5653](https://github.com/JabRef/jabref/issues/5653)
- We fixed a "null" error when writing XMP metadata. [#5449](https://github.com/JabRef/jabref/issues/5449)
- We fixed an issue where empty keywords lead to a strange display of automatic keyword groups. [#5333](https://github.com/JabRef/jabref/issues/5333)
- We fixed an error where the default color of a new group was white instead of dark gray. [#4868](https://github.com/JabRef/jabref/issues/4868)
- We fixed an issue where the first field in the entry editor got the focus while performing a different action (like searching). [#5084](https://github.com/JabRef/jabref/issues/5084)
- We fixed an issue where multiple entries were highlighted in the web search result after scrolling. [#5035](https://github.com/JabRef/jabref/issues/5035)
- We fixed an issue where the hover indication in the web search pane was not working. [#5277](https://github.com/JabRef/jabref/issues/5277)
- We fixed an error mentioning "javafx.controls/com.sun.javafx.scene.control" that was thrown when interacting with the toolbar.
- We fixed an error where a cleared search was restored after switching libraries. [#4846](https://github.com/JabRef/jabref/issues/4846)
- We fixed an exception which occurred when trying to open a non-existing file from the "Recent files"-menu [#5334](https://github.com/JabRef/jabref/issues/5334)
- We fixed an issues where the search highlight in the entry preview did not worked. [#5069](https://github.com/JabRef/jabref/issues/5069)
- The context menu for fields in the entry editor is back. [#5254](https://github.com/JabRef/jabref/issues/5254)
- We fixed an exception which occurred when trying to open a non-existing file from the "Recent files"-menu [#5334](https://github.com/JabRef/jabref/issues/5334)
- We fixed a problem where the "editor" information has been duplicated during saving a .bib-Database. [#5359](https://github.com/JabRef/jabref/issues/5359)
- We re-introduced the feature to switch between different preview styles. [#5221](https://github.com/JabRef/jabref/issues/5221)
- We fixed various issues (including [#5263](https://github.com/JabRef/jabref/issues/5263)) related to copying entries to the clipboard
- We fixed some display errors in the preferences dialog and replaced some of the controls [#5033](https://github.com/JabRef/jabref/pull/5033) [#5047](https://github.com/JabRef/jabref/pull/5047) [#5062](https://github.com/JabRef/jabref/pull/5062) [#5141](https://github.com/JabRef/jabref/pull/5141) [#5185](https://github.com/JabRef/jabref/pull/5185) [#5265](https://github.com/JabRef/jabref/pull/5265) [#5315](https://github.com/JabRef/jabref/pull/5315) [#5360](https://github.com/JabRef/jabref/pull/5360)
- We fixed an exception which occurred when trying to import entries without an open library. [#5447](https://github.com/JabRef/jabref/issues/5447)
- The "Automatically set file links" feature now follows symbolic links. [#5664](https://github.com/JabRef/jabref/issues/5664)
- After successful import of one or multiple bib entries the main table scrolls to the first imported entry [#5383](https://github.com/JabRef/jabref/issues/5383)
- We fixed an exception which occurred when an invalid jstyle was loaded. [#5452](https://github.com/JabRef/jabref/issues/5452)
- We fixed an issue where the command line arguments `importBibtex` and `importToOpen` did not import into the currently open library, but opened a new one. [#5537](https://github.com/JabRef/jabref/issues/5537)
- We fixed an error where the preview theme did not adapt to the "Dark" mode [#5463](https://github.com/JabRef/jabref/issues/5463)
- We fixed an issue where multiple entries were allowed in the "crossref" field [#5284](https://github.com/JabRef/jabref/issues/5284)
- We fixed an issue where the merge dialog showed the wrong text colour in "Dark" mode [#5516](https://github.com/JabRef/jabref/issues/5516)
- We fixed visibility issues with the scrollbar and group selection highlight in "Dark" mode, and enabled "Dark" mode for the OpenOffice preview in the style selection window. [#5522](https://github.com/JabRef/jabref/issues/5522)
- We fixed an issue where the author field was not correctly parsed during bibtex key-generation. [#5551](https://github.com/JabRef/jabref/issues/5551)
- We fixed an issue where notifications where shown during autosave. [#5555](https://github.com/JabRef/jabref/issues/5555)
- We fixed an issue where the side pane was not remembering its position. [#5615](https://github.com/JabRef/jabref/issues/5615)
- We fixed an issue where JabRef could not interact with [Oracle XE](https://www.oracle.com/de/database/technologies/appdev/xe.html) in the [shared SQL database setup](https://docs.jabref.org/collaborative-work/sqldatabase).
- We fixed an issue where the toolbar icons were hidden on smaller screens.
- We fixed an issue where renaming referenced files for bib entries with long titles was not possible. [#5603](https://github.com/JabRef/jabref/issues/5603)
- We fixed an issue where a window which is on an external screen gets unreachable when external screen is removed. [#5037](https://github.com/JabRef/jabref/issues/5037)
- We fixed a bug where the selection of groups was lost after drag and drop. [#2868](https://github.com/JabRef/jabref/issues/2868)
- We fixed an issue where the custom entry types didn't show the correct display name [#5651](https://github.com/JabRef/jabref/issues/5651)

### Removed

- We removed some obsolete notifications. [#5555](https://github.com/JabRef/jabref/issues/5555)
- We removed an internal step in the [ISBN-to-BibTeX fetcher](https://docs.jabref.org/collect/add-entry-using-an-id#isbn): The [ISBN to BibTeX Converter](https://manas.tungare.name/software/isbn-to-bibtex) by [@manastungare](https://github.com/manastungare) is not used anymore, because it is offline: "people using this tool have not been generating enough sales for Amazon."
- We removed the option to control the default drag and drop behaviour. You can use the modifier keys (like CtrL or Alt) instead.

## [5.0-alpha] – 2019-08-25

### Changed

- We added eventitle, eventdate and venue fields to `@unpublished` entry type.
- We added `@software` and `@dataSet` entry type to biblatex.
- All fields are now properly sorted alphabetically (in the subgroups of required/optional fields) when the entry is written to the bib file.
- We fixed an issue where some importers used the field `pubstatus` instead of the standard BibTeX field `pubstate`.
- We changed the latex command removal for docbook exporter. [#3838](https://github.com/JabRef/jabref/issues/3838)
- We changed the location of some fields in the entry editor (you might need to reset your preferences for these changes to come into effect)
  - Journal/Year/Month in biblatex mode -> Deprecated (if filled)
  - DOI/URL: General -> Optional
  - Internal fields like ranking, read status and priority: Other -> General
  - Moreover, empty deprecated fields are no longer shown
- Added server timezone parameter when connecting to a shared database.
- We updated the dialog for setting up general fields.
- URL field formatting is updated. All whitespace chars, located at the beginning/ending of the URL, are trimmed automatically
- We changed the behavior of the field formatting dialog such that the `bibtexkey` is not changed when formatting all fields or all text fields.
- We added a "Move file to file directory and rename file" option for simultaneously moving and renaming of document file. [#4166](https://github.com/JabRef/jabref/issues/4166)
- Use integrated graphics card instead of discrete on macOS [#4070](https://github.com/JabRef/jabref/issues/4070)
- We added a cleanup operation that detects an arXiv identifier in the note, journal or URL field and moves it to the `eprint` field.
  Because of this change, the last-used cleanup operations were reset.
- We changed the minimum required version of Java to 1.8.0_171, as this is the latest release for which the automatic Java update works. [#4093](https://github.com/JabRef/jabref/issues/4093)
- The special fields like `Printed` and `Read status` now show gray icons when the row is hovered.
- We added a button in the tab header which allows you to close the database with one click. [#494](https://github.com/JabRef/jabref/issues/494)
- Sorting in the main table now takes information from cross-referenced entries into account. [#2808](https://github.com/JabRef/jabref/issues/2808)
- If a group has a color specified, then entries matched by this group have a small colored bar in front of them in the main table.
- Change default icon for groups to a circle because a colored version of the old icon was hard to distinguish from its black counterpart.
- In the main table, the context menu appears now when you press the "context menu" button on the keyboard. [feature request in the forum](https://discourse.jabref.org/t/how-to-enable-keyboard-context-key-windows)
- We added icons to the group side panel to quickly switch between `union` and `intersection` group view mode. [#3269](https://github.com/JabRef/jabref/issues/3269).
- We use `https` for [fetching from most online bibliographic database](https://docs.jabref.org/collect/import-using-online-bibliographic-database).
- We changed the default keyboard shortcuts for moving between entries when the entry editor is active to ̀<kbd>alt</kbd> + <kbd>up/down</kbd>.
- Opening a new file now prompts the directory of the currently selected file, instead of the directory of the last opened file.
- Window state is saved on close and restored on start.
- We made the MathSciNet fetcher more reliable.
- We added the ISBN fetcher to the list of fetcher available under "Update with bibliographic information from the web" in the entry editor toolbar.
- Files without a defined external file type are now directly opened with the default application of the operating system
- We streamlined the process to rename and move files by removing the confirmation dialogs.
- We removed the redundant new lines of markings and wrapped the summary in the File annotation tab. [#3823](https://github.com/JabRef/jabref/issues/3823)
- We add auto URL formatting when user paste link to URL field in entry editor. [koppor#254](https://github.com/koppor/jabref/issues/254)
- We added a minimum height for the entry editor so that it can no longer be hidden by accident. [#4279](https://github.com/JabRef/jabref/issues/4279)
- We added a new keyboard shortcut so that the entry editor could be closed by <kbd>Ctrl</kbd> + <kbd>E</kbd>. [#4222](https://github.com/JabRef/jabref/issues/4222)
- We added an option in the preference dialog box, that allows user to pick the dark or light theme option. [#4130](https://github.com/JabRef/jabref/issues/4130)
- We updated the Related Articles tab to accept JSON from the new version of the Mr. DLib service
- We added an option in the preference dialog box that allows user to choose behavior after dragging and dropping files in Entry Editor. [#4356](https://github.com/JabRef/jabref/issues/4356)
- We added the ability to have an export preference where previously "File"-->"Export"/"Export selected entries" would not save the user's preference[#4495](https://github.com/JabRef/jabref/issues/4495)
- We optimized the code responsible for connecting to an external database, which should lead to huge improvements in performance.
- For automatically created groups, added ability to filter groups by entry type. [#4539](https://github.com/JabRef/jabref/issues/4539)
- We added the ability to add field names from the Preferences Dialog [#4546](https://github.com/JabRef/jabref/issues/4546)
- We added the ability to change the column widths directly in the main table. [#4546](https://github.com/JabRef/jabref/issues/4546)
- We added a description of how recommendations were chosen and better error handling to Related Articles tab
- We added the ability to execute default action in dialog by using with <kbd>Ctrl</kbd> + <kbd>Enter</kbd> combination [#4496](https://github.com/JabRef/jabref/issues/4496)
- We grouped and reordered the Main Menu (File, Edit, Library, Quality, Tools, and View tabs & icons). [#4666](https://github.com/JabRef/jabref/issues/4666) [#4667](https://github.com/JabRef/jabref/issues/4667) [#4668](https://github.com/JabRef/jabref/issues/4668) [#4669](https://github.com/JabRef/jabref/issues/4669) [#4670](https://github.com/JabRef/jabref/issues/4670) [#4671](https://github.com/JabRef/jabref/issues/4671) [#4672](https://github.com/JabRef/jabref/issues/4672) [#4673](https://github.com/JabRef/jabref/issues/4673)
- We added additional modifiers (capitalize, titlecase and sentencecase) to the Bibtex key generator. [#1506](https://github.com/JabRef/jabref/issues/1506)
- We have migrated from the mysql jdbc connector to the mariadb one for better authentication scheme support. [#4745](https://github.com/JabRef/jabref/issues/4745)
- We grouped the toolbar icons and changed the Open Library and Copy icons. [#4584](https://github.com/JabRef/jabref/issues/4584)
- We added a browse button next to the path text field for aux-based groups. [#4586](https://github.com/JabRef/jabref/issues/4586)
- We changed the title of Group Dialog to "Add subgroup" from "Edit group" when we select Add subgroup option.
- We enable import button only if entries are selected. [#4755](https://github.com/JabRef/jabref/issues/4755)
- We made modifications to improve the contrast of UI elements. [#4583](https://github.com/JabRef/jabref/issues/4583)
- We added a warning for empty BibTeX keys in the entry editor. [#4440](https://github.com/JabRef/jabref/issues/4440)
- We added an option in the settings to set the default action in JabRef when right clicking on any entry in any database and selecting "Open folder". [#4763](https://github.com/JabRef/jabref/issues/4763)
- The Medline fetcher now normalizes the author names according to the BibTeX-Standard [#4345](https://github.com/JabRef/jabref/issues/4345)
- We added an option on the Linked File Viewer to rename the attached file of an entry directly on the JabRef. [#4844](https://github.com/JabRef/jabref/issues/4844)
- We added an option in the preference dialog box that allows user to enable helpful tooltips.[#3599](https://github.com/JabRef/jabref/issues/3599)
- We reworked the functionality for extracting BibTeX entries from plain text, because our used service [freecite shut down](https://library.brown.edu/libweb/freecite_notice.php). [#5206](https://github.com/JabRef/jabref/pull/5206)
- We moved the dropdown menu for selecting the push-application from the toolbar into the external application preferences. [#674](https://github.com/JabRef/jabref/issues/674)
- We removed the alphabetical ordering of the custom tabs and updated the error message when trying to create a general field with a name containing an illegal character. [#5019](https://github.com/JabRef/jabref/issues/5019)
- We added a context menu to the bib(la)tex-source-editor to copy'n'paste. [#5007](https://github.com/JabRef/jabref/pull/5007)
- We added a tool that allows searching for citations in LaTeX files. It scans directories and shows which entries are used, how many times and where.
- We added a 'LaTeX citations' tab to the entry editor, to search for citations to the active entry in the LaTeX file directory. It can be disabled in the preferences dialog.
- We added an option in preferences to allow for integers in field "edition" when running database in bibtex mode. [#4680](https://github.com/JabRef/jabref/issues/4680)
- We added the ability to use negation in export filter layouts. [#5138](https://github.com/JabRef/jabref/pull/5138)
- Focus on Name Area instead of 'OK' button whenever user presses 'Add subgroup'. [#6307](https://github.com/JabRef/jabref/issues/6307)
- We changed the behavior of merging that the entry which has "smaller" bibkey will be selected. [#7395](https://github.com/JabRef/jabref/issues/7395)

### Fixed

- We fixed an issue where JabRef died silently for the user without enough inotify instances [#4874](https://github.com/JabRef/jabref/issues/4874)
- We fixed an issue where corresponding groups are sometimes not highlighted when clicking on entries [#3112](https://github.com/JabRef/jabref/issues/3112)
- We fixed an issue where custom exports could not be selected in the 'Export (selected) entries' dialog [#4013](https://github.com/JabRef/jabref/issues/4013)
- Italic text is now rendered correctly. [#3356](https://github.com/JabRef/jabref/issues/3356)
- The entry editor no longer gets corrupted after using the source tab. [#3532](https://github.com/JabRef/jabref/issues/3532) [#3608](https://github.com/JabRef/jabref/issues/3608) [#3616](https://github.com/JabRef/jabref/issues/3616)
- We fixed multiple issues where entries did not show up after import if a search was active. [#1513](https://github.com/JabRef/jabref/issues/1513) [#3219](https://github.com/JabRef/jabref/issues/3219))
- We fixed an issue where the group tree was not updated correctly after an entry was changed. [#3618](https://github.com/JabRef/jabref/issues/3618)
- We fixed an issue where a right-click in the main table selected a wrong entry. [#3267](https://github.com/JabRef/jabref/issues/3267)
- We fixed an issue where in rare cases entries where overlayed in the main table. [#3281](https://github.com/JabRef/jabref/issues/3281)
- We fixed an issue where selecting a group messed up the focus of the main table and the entry editor. [#3367](https://github.com/JabRef/jabref/issues/3367)
- We fixed an issue where composite author names were sorted incorrectly. [#2828](https://github.com/JabRef/jabref/issues/2828)
- We fixed an issue where commands followed by `-` didn't work. [#3805](https://github.com/JabRef/jabref/issues/3805)
- We fixed an issue where a non-existing aux file in a group made it impossible to open the library. [#4735](https://github.com/JabRef/jabref/issues/4735)
- We fixed an issue where some journal names were wrongly marked as abbreviated. [#4115](https://github.com/JabRef/jabref/issues/4115)
- We fixed an issue where the custom file column were sorted incorrectly. [#3119](https://github.com/JabRef/jabref/issues/3119)
- We improved the parsing of author names whose infix is abbreviated without a dot. [#4864](https://github.com/JabRef/jabref/issues/4864)
- We fixed an issues where the entry losses focus when a field is edited and at the same time used for sorting. [#3373](https://github.com/JabRef/jabref/issues/3373)
- We fixed an issue where the menu on Mac OS was not displayed in the usual Mac-specific way. [#3146](https://github.com/JabRef/jabref/issues/3146)
- We improved the integrity check for page numbers. [#4113](https://github.com/JabRef/jabref/issues/4113) and [feature request in the forum](https://discourse.jabref.org/t/pages-field-allow-use-of-en-dash/1199)
- We fixed an issue where the order of fields in customized entry types was not saved correctly. [#4033](https://github.com/JabRef/jabref/issues/4033)
- We fixed an issue where renaming a group did not change the group name in the interface. [#3189](https://github.com/JabRef/jabref/issues/3189)
- We fixed an issue where the groups tree of the last database was still shown even after the database was already closed.
- We fixed an issue where the "Open file dialog" may disappear behind other windows. [#3410](https://github.com/JabRef/jabref/issues/3410)
- We fixed an issue where the number of entries matched was not updated correctly upon adding or removing an entry. [#3537](https://github.com/JabRef/jabref/issues/3537)
- We fixed an issue where the default icon of a group was not colored correctly.
- We fixed an issue where the first field in entry editor was not focused when adding a new entry. [#4024](https://github.com/JabRef/jabref/issues/4024)
- We reworked the "Edit file" dialog to make it resizeable and improved the workflow for adding and editing files [#2970](https://github.com/JabRef/jabref/issues/2970)
- We fixed an issue where custom name formatters were no longer found correctly. [#3531](https://github.com/JabRef/jabref/issues/3531)
- We fixed an issue where the month was not shown in the preview. [#3239](https://github.com/JabRef/jabref/issues/3239)
- Rewritten logic to detect a second jabref instance. [#4023](https://github.com/JabRef/jabref/issues/4023)
- We fixed an issue where the "Convert to BibTeX-Cleanup" moved the content of the `file` field to the `pdf` field [#4120](https://github.com/JabRef/jabref/issues/4120)
- We fixed an issue where the preview pane in entry preview in preferences wasn't showing the citation style selected [#3849](https://github.com/JabRef/jabref/issues/3849)
- We fixed an issue where the default entry preview style still contained the field `review`. The field `review` in the style is now replaced with comment to be consistent with the entry editor [#4098](https://github.com/JabRef/jabref/issues/4098)
- We fixed an issue where users were vulnerable to XXE attacks during parsing [#4229](https://github.com/JabRef/jabref/issues/4229)
- We fixed an issue where files added via the "Attach file" contextmenu of an entry were not made relative. [#4201](https://github.com/JabRef/jabref/issues/4201) and [#4241](https://github.com/JabRef/jabref/issues/4241)
- We fixed an issue where author list parser can't generate bibtex for Chinese author. [#4169](https://github.com/JabRef/jabref/issues/4169)
- We fixed an issue where the list of XMP Exclusion fields in the preferences was not be saved [#4072](https://github.com/JabRef/jabref/issues/4072)
- We fixed an issue where the ArXiv Fetcher did not support HTTP URLs [koppor#328](https://github.com/koppor/jabref/issues/328)
- We fixed an issue where only one PDF file could be imported [#4422](https://github.com/JabRef/jabref/issues/4422)
- We fixed an issue where "Move to group" would always move the first entry in the library and not the selected [#4414](https://github.com/JabRef/jabref/issues/4414)
- We fixed an issue where an older dialog appears when downloading full texts from the quality menu. [#4489](https://github.com/JabRef/jabref/issues/4489)
- We fixed an issue where right clicking on any entry in any database and selecting "Open folder" results in the NullPointer exception. [#4763](https://github.com/JabRef/jabref/issues/4763)
- We fixed an issue where option 'open terminal here' with custom command was passing the wrong argument. [#4802](https://github.com/JabRef/jabref/issues/4802)
- We fixed an issue where ranking an entry would generate an IllegalArgumentException. [#4754](https://github.com/JabRef/jabref/issues/4754)
- We fixed an issue where special characters where removed from non-label key generation pattern parts [#4767](https://github.com/JabRef/jabref/issues/4767)
- We fixed an issue where the RIS import would overwite the article date with the value of the acessed date [#4816](https://github.com/JabRef/jabref/issues/4816)
- We fixed an issue where an NullPointer exception was thrown when a referenced entry in an Open/Libre Office document was no longer present in the library. Now an error message with the reference marker of the missing entry is shown. [#4932](https://github.com/JabRef/jabref/issues/4932)
- We fixed an issue where a database exception related to a missing timezone was too big. [#4827](https://github.com/JabRef/jabref/issues/4827)
- We fixed an issue where the IEEE fetcher returned an error if no keywords were present in the result from the IEEE website [#4997](https://github.com/JabRef/jabref/issues/4997)
- We fixed an issue where the command line help text had several errors, and arguments and descriptions have been rewritten to simplify and detail them better. [#2016](https://github.com/JabRef/jabref/issues/2016)
- We fixed an issue where the same menu for changing entry type had two different sizes and weights. [#4977](https://github.com/JabRef/jabref/issues/4977)
- We fixed an issue where the "Attach file" dialog, in the right-click menu for an entry, started on the working directory instead of the user's main directory. [#4995](https://github.com/JabRef/jabref/issues/4995)
- We fixed an issue where the JabRef Icon in the macOS launchpad was not displayed correctly [#5003](https://github.com/JabRef/jabref/issues/5003)
- We fixed an issue where the "Search for unlinked local files" would throw an exception when parsing the content of a PDF-file with missing "series" information [#5128](https://github.com/JabRef/jabref/issues/5128)
- We fixed an issue where the XMP Importer would incorrectly return an empty default entry when importing pdfs [#6577](https://github.com/JabRef/jabref/issues/6577)
- We fixed an issue where opening the menu 'Library properties' marked the library as modified [#6451](https://github.com/JabRef/jabref/issues/6451)
- We fixed an issue when importing resulted in an exception [#7343](https://github.com/JabRef/jabref/issues/7343)
- We fixed an issue where the field in the Field formatter dropdown selection were sorted in random order. [#7710](https://github.com/JabRef/jabref/issues/7710)

### Removed

- The feature to "mark entries" was removed and merged with the groups functionality. For migration, a group is created for every value of the `__markedentry` field and the entry is added to this group.
- The number column was removed.
- We removed the global search feature.
- We removed the coloring of cells in the main table according to whether the field is optional/required.
- We removed the feature to find and resolve duplicate BibTeX keys (as this use case is already covered by the integrity check).
- We removed a few commands from the right-click menu that are not needed often and thus don't need to be placed that prominently:
  - Print entry preview: available through entry preview
  - All commands related to marking: marking is not yet reimplemented
  - Set/clear/append/rename fields: available through Edit menu
  - Manage keywords: available through the Edit menu
  - Copy linked files to folder: available through File menu
  - Add/move/remove from group: removed completely (functionality still available through group interface)
- We removed the option to change the column widths in the preferences dialog. [#4546](https://github.com/JabRef/jabref/issues/4546)

## Older versions

The changelog of JabRef 4.x is available at the [v4.3.1 tag](https://github.com/JabRef/jabref/blob/v4.3.1/CHANGELOG.md).
The changelog of JabRef 3.x is available at the [v3.8.2 tag](https://github.com/JabRef/jabref/blob/v3.8.2/CHANGELOG.md).
The changelog of JabRef 2.11 and all previous versions is available as [text file in the v2.11.1 tag](https://github.com/JabRef/jabref/blob/v2.11.1/CHANGELOG).

[Unreleased]: https://github.com/JabRef/jabref/compare/v6.0-alpha2...HEAD
[6.0-alpha2]: https://github.com/JabRef/jabref/compare/v6.0-alpha...v6.0-alpha2
[6.0-alpha]: https://github.com/JabRef/jabref/compare/v5.15...v6.0-alpha
[5.15]: https://github.com/JabRef/jabref/compare/v5.14...v5.15
[5.14]: https://github.com/JabRef/jabref/compare/v5.13...v5.14
[5.13]: https://github.com/JabRef/jabref/compare/v5.12...v5.13
[5.12]: https://github.com/JabRef/jabref/compare/v5.11...v5.12
[5.11]: https://github.com/JabRef/jabref/compare/v5.10...v5.11
[5.10]: https://github.com/JabRef/jabref/compare/v5.9...v5.10
[5.9]: https://github.com/JabRef/jabref/compare/v5.8...v5.9
[5.8]: https://github.com/JabRef/jabref/compare/v5.7...v5.8
[5.7]: https://github.com/JabRef/jabref/compare/v5.6...v5.7
[5.6]: https://github.com/JabRef/jabref/compare/v5.5...v5.6
[5.5]: https://github.com/JabRef/jabref/compare/v5.4...v5.5
[5.4]: https://github.com/JabRef/jabref/compare/v5.3...v5.4
[5.3]: https://github.com/JabRef/jabref/compare/v5.2...v5.3
[5.2]: https://github.com/JabRef/jabref/compare/v5.1...v5.2
[5.1]: https://github.com/JabRef/jabref/compare/v5.0...v5.1
[5.0]: https://github.com/JabRef/jabref/compare/v5.0-beta...v5.0
[5.0-beta]: https://github.com/JabRef/jabref/compare/v5.0-alpha...v5.0-beta
[5.0-alpha]: https://github.com/JabRef/jabref/compare/v4.3...v5.0-alpha

<!-- markdownlint-disable-file MD024 MD033 MD053 --><|MERGE_RESOLUTION|>--- conflicted
+++ resolved
@@ -36,11 +36,8 @@
 - We added a new `jabkit` command `pseudonymize` to pseudonymize the library. [#13109](https://github.com/JabRef/jabref/issues/13109)
 - We added functionality to focus running instance when trying to start a second instance. [#13129](https://github.com/JabRef/jabref/issues/13129)
 - We added a new setting in the 'Entry Editor' preferences to hide the 'File Annotations' tab when no annotations are available. [#13143](https://github.com/JabRef/jabref/issues/13143)
-<<<<<<< HEAD
 - We added functionality to merge bib files in a given directory to the current bib and added a 'Merge other bib files into current bib' tab in the Preferences menu [#12290](https://github.com/JabRef/jabref/issues/12290)
-=======
 - We added support for multi-file import across different formats. [#13269](https://github.com/JabRef/jabref/issues/13269)
->>>>>>> ef7ecfee
 
 ### Changed
 
