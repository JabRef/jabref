--- conflicted
+++ resolved
@@ -15,11 +15,8 @@
 
 ### Changed
 
-<<<<<<< HEAD
-- Change Tooltip to display all linked Files when Hovering instead of only displays the First Linked File. [#12470](https://github.com/JabRef/jabref/issues/12470)
-=======
+- WE changed the tooltop to display all linked Files when hovering instead of only displaying the the first linked file. [#12470](https://github.com/JabRef/jabref/issues/12470)
 - We moved the "Generate a new key for imported entries" option from the "Web search" tab to the "Citation key generator" tab in preferences. [#12436](https://github.com/JabRef/jabref/pull/12436)
->>>>>>> 0e15a17a
 - We improved the offline parsing of BibTeX data from PDF-documents. [#12278](https://github.com/JabRef/jabref/issues/12278)
 - The tab bar is now hidden when only one library is open. [#9971](https://github.com/JabRef/jabref/issues/9971)
 
