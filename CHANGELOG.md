--- conflicted
+++ resolved
@@ -19,12 +19,9 @@
 - We added a new "Copy citation (text)" button in the context menu of the preview. [#12551](https://github.com/JabRef/jabref/issues/12551)
 - We added a new "Export to clipboard" button in the context menu of the preview. [#12551](https://github.com/JabRef/jabref/issues/12551)
 - We added an integrity check if a URL appears in a title. [#12354](https://github.com/JabRef/jabref/issues/12354)
-<<<<<<< HEAD
 - We added batch fetching of bibliographic data for multiple entries in the "Lookup" menu. [#12275](https://github.com/JabRef/jabref/issues/12275)
-=======
 - We added a feature for enabling drag-and-drop of files into groups  [#12540](https://github.com/JabRef/jabref/issues/12540)
 - We added support for reordering keywords via drag and drop, automatic alphabetical ordering, and improved pasting and editing functionalities in the keyword editor. [#10984](https://github.com/JabRef/jabref/issues/10984)
->>>>>>> 357d0ae1
 
 ### Changed
 
