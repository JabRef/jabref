# Changelog
All notable changes to this project will be documented in this file.
This project **does not** adhere to [Semantic Versioning](http://semver.org/).
This file tries to follow the conventions proposed by [keepachangelog.com](http://keepachangelog.com/).
Here, the categories "Changed" for added and changed functionality,
"Fixed" for fixed functionality, and
"Removed" for removed functionality are used.

We refer to [GitHub issues](https://github.com/JabRef/jabref/issues) by using `#NUM`.

## [Unreleased]

### Changed
- We updated the dialog for setting up general fields.
- URL field formatting is updated. All whitespace chars, located at the beginning/ending of the url, are trimmed automatically
- We changed the behavior of the field formatting dialog such that the `bibtexkey` is not changed when formatting all fields or all text fields.
- We added a "Move file to file directory and rename file" option for simultaneously moving and renaming of document file. [#4166](https://github.com/JabRef/jabref/issues/4166)
- Use integrated graphics card instead of discrete on macOS [#4070](https://github.com/JabRef/jabref/issues/4070)
- We changed the minimum required version of Java to 1.8.0_171, as this is the latest release for which the automatic Java update works.  [4093](https://github.com/JabRef/jabref/issues/4093)
- The special fields like `Printed` and `Read status` now show gray icons when the row is hovered.
- We added a button in the tab header which allows you to close the database with one click. https://github.com/JabRef/jabref/issues/494
- Sorting in the main table now takes information from cross-referenced entries into account. https://github.com/JabRef/jabref/issues/2808
- If a group has a color specified, then entries matched by this group have a small colored bar in front of them in the main table.
- Change default icon for groups to a circle because a colored version of the old icon was hard to distinguish from its black counterpart.
- In the main table, the context menu appears now when you press the "context menu" button on the keyboard. [feature request in the forum](http://discourse.jabref.org/t/how-to-enable-keyboard-context-key-windows)
- We added icons to the group side panel to quickly switch between `union` and `intersection` group view mode https://github.com/JabRef/jabref/issues/3269.
- We use `https` for [fetching from most online bibliographic database](https://help.jabref.org/en/#-using-online-bibliographic-database).
- We changed the default keyboard shortcuts for moving between entries when the entry editor is active to ̀<kbd>alt</kbd> + <kbd>up/down</kbd>.
- Opening a new file now prompts the directory of the currently selected file, instead of the directory of the last opened file.
- Window state is saved on close and restored on start.
- Files without a defined external file type are now directly opened with the default application of the operating system
- We streamlined the process to rename and move files by removing the confirmation dialogs.
- We removed the redundant new lines of markings and wrapped the summary in the File annotation tab. [#3823](https://github.com/JabRef/jabref/issues/3823)
- We add auto url formatting when user paste link to URL field in entry editor. [#254](https://github.com/koppor/jabref/issues/254)
- We added a minimal height for the entry editor so that it can no longer be hidden by accident. [#4279](https://github.com/JabRef/jabref/issues/4279)
- We added a new keyboard shortcut so that the entry editor could be closed by <kbd>Ctrl<kbd> + <kbd>E<kbd>. [#4222] (https://github.com/JabRef/jabref/issues/4222)
<<<<<<< HEAD
- We updated updated the Related Articles tab to accept JSON from the new version of the Mr. DLib service

=======
- We added an option in the preference dialog box, that allows user to pick the dark or light theme option. [#4130] (https://github.com/JabRef/jabref/issues/4130)
>>>>>>> d37ef3e1






### Fixed
- We fixed an issue where custom exports could not be selected in the 'Export (selected) entries' dialog [#4013](https://github.com/JabRef/jabref/issues/4013)
- Italic text is now rendered correctly. https://github.com/JabRef/jabref/issues/3356
- The entry editor no longer gets corrupted after using the source tab. https://github.com/JabRef/jabref/issues/3532 https://github.com/JabRef/jabref/issues/3608 https://github.com/JabRef/jabref/issues/3616
- We fixed multiple issues where entries did not show up after import if a search was active. https://github.com/JabRef/jabref/issues/1513 https://github.com/JabRef/jabref/issues/3219
- We fixed an issue where the group tree was not updated correctly after an entry was changed. https://github.com/JabRef/jabref/issues/3618
- We fixed an issue where a right-click in the main table selected a wrong entry. https://github.com/JabRef/jabref/issues/3267
- We fixed an issue where in rare cases entries where overlayed in the main table. https://github.com/JabRef/jabref/issues/3281
- We fixed an issue where selecting a group messed up the focus of the main table / entry editor. https://github.com/JabRef/jabref/issues/3367
- We fixed an issue where composite author names were sorted incorrectly. https://github.com/JabRef/jabref/issues/2828
- We fixed an issue where commands followed by `-` didn't work. [#3805](https://github.com/JabRef/jabref/issues/3805)
- We fixed an issue where some journal names were wrongly marked as abbreviated. [#4115](https://github.com/JabRef/jabref/issues/4115)
- We fixed an issue where the custom file column were sorted incorrectly. https://github.com/JabRef/jabref/issues/3119
- We fixed an issues where the entry losses focus when a field is edited and at the same time used for sorting. https://github.com/JabRef/jabref/issues/3373
- We fixed an issue where the menu on Mac OS was not displayed in the usual Mac-specific way. https://github.com/JabRef/jabref/issues/3146
- We fixed an issue where the order of fields in customized entry types was not saved correctly. [#4033](http://github.com/JabRef/jabref/issues/4033)
- We fixed an issue where the groups tree of the last database was still shown even after the database was already closed.
- We fixed an issue where the "Open file dialog" may disappear behind other windows. https://github.com/JabRef/jabref/issues/3410
- We fixed an issue where the default icon of a group was not colored correctly.
- We fixed an issue where the first field in entry editor was not focused when adding a new entry. [#4024](https://github.com/JabRef/jabref/issues/4024)
- We reworked the "Edit file" dialog to make it resizeable and improved the workflow for adding and editing files https://github.com/JabRef/jabref/issues/2970
- We fixed an issue where the month was not shown in the preview https://github.com/JabRef/jabref/issues/3239.
- Rewritten logic to detect a second jabref instance. [#4023](https://github.com/JabRef/jabref/issues/4023)
- We fixed an issue where the "Convert to BibTeX-Cleanup" moved the content of the `file` field to the `pdf` field [#4120](https://github.com/JabRef/jabref/issues/4120)
- We fixed an issue where the preview pane in entry preview in preferences wasn't showing the citation style selected [#3849](https://github.com/JabRef/jabref/issues/3849)
- We fixed an issue where the default entry preview style still contained the field `review`. The field `review` in the style is now replaced with comment to be consistent with the entry editor [#4098](https://github.com/JabRef/jabref/issues/4098)
- We fixed an issue where users were vulnerable to XXE attacks during parsing [#4229](https://github.com/JabRef/jabref/issues/4229)
- We fixed an issue where files added via the "Attach file" contextmenu of an entry were not made relative. [#4201](https://github.com/JabRef/jabref/issues/4201) and [#4241](https://github.com/JabRef/jabref/issues/4241)
- We fixed an issue where author list parser can't generate bibtex for Chinese author. [#4169](https://github.com/JabRef/jabref/issues/4169)
- We fixed an issue where the list of XMP Exclusion fields in the preferences was not be saved [#4072](https://github.com/JabRef/jabref/issues/4072)
- We fixed an issue where the ArXiv Fetcher did not support HTTP URLs [#4367](https://github.com/JabRef/jabref/pull/4367)









### Removed
- The feature to "mark entries" was removed and merged with the groups functionality.  For migration, a group is created for every value of the `__markedentry` field and the entry is added to this group.
- The number column was removed.
- We removed the coloring of cells in the maintable according to whether the field is optional/required.
- We removed a few commands from the right-click menu that are not needed often and thus don't need to be placed that prominently:
  - Print entry preview: available through entry preview
  - All commands related to marking: marking is not yet reimplemented
  - Set/clear/append/rename fields: available through Edit menu
  - Manage keywords: available through Edit menu
  - Copy linked files to folder: available through File menu































## Older versions

The changelog of JabRef 4.x is available at the [v4.x branch](https://github.com/JabRef/jabref/blob/v4.x/CHANGELOG.md).
The changelog of JabRef 3.x is available at the [v3.8.2 tag](https://github.com/JabRef/jabref/blob/v3.8.2/CHANGELOG.md).
The changelog of JabRef 2.11 and all previous versions is available as [text file in the v2.11.1 tag](https://github.com/JabRef/jabref/blob/v2.11.1/CHANGELOG).

[Unreleased]: https://github.com/JabRef/jabref/compare/v4.3...HEAD
[4.3]: https://github.com/JabRef/jabref/compare/v4.2...v4.3
[4.2]: https://github.com/JabRef/jabref/compare/v4.1...v4.2
[4.1]: https://github.com/JabRef/jabref/compare/v4.0...v4.1
[4.0]: https://github.com/JabRef/jabref/compare/v4.0-beta3...v4.0
[4.0-beta3]: https://github.com/JabRef/jabref/compare/v4.0-beta2...v4.0-beta3
[4.0-beta2]: https://github.com/JabRef/jabref/compare/v4.0-beta...v4.0-beta2
[4.0-beta]: https://github.com/JabRef/jabref/compare/v3.8.2...v4.0-beta
[2.11.1]: https://github.com/JabRef/jabref/compare/v2.11...v2.11.1
[JavaFX]: https://en.wikipedia.org/wiki/JavaFX
<|MERGE_RESOLUTION|>--- conflicted
+++ resolved
@@ -34,12 +34,8 @@
 - We add auto url formatting when user paste link to URL field in entry editor. [#254](https://github.com/koppor/jabref/issues/254)
 - We added a minimal height for the entry editor so that it can no longer be hidden by accident. [#4279](https://github.com/JabRef/jabref/issues/4279)
 - We added a new keyboard shortcut so that the entry editor could be closed by <kbd>Ctrl<kbd> + <kbd>E<kbd>. [#4222] (https://github.com/JabRef/jabref/issues/4222)
-<<<<<<< HEAD
+- We added an option in the preference dialog box, that allows user to pick the dark or light theme option. [#4130] (https://github.com/JabRef/jabref/issues/4130)
 - We updated updated the Related Articles tab to accept JSON from the new version of the Mr. DLib service
-
-=======
-- We added an option in the preference dialog box, that allows user to pick the dark or light theme option. [#4130] (https://github.com/JabRef/jabref/issues/4130)
->>>>>>> d37ef3e1
 
 
 
