--- conflicted
+++ resolved
@@ -34,11 +34,8 @@
 - We fixed an issue where the "Find unlinked files" dialog would freeze JabRef on importing. [#7205](https://github.com/JabRef/jabref/issues/7205)
 - We fixed an issue where the "Find unlinked files" would stop importing when importing a single file failed. [#7206](https://github.com/JabRef/jabref/issues/7206)
 - We fixed an issue where an exception would be displayed for previewing and preferences when a custom theme has been configured but is missing [#7177](https://github.com/JabRef/jabref/issues/7177)
-<<<<<<< HEAD
 - We fixed an issue where URLs in `file` fields could not be handled on Windows. [#7359](https://github.com/JabRef/jabref/issues/7359)
-=======
-- We fixed an issue where the regex based file search miss-interpreted specific symbols [#4342](https://github.com/JabRef/jabref/issues/4342)
->>>>>>> 7672b2de
+- We fixed an issue where the regex based file search miss-interpreted specific symbols. [#4342](https://github.com/JabRef/jabref/issues/4342)
 - We fixed an issue where the Harvard RTF exporter used the wrong default file extension. [4508](https://github.com/JabRef/jabref/issues/4508)
 - We fixed an issue where the Harvard RTF exporter did not use the new authors formatter and therefore did not export "organization" authors correctly. [4508](https://github.com/JabRef/jabref/issues/4508)
 - We fixed an issue where the field `urldate` was not exported to the corresponding fields `YearAccessed`, `MonthAccessed`, `DayAccessed` in MS Office XML [#7354](https://github.com/JabRef/jabref/issues/7354)
