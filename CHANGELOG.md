# Changelog
All notable changes to this project will be documented in this file.
This project **does not** adhere to [Semantic Versioning](http://semver.org/).
This file tries to follow the conventions proposed by [keepachangelog.com](http://keepachangelog.com/).
Here, the categories "Changed" for added and changed functionality,
"Fixed" for fixed functionality, and
"Removed" for removed functionality is used.

We refer to [GitHub issues](https://github.com/JabRef/jabref/issues) by using `#NUM`.


## [Unreleased]

### Changed
- Source tab in the entry editor displays "BibLaTeX Source" when using biblatex mode
- [koppor#171](https://github.com/koppor/jabref/issues/171): Add Shortcuts to context menu
- Add session restoring functionality for shared database. Related to [#1703](https://github.com/JabRef/jabref/issues/1703)
- Implementation of LiveUpdate for PostgreSQL & Oracle systems. Related to [#970](https://github.com/JabRef/jabref/issues/970).
- [koppor#31](https://github.com/koppor/jabref/issues/31): Number column in the main table is always Left aligned
- Added support for [1.0.1 CitationStyles](http://citationstyles.org/)
- You can set and cycle between different preview styles (including CitationStyles)
- Added fetcher for [MathSciNet](http://www.ams.org/mathscinet), [zbMATH](https://www.zbmath.org/) and [Astrophysics Data System](http://www.adsabs.harvard.edu/)
- Improved search:
  - Search queries consisting of a normal query and a field-based query are now supported (for example, `JabRef AND author == you`)
  - Implemented [#825](https://github.com/JabRef/jabref/issues/825): Search Bar across all bib files instead each having its own
  - Implemented [#573](https://github.com/JabRef/jabref/issues/573): Add key shortcut for global search (`ctrl+shift+f`, if the searchfield is empty it will be focused instead)
  - The search result Window will now show which entry belongs to which bib file
  - The search result Window will now remember its location
  - The search result Window won't stay on top anymore if the main Window is focused and will be present in the taskbar
  - The user can jump from the searchbar to the maintable  with `ctrl+enter`
  - Implemented [#573 (comment)](https://github.com/JabRef/jabref/issues/573#issuecomment-232284156): Added shortcut: closing the search result window with `ctrl+w`
- Added integrity check for fields with BibTeX keys, e.g., `crossref` and `related`, to check that the key exists
- Fields linking to other entries (e.g., `crossref` and `related`) have now specialized editors in the entry editor. Check the tabs "Other fields" and "General".
- [#1496](https://github.com/JabRef/jabref/issues/1496) Keep track of which entry a downloaded file belongs to
- Made it possible to download multiple entries in one action
- [#1506](https://github.com/JabRef/jabref/issues/1506) It is possible to apply two new key modifier `title_case` for Title Case, `capitalize` for Capitalized first character of each word (difference is that title case will leave prepositions etc in lower case), and `sentence_case` for normal sentence case (first word capitalized). In addition `lower_case` and `upper_case` can be used instead of `lower` and `upper`. 
- Added two new pseudo-fields for search: `anykeyword` to search for a specific keyword and `anyfield` to search in all fields (useful in combination with search in specific fields)
- [#1813](https://github.com/JabRef/jabref/issues/1813) Import/Export preferences dialog default directory set to working directory
- [#1897](https://github.com/JabRef/jabref/issues/1897) Implemented integrity check for `year` field: Last four nonpunctuation characters should be numerals
- Address in MS-Office 2007 xml format is now imported as `location`
- [#1912](https://github.com/JabRef/jabref/issues/1912) Implemented integrity check for `edition` field: Should have the first letter capitalized (BibTeX), Should contain an integer or a literal (BibLaTeX)
- The dialog for choosing new entries additionally supports ID-based entry generation
- `number` field is now exported as `number` field in MS-Office 2007 xml format, if no `issue` field is present and the entry type is not `patent`
- `note` field is now exported as `comments` field in MS-Office 2007 xml format
- `comments` field in MS-Office 2007 xml format is now imported as `note` field
- [#463](https://github.com/JabRef/jabref/issues/463): Disable menu-item and toolbar-buttons while no database is open
- Implemented integrity check for `note` and `howpublished` field: Should have the first letter capitalized (BibTeX)
- <kbd>Pos1</kbd> / <kbd>HOME</kbd> now select the first/last entry in the main table and the search result frame.
- <kbd>UP</kbd> / <kbd>Down</kbd> / <kbd>Tab</kbd> / <kbd>shift+Tab</kbd> in the search result frame have now the same functionality as in the main  table.
- Importer for MODS format added
- [#2012](https://github.com/JabRef/jabref/issues/2012) Implemented integrity check for `month` field: Should be an integer or normalized (BibLaTeX), Should be normalized (BibTeX)
- [#1779](https://github.com/JabRef/jabref/issues/1779) Implemented integrity check for `bibtexkey` field: Empty BibTeX key
- Prohibit more than one connections to the same shared database.
- Implemented integrity check for `journaltitle` field: BibLaTeX field only (BibTeX)
- [#463](https://github.com/JabRef/jabref/issues/463): Disable certain menu items, toolbar buttons and context menu items while multiple entries are selected
- [#490](https://github.com/JabRef/jabref/issues/490) Added right click menu to main table and entry editor to allow copying doi url
- [#549](https://github.com/JabRef/jabref/issues/549) Added new shortcut to copy the BibTeX key as a hyperlink to its url to the clipboard
- Complete vietnam language translation in menu
- Generalize German translation of database into "Datenbank"
- Improve language quality of the German translation of shared database
- Change "Recent files" to "Recent databases" to keep the file menu consistent
- Customized importer files need to be slightly changed since the class `ImportFormat` was renamed to `Importer`
<<<<<<< HEAD
- [koppor/#97] (https://github.com/koppor/jabref/issues/97) : When importing preferences, the explorer will start where the preferences are last exported
=======
- [koppor#5](https://github.com/koppor/jabref/issues/5) When entries are found while dropping a pdf with xmp meta data the found entries will be displayed in the import dialog
- [koppor#61](https://github.com/koppor/jabref/issues/61) Display gray background text in "Author" and "Editor" field to assist newcomers
>>>>>>> 57027c0f

### Fixed
- Fixed [#2089](https://github.com/JabRef/jabref/issues/2089): Fixed faulty cite key generation
- Fixed [#2092](https://github.com/JabRef/jabref/issues/2092): "None"-button in date picker clears the date field
- Fixed [#1993](https://github.com/JabRef/jabref/issues/1993): Various optimizations regarding search performance
- Fixed [koppor#160](https://github.com/koppor/jabref/issues/160): Tooltips now working in the main table
- Fixed [#2054](https://github.com/JabRef/jabref/issues/2054): Ignoring a new version now works as expected
- Fixed [#1542](https://github.com/JabRef/jabref/issues/1542): Improved error messages when using fetcher
- Fixed selecting an entry out of multiple duplicates
- Fixed [#617](https://github.com/JabRef/jabref/issues/617): `Enter` in global search opens the selected entry & `Enter` in search dialog window opens the selected entry
- Entries in the SearchResultPanel will be shown correctly (Latex to Unicode)
- Suggestions in the autocomplete will be shown correctly (Latex to Unicode)
- Fixed: When searching the first match will be selected if the current selection is no match
- Selecting an entry in the search result Window will now select the correct entry in the bib file
- Entries in the SearchResultDialog are now converted to Unicode
- Suggestions in the autocomplete (search) are now in Unicode
- Fixed NullPointerException when opening search result window for an untitled database
- Fixed entry table traversal with Tab (no column traversal thus no double jump)
- Fixed [#1757](https://github.com/JabRef/jabref/issues/1757): Crash after saving illegal argument in entry editor
- Fixed [#1663](https://github.com/JabRef/jabref/issues/1663): Better multi-monitor support
- Fixed [#1882](https://github.com/JabRef/jabref/issues/1882): Crash after saving illegal bibtexkey in entry editor
- Fixed field `location` containing only city is not exported correctly to MS-Office 2007 xml format
- Fixed [#1235](https://github.com/JabRef/jabref/issues/1235): Modified Key bindings do not work correctly
- Fixed field `key` field is not exported to MS-Office 2008 xml format
- Fixed [#1181](https://github.com/JabRef/jabref/issues/1181) and [#1504](https://github.com/JabRef/jabref/issues/1504): Improved "Normalize to BibTeX name format": Support separated names with commas and colons. Considered name affixes such as "Jr".
- Fixed download files failed silently when an invalid directory is selected
- Fixed [#1949](https://github.com/JabRef/jabref/issues/1949): Error message directs to the wrong preference tab
- Fixed InvalidBackgroundColor flickering with Ctrl-s and File > Save database
- Fixed loop when pulling changes (shared database) when current selected field has changed
- Fixed [#1958](https://github.com/JabRef/jabref/issues/1958): Verbatim fields are no longer checked for HTML encoded characters by integrity checks
- Fixed [#1808](https://github.com/JabRef/jabref/issues/1808): Font preference dialog now keeps changes
- Fixed [#1937](https://github.com/JabRef/jabref/issues/1937): If no help page for the current chosen language exists, the english help page will be shown
- Fixed [#2060](https://github.com/JabRef/jabref/issues/2060): Medline fetcher now imports data in UTF-8 encoding
- Fixed file menu displays wrong hotkey in the German translation
- Fixed [#2090](https://github.com/JabRef/jabref/issues/#2090): If special fields were not selected, two menu item separator were shown
- Fixed [#2064](https://github.com/JabRef/jabref/issues/2064): Not all `other fields` are shown on entry change of same type
- Fixed [#2104](https://github.com/JabRef/jabref/issues/#2104): Crash after saving BibTeX source with parsing error
- Fixed [#2109](https://github.com/JabRef/jabref/issues/#2109): <kbd>Ctrl-s</kbd> doesn't trigger parsing error message
- Fixed RTFChars would only use "?" for characters with unicode over the value of 127, now it uses the base character (é -> e instead of ?)

### Removed
- Removed 2nd preview style
- The non-supported feature of being able to define file directories for any extension is removed. Still, it should work for older databases using the legacy `ps` and `pdf` fields, although we strongly encourage using the `file` field.
- Automatic migration for the `evastar_pdf` field is removed.
- We removed the customizable "content selectors" since they are replaced by the auto-completion feature
- Removed optional fields from `other fields` (BibTeX), Removed deprecated fields from `other fields` (BibLaTeX)

















































































## [3.6] - 2016-08-26

### Changed
- [#462](https://github.com/JabRef/jabref/issues/462) Extend the OpenConsoleFeature by offering a selection between default terminal emulator and configurable command execution.
- [#970](https://github.com/JabRef/jabref/issues/970): Implementation of shared database support (full system) with event based synchronization for MySQL, PostgreSQL and Oracle database systems.
- [#1026](https://github.com/JabRef/jabref/issues/1026) JabRef does no longer delete user comments outside of BibTeX entries and strings
- [#1225](https://github.com/JabRef/jabref/issues/1225): Hotkeys are now consistent
- [#1249](https://github.com/JabRef/jabref/issues/1249) Date layout formatter added
- [#1345](https://github.com/JabRef/jabref/issues/1345) Cleanup ISSN
- [#1516](https://github.com/JabRef/jabref/issues/1516) Selected field names are written in uppercase in the entry editor
- [#1751](https://github.com/JabRef/jabref/issues/1751) Added tooltip to web search button
- [#1758](https://github.com/JabRef/jabref/issues/1758) Added a button to open Database Properties dialog help
- [#1841](https://github.com/JabRef/jabref/issues/1841) The "etal"-string in the Authors layout formatter can now be empty
- Added EntryTypeFormatter to add camel casing to entry type in layouts, e.g., InProceedings
- Added print entry preview to the right click menu
- Added links to JabRef internet resources
- Added integrity check to avoid non-ASCII characters in BibTeX files
- Added ISBN integrity checker
- Added filter to not show selected integrity checks
- Automatically generated group names are now converted from LaTeX to Unicode
- Enhance the entry customization dialog to give better visual feedback
- Externally fetched information can be merged for entries with an ISBN
- Externally fetched information can be merged for entries with an ArXiv eprint
- File open dialogs now use default extensions as primary file filter
- For developers: Moved the bst package into logic. This requires the regeneration of antlr sources, execute: `gradlew generateSource`
- It is now possible to generate a new BIB database from the citations in an OpenOffice/LibreOffice document
- It is now possible to add your own lists of protected terms, see Options -> Manage protected terms
- Improve focus of the maintable after a sidepane gets closed (Before it would focus the toolbar or it would focus the wrong entry)
- Table row height is adjusted on Windows which is useful for high resolution displays
- The field name in the layout files for entry type is changed from `bibtextype` to `entrytype`. Please update your existing files as support for `bibtextype` will be removed eventually.
- The contents of `crossref` and `related` will be automatically updated if a linked entry changes key
- The information shown in the main table now resolves crossrefs and strings and it can be shown which fields are resolved in this way (Preferences -> Appearance -> Color codes for resolved fields)
- The formatting of the main table is based on the actual field shown when using e.g. `title/author`
- The arXiv fetcher now also supports free-text search queries
- Undo/redo are enabled/disabled and show the action in the tool tip
- Unified dialogs for opening/saving files

### Fixed
- Fixed [#636](https://github.com/JabRef/jabref/issues/636): DOI in export filters
- Fixed [#1257](https://github.com/JabRef/jabref/issues/1324): Preferences for the BibTeX key generator set in a version prior to 3.2 are now migrated automatically to the new version
- Fixed [#1264](https://github.com/JabRef/jabref/issues/1264): S with caron does not render correctly
- Fixed [#1288](https://github.com/JabRef/jabref/issues/1288): Newly opened bib-file is not focused
- Fixed [#1321](https://github.com/JabRef/jabref/issues/1321): LaTeX commands in fields not displayed in the list of references
- Fixed [#1324](https://github.com/JabRef/jabref/issues/1324): Save-Dialog for Lookup fulltext document now opens in the specified working directory
- Fixed [#1499](https://github.com/JabRef/jabref/issues/1499): {} braces are now treated correctly in in author/editor
- Fixed [#1527](https://github.com/JabRef/jabref/issues/1527): 'Get BibTeX data from DOI' Removes Marking
- Fixed [#1519](https://github.com/JabRef/jabref/issues/1519): The word "Seiten" is automatically removed when fetching info from ISBN
- Fixed [#1531](https://github.com/JabRef/jabref/issues/1531): `\relax` can be used for abbreviation of author names
- Fixed [#1554](https://github.com/JabRef/jabref/issues/1554): Import dialog is no longer hidden behind main window
- Fixed [#1592](https://github.com/JabRef/jabref/issues/1592): LibreOffice: wrong numbers in citation labels
- Fixed [#1609](https://github.com/JabRef/jabref/issues/1324): Adding a file to an entry opened dialog in the parent folder of the working directory
- Fixed [#1632](https://github.com/JabRef/jabref/issues/1632): User comments (`@Comment`) with or without brackets are now kept
- Fixed [#1639](https://github.com/JabRef/jabref/issues/1639): Google Scholar fetching works again.
- Fixed [#1643](https://github.com/JabRef/jabref/issues/1643): Searching with double quotes in a specific field ignores the last character
- Fixed [#1669](https://github.com/JabRef/jabref/issues/1669): Dialog for manual connection to OpenOffice/LibreOffice works again on Linux
- Fixed [#1682](https://github.com/JabRef/jabref/issues/1682): An entry now must have a BibTeX key to be cited in OpenOffice/LibreOffice
- Fixed [#1687](https://github.com/JabRef/jabref/issues/1687): "month" field ascending/descending sorting swapped
- Fixed [#1716](https://github.com/JabRef/jabref/issues/1716): `@`-Symbols stored in BibTeX fields no longer break the database
- Fixed [#1750](https://github.com/JabRef/jabref/issues/1750): BibLaTeX `date` field is now correctly exported as `year` in MS-Office 2007 xml format
- Fixed [#1760](https://github.com/JabRef/jabref/issues/1760): Preview updated correctly when selecting a single entry after selecting multiple entries
- Fixed [#1771](https://github.com/JabRef/jabref/issues/1771): Show all supported import types as default
- Fixed [#1804](https://github.com/JabRef/jabref/issues/1804): Integrity check no longer removes URL field by mistake
- Fixed: LaTeX characters in author names are now converted to Unicode before export in MS-Office 2007 xml format
- Fixed: `volume`, `journaltitle`, `issue` and `number`(for patents) fields are now exported correctly in MS-Office 2007 xml format
- Fixed NullPointerException when clicking OK without specifying a field name in set/clear/rename fields
- Fixed IndexOutOfBoundsException when trying to download a full text document without selecting an entry
- Fixed NullPointerException when trying to set a special field or mark an entry through the menu without having an open database
- Fixed NullPointerException when trying to synchronize file field with an entry without BibTeX key
- Fixed NullPointerException when importing PDFs and pressing cancel when selecting entry type
- Fixed a number of issues related to accessing the GUI from outside the EDT
- Fixed NullPointerException when using BibTeX key pattern `authFirstFull` and the author does not have a "von"-part
- Fixed NullPointerException when opening Customize entry type dialog without an open database
- LaTeX to Unicode converter now handles combining accents
- Fixed NullPointerException when clicking Browse in Journal abbreviations with empty text field
- Fixed NullPointerException when opening file in Plain text import
- Fixed NullPointerException when appending database
- Fixed NullPointerException when loading a style file that has not got a default style
- Date fields in the BibLatex standard are now always formatted in the correct way, independent of the preferences
- The merge entry dialog showed wrong heading after merging from DOI
- Manage content selectors now saves edited existing lists again and only marks database as changed when the content selectors are changed
- When inserting a duplicate the right entry will be selected
- Preview panel height is now saved immediately, thus is shown correctly if the panel height is changed, closed and opened again

### Removed
- [#1610](https://github.com/JabRef/jabref/issues/1610) Removed the possibility to auto show or hide the groups interface
- It is not longer possible to choose to convert HTML sub- and superscripts to equations
- Removed option to open right-click menu with ctrl + left-click as it was not working
- Removed option to disable entry editor when multiple entries are selected as it was not working
- Removed option to show warning for empty key as it was not working
- Removed option to show warning for duplicate key as it was not working
- Removed preview toolbar (since long disabled)


## [3.5] - 2016-07-13

### Changed
- Implemented [#1356](https://github.com/JabRef/jabref/issues/1356): Added a formatter for converting HTML to Unicode
- Implemented [#661](https://github.com/JabRef/jabref/issues/661): Introducing a "check for updates" mechnism (manually/automatic at startup)
- Implemented [#1338](https://github.com/JabRef/jabref/issues/1338): clicking on a crossref in the main table selects the parent entry and added a button in the entry editor to select the parent entry.
- Implemented [#1485](https://github.com/JabRef/jabref/issues/1485): Biblatex field shorttitle is now exported/imported as standard field ShortTitle to Word bibliography
- Implemented [#1431](https://github.com/JabRef/jabref/issues/1431): Import dialog shows file extensions and filters the view
- When resolving duplicate BibTeX-keys there is now an "Ignore" button. "Cancel" and close key now quits the resolving.
- The [online forum](http://discourse.jabref.org/) is now directly accessible via the "Help" menu
- Updated German translation

### Fixed
- Fixed [#1530](https://github.com/JabRef/jabref/issues/1530): Unescaped hashes in the url field are ignored by the integrity checker
- Fixed [#405](https://github.com/JabRef/jabref/issues/405): Added more {} around capital letters in Unicode/HTML to LaTeX conversion to preserve them
- Fixed [#1476](https://github.com/JabRef/jabref/issues/1476): NPE when importing from SQL DB because of missing DatabaseMode
- Fixed [#1481](https://github.com/JabRef/jabref/issues/1481): Mac OS X binary seems broken for JabRef 3.4 release
- Fixed [#1430](https://github.com/JabRef/jabref/issues/1430): "review changes" did misinterpret changes
- Fixed [#1434](https://github.com/JabRef/jabref/issues/1434): Static groups are now longer displayed as dynamic ones
- Fixed [#1482](https://github.com/JabRef/jabref/issues/1482): Correct number of matched entries is displayed for refining subgroups
- Fixed [#1444](https://github.com/JabRef/jabref/issues/1444): Implement getExtension and getDescription for importers.
- Fixed [#1507](https://github.com/JabRef/jabref/issues/1507): Keywords are now separated by the delimiter specified in the preferences
- Fixed [#1484](https://github.com/JabRef/jabref/issues/1484): HTML export handles some UTF characters wrong
- Fixed [#1534](https://github.com/JabRef/jabref/issues/1534): "Mark entries imported into database" does not work correctly
- Fixed [#1500](https://github.com/JabRef/jabref/issues/1500): Renaming of explicit groups now changes entries accordingly
- Fixed issue where field changes were not undoable if the time stamp was updated on editing
- Springer fetcher now fetches the requested number of entries (not one less as before)
- Alleviate multiuser concurrency issue when near simultaneous saves occur to a shared database file


## [3.4] - 2016-06-02

### Changed
- Implemented [#629](https://github.com/JabRef/jabref/issues/629): Explicit groups are now written in the "groups" field of the entry instead of at the end of the bib file
- Main table now accepts pasted DOIs and tries to retrieve the entry
- Added support for several Biblatex-fields through drop-down lists with valid alternatives
- Added integrity checker for an odd number of unescaped '#'
- Implemented [feature request 384](https://sourceforge.net/p/jabref/features/384): The merge entries dialog now show all text and colored differences between the fields
- Implemented [#1233](https://github.com/JabRef/jabref/issues/1233): Group side pane now takes up all the remaining space
- Added integrity check detecting HTML-encoded characters
- Added missing help files
- Implemented [feature request #1294](https://github.com/JabRef/jabref/issues/1294): Added possibility to filter for `*.jstyle` files in OpenOffice/LibreOffice style selection dialog. Open style selection dialog in directory of last selected file
- Added integrity check for ISSN
- Add LaTeX to Unicode converter as cleanup operation
- Added an option in the about dialog to easily copy the version information of JabRef
- Integrity check table can be sorted by clicking on column headings
- Added \SOFTWARE\Jabref 'Path' registry entry for installation path inside the installer
- Added an additional icon to distinguish DOI and URL links ([feature request #696](https://github.com/JabRef/jabref/issues/696))
- Added nbib fields to Medlineplain importer and to MedlineImporter
- Implemented [#1342](https://github.com/JabRef/jabref/issues/1342): show description of case converters as tooltip 
- Updated German translation

### Fixed
- Fixed [#473](https://github.com/JabRef/jabref/issues/473): Values in an entry containing symbols like ' are now properly escaped for exporting to the database
- Fixed [#1270](https://github.com/JabRef/jabref/issues/1270): Auto save is now working again as expected (without leaving a bunch of temporary files behind)
- Fixed [#1234](https://github.com/JabRef/jabref/issues/1234): NPE when getting information from retrieved DOI
- Fixed [#1245](https://github.com/JabRef/jabref/issues/1245): Empty jstyle properties can now be specified as ""
- Fixed [#1259](https://github.com/JabRef/jabref/issues/1259): NPE when sorting tabs
- Fixed display bug in the cleanup dialog: field formatters are now correctly displayed using their name 
- Fixed [#1271](https://github.com/JabRef/jabref/issues/1271): Authors with compound first names are displayed properly 
- Fixed: Selecting invalid jstyle causes NPE and prevents opening of style selection dialog
- Fixed: Move linked files to default directory works again
- Fixed [#1327](https://github.com/JabRef/jabref/issues/1327): PDF cleanup changes order of linked pdfs
- Fixed [#1313](https://github.com/JabRef/jabref/issues/1313): Remove UI for a configuration option which was no longer available
- Fixed [#1340](https://github.com/JabRef/jabref/issues/1340): Edit -> Mark Specific Color Dysfunctional on OSX
- Fixed [#1245](https://github.com/JabRef/jabref/issues/1245): Empty jstyle properties can now be specified as ""
- Fixed [#1364](https://github.com/JabRef/jabref/issues/1364): Windows: install to LOCALAPPDATA directory for non-admin users
- Fixed [#1365](https://github.com/JabRef/jabref/issues/1365): Default label pattern back to `[auth][year]`
- Fixed [#796](https://github.com/JabRef/jabref/issues/796): Undoing more than one entry at the same time is now working
- Fixed [#1122](https://github.com/JabRef/jabref/issues/1122): Group view is immediately updated after adding an entry to a group
- Fixed [#171](https://github.com/JabRef/jabref/issues/171): Dragging an entry to a group preserves scrolling
- Fixed [#1353](https://github.com/JabRef/jabref/issues/1353): Fetch-Preview did not display updated BibTeX-Key after clicking on `Generate Now`
- Fixed [#1381](https://github.com/JabRef/jabref/issues/1381): File links containing blanks are broken if non-default viewer is set
- Fixed sourceforge bug 1000: shorttitleINI can generate the initials of the shorttitle
- Fixed [#1394](https://github.com/JabRef/jabref/issues/1394): Personal journal abbrevations could not be saved
- Fixed [#1400](https://github.com/JabRef/jabref/issues/1400): Detect path constructs wrong path for Windows
- Fixed [#973](https://github.com/JabRef/jabref/issues/973): Add additional DOI field for English version of MS Office 2007 XML
- Fixed [#1412](https://github.com/JabRef/jabref/issues/1412): Save action *protect terms* protects terms within words unecessarily
- Fixed [#1420](https://github.com/JabRef/jabref/issues/1420): Auto downloader should respect file pattern and propose correct filename
- Fixed [#651](https://github.com/JabRef/jabref/issues/651): Improve parsing of author names containing braces
- Fixed [#1421](https://github.com/JabRef/jabref/issues/1421): Auto downloader should try to retrieve DOI if not present and fetch afterwards
- Fixed [#1457](https://github.com/JabRef/jabref/issues/1457): Support multiple words inside LaTeX commands to RTF export
- Entries retain their groupmembership when undoing their cut/deletion
- Fixed [#1450](https://github.com/JabRef/jabref/issues/1450): EntryEditor is restored in the correct size after preference changes
- Fixed [#421](https://github.com/JabRef/jabref/issues/421): Remove LaTeX commands from all BibTeX fields when exporting to Word Bibliography

### Removed
- Removed possibility to export entries/databases to an `.sql` file, as the logic cannot easily use the correct escape logic
- Removed support of old groups format, which was used prior to JabRef version 1.6. If you happen to have a 10 years old .bib file, then JabRef 3.3 can be used to convert it to the current format.
- Removed possibility to automatically add braces via Option - Preferences - File - Store the following fields with braces around capital letters. Please use save actions instead for adding braces automatically.
- Removed button to refresh groups view. This button shouldn't be needed anymore. Please report any cases where the groups view is not updated automatically.
- Medline and GVK importer no longer try to expand author initials (i.e.  `EH Wissler -> E. H. Wissler`).
- Removed not-working option "Select Matches" under Groups -> Settings.


## [3.3] - 2016-04-17

### Changed
- Migrated JabRef help to markdown at https://github.com/JabRef/help.jabref.org
- Add possibility to lookup DOI from BibTeX entry contents inside the DOI field
- PDFs can be automatically fetched from IEEE (given that you have access without logging in)
- The OpenOffice/LibreOffice style file handling is changed to have only a single list of available style and you need to add your custom styles again
- OpenOffice/LibreOffice style files are now always read and written with the same default encoding as for the database (found in the preferences)
- The user journal abbreviation list is now always read and written with the same default encoding as for the database (found in the preferences)
- The mass edit function "Set/clear/rename fields" is now in the Edit menu
- Implemented [#455](https://github.com/JabRef/jabref/issues/455): Add button in preference dialog to reset preferences
- Add ability to run arbitrary formatters as cleanup actions (some old cleanup jobs are replaced by this functionality)
- Add "Move linked files to default file directory" as cleanup procedure
- Implemented [#756](https://github.com/JabRef/jabref/issues/756): Add possibility to reformat all entries on save (under Preferences, File)
- All fields in a bib entry are written without any leading and trailing whitespace 
- Comments and preamble are serialized with capitalized first letter, i.e. `@Comment` instead of `@comment` and `@Preamble` instead of `@PREAMBLE`.
- Global sorting options and preferences are removed. Databases can still be sorted on save, but this is configured locally and stored in the file
- OvidImporter now also imports fields: doi, issn, language and keywords
- Implemented [#647](https://github.com/JabRef/jabref/issues/647): The preview can now be copied
- [#459](https://github.com/JabRef/jabref/issues/459) Open default directory when trying to add files to an entry
- Implemented [#668](https://github.com/JabRef/jabref/issues/668): Replace clear with icon to reduce search bar width
- Improved layout for OSX: Toolbar buttons and search field
- BibTeX and BibLaTeX mode is now file based and can be switched at runtime. The information is stored in the .bib file, and if it is not there detected by the entry types.
- Moved all quality-related database actions inside a new quality menu
- [#684](https://github.com/JabRef/jabref/issues/684): ISBNtoBibTex Error Message is now more clear
- Moved default bibliography mode to general preferences tab
- Add dialog to show all preferences in their raw form plus some filtering
- Added Ordinal formatter (1 -> 1st etc)
- [#492](https://github.com/JabRef/jabref/issues/492): If no text is marked, the whole field is copied. Preview of pasted text in tool tip
- [#454](https://github.com/JabRef/jabref/issues/454) Add a tab that shows all remaining entry fields that are not displayed in any other tab
- The LaTeX to Unicode/HTML functionality is much improved by covering many more cases
- Ability to convert from LaTeX to Unicode in right-click field menu
- Regex-based search is know only applied entirely and not split up to different regexes on whitespaces
- [#492](https://github.com/JabRef/jabref/issues/492): If no text is marked, the whole field is copied. Preview of pasted text in tool tip
- Integrity check now also checks broken file links, abbreviations in `journal` and `booktitle`, and incorrect use of proceedings with page numbers
- PdfContentImporter does not write the content of the first page into the review field any more
- Implemented [#462](https://github.com/JabRef/jabref/issues/462): Add new action to open console where opened database file is located. New button, menu entry and shortcut (CTRL+SHIFT+J) for this action have also been added.
- [#957](https://github.com/JabRef/jabref/issues/957) Improved usability of Export save order selection in Preferences and Database Properties
- [#958](https://github.com/JabRef/jabref/issues/958) Adjusted size and changed layout of database dialog
- [#1023](https://github.com/JabRef/jabref/issues/492) ArXiv fetcher now also fetches based on eprint id
- Moved "Get BibTeX data from DOI" from main table context menu to DOI field in entry editor
- Added open buttons to DOI and URL field
- Move Look & Feel settings from advanced to appearance tab in preferences
- JabRef installer now automatically determines the user rights and installs to home directory/program dir when user is restricted/admin
- Move PDF file directory configuration from external tab to file tab in preferences
- Implemented [#672](https://github.com/JabRef/jabref/issues/672): FileList now distributes its space dependent on the width of its columns
- Added missing German translations
- Swedish is added as a language option (still not a complete translation)
- [#969](https://github.com/JabRef/jabref/issues/969) Adding and replacing old event system mechanisms with Google Guava EventBus.

### Fixed
- Fixed [#318](https://github.com/JabRef/jabref/issues/318): Improve normalization of author names
- Fixed [#598](https://github.com/JabRef/jabref/issues/598) and [#402](https://github.com/JabRef/jabref/issues/402): No more issues with invalid icons for ExternalFileTypes in global search or after editing the settings
- Fixed [#883](https://github.com/JabRef/jabref/issues/883): No NPE during cleanup
- Fixed [#845](https://github.com/JabRef/jabref/issues/845): Add checkboxes for highlighting in groups menu, fixes other toggle highlighting as well for all toggle buttons
- Fixed [#890](https://github.com/JabRef/jabref/issues/890): No NPE when renaming file
- Fixed [#466](https://github.com/JabRef/jabref/issues/466): Rename PDF cleanup now also changes case of file name
- Fixed [#621](https://github.com/JabRef/jabref/issues/621) and [#669](https://github.com/JabRef/jabref/issues/669): Encoding and preamble now end with newline.
- Make BibTex parser more robust against missing newlines
- Fix bug that prevented the import of BibTex entries having only a key as content
- Fixed [#666](https://github.com/JabRef/jabref/issues/666): MS Office 2007 export is working again
- Fixed [#670](https://github.com/JabRef/jabref/issues/670): Expressions using enclosed quotes (`keywords="one two"`) did not work.
- Fixed [#667](https://github.com/JabRef/jabref/issues/667): URL field is not sanitized anymore upon opening in browser.
- Fixed [#687](https://github.com/JabRef/jabref/issues/687): Fixed NPE when closing JabRef with new unsaved database.
- Fixed [#680](https://github.com/JabRef/jabref/issues/680): Synchronize Files key binding works again.
- Fixed [#212](https://github.com/JabRef/jabref/issues/212): Added command line option `-g` for autogenerating bibtex keys
- Fixed [#213](https://github.com/JabRef/jabref/issues/212): Added command line option `-asfl` for autosetting file links
- Fixed [#671](https://github.com/JabRef/jabref/issues/671): Remember working directory of last import
- IEEEXplore fetcher replaces keyword separator with the preferred
- Fixed [#710](https://github.com/JabRef/jabref/issues/710): Fixed quit behavior under OSX
- "Merge from DOI" now honors removed fields
- Fixed [#778](https://github.com/JabRef/jabref/issues/778): Fixed NPE when exporting to `.sql` File
- Fixed [#824](https://github.com/JabRef/jabref/issues/824): MimeTypeDetector can now also handle local file links
- Fixed [#803](https://github.com/JabRef/jabref/issues/803): Fixed dynamically group, free-form search
- Fixed [#743](https://github.com/JabRef/jabref/issues/743): Logger not configured when JAR is started
- Fixed [#822](https://github.com/JabRef/jabref/issues/822): OSX - Exception when adding the icon to the dock
- Fixed [#609](https://github.com/JabRef/jabref/issues/609): Sort Arrows are shown in the main table if table is sorted
- Fixed [#685](https://github.com/JabRef/jabref/issues/685): Fixed MySQL exporting for more than one entry
- Fixed [#815](https://github.com/JabRef/jabref/issues/815): Curly Braces no longer ignored in OpenOffice/LibreOffice citation
- Fixed [#855](https://github.com/JabRef/jabref/issues/856): Fixed OpenOffice Manual connect - Clicking on browse does now work correctly
- Fixed [#649](https://github.com/JabRef/jabref/issues/649): Key bindings are now working in the preview panel
- Fixed [#410](https://github.com/JabRef/jabref/issues/410): Find unlinked files no longer freezes when extracting entry from PDF content
- Fixed [#936](https://github.com/JabRef/jabref/issues/936): Preview panel is now updated when an entry is cut/deleted
- Fixed [#1001](https://github.com/JabRef/jabref/issues/1001): No NPE when exporting a complete database
- Fixed [#991](https://github.com/JabRef/jabref/issues/991): Entry is now correctly removed from the BibDatabase
- Fixed [#1062](https://github.com/JabRef/jabref/issues/1062): Merge entry with DOI information now also applies changes to entry type
- Fixed [#535](https://github.com/JabRef/jabref/issues/535): Add merge action to right click menu
- Fixed [#1115](https://github.com/JabRef/jabref/issues/1115): Wrong warning message when importing duplicate entries
- Fixed [#935](https://github.com/JabRef/jabref/issues/935): PDFs, which are readable, but carry a protection for editing, are treated by the XMP parser and the importer generating a BibTeX entry based on the content.
- Fixed: Showing the preview panel with a single-click at startup

### Removed
- Removed JabRef offline help files which are replaced by the new online documentation at https://github.com/JabRef/help.jabref.org
- Fixed [#627](https://github.com/JabRef/jabref/issues/627): The `pdf` field is removed from the export formats, use the `file` field
- Removed configuration option to use database file directory as base directory for attached files and make it default instead
- Removed save session functionality as it just saved the last opened tabs which is done by default
- Removed CLI option `-l` to load a session
- Removed PDF preview functionality
- Removed Sixpackimporter it is not used in the wild anymore
- Removed double click listener from `doi` and `url` fields


## [3.2] - 2016-01-10

### Changed
- All import/open database warnings are now shown in a scrolling text area
- Add an integrity check to ensure that a url has a correct protocol, implements [#358](https://github.com/JabRef/jabref/issues/358)

### Fixed
- Changes in customized entry types are now directly reflected in the table when clicking "Apply" or "OK"
- Fixed [#608](https://github.com/JabRef/jabref/issues/608): Export works again
- Fixed [#417](https://github.com/JabRef/jabref/issues/417): Table now updates when switching groups
- Fixed [#534](https://github.com/JabRef/jabref/issues/534): No OpenOffice setup panel in preferences
- Fixed [#545](https://github.com/JabRef/jabref/issues/545): ACM fetcher works again
- Fixed [#593](https://github.com/JabRef/jabref/issues/593): Reference list generation works for OpenOffice/LibreOffice again
- Fixed [#598](https://github.com/JabRef/jabref/issues/598): Use default file icon for custom external file types
- Fixed [#607](https://github.com/JabRef/jabref/issues/607): OpenOffice/LibreOffice works on OSX again

### Removed
- OpenOffice/LibreOffice is removed from the push-to-application button and only accessed through the side panel


## [3.1] - 2015-12-24

### Changed
- Added new DoiResolution fetcher that tries to download full text PDF from DOI link
- Add options to close other/all databases in tab right-click menu
- Implements [#470](https://github.com/JabRef/jabref/issues/470): Show editor (as an alternative to author) and booktitle (as an alternative to journal) in the main table by default
- Restore focus to last focused tab on start
- Add ability to format/cleanup the date field
- Add support for proxy authentication via VM args and GUI settings, this implements [feature request 388](https://sourceforge.net/p/jabref/feature-requests/388/)
- Move Bibtex and Biblatex mode switcher to File menu
- Display active edit mode (BibTeX or Biblatex) at window title
- Implements [#444](https://github.com/JabRef/jabref/issues/444): The search is cleared by either clicking the clear-button or by pressing ESC with having focus in the search field.
- Icons are shown as Header for icon columns in the entry table ([#315](https://github.com/JabRef/jabref/issues/315))
- Tooltips are shown for header columns and contents which are too wide to be displayed in the entry table ([#384](https://github.com/JabRef/jabref/issues/384))
- Default order in entry table:  # | all file based icons (file, URL/DOI, ...) | all bibtex field based icons (bibtexkey, entrytype, author, title, ...) | all activated special field icons (ranking, quality, ...)
- Write all field keys in lower case. No more camel casing of field names. E.g., `title` is written instead of `Title`, `howpublished` instead of `HowPublished`, and `doi` instead of `DOI`. The configuration option `Use camel case for field names (e.g., "HowPublished" instead of "howpublished")` is gone.
- All field saving options are removed. There is no more customization of field sorting. '=' is now appended to the field key instead of its value. The intendation is aligned for an entry and not for the entire database. Entry names are written in title case format.
- Entries are only reformatted if they were changed during a session. There is no more mandatory reformatting of the entire database on save.
- Implements [#565](https://github.com/JabRef/jabref/issues/565): Highlighting matches works now also for regular expressions in preview panel and entry editor
- IEEEXplore search now downloads the full Bibtex record instead of parsing the fields from the HTML webpage result (fixes [bug 1146](https://sourceforge.net/p/jabref/bugs/1146/) and [bug 1267](https://sourceforge.net/p/jabref/bugs/1267/))
- Christmas color theme (red and green)
- Implements #444: The search is cleared by either clicking the clear-button or by pressing ESC with having focus in the search field. 
- Added command line switch --debug to show more detailed logging messages

### Fixed
- Fixed [bug 482](https://sourceforge.net/p/jabref/bugs/482/) partly: escaped brackets are now parsed properly when opening a bib file
- Fixed [#479](https://github.com/JabRef/jabref/issues/479): Import works again
- Fixed [#434](https://github.com/JabRef/jabref/issues/434): Revert to old 'JabRef' installation folder name instead of 'jabref'
- Fixed [#435](https://github.com/JabRef/jabref/issues/435): Retrieve non open access ScienceDirect PDFs via HTTP DOM
- Fixed: Cleanup process aborts if linked file does not exists
- Fixed [#420](https://github.com/JabRef/jabref/issues/420): Reenable preference changes
- Fixed [#414](https://github.com/JabRef/jabref/issues/414): Rework BibLatex entry types with correct required and optional fields
- Fixed [#413](https://github.com/JabRef/jabref/issues/413): Help links in released jar version are not working
- Fixes [#412](https://github.com/JabRef/jabref/issues/412): Biblatex preserves capital letters, checking whether letters may be converted to lowercase within the Integrity Check action is obsolete.
- Fixed [#437](https://github.com/JabRef/jabref/issues/437): The toolbar after the search field is now correctly wrapped when using a small window size for JabRef
- Fixed [#438](https://github.com/JabRef/jabref/issues/438): Cut, Copy and Paste are now translated correctly in the menu
- Fixed [#443](https://github.com/JabRef/jabref/issues/443)/[#445](https://github.com/JabRef/jabref/issues/445): Fixed sorting and moving special field columns
- Fixed [#498](https://github.com/JabRef/jabref/issues/498): non-working legacy PDF/PS column removed
- Fixed [#473](https://github.com/JabRef/jabref/issues/473): Import/export to external database works again
- Fixed [#526](https://github.com/JabRef/jabref/issues/526): OpenOffice/LibreOffice connection works again on Linux/OSX
- Fixed [#533](https://github.com/JabRef/jabref/issues/533): Preview parsed incorrectly when regular expression was enabled
- Fixed: MedlinePlain Importer made more resistant for malformed entries
- Fixed [#564](https://github.com/JabRef/jabref/issues/564): Cite command changes are immediately reflected in the push-to-application actions, and not only after restart

### Removed
- Removed BioMail format importer
- Removed file history size preference (never available from the UI)
- Removed jstorImporter because it's hardly ever used, even Jstor.org doesn't support/export said format anymore
- Removed ScifinderImporter because it's hardly ever used, and we could not get resource files to test against
- Removed option "Show one letter heading for icon columns" which is obsolete with the fix of [#315](https://github.com/JabRef/jabref/issues/315)/[#384](https://github.com/JabRef/jabref/issues/384)
- Removed table column "PDF/PS" which refers to legacy fields "ps" resp. "pdf" which are no longer supported (see also fix [#498](https://github.com/JabRef/jabref/issues/498))
- Removed the ability to export references on the CLI interface based on year ranges


## [3.0] - 2015-11-29

### Changed
 - Updated to support OpenOffice 4 and LibreOffice 5
 - Add toolbar icon for deleting an entry, and move menu item for this action to BibTeX
 - Better support for IEEEtranBSTCTL entries
 - Quick selection of month in entry editor
 - Unknown entry types will be converted to 'Misc' (was 'Other' before).
 - EntryTypes are now clustered per group on the 'new entry' GUI screen.
 - Tab shows the minimal unique folder name substring if multiple database files share the same name
 - Added a page numbers integrity checker
 - Position and size of certain dialogs are stored and restored.
 - Feature: Search Springer
 - Feature: Search DOAJ, Directory of Open Access Journals
 - Changes the old integrity check by improving the code base (+tests) and converting it to a simple issues table
 - Added combo box in MassSetFieldAction to simplify selecting the correct field name
 - Feature: Merge information from both entries on duplication detection
 - Always use import inspection dialog on import from file
 - All duplicate whitespaces / tabs / newlines are now removed from non-multiline fields
 - Improvements to search:
   - Search bar is now at the top
   - A summary of the search result is shown in textual form in the search bar
   - The search text field changes its color based on the search result (red if nothing is found, green if at least one entry is found)
   - Autocompletion suggestions are shown in a popup
   - Search options are available via a drop-down list, this implements [feature request 853](https://sourceforge.net/p/jabref/feature-requests/853/)
   - "Clear search" button also clears search field, this implements [feature request 601](https://sourceforge.net/p/jabref/feature-requests/601/)
   - Every search is done automatically (live) as soon as the search text is changed
   - Search is local by default. To do a global search, one has to do a local search and then this search can be done globally as well, opening a new window. 
   - The local search results can be shown in a new window. 
 - Feature: Merge information from a DOI generated BibTex entry to an entry
 - Added more characters to HTML/Unicode converter
 - Feature: Push citations to Texmaker ([bug 318](https://sourceforge.net/p/jabref/bugs/318/), [bug 582](https://sourceforge.net/p/jabref/bugs/582/))
 - Case changers improved to honor words (not yet more than single words) within {}
 - Feature: Added converters from HTML and Unicode to LaTeX on right click in text fields ([#191](https://github.com/JabRef/jabref/issues/191))
 - Feature: Add an option to the FileList context menu to delete an associated file from the file system
 - Feature: Field names "Doi", "Ee", and "Url" are now written as "DOI", "EE", and "URL"
 - The default language is now automatically set to the system's locale.
 - Use correct encoding names ([#155](https://github.com/JabRef/jabref/issues/155)) and replace old encoding names in bibtex files. This changes the file header.
 - No longer write JabRef version to BibTex file header.
 - No longer add blank lines inside a bibtex entry
 - Feature: When pasting a Google search URL, meta data will be automatically stripped before insertion.
 - Feature: PDF auto download from ACS, arXiv, ScienceDirect, SpringerLink, and Google Scholar
 - List of authors is now auto generated `scripts/generate-authors.sh` and inserted into L10N About.html
 - Streamline logging API: Replace usages of java.util.logging with commons.logging
 - Remove support for custom icon themes. The user has to use the default one.
 - Solved [feature request 767](https://sourceforge.net/p/jabref/feature-requests/767/): New subdatabase based on AUX file (biblatex)
 - Feature: DOItoBibTeX fetcher now also handles HTTP URLs
 - Feature: "Normalize to BibTeX name format" also removes newlines
 - Tweak of preference defaults
   - Autolink requires that the filename starts with the given BibTeX key and the default filename patterns is key followed by title
   - Default sorting changed
   - Default label pattern changed from `[auth][year]` to `[authors3][year]`
 - Feature: case changers now leave protected areas (enclosed with curly brackets) alone
 - BREAKING: The BibTeX key generator settings from previous versions are lost
 - BREAKING: LabelPatterns `[auth.etal]`, `[authEtAl]`, `[authors]`, `[authorsN]`, `[authorLast]` and more to omit spaces and commas (and work as described at http://jabref.sourceforge.net/help/LabelPatterns.php)
 - BREAKING: `[keywordN]` returns the Nth keyword (as described in the help) and not the first N keywords
 - BREAKING: If field consists of blanks only or an emtpy string, it is not written at all
 - Feature: new LabelPattern `[authFirstFull]` returning the last name of the first author and also a "van" or "von" if it exists
 - Feature: all new lines when writing an entry are obeying the globally configured new line (File -> newline separator). Affects fields: abstract and review
 - Feature: `[veryShortTitle]` and `[shortTitle]` also skip words like "in", "among", "before", ...
 - Feature: New LabelPattern `[keywordsN]`, where N is optional. Returns the first N keywords. If no N is specified ("`[keywords]`"), all keywords are returned. Spaces are removed.
 - Update supported LookAndFeels
 - Show replaced journal abbreviations on console
 - Integrated [GVK-Plugin](http://www.gbv.de/wikis/cls/Jabref-GVK-Plugin)
 - The three options to manage file references are moved to their own separated group in the Tools menu. 
 - Default preferences: Remote server (port 6050) always started on first JabRef instance. This prevents JabRef loaded twice when opening a bib file.

### Fixed
 - Fixed the bug that the file encoding was not correctly determined from the first (or second) line
 - Fixed [#325](https://github.com/JabRef/jabref/issues/325): Deactivating AutoCompletion crashes EntryEditor
 - Fixed bug when having added and then removed a personal journal list, an exception is always shown on startup
 - Fixed a bug in the IEEEXploreFetcher
 - Fixed [bug 1282](https://sourceforge.net/p/jabref/bugs/1282/) related to backslashes duplication.
 - Fixed [bug 1285](https://sourceforge.net/p/jabref/bugs/1285/): Editing position is not lost on saving
 - Fixed [bug 1297](https://sourceforge.net/p/jabref/bugs/1297/): No console message on closing
 - Fixed [#194](https://github.com/JabRef/jabref/issues/194): JabRef starts again on Win XP and Win Vista
 - Fixed: Tooltips are now shown for the #-field when the bibtex entry is incomplete.
 - Fixed [#173](https://github.com/JabRef/jabref/issues/173): Personal journal abbreviation list is not loaded twice
 - Bugfix: Preview of external journal abbreviation list now displays the correct list
 - Fixed [#223](https://github.com/JabRef/jabref/issues/223): Window is displayed in visible area even when having multiple screens
 - Localization tweaks: "can not" -> "cannot" and "file name" -> "filename"
 - Fixed: When reconfiguring the BibTeX key generator, changes are applied instantly without requiring a restart of JabRef
 - Fixed [#250](https://github.com/JabRef/jabref/issues/250): No hard line breaks after 70 chars in serialized JabRef meta data
 - Fixed [bug 1296](https://sourceforge.net/p/jabref/bugs/1296/): External links in the help open in the standard browser
 - Fixed behavior of opening files: If an existing database is opened, it is focused now instead of opening it twice.

### Removed
 - Entry type 'Other' is not selectable anymore as it is no real entry type. Will be converted to 'Misc'.
 - BREAKING: Remove plugin functionality.
 - The key bindings for searching specific databases are removed
 - Remove option to toggle native file dialog on mac by making JabRef always use native file dialogs on mac
 - Remove options to set PDF and PS directories per .bib database as the general options have also been deleted.
 - Remove option to disable renaming in FileChooser dialogs.
 - Remove option to hide the BibTeX Code tab in the entry editor.
 - Remove option to set a custom icon for the external file types. This is not possible anymore with the new icon font.
 - Remove legacy options to sync files in the "pdf" or "ps" field
 - Remove button to merge entries and keep the old ones.
 - Remove non-compact rank symbols in favor of compact rank
 - Remove Mr.DLib support as MR.DLib will be shut down in 2015
 - Remove support for key bindings per external application by allowing only the key binding "push to application" for the currently selected external application.
 - Remove "edit preamble" from toolbar
 - Remove support to the move-to-SysTray action
 - Remove incremental search
 - Remove option to disable autocompleters for search and make this always one
 - Remove option to highlight matches and make this always one when not using regex or grammar-based search
 - Remove non-working web searches: JSTOR and Sciencedirect (planned to be fixed for the next release)
 - Remove option Tools -> Open PDF or PS which is replaced by Tools -> Open File

## 2.80 - never released

Version 2.80 was intended as intermediate step to JabRef 3.0.
Since much functionality has changed during development, a release of this version was skipped.

## 2.11

The changelog of 2.11 and versions before is maintained as [text file](https://github.com/JabRef/jabref/blob/v2.11.1/CHANGELOG) in the [v2.11.1 tag](https://github.com/JabRef/jabref/tree/v2.11.1).

[Unreleased]: https://github.com/JabRef/jabref/compare/v3.6...HEAD
[3.6]: https://github.com/JabRef/jabref/compare/v3.5...v3.6
[3.5]: https://github.com/JabRef/jabref/compare/v3.4...v3.5
[3.4]: https://github.com/JabRef/jabref/compare/v3.3...v3.4
[3.3]: https://github.com/JabRef/jabref/compare/v3.2...v3.3
[3.2]: https://github.com/JabRef/jabref/compare/v3.1...v3.2
[3.1]: https://github.com/JabRef/jabref/compare/v3.0...v3.1
[3.0]: https://github.com/JabRef/jabref/compare/v2.11.1...v3.0
[dev_2.11]: https://github.com/JabRef/jabref/compare/v2.11.1...dev_2.11
[2.11.1]: https://github.com/JabRef/jabref/compare/v2.11...v2.11.1<|MERGE_RESOLUTION|>--- conflicted
+++ resolved
@@ -60,12 +60,9 @@
 - Improve language quality of the German translation of shared database
 - Change "Recent files" to "Recent databases" to keep the file menu consistent
 - Customized importer files need to be slightly changed since the class `ImportFormat` was renamed to `Importer`
-<<<<<<< HEAD
-- [koppor/#97] (https://github.com/koppor/jabref/issues/97) : When importing preferences, the explorer will start where the preferences are last exported
-=======
+- [koppor/#97] (https://github.com/koppor/jabref/issues/97): When importing preferences, the explorer will start where the preferences are last exported
 - [koppor#5](https://github.com/koppor/jabref/issues/5) When entries are found while dropping a pdf with xmp meta data the found entries will be displayed in the import dialog
 - [koppor#61](https://github.com/koppor/jabref/issues/61) Display gray background text in "Author" and "Editor" field to assist newcomers
->>>>>>> 57027c0f
 
 ### Fixed
 - Fixed [#2089](https://github.com/JabRef/jabref/issues/2089): Fixed faulty cite key generation
