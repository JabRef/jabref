--- conflicted
+++ resolved
@@ -19,11 +19,8 @@
 - We now show the number of items found and selected to import in the online search dialog. [#6248](https://github.com/JabRef/jabref/pull/6248)
 - We created a new install screen for macOS. [#5759](https://github.com/JabRef/jabref/issues/5759)
 - We implemented an option to download fulltext files while importing. [#6381](https://github.com/JabRef/jabref/pull/6381)
-<<<<<<< HEAD
 - We added a progress-indicator showing the average progress of background tasks to the toolbar. Clicking it reveals a pop-over with a list of running background tasks. [6443](https://github.com/JabRef/jabref/pull/6443)
-=======
 - We fixed the bug when strike the delete key in the text field. [#6421](https://github.com/JabRef/jabref/issues/6421)
->>>>>>> b7e8a151
 
 ### Changed
 
