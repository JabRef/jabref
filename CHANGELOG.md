--- conflicted
+++ resolved
@@ -104,13 +104,9 @@
 - We fixed an issue where only one PDF file could be imported [#4422](https://github.com/JabRef/jabref/issues/4422)
 - We fixed an issue where "Move to group" would always move the first entry in the library and not the selected [#4414](https://github.com/JabRef/jabref/issues/4414)
 - We fixed an issue where an older dialog appears when downloading full texts from the quality menu. [#4489](https://github.com/JabRef/jabref/issues/4489)
-<<<<<<< HEAD
 - We fixed an issue where ranking an entry would generate an IllegalArgumentException. [#4754](https://github.com/JabRef/jabref/issues/4754)
-
-=======
 - We fixed an issue where special characters where removed from non label key generation pattern parts [#4767](https://github.com/JabRef/jabref/issues/4767)
 - We fixed an issue where the RIS import would overwite the article date with the value of the acessed date [#4816](https://github.com/JabRef/jabref/issues/4816)
->>>>>>> 4d3ddf5c
 
 
 
