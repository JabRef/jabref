# Changelog

All notable changes to this project will be documented in this file.
The format is based on [Keep a Changelog](https://keepachangelog.com/en/1.0.0/).
We refer to [GitHub issues](https://github.com/JabRef/jabref/issues) by using `#NUM`.
In case, there is no issue present, the pull request implementing the feature is linked.

Note that this project **does not** adhere to [Semantic Versioning](https://semver.org/).

## [Unreleased]

### Added

- We added an error-specific message for when a download from a URL fails[#9826](https://github.com/JabRef/jabref/issues/9826).
- We added protected terms described as "Computer science". [#10222](https://github.com/JabRef/jabref/pull/10222)

### Changed

### Fixed

- It is possible again to use "current table sort order" for the order of entries when saving. [#9869](https://github.com/JabRef/jabref/issues/9869)
- Passwords can be stored in GNOME key ring. [#10274](https://github.com/JabRef/jabref/issues/10274)
- We fixed an issue where groups based on an aux file could not be created due to an exception [#10350](https://github.com/JabRef/jabref/issues/10350)
<<<<<<< HEAD
=======
- We fixed an issue where the JabRef browser extension could not communicate with JabRef under macOS due to missing files. You should use the `.pkg` for the first installation as it updates all necessary files for the extension [#10308](https://github.com/JabRef/jabref/issues/10308)
>>>>>>> ed543e92

### Removed

## [5.10] - 2023-09-02

### Added

- We added a field showing the BibTeX/biblatex source for added and deleted entries in the "External Changes Resolver" dialog. [#9509](https://github.com/JabRef/jabref/issues/9509)
- We added user-specific comment field so that multiple users can make separate comments. [#543](https://github.com/koppor/jabref/issues/543)
- We added a search history list in the search field's right click menu. [#7906](https://github.com/JabRef/jabref/issues/7906)
- We added a full text fetcher for IACR eprints. [#9651](https://github.com/JabRef/jabref/pull/9651)
- We added "Attach file from URL" to right-click context menu to download and store a file with the reference library. [#9646](https://github.com/JabRef/jabref/issues/9646)
- We enabled updating an existing entry with data from InspireHEP. [#9351](https://github.com/JabRef/jabref/issues/9351)
- We added a fetcher for the Bibliotheksverbund Bayern (experimental). [#9641](https://github.com/JabRef/jabref/pull/9641)
- We added support for more biblatex date formats for parsing dates. [#2753](https://github.com/JabRef/issues/2753)
- We added support for multiple languages for exporting to and importing references from MS Office. [#9699](https://github.com/JabRef/jabref/issues/9699)
- We enabled scrolling in the groups list when dragging a group on another group. [#2869](https://github.com/JabRef/jabref/pull/2869)
- We added the option to automatically download online files when a new entry is created from an existing ID (e.g., DOI). The option can be disabled in the preferences under "Import and Export". [#9756](https://github.com/JabRef/jabref/issues/9756)
- We added a new Integrity check for unescaped ampersands. [koppor#585](https://github.com/koppor/jabref/issues/585)
- We added support for parsing `$\backslash$` in file paths (as exported by Mendeley). [forum#3470](https://discourse.jabref.org/t/mendeley-bib-import-with-linked-files/3470)
- We added the possibility to automatically fetch entries when an ISBN is pasted on the main table. [#9864](https://github.com/JabRef/jabref/issues/9864)
- We added the option to disable the automatic linking of files in the entry editor [#5105](https://github.com/JabRef/jabref/issues/5105)
- We added the link icon for ISBNs in linked identifiers column. [#9819](https://github.com/JabRef/jabref/issues/9819)
- We added key binding to focus on groups <kbd>alt</kbd> + <kbd>s</kbd> [#9863](https://github.com/JabRef/jabref/issues/9863)
- We added the option to unprotect a text selection, which strips all pairs of curly braces away. [#9950](https://github.com/JabRef/jabref/issues/9950)
- We added drag and drop events for field 'Groups' in entry editor panel. [#569](https://github.com/koppor/jabref/issues/569)
- We added support for parsing MathML in the Medline importer. [#4273](https://github.com/JabRef/jabref/issues/4273)
- We added the ability to search for an identifier (DOI, ISBN, ArXiv ID) directly from 'Web Search'. [#7575](https://github.com/JabRef/jabref/issues/7575) [#9674](https://github.com/JabRef/jabref/issues/9674)
- We added a cleanup activity that identifies a URL or a last-visited-date in the `note` field and moves it to the `url` and `urldate` field respectively. [koppor#216](https://github.com/koppor/jabref/issues/216)
- We enabled the user to change the name of a field in a custom entry type by double-clicking on it. [#9840](https://github.com/JabRef/jabref/issues/9840)
- We added some preferences options to disable online activity. [#10064](https://github.com/JabRef/jabref/issues/10064)
- We integrated two mail actions ("As Email" and "To Kindle") under a new "Send" option in the right-click & Tools menus. The Kindle option creates an email targeted to the user's Kindle email, which can be set in preferences under "External programs" [#6186](https://github.com/JabRef/jabref/issues/6186)
- We added an option to clear recent libraries' history. [#10003](https://github.com/JabRef/jabref/issues/10003)
- We added an option to encrypt and remember the proxy password. [#8055](https://github.com/JabRef/jabref/issues/8055)[#10044](https://github.com/JabRef/jabref/issues/10044)
- We added support for showing journal information, via info buttons next to the `Journal` and `ISSN` fields in the entry editor. [#6189](https://github.com/JabRef/jabref/issues/6189)
- We added support for pushing citations to Sublime Text 3 [#10098](https://github.com/JabRef/jabref/issues/10098)
- We added support for the Finnish language. [#10183](https://github.com/JabRef/jabref/pull/10183)
- We added the option to automatically replaces illegal characters in the filename when adding a file to JabRef. [#10182](https://github.com/JabRef/jabref/issues/10182)
- We added a privacy policy. [#10064](https://github.com/JabRef/jabref/issues/10064)
- We added a tooltip to show the number of entries in a group [#10208](https://github.com/JabRef/jabref/issues/10208)

### Changed

- We replaced "Close" by "Close library" and placed it after "Save all" in the File menu. [#10043](https://github.com/JabRef/jabref/pull/10043)
- We upgraded to Lucene 9.7 for the fulltext search. The search index will be rebuild. [#9584](https://github.com/JabRef/jabref/pull/10036)
- 'Get full text' now also checks the file url. [#568](https://github.com/koppor/jabref/issues/568)
- JabRef writes a new backup file only if there is a change. Before, JabRef created a backup upon start. [#9679](https://github.com/JabRef/jabref/pull/9679)
- We modified the `Add Group` dialog to use the most recently selected group hierarchical context. [#9141](https://github.com/JabRef/jabref/issues/9141)
- We refined the 'main directory not found' error message. [#9625](https://github.com/JabRef/jabref/pull/9625)
- JabRef writes a new backup file only if there is a change. Before, JabRef created a backup upon start. [#9679](https://github.com/JabRef/jabref/pull/9679)
- Backups of libraries are not stored per JabRef version, but collected together. [#9676](https://github.com/JabRef/jabref/pull/9676)
- We streamlined the paths for logs and backups: The parent path fragment is always `logs` or `backups`.
- `log.txt` now contains an entry if a BibTeX entry could not be parsed.
- `log.txt` now contains debug messages. Debugging needs to be enabled explicitly. [#9678](https://github.com/JabRef/jabref/pull/9678)
- `log.txt` does not contain entries for non-found files during PDF indexing. [#9678](https://github.com/JabRef/jabref/pull/9678)
- The hostname is now determined using environment variables (`COMPUTERNAME`/`HOSTNAME`) first. [#9910](https://github.com/JabRef/jabref/pull/9910)
- We improved the Medline importer to correctly import ISO dates for `revised`. [#9536](https://github.com/JabRef/jabref/issues/9536)
- To avoid cluttering of the directory, We always delete the `.sav` file upon successful write. [#9675](https://github.com/JabRef/jabref/pull/9675)
- We improved the unlinking/deletion of multiple linked files of an entry using the <kbd>Delete</kbd> key. [#9473](https://github.com/JabRef/jabref/issues/9473)
- The field names of customized entry types are now exchanged preserving the case. [#9993](https://github.com/JabRef/jabref/pull/9993)
- We moved the custom entry types dialog into the preferences dialog. [#9760](https://github.com/JabRef/jabref/pull/9760)
- We moved the manage content selectors dialog to the library properties. [#9768](https://github.com/JabRef/jabref/pull/9768)
- We moved the preferences menu command from the options menu to the file menu. [#9768](https://github.com/JabRef/jabref/pull/9768)
- We reworked the cross ref labels in the entry editor and added a right click menu. [#10046](https://github.com/JabRef/jabref/pull/10046)
- We reorganized the order of tabs and settings in the library properties. [#9836](https://github.com/JabRef/jabref/pull/9836)
- We changed the handling of an "overflow" of authors at `[authIniN]`: JabRef uses `+` to indicate an overflow. Example: `[authIni2]` produces `A+` (instead of `AB`) for `Aachen and Berlin and Chemnitz`. [#9703](https://github.com/JabRef/jabref/pull/9703)
- We moved the preferences option to open the last edited files on startup to the 'General' tab. [#9808](https://github.com/JabRef/jabref/pull/9808)
- We improved the recognition of DOIs when pasting a link containing a DOI on the maintable. [#9864](https://github.com/JabRef/jabref/issues/9864s)
- We reordered the preferences dialog. [#9839](https://github.com/JabRef/jabref/pull/9839)
- We split the 'Import and Export' tab into 'Web Search' and 'Export'. [#9839](https://github.com/JabRef/jabref/pull/9839)
- We moved the option to run JabRef in memory stick mode into the preferences dialog toolbar. [#9866](https://github.com/JabRef/jabref/pull/9866)
- In case the library contains empty entries, they are not written to disk. [#8645](https://github.com/JabRef/jabref/issues/8645)
- The formatter `remove_unicode_ligatures` is now called `replace_unicode_ligatures`. [#9890](https://github.com/JabRef/jabref/pull/9890)
- We improved the error message when no terminal was found. [#9607](https://github.com/JabRef/jabref/issues/9607)
- In the context of the "systematic literature functionality", we changed the name "database" to "catalog" to use a separate term for online catalogs in comparison to SQL databases. [#9951](https://github.com/JabRef/jabref/pull/9951)
- We now show more fields (including Special Fields) in the dropdown selection for "Save sort order" in the library properties and for "Export sort order" in the preferences. [#10010](https://github.com/JabRef/jabref/issues/10010)
- We now encrypt and store the custom API keys in the OS native credential store. [#10044](https://github.com/JabRef/jabref/issues/10044)
- We changed the behavior of group addition/edit, so that sorting by alphabetical order is not performed by default after the modification. [#10017](https://github.com/JabRef/jabref/issues/10017)
- We fixed an issue with spacing in the cleanup dialogue. [#10081](https://github.com/JabRef/jabref/issues/10081)
- The GVK fetcher now uses the new [K10plus](https://www.bszgbv.de/services/k10plus/) database. [#10189](https://github.com/JabRef/jabref/pull/10189)

### Fixed

- We fixed an issue where clicking the group expansion pane/arrow caused the node to be selected, when it should just expand/detract the node. [#10111](https://github.com/JabRef/jabref/pull/10111)
- We fixed an issue where the browser import would add ' characters before the BibTeX entry on Linux. [#9588](https://github.com/JabRef/jabref/issues/9588)
- We fixed an issue where searching for a specific term with the DOAB fetcher lead to an exception. [#9571](https://github.com/JabRef/jabref/issues/9571)
- We fixed an issue where the "Import" -> "Library to import to" did not show the correct library name if two opened libraries had the same suffix. [#9567](https://github.com/JabRef/jabref/issues/9567)
- We fixed an issue where the rpm-Version of JabRef could not be properly uninstalled and reinstalled. [#9558](https://github.com/JabRef/jabref/issues/9558), [#9603](https://github.com/JabRef/jabref/issues/9603)
- We fixed an issue where the command line export using `--exportMatches` flag does not create an output bib file. [#9581](https://github.com/JabRef/jabref/issues/9581)
- We fixed an issue where custom field in the custom entry types could not be set to mulitline. [#9609](https://github.com/JabRef/jabref/issues/9609)
- We fixed an issue where the Office XML exporter did not resolve BibTeX-Strings when exporting entries. [forum#3741](https://discourse.jabref.org/t/exporting-bibtex-constant-strings-to-ms-office-2007-xml/3741)
- We fixed an issue where the Merge Entries Toolbar configuration was not saved after hitting 'Merge Entries' button. [#9091](https://github.com/JabRef/jabref/issues/9091)
- We fixed an issue where the password is stored in clear text if the user wants to use a proxy with authentication. [#8055](https://github.com/JabRef/jabref/issues/8055)
- JabRef is now more relaxed when parsing field content: In case a field content ended with `\`, the combination `\}` was treated as plain `}`. [#9668](https://github.com/JabRef/jabref/issues/9668)
- We resolved an issue that cut off the number of group entries when it exceeded four digits. [#8797](https://github.com/JabRef/jabref/issues/8797)
- We fixed the issue where the size of the global search window was not retained after closing. [#9362](https://github.com/JabRef/jabref/issues/9362)
- We fixed an issue where the Global Search UI preview is still white in dark theme. [#9362](https://github.com/JabRef/jabref/issues/9362)
- We fixed the double paste issue when <kbd>Cmd</kbd> + <kbd>v</kbd> is pressed on 'New entry from plaintext' dialog. [#9367](https://github.com/JabRef/jabref/issues/9367)
- We fixed an issue where the pin button on the Global Search dialog was located at the bottom and not at the top. [#9362](https://github.com/JabRef/jabref/issues/9362)
- We fixed the log text color in the event log console when using dark mode. [#9732](https://github.com/JabRef/jabref/issues/9732)
- We fixed an issue where searching for unlinked files would include the current library's .bib file. [#9735](https://github.com/JabRef/jabref/issues/9735)
- We fixed an issue where it was no longer possible to connect to a shared mysql database due to an exception. [#9761](https://github.com/JabRef/jabref/issues/9761)
- We fixed an issue where an exception was thrown for the user after <kbd>Ctrl</kbd>+<kbd>Z</kbd> command. [#9737](https://github.com/JabRef/jabref/issues/9737)
- We fixed the citation key generation for [`[authors]`, `[authshort]`, `[authorsAlpha]`, `[authIniN]`, `[authEtAl]`, `[auth.etal]`](https://docs.jabref.org/setup/citationkeypatterns#special-field-markers) to handle `and others` properly. [koppor#626](https://github.com/koppor/jabref/issues/626)
- We fixed the Save/save as file type shows BIBTEX_DB instead of "Bibtex library". [#9372](https://github.com/JabRef/jabref/issues/9372)
- We fixed the default main file directory for non-English Linux users. [#8010](https://github.com/JabRef/jabref/issues/8010)
- We fixed an issue when overwriting the owner was disabled. [#9896](https://github.com/JabRef/jabref/pull/9896)
- We fixed an issue regarding recording redundant prefixes in search history. [#9685](https://github.com/JabRef/jabref/issues/9685)
- We fixed an issue where passing a URL containing a DOI led to a "No entry found" notification. [#9821](https://github.com/JabRef/jabref/issues/9821)
- We fixed some minor visual inconsistencies and issues in the preferences dialog. [#9866](https://github.com/JabRef/jabref/pull/9866)
- The order of save actions is now retained. [#9890](https://github.com/JabRef/jabref/pull/9890)
- We fixed an issue where the order of save actions was not retained in the bib file. [#9890](https://github.com/JabRef/jabref/pull/9890)
- We fixed an issue in the preferences 'External file types' tab ignoring a custom application path in the edit dialog. [#9895](https://github.com/JabRef/jabref/issues/9895)
- We fixed an issue in the preferences where custom columns could be added to the entry table with no qualifier. [#9913](https://github.com/JabRef/jabref/issues/9913)
- We fixed an issue where the encoding header in a bib file was not respected when the file contained a BOM (Byte Order Mark). [#9926](https://github.com/JabRef/jabref/issues/9926)
- We fixed an issue where cli help output for import and export format was inconsistent. [koppor#429](https://github.com/koppor/jabref/issues/429)
- We fixed an issue where the user could select multiple conflicting options for autocompletion at once. [#10181](https://github.com/JabRef/jabref/issues/10181)
- We fixed an issue where no preview could be generated for some entry types and led to an exception. [#9947](https://github.com/JabRef/jabref/issues/9947)
- We fixed an issue where the Linux terminal working directory argument was malformed and therefore ignored upon opening a terminal [#9953](https://github.com/JabRef/jabref/issues/9953)
- We fixed an issue under Linux where under some systems the file instead of the folder was opened. [#9607](https://github.com/JabRef/jabref/issues/9607)
- We fixed an issue where an Automatic Keyword Group could not be deleted in the UI. [#9778](https://github.com/JabRef/jabref/issues/9778)
- We fixed an issue where the citation key pattern `[edtrN_M]` returned the wrong editor. [#9946](https://github.com/JabRef/jabref/pull/9946)
- We fixed an issue where empty grey containers would remain in the groups panel, if displaying of group item count is turned off. [#9972](https://github.com/JabRef/jabref/issues/9972)
- We fixed an issue where fetching an ISBN could lead to application freezing when the fetcher did not return any results. [#9979](https://github.com/JabRef/jabref/issues/9979)
- We fixed an issue where closing a library containing groups and entries caused an exception [#9997](https://github.com/JabRef/jabref/issues/9997)
- We fixed a bug where the editor for strings in a bibliography file did not sort the entries by their keys [#10083](https://github.com/JabRef/jabref/pull/10083)
- We fixed an issues where clicking on the empty space of specific context menu entries would not trigger the associated action. [#8388](https://github.com/JabRef/jabref/issues/8388)
- We fixed an issue where JabRef would not remember whether the window was in fullscreen. [#4939](https://github.com/JabRef/jabref/issues/4939)
- We fixed an issue where the ACM Portal search sometimes would not return entries for some search queries when the article author had no given name. [#10107](https://github.com/JabRef/jabref/issues/10107)
- We fixed an issue that caused high CPU usage and a zombie process after quitting JabRef because of author names autocompletion. [#10159](https://github.com/JabRef/jabref/pull/10159)
- We fixed an issue where files with illegal characters in the filename could be added to JabRef. [#10182](https://github.com/JabRef/jabref/issues/10182)
- We fixed that checked-out radio buttons under "specified keywords" were not displayed as checked after closing and reopening the "edit group" window. [#10248](https://github.com/JabRef/jabref/issues/10248)
- We fixed that when editing groups, checked-out properties such as case sensitive and regular expression (under "Free search expression") were not displayed checked. [#10108](https://github.com/JabRef/jabref/issues/10108)

### Removed

- We removed the support of BibTeXML. [#9540](https://github.com/JabRef/jabref/issues/9540)
- We removed support for Markdown syntax for strikethrough and task lists in comment fields. [#9726](https://github.com/JabRef/jabref/pull/9726)
- We removed the options menu, because the two contents were moved to the File menu or the properties of the library. [#9768](https://github.com/JabRef/jabref/pull/9768)
- We removed the 'File' tab in the preferences and moved its contents to the 'Export' tab. [#9839](https://github.com/JabRef/jabref/pull/9839)
- We removed the "[Collection of Computer Science Bibliographies](https://en.wikipedia.org/wiki/Collection_of_Computer_Science_Bibliographies)" fetcher the websits is no longer available. [#6638](https://github.com/JabRef/jabref/issues/6638)

## [5.9] - 2023-01-06

### Added

- We added a dropdown menu to let users change the library they want to import into during import. [#6177](https://github.com/JabRef/jabref/issues/6177)
- We added the possibility to add/remove a preview style from the selected list using a double click. [#9490](https://github.com/JabRef/jabref/issues/9490)
- We added the option to define fields as "multine" directly in the custom entry types dialog. [#6448](https://github.com/JabRef/jabref/issues/6448)
- We changed the minWidth and the minHeight of the main window, so it won't have a width and/or a height with the value 0. [#9606](https://github.com/JabRef/jabref/issues/9606)

### Changed

- We changed database structure: in MySQL/MariaDB we renamed tables by adding a `JABREF_` prefix, and in PGSQL we moved tables in `jabref` schema. We added `VersionDBStructure` variable in `METADATA` table to indicate current version of structure, this variable is needed for automatic migration. [#9312](https://github.com/JabRef/jabref/issues/9312)
- We moved some preferences options to a new tab in the preferences dialog. [#9442](https://github.com/JabRef/jabref/pull/9308)
- We renamed "Medline abbreviation" to "dotless abbreviation". [#9504](https://github.com/JabRef/jabref/pull/9504)
- We now have more "dots" in the offered journal abbreviations. [#9504](https://github.com/JabRef/jabref/pull/9504)
- We now disable the button "Full text search" in the Searchbar by default [#9527](https://github.com/JabRef/jabref/pull/9527)


### Fixed

- The tab "deprecated fields" is shown in biblatex-mode only. [#7757](https://github.com/JabRef/jabref/issues/7757)
- In case a journal name of an IEEE journal is abbreviated, the "normal" abbreviation is used - and not the one of the IEEE BibTeX strings. [abbrv#91](https://github.com/JabRef/abbrv.jabref.org/issues/91)
- We fixed a performance issue when loading large lists of custom journal abbreviations. [#8928](https://github.com/JabRef/jabref/issues/8928)
- We fixed an issue where the last opened libraries were not remembered when a new unsaved library was open as well. [#9190](https://github.com/JabRef/jabref/issues/9190)
- We fixed an issue where no context menu for the group "All entries" was present. [forum#3682](https://discourse.jabref.org/t/how-sort-groups-a-z-not-subgroups/3682)
- We fixed an issue where extra curly braces in some fields would trigger an exception when selecting the entry or doing an integrity check. [#9475](https://github.com/JabRef/jabref/issues/9475), [#9503](https://github.com/JabRef/jabref/issues/9503)
- We fixed an issue where entering a date in the format "YYYY/MM" in the entry editor date field caused an exception. [#9492](https://github.com/JabRef/jabref/issues/9492)
- For portable versions, the `.deb` file now works on plain debian again. [#9472](https://github.com/JabRef/jabref/issues/9472)
- We fixed an issue where the download of linked online files failed after an import of entries for certain urls. [#9518](https://github.com/JabRef/jabref/issues/9518)
- We fixed an issue where an exception occurred when manually downloading a file from an URL in the entry editor. [#9521](https://github.com/JabRef/jabref/issues/9521)
- We fixed an issue with open office csv file formatting where commas in the abstract field where not escaped. [#9087](https://github.com/JabRef/jabref/issues/9087)
- We fixed an issue with deleting groups where subgroups different from the selected group were deleted. [#9281](https://github.com/JabRef/jabref/issues/9281)

## [5.8] - 2022-12-18

### Added

- We integrated a new three-way merge UI for merging entries in the Entries Merger Dialog, the Duplicate Resolver Dialog, the Entry Importer Dialog, and the External Changes Resolver Dialog. [#8945](https://github.com/JabRef/jabref/pull/8945)
- We added the ability to merge groups, keywords, comments and files when merging entries. [#9022](https://github.com/JabRef/jabref/pull/9022)
- We added a warning message next to the authors field in the merge dialog to warn users when the authors are the same but formatted differently. [#8745](https://github.com/JabRef/jabref/issues/8745)
- The default file directory of a library is used as default directory for [unlinked file lookup](https://docs.jabref.org/collect/findunlinkedfiles#link-the-pdfs-to-your-bib-library). [koppor#546](https://github.com/koppor/jabref/issues/546)
- The properties of an existing systematic literature review (SLR) can be edited. [koppor#604](https://github.com/koppor/jabref/issues/604)
- An systematic literature review (SLR) can now be started from the SLR itself. [#9131](https://github.com/JabRef/jabref/pull/9131), [koppor#601](https://github.com/koppor/jabref/issues/601)
- On startup, JabRef notifies the user if there were parsing errors during opening.
- We added support for the field `fjournal` (in `@article`) for abbreviation and unabbreviation functionalities. [#321](https://github.com/JabRef/jabref/pull/321)
- In case a backup is found, the filename of the backup is shown and one can navigate to the file. [#9311](https://github.com/JabRef/jabref/pull/9311)
- We added support for the Ukrainian and Arabic languages. [#9236](https://github.com/JabRef/jabref/pull/9236), [#9243](https://github.com/JabRef/jabref/pull/9243)

### Changed

- We improved the Citavi Importer to also import so called Knowledge-items into the field `comment` of the corresponding entry [#9025](https://github.com/JabRef/jabref/issues/9025)
- We modified the change case sub-menus and their corresponding tips (displayed when you stay long over the menu) to properly reflect exemplified cases. [#9339](https://github.com/Jabref/jabref/issues/9339)
- We call backup files `.bak` and temporary writing files now `.sav`.
- JabRef keeps 10 older versions of a `.bib` file in the [user data dir](https://github.com/harawata/appdirs#supported-directories) (instead of a single `.sav` (now: `.bak`) file in the directory of the `.bib` file)
- We improved the External Changes Resolver dialog to be more usaable. [#9021](https://github.com/JabRef/jabref/pull/9021)
- We simplified the actions to fast-resolve duplicates to 'Keep Left', 'Keep Right', 'Keep Both' and 'Keep Merged'. [#9056](https://github.com/JabRef/jabref/issues/9056)
- The fallback directory of the file folder now is the general file directory. In case there was a directory configured for a library and this directory was not found, JabRef placed the PDF next to the .bib file and not into the general file directory.
- The global default directory for storing PDFs is now the documents folder in the user's home.
- When adding or editing a subgroup it is placed w.r.t. to alphabetical ordering rather than at the end. [koppor#577](https://github.com/koppor/jabref/issues/577)
- Groups context menu now shows appropriate options depending on number of subgroups. [koppor#579](https://github.com/koppor/jabref/issues/579)
- We modified the "Delete file" dialog and added the full file path to the dialog text. The file path in the title was changed to file name only. [koppor#534](https://github.com/koppor/jabref/issues/534)
- Download from URL now automatically fills with URL from clipboard. [koppor#535](https://github.com/koppor/jabref/issues/535)
- We added HTML and Markdown files to Find Unlinked Files and removed BibTeX. [koppor#547](https://github.com/koppor/jabref/issues/547)
- ArXiv fetcher now retrieves additional data from related DOIs (both ArXiv and user-assigned). [#9170](https://github.com/JabRef/jabref/pull/9170)
- We modified the Directory of Open Access Books (DOAB) fetcher so that it will now also fetch the ISBN when possible. [#8708](https://github.com/JabRef/jabref/issues/8708)
- Genres are now mapped correctly to entry types when importing MODS files. [#9185](https://github.com/JabRef/jabref/issues/9185)
- We changed the button label from "Return to JabRef" to "Return to library" to better indicate the purpose of the action.
- We changed the color of found text from red to high-contrast colors (background: yellow; font color: purple). [koppor#552](https://github.com/koppor/jabref/issues/552)
- We fixed an issue where the wrong icon for a successful import of a bib entry was shown. [#9308](https://github.com/JabRef/jabref/pull/9308)
- We changed the messages after importing unlinked local files to past tense. [koppor#548](https://github.com/koppor/jabref/issues/548)
- We fixed an issue where the wrong icon for a successful import of a bib entry was shown [#9308](https://github.com/JabRef/jabref/pull/9308)
- In the context of the [Cleanup dialog](https://docs.jabref.org/finding-sorting-and-cleaning-entries/cleanupentries) we changed the text of the conversion of BibTeX to biblatex (and vice versa) to make it more clear. [koppor#545](https://github.com/koppor/jabref/issues/545)
- We removed wrapping of string constants when writing to a `.bib` file.
- In the context of a systematic literature review (SLR), a user can now add arbitrary data into `study.yml`. JabRef just ignores this data. [#9124](https://github.com/JabRef/jabref/pull/9124)
- In the context of a systematic literature review (SLR), we reworked the "Define study" parameters dialog. [#9123](https://github.com/JabRef/jabref/pull/9123)
- We upgraded to Lucene 9.4 for the fulltext search. The search index will be rebuild. [#9213](https://github.com/JabRef/jabref/pull/9213)
- We disabled the "change case" menu for empty fields. [#9214](https://github.com/JabRef/jabref/issues/9214)
- We disabled the conversion menu for empty fields. [#9200](https://github.com/JabRef/jabref/issues/9200)

### Fixed

- We fixed an issue where applied save actions on saving the library file would lead to the dialog "The library has been modified by another program" popping up. [#4877](https://github.com/JabRef/jabref/issues/4877)
- We fixed issues with save actions not correctly loaded when opening the library. [#9122](https://github.com/JabRef/jabref/pull/9122)
- We fixed the behavior of "Discard changes" when reopening a modified library. [#9361](https://github.com/JabRef/jabref/issues/9361)
- We fixed several bugs regarding the manual and the autosave of library files that could lead to exceptions. [#9067](https://github.com/JabRef/jabref/pull/9067), [#8484](https://github.com/JabRef/jabref/issues/8484), [#8746](https://github.com/JabRef/jabref/issues/8746), [#6684](https://github.com/JabRef/jabref/issues/6684), [#6644](https://github.com/JabRef/jabref/issues/6644), [#6102](https://github.com/JabRef/jabref/issues/6102), [#6000](https://github.com/JabRef/jabref/issues/6000)
- We fixed an issue where pdfs were re-indexed on each startup. [#9166](https://github.com/JabRef/jabref/pull/9166)
- We fixed an issue when using an unsafe character in the citation key, the auto-linking feature fails to link files. [#9267](https://github.com/JabRef/jabref/issues/9267)
- We fixed an issue where a message about changed metadata would occur on saving although nothing changed. [#9159](https://github.com/JabRef/jabref/issues/9159)
- We fixed an issue where the possibility to generate a subdatabase from an aux file was writing empty files when called from the commandline. [#9115](https://github.com/JabRef/jabref/issues/9115), [forum#3516](https://discourse.jabref.org/t/export-subdatabase-from-aux-file-on-macos-command-line/3516)
- We fixed an issue where author names with tilde accents (for example ñ) were marked as "Names are not in the standard BibTeX format". [#8071](https://github.com/JabRef/jabref/issues/8071)
- We fixed an issue where capitalize didn't capitalize words after hyphen characters. [#9157](https://github.com/JabRef/jabref/issues/9157)
- We fixed an issue where title case didn't capitalize words after en-dash characters and skip capitalization of conjunctions that comes after en-dash characters. [#9068](https://github.com/JabRef/jabref/pull/9068),[#9142](https://github.com/JabRef/jabref/pull/9142)
- We fixed an issue with the message that is displayed when fetcher returns an empty list of entries for given query. [#9195](https://github.com/JabRef/jabref/issues/9195)
- We fixed an issue where editing entry's "date" field in library mode "biblatex" causes an uncaught exception. [#8747](https://github.com/JabRef/jabref/issues/8747)
- We fixed an issue where importing from XMP would fail for certain PDFs. [#9383](https://github.com/JabRef/jabref/issues/9383)
- We fixed an issue that JabRef displayed the wrong group tree after loading. [koppor#637](https://github.com/koppor/jabref/issues/637)
- We fixed that sorting of entries in the maintable by special fields is updated immediately. [#9334](https://github.com/JabRef/jabref/issues/9334)
- We fixed the display of issue, number, eid and pages fields in the entry preview. [#8607](https://github.com/JabRef/jabref/pull/8607), [#8372](https://github.com/JabRef/jabref/issues/8372), [Koppor#514](https://github.com/koppor/jabref/issues/514), [forum#2390](https://discourse.jabref.org/t/unable-to-edit-my-bibtex-file-that-i-used-before-vers-5-1/2390), [forum#3462](https://discourse.jabref.org/t/jabref-5-6-need-help-with-export-from-jabref-to-microsoft-word-entry-preview-of-apa-7-not-rendering-correctly/3462)
- We fixed the page ranges checker to detect article numbers in the pages field (used at [Check Integrity](https://docs.jabref.org/finding-sorting-and-cleaning-entries/checkintegrity)). [#8607](https://github.com/JabRef/jabref/pull/8607)
- The [HtmlToLaTeXFormatter](https://docs.jabref.org/finding-sorting-and-cleaning-entries/saveactions#html-to-latex) keeps single `<` characters.
- We fixed a performance regression when opening large libraries. [#9041](https://github.com/JabRef/jabref/issues/9041)
- We fixed a bug where spaces are trimmed when highlighting differences in the Entries merge dialog. [koppor#371](https://github.com/koppor/jabref/issues/371)
- We fixed some visual glitches with the linked files editor field in the entry editor and increased its height. [#8823](https://github.com/JabRef/jabref/issues/8823)
- We fixed some visual inconsistencies (round corners of highlighted buttons). [#8806](https://github.com/JabRef/jabref/issues/8806)
- We fixed an issue where JabRef would not exit when a connection to a LibreOffice document was established previously and the document is still open. [#9075](https://github.com/JabRef/jabref/issues/9075)
- We fixed an issue about selecting the save order in the preferences. [#9147](https://github.com/JabRef/jabref/issues/9147)
- We fixed an issue where an exception when fetching a DOI was not logged correctly. [koppor#627](https://github.com/koppor/jabref/issues/627)
- We fixed an issue where a user could not open an attached file in a new unsaved library. [#9386](https://github.com/JabRef/jabref/issues/9386)
- We fixed a typo within a connection error message. [koppor#625](https://github.com/koppor/jabref/issues/625)
- We fixed an issue where journal abbreviations would not abbreviate journal titles with escaped ampersands (\\&). [#8948](https://github.com/JabRef/jabref/issues/8948)
- We fixed the readability of the file field in the dark theme. [#9340](https://github.com/JabRef/jabref/issues/9340)
- We fixed an issue where the 'close dialog' key binding was not closing the Preferences dialog. [#8888](https://github.com/jabref/jabref/issues/8888)
- We fixed an issue where a known journal's medline/dot-less abbreviation does not switch to the full name. [#9370](https://github.com/JabRef/jabref/issues/9370)
- We fixed an issue where hitting enter on the search field within the preferences dialog closed the dialog. [koppor#630](https://github.com/koppor/jabref/issues/630)
- We fixed the "Cleanup entries" dialog is partially visible. [#9223](https://github.com/JabRef/jabref/issues/9223)
- We fixed an issue where font size preferences did not apply correctly to preference dialog window and the menu bar. [#8386](https://github.com/JabRef/jabref/issues/8386) and [#9279](https://github.com/JabRef/jabref/issues/9279)
- We fixed the display of the "Customize Entry Types" dialog title. [#9198](https://github.com/JabRef/jabref/issues/9198)
- We fixed an issue where the CSS styles are missing in some dialogs. [#9150](https://github.com/JabRef/jabref/pull/9150)
- We fixed an issue where controls in the preferences dialog could outgrow the window. [#9017](https://github.com/JabRef/jabref/issues/9017)
- We fixed an issue where highlighted text color for entry merge dialogue was not clearly visible. [#9192](https://github.com/JabRef/jabref/issues/9192)

### Removed

- We removed "last-search-date" from the systematic literature review feature, because the last-search-date can be deducted from the git logs. [#9116](https://github.com/JabRef/jabref/pull/9116)
- We removed the [CiteseerX](https://docs.jabref.org/collect/import-using-online-bibliographic-database#citeseerx) fetcher, because the API used by JabRef is sundowned. [#9466](https://github.com/JabRef/jabref/pull/9466)

## [5.7] - 2022-08-05

### Added

- We added a fetcher for [Biodiversity Heritage Library](https://www.biodiversitylibrary.org/). [8539](https://github.com/JabRef/jabref/issues/8539)
- We added support for multiple messages in the snackbar. [#7340](https://github.com/JabRef/jabref/issues/7340)
- We added an extra option in the 'Find Unlinked Files' dialog view to ignore unnecessary files like Thumbs.db, DS_Store, etc. [koppor#373](https://github.com/koppor/jabref/issues/373)
- JabRef now writes log files. Linux: `$home/.cache/jabref/logs/version`, Windows: `%APPDATA%\..\Local\harawata\jabref\version\logs`, Mac: `Users/.../Library/Logs/jabref/version`
- We added an importer for Citavi backup files, support ".ctv5bak" and ".ctv6bak" file formats. [#8322](https://github.com/JabRef/jabref/issues/8322)
- We added a feature to drag selected entries and drop them to other opened inactive library tabs [koppor521](https://github.com/koppor/jabref/issues/521).
- We added support for the [biblatex-apa](https://github.com/plk/biblatex-apa) legal entry types `Legislation`, `Legadminmaterial`, `Jurisdiction`, `Constitution` and `Legal` [#8931](https://github.com/JabRef/jabref/issues/8931)

### Changed

- The file column in the main table now shows the corresponding defined icon for the linked file [8930](https://github.com/JabRef/jabref/issues/8930).
- We improved the color of the selected entries and the color of the summary in the Import Entries Dialog in the dark theme. [#7927](https://github.com/JabRef/jabref/issues/7927)
- We upgraded to Lucene 9.2 for the fulltext search.
  Thus, the now created search index cannot be read from older versions of JabRef anylonger.
  ⚠️ JabRef will recreate the index in a new folder for new files and this will take a long time for a huge library.
  Moreover, switching back and forth JabRef versions and meanwhile adding PDFs also requires rebuilding the index now and then.
  [#8868](https://github.com/JabRef/jabref/pull/8868)
- We improved the Latex2Unicode conversion [#8639](https://github.com/JabRef/jabref/pull/8639)
- Writing BibTeX data into a PDF (XMP) removes braces. [#8452](https://github.com/JabRef/jabref/issues/8452)
- Writing BibTeX data into a PDF (XMP) does not write the `file` field.
- Writing BibTeX data into a PDF (XMP) considers the configured keyword separator (and does not use "," as default any more)
- The Medline/Pubmed search now also supports the [default fields and operators for searching](https://docs.jabref.org/collect/import-using-online-bibliographic-database#search-syntax). [forum#3554](https://discourse.jabref.org/t/native-pubmed-search/3354)
- We improved group expansion arrow that prevent it from activating group when expanding or collapsing. [#7982](https://github.com/JabRef/jabref/issues/7982), [#3176](https://github.com/JabRef/jabref/issues/3176)
- When configured SSL certificates changed, JabRef warns the user to restart to apply the configuration.
- We improved the appearances and logic of the "Manage field names & content" dialog, and renamed it to "Automatic field editor". [#6536](https://github.com/JabRef/jabref/issues/6536)
- We improved the message explaining the options when modifying an automatic keyword group [#8911](https://github.com/JabRef/jabref/issues/8911)
- We moved the preferences option "Warn about duplicates on import" option from the tab "File" to the tab "Import and Export". [koppor#570](https://github.com/koppor/jabref/issues/570)
- When JabRef encounters `% Encoding: UTF-8` header, it is kept during writing (and not removed). [#8964](https://github.com/JabRef/jabref/pull/8964)
- We replace characters which cannot be decoded using the specified encoding by a (probably another) valid character. This happens if JabRef detects the wrong charset (e.g., UTF-8 instead of Windows 1252). One can use the [Integrity Check](https://docs.jabref.org/finding-sorting-and-cleaning-entries/checkintegrity) to find those characters.

### Fixed

- We fixed an issue where linked fails containing parts of the main file directory could not be opened. [#8991](https://github.com/JabRef/jabref/issues/8991)
- Linked files with an absolute path can be opened again. [#8991](https://github.com/JabRef/jabref/issues/8991)
- We fixed an issue where the user could not rate an entry in the main table when an entry was not yet ranked. [#5842](https://github.com/JabRef/jabref/issues/5842)
- We fixed an issue that caused JabRef to sometimes open multiple instances when "Remote Operation" is enabled. [#8653](https://github.com/JabRef/jabref/issues/8653)
- We fixed an issue where linked files with the filetype "application/pdf" in an entry were not shown with the correct PDF-Icon in the main table [8930](https://github.com/JabRef/jabref/issues/8930)
- We fixed an issue where "open folder" for linked files did not open the folder and did not select the file unter certain Linux desktop environments [#8679](https://github.com/JabRef/jabref/issues/8679), [#8849](https://github.com/JabRef/jabref/issues/8849)
- We fixed an issue where the content of a big shared database library is not shown [#8788](https://github.com/JabRef/jabref/issues/8788)
- We fixed the unnecessary horizontal scroll bar in group panel [#8467](https://github.com/JabRef/jabref/issues/8467)
- We fixed an issue where the notification bar message, icon and actions appeared to be invisible. [#8761](https://github.com/JabRef/jabref/issues/8761)
- We fixed an issue where deprecated fields tab is shown when the fields don't contain any values. [#8396](https://github.com/JabRef/jabref/issues/8396)
- We fixed an issue where an exception for DOI search occurred when the DOI contained urlencoded characters. [#8787](https://github.com/JabRef/jabref/issues/8787)
- We fixed an issue which allow us to select and open identifiers from a popup list in the maintable [#8758](https://github.com/JabRef/jabref/issues/8758), [8802](https://github.com/JabRef/jabref/issues/8802)
- We fixed an issue where the escape button had no functionality within the "Filter groups" textfield. [koppor#562](https://github.com/koppor/jabref/issues/562)
- We fixed an issue where the exception that there are invalid characters in filename. [#8786](https://github.com/JabRef/jabref/issues/8786)
- When the proxy configuration removed the proxy user/password, this change is applied immediately.
- We fixed an issue where removing several groups deletes only one of them. [#8390](https://github.com/JabRef/jabref/issues/8390)
- We fixed an issue where the Sidepane (groups, web search and open office) width is not remembered after restarting JabRef. [#8907](https://github.com/JabRef/jabref/issues/8907)
- We fixed a bug where switching between themes will cause an error/exception. [#8939](https://github.com/JabRef/jabref/pull/8939)
- We fixed a bug where files that were deleted in the source bibtex file were kept in the index. [#8962](https://github.com/JabRef/jabref/pull/8962)
- We fixed "Error while sending to JabRef" when the browser extension interacts with JabRef. [JabRef-Browser-Extension#479](https://github.com/JabRef/JabRef-Browser-Extension/issues/479)
- We fixed a bug where updating group view mode (intersection or union) requires re-selecting groups to take effect. [#6998](https://github.com/JabRef/jabref/issues/6998)
- We fixed a bug that prevented external group metadata changes from being merged. [#8873](https://github.com/JabRef/jabref/issues/8873)
- We fixed the shared database opening dialog to remember autosave folder and tick. [#7516](https://github.com/JabRef/jabref/issues/7516)
- We fixed an issue where name formatter could not be saved. [#9120](https://github.com/JabRef/jabref/issues/9120)
- We fixed a bug where after the export of Preferences, custom exports were duplicated. [#10176](https://github.com/JabRef/jabref/issues/10176)

### Removed

- We removed the social media buttons for our Twitter and Facebook pages. [#8774](https://github.com/JabRef/jabref/issues/8774)

## [5.6] - 2022-04-25

### Added

- We enabled the user to customize the API Key for some fetchers. [#6877](https://github.com/JabRef/jabref/issues/6877)
- We added an extra option when right-clicking an entry in the Entry List to copy either the DOI or the DOI url.
- We added a fetcher for [Directory of Open Access Books (DOAB)](https://doabooks.org/) [8576](https://github.com/JabRef/jabref/issues/8576)
- We added an extra option to ask the user whether they want to open to reveal the folder holding the saved file with the file selected. [#8195](https://github.com/JabRef/jabref/issues/8195)
- We added a new section to network preferences to allow using custom SSL certificates. [#8126](https://github.com/JabRef/jabref/issues/8126)
- We improved the version check to take also beta version into account and now redirect to the right changelog for the version.
- We added two new web and fulltext fetchers: SemanticScholar and ResearchGate.
- We added notifications on success and failure when writing metadata to a PDF-file. [#8276](https://github.com/JabRef/jabref/issues/8276)
- We added a cleanup action that escapes `$` (by adding a backslash in front). [#8673](https://github.com/JabRef/jabref/issues/8673)

### Changed

- We upgraded to Lucene 9.1 for the fulltext search.
  Thus, the now created search index cannot be read from older versions of JabRef any longer.
  ⚠️ JabRef will recreate the index in a new folder for new files and this will take a long time for a huge library.
  Moreover, switching back and forth JabRef versions and meanwhile adding PDFs also requires rebuilding the index now and then.
  [#8362](https://github.com/JabRef/jabref/pull/8362)
- We changed the list of CSL styles to those that support formatting bibliographies. [#8421](https://github.com/JabRef/jabref/issues/8421) [citeproc-java#116](https://github.com/michel-kraemer/citeproc-java/issues/116)
- The CSL preview styles now also support displaying data from cross references entries that are linked via the `crossref` field. [#7378](https://github.com/JabRef/jabref/issues/7378)
- We made the Search button in Web Search wider. We also skewed the panel titles to the left. [#8397](https://github.com/JabRef/jabref/issues/8397)
- We introduced a preference to disable fulltext indexing. [#8468](https://github.com/JabRef/jabref/issues/8468)
- When exporting entries, the encoding is always UTF-8.
- When embedding BibTeX data into a PDF, the encoding is always UTF-8.
- We replaced the [OttoBib](https://en.wikipedia.org/wiki/OttoBib) fetcher by a fetcher by [OpenLibrary](https://openlibrary.org/dev/docs/api/books). [#8652](https://github.com/JabRef/jabref/issues/8652)
- We first fetch ISBN data from OpenLibrary, if nothing found, ebook.de is tried.
- We now only show a warning when exiting for tasks that will not be recovered automatically upon relaunch of JabRef. [#8468](https://github.com/JabRef/jabref/issues/8468)

### Fixed

- We fixed an issue where right clicking multiple entries and pressing "Change entry type" would only change one entry. [#8654](https://github.com/JabRef/jabref/issues/8654)
- We fixed an issue where it was no longer possible to add or delete multiple files in the `file` field in the entry editor. [#8659](https://github.com/JabRef/jabref/issues/8659)
- We fixed an issue where the author's lastname was not used for the citation key generation if it started with a lowercase letter. [#8601](https://github.com/JabRef/jabref/issues/8601)
- We fixed an issue where custom "Protected terms" files were missing after a restart of JabRef. [#8608](https://github.com/JabRef/jabref/issues/8608)
- We fixed an issue where JabRef could not start due to a missing directory for the fulltex index. [#8579](https://github.com/JabRef/jabref/issues/8579)
- We fixed an issue where long article numbers in the `pages` field would cause an exception and preventing the citation style to display. [#8381](https://github.com/JabRef/jabref/issues/8381), [citeproc-java](https://github.com/michel-kraemer/citeproc-java/issues/114)
- We fixed an issue where online links in the file field were not detected correctly and could produce an exception. [#8510](https://github.com/JabRef/jabref/issues/8510)
- We fixed an issue where an exception could occur when saving the preferences [#7614](https://github.com/JabRef/jabref/issues/7614)
- We fixed an issue where "Copy DOI url" in the right-click menu of the Entry List would just copy the DOI and not the DOI url. [#8389](https://github.com/JabRef/jabref/issues/8389)
- We fixed an issue where opening the console from the drop-down menu would cause an exception. [#8466](https://github.com/JabRef/jabref/issues/8466)
- We fixed an issue when reading non-UTF-8 encoded. When no encoding header is present, the encoding is now detected from the file content (and the preference option is disregarded). [#8417](https://github.com/JabRef/jabref/issues/8417)
- We fixed an issue where pasting a URL was replacing `+` signs by spaces making the URL unreachable. [#8448](https://github.com/JabRef/jabref/issues/8448)
- We fixed an issue where creating subsidiary files from aux files created with some versions of biblatex would produce incorrect results. [#8513](https://github.com/JabRef/jabref/issues/8513)
- We fixed an issue where opening the changelog from withing JabRef led to a 404 error. [#8563](https://github.com/JabRef/jabref/issues/8563)
- We fixed an issue where not all found unlinked local files were imported correctly due to some race condition. [#8444](https://github.com/JabRef/jabref/issues/8444)
- We fixed an issue where Merge entries dialog exceeds screen boundaries.
- We fixed an issue where the app lags when selecting an entry after a fresh start. [#8446](https://github.com/JabRef/jabref/issues/8446)
- We fixed an issue where no citationkey was generated on import, pasting a doi or an entry on the main table. [8406](https://github.com/JabRef/jabref/issues/8406), [koppor#553](https://github.com/koppor/jabref/issues/553)
- We fixed an issue where accent search does not perform consistently. [#6815](https://github.com/JabRef/jabref/issues/6815)
- We fixed an issue where the incorrect entry was selected when "New Article" is pressed while search filters are active. [#8674](https://github.com/JabRef/jabref/issues/8674)
- We fixed an issue where "Write BibTeXEntry metadata to PDF" button remains enabled while writing to PDF is in-progress. [#8691](https://github.com/JabRef/jabref/issues/8691)

### Removed

- We removed the option to copy CSL Citation styles data as `XSL_FO`, `ASCIIDOC`, and `RTF` as these have not been working since a long time and are no longer supported in the external library used for processing the styles. [#7378](https://github.com/JabRef/jabref/issues/7378)
- We removed the option to configure the default encoding. The default encoding is now hard-coded to the modern UTF-8 encoding.

## [5.5] - 2022-01-17

### Changed

- We integrated the external file types dialog directly inside the preferences. [#8341](https://github.com/JabRef/jabref/pull/8341)
- We disabled the add group button color change after adding 10 new groups. [#8051](https://github.com/JabRef/jabref/issues/8051)
- We inverted the logic for resolving [BibTeX strings](https://docs.jabref.org/advanced/strings). This helps to keep `#` chars. By default String resolving is only activated for a couple of standard fields. The list of fields can be modified in the preferences. [#7010](https://github.com/JabRef/jabref/issues/7010), [#7012](https://github.com/JabRef/jabref/issues/7012), [#8303](https://github.com/JabRef/jabref/issues/8303)
- We moved the search box in preview preferences closer to the available citation styles list. [#8370](https://github.com/JabRef/jabref/pull/8370)
- Changing the preference to show the preview panel as a separate tab now has effect without restarting JabRef. [#8370](https://github.com/JabRef/jabref/pull/8370)
- We enabled switching themes in JabRef without the need to restart JabRef. [#7335](https://github.com/JabRef/jabref/pull/7335)
- We added support for the field `day`, `rights`, `coverage` and `language` when reading XMP data in Dublin Core format. [#8491](https://github.com/JabRef/jabref/issues/8491)

### Fixed

- We fixed an issue where the preferences for "Search and store files relative to library file location" where ignored when the "Main file directory" field was not empty [#8385](https://github.com/JabRef/jabref/issues/8385)
- We fixed an issue where `#`chars in certain fields would be interpreted as BibTeX strings [#7010](https://github.com/JabRef/jabref/issues/7010), [#7012](https://github.com/JabRef/jabref/issues/7012), [#8303](https://github.com/JabRef/jabref/issues/8303)
- We fixed an issue where the fulltext search on an empty library with no documents would lead to an exception [koppor#522](https://github.com/koppor/jabref/issues/522)
- We fixed an issue where clicking on "Accept changes" in the merge dialog would lead to an exception [forum#2418](https://discourse.jabref.org/t/the-library-has-been-modified-by-another-program/2418/8)
- We fixed an issue where clicking on headings in the entry preview could lead to an exception. [#8292](https://github.com/JabRef/jabref/issues/8292)
- We fixed an issue where IntegrityCheck used the system's character encoding instead of the one set by the library or in preferences [#8022](https://github.com/JabRef/jabref/issues/8022)
- We fixed an issue about empty metadata in library properties when called from the right click menu. [#8358](https://github.com/JabRef/jabref/issues/8358)
- We fixed an issue where someone could add a duplicate field in the customize entry type dialog. [#8194](https://github.com/JabRef/jabref/issues/8194)
- We fixed a typo in the library properties tab: "String constants". There, one can configure [BibTeX string constants](https://docs.jabref.org/advanced/strings).
- We fixed an issue when writing a non-UTF-8 encoded file: The header is written again. [#8417](https://github.com/JabRef/jabref/issues/8417)
- We fixed an issue where folder creation during systemic literature review failed due to an illegal fetcher name. [#8552](https://github.com/JabRef/jabref/pull/8552)

## [5.4] - 2021-12-20

### Added

- We added confirmation dialog when user wants to close a library where any empty entries are detected. [#8096](https://github.com/JabRef/jabref/issues/8096)
- We added import support for CFF files. [#7945](https://github.com/JabRef/jabref/issues/7945)
- We added the option to copy the DOI of an entry directly from the context menu copy submenu. [#7826](https://github.com/JabRef/jabref/issues/7826)
- We added a fulltext search feature. [#2838](https://github.com/JabRef/jabref/pull/2838)
- We improved the deduction of bib-entries from imported fulltext pdfs. [#7947](https://github.com/JabRef/jabref/pull/7947)
- We added unprotect_terms to the list of bracketed pattern modifiers [#7826](https://github.com/JabRef/jabref/pull/7960)
- We added a dialog that allows to parse metadata from linked pdfs. [#7929](https://github.com/JabRef/jabref/pull/7929)
- We added an icon picker in group edit dialog. [#6142](https://github.com/JabRef/jabref/issues/6142)
- We added a preference to Opt-In to JabRef's online metadata extraction service (Grobid) usage. [#8002](https://github.com/JabRef/jabref/pull/8002)
- We readded the possibility to display the search results of all databases ("Global Search"). It is shown in a separate window. [#4096](https://github.com/JabRef/jabref/issues/4096)
- We readded the possibility to keep the search string when switching tabs. It is implemented by a toggle button. [#4096](https://github.com/JabRef/jabref/issues/4096#issuecomment-575986882)
- We allowed the user to also preview the available citation styles in the preferences besides the selected ones [#8108](https://github.com/JabRef/jabref/issues/8108)
- We added an option to search the available citation styles by name in the preferences [#8108](https://github.com/JabRef/jabref/issues/8108)
- We added an option to generate bib-entries from ID through a popover in the toolbar. [#4183](https://github.com/JabRef/jabref/issues/4183)
- We added a menu option in the right click menu of the main table tabs to display the library properties. [#6527](https://github.com/JabRef/jabref/issues/6527)
- When a `.bib` file ("library") was saved successfully, a notification is shown

### Changed

- Local library settings may overwrite the setting "Search and store files relative to library file location" [#8179](https://github.com/JabRef/jabref/issues/8179)
- The option "Fit table horizontally on screen" in the "Entry table" preferences is now disabled by default [#8148](https://github.com/JabRef/jabref/pull/8148)
- We improved the preferences and descriptions in the "Linked files" preferences tab [#8148](https://github.com/JabRef/jabref/pull/8148)
- We slightly changed the layout of the Journal tab in the preferences for ui consistency. [#7937](https://github.com/JabRef/jabref/pull/7937)
- The JabRefHost on Windows now writes a temporary file and calls `-importToOpen` instead of passing the bibtex via `-importBibtex`. [#7374](https://github.com/JabRef/jabref/issues/7374), [JabRef Browser Ext #274](https://github.com/JabRef/JabRef-Browser-Extension/issues/274)
- We reordered some entries in the right-click menu of the main table. [#6099](https://github.com/JabRef/jabref/issues/6099)
- We merged the barely used ImportSettingsTab and the CustomizationTab in the preferences into one single tab and moved the option to allow Integers in Edition Fields in Bibtex-Mode to the EntryEditor tab. [#7849](https://github.com/JabRef/jabref/pull/7849)
- We moved the export order in the preferences from `File` to `Import and Export`. [#7935](https://github.com/JabRef/jabref/pull/7935)
- We reworked the export order in the preferences and the save order in the library preferences. You can now set more than three sort criteria in your library preferences. [#7935](https://github.com/JabRef/jabref/pull/7935)
- The metadata-to-pdf actions now also embeds the bibfile to the PDF. [#8037](https://github.com/JabRef/jabref/pull/8037)
- The snap was updated to use the core20 base and to use lzo compression for better startup performance [#8109](https://github.com/JabRef/jabref/pull/8109)
- We moved the union/intersection view button in the group sidepane to the left of the other controls. [#8202](https://github.com/JabRef/jabref/pull/8202)
- We improved the Drag and Drop behavior in the "Customize Entry Types" Dialog [#6338](https://github.com/JabRef/jabref/issues/6338)
- When determining the URL of an ArXiV eprint, the URL now points to the version [#8149](https://github.com/JabRef/jabref/pull/8149)
- We Included all standard fields with citation key when exporting to Old OpenOffice/LibreOffice Calc Format [#8176](https://github.com/JabRef/jabref/pull/8176)
- In case the database is encoded with `UTF8`, the `% Encoding` marker is not written anymore
- The written `.bib` file has the same line endings [#390](https://github.com/koppor/jabref/issues/390)
- The written `.bib` file always has a final line break
- The written `.bib` file keeps the newline separator of the loaded `.bib` file
- We present options to manually enter an article or return to the New Entry menu when the fetcher DOI fails to find an entry for an ID [#7870](https://github.com/JabRef/jabref/issues/7870)
- We trim white space and non-ASCII characters from DOI [#8127](https://github.com/JabRef/jabref/issues/8127)
- The duplicate checker now inspects other fields in case no difference in the required and optional fields are found.
- We reworked the library properties dialog and integrated the `Library > Preamble`, `Library > Citation key pattern` and `Library > String constants dialogs` [#8264](https://github.com/JabRef/jabref/pulls/8264)
- We improved the startup time of JabRef by switching from the logging library `log4j2` to `tinylog` [#8007](https://github.com/JabRef/jabref/issues/8007)

### Fixed

- We fixed an issue where an exception occurred when pasting an entry with a publication date-range of the form 1910/1917 [#7864](https://github.com/JabRef/jabref/issues/7864)
- We fixed an issue where an exception occurred when a preview style was edited and afterwards another preview style selected. [#8280](https://github.com/JabRef/jabref/issues/8280)
- We fixed an issue where the actions to move a file to a directory were incorrectly disabled. [#7908](https://github.com/JabRef/jabref/issues/7908)
- We fixed an issue where an exception occurred when a linked online file was edited in the entry editor [#8008](https://github.com/JabRef/jabref/issues/8008)
- We fixed an issue when checking for a new version when JabRef is used behind a corporate proxy. [#7884](https://github.com/JabRef/jabref/issues/7884)
- We fixed some icons that were drawn in the wrong color when JabRef used a custom theme. [#7853](https://github.com/JabRef/jabref/issues/7853)
- We fixed an issue where the `Aux file` on `Edit group` doesn't support relative sub-directories path to import. [#7719](https://github.com/JabRef/jabref/issues/7719).
- We fixed an issue where it was impossible to add or modify groups. [#7912](https://github.com/JabRef/jabref/pull/793://github.com/JabRef/jabref/pull/7921)
- We fixed an issue about the visible side pane components being out of sync with the view menu. [#8115](https://github.com/JabRef/jabref/issues/8115)
- We fixed an issue where the side pane would not close when all its components were closed. [#8082](https://github.com/JabRef/jabref/issues/8082)
- We fixed an issue where exported entries from a Citavi bib containing URLs could not be imported [#7882](https://github.com/JabRef/jabref/issues/7882)
- We fixed an issue where the icons in the search bar had the same color, toggled as well as untoggled. [#8014](https://github.com/JabRef/jabref/pull/8014)
- We fixed an issue where typing an invalid UNC path into the "Main file directory" text field caused an error. [#8107](https://github.com/JabRef/jabref/issues/8107)
- We fixed an issue where "Open Folder" didn't select the file on macOS in Finder [#8130](https://github.com/JabRef/jabref/issues/8130)
- We fixed an issue where importing PDFs resulted in an uncaught exception [#8143](https://github.com/JabRef/jabref/issues/8143)
- We fixed "The library has been modified by another program" showing up when line breaks change [#4877](https://github.com/JabRef/jabref/issues/4877)
- The default directory of the "LaTeX Citations" tab is now the directory of the currently opened database (and not the directory chosen at the last open file dialog or the last database save) [koppor#538](https://github.com/koppor/jabref/issues/538)
- When writing a bib file, the `NegativeArraySizeException` should not occur [#8231](https://github.com/JabRef/jabref/issues/8231) [#8265](https://github.com/JabRef/jabref/issues/8265)
- We fixed an issue where some menu entries were available without entries selected. [#4795](https://github.com/JabRef/jabref/issues/4795)
- We fixed an issue where right-clicking on a tab and selecting close will close the focused tab even if it is not the tab we right-clicked [#8193](https://github.com/JabRef/jabref/pull/8193)
- We fixed an issue where selecting a citation style in the preferences would sometimes produce an exception [#7860](https://github.com/JabRef/jabref/issues/7860)
- We fixed an issue where an exception would occur when clicking on a DOI link in the preview pane [#7706](https://github.com/JabRef/jabref/issues/7706)
- We fixed an issue where XMP and embedded BibTeX export would not work [#8278](https://github.com/JabRef/jabref/issues/8278)
- We fixed an issue where the XMP and embedded BibTeX import of a file containing multiple schemas failed [#8278](https://github.com/JabRef/jabref/issues/8278)
- We fixed an issue where writing embedded BibTeX import fails due to write protection or bibtex already being present [#8332](https://github.com/JabRef/jabref/pull/8332)
- We fixed an issue where pdf-paths and the pdf-indexer could get out of sync [#8182](https://github.com/JabRef/jabref/issues/8182)
- We fixed an issue where Status-Logger error messages appeared during the startup of JabRef [#5475](https://github.com/JabRef/jabref/issues/5475)

### Removed

- We removed two orphaned preferences options [#8164](https://github.com/JabRef/jabref/pull/8164)
- We removed the functionality of the `--debug` commandline options. Use the java command line switch `-Dtinylog.level=debug` for debug output instead. [#8226](https://github.com/JabRef/jabref/pull/8226)

## [5.3] – 2021-07-05

### Added

- We added a progress counter to the title bar in Possible Duplicates dialog window. [#7366](https://github.com/JabRef/jabref/issues/7366)
- We added new "Customization" tab to the preferences which includes option to choose a custom address for DOI access. [#7337](https://github.com/JabRef/jabref/issues/7337)
- We added zbmath to the public databases from which the bibliographic information of an existing entry can be updated. [#7437](https://github.com/JabRef/jabref/issues/7437)
- We showed to the find Unlinked Files Dialog the date of the files' most recent modification. [#4652](https://github.com/JabRef/jabref/issues/4652)
- We added to the find Unlinked Files function a filter to show only files based on date of last modification (Last Year, Last Month, Last Week, Last Day). [#4652](https://github.com/JabRef/jabref/issues/4652)
- We added to the find Unlinked Files function a filter that sorts the files based on the date of last modification(Sort by Newest, Sort by Oldest First). [#4652](https://github.com/JabRef/jabref/issues/4652)
- We added the possibility to add a new entry via its zbMath ID (zbMATH can be chosen as ID type in the "Select entry type" window). [#7202](https://github.com/JabRef/jabref/issues/7202)
- We added the extension support and the external application support (For Texshow, Texmaker and LyX) to the flatpak [#7248](https://github.com/JabRef/jabref/pull/7248)
- We added some symbols and keybindings to the context menu in the entry editor. [#7268](https://github.com/JabRef/jabref/pull/7268)
- We added keybindings for setting and clearing the read status. [#7264](https://github.com/JabRef/jabref/issues/7264)
- We added two new fields to track the creation and most recent modification date and time for each entry. [koppor#130](https://github.com/koppor/jabref/issues/130)
- We added a feature that allows the user to copy highlighted text in the preview window. [#6962](https://github.com/JabRef/jabref/issues/6962)
- We added a feature that allows you to create new BibEntry via paste arxivId [#2292](https://github.com/JabRef/jabref/issues/2292)
- We added support for conducting automated and systematic literature search across libraries and git support for persistence [#369](https://github.com/koppor/jabref/issues/369)
- We added a add group functionality at the bottom of the side pane. [#4682](https://github.com/JabRef/jabref/issues/4682)
- We added a feature that allows the user to choose whether to trust the target site when unable to find a valid certification path from the file download site. [#7616](https://github.com/JabRef/jabref/issues/7616)
- We added a feature that allows the user to open all linked files of multiple selected entries by "Open file" option. [#6966](https://github.com/JabRef/jabref/issues/6966)
- We added a keybinding preset for new entries. [#7705](https://github.com/JabRef/jabref/issues/7705)
- We added a select all button for the library import function. [#7786](https://github.com/JabRef/jabref/issues/7786)
- We added a search feature for journal abbreviations. [#7804](https://github.com/JabRef/jabref/pull/7804)
- We added auto-key-generation progress to the background task list. [#7267](https://github.com/JabRef/jabref/issues/7267)
- We added the option to write XMP metadata to pdfs from the CLI. [7814](https://github.com/JabRef/jabref/pull/7814)

### Changed

- The export to MS Office XML now exports the author field as `Inventor` if the bibtex entry type is `patent` [#7830](https://github.com/JabRef/jabref/issues/7830)
- We changed the EndNote importer to import the field `label` to the corresponding bibtex field `endnote-label` [forum#2734](https://discourse.jabref.org/t/importing-endnote-label-field-to-jabref-from-xml-file/2734)
- The keywords added via "Manage content selectors" are now displayed in alphabetical order. [#3791](https://github.com/JabRef/jabref/issues/3791)
- We improved the "Find unlinked files" dialog to show import results for each file. [#7209](https://github.com/JabRef/jabref/pull/7209)
- The content of the field `timestamp` is migrated to `creationdate`. In case one configured "udpate timestampe", it is migrated to `modificationdate`. [koppor#130](https://github.com/koppor/jabref/issues/130)
- The JabRef specific meta-data content in the main field such as priorities (prio1, prio2, ...) are migrated to their respective fields. They are removed from the keywords. [#6840](https://github.com/jabref/jabref/issues/6840)
- We fixed an issue where groups generated from authors' last names did not include all entries of the authors' [#5833](https://github.com/JabRef/jabref/issues/5833)
- The export to MS Office XML now uses the month name for the field `MonthAcessed` instead of the two digit number [#7354](https://github.com/JabRef/jabref/issues/7354)
- We included some standalone dialogs from the options menu in the main preference dialog and fixed some visual issues in the preferences dialog. [#7384](https://github.com/JabRef/jabref/pull/7384)
- We improved the linking of the `python3` interpreter via the shebang to dynamically use the systems default Python. Related to [JabRef-Browser-Extension #177](https://github.com/JabRef/JabRef-Browser-Extension/issues/177)
- Automatically found pdf files now have the linking button to the far left and uses a link icon with a plus instead of a briefcase. The file name also has lowered opacity(70%) until added. [#3607](https://github.com/JabRef/jabref/issues/3607)
- We simplified the select entry type form by splitting it into two parts ("Recommended" and "Others") based on internal usage data. [#6730](https://github.com/JabRef/jabref/issues/6730)
- We improved the submenu list by merging the'Remove group' having two options, with or without subgroups. [#4682](https://github.com/JabRef/jabref/issues/4682)
- The export to MS Office XML now uses the month name for the field `Month` instead of the two digit number [forum#2685](https://discourse.jabref.org/t/export-month-as-text-not-number/2685)
- We reintroduced missing default keybindings for new entries. [#7346](https://github.com/JabRef/jabref/issues/7346) [#7439](https://github.com/JabRef/jabref/issues/7439)
- Lists of available fields are now sorted alphabetically. [#7716](https://github.com/JabRef/jabref/issues/7716)
- The tooltip of the search field explaining the search is always shown. [#7279](https://github.com/JabRef/jabref/pull/7279)
- We rewrote the ACM fetcher to adapt to the new interface. [#5804](https://github.com/JabRef/jabref/issues/5804)
- We moved the select/collapse buttons in the unlinked files dialog into a context menu. [#7383](https://github.com/JabRef/jabref/issues/7383)
- We fixed an issue where journal abbreviations containing curly braces were not recognized [#7773](https://github.com/JabRef/jabref/issues/7773)

### Fixed

- We fixed an issue where some texts (e.g. descriptions) in dialogs could not be translated [#7854](https://github.com/JabRef/jabref/issues/7854)
- We fixed an issue where import hangs for ris files with "ER - " [#7737](https://github.com/JabRef/jabref/issues/7737)
- We fixed an issue where getting bibliograhpic data from DOI or another identifer did not respect the library mode (BibTeX/biblatex)[#6267](https://github.com/JabRef/jabref/issues/6267)
- We fixed an issue where importing entries would not respect the library mode (BibTeX/biblatex)[#1018](https://github.com/JabRef/jabref/issues/1018)
- We fixed an issue where an exception occurred when importing entries from a web search [#7606](https://github.com/JabRef/jabref/issues/7606)
- We fixed an issue where the table column sort order was not properly stored and resulted in unsorted eports [#7524](https://github.com/JabRef/jabref/issues/7524)
- We fixed an issue where the value of the field `school` or `institution` would be printed twice in the HTML Export [forum#2634](https://discourse.jabref.org/t/problem-with-exporting-techreport-phdthesis-mastersthesis-to-html/2634)
- We fixed an issue preventing to connect to a shared database. [#7570](https://github.com/JabRef/jabref/pull/7570)
- We fixed an issue preventing files from being dragged & dropped into an empty library. [#6851](https://github.com/JabRef/jabref/issues/6851)
- We fixed an issue where double-click onto PDF in file list under the 'General' tab section should just open the file. [#7465](https://github.com/JabRef/jabref/issues/7465)
- We fixed an issue where the dark theme did not extend to a group's custom color picker. [#7481](https://github.com/JabRef/jabref/issues/7481)
- We fixed an issue where choosing the fields on which autocompletion should not work in "Entry editor" preferences had no effect. [#7320](https://github.com/JabRef/jabref/issues/7320)
- We fixed an issue where the "Normalize page numbers" formatter did not replace en-dashes or em-dashes with a hyphen-minus sign. [#7239](https://github.com/JabRef/jabref/issues/7239)
- We fixed an issue with the style of highlighted check boxes while searching in preferences. [#7226](https://github.com/JabRef/jabref/issues/7226)
- We fixed an issue where the option "Move file to file directory" was disabled in the entry editor for all files [#7194](https://github.com/JabRef/jabref/issues/7194)
- We fixed an issue where application dialogs were opening in the wrong display when using multiple screens [#7273](https://github.com/JabRef/jabref/pull/7273)
- We fixed an issue where the "Find unlinked files" dialog would freeze JabRef on importing. [#7205](https://github.com/JabRef/jabref/issues/7205)
- We fixed an issue where the "Find unlinked files" would stop importing when importing a single file failed. [#7206](https://github.com/JabRef/jabref/issues/7206)
- We fixed an issue where JabRef froze for a few seconds in MacOS when DNS resolution timed out. [#7441](https://github.com/JabRef/jabref/issues/7441)
- We fixed an issue where an exception would be displayed for previewing and preferences when a custom theme has been configured but is missing [#7177](https://github.com/JabRef/jabref/issues/7177)
- We fixed an issue where URLs in `file` fields could not be handled on Windows. [#7359](https://github.com/JabRef/jabref/issues/7359)
- We fixed an issue where the regex based file search miss-interpreted specific symbols. [#4342](https://github.com/JabRef/jabref/issues/4342)
- We fixed an issue where the Harvard RTF exporter used the wrong default file extension. [4508](https://github.com/JabRef/jabref/issues/4508)
- We fixed an issue where the Harvard RTF exporter did not use the new authors formatter and therefore did not export "organization" authors correctly. [4508](https://github.com/JabRef/jabref/issues/4508)
- We fixed an issue where the field `urldate` was not exported to the corresponding fields `YearAccessed`, `MonthAccessed`, `DayAccessed` in MS Office XML [#7354](https://github.com/JabRef/jabref/issues/7354)
- We fixed an issue where the password for a shared SQL database was only remembered if it was the same as the username [#6869](https://github.com/JabRef/jabref/issues/6869)
- We fixed an issue where some custom exports did not use the new authors formatter and therefore did not export authors correctly [#7356](https://github.com/JabRef/jabref/issues/7356)
- We fixed an issue where alt+keyboard shortcuts do not work [#6994](https://github.com/JabRef/jabref/issues/6994)
- We fixed an issue about the file link editor did not allow to change the file name according to the default pattern after changing an entry. [#7525](https://github.com/JabRef/jabref/issues/7525)
- We fixed an issue where the file path is invisible in dark theme. [#7382](https://github.com/JabRef/jabref/issues/7382)
- We fixed an issue where the secondary sorting is not working for some special fields. [#7015](https://github.com/JabRef/jabref/issues/7015)
- We fixed an issue where changing the font size makes the font size field too small. [#7085](https://github.com/JabRef/jabref/issues/7085)
- We fixed an issue with TexGroups on Linux systems, where the modification of an aux-file did not trigger an auto-update for TexGroups. Furthermore, the detection of file modifications is now more reliable. [#7412](https://github.com/JabRef/jabref/pull/7412)
- We fixed an issue where the Unicode to Latex formatter produced wrong results for characters with a codepoint higher than Character.MAX_VALUE. [#7387](https://github.com/JabRef/jabref/issues/7387)
- We fixed an issue where a non valid value as font size results in an uncaught exception. [#7415](https://github.com/JabRef/jabref/issues/7415)
- We fixed an issue where "Merge citations" in the Openoffice/Libreoffice integration panel did not have a corresponding opposite. [#7454](https://github.com/JabRef/jabref/issues/7454)
- We fixed an issue where drag and drop of bib files for opening resulted in uncaught exceptions [#7464](https://github.com/JabRef/jabref/issues/7464)
- We fixed an issue where columns shrink in width when we try to enlarge JabRef window. [#6818](https://github.com/JabRef/jabref/issues/6818)
- We fixed an issue where Content selector does not seem to work for custom fields. [#6819](https://github.com/JabRef/jabref/issues/6819)
- We fixed an issue where font size of the preferences dialog does not update with the rest of the GUI. [#7416](https://github.com/JabRef/jabref/issues/7416)
- We fixed an issue in which a linked online file consisting of a web page was saved as an invalid pdf file upon being downloaded. The user is now notified when downloading a linked file results in an HTML file. [#7452](https://github.com/JabRef/jabref/issues/7452)
- We fixed an issue where opening BibTex file (doubleclick) from Folder with spaces not working. [#6487](https://github.com/JabRef/jabref/issues/6487)
- We fixed the header title in the Add Group/Subgroup Dialog box. [#4682](https://github.com/JabRef/jabref/issues/4682)
- We fixed an issue with saving large `.bib` files [#7265](https://github.com/JabRef/jabref/issues/7265)
- We fixed an issue with very large page numbers [#7590](https://github.com/JabRef/jabref/issues/7590)
- We fixed an issue where the file extension is missing on saving the library file on linux [#7451](https://github.com/JabRef/jabref/issues/7451)
- We fixed an issue with opacity of disabled icon-buttons [#7195](https://github.com/JabRef/jabref/issues/7195)
- We fixed an issue where journal abbreviations in UTF-8 were not recognized [#5850](https://github.com/JabRef/jabref/issues/5850)
- We fixed an issue where the article title with curly brackets fails to download the arXiv link (pdf file). [#7633](https://github.com/JabRef/jabref/issues/7633)
- We fixed an issue with toggle of special fields does not work for sorted entries [#7016](https://github.com/JabRef/jabref/issues/7016)
- We fixed an issue with the default path of external application. [#7641](https://github.com/JabRef/jabref/issues/7641)
- We fixed an issue where urls must be embedded in a style tag when importing EndNote style Xml files. Now it can parse url with or without a style tag. [#6199](https://github.com/JabRef/jabref/issues/6199)
- We fixed an issue where the article title with colon fails to download the arXiv link (pdf file). [#7660](https://github.com/JabRef/issues/7660)
- We fixed an issue where the keybinding for delete entry did not work on the main table [7580](https://github.com/JabRef/jabref/pull/7580)
- We fixed an issue where the RFC fetcher is not compatible with the draft [7305](https://github.com/JabRef/jabref/issues/7305)
- We fixed an issue where duplicate files (both file names and contents are the same) is downloaded and add to linked files [#6197](https://github.com/JabRef/jabref/issues/6197)
- We fixed an issue where changing the appearance of the preview tab did not trigger a restart warning. [#5464](https://github.com/JabRef/jabref/issues/5464)
- We fixed an issue where editing "Custom preview style" triggers exception. [#7526](https://github.com/JabRef/jabref/issues/7526)
- We fixed the [SAO/NASA Astrophysics Data System](https://docs.jabref.org/collect/import-using-online-bibliographic-database#sao-nasa-astrophysics-data-system) fetcher. [#7867](https://github.com/JabRef/jabref/pull/7867)
- We fixed an issue where a title with multiple applied formattings in EndNote was not imported correctly [forum#2734](https://discourse.jabref.org/t/importing-endnote-label-field-to-jabref-from-xml-file/2734)
- We fixed an issue where a `report` in EndNote was imported as `article` [forum#2734](https://discourse.jabref.org/t/importing-endnote-label-field-to-jabref-from-xml-file/2734)
- We fixed an issue where the field `publisher` in EndNote was not imported in JabRef [forum#2734](https://discourse.jabref.org/t/importing-endnote-label-field-to-jabref-from-xml-file/2734)

### Removed

- We removed add group button beside the filter group tab. [#4682](https://github.com/JabRef/jabref/issues/4682)

## [5.2] – 2020-12-24

### Added

- We added a validation to check if the current database location is shared, preventing an exception when Pulling Changes From Shared Database. [#6959](https://github.com/JabRef/jabref/issues/6959)
- We added a query parser and mapping layer to enable conversion of queries formulated in simplified lucene syntax by the user into api queries. [#6799](https://github.com/JabRef/jabref/pull/6799)
- We added some basic functionality to customise the look of JabRef by importing a css theme file. [#5790](https://github.com/JabRef/jabref/issues/5790)
- We added connection check function in network preference setting [#6560](https://github.com/JabRef/jabref/issues/6560)
- We added support for exporting to YAML. [#6974](https://github.com/JabRef/jabref/issues/6974)
- We added a DOI format and organization check to detect [American Physical Society](https://journals.aps.org/) journals to copy the article ID to the page field for cases where the page numbers are missing. [#7019](https://github.com/JabRef/jabref/issues/7019)
- We added an error message in the New Entry dialog that is shown in case the fetcher did not find anything . [#7000](https://github.com/JabRef/jabref/issues/7000)
- We added a new formatter to output shorthand month format. [#6579](https://github.com/JabRef/jabref/issues/6579)
- We added support for the new Microsoft Edge browser in all platforms. [#7056](https://github.com/JabRef/jabref/pull/7056)
- We reintroduced emacs/bash-like keybindings. [#6017](https://github.com/JabRef/jabref/issues/6017)
- We added a feature to provide automated cross library search using a cross library query language. This provides support for the search step of systematic literature reviews (SLRs). [koppor#369](https://github.com/koppor/jabref/issues/369)

### Changed

- We changed the default preferences for OpenOffice/LibreOffice integration to automatically sync the bibliography when inserting new citations in a OpenOffic/LibreOffice document. [#6957](https://github.com/JabRef/jabref/issues/6957)
- We restructured the 'File' tab and extracted some parts into the 'Linked files' tab [#6779](https://github.com/JabRef/jabref/pull/6779)
- JabRef now offers journal lists from <https://abbrv.jabref.org>. JabRef the lists which use a dot inside the abbreviations. [#5749](https://github.com/JabRef/jabref/pull/5749)
- We removed two useless preferences in the groups preferences dialog. [#6836](https://github.com/JabRef/jabref/pull/6836)
- Synchronization of SpecialFields to keywords is now disabled by default. [#6621](https://github.com/JabRef/jabref/issues/6621)
- JabRef no longer opens the entry editor with the first entry on startup [#6855](https://github.com/JabRef/jabref/issues/6855)
- We completed the rebranding of `bibtexkey` as `citationkey` which was started in JabRef 5.1.
- JabRef no longer opens the entry editor with the first entry on startup [#6855](https://github.com/JabRef/jabref/issues/6855)
- Fetch by ID: (long) "SAO/NASA Astrophysics Data System" replaced by (short) "SAO/NASA ADS" [#6876](https://github.com/JabRef/jabref/pull/6876)
- We changed the title of the window "Manage field names and content" to have the same title as the corresponding menu item [#6895](https://github.com/JabRef/jabref/pull/6895)
- We renamed the menus "View -> Previous citation style" and "View -> Next citation style" into "View -> Previous preview style" and "View -> Next preview style" and renamed the "Preview" style to "Customized preview style". [#6899](https://github.com/JabRef/jabref/pull/6899)
- We changed the default preference option "Search and store files relative to library file location" to on, as this seems to be a more intuitive behaviour. [#6863](https://github.com/JabRef/jabref/issues/6863)
- We changed the title of the window "Manage field names and content": to have the same title as the corresponding menu item [#6895](https://github.com/JabRef/jabref/pull/6895)
- We improved the detection of "short" DOIs [6880](https://github.com/JabRef/jabref/issues/6880)
- We improved the duplicate detection when identifiers like DOI or arxiv are semantiaclly the same, but just syntactically differ (e.g. with or without http(s):// prefix). [#6707](https://github.com/JabRef/jabref/issues/6707)
- We improved JabRef start up time [6057](https://github.com/JabRef/jabref/issues/6057)
- We changed in the group interface "Generate groups from keywords in a BibTeX field" by "Generate groups from keywords in the following field". [#6983](https://github.com/JabRef/jabref/issues/6983)
- We changed the name of a group type from "Searching for keywords" to "Searching for a keyword". [6995](https://github.com/JabRef/jabref/pull/6995)
- We changed the way JabRef displays the title of a tab and of the window. [4161](https://github.com/JabRef/jabref/issues/4161)
- We changed connect timeouts for server requests to 30 seconds in general and 5 seconds for GROBID server (special) and improved user notifications on connection issues. [7026](https://github.com/JabRef/jabref/pull/7026)
- We changed the order of the library tab context menu items. [#7171](https://github.com/JabRef/jabref/issues/7171)
- We changed the way linked files are opened on Linux to use the native openFile method, compatible with confined packages. [7037](https://github.com/JabRef/jabref/pull/7037)
- We refined the entry preview to show the full names of authors and editors, to list the editor only if no author is present, have the year earlier. [#7083](https://github.com/JabRef/jabref/issues/7083)

### Fixed

- We fixed an issue changing the icon link_variation_off that is not meaningful. [#6834](https://github.com/JabRef/jabref/issues/6834)
- We fixed an issue where the `.sav` file was not deleted upon exiting JabRef. [#6109](https://github.com/JabRef/jabref/issues/6109)
- We fixed a linked identifier icon inconsistency. [#6705](https://github.com/JabRef/jabref/issues/6705)
- We fixed the wrong behavior that font size changes are not reflected in dialogs. [#6039](https://github.com/JabRef/jabref/issues/6039)
- We fixed the failure to Copy citation key and link. [#5835](https://github.com/JabRef/jabref/issues/5835)
- We fixed an issue where the sort order of the entry table was reset after a restart of JabRef. [#6898](https://github.com/JabRef/jabref/pull/6898)
- We fixed an issue where no longer a warning was displayed when inserting references into LibreOffice with an invalid "ReferenceParagraphFormat". [#6907](https://github.com/JabRef/jabref/pull/60907).
- We fixed an issue where a selected field was not removed after the first click in the custom entry types dialog. [#6934](https://github.com/JabRef/jabref/issues/6934)
- We fixed an issue where a remove icon was shown for standard entry types in the custom entry types dialog. [#6906](https://github.com/JabRef/jabref/issues/6906)
- We fixed an issue where it was impossible to connect to OpenOffice/LibreOffice on Mac OSX. [#6970](https://github.com/JabRef/jabref/pull/6970)
- We fixed an issue with the python script used by browser plugins that failed to locate JabRef if not installed in its default location. [#6963](https://github.com/JabRef/jabref/pull/6963/files)
- We fixed an issue where spaces and newlines in an isbn would generate an exception. [#6456](https://github.com/JabRef/jabref/issues/6456)
- We fixed an issue where identity column header had incorrect foreground color in the Dark theme. [#6796](https://github.com/JabRef/jabref/issues/6796)
- We fixed an issue where the RIS exporter added extra blank lines.[#7007](https://github.com/JabRef/jabref/pull/7007/files)
- We fixed an issue where clicking on Collapse All button in the Search for Unlinked Local Files expanded the directory structure erroneously [#6848](https://github.com/JabRef/jabref/issues/6848)
- We fixed an issue, when pulling changes from shared database via shortcut caused creation of a new tech report [6867](https://github.com/JabRef/jabref/issues/6867)
- We fixed an issue where the JabRef GUI does not highlight the "All entries" group on start-up [#6691](https://github.com/JabRef/jabref/issues/6691)
- We fixed an issue where a custom dark theme was not applied to the entry preview tab [7068](https://github.com/JabRef/jabref/issues/7068)
- We fixed an issue where modifications to the Custom preview layout in the preferences were not saved [#6447](https://github.com/JabRef/jabref/issues/6447)
- We fixed an issue where errors from imports were not shown to the user [#7084](https://github.com/JabRef/jabref/pull/7084)
- We fixed an issue where the EndNote XML Import would fail on empty keywords tags [forum#2387](https://discourse.jabref.org/t/importing-in-unknown-format-fails-to-import-xml-library-from-bookends-export/2387)
- We fixed an issue where the color of groups of type "free search expression" not persisting after restarting the application [#6999](https://github.com/JabRef/jabref/issues/6999)
- We fixed an issue where modifications in the source tab where not saved without switching to another field before saving the library [#6622](https://github.com/JabRef/jabref/issues/6622)
- We fixed an issue where the "Document Viewer" did not show the first page of the opened pdf document and did not show the correct total number of pages [#7108](https://github.com/JabRef/jabref/issues/7108)
- We fixed an issue where the context menu was not updated after a file link was changed. [#5777](https://github.com/JabRef/jabref/issues/5777)
- We fixed an issue where the password for a shared SQL database was not remembered [#6869](https://github.com/JabRef/jabref/issues/6869)
- We fixed an issue where newly added entires were not synced to a shared SQL database [#7176](https://github.com/JabRef/jabref/issues/7176)
- We fixed an issue where the PDF-Content importer threw an exception when no DOI number is present at the first page of the PDF document [#7203](https://github.com/JabRef/jabref/issues/7203)
- We fixed an issue where groups created from aux files did not update on file changes [#6394](https://github.com/JabRef/jabref/issues/6394)
- We fixed an issue where authors that only have last names were incorrectly identified as institutes when generating citation keys [#7199](https://github.com/JabRef/jabref/issues/7199)
- We fixed an issue where institutes were incorrectly identified as universities when generating citation keys [#6942](https://github.com/JabRef/jabref/issues/6942)

### Removed

- We removed the Google Scholar fetcher and the ACM fetcher do not work due to traffic limitations [#6369](https://github.com/JabRef/jabref/issues/6369)
- We removed the menu entry "Manage external file types" because it's already in 'Preferences' dialog [#6991](https://github.com/JabRef/jabref/issues/6991)
- We removed the integrity check "Abbreviation detected" for the field journal/journaltitle in the entry editor [#3925](https://github.com/JabRef/jabref/issues/3925)

## [5.1] – 2020-08-30

### Added

- We added a new fetcher to enable users to search mEDRA DOIs [#6602](https://github.com/JabRef/jabref/issues/6602)
- We added a new fetcher to enable users to search "[Collection of Computer Science Bibliographies](https://liinwww.ira.uka.de/bibliography/index.html)". [#6638](https://github.com/JabRef/jabref/issues/6638)
- We added default values for delimiters in Add Subgroup window [#6624](https://github.com/JabRef/jabref/issues/6624)
- We improved responsiveness of general fields specification dialog window. [#6604](https://github.com/JabRef/jabref/issues/6604)
- We added support for importing ris file and load DOI [#6530](https://github.com/JabRef/jabref/issues/6530)
- We added the Library properties to a context menu on the library tabs [#6485](https://github.com/JabRef/jabref/issues/6485)
- We added a new field in the preferences in 'BibTeX key generator' for unwanted characters that can be user-specified. [#6295](https://github.com/JabRef/jabref/issues/6295)
- We added support for searching ShortScience for an entry through the user's browser. [#6018](https://github.com/JabRef/jabref/pull/6018)
- We updated EditionChecker to permit edition to start with a number. [#6144](https://github.com/JabRef/jabref/issues/6144)
- We added tooltips for most fields in the entry editor containing a short description. [#5847](https://github.com/JabRef/jabref/issues/5847)
- We added support for basic markdown in custom formatted previews [#6194](https://github.com/JabRef/jabref/issues/6194)
- We now show the number of items found and selected to import in the online search dialog. [#6248](https://github.com/JabRef/jabref/pull/6248)
- We created a new install screen for macOS. [#5759](https://github.com/JabRef/jabref/issues/5759)
- We added a new integrity check for duplicate DOIs. [koppor#339](https://github.com/koppor/jabref/issues/339)
- We implemented an option to download fulltext files while importing. [#6381](https://github.com/JabRef/jabref/pull/6381)
- We added a progress-indicator showing the average progress of background tasks to the toolbar. Clicking it reveals a pop-over with a list of running background tasks. [6443](https://github.com/JabRef/jabref/pull/6443)
- We fixed the bug when strike the delete key in the text field. [#6421](https://github.com/JabRef/jabref/issues/6421)
- We added a BibTex key modifier for truncating strings. [#3915](https://github.com/JabRef/jabref/issues/3915)
- We added support for jumping to target entry when typing letter/digit after sorting a column in maintable [#6146](https://github.com/JabRef/jabref/issues/6146)
- We added a new fetcher to enable users to search all available E-Libraries simultaneously. [koppor#369](https://github.com/koppor/jabref/issues/369)
- We added the field "entrytype" to the export sort criteria [#6531](https://github.com/JabRef/jabref/pull/6531)
- We added the possibility to change the display order of the fields in the entry editor. The order can now be configured using drag and drop in the "Customize entry types" dialog [#6152](https://github.com/JabRef/jabref/pull/6152)
- We added native support for biblatex-software [#6574](https://github.com/JabRef/jabref/issues/6574)
- We added a missing restart warning for AutoComplete in the preferences dialog. [#6351](https://github.com/JabRef/jabref/issues/6351)
- We added a note to the citation key pattern preferences dialog as a temporary workaround for a JavaFX bug, about committing changes in a table cell, if the focus is lost. [#5825](https://github.com/JabRef/jabref/issues/5825)
- We added support for customized fallback fields in bracketed patterns. [#7111](https://github.com/JabRef/jabref/issues/7111)

### Changed

- We improved the arXiv fetcher. Now it should find entries even more reliably and does no longer include the version (e.g `v1`) in the `eprint` field. [forum#1941](https://discourse.jabref.org/t/remove-version-in-arxiv-import/1941)
- We moved the group search bar and the button "New group" from bottom to top position to make it more prominent. [#6112](https://github.com/JabRef/jabref/pull/6112)
- When JabRef finds a `.sav` file without changes, there is no dialog asking for acceptance of changes anymore.
- We changed the buttons for import/export/show all/reset of preferences to smaller icon buttons in the preferences dialog. [#6130](https://github.com/JabRef/jabref/pull/6130)
- We moved the functionality "Manage field names & content" from the "Library" menu to the "Edit" menu, because it affects the selected entries and not the whole library
- We merged the functionality "Append contents from a BibTeX library into the currently viewed library" into the "Import into database" functionality. Fixes [#6049](https://github.com/JabRef/jabref/issues/6049).
- We changed the directory where fulltext downloads are stored to the directory set in the import-tab in preferences. [#6381](https://github.com/JabRef/jabref/pull/6381)
- We improved the error message for invalid jstyles. [#6303](https://github.com/JabRef/jabref/issues/6303)
- We changed the section name of 'Advanced' to 'Network' in the preferences and removed some obsolete options.[#6489](https://github.com/JabRef/jabref/pull/6489)
- We improved the context menu of the column "Linked identifiers" of the main table, by truncating their texts, if they are too long. [#6499](https://github.com/JabRef/jabref/issues/6499)
- We merged the main table tabs in the preferences dialog. [#6518](https://github.com/JabRef/jabref/pull/6518)
- We changed the command line option 'generateBibtexKeys' to the more generic term 'generateCitationKeys' while the short option remains 'g'.[#6545](https://github.com/JabRef/jabref/pull/6545)
- We improved the "Possible duplicate entries" window to remember its size and position throughout a session. [#6582](https://github.com/JabRef/jabref/issues/6582)
- We divided the toolbar into small parts, so if the application window is to small, only a part of the toolbar is moved into the chevron popup. [#6682](https://github.com/JabRef/jabref/pull/6682)
- We changed the layout for of the buttons in the Open Office side panel to ensure that the button text is always visible, specially when resizing. [#6639](https://github.com/JabRef/jabref/issues/6639)
- We merged the two new library commands in the file menu to one which always creates a new library in the default library mode. [#6359](https://github.com/JabRef/jabref/pull/6539#issuecomment-641056536)

### Fixed

- We fixed an issue where entry preview tab has no name in drop down list. [#6591](https://github.com/JabRef/jabref/issues/6591)
- We fixed to only search file links in the BIB file location directory when preferences has corresponding checkbox checked. [#5891](https://github.com/JabRef/jabref/issues/5891)
- We fixed wrong button order (Apply and Cancel) in ManageProtectedTermsDialog.
- We fixed an issue with incompatible characters at BibTeX key [#6257](https://github.com/JabRef/jabref/issues/6257)
- We fixed an issue where dash (`-`) was reported as illegal BibTeX key [#6295](https://github.com/JabRef/jabref/issues/6295)
- We greatly improved the performance of the overall application and many operations. [#5071](https://github.com/JabRef/jabref/issues/5071)
- We fixed an issue where sort by priority was broken. [#6222](https://github.com/JabRef/jabref/issues/6222)
- We fixed an issue where opening a library from the recent libraries menu was not possible. [#5939](https://github.com/JabRef/jabref/issues/5939)
- We fixed an issue with inconsistent capitalization of file extensions when downloading files. [#6115](https://github.com/JabRef/jabref/issues/6115)
- We fixed the display of language and encoding in the preferences dialog. [#6130](https://github.com/JabRef/jabref/pull/6130)
- Now the link and/or the link description in the column "linked files" of the main table gets truncated or wrapped, if too long, otherwise display issues arise. [#6178](https://github.com/JabRef/jabref/issues/6178)
- We fixed the issue that groups panel does not keep size when resizing window. [#6180](https://github.com/JabRef/jabref/issues/6180)
- We fixed an error that sometimes occurred when using the context menu. [#6085](https://github.com/JabRef/jabref/issues/6085)
- We fixed an issue where search full-text documents downloaded files with same name, overwriting existing files. [#6174](https://github.com/JabRef/jabref/pull/6174)
- We fixed an issue when importing into current library an erroneous message "import cancelled" is displayed even though import is successful. [#6266](https://github.com/JabRef/jabref/issues/6266)
- We fixed an issue where custom jstyles for Open/LibreOffice where not saved correctly. [#6170](https://github.com/JabRef/jabref/issues/6170)
- We fixed an issue where the INSPIRE fetcher was no longer working [#6229](https://github.com/JabRef/jabref/issues/6229)
- We fixed an issue where custom exports with an uppercase file extension could not be selected for "Copy...-> Export to Clipboard" [#6285](https://github.com/JabRef/jabref/issues/6285)
- We fixed the display of icon both in the main table and linked file editor. [#6169](https://github.com/JabRef/jabref/issues/6169)
- We fixed an issue where the windows installer did not create an entry in the start menu [bug report in the forum](https://discourse.jabref.org/t/error-while-fetching-from-doi/2018/3)
- We fixed an issue where only the field `abstract` and `comment` were declared as multiline fields. Other fields can now be configured in the preferences using "Do not wrap the following fields when saving" [4373](https://github.com/JabRef/jabref/issues/4373)
- We fixed an issue where JabRef switched to discrete graphics under macOS [#5935](https://github.com/JabRef/jabref/issues/5935)
- We fixed an issue where the Preferences entry preview will be unexpected modified leads to Value too long exception [#6198](https://github.com/JabRef/jabref/issues/6198)
- We fixed an issue where custom jstyles for Open/LibreOffice would only be valid if a layout line for the entry type `default` was at the end of the layout section [#6303](https://github.com/JabRef/jabref/issues/6303)
- We fixed an issue where a new entry is not shown in the library if a search is active [#6297](https://github.com/JabRef/jabref/issues/6297)
- We fixed an issue where long directory names created from patterns could create an exception. [#3915](https://github.com/JabRef/jabref/issues/3915)
- We fixed an issue where sort on numeric cases was broken. [#6349](https://github.com/JabRef/jabref/issues/6349)
- We fixed an issue where year and month fields were not cleared when converting to biblatex [#6224](https://github.com/JabRef/jabref/issues/6224)
- We fixed an issue where an "Not on FX thread" exception occurred when saving on linux [#6453](https://github.com/JabRef/jabref/issues/6453)
- We fixed an issue where the library sort order was lost. [#6091](https://github.com/JabRef/jabref/issues/6091)
- We fixed an issue where brackets in regular expressions were not working. [6469](https://github.com/JabRef/jabref/pull/6469)
- We fixed an issue where multiple background task popups stacked over each other.. [#6472](https://github.com/JabRef/jabref/issues/6472)
- We fixed an issue where LaTeX citations for specific commands (`\autocite`s) of biblatex-mla were not recognized. [#6476](https://github.com/JabRef/jabref/issues/6476)
- We fixed an issue where drag and drop was not working on empty database. [#6487](https://github.com/JabRef/jabref/issues/6487)
- We fixed an issue where the name fields were not updated after the preferences changed. [#6515](https://github.com/JabRef/jabref/issues/6515)
- We fixed an issue where "null" appeared in generated BibTeX keys. [#6459](https://github.com/JabRef/jabref/issues/6459)
- We fixed an issue where the authors' names were incorrectly displayed in the authors' column when they were bracketed. [#6465](https://github.com/JabRef/jabref/issues/6465) [#6459](https://github.com/JabRef/jabref/issues/6459)
- We fixed an issue where importing certain unlinked files would result in an exception [#5815](https://github.com/JabRef/jabref/issues/5815)
- We fixed an issue where downloaded files would be moved to a directory named after the citationkey when no file directory pattern is specified [#6589](https://github.com/JabRef/jabref/issues/6589)
- We fixed an issue with the creation of a group of cited entries which incorrectly showed the message that the library had been modified externally whenever saving the library. [#6420](https://github.com/JabRef/jabref/issues/6420)
- We fixed an issue with the creation of a group of cited entries. Now the file path to an aux file gets validated. [#6585](https://github.com/JabRef/jabref/issues/6585)
- We fixed an issue on Linux systems where the application would crash upon inotify failure. Now, the user is prompted with a warning, and given the choice to continue the session. [#6073](https://github.com/JabRef/jabref/issues/6073)
- We moved the search modifier buttons into the search bar, as they were not accessible, if autocompletion was disabled. [#6625](https://github.com/JabRef/jabref/issues/6625)
- We fixed an issue about duplicated group color indicators [#6175](https://github.com/JabRef/jabref/issues/6175)
- We fixed an issue where entries with the entry type Misc from an imported aux file would not be saved correctly to the bib file on disk [#6405](https://github.com/JabRef/jabref/issues/6405)
- We fixed an issue where percent sign ('%') was not formatted properly by the HTML formatter [#6753](https://github.com/JabRef/jabref/issues/6753)
- We fixed an issue with the [SAO/NASA Astrophysics Data System](https://docs.jabref.org/collect/import-using-online-bibliographic-database/ads) fetcher where `\textbackslash` appeared at the end of the abstract.
- We fixed an issue with the Science Direct fetcher where PDFs could not be downloaded. Fixes [#5860](https://github.com/JabRef/jabref/issues/5860)
- We fixed an issue with the Library of Congress importer.
- We fixed the [link to the external libraries listing](https://github.com/JabRef/jabref/blob/master/external-libraries.md) in the about dialog
- We fixed an issue regarding pasting on Linux. [#6293](https://github.com/JabRef/jabref/issues/6293)

### Removed

- We removed the option of the "enforce legal key". [#6295](https://github.com/JabRef/jabref/issues/6295)
- We removed the obsolete `External programs / Open PDF` section in the preferences, as the default application to open PDFs is now set in the `Manage external file types` dialog. [#6130](https://github.com/JabRef/jabref/pull/6130)
- We removed the option to configure whether a `.bib.bak` file should be generated upon save. It is now always enabled. Documentation at <https://docs.jabref.org/general/autosave>. [#6092](https://github.com/JabRef/jabref/issues/6092)
- We removed the built-in list of IEEE journal abbreviations using BibTeX strings. If you still want to use them, you have to download them separately from <https://abbrv.jabref.org>.

## [5.0] – 2020-03-06

### Changed

- Added browser integration to the snap package for firefox/chromium browsers. [#6062](https://github.com/JabRef/jabref/pull/6062)
- We reintroduced the possibility to extract references from plain text (using [GROBID](https://grobid.readthedocs.io/en/latest/)). [#5614](https://github.com/JabRef/jabref/pull/5614)
- We changed the open office panel to show buttons in rows of three instead of going straight down to save space as the button expanded out to take up unnecessary horizontal space. [#5479](https://github.com/JabRef/jabref/issues/5479)
- We cleaned up the group add/edit dialog. [#5826](https://github.com/JabRef/jabref/pull/5826)
- We reintroduced the index column. [#5844](https://github.com/JabRef/jabref/pull/5844)
- Filenames of external files can no longer contain curly braces. [#5926](https://github.com/JabRef/jabref/pull/5926)
- We made the filters more easily accessible in the integrity check dialog. [#5955](https://github.com/JabRef/jabref/pull/5955)
- We reimplemented and improved the dialog "Customize entry types". [#4719](https://github.com/JabRef/jabref/issues/4719)
- We added an [American Physical Society](https://journals.aps.org/) fetcher. [#818](https://github.com/JabRef/jabref/issues/818)
- We added possibility to enable/disable items quantity in groups. [#6042](https://github.com/JabRef/jabref/issues/6042)

### Fixed

- We fixed an issue where the command line console was always opened in the background. [#5474](https://github.com/JabRef/jabref/issues/5474)
- We fixed and issue where pdf files will not open under some KDE linux distributions when using okular. [#5253](https://github.com/JabRef/jabref/issues/5253)
- We fixed an issue where the Medline fetcher was only working when JabRef was running from source. [#5645](https://github.com/JabRef/jabref/issues/5645)
- We fixed some visual issues in the dark theme. [#5764](https://github.com/JabRef/jabref/pull/5764) [#5753](https://github.com/JabRef/jabref/issues/5753)
- We fixed an issue where non-default previews didn't handle unicode characters. [#5779](https://github.com/JabRef/jabref/issues/5779)
- We improved the performance, especially changing field values in the entry should feel smoother now. [#5843](https://github.com/JabRef/jabref/issues/5843)
- We fixed an issue where the ampersand character wasn't rendering correctly on previews. [#3840](https://github.com/JabRef/jabref/issues/3840)
- We fixed an issue where an erroneous "The library has been modified by another program" message was shown when saving. [#4877](https://github.com/JabRef/jabref/issues/4877)
- We fixed an issue where the file extension was missing after downloading a file (we now fall-back to pdf). [#5816](https://github.com/JabRef/jabref/issues/5816)
- We fixed an issue where cleaning up entries broke web URLs, if "Make paths of linked files relative (if possible)" was enabled, which resulted in various other issues subsequently. [#5861](https://github.com/JabRef/jabref/issues/5861)
- We fixed an issue where the tab "Required fields" of the entry editor did not show all required fields, if at least two of the defined required fields are linked with a logical or. [#5859](https://github.com/JabRef/jabref/issues/5859)
- We fixed several issues concerning managing external file types: Now everything is usable and fully functional. Previously, there were problems with the radio buttons, with saving the settings and with loading an input field value. Furthermore, different behavior for Windows and other operating systems was given, which was unified as well. [#5846](https://github.com/JabRef/jabref/issues/5846)
- We fixed an issue where entries containing Unicode charaters were not parsed correctly [#5899](https://github.com/JabRef/jabref/issues/5899)
- We fixed an issue where an entry containing an external filename with curly braces could not be saved. Curly braces are now longer allowed in filenames. [#5899](https://github.com/JabRef/jabref/issues/5899)
- We fixed an issue where changing the type of an entry did not update the main table [#5906](https://github.com/JabRef/jabref/issues/5906)
- We fixed an issue in the optics of the library properties, that cropped the dialog on scaled displays. [#5969](https://github.com/JabRef/jabref/issues/5969)
- We fixed an issue where changing the type of an entry did not update the main table. [#5906](https://github.com/JabRef/jabref/issues/5906)
- We fixed an issue where opening a library from the recent libraries menu was not possible. [#5939](https://github.com/JabRef/jabref/issues/5939)
- We fixed an issue where the most bottom group in the list got lost, if it was dragged on itself. [#5983](https://github.com/JabRef/jabref/issues/5983)
- We fixed an issue where changing entry type doesn't always work when biblatex source is shown. [#5905](https://github.com/JabRef/jabref/issues/5905)
- We fixed an issue where the group and the link column were not updated after changing the entry in the main table. [#5985](https://github.com/JabRef/jabref/issues/5985)
- We fixed an issue where reordering the groups was not possible after inserting an article. [#6008](https://github.com/JabRef/jabref/issues/6008)
- We fixed an issue where citation styles except the default "Preview" could not be used. [#5622](https://github.com/JabRef/jabref/issues/5622)
- We fixed an issue where a warning was displayed when the title content is made up of two sentences. [#5832](https://github.com/JabRef/jabref/issues/5832)
- We fixed an issue where an exception was thrown when adding a save action without a selected formatter in the library properties [#6069](https://github.com/JabRef/jabref/issues/6069)
- We fixed an issue where JabRef's icon was missing in the Export to clipboard Dialog. [#6286](https://github.com/JabRef/jabref/issues/6286)
- We fixed an issue when an "Abstract field" was duplicating text, when importing from RIS file (Neurons) [#6065](https://github.com/JabRef/jabref/issues/6065)
- We fixed an issue where adding the addition of a new entry was not completely validated [#6370](https://github.com/JabRef/jabref/issues/6370)
- We fixed an issue where the blue and red text colors in the Merge entries dialog were not quite visible [#6334](https://github.com/JabRef/jabref/issues/6334)
- We fixed an issue where underscore character was removed from the file name in the Recent Libraries list in File menu [#6383](https://github.com/JabRef/jabref/issues/6383)
- We fixed an issue where few keyboard shortcuts regarding new entries were missing [#6403](https://github.com/JabRef/jabref/issues/6403)

### Removed

- Ampersands are no longer escaped by default in the `bib` file. If you want to keep the current behaviour, you can use the new "Escape Ampersands" formatter as a save action. [#5869](https://github.com/JabRef/jabref/issues/5869)
- The "Merge Entries" entry was removed from the Quality Menu. Users should use the right-click menu instead. [#6021](https://github.com/JabRef/jabref/pull/6021)

## [5.0-beta] – 2019-12-15

### Changed

- We added a short DOI field formatter which shortens DOI to more human-readable form. [koppor#343](https://github.com/koppor/jabref/issues/343)
- We improved the display of group memberships by adding multiple colored bars if the entry belongs to more than one group. [#4574](https://github.com/JabRef/jabref/issues/4574)
- We added an option to show the preview as an extra tab in the entry editor (instead of in a split view). [#5244](https://github.com/JabRef/jabref/issues/5244)
- A custom Open/LibreOffice jstyle file now requires a layout line for the entry type `default` [#5452](https://github.com/JabRef/jabref/issues/5452)
- The entry editor is now open by default when JabRef starts up. [#5460](https://github.com/JabRef/jabref/issues/5460)
- Customized entry types are now serialized in alphabetical order in the bib file.
- We added a new ADS fetcher to use the new ADS API. [#4949](https://github.com/JabRef/jabref/issues/4949)
- We added support of the [X11 primary selection](https://unix.stackexchange.com/a/139193/18033) [#2389](https://github.com/JabRef/jabref/issues/2389)
- We added support to switch between biblatex and bibtex library types. [#5550](https://github.com/JabRef/jabref/issues/5550)
- We changed the save action buttons to be easier to understand. [#5565](https://github.com/JabRef/jabref/issues/5565)
- We made the columns for groups, files and uri in the main table reorderable and merged the clickable icon columns for uri, url, doi and eprint. [#5544](https://github.com/JabRef/jabref/pull/5544)
- We reduced the number of write actions performed when autosave is enabled [#5679](https://github.com/JabRef/jabref/issues/5679)
- We made the column sort order in the main table persistent [#5730](https://github.com/JabRef/jabref/pull/5730)
- When an entry is modified on disk, the change dialog now shows the merge dialog to highlight the changes [#5688](https://github.com/JabRef/jabref/pull/5688)

### Fixed

- Inherit fields from cross-referenced entries as specified by biblatex. [#5045](https://github.com/JabRef/jabref/issues/5045)
- We fixed an issue where it was no longer possible to connect to LibreOffice. [#5261](https://github.com/JabRef/jabref/issues/5261)
- The "All entries group" is no longer shown when no library is open.
- We fixed an exception which occurred when closing JabRef. [#5348](https://github.com/JabRef/jabref/issues/5348)
- We fixed an issue where JabRef reports incorrectly about customized entry types. [#5332](https://github.com/JabRef/jabref/issues/5332)
- We fixed a few problems that prevented JabFox to communicate with JabRef. [#4737](https://github.com/JabRef/jabref/issues/4737) [#4303](https://github.com/JabRef/jabref/issues/4303)
- We fixed an error where the groups containing an entry loose their highlight color when scrolling. [#5022](https://github.com/JabRef/jabref/issues/5022)
- We fixed an error where scrollbars were not shown. [#5374](https://github.com/JabRef/jabref/issues/5374)
- We fixed an error where an exception was thrown when merging entries. [#5169](https://github.com/JabRef/jabref/issues/5169)
- We fixed an error where certain metadata items were not serialized alphabetically.
- After assigning an entry to a group, the item count is now properly colored to reflect the new membership of the entry. [#3112](https://github.com/JabRef/jabref/issues/3112)
- The group panel is now properly updated when switching between libraries (or when closing/opening one). [#3142](https://github.com/JabRef/jabref/issues/3142)
- We fixed an error where the number of matched entries shown in the group pane was not updated correctly. [#4441](https://github.com/JabRef/jabref/issues/4441)
- We fixed an error where the wrong file is renamed and linked when using the "Copy, rename and link" action. [#5653](https://github.com/JabRef/jabref/issues/5653)
- We fixed a "null" error when writing XMP metadata. [#5449](https://github.com/JabRef/jabref/issues/5449)
- We fixed an issue where empty keywords lead to a strange display of automatic keyword groups. [#5333](https://github.com/JabRef/jabref/issues/5333)
- We fixed an error where the default color of a new group was white instead of dark gray. [#4868](https://github.com/JabRef/jabref/issues/4868)
- We fixed an issue where the first field in the entry editor got the focus while performing a different action (like searching). [#5084](https://github.com/JabRef/jabref/issues/5084)
- We fixed an issue where multiple entries were highlighted in the web search result after scrolling. [#5035](https://github.com/JabRef/jabref/issues/5035)
- We fixed an issue where the hover indication in the web search pane was not working. [#5277](https://github.com/JabRef/jabref/issues/5277)
- We fixed an error mentioning "javafx.controls/com.sun.javafx.scene.control" that was thrown when interacting with the toolbar.
- We fixed an error where a cleared search was restored after switching libraries. [#4846](https://github.com/JabRef/jabref/issues/4846)
- We fixed an exception which occurred when trying to open a non-existing file from the "Recent files"-menu [#5334](https://github.com/JabRef/jabref/issues/5334)
- We fixed an issues where the search highlight in the entry preview did not worked. [#5069](https://github.com/JabRef/jabref/issues/5069)
- The context menu for fields in the entry editor is back. [#5254](https://github.com/JabRef/jabref/issues/5254)
- We fixed an exception which occurred when trying to open a non-existing file from the "Recent files"-menu [#5334](https://github.com/JabRef/jabref/issues/5334)
- We fixed a problem where the "editor" information has been duplicated during saving a .bib-Database. [#5359](https://github.com/JabRef/jabref/issues/5359)
- We re-introduced the feature to switch between different preview styles. [#5221](https://github.com/JabRef/jabref/issues/5221)
- We fixed various issues (including [#5263](https://github.com/JabRef/jabref/issues/5263)) related to copying entries to the clipboard
- We fixed some display errors in the preferences dialog and replaced some of the controls [#5033](https://github.com/JabRef/jabref/pull/5033) [#5047](https://github.com/JabRef/jabref/pull/5047) [#5062](https://github.com/JabRef/jabref/pull/5062) [#5141](https://github.com/JabRef/jabref/pull/5141) [#5185](https://github.com/JabRef/jabref/pull/5185) [#5265](https://github.com/JabRef/jabref/pull/5265) [#5315](https://github.com/JabRef/jabref/pull/5315) [#5360](https://github.com/JabRef/jabref/pull/5360)
- We fixed an exception which occurred when trying to import entries without an open library. [#5447](https://github.com/JabRef/jabref/issues/5447)
- The "Automatically set file links" feature now follows symbolic links. [#5664](https://github.com/JabRef/jabref/issues/5664)
- After successful import of one or multiple bib entries the main table scrolls to the first imported entry [#5383](https://github.com/JabRef/jabref/issues/5383)
- We fixed an exception which occurred when an invalid jstyle was loaded. [#5452](https://github.com/JabRef/jabref/issues/5452)
- We fixed an issue where the command line arguments `importBibtex` and `importToOpen` did not import into the currently open library, but opened a new one. [#5537](https://github.com/JabRef/jabref/issues/5537)
- We fixed an error where the preview theme did not adapt to the "Dark" mode [#5463](https://github.com/JabRef/jabref/issues/5463)
- We fixed an issue where multiple entries were allowed in the "crossref" field [#5284](https://github.com/JabRef/jabref/issues/5284)
- We fixed an issue where the merge dialog showed the wrong text colour in "Dark" mode [#5516](https://github.com/JabRef/jabref/issues/5516)
- We fixed visibility issues with the scrollbar and group selection highlight in "Dark" mode, and enabled "Dark" mode for the OpenOffice preview in the style selection window. [#5522](https://github.com/JabRef/jabref/issues/5522)
- We fixed an issue where the author field was not correctly parsed during bibtex key-generation. [#5551](https://github.com/JabRef/jabref/issues/5551)
- We fixed an issue where notifications where shown during autosave. [#5555](https://github.com/JabRef/jabref/issues/5555)
- We fixed an issue where the side pane was not remembering its position. [#5615](https://github.com/JabRef/jabref/issues/5615)
- We fixed an issue where JabRef could not interact with [Oracle XE](https://www.oracle.com/de/database/technologies/appdev/xe.html) in the [shared SQL database setup](https://docs.jabref.org/collaborative-work/sqldatabase).
- We fixed an issue where the toolbar icons were hidden on smaller screens.
- We fixed an issue where renaming referenced files for bib entries with long titles was not possible. [#5603](https://github.com/JabRef/jabref/issues/5603)
- We fixed an issue where a window which is on an external screen gets unreachable when external screen is removed. [#5037](https://github.com/JabRef/jabref/issues/5037)
- We fixed a bug where the selection of groups was lost after drag and drop. [#2868](https://github.com/JabRef/jabref/issues/2868)
- We fixed an issue where the custom entry types didn't show the correct display name [#5651](https://github.com/JabRef/jabref/issues/5651)

### Removed

- We removed some obsolete notifications. [#5555](https://github.com/JabRef/jabref/issues/5555)
- We removed an internal step in the [ISBN-to-BibTeX fetcher](https://docs.jabref.org/import-using-publication-identifiers/isbntobibtex): The [ISBN to BibTeX Converter](https://manas.tungare.name/software/isbn-to-bibtex) by [@manastungare](https://github.com/manastungare) is not used anymore, because it is offline: "people using this tool have not been generating enough sales for Amazon."
- We removed the option to control the default drag and drop behaviour. You can use the modifier keys (like CtrL or Alt) instead.

## [5.0-alpha] – 2019-08-25

### Changed

- We added eventitle, eventdate and venue fields to `@unpublished` entry type.
- We added `@software` and `@dataSet` entry type to biblatex.
- All fields are now properly sorted alphabetically (in the subgroups of required/optional fields) when the entry is written to the bib file.
- We fixed an issue where some importers used the field `pubstatus` instead of the standard BibTeX field `pubstate`.
- We changed the latex command removal for docbook exporter. [#3838](https://github.com/JabRef/jabref/issues/3838)
- We changed the location of some fields in the entry editor (you might need to reset your preferences for these changes to come into effect)
  - Journal/Year/Month in biblatex mode -> Deprecated (if filled)
  - DOI/URL: General -> Optional
  - Internal fields like ranking, read status and priority: Other -> General
  - Moreover, empty deprecated fields are no longer shown
- Added server timezone parameter when connecting to a shared database.
- We updated the dialog for setting up general fields.
- URL field formatting is updated. All whitespace chars, located at the beginning/ending of the URL, are trimmed automatically
- We changed the behavior of the field formatting dialog such that the `bibtexkey` is not changed when formatting all fields or all text fields.
- We added a "Move file to file directory and rename file" option for simultaneously moving and renaming of document file. [#4166](https://github.com/JabRef/jabref/issues/4166)
- Use integrated graphics card instead of discrete on macOS [#4070](https://github.com/JabRef/jabref/issues/4070)
- We added a cleanup operation that detects an arXiv identifier in the note, journal or URL field and moves it to the `eprint` field.
  Because of this change, the last-used cleanup operations were reset.
- We changed the minimum required version of Java to 1.8.0_171, as this is the latest release for which the automatic Java update works. [#4093](https://github.com/JabRef/jabref/issues/4093)
- The special fields like `Printed` and `Read status` now show gray icons when the row is hovered.
- We added a button in the tab header which allows you to close the database with one click. [#494](https://github.com/JabRef/jabref/issues/494)
- Sorting in the main table now takes information from cross-referenced entries into account. [#2808](https://github.com/JabRef/jabref/issues/2808)
- If a group has a color specified, then entries matched by this group have a small colored bar in front of them in the main table.
- Change default icon for groups to a circle because a colored version of the old icon was hard to distinguish from its black counterpart.
- In the main table, the context menu appears now when you press the "context menu" button on the keyboard. [feature request in the forum](https://discourse.jabref.org/t/how-to-enable-keyboard-context-key-windows)
- We added icons to the group side panel to quickly switch between `union` and `intersection` group view mode. [#3269](https://github.com/JabRef/jabref/issues/3269).
- We use `https` for [fetching from most online bibliographic database](https://docs.jabref.org/import-using-online-bibliographic-database).
- We changed the default keyboard shortcuts for moving between entries when the entry editor is active to ̀<kbd>alt</kbd> + <kbd>up/down</kbd>.
- Opening a new file now prompts the directory of the currently selected file, instead of the directory of the last opened file.
- Window state is saved on close and restored on start.
- We made the MathSciNet fetcher more reliable.
- We added the ISBN fetcher to the list of fetcher available under "Update with bibliographic information from the web" in the entry editor toolbar.
- Files without a defined external file type are now directly opened with the default application of the operating system
- We streamlined the process to rename and move files by removing the confirmation dialogs.
- We removed the redundant new lines of markings and wrapped the summary in the File annotation tab. [#3823](https://github.com/JabRef/jabref/issues/3823)
- We add auto URL formatting when user paste link to URL field in entry editor. [koppor#254](https://github.com/koppor/jabref/issues/254)
- We added a minimum height for the entry editor so that it can no longer be hidden by accident. [#4279](https://github.com/JabRef/jabref/issues/4279)
- We added a new keyboard shortcut so that the entry editor could be closed by <kbd>Ctrl</kbd> + <kbd>E</kbd>. [#4222](https://github.com/JabRef/jabref/issues/4222)
- We added an option in the preference dialog box, that allows user to pick the dark or light theme option. [#4130](https://github.com/JabRef/jabref/issues/4130)
- We updated the Related Articles tab to accept JSON from the new version of the Mr. DLib service
- We added an option in the preference dialog box that allows user to choose behavior after dragging and dropping files in Entry Editor. [#4356](https://github.com/JabRef/jabref/issues/4356)
- We added the ability to have an export preference where previously "File"-->"Export"/"Export selected entries" would not save the user's preference[#4495](https://github.com/JabRef/jabref/issues/4495)
- We optimized the code responsible for connecting to an external database, which should lead to huge improvements in performance.
- For automatically created groups, added ability to filter groups by entry type. [#4539](https://github.com/JabRef/jabref/issues/4539)
- We added the ability to add field names from the Preferences Dialog [#4546](https://github.com/JabRef/jabref/issues/4546)
- We added the ability to change the column widths directly in the main table. [#4546](https://github.com/JabRef/jabref/issues/4546)
- We added a description of how recommendations were chosen and better error handling to Related Articles tab
- We added the ability to execute default action in dialog by using with <kbd>Ctrl</kbd> + <kbd>Enter</kbd> combination [#4496](https://github.com/JabRef/jabref/issues/4496)
- We grouped and reordered the Main Menu (File, Edit, Library, Quality, Tools, and View tabs & icons). [#4666](https://github.com/JabRef/jabref/issues/4666) [#4667](https://github.com/JabRef/jabref/issues/4667) [#4668](https://github.com/JabRef/jabref/issues/4668) [#4669](https://github.com/JabRef/jabref/issues/4669) [#4670](https://github.com/JabRef/jabref/issues/4670) [#4671](https://github.com/JabRef/jabref/issues/4671) [#4672](https://github.com/JabRef/jabref/issues/4672) [#4673](https://github.com/JabRef/jabref/issues/4673)
- We added additional modifiers (capitalize, titlecase and sentencecase) to the Bibtex key generator. [#1506](https://github.com/JabRef/jabref/issues/1506)
- We have migrated from the mysql jdbc connector to the mariadb one for better authentication scheme support. [#4745](https://github.com/JabRef/jabref/issues/4745)
- We grouped the toolbar icons and changed the Open Library and Copy icons. [#4584](https://github.com/JabRef/jabref/issues/4584)
- We added a browse button next to the path text field for aux-based groups. [#4586](https://github.com/JabRef/jabref/issues/4586)
- We changed the title of Group Dialog to "Add subgroup" from "Edit group" when we select Add subgroup option.
- We enable import button only if entries are selected. [#4755](https://github.com/JabRef/jabref/issues/4755)
- We made modifications to improve the contrast of UI elements. [#4583](https://github.com/JabRef/jabref/issues/4583)
- We added a warning for empty BibTeX keys in the entry editor. [#4440](https://github.com/JabRef/jabref/issues/4440)
- We added an option in the settings to set the default action in JabRef when right clicking on any entry in any database and selecting "Open folder". [#4763](https://github.com/JabRef/jabref/issues/4763)
- The Medline fetcher now normalizes the author names according to the BibTeX-Standard [#4345](https://github.com/JabRef/jabref/issues/4345)
- We added an option on the Linked File Viewer to rename the attached file of an entry directly on the JabRef. [#4844](https://github.com/JabRef/jabref/issues/4844)
- We added an option in the preference dialog box that allows user to enable helpful tooltips.[#3599](https://github.com/JabRef/jabref/issues/3599)
- We reworked the functionality for extracting BibTeX entries from plain text, because our used service [freecite shut down](https://library.brown.edu/libweb/freecite_notice.php). [#5206](https://github.com/JabRef/jabref/pull/5206)
- We moved the dropdown menu for selecting the push-application from the toolbar into the external application preferences. [#674](https://github.com/JabRef/jabref/issues/674)
- We removed the alphabetical ordering of the custom tabs and updated the error message when trying to create a general field with a name containing an illegal character. [#5019](https://github.com/JabRef/jabref/issues/5019)
- We added a context menu to the bib(la)tex-source-editor to copy'n'paste. [#5007](https://github.com/JabRef/jabref/pull/5007)
- We added a tool that allows searching for citations in LaTeX files. It scans directories and shows which entries are used, how many times and where.
- We added a 'LaTeX citations' tab to the entry editor, to search for citations to the active entry in the LaTeX file directory. It can be disabled in the preferences dialog.
- We added an option in preferences to allow for integers in field "edition" when running database in bibtex mode. [#4680](https://github.com/JabRef/jabref/issues/4680)
- We added the ability to use negation in export filter layouts. [#5138](https://github.com/JabRef/jabref/pull/5138)
- Focus on Name Area instead of 'OK' button whenever user presses 'Add subgroup'. [#6307](https://github.com/JabRef/jabref/issues/6307)
- We changed the behavior of merging that the entry which has "smaller" bibkey will be selected. [#7395](https://github.com/JabRef/jabref/issues/7395)

### Fixed

- We fixed an issue where JabRef died silently for the user without enough inotify instances [#4874](https://github.com/JabRef/jabref/issues/4874)
- We fixed an issue where corresponding groups are sometimes not highlighted when clicking on entries [#3112](https://github.com/JabRef/jabref/issues/3112)
- We fixed an issue where custom exports could not be selected in the 'Export (selected) entries' dialog [#4013](https://github.com/JabRef/jabref/issues/4013)
- Italic text is now rendered correctly. [#3356](https://github.com/JabRef/jabref/issues/3356)
- The entry editor no longer gets corrupted after using the source tab. [#3532](https://github.com/JabRef/jabref/issues/3532) [#3608](https://github.com/JabRef/jabref/issues/3608) [#3616](https://github.com/JabRef/jabref/issues/3616)
- We fixed multiple issues where entries did not show up after import if a search was active. [#1513](https://github.com/JabRef/jabref/issues/1513) [#3219](https://github.com/JabRef/jabref/issues/3219))
- We fixed an issue where the group tree was not updated correctly after an entry was changed. [#3618](https://github.com/JabRef/jabref/issues/3618)
- We fixed an issue where a right-click in the main table selected a wrong entry. [#3267](https://github.com/JabRef/jabref/issues/3267)
- We fixed an issue where in rare cases entries where overlayed in the main table. [#3281](https://github.com/JabRef/jabref/issues/3281)
- We fixed an issue where selecting a group messed up the focus of the main table and the entry editor. [#3367](https://github.com/JabRef/jabref/issues/3367)
- We fixed an issue where composite author names were sorted incorrectly. [#2828](https://github.com/JabRef/jabref/issues/2828)
- We fixed an issue where commands followed by `-` didn't work. [#3805](https://github.com/JabRef/jabref/issues/3805)
- We fixed an issue where a non-existing aux file in a group made it impossible to open the library. [#4735](https://github.com/JabRef/jabref/issues/4735)
- We fixed an issue where some journal names were wrongly marked as abbreviated. [#4115](https://github.com/JabRef/jabref/issues/4115)
- We fixed an issue where the custom file column were sorted incorrectly. [#3119](https://github.com/JabRef/jabref/issues/3119)
- We improved the parsing of author names whose infix is abbreviated without a dot. [#4864](https://github.com/JabRef/jabref/issues/4864)
- We fixed an issues where the entry losses focus when a field is edited and at the same time used for sorting. [#3373](https://github.com/JabRef/jabref/issues/3373)
- We fixed an issue where the menu on Mac OS was not displayed in the usual Mac-specific way. [#3146](https://github.com/JabRef/jabref/issues/3146)
- We improved the integrity check for page numbers. [#4113](https://github.com/JabRef/jabref/issues/4113) and [feature request in the forum](https://discourse.jabref.org/t/pages-field-allow-use-of-en-dash/1199)
- We fixed an issue where the order of fields in customized entry types was not saved correctly. [#4033](https://github.com/JabRef/jabref/issues/4033)
- We fixed an issue where renaming a group did not change the group name in the interface. [#3189](https://github.com/JabRef/jabref/issues/3189)
- We fixed an issue where the groups tree of the last database was still shown even after the database was already closed.
- We fixed an issue where the "Open file dialog" may disappear behind other windows. [#3410](https://github.com/JabRef/jabref/issues/3410)
- We fixed an issue where the number of entries matched was not updated correctly upon adding or removing an entry. [#3537](https://github.com/JabRef/jabref/issues/3537)
- We fixed an issue where the default icon of a group was not colored correctly.
- We fixed an issue where the first field in entry editor was not focused when adding a new entry. [#4024](https://github.com/JabRef/jabref/issues/4024)
- We reworked the "Edit file" dialog to make it resizeable and improved the workflow for adding and editing files [#2970](https://github.com/JabRef/jabref/issues/2970)
- We fixed an issue where custom name formatters were no longer found correctly. [#3531](https://github.com/JabRef/jabref/issues/3531)
- We fixed an issue where the month was not shown in the preview. [#3239](https://github.com/JabRef/jabref/issues/3239)
- Rewritten logic to detect a second jabref instance. [#4023](https://github.com/JabRef/jabref/issues/4023)
- We fixed an issue where the "Convert to BibTeX-Cleanup" moved the content of the `file` field to the `pdf` field [#4120](https://github.com/JabRef/jabref/issues/4120)
- We fixed an issue where the preview pane in entry preview in preferences wasn't showing the citation style selected [#3849](https://github.com/JabRef/jabref/issues/3849)
- We fixed an issue where the default entry preview style still contained the field `review`. The field `review` in the style is now replaced with comment to be consistent with the entry editor [#4098](https://github.com/JabRef/jabref/issues/4098)
- We fixed an issue where users were vulnerable to XXE attacks during parsing [#4229](https://github.com/JabRef/jabref/issues/4229)
- We fixed an issue where files added via the "Attach file" contextmenu of an entry were not made relative. [#4201](https://github.com/JabRef/jabref/issues/4201) and [#4241](https://github.com/JabRef/jabref/issues/4241)
- We fixed an issue where author list parser can't generate bibtex for Chinese author. [#4169](https://github.com/JabRef/jabref/issues/4169)
- We fixed an issue where the list of XMP Exclusion fields in the preferences was not be saved [#4072](https://github.com/JabRef/jabref/issues/4072)
- We fixed an issue where the ArXiv Fetcher did not support HTTP URLs [koppor#328](https://github.com/koppor/jabref/issues/328)
- We fixed an issue where only one PDF file could be imported [#4422](https://github.com/JabRef/jabref/issues/4422)
- We fixed an issue where "Move to group" would always move the first entry in the library and not the selected [#4414](https://github.com/JabRef/jabref/issues/4414)
- We fixed an issue where an older dialog appears when downloading full texts from the quality menu. [#4489](https://github.com/JabRef/jabref/issues/4489)
- We fixed an issue where right clicking on any entry in any database and selecting "Open folder" results in the NullPointer exception. [#4763](https://github.com/JabRef/jabref/issues/4763)
- We fixed an issue where option 'open terminal here' with custom command was passing the wrong argument. [#4802](https://github.com/JabRef/jabref/issues/4802)
- We fixed an issue where ranking an entry would generate an IllegalArgumentException. [#4754](https://github.com/JabRef/jabref/issues/4754)
- We fixed an issue where special characters where removed from non-label key generation pattern parts [#4767](https://github.com/JabRef/jabref/issues/4767)
- We fixed an issue where the RIS import would overwite the article date with the value of the acessed date [#4816](https://github.com/JabRef/jabref/issues/4816)
- We fixed an issue where an NullPointer exception was thrown when a referenced entry in an Open/Libre Office document was no longer present in the library. Now an error message with the reference marker of the missing entry is shown. [#4932](https://github.com/JabRef/jabref/issues/4932)
- We fixed an issue where a database exception related to a missing timezone was too big. [#4827](https://github.com/JabRef/jabref/issues/4827)
- We fixed an issue where the IEEE fetcher returned an error if no keywords were present in the result from the IEEE website [#4997](https://github.com/JabRef/jabref/issues/4997)
- We fixed an issue where the command line help text had several errors, and arguments and descriptions have been rewritten to simplify and detail them better. [#2016](https://github.com/JabRef/jabref/issues/2016)
- We fixed an issue where the same menu for changing entry type had two different sizes and weights. [#4977](https://github.com/JabRef/jabref/issues/4977)
- We fixed an issue where the "Attach file" dialog, in the right-click menu for an entry, started on the working directory instead of the user's main directory. [#4995](https://github.com/JabRef/jabref/issues/4995)
- We fixed an issue where the JabRef Icon in the macOS launchpad was not displayed correctly [#5003](https://github.com/JabRef/jabref/issues/5003)
- We fixed an issue where the "Search for unlinked local files" would throw an exception when parsing the content of a PDF-file with missing "series" information [#5128](https://github.com/JabRef/jabref/issues/5128)
- We fixed an issue where the XMP Importer would incorrectly return an empty default entry when importing pdfs [#6577](https://github.com/JabRef/jabref/issues/6577)
- We fixed an issue where opening the menu 'Library properties' marked the library as modified [#6451](https://github.com/JabRef/jabref/issues/6451)
- We fixed an issue when importing resulted in an exception [#7343](https://github.com/JabRef/jabref/issues/7343)
- We fixed an issue where the field in the Field formatter dropdown selection were sorted in random order. [#7710](https://github.com/JabRef/jabref/issues/7710)

### Removed

- The feature to "mark entries" was removed and merged with the groups functionality. For migration, a group is created for every value of the `__markedentry` field and the entry is added to this group.
- The number column was removed.
- We removed the global search feature.
- We removed the coloring of cells in the main table according to whether the field is optional/required.
- We removed the feature to find and resolve duplicate BibTeX keys (as this use case is already covered by the integrity check).
- We removed a few commands from the right-click menu that are not needed often and thus don't need to be placed that prominently:
  - Print entry preview: available through entry preview
  - All commands related to marking: marking is not yet reimplemented
  - Set/clear/append/rename fields: available through Edit menu
  - Manage keywords: available through the Edit menu
  - Copy linked files to folder: available through File menu
  - Add/move/remove from group: removed completely (functionality still available through group interface)
- We removed the option to change the column widths in the preferences dialog. [#4546](https://github.com/JabRef/jabref/issues/4546)

## Older versions

The changelog of JabRef 4.x is available at the [v4.3.1 tag](https://github.com/JabRef/jabref/blob/v4.3.1/CHANGELOG.md).
The changelog of JabRef 3.x is available at the [v3.8.2 tag](https://github.com/JabRef/jabref/blob/v3.8.2/CHANGELOG.md).
The changelog of JabRef 2.11 and all previous versions is available as [text file in the v2.11.1 tag](https://github.com/JabRef/jabref/blob/v2.11.1/CHANGELOG).

[Unreleased]: https://github.com/JabRef/jabref/compare/v5.10...HEAD
[5.10]: https://github.com/JabRef/jabref/compare/v5.9...v5.10
[5.9]: https://github.com/JabRef/jabref/compare/v5.8...v5.9
[5.8]: https://github.com/JabRef/jabref/compare/v5.7...v5.8
[5.7]: https://github.com/JabRef/jabref/compare/v5.6...v5.7
[5.6]: https://github.com/JabRef/jabref/compare/v5.5...v5.6
[5.5]: https://github.com/JabRef/jabref/compare/v5.4...v5.5
[5.4]: https://github.com/JabRef/jabref/compare/v5.3...v5.4
[5.3]: https://github.com/JabRef/jabref/compare/v5.2...v5.3
[5.2]: https://github.com/JabRef/jabref/compare/v5.1...v5.2
[5.1]: https://github.com/JabRef/jabref/compare/v5.0...v5.1
[5.0]: https://github.com/JabRef/jabref/compare/v5.0-beta...v5.0
[5.0-beta]: https://github.com/JabRef/jabref/compare/v5.0-alpha...v5.0-beta
[5.0-alpha]: https://github.com/JabRef/jabref/compare/v4.3...v5.0-alpha
<!-- markdownlint-disable-file MD012 MD024 MD033 --><|MERGE_RESOLUTION|>--- conflicted
+++ resolved
@@ -21,10 +21,7 @@
 - It is possible again to use "current table sort order" for the order of entries when saving. [#9869](https://github.com/JabRef/jabref/issues/9869)
 - Passwords can be stored in GNOME key ring. [#10274](https://github.com/JabRef/jabref/issues/10274)
 - We fixed an issue where groups based on an aux file could not be created due to an exception [#10350](https://github.com/JabRef/jabref/issues/10350)
-<<<<<<< HEAD
-=======
 - We fixed an issue where the JabRef browser extension could not communicate with JabRef under macOS due to missing files. You should use the `.pkg` for the first installation as it updates all necessary files for the extension [#10308](https://github.com/JabRef/jabref/issues/10308)
->>>>>>> ed543e92
 
 ### Removed
 
