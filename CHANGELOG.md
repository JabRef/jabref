--- conflicted
+++ resolved
@@ -66,14 +66,12 @@
 - We fixed an issue where month values 21–24 (ISO 8601-2019 season codes) in Biblatex date fields were not recognized as seasons during parsing. [#12437](https://github.com/JabRef/jabref/issues/12437)
 - We fixed an issue where migration of "Search groups" would fail with an exception when the search query is invalid. [#12555](https://github.com/JabRef/jabref/issues/12555)
 - We fixed an issue where not all linked files from BibDesk in the field `bdsk-file-...` were parsed. [#12555](https://github.com/JabRef/jabref/issues/12555)
-<<<<<<< HEAD
 - We fixed an issue where user-defined keyword separator does not apply to Merge Groups. [#12535](https://github.com/JabRef/jabref/issues/12535)
 - We fixed an issue where duplicate items cannot be removed correctly when merging groups or keywords. [#12585](https://github.com/JabRef/jabref/issues/12585)
-=======
 - We fixed an issue where JabRef displayed an incorrect deletion notification when canceling entry deletion [#12645](https://github.com/JabRef/jabref/issues/12645)
 
 
->>>>>>> 20dbba55
+
 ### Removed
 
 - "Web of Science" [journal abbreviation list](https://docs.jabref.org/advanced/journalabbreviations) was removed. [abbrv.jabref.org#176](https://github.com/JabRef/abbrv.jabref.org/issues/176)
