--- conflicted
+++ resolved
@@ -35,7 +35,6 @@
 - We call backup files `.bak` and temporary writing files now `.sav`.
 - JabRef keeps 10 older versions of a `.bib` file in the [user data dir](https://github.com/harawata/appdirs#supported-directories) (instead of a single `.sav` (now: `.bak`) file in the directory of the `.bib` file)
 - We changed the button label from "Return to JabRef" to "Return to library" to better indicate the purpose of the action.
-- We removed "last-search-date" from the SLR feature, because the last-search-date can be deducted from the git logs. [#9116](https://github.com/JabRef/jabref/pull/9116)
 - A user can now add arbitrary data into `study.yml`. JabRef just ignores this data. [#9124](https://github.com/JabRef/jabref/pull/9124)
 - We reworked the External Changes Resolver dialog. [#9021](https://github.com/JabRef/jabref/pull/9021)
 - The fallback directory of the file folder now is the general file directory. In case there was a directory configured for a library and this directory was not found, JabRef placed the PDF next to the .bib file and not into the general file directory.
@@ -43,11 +42,8 @@
 - We reworked the Define study parameters dialog. [#9123](https://github.com/JabRef/jabref/pull/9123)
 - We simplified the actions to fast-resolve duplicates to 'Keep Left', 'Keep Right', 'Keep Both' and 'Keep Merged'. [#9056](https://github.com/JabRef/jabref/issues/9056)
 - We fixed an issue where a message about changed metadata would occur on saving although nothing changed. [#9159](https://github.com/JabRef/jabref/issues/9159)
-<<<<<<< HEAD
 - When adding or editing a subgroup it is placed w.r.t. to alphabetical ordering rather than at the end. [koppor#577](https://github.com/koppor/jabref/issues/577)
-=======
 - We modified the Directory of Open Access Books (DOAB) fetcher so that it will now also fetch the ISBN when possible. [#8708](https://github.com/JabRef/jabref/issues/8708)
->>>>>>> d3ad6785
 
 ### Fixed
 
@@ -76,6 +72,7 @@
 
 ### Removed
 
+- We removed "last-search-date" from the SLR feature, because the last-search-date can be deducted from the git logs. [#9116](https://github.com/JabRef/jabref/pull/9116)
 
 
 
