# Changelog

All notable changes to this project will be documented in this file.
The format is based on [Keep a Changelog](https://keepachangelog.com/en/1.0.0/).
We refer to [GitHub issues](https://github.com/JabRef/jabref/issues) by using `#NUM`.
In case, there is no issue present, the pull request implementing the feature is linked.

Note that this project **does not** adhere to [Semantic Versioning](https://semver.org/).

## [Unreleased]

### Added

- Improved merge dialog decisions for fields containing person names (e.g., `author`, `editor`) by using a new plausibility comparator. JabRef now prefers the side with more detailed/complete author information. [#14454](https://github.com/JabRef/jabref/issues/14454)
- We added 15 non-standard BibLaTeX entry types (Audio, Image, Legal, ...) to the group "Non-standard types" group in the New Entry dialog and in the context menu. [#12963](https://github.com/JabRef/jabref/issues/12963)
- We added a drop-down menu to those custom fields in the main table for which content selector values exists. [#14087](https://github.com/JabRef/jabref/issues/14087)
- We added a "Jump to Field" dialog (`Ctrl+J`) to quickly search for and navigate to any field across all tabs. [#12276](https://github.com/JabRef/jabref/issues/12276).
- We added "IEEE" as another option for parsing plain text citations. [#14233](github.com/JabRef/jabref/pull/14233)
- We added automatic date-based groups that create year/month/day subgroups from an entry’s date fields. [#10822](https://github.com/JabRef/jabref/issues/10822)
- We added `doi-to-bibtex` to `JabKit`. [#14244](https://github.com/JabRef/jabref/pull/14244)
- We added `--provider=crossref` to `get-cited-works` at `JabKit`. [#14357](https://github.com/JabRef/jabref/pull/14357)
- We added [unpaywall](https://unpaywall.org/) as fulltext fetcher. [#14340](https://github.com/JabRef/jabref/pull/14340)
- We added the possibility to configure the email provided to unpaywall. [#14340](https://github.com/JabRef/jabref/pull/14340)
- We added "Close library" to the File menu. [#14381](https://github.com/JabRef/jabref/issues/14381)
- We added a "Regenerate" button for the AI chat allowing the user to make the language model reformulate its response to the previous prompt. [#12191](https://github.com/JabRef/jabref/issues/12191)
- We added the option to enable auto-copying and adjusting of attached files when copy and pasting (Preferences → Linked files → Attached files) [#12267](https://github.com/JabRef/jabref/issues/12267)
- We added support for transliteration of fields to English and automatic transliteration of generated citation key. [#11377](https://github.com/JabRef/jabref/issues/11377)
- We added the generation of follow-up questions in AI chat. [#12243](https://github.com/JabRef/jabref/issues/12243)
- We added support for getting bibliographic information based on the arXiv ID or the ISSN. [#14458](https://github.com/JabRef/jabref/pull/14458)
- We added support for "Search Google Scholar" and "Search Semantic Scholar" to quickly search for a selected entry's title in Google Scholar or Semantic Scholar directly from the main table's context menu [#12268](https://github.com/JabRef/jabref/issues/12268)
- We added support for `html` when parsing the arXiv identifiers. [#14451](https://github.com/JabRef/jabref/issues/14451)
- We added the option to change the Git username and PAT in Network Preferences. [#14509](https://github.com/JabRef/jabref/pull/14509)
- When parsing a plain text citation, we added support for recognizing and extracting arXiv identifiers. [#14455](https://github.com/JabRef/jabref/pull/14455)
- We introduced a new "Search Engine URL Template" setting in Preferences to allow users to customize their search engine URL templates [#12268](https://github.com/JabRef/jabref/issues/12268)
- We added the option to pseudonymize a library using the GUI, via the tools tab in the Main Menu. [#14118](https://github.com/JabRef/jabref/issues/14118)
- We added export options (Markdown and JSON) for AI Summary and AI Chat. [#13868](https://github.com/JabRef/jabref/issues/13868)

### Changed

<<<<<<< HEAD
- We reworded "Waiting for ..." to "Summarizing ..." within in-progress AI summarization task [#14642](https://github.com/JabRef/jabref/issues/14642)
- We replaced the standard ComboBox with a SearchableComboBox and added a free text field in custom Entry Types [#14082](https://github.com/JabRef/jabref/issues/14082)
=======
- We changed AI export logging to debug level (notifications and follow-up question generation). Logs are now emitted only in [debug mode](https://docs.jabref.org/advanced/commandline#debug-mode-debug). [#14645](https://github.com/JabRef/jabref/issues/14645)
- We replaced the standard ComboBox with a SearchableComboBox and added a free text field in custom Entry Types. [#14082](https://github.com/JabRef/jabref/issues/14082)
>>>>>>> 69f4f03c
- In case of invalid BibTeX in the source tab, a notification is displayed (instead of an exception). [#14504](https://github.com/JabRef/jabref/pull/14504)
- We separated the "Clean up entries" dialog into three tabs for clarity. [#13819](https://github.com/JabRef/jabref/issues/13819)
- `JabKit`: `--porcelain` does not output any logs to the console anymore. [#14244](https://github.com/JabRef/jabref/pull/14244)
- <kbd>Ctrl</kbd> + <kbd>Shift</kbd> + <kbd>L</kbd> now opens the terminal in the active library directory. [#14130](https://github.com/JabRef/jabref/issues/14130)
- After importing, now all imported entries are marked. [#13535](https://github.com/JabRef/jabref/pull/13535)
- The URL integrity check now checks the complete URL syntax. [#14370](https://github.com/JabRef/jabref/pull/14370)
- <kbd>Tab</kbd> in the last text field of a tab moves the focus to the next tab in the entry editor. [#11937](https://github.com/JabRef/jabref/issues/11937)
- When pasting invalid BibTeX data, the content is now pasted as `@Misc` with the raw data in the `comment` field. [#14520](https://github.com/JabRef/jabref/pull/14520)
- We changed fixed-value ComboBoxes to SearchableComboBox for better usability. [#14083](https://github.com/JabRef/jabref/issues/14083)
- We renamed "Search pre-configured" to "Search pre-selected" and "Web search fetchers" to "Pre-selected fetchers". [#14557](https://github.com/JabRef/jabref/issues/14557)
- We renamed "ArXiv" to "arXiv" in New Entry dialog. [#14643](https://github.com/JabRef/jabref/issues/14643)

### Fixed

- We fixed an issue where pressing <kbd>ESC</kbd> in the preferences dialog would not always close the dialog. [#8888](https://github.com/JabRef/jabref/issues/8888)
- We fixed the checkbox in merge dialog "Treat duplicates the same way" to make it functional. [#14224](https://github.com/JabRef/jabref/pull/14224)
- We fixed the fallback window height (786 → 768) in JabRefGUI. [#14295](https://github.com/JabRef/jabref/pull/14295)
- We fixed localization of the "New Entries" dialog. [#14455](https://github.com/JabRef/jabref/pull/14455)
- We fixed an issue where keybindings could not be edited and saved. [#14237](https://github.com/JabRef/jabref/issues/14237)
- We readded the missing gui commands for importing and exporting preferences. [#14492](https://github.com/JabRef/jabref/pull/14492)
- We fixed an issue where reordering linked files via drag and drop was no longer possible. [#14627](https://github.com/JabRef/jabref/pull/14627)
- `JabRef.bat` is present again. [#14636](https://github.com/JabRef/jabref/issues/14636)

### Removed

## [6.0-alpha.3] – 2025-10-30

### Added

- We added an initial [cite as you write](https://retorque.re/zotero-better-bibtex/citing/cayw/) ("CAYW") endpoint. [#13187](https://github.com/JabRef/jabref/issues/13187)
- We added a field for the latest ICORE conference ranking lookup on the General Tab. [#13476](https://github.com/JabRef/jabref/issues/13476)
- We added the option to enable the language server in the preferences. [#13697](https://github.com/JabRef/jabref/pull/13697)
- We introduced an option in Preferences under (under Linked files -> Linked file name conventions) to automatically rename linked files when an entry data changes. [#11316](https://github.com/JabRef/jabref/issues/11316)
- We added tooltips (on hover) for 'Library-specific file directory', 'User-specific file directory' and 'LaTeX file directory' fields of the library properties window. [#12269](https://github.com/JabRef/jabref/issues/12269)
- We added the option to configure 'Add space after citation' in Libre/OpenOffice panel settings. [#13559](https://github.com/JabRef/jabref/issues/13559)
- We added automatic lookup of DOI at citation information. [#13561](https://github.com/JabRef/jabref/issues/13561)
- We added a field for the citation count field on the General tab. [#13477](https://github.com/JabRef/jabref/issues/13477)
- We added automatic lookup of DOI at citation relations [#13234](https://github.com/JabRef/jabref/issues/13234)
- We added focus on the field Link in the "Add file link" dialog. [#13486](https://github.com/JabRef/jabref/issues/13486)
- We introduced a settings parameter to manage citations' relations local storage time-to-live with a default value set to 30 days. [#11189](https://github.com/JabRef/jabref/issues/11189)
- We distribute arm64 images for Linux. [#10842](https://github.com/JabRef/jabref/issues/10842)
- When adding an entry to a library, a warning is displayed if said entry already exists in an active library. [#13261](https://github.com/JabRef/jabref/issues/13261)
- We added the field `monthfiled` to the default list of fields to resolve BibTeX-Strings for [#13375](https://github.com/JabRef/jabref/issues/13375)
- We added a new ID based fetcher for [EuropePMC](https://europepmc.org/). [#13389](https://github.com/JabRef/jabref/pull/13389)
- We added quick settings for welcome tab. [#12664](https://github.com/JabRef/jabref/issues/12664)
- We added pagination support for the web search entries dialog, improving navigation for large search results. [#5507](https://github.com/JabRef/jabref/issues/5507)
- We added "copy preview as markdown" feature. [#12552](https://github.com/JabRef/jabref/issues/12552)
- In case no citation relation information can be fetched, we show the data providers reason. [#13549](https://github.com/JabRef/jabref/pull/13549)
- When relativizing file names, symlinks are now taken into account. [#12995](https://github.com/JabRef/jabref/issues/12995)
- We added a new button for shortening the DOI near the DOI field in the general tab when viewing an entry. [#13639](https://github.com/JabRef/jabref/issues/13639)
- We added support for finding CSL-Styles based on their short title (e.g. apa instead of "american psychological association"). [#13728](https://github.com/JabRef/jabref/pull/13728)
- We added BibLaTeX datamodel validation support in order to improve error message quality in entries' fields validation. [#13318](https://github.com/JabRef/jabref/issues/13318)
- We added chronological navigation for entries in each library. [#6352](https://github.com/JabRef/jabref/issues/6352)
- We added support for using Medline/Pubmed fetcher with an API key. [#11296](https://github.com/JabRef/jabref/issues/11296#issuecomment-3289005011)
- We added support for using OpenAlex fetcher. [#13940](https://github.com/JabRef/jabref/issues/13940)
- We added [LOBID](https://lobid.org/) as an alternative ISBN-Fetcher. [#13076](https://github.com/JabRef/jabref/issues/13076)
- We added an option to choose the group during import of the entry(s). [#9191](https://github.com/JabRef/jabref/issues/9191)
- We added an option to search and filter the fields and formatters in the clean up entries dialog. [#13890](https://github.com/JabRef/jabref/issues/13890)
- We added support for managing multiple linked files via the entry context menu. [#12567](https://github.com/JabRef/jabref/issues/12567)
- We made the "Configure API key" option in the Web Search preferences tab searchable via preferences search. [#13929](https://github.com/JabRef/jabref/issues/13929)
- We added support for Cygwin-file paths on a Windows Operating System. [#13274](https://github.com/JabRef/jabref/issues/13274)
- We added a success dialog when using the "Copy to" option, indicating whether the entry was successfully copied and specifying if a cross-reference entry was included. [#12486](https://github.com/JabRef/jabref/issues/12486)
- We added a new button to toggle the file path between an absolute and relative formats in context of library properties. [#13031](https://github.com/JabRef/jabref/issues/13031)
- We added automatic selection of the “Enter Identifier” tab with pre-filled clipboard content if the clipboard contains a valid identifier when opening the “Create New Entry” dialog. [#13087](https://github.com/JabRef/jabref/issues/13087)
- We added batch fetching of bibliographic data for multiple entries in the "Lookup" menu. [#12275](https://github.com/JabRef/jabref/issues/12275)
- We added an "Open example library" button to Welcome Tab. [#13014](https://github.com/JabRef/jabref/issues/13014)
- We added automatic detection and selection of the identifier type (e.g., DOI, ISBN, arXiv) based on clipboard content when opening the "New Entry" dialog [#13111](https://github.com/JabRef/jabref/pull/13111)
- We added support for import of a Refer/BibIX file format. [#13069](https://github.com/JabRef/jabref/issues/13069)
- We added markdown rendering and copy capabilities to AI chat responses. [#12234](https://github.com/JabRef/jabref/issues/12234)
- We introduced a user-configurable group 'Imported entries' for automatic import of entries from web search, PDF import and web fetchers. [#12548](https://github.com/JabRef/jabref/issues/12548)
- We added a tooltip to keywords that resemble Math Subject Classification (MSC) codes. [#12944](https://github.com/JabRef/jabref/issues/12944)
- We added a formatter to convert keywords that resemble MSC codes to their descriptions. [#12944](https://github.com/JabRef/jabref/issues/12944)
- We added support for multi-file import across different formats. [#13269](https://github.com/JabRef/jabref/issues/13269)
- We added support for dark title bar on Windows. [#11457](https://github.com/JabRef/jabref/issues/11457)
- We added functionality to focus running instance when trying to start a second instance. [#13129](https://github.com/JabRef/jabref/issues/13129)
- We added a "Copy Field Content" submenu to the entry context menu, allowing users to quickly copy specific field contents including Author, Journal, Date, Keywords, and Abstract fields from selected entries. [#13280](https://github.com/JabRef/jabref/pull/13280)
- We added a highlighted diff regarding changes to the Group Tree Structure of a bib file, made outside JabRef. [#11221](https://github.com/JabRef/jabref/issues/11221)
- We added a new setting in the 'Entry Editor' preferences to hide the 'File Annotations' tab when no annotations are available. [#13143](https://github.com/JabRef/jabref/issues/13143)
- We added a new "Add JabRef suggested groups" option in the context menu of "All entries". [#12659](https://github.com/JabRef/jabref/issues/12659)
- We added an option to create entries directly from Bib(La)TeX sources to the 'Create New Entry' tool. [#8808](https://github.com/JabRef/jabref/issues/8808)
- We added the provision to choose different CSL bibliography body formats (e.g. First Line Indent, Hanging Indent, Bibliography 1, etc.) in the LibreOffice integration. [#13049](https://github.com/JabRef/jabref/issues/13049)
- We introduced walkthrough functionality [#12664](https://github.com/JabRef/jabref/issues/12664)
- The Welcome Tab now has a responsive layout. [#12664](https://github.com/JabRef/jabref/issues/12664)
- We introduced a donation prompt in the Welcome tab. [#12664](https://github.com/JabRef/jabref/issues/12664)
- We introduced a new command line application called `jabkit`. [#13012](https://github.com/JabRef/jabref/pull/13012) [#110](https://github.com/JabRef/jabref/issues/110)
- We added a new `jabkit` command `pseudonymize` to pseudonymize the library. [#13109](https://github.com/JabRef/jabref/issues/13109)
- We added the integrity check to the jabkit cli application. [#13848](https://github.com/JabRef/jabref/issues/13848)
- We added "Bibliography Heading" to the available CSL bibliography header formats in the LibreOffice integration. [#13049](https://github.com/JabRef/jabref/issues/13049)

### Changed

- We merged the 'New Entry', 'Import by ID', and 'New Entry from Plain Text' tools into a single 'Create New Entry' tool. [#8808](https://github.com/JabRef/jabref/issues/8808)
- We moved all sorting options into a dedicated “Sort” sub-menu in the Groups menu. ([#14017](https://github.com/JabRef/jabref/issues/14017))
- We merged `Citation information` and `Citation relations` into a singular tab. [#13618](https://github.com/JabRef/jabref/issues/13618)
- We changed `ISSNCleanup` into `NormalizeIssn` a `ISSN` formatter. [#13748](https://github.com/JabRef/jabref/issues/13748)
- We changed Citation Relations tab and gave tab panes more descriptive titles and tooltips. [#13619](https://github.com/JabRef/jabref/issues/13619)
- We changed the name from Open AI Provider to Open AI (or API compatible). [#13585](https://github.com/JabRef/jabref/issues/13585)
- We use `https` to connect to [shortDOI](https://shortdoi.org/) service. [#13637](https://github.com/JabRef/jabref/pull/13637)
- We moved the clear fields mechanic in the Automatic Field Editor from the edit content tab to a separate tab. [#13780](https://github.com/JabRef/jabref/issues/13780)
- We improved the detection of DOIs on the first page of a PDF. [#13487](https://github.com/JabRef/jabref/pull/13487)
- We moved some functionality from the graphical application `jabref` with new command verbs `generate-citation-keys`, `check-consistency`, `fetch`, `search`, `convert`, `generate-bib-from-aux`, `preferences` and `pdf` to the new toolkit. [#13012](https://github.com/JabRef/jabref/pull/13012) [#110](https://github.com/JabRef/jabref/issues/110)
- We renamed the "Body Text" CSL bibliography header format name to "Text body" as per internal LibreOffice conventions. [#13074](https://github.com/JabRef/jabref/pull/13074)
- We moved the "Modify bibliography title" option from the CSL styles tab of the Select Style dialog to the OpenOffice/LibreOffice side panel and renamed it to "Bibliography properties". [#13074](https://github.com/JabRef/jabref/pull/13074)
- We changed path output display to show the relative path with respect to library path in context of library properties. [#13031](https://github.com/JabRef/jabref/issues/13031)
- We improved JabRef's internal document viewer. It now allows text section, searching and highlighting of search terms and page rotation [#13193](https://github.com/JabRef/jabref/pull/13193).
- When importing a PDF, there is no empty entry column shown in the multi merge dialog. [#13132](https://github.com/JabRef/jabref/issues/13132)
- We added a progress dialog to the "Check consistency" action and progress output to the corresponding cli command. [#12487](https://github.com/JabRef/jabref/issues/12487)
- The BibTeX source is now formatted using the JabRef style at the import inspection dialog. [#13015](https://github.com/JabRef/jabref/issues/13015)
- We made the `check-consistency` command of the toolkit always return an exit code; 0 means no issues found, a non-zero exit code reflects any issues, which allows CI to fail in these cases [#13328](https://github.com/JabRef/jabref/issues/13328).
- We changed the validation error dialog for overriding the default file directories to a confirmation dialog for saving other preferences under the library properties. [#13488](https://github.com/JabRef/jabref/pull/13488)
- We made the copy sub menu on the context menu consistent with the copy sub menu at "Edit". [#13280](https://github.com/JabRef/jabref/pull/13280)
- We improved file exists warning dialog with clearer options and tooltips [#12565](https://github.com/JabRef/jabref/issues/12565)
- We changed the syntax for the web search to the one of the main search bar. [#13607](https://github.com/JabRef/jabref/issues/13607)
- We improved nested scrolling for the web search tab in the preferences dialog [#13791](https://github.com/JabRef/jabref/pull/13791)
- We improved the event viewer for debugging [#13783](https://github.com/JabRef/jabref/pull/13783).
- We improved "REDACTED" replacement of API key value in web fetcher search URL [#13796](https://github.com/JabRef/jabref/issues/13796)
- When the pin "Keep dialog always on top" in the global search dialog is selected, the search window stays open when double-clicking on an entry. [#13840](https://github.com/JabRef/jabref/issues/13840)
- We improved the UI of regex replacement in the citation key generator tab. [#13939](https://github.com/JabRef/jabref/pull/13939)
- We improved the way we check for matching curly braces in BibTeX fields and made error messages easier to understand. [#12605](https://github.com/JabRef/jabref/issues/12605)
- We improved the citations relations caching by implementing an offline storage. [#11189](https://github.com/JabRef/jabref/issues/11189)
- A space is now added by default after citations inserted via the Libre/OpenOffice integration. [#13559](https://github.com/JabRef/jabref/issues/13559)

### Fixed

- We fixed an issue where search results would show stale entries after deleting entries from search results. [#13984](https://github.com/JabRef/jabref/issues/13984)
- When filename pattern is missing for linked files, pattern handling has been introduced to avoid suggesting meaningless filenames like "-". [#13735](https://github.com/JabRef/jabref/issues/13735)
- We fixed an issue where "Print preview" would throw a `NullPointerException` if no printers were available. [#13708](https://github.com/JabRef/jabref/issues/13708)
- We fixed an issue where "Specify Bib(La)TeX" tab was not focused when Bib(La)TeX was in the clipboard. [#13597](https://github.com/JabRef/jabref/issues/13597)
- We fixed an issue whereby the 'About' dialog was not honouring the user's configured font preferences. [#13558](https://github.com/JabRef/jabref/issues/13558)
- We fixed an issue where the Pagetotal column was sorting the values alphabetically instead of numerically. [#12533](https://github.com/JabRef/jabref/issues/12533)
- We fixed an issue where URLs starting with "www." (without a protocol) in file fields caused an `IllegalArgumentException: URI is not absolute` error. [#12186](https://github.com/JabRef/jabref/issues/12186)
- We fixed the dark mode of the BibTeX Source dialog in the Citation Relations tab. [#13599](https://github.com/JabRef/jabref/issues/13599)
- We fixed an issue where the LibreOffice integration did not support citation keys containing Unicode characters. [#13301](https://github.com/JabRef/jabref/issues/13301)
- We fixed an issue where the "Search ShortScience" action did not convert LaTeX-formatted titles to Unicode. [#13418](https://github.com/JabRef/jabref/issues/13418)
- We fixed an issue where LaTeX file directories were not properly shared between different users on the same host. [#9990](https://github.com/JabRef/jabref/issues/9990)
- We added a fallback for the "Convert to biblatex" cleanup when it failed to populate the `date` field if `year` contained a full date in ISO format (e.g., `2011-11-11`). [#11868](https://github.com/JabRef/jabref/issues/11868)
- We fixed an issue where directory check for relative path was not handled properly under library properties. [#13017](https://github.com/JabRef/jabref/issues/13017)
- We fixed an exception on tab dragging. [#12921](https://github.com/JabRef/jabref/issues/12921)
- We fixed an issue where the option for which method to use when parsing plaintext citations was unavailable in the 'Create New Entry' tool. [#8808](https://github.com/JabRef/jabref/issues/8808)
- We fixed an issue where the "Make/Sync bibliography" button in the OpenOffice/LibreOffice sidebar was not enabled when a jstyle was selected. [#13055](https://github.com/JabRef/jabref/pull/13055)
- We fixed an issue where CSL bibliography title properties would be saved even if the "Modify bibliography title" dialog was closed without pressing the "OK" button. [#13074](https://github.com/JabRef/jabref/pull/13074)
- We added "Hanging Indent" as the default selected bibliography body format for CSL styles that specify it (e.g. APA). [#13074](https://github.com/JabRef/jabref/pull/13074)
- We fixed an issue where bibliography entries generated from CSL styles had leading spaces. [#13074](https://github.com/JabRef/jabref/pull/13074)
- We fixed an issue where the preview area in the "Select Style" dialog of the LibreOffice integration was too small to display full content. [#13051](https://github.com/JabRef/jabref/issues/13051)
- We excluded specific fields (e.g., `comment`, `pdf`, `sortkey`) from the consistency check to reduce false positives [#13131](https://github.com/JabRef/jabref/issues/13131)
- We fixed an issue where moved or renamed linked files in the file directory were not automatically relinked by the “search for unlinked files” feature. [#13264](https://github.com/JabRef/jabref/issues/13264)
- We fixed an issue with proxy setup in the absence of a password. [#12412](https://github.com/JabRef/jabref/issues/12412)
- We fixed an issue with the targets of the menu item "copy to". [#13741](https://github.com/JabRef/jabref/pull/13741)
- We fixed an issue where the tab showing the fulltext search results was not displayed. [#12865](https://github.com/JabRef/jabref/issues/12865)
- We fixed an issue showing an empty tooltip in maintable. [#11681](https://github.com/JabRef/jabref/issues/11681)
- We fixed an issue displaying a warning if a file to open is not found. [#13430](https://github.com/JabRef/jabref/pull/13430)
- We fixed an issue where Document Viewer showed technical exceptions when opening entries with non-PDF files. [#13198](https://github.com/JabRef/jabref/issues/13198)
- We fixed an issue with double display of the library filename in the tab tooltip in the case of a changed library. [#13781](https://github.com/JabRef/jabref/pull/13781)
- When creating a library, if you drag a PDF file containing only a single column, the dialog will now automatically close. [#13262](https://github.com/JabRef/jabref/issues/13262)
- We fixed an issue where the tab showing the fulltext search results would appear blank after switching libraries. [#13241](https://github.com/JabRef/jabref/issues/13241)
- We fixed an issue where field names were inconsistently capitalized. [#10590](https://github.com/JabRef/jabref/issues/10590)
- We fixed an issue where "Copy to" was enabled even if no other library was opened. [#13280](https://github.com/JabRef/jabref/pull/13280)
- We fixed an issue where the groups were still displayed after closing all libraries. [#13382](https://github.com/JabRef/jabref/issues/13382)
- Enhanced field selection logic in the Merge Entries dialog when fetching from DOI to prefer valid years and entry types. [#12549](https://github.com/JabRef/jabref/issues/12549)
- We fixed an issue where the "Check Consistency" dialog is unresponsive. [#13700](https://github.com/JabRef/jabref/issues/13700)
- We fixed an issue where opening the Three Way Merge dialog would throw an exception when year field contains an invalid year value. [#13673](https://github.com/JabRef/jabref/issues/13673)
- We improved consistency in the Add Buttons. [#13791](https://github.com/JabRef/jabref/pull/13791)
- We fixed an issue where theme or font size are not respected for all dialogs [#13558](https://github.com/JabRef/jabref/issues/13558)
- We removed unnecessary spacing and margin in the AutomaticFieldEditor. [#13792](https://github.com/JabRef/jabref/pull/13792)
- We fixed an issue where global search auto-completion only worked after switching tabs. [#11428](https://github.com/JabRef/jabref/issues/11428)
- We fixed an issue where hierarchical keywords would only show the parent keyword in the entry editor. [#11390](https://github.com/JabRef/jabref/issues/11390)
- We fixed an issue where some file choosers regarding LaTeX-aux files did not open in the directory of the last selected file. [#13861](https://github.com/JabRef/jabref/pull/13861)
- We fixed an issue where the LaTeX file directory was not stored correctly in combination with the usage of groups from aux files. [#8344](https://github.com/JabRef/jabref/issues/8344)
- We prevented a brief flash of the default JavaFX (Modena) theme on startup. [#13877](https://github.com/JabRef/jabref/pull/13877)
- We fixed an issue where button-bar buttons truncated long text with ellipsis. [#13877](https://github.com/JabRef/jabref/pull/13877)
- We fixed an issue where ignoring of subdirectories via `.gitingore` patterns did not work in the "Find unlinked files dialog". [forum#5425](https://discourse.jabref.org/t/set-list-of-ignored-folders-paths/5425/6)
- We fixed an issue where CTRL+W does not close the current tab [#12530](https://github.com/JabRef/jabref/issues/12530)
- We fixed an issue where the "Applications to push entries to" list in the preferences was not sorted alphabetically. [#14058](https://github.com/JabRef/jabref/issues/14058)
- We fixed an issue where notice text in AI chat was not automatically refreshed when the user changed preferences.[#13855](https://github.com/JabRef/jabref/issues/13855)
- We fixed an issue where the user could add custom entry types with spaces in their names. [#14088](https://github.com/JabRef/jabref/issues/14088)
- We fixed various issues that triggered `IndexOutOfBoundsException`s, when editing entries. [#8012](https://github.com/JabRef/jabref/issues/8012), [#8826](https://github.com/JabRef/jabref/issues/8826), [#8217](https://github.com/JabRef/jabref/issues/8217), [#8281](https://github.com/JabRef/jabref/issues/8281)

### Removed

- We removed the ability to change internal preference values. [#13012](https://github.com/JabRef/jabref/pull/13012)
- We removed support for MySQL/MariaDB and Oracle. [#12990](https://github.com/JabRef/jabref/pull/12990)
- We removed library migrations (users need to use JabRef 6.0-alpha.1 to perform migrations) [#12990](https://github.com/JabRef/jabref/pull/12990)

## [6.0-alpha2] – 2025-04-27

### Added

- We added a button in Privacy notice and Mr. DLib Privacy settings notice for hiding related tabs. [#11707](https://github.com/JabRef/jabref/issues/11707)
- We added buttons "Add example entry" and "Import existing PDFs" when a library is empty, making it easier for new users to get started. [#12662](https://github.com/JabRef/jabref/issues/12662)
- In the Open/LibreOffice integration, we added the provision to modify the bibliography title and its format for CSL styles, in the "Select style" dialog. [#12663](https://github.com/JabRef/jabref/issues/12663)
- We added a new Welcome tab which shows a welcome screen if no database is open. [#12272](https://github.com/JabRef/jabref/issues/12272)
- We added <kbd>F5</kbd> as a shortcut key for fetching data and <kbd>Alt+F</kbd> as a shortcut for looking up data using DOI. [#11802](https://github.com/JabRef/jabref/issues/11802)
- We added a feature to rename the subgroup, with the keybinding (<kbd>F2</kbd>) for quick access. [#11896](https://github.com/JabRef/jabref/issues/11896)
- We added a new functionality that displays a drop-down list of matching suggestions when typing a citation key pattern. [#12502](https://github.com/JabRef/jabref/issues/12502)
- We added a new CLI that supports txt, csv, and console-based output for consistency in BibTeX entries. [#11984](https://github.com/JabRef/jabref/issues/11984)
- We added a new dialog for bibliography consistency check. [#11950](https://github.com/JabRef/jabref/issues/11950)
- We added a feature for copying entries to libraries, available via the context menu, with an option to include cross-references. [#12374](https://github.com/JabRef/jabref/pull/12374)
- We added a new "Copy citation (text)" button in the context menu of the preview. [#12551](https://github.com/JabRef/jabref/issues/12551)
- We added a new "Export to clipboard" button in the context menu of the preview. [#12551](https://github.com/JabRef/jabref/issues/12551)
- We added an integrity check if a URL appears in a title. [#12354](https://github.com/JabRef/jabref/issues/12354)
- We added a feature for enabling drag-and-drop of files into groups  [#12540](https://github.com/JabRef/jabref/issues/12540)
- We added support for reordering keywords via drag and drop, automatic alphabetical ordering, and improved pasting and editing functionalities in the keyword editor. [#10984](https://github.com/JabRef/jabref/issues/10984)
- We added a new functionality where author names having multiple spaces in-between will be considered as separate user block as it does for " and ". [#12701](https://github.com/JabRef/jabref/issues/12701)
- We added a set of example questions to guide users in starting meaningful AI chat interactions. [#12702](https://github.com/JabRef/jabref/issues/12702)
- We added support for loading and displaying BibTeX .blg warnings in the Check integrity dialog, with custom path selection and metadata persistence. [#11998](https://github.com/JabRef/jabref/issues/11998)
- We added an option to choose whether to open the file explorer in the files directory or in the last opened directory when attaching files. [#12554](https://github.com/JabRef/jabref/issues/12554)
- We enhanced support for parsing XMP metadata from PDF files. [#12829](https://github.com/JabRef/jabref/issues/12829)
- We added a "Preview" header in the JStyles tab in the "Select style" dialog, to make it consistent with the CSL styles tab. [#12838](https://github.com/JabRef/jabref/pull/12838)
- We added automatic PubMed URL insertion when importing from PubMed if no URL is present. [#12832](https://github.com/JabRef/jabref/issues/12832/)
- We added a "LTWA" abbreviation feature in the "Quality > Abbreviate journal names > LTWA" menu [#12273](https://github.com/JabRef/jabref/issues/12273/)
- We added path validation to file directories in library properties dialog. [#11840](https://github.com/JabRef/jabref/issues/11840)
- We now support usage of custom CSL styles in the Open/LibreOffice integration. [#12337](https://github.com/JabRef/jabref/issues/12337)
- We added support for citation-only CSL styles which don't specify bibliography formatting. [#12996](https://github.com/JabRef/jabref/pull/12996)

### Changed

- We reordered the settings in the 'Entry editor' tab in preferences. [#11707](https://github.com/JabRef/jabref/issues/11707)
- Added "$" to the citation key generator preferences default list of characters to remove [#12536](https://github.com/JabRef/jabref/issues/12536)
- We changed the message displayed in the Integrity Check Progress dialog to "Waiting for the check to finish...". [#12694](https://github.com/JabRef/jabref/issues/12694)
- We moved the "Generate a new key for imported entries" option from the "Web search" tab to the "Citation key generator" tab in preferences. [#12436](https://github.com/JabRef/jabref/pull/12436)
- We improved the offline parsing of BibTeX data from PDF-documents. [#12278](https://github.com/JabRef/jabref/issues/12278)
- The tab bar is now hidden when only one library is open. [#9971](https://github.com/JabRef/jabref/issues/9971)
- We renamed "Rename file to a given name" to "Rename files to configured filename format pattern" in the entry editor. [#12587](https://github.com/JabRef/jabref/pull/12587)
- We renamed "Move DOIs from note and URL field to DOI field and remove http prefix" to "Move DOIs from 'note' field and 'URL' field to 'DOI' field and remove http prefix" in the Cleanup entries. [#12587](https://github.com/JabRef/jabref/pull/12587)
- We renamed "Move preprint information from 'URL' and 'journal' field to the 'eprint' field" to "Move preprint information from 'URL' field and 'journal' field to the 'eprint' field" in the Cleanup entries. [#12587](https://github.com/JabRef/jabref/pull/12587)
- We renamed "Move URL in note field to url field" to "Move URL in 'note' field to 'URL' field" in the Cleanup entries. [#12587](https://github.com/JabRef/jabref/pull/12587)
- We renamed "Rename PDFs to given filename format pattern" to "Rename files to configured filename format pattern" in the Cleanup entries. [#12587](https://github.com/JabRef/jabref/pull/12587)
- We renamed "Rename only PDFs having a relative path" to "Only rename files that have a relative path" in the Cleanup entries. [#12587](https://github.com/JabRef/jabref/pull/12587)
- We renamed "Filename format pattern: " to "Filename format pattern (from preferences)" in the Cleanup entries. [#12587](https://github.com/JabRef/jabref/pull/12587)
- When working with CSL styles in LibreOffice, citing with a new style now updates all other citations in the document to have the currently selected style. [#12472](https://github.com/JabRef/jabref/pull/12472)
- We improved the user comments field visibility so that it remains displayed if it contains text. Additionally, users can now easily toggle the field on or off via buttons unless disabled in preferences. [#11021](https://github.com/JabRef/jabref/issues/11021)
- The LibreOffice integration for CSL styles is now more performant. [#12472](https://github.com/JabRef/jabref/pull/12472)
- The "automatically sync bibliography when citing" feature of the LibreOffice integration is now disabled by default (can be enabled in settings). [#12472](https://github.com/JabRef/jabref/pull/12472)
- For the Citation key generator patterns, we reverted how `[authorsAlpha]` would behave to the original pattern and renamed the LNI-based pattern introduced in V6.0-alpha to `[authorsAlphaLNI]`. [#12499](https://github.com/JabRef/jabref/pull/12499)
- We keep the list of recent files if one files could not be found. [#12517](https://github.com/JabRef/jabref/pull/12517)
- During the import process, the labels indicating individual paragraphs within an abstract returned by PubMed/Medline XML are preserved. [#12527](https://github.com/JabRef/jabref/issues/12527)
- We changed the "Copy Preview" button to "Copy citation (html) in the context menu of the preview. [#12551](https://github.com/JabRef/jabref/issues/12551)
- Pressing Tab in empty text fields of the entry editor now moves the focus to the next field instead of inserting a tab character. [#11938](https://github.com/JabRef/jabref/issues/11938)
- The embedded PostgresSQL server for the search now supports Linux and macOS ARM based distributions natively [#12607](https://github.com/JabRef/jabref/pull/12607)
- We disabled the search and group fields in the sidebar when no library is opened. [#12657](https://github.com/JabRef/jabref/issues/12657)
- We removed the obsolete Twitter link and added Mastodon and LinkedIn links in Help -> JabRef resources. [#12660](https://github.com/JabRef/jabref/issues/12660)
- We improved the Check Integrity dialog entry interaction so that a single click focuses on the corresponding entry and a double-click both focuses on the entry and closes the dialog. [#12245](https://github.com/JabRef/jabref/issues/12245)
- We improved journal abbreviation lookup with fuzzy matching to handle minor input errors and variations. [#12467](https://github.com/JabRef/jabref/issues/12467)
- We changed the phrase "Cleanup entries" to "Clean up entries". [#12703](https://github.com/JabRef/jabref/issues/12703)
- A tooltip now appears after 300ms (instead of 2s). [#12649](https://github.com/JabRef/jabref/issues/12649)
- We improved search in preferences and keybindings. [#12647](https://github.com/JabRef/jabref/issues/12647)
- We improved the performance of the LibreOffice integration when inserting CSL citations/bibliography. [#12851](https://github.com/JabRef/jabref/pull/12851)
- 'Affected fields' and 'Do not wrap when saving' are now displayed as tags. [#12550](https://github.com/JabRef/jabref/issues/12550)
- We revamped the UI of the Select Style dialog (in the LibreOffice panel) for CSL styles. [#12951](https://github.com/JabRef/jabref/pull/12951)
- We reduced the delay in populating the list of CSL styles in the Select Style dialog of the LibreOffice panel. [#12951](https://github.com/JabRef/jabref/pull/12951)

### Fixed

- We fixed an issue where pasted entries would sometimes end up in the search bar instead of the main table [#12910](https://github.com/JabRef/jabref/issues/12910)
- We fixed an issue where warning signs were improperly positioned next to text fields containing capital letters. [#12884](https://github.com/JabRef/jabref/issues/12884)
- We fixed an issue where the drag'n'drop functionality in entryeditor did not work [#12561](https://github.com/JabRef/jabref/issues/12561)
- We fixed an issue where the F4 shortcut key did not work without opening the right-click context menu. [#6101](https://github.com/JabRef/jabref/pull/6101)
- We fixed an issue where the file renaming dialog was not resizable and its size was too small for long file names. [#12518](https://github.com/JabRef/jabref/pull/12518)
- We fixed an issue where the name of the untitled database was shown as a blank space in the right-click context menu's "Copy to" option. [#12459](https://github.com/JabRef/jabref/pull/12459)
- We fixed an issue where the F3 shortcut key did not work without opening the right-click context menu. [#12417](https://github.com/JabRef/jabref/pull/12417)
- We fixed an issue where a bib file with UFF-8 charset was wrongly loaded with a different charset [forum#5369](https://discourse.jabref.org/t/jabref-5-15-opens-bib-files-with-shift-jis-encoding-instead-of-utf-8/5369/)
- We fixed an issue where new entries were inserted in the middle of the table instead of at the end. [#12371](https://github.com/JabRef/jabref/pull/12371)
- We fixed an issue where removing the sort from the table did not restore the original order. [#12371](https://github.com/JabRef/jabref/pull/12371)
- We fixed an issue where citation keys containing superscript (`^`) and subscript (`_`) characters in text mode were incorrectly flagged by the integrity checker. [#12391](https://github.com/JabRef/jabref/pull/12391)
- We fixed an issue where JabRef icon merges with dark background [#7771](https://github.com/JabRef/jabref/issues/7771)
- We fixed an issue where an entry's group was no longer highlighted on selection [#12413](https://github.com/JabRef/jabref/issues/12413)
- We fixed an issue where BibTeX Strings were not included in the backup file [#12462](https://github.com/JabRef/jabref/issues/12462)
- We fixed an issue where mixing JStyle and CSL style citations in LibreOffice caused two separate bibliography sections to be generated. [#12262](https://github.com/JabRef/jabref/issues/12262)
- We fixed an issue in the LibreOffice integration where the formatting of text (e.g. superscript) was lost when using certain numeric CSL styles. [#12472](https://github.com/JabRef/jabref/pull/12472)
- We fixed an issue where CSL style citations with citation keys having special characters (such as hyphens, colons or slashes) would not be recognized as valid by JabRef. [forum#5431](https://discourse.jabref.org/t/error-when-connecting-to-libreoffice/5431)
- We fixed an issue where the `[authorsAlpha]` pattern in Citation key generator would not behave as per the user documentation. [#12312](https://github.com/JabRef/jabref/issues/12312)
- We fixed an issue where import at "Search for unlinked local files" would re-add already imported files. [#12274](https://github.com/JabRef/jabref/issues/12274)
- We fixed an issue where month values 21–24 (ISO 8601-2019 season codes) in Biblatex date fields were not recognized as seasons during parsing. [#12437](https://github.com/JabRef/jabref/issues/12437)
- We fixed an issue where migration of "Search groups" would fail with an exception when the search query is invalid. [#12555](https://github.com/JabRef/jabref/issues/12555)
- We fixed an issue where not all linked files from BibDesk in the field `bdsk-file-...` were parsed. [#12555](https://github.com/JabRef/jabref/issues/12555)
- We fixed an issue where it was possible to select "Search for unlinked local files" for a new (unsaved) library. [#12558](https://github.com/JabRef/jabref/issues/12558)
- We fixed an issue where user-defined keyword separator does not apply to Merge Groups. [#12535](https://github.com/JabRef/jabref/issues/12535)
- We fixed an issue where duplicate items cannot be removed correctly when merging groups or keywords. [#12585](https://github.com/JabRef/jabref/issues/12585)
- We fixed an issue where JabRef displayed an incorrect deletion notification when canceling entry deletion [#12645](https://github.com/JabRef/jabref/issues/12645)
- We fixed an issue where JabRef displayed an incorrect deletion notification when canceling entry deletion. [#12645](https://github.com/JabRef/jabref/issues/12645)
- We fixed an issue where JabRref wrote wrong field names into the PDF. [#12833](https://github.com/JabRef/jabref/pulls/12833)
- We fixed an issue where an exception would occur when running abbreviate journals for multiple entries. [#12634](https://github.com/JabRef/jabref/issues/12634)
- We fixed an issue Where JabRef displayed an inconsistent search results for date-related queries[#12296](https://github.com/JabRef/jabref/issues/12296)
- We fixed an issue where JabRef displayed dropdown triangle in wrong place in "Search for unlinked local files" dialog [#12713](https://github.com/JabRef/jabref/issues/12713)
- We fixed an issue where JabRef would not open if an invalid external journal abbreviation path was encountered. [#12776](https://github.com/JabRef/jabref/issues/12776)
- We fixed a bug where LaTeX commands were not removed from filenames generated using the `[bibtexkey] - [fulltitle]` pattern. [#12188](https://github.com/JabRef/jabref/issues/12188)
- We fixed an issue where JabRef interface would not properly refresh after a group removal. [#11487](https://github.com/JabRef/jabref/issues/11487)
- We fixed an issue where valid DOI could not be imported if it had special characters like `<` or `>`. [#12434](https://github.com/JabRef/jabref/issues/12434)
- We fixed an issue where JabRef displayed an "unknown format" message when importing a .bib file, preventing the associated groups from being imported as well. [#11025](https://github.com/JabRef/jabref/issues/11025)
- We fixed an issue where the tooltip only displayed the first linked file when hovering. [#12470](https://github.com/JabRef/jabref/issues/12470)
- We fixed an issue where JabRef would crash when trying to display an entry in the Citation Relations tab that had right to left text. [#12410](https://github.com/JabRef/jabref/issues/12410)
- We fixed an issue where some texts in the "Citation Information" tab and the "Preferences" dialog could not be translated. [#12883](https://github.com/JabRef/jabref/pull/12883)
- We fixed an issue where file names were missing the citation key according to the filename format pattern after import. [#12556](https://github.com/JabRef/jabref/issues/12556)
- We fixed an issue where downloading PDFs from URLs to empty entries resulted in meaningless filenames like "-.pdf". [#12917](https://github.com/JabRef/jabref/issues/12917)
- We fixed an issue where pasting a PDF URL into the main table caused an import error instead of creating a new entry. [#12911](https://github.com/JabRef/jabref/pull/12911)
- We fixed an issue where libraries would sometimes be hidden when closing tabs with the Welcome tab open. [#12894](https://github.com/JabRef/jabref/issues/12894)
- We fixed an issue with deleting entries in large libraries that caused it to take a long time. [#8976](https://github.com/JabRef/jabref/issues/8976)
- We fixed an issue where "Reveal in file explorer" option was disabled for newly saved libraries until reopening the file. [#12722](https://github.com/JabRef/jabref/issues/12722)

### Removed

- "Web of Science" [journal abbreviation list](https://docs.jabref.org/advanced/journalabbreviations) was removed. [JabRef/abbrv.jabref.org#176](https://github.com/JabRef/abbrv.jabref.org/issues/176)

## [6.0-alpha] – 2024-12-23

### Added

- We added a Markdown export layout. [#12220](https://github.com/JabRef/jabref/pull/12220)
- We added a "view as BibTeX" option before importing an entry from the citation relation tab. [#11826](https://github.com/JabRef/jabref/issues/11826)
- We added support finding LaTeX-encoded special characters based on plain Unicode and vice versa. [#11542](https://github.com/JabRef/jabref/pull/11542)
- When a search hits a file, the file icon of that entry is changed accordingly. [#11542](https://github.com/JabRef/jabref/pull/11542)
- We added an AI-based chat for entries with linked PDF files. [#11430](https://github.com/JabRef/jabref/pull/11430)
- We added an AI-based summarization possibility for entries with linked PDF files. [#11430](https://github.com/JabRef/jabref/pull/11430)
- We added an AI section in JabRef's [preferences](https://docs.jabref.org/ai/preferences). [#11430](https://github.com/JabRef/jabref/pull/11430)
- We added AI providers: OpenAI, Mistral AI, Hugging Face and Google. [#11430](https://github.com/JabRef/jabref/pull/11430), [#11736](https://github.com/JabRef/jabref/pull/11736)
- We added AI providers: [Ollama](https://docs.jabref.org/ai/local-llm#step-by-step-guide-for-ollama) and GPT4All, which add the possibility to use local LLMs privately on your own device. [#11430](https://github.com/JabRef/jabref/pull/11430), [#11870](https://github.com/JabRef/jabref/issues/11870)
- We added support for selecting and using CSL Styles in JabRef's OpenOffice/LibreOffice integration for inserting bibliographic and in-text citations into a document. [#2146](https://github.com/JabRef/jabref/issues/2146), [#8893](https://github.com/JabRef/jabref/issues/8893)
- We added "Tools > New library based on references in PDF file" ... to create a new library based on the references section in a PDF file. [#11522](https://github.com/JabRef/jabref/pull/11522)
- When converting the references section of a paper (PDF file), more than the last page is treated. [#11522](https://github.com/JabRef/jabref/pull/11522)
- Added the functionality to invoke offline reference parsing explicitly. [#11565](https://github.com/JabRef/jabref/pull/11565)
- The dialog for [adding an entry using reference text](https://docs.jabref.org/collect/newentryfromplaintext) is now filled with the clipboard contents as default. [#11565](https://github.com/JabRef/jabref/pull/11565)
- Added minimal support for [biblatex data annotation](https://mirrors.ctan.org/macros/latex/contrib/biblatex/doc/biblatex.pdf#subsection.3.7) fields in `.layout` files. [#11505](https://github.com/JabRef/jabref/issues/11505)
- Added saving of selected options in the [Lookup -> Search for unlinked local files dialog](https://docs.jabref.org/collect/findunlinkedfiles#link-the-pdfs-to-your-bib-library). [#11439](https://github.com/JabRef/jabref/issues/11439)
- We enabled creating a new file link manually. [#11017](https://github.com/JabRef/jabref/issues/11017)
- We added a toggle button to invert the selected groups. [#9073](https://github.com/JabRef/jabref/issues/9073)
- We reintroduced the floating search in the main table. [#4237](https://github.com/JabRef/jabref/issues/4237)
- We improved [cleanup](https://docs.jabref.org/finding-sorting-and-cleaning-entries/cleanupentries) of `arXiv` IDs in distributed in the fields `note`, `version`, `institution`, and `eid` fields. [#11306](https://github.com/JabRef/jabref/issues/11306)
- We added a switch not to store the linked file URL, because it caused troubles at other apps. [#11735](https://github.com/JabRef/jabref/pull/11735)
- When starting a new SLR, the selected catalogs now persist within and across JabRef sessions. [JabRef/jabref-koppor#614](https://github.com/JabRef/jabref-koppor/issues/614)
- We added support for drag'n'drop on an entry in the maintable to an external application to get the entry preview dropped. [#11846](https://github.com/JabRef/jabref/pull/11846)
- We added the functionality to double click on a [LaTeX citation](https://docs.jabref.org/advanced/entryeditor/latex-citations) to jump to the respective line in the LaTeX editor. [#11996](https://github.com/JabRef/jabref/issues/11996)
- We added a different background color to the search bar to indicate when the search syntax is wrong. [#11658](https://github.com/JabRef/jabref/pull/11658)
- We added a setting which always adds the literal "Cited on pages" text before each JStyle citation. [#11691](https://github.com/jabref/jabref/issues/11691)
- We added a new plain citation parser that uses LLMs. [#11825](https://github.com/JabRef/jabref/issues/11825)
- We added support for `langid` field for biblatex libraries. [#10868](https://github.com/JabRef/jabref/issues/10868)
- We added support for modifier keys when dropping a file on an entry in the main table. [#12001](https://github.com/JabRef/jabref/pull/12001)
- We added an importer for SSRN URLs. [#12021](https://github.com/JabRef/jabref/pull/12021)
- We added a compare button to the duplicates in the citation relations tab to open the "Possible duplicate entries" window. [#11192](https://github.com/JabRef/jabref/issues/11192)
- We added automatic browser extension install on Windows for Chrome and Edge. [#6076](https://github.com/JabRef/jabref/issues/6076)
- We added support to automatically open a `.bib` file in the current/parent folder if no other library is opened. [JabRef/jabref-koppor#377](https://github.com/JabRef/jabref-koppor/issues/377)
- We added a search bar for filtering keyboard shortcuts. [#11686](https://github.com/JabRef/jabref/issues/11686)
- We added new modifiers `camel_case`, `camel_case_n`, `short_title`, and `very_short_title` for the [citation key generator](https://docs.jabref.org/setup/citationkeypatterns). [#11367](https://github.com/JabRef/jabref/issues/11367)
- By double clicking on a local citation in the Citation Relations Tab you can now jump the linked entry. [#11955](https://github.com/JabRef/jabref/pull/11955)
- We use the menu icon for background tasks as a progress indicator to visualise an import's progress when dragging and dropping several PDF files into the main table. [#12072](https://github.com/JabRef/jabref/pull/12072)
- The PDF content importer now supports importing title from upto the second page of the PDF. [#12139](https://github.com/JabRef/jabref/issues/12139)

### Changed

- A search in "any" fields ignores the [groups](https://docs.jabref.org/finding-sorting-and-cleaning-entries/groups). [#7996](https://github.com/JabRef/jabref/issues/7996)
- When a communication error with an [online service](https://docs.jabref.org/collect/import-using-online-bibliographic-database) occurs, JabRef displays the HTTP error. [#11223](https://github.com/JabRef/jabref/issues/11223)
- The Pubmed/Medline Plain importer now imports the PMID field as well [#11488](https://github.com/JabRef/jabref/issues/11488)
- The 'Check for updates' menu bar button is now always enabled. [#11485](https://github.com/JabRef/jabref/pull/11485)
- JabRef respects the [configuration for storing files relative to the .bib file](https://docs.jabref.org/finding-sorting-and-cleaning-entries/filelinks#directories-for-files) in more cases. [#11492](https://github.com/JabRef/jabref/pull/11492)
- JabRef does not show finished background tasks in the status bar popup. [#11821](https://github.com/JabRef/jabref/pull/11821)
- We enhanced the indexing speed. [#11502](https://github.com/JabRef/jabref/pull/11502)
- When dropping a file into the main table, after copy or move, the file is now put in the [configured directory and renamed according to the configured patterns](https://docs.jabref.org/finding-sorting-and-cleaning-entries/filelinks#filename-format-and-file-directory-pattern). [#12001](https://github.com/JabRef/jabref/pull/12001)
- ⚠️ Renamed command line parameters `embeddBibfileInPdf` to `embedBibFileInPdf`, `writeMetadatatoPdf` to `writeMetadataToPdf`, and `writeXMPtoPdf` to `writeXmpToPdf`. [#11575](https://github.com/JabRef/jabref/pull/11575)
- The browse button for a Custom theme now opens in the directory of the current used CSS file. [#11597](https://github.com/JabRef/jabref/pull/11597)
- The browse button for a Custom exporter now opens in the directory of the current used exporter file. [#11717](https://github.com/JabRef/jabref/pull/11717)
- ⚠️ We relaxed the escaping requirements for [bracketed patterns](https://docs.jabref.org/setup/citationkeypatterns), which are used for the [citaton key generator](https://docs.jabref.org/advanced/entryeditor#autogenerate-citation-key) and [filename and directory patterns](https://docs.jabref.org/finding-sorting-and-cleaning-entries/filelinks#auto-linking-files). One only needs to write `\"` if a quote sign should be escaped. All other escapings are not necessary (and working) any more. [#11967](https://github.com/JabRef/jabref/pull/11967)
- When importing BibTeX data starging from on a PDF, the XMP metadata takes precedence over Grobid data. [#11992](https://github.com/JabRef/jabref/pull/11992)
- JabRef now uses TLS 1.2 for all HTTPS connections. [#11852](https://github.com/JabRef/jabref/pull/11852)
- We improved the functionality of getting BibTeX data out of PDF files. [#11999](https://github.com/JabRef/jabref/issues/11999)
- We improved the display of long messages in the integrity check dialog. [#11619](https://github.com/JabRef/jabref/pull/11619)
- We improved the undo/redo buttons in the main toolbar and main menu to be disabled when there is nothing to undo/redo. [#8807](https://github.com/JabRef/jabref/issues/8807)
- We improved the DOI detection in PDF imports. [#11782](https://github.com/JabRef/jabref/pull/11782)
- We improved the performance when pasting and importing entries in an existing library. [#11843](https://github.com/JabRef/jabref/pull/11843)
- When fulltext search is selected but indexing is deactivated, a dialog is now shown asking if the user wants to enable indexing now [#9491](https://github.com/JabRef/jabref/issues/9491)
- We changed instances of 'Search Selected' to 'Search Pre-configured' in Web Search Preferences UI. [#11871](https://github.com/JabRef/jabref/pull/11871)
- We added a new CSS style class `main-table` for the main table. [#11881](https://github.com/JabRef/jabref/pull/11881)
- When renaming a file, the old extension is now used if there is none provided in the new name. [#11903](https://github.com/JabRef/jabref/issues/11903)
- When importing a file using "Find Unlinked Files", when one or more file directories are available, the file path will be relativized where possible [JabRef/jabref-koppor#549](https://github.com/JabRef/jabref-koppor/issues/549)
- We added minimum window sizing for windows dedicated to creating new entries [#11944](https://github.com/JabRef/jabref/issues/11944)
- We changed the name of the library-based file directory from 'General File Directory' to 'Library-specific File Directory' per issue. [#571](https://github.com/JabRef/jabref-koppor/issues/571)
- We changed the defualt [unwanted charachters](https://docs.jabref.org/setup/citationkeypatterns#removing-unwanted-characters) in the citation key generator and allow a dash (`-`) and colon (`:`) being part of a citation key. [#12144](https://github.com/JabRef/jabref/pull/12144)
- The CitationKey column is now a default shown column for the entry table. [#10510](https://github.com/JabRef/jabref/issues/10510)
- We disabled the actions "Open Terminal here" and "Reveal in file explorer" for unsaved libraries. [#11920](https://github.com/JabRef/jabref/issues/11920)
- JabRef now opens the corresponding directory in the library properties when "Browse" is clicked. [#12223](https://github.com/JabRef/jabref/pull/12223)
- We changed the icon for macOS to be more consistent with Apple's Guidelines [#8443](https://github.com/JabRef/jabref/issues/8443)

### Fixed

- We fixed an issue where certain actions were not disabled when no libraries were open. [#11923](https://github.com/JabRef/jabref/issues/11923)
- We fixed an issue where the "Check for updates" preference was not saved. [#11485](https://github.com/JabRef/jabref/pull/11485)
- We fixed an issue where an exception was thrown after changing "show preview as a tab" in the preferences. [#11515](https://github.com/JabRef/jabref/pull/11515)
- We fixed an issue where JabRef put file paths as absolute path when an entry was created using drag and drop of a PDF file. [#11173](https://github.com/JabRef/jabref/issues/11173)
- We fixed an issue that online and offline mode for new library creation were handled incorrectly. [#11565](https://github.com/JabRef/jabref/pull/11565)
- We fixed an issue with colors in the search bar when dark theme is enabled. [#11569](https://github.com/JabRef/jabref/issues/11569)
- We fixed an issue with query transformers (JStor and others). [#11643](https://github.com/JabRef/jabref/pull/11643)
- We fixed an issue where a new unsaved library was not marked with an asterisk. [#11519](https://github.com/JabRef/jabref/pull/11519)
- We fixed an issue where JabRef starts without window decorations. [#11440](https://github.com/JabRef/jabref/pull/11440)
- We fixed an issue where the entry preview highlight was not working when searching before opening the entry editor. [#11659](https://github.com/JabRef/jabref/pull/11659)
- We fixed an issue where text in Dark mode inside "Citation information" was not readable. [#11512](https://github.com/JabRef/jabref/issues/11512)
- We fixed an issue where the selection of an entry in the table lost after searching for a group. [#3176](https://github.com/JabRef/jabref/issues/3176)
- We fixed the non-functionality of the option "Automatically sync bibliography when inserting citations" in the OpenOffice panel, when enabled in case of JStyles. [#11684](https://github.com/JabRef/jabref/issues/11684)
- We fixed an issue where the library was not marked changed after a migration. [#11542](https://github.com/JabRef/jabref/pull/11542)
- We fixed an issue where rebuilding the full-text search index was not working. [#11374](https://github.com/JabRef/jabref/issues/11374)
- We fixed an issue where the progress of indexing linked files showed an incorrect number of files. [#11378](https://github.com/JabRef/jabref/issues/11378)
- We fixed an issue where the full-text search results were incomplete. [#8626](https://github.com/JabRef/jabref/issues/8626)
- We fixed an issue where search result highlighting was incorrectly highlighting the boolean operators. [#11595](https://github.com/JabRef/jabref/issues/11595)
- We fixed an issue where search result highlighting was broken at complex searches. [#8067](https://github.com/JabRef/jabref/issues/8067)
- We fixed an exception when searching for unlinked files. [#11731](https://github.com/JabRef/jabref/issues/11731)
- We fixed an issue with the link to the full text at the BVB fetcher. [#11852](https://github.com/JabRef/jabref/pull/11852)
- We fixed an issue where two contradicting notifications were shown when cutting an entry in the main table. [#11724](https://github.com/JabRef/jabref/pull/11724)
- We fixed an issue where unescaped braces in the arXiv fetcher were not treated. [#11704](https://github.com/JabRef/jabref/issues/11704)
- We fixed an issue where HTML instead of the fulltext pdf was downloaded when importing arXiv entries. [#4913](https://github.com/JabRef/jabref/issues/4913)
- We fixed an issue where the keywords and crossref fields were not properly focused. [#11177](https://github.com/JabRef/jabref/issues/11177)
- We fixed handling of `\"` in [bracketed patterns](https://docs.jabref.org/setup/citationkeypatterns) containing a RegEx. [#11967](https://github.com/JabRef/jabref/pull/11967)
- We fixed an issue where the Undo/Redo buttons were active even when all libraries are closed. [#11837](https://github.com/JabRef/jabref/issues/11837)
- We fixed an issue where recently opened files were not displayed in the main menu properly. [#9042](https://github.com/JabRef/jabref/issues/9042)
- We fixed an issue where the DOI lookup would show an error when a DOI was found for an entry. [#11850](https://github.com/JabRef/jabref/issues/11850)
- We fixed an issue where <kbd>Tab</kbd> cannot be used to jump to next field in some single-line fields. [#11785](https://github.com/JabRef/jabref/issues/11785)
- We fixed an issue where the "Do not ask again" checkbox was not working, when asking for permission to use Grobid [JabRef/jabref-koppor#566](https://github.com/JabRef/jabref-koppor/issues/566).
- We fixed an issue where we display warning message for moving attached open files. [#10121](https://github.com/JabRef/jabref/issues/10121)
- We fixed an issue where it was not possible to select selecting content of other user's comments.[#11106](https://github.com/JabRef/jabref/issues/11106)
- We fixed an issue when handling URLs containing a pipe (`|`) character. [#11876](https://github.com/JabRef/jabref/issues/11876)
- We fixed an issue where web search preferences "Custom API key" table modifications not discarded. [#11925](https://github.com/JabRef/jabref/issues/11925)
- We fixed an issue when opening attached files in [extra file columns](https://docs.jabref.org/finding-sorting-and-cleaning-entries/filelinks#adding-additional-columns-to-entry-table-for-file-types). [#12005](https://github.com/JabRef/jabref/issues/12005)
- We fixed an issue where trying to open a library from a failed mounted directory on Mac would cause an error. [#10548](https://github.com/JabRef/jabref/issues/10548)
- We fixed an issue when the preview was out of sync. [#9172](https://github.com/JabRef/jabref/issues/9172)
- We fixed an issue where identifier paste couldn't work with Unicode REPLACEMENT CHARACTER. [#11986](https://github.com/JabRef/jabref/issues/11986)
- We fixed an issue when click on entry at "Check Integrity" wasn't properly focusing the entry and field. [#11997](https://github.com/JabRef/jabref/issues/11997)
- We fixed an issue with the ui not scaling when changing the font size [#11219](https://github.com/JabRef/jabref/issues/11219)
- We fixed an issue where a custom application for external file types would not be saved [#12311](https://github.com/JabRef/jabref/issues/12311)
- We fixed an issue where a file that no longer exists could not be deleted from an entry using keyboard shortcut [#9731](https://github.com/JabRef/jabref/issues/9731)

### Removed

- We removed the description of search strings. [#11542](https://github.com/JabRef/jabref/pull/11542)
- We removed support for importing using the SilverPlatterImporter (`Record INSPEC`). [#11576](https://github.com/JabRef/jabref/pull/11576)
- We removed support for automatically generating file links using the CLI (`--automaticallySetFileLinks`).

## [5.15] – 2024-07-10

### Added

- We made new groups automatically to focus upon creation. [#11449](https://github.com/JabRef/jabref/issues/11449)

### Fixed

- We fixed an issue where JabRef was no longer built for Intel based macs (x86) [#11468](https://github.com/JabRef/jabref/issues/11468)
- We fixed usage when using running on Snapcraft. [#11465](https://github.com/JabRef/jabref/issues/11465)
- We fixed detection for `soffice.exe` on Windows. [#11478](https://github.com/JabRef/jabref/pull/11478)
- We fixed an issue where saving preferences when importing preferences on first run in a snap did not work [forum#4399](https://discourse.jabref.org/t/how-to-report-problems-in-the-distributed-version-5-14-ensuring-that-one-can-no-longer-work-with-jabref/4399/5)

## [5.14] – 2024-07-08

### Added

- We added support for offline extracting references from PDFs following the IEEE format. [#11156](https://github.com/JabRef/jabref/pull/11156)
- We added a new keyboard shortcut  <kbd>ctrl</kbd> + <kbd>,</kbd> to open the preferences. [#11154](https://github.com/JabRef/jabref/pull/11154)
- We added value selection (such as for month) for content selectors in custom entry types. [#11109](https://github.com/JabRef/jabref/issues/11109)
- We added a duplicate checker for the Citation Relations tab. [#10414](https://github.com/JabRef/jabref/issues/10414)
- We added tooltip on main table cells that shows cell content or cell content and entry preview if set in preferences. [#10925](https://github.com/JabRef/jabref/issues/10925)
- Added a formatter to remove word enclosing braces. [#11222](https://github.com/JabRef/jabref/issues/11222)
- We added the ability to add a keyword/crossref when typing the separator character (e.g., comma) in the keywords/crossref fields. [#11178](https://github.com/JabRef/jabref/issues/11178)
- We added an exporter and improved the importer for Endnote XML format. [#11137](https://github.com/JabRef/jabref/issues/11137)
- We added support for using BibTeX Style files (BST) in the Preview. [#11102](https://github.com/JabRef/jabref/issues/11102)
- We added support for automatically update LaTeX citations when a LaTeX file is created, removed, or modified. [#10585](https://github.com/JabRef/jabref/issues/10585)

### Changed

- We replaced the word "Key bindings" with "Keyboard shortcuts" in the Preferences tab. [#11153](https://github.com/JabRef/jabref/pull/11153)
- We slightly improved the duplicate check if ISBNs are present. [#8885](https://github.com/JabRef/jabref/issues/8885)
- JabRef no longer downloads HTML files of websites when a PDF was not found. [#10149](https://github.com/JabRef/jabref/issues/10149)
- We added the HTTP message (in addition to the response code) if an error is encountered. [#11341](https://github.com/JabRef/jabref/pull/11341)
- We made label wrap text to fit view size when reviewing external group changes. [#11220](https://github.com/JabRef/jabref/issues/11220)

### Fixed

- We fixed an issue where entry type with duplicate fields prevented opening existing libraries with custom entry types. [#11127](https://github.com/JabRef/jabref/issues/11127)
- We fixed an issue where Markdown rendering removed braces from the text. [#10928](https://github.com/JabRef/jabref/issues/10928)
- We fixed an issue when the file was flagged as changed on disk in the case of content selectors or groups. [#9064](https://github.com/JabRef/jabref/issues/9064)
- We fixed crash on opening the entry editor when auto-completion is enabled. [#11188](https://github.com/JabRef/jabref/issues/11188)
- We fixed the usage of the key binding for "Clear search" (default: <kbd>Escape</kbd>). [#10764](https://github.com/JabRef/jabref/issues/10764)
- We fixed an issue where library shown as unsaved and marked (*) after accepting changes made externally to the file. [#11027](https://github.com/JabRef/jabref/issues/11027)
- We fixed an issue where drag and dropping entries from one library to another was not always working. [#11254](https://github.com/JabRef/jabref/issues/11254)
- We fixed an issue where drag and dropping entries created a shallow copy. [#11160](https://github.com/JabRef/jabref/issues/11160)
- We fixed an issue where imports to a custom group would only work for the first entry [#11085](https://github.com/JabRef/jabref/issues/11085), [#11269](https://github.com/JabRef/jabref/issues/11269)
- We fixed an issue when cursor jumped to the beginning of the line. [#5904](https://github.com/JabRef/jabref/issues/5904)
- We fixed an issue where a new entry was not added to the selected group [#8933](https://github.com/JabRef/jabref/issues/8933)
- We fixed an issue where the horizontal position of the Entry Preview inside the entry editor was not remembered across restarts [#11281](https://github.com/JabRef/jabref/issues/11281)
- We fixed an issue where the search index was not updated after linking PDF files. [#11317](https://github.com/JabRef/jabref/pull/11317)
- We fixed rendering of (first) author with a single letter surname. [forum#4330](https://discourse.jabref.org/t/correct-rendering-of-first-author-with-a-single-letter-surname/4330)
- We fixed that the import of the related articles tab sometimes used the wrong library mode. [#11282](https://github.com/JabRef/jabref/pull/11282)
- We fixed an issue where the entry editor context menu was not shown correctly when JabRef is opened on a second, extended screen [#11323](https://github.com/JabRef/jabref/issues/11323), [#11174](https://github.com/JabRef/jabref/issues/11174)
- We fixed an issue where the value of "Override default font settings" was not applied on startup [#11344](https://github.com/JabRef/jabref/issues/11344)
- We fixed an issue when "Library changed on disk" appeared after a save by JabRef. [#4877](https://github.com/JabRef/jabref/issues/4877)
- We fixed an issue where the Pubmed/Medline Plain importer would not respect the user defined keyword separator [#11413](https://github.com/JabRef/jabref/issues/11413)
- We fixed an issue where the value of "Override default font settings" was not applied on startup [#11344](https://github.com/JabRef/jabref/issues/11344)
- We fixed an issue where DatabaseChangeDetailsView was not scrollable when reviewing external metadata changes [#11220](https://github.com/JabRef/jabref/issues/11220)
- We fixed undo/redo for text fields. [#11420](https://github.com/JabRef/jabref/issues/11420)
- We fixed an issue where clicking on a page number in the search results tab opens a wrong file in the document viewer. [#11432](https://github.com/JabRef/jabref/pull/11432)

### Removed

- We removed the misleading message "Doing a cleanup for X entries" when opening the Cleanup entries dialog [#11463](https://github.com/JabRef/jabref/pull/11463)

## [5.13] – 2024-04-01

### Added

- We converted the "Custom API key" list to a table to be more accessible. [#10926](https://github.com/JabRef/jabref/issues/10926)
- We added a "refresh" button for the LaTeX citations tab in the entry editor. [#10584](https://github.com/JabRef/jabref/issues/10584)
- We added the possibility to show the BibTeX source in the [web search](https://docs.jabref.org/collect/import-using-online-bibliographic-database) import screen. [#560](https://github.com/JabRef/jabref-koppor/issues/560)
- We added a fetcher for [ISIDORE](https://isidore.science/), simply paste in the link into the text field or the last 6 digits in the link that identify that paper. [#10423](https://github.com/JabRef/jabref/issues/10423)
- When importing entries form the "Citation relations" tab, the field [cites](https://docs.jabref.org/advanced/entryeditor/entrylinks) is now filled according to the relationship between the entries. [#10752](https://github.com/JabRef/jabref/pull/10752)
- We added a new integrity check and clean up option for strings having Unicode characters not encoded in [Unicode "Normalization Form Canonical Composition" (NFC)](https://en.wikipedia.org/wiki/Unicode_equivalence#Normal_forms"). [#10506](https://github.com/JabRef/jabref/issues/10506)
- We added a new group icon column to the main table showing the icons of the entry's groups. [#10801](https://github.com/JabRef/jabref/pull/10801)
- When deleting an entry, the files linked to the entry are now optionally deleted as well. [#10509](https://github.com/JabRef/jabref/issues/10509)
- We added support to move the file to the system trash (instead of deleting it). [#10591](https://github.com/JabRef/jabref/pull/10591)
- We added ability to jump to an entry in the command line using `-j CITATIONKEY`. [JabRef/jabref-koppor#540](https://github.com/JabRef/jabref-koppor/issues/540)
- We added a new boolean to the style files for Openoffice/Libreoffice integration to switch between ZERO_WIDTH_SPACE (default) and no space. [#10843](https://github.com/JabRef/jabref/pull/10843)
- When pasting HTML into the abstract or a comment field, the hypertext is automatically converted to Markdown. [#10558](https://github.com/JabRef/jabref/issues/10558)
- We added the possibility to redownload files that had been present but are no longer in the specified location. [#10848](https://github.com/JabRef/jabref/issues/10848)
- We added the citation key pattern `[camelN]`. Equivalent to the first N words of the `[camel]` pattern.
- We added importing of static groups and linked files from BibDesk .bib files. [#10381](https://github.com/JabRef/jabref/issues/10381)
- We added ability to export in CFF (Citation File Format) [#10661](https://github.com/JabRef/jabref/issues/10661).
- We added ability to push entries to TeXworks. [#3197](https://github.com/JabRef/jabref/issues/3197)
- We added the ability to zoom in and out in the document viewer using <kbd>Ctrl</kbd> + <kbd>Scroll</kbd>. [#10964](https://github.com/JabRef/jabref/pull/10964)
- We added a Cleanup for removing non-existent files and grouped the related options [#10929](https://github.com/JabRef/jabref/issues/10929)
- We added the functionality to parse the bibliography of PDFs using the GROBID online service. [#10200](https://github.com/JabRef/jabref/issues/10200)
- We added a seperated search bar for the global search window. [#11032](https://github.com/JabRef/jabref/pull/11032)
- We added ability to double-click on an entry in the global search window to select the corresponding entry in the main table. [#11010](https://github.com/JabRef/jabref/pull/11010)
- We added support for BibTeX String constants during copy & paste between libraries. [#10872](https://github.com/JabRef/jabref/issues/10872)
- We added the field `langid` which is important for hyphenation and casing in LaTeX. [#10868](https://github.com/JabRef/jabref/issues/10868)
- Event log entries can now be copied via a context menu. [#11100](https://github.com/JabRef/jabref/issues/11100)

### Changed

- The "Automatically open folders of attached files" preference default status has been changed to enabled on Windows. [JabRef/jabref-koppor#56](https://github.com/JabRef/jabref-koppor/issues/56)
- The Custom export format now uses the custom DOI base URI in the preferences for the `DOICheck`, if activated [forum#4084](https://discourse.jabref.org/t/export-html-disregards-custom-doi-base-uri/4084)
- The index directories for full text search have now more readable names to increase debugging possibilities using Apache Lucense's Lurk. [#10193](https://github.com/JabRef/jabref/issues/10193)
- The fulltext search also indexes files ending with .pdf (but do not having an explicit file type set). [#10193](https://github.com/JabRef/jabref/issues/10193)
- We changed the arrangement of the lists in the "Citation relations" tab. `Cites` are now on the left and `Cited by` on the right [#10752](https://github.com/JabRef/jabref/pull/10752)
- Sub libraries based on `aux` file can now also be generated if some citations are not found library. [#10775](https://github.com/JabRef/jabref/pull/10775)
- We rearranged the tab order in the entry editor and renamed the "Scite Tab" to "Citation information". [#10821](https://github.com/JabRef/jabref/issues/10821)
- We changed the duplicate handling in the Import entries dialog. Potential duplicate entries are marked with an icon and importing will now trigger the merge dialog [#10914](https://github.com/JabRef/jabref/pull/10914)
- We made the command "Push to TexShop" more robust to allow cite commands with a character before the first slash. [forum#2699](https://discourse.jabref.org/t/push-to-texshop-mac/2699/17?u=siedlerchr)
- We only show the notification "Saving library..." if the library contains more than 2000 entries. [#9803](https://github.com/JabRef/jabref/issues/9803)
- JabRef now keeps previous log files upon start. [#11023](https://github.com/JabRef/jabref/pull/11023)
- When normalizing author names, complete enclosing braces are kept. [#10031](https://github.com/JabRef/jabref/issues/10031)
- We enhanced the dialog for adding new fields in the content selector with a selection box containing a list of standard fields. [#10912](https://github.com/JabRef/jabref/pull/10912)
- We store the citation relations in an LRU cache to avoid bloating the memory and out-of-memory exceptions. [#10958](https://github.com/JabRef/jabref/issues/10958)
- Keywords field are now displayed as tags. [#10910](https://github.com/JabRef/jabref/pull/10910)
- Citation relations now get more information, and have quick access to view the articles in a browser without adding them to the library [#10869](https://github.com/JabRef/jabref/issues/10869)
- Importer/Exporter for CFF format now supports JabRef `cites` and `related` relationships, as well as all fields from the CFF specification. [#10993](https://github.com/JabRef/jabref/issues/10993)
- The XMP-Exporter no longer writes the content of the `file`-field. [#11083](https://github.com/JabRef/jabref/pull/11083)
- We added notes, checks and warnings for the case of selection of non-empty directories while starting a new Systematic Literature Review. [#600](https://github.com/JabRef/jabref-koppor/issues/600)
- Text in the import dialog (web search results) will now be wrapped to prevent horizontal scrolling. [#10931](https://github.com/JabRef/jabref/issues/10931)
- We improved the error handling when invalid bibdesk-files are encountered [#11117](https://github.com/JabRef/jabref/issues/11117)

### Fixed

- We fixed an issue where the fulltext search button in entry editor used to disappear on click till the search is completed. [#10425](https://github.com/JabRef/jabref/issues/10425)
- We fixed an issue where attempting to cancel the importing/generation of an entry from id is ignored. [#10508](https://github.com/JabRef/jabref/issues/10508)
- We fixed an issue where the preview panel showing the wrong entry (an entry that is not selected in the entry table). [#9172](https://github.com/JabRef/jabref/issues/9172)
- We fixed an issue where HTML-reserved characters like '&' and '<', in addition to HTML entities like '&amp;' were not rendered correctly in entry preview. [#10677](https://github.com/JabRef/jabref/issues/10677)
- The last page of a PDF is now indexed by the full text search. [#10193](https://github.com/JabRef/jabref/issues/10193)
- The entry editor respects the configured custom tabs when showing "Other fields". [#11012](https://github.com/JabRef/jabref/pull/11012)
- The default owner of an entry can be changed again. [#10924](https://github.com/JabRef/jabref/issues/10924)
- We fixed an issue where the duplicate check did not take umlauts or other LaTeX-encoded characters into account. [#10744](https://github.com/JabRef/jabref/pull/10744)
- We fixed the colors of the icon on hover for unset special fields. [#10431](https://github.com/JabRef/jabref/issues/10431)
- We fixed an issue where the CrossRef field did not work if autocompletion was disabled [#8145](https://github.com/JabRef/jabref/issues/8145)
- In biblatex mode, JabRef distinguishes between "Optional fields" and "Optional fields 2" again. [#11022](https://github.com/JabRef/jabref/pull/11022)
- We fixed an issue where exporting`@electronic` and `@online` entry types to the Office XMl would duplicate the field `title`  [#10807](https://github.com/JabRef/jabref/issues/10807)
- We fixed an issue where the `CommentsTab` was not properly formatted when the `defaultOwner` contained capital or special letters. [#10870](https://github.com/JabRef/jabref/issues/10870)
- We fixed an issue where the `File -> Close library` menu item was not disabled when no library was open. [#10948](https://github.com/JabRef/jabref/issues/10948)
- We fixed an issue where the Document Viewer would show the PDF in only half the window when maximized. [#10934](https://github.com/JabRef/jabref/issues/10934)
- Clicking on the crossref and related tags in the entry editor jumps to the linked entry. [#5484](https://github.com/JabRef/jabref/issues/5484) [#9369](https://github.com/JabRef/jabref/issues/9369)
- We fixed an issue where JabRef could not parse absolute file paths from Zotero exports. [#10959](https://github.com/JabRef/jabref/issues/10959)
- We fixed an issue where an exception occured when toggling between "Live" or "Locked" in the internal Document Viewer. [#10935](https://github.com/JabRef/jabref/issues/10935)
- When fetching article information fom IEEE Xplore, the em dash is now converted correctly. [JabRef/jabref-koppor#286](https://github.com/JabRef/jabref-koppor/issues/286)
- Fixed an issue on Windows where the browser extension reported failure to send an entry to JabRef even though it was sent properly. [JabRef/JabRef-Browser-Extension#493](https://github.com/JabRef/JabRef-Browser-Extension/issues/493)
- Fixed an issue on Windows where TeXworks path was not resolved if it was installed with MiKTeX. [#10977](https://github.com/JabRef/jabref/issues/10977)
- We fixed an issue with where JabRef would throw an error when using MathSciNet search, as it was unable to parse the fetched JSON coreectly. [#10996](https://github.com/JabRef/jabref/issues/10996)
- We fixed an issue where the "Import by ID" function would throw an error when a DOI that contains URL-encoded characters was entered. [#10648](https://github.com/JabRef/jabref/issues/10648)
- We fixed an issue with handling of an "overflow" of authors at `[authIniN]`. [#11087](https://github.com/JabRef/jabref/issues/11087)
- We fixed an issue where an exception occurred when selecting entries in the web search results. [#11081](https://github.com/JabRef/jabref/issues/11081)
- When a new library is unsaved, there is now no warning when fetching entries with PDFs. [#11075](https://github.com/JabRef/jabref/issues/11075)
- We fixed an issue where the message "The libary has been modified by another program" occurred when editing library metadata and saving the library. [#4877](https://github.com/JabRef/jabref/issues/4877)

### Removed

- We removed the predatory journal checks due to a high rate of false positives. [#11066](https://github.com/JabRef/jabref/pull/11066)

## [5.12] – 2023-12-24

### Added

- We added a scite.ai tab in the entry editor that retrieves 'Smart Citation' tallies for citations that have a DOI. [JabRef/jabref-koppor#375](https://github.com/JabRef/jabref-koppor/issues/375)
- We added a dropdown menu to let users change the reference library during AUX file import. [#10472](https://github.com/JabRef/jabref/issues/10472)
- We added a button to let users reset the cite command to the default value. [#10569](https://github.com/JabRef/jabref/issues/10569)
- We added the option to use System Preference for Light/Dark Theme [#8729](https://github.com/JabRef/jabref/issues/8729).
- We added [scholar.archive.org](https://scholar.archive.org/) as a new fetcher. [#10498](https://github.com/JabRef/jabref/issues/10498)
- We integrated predatory journal checking as part of the Integrity Checker based on the [check-bib-for-predatory](https://github.com/CfKu/check-bib-for-predatory). [JabRef/jabref-koppor#348](https://github.com/JabRef/jabref-koppor/issues/348)
- We added a 'More options' section in the main table right click menu opening the preferences dialog. [#9432](https://github.com/JabRef/jabref/issues/9432)
- When creating a new group, it inherits the icon of the parent group. [#10521](https://github.com/JabRef/jabref/pull/10521)

### Changed

- We moved the location of the 'Open only one instance of JabRef' preference option from "Network" to "General". [#9306](https://github.com/JabRef/jabref/issues/9306)
- The two previews in the change resolver dialog now have their scrollbars synchronized. [#9576](https://github.com/JabRef/jabref/issues/9576).
- We changed the setting of the keyword separator to accept a single character only. [#177](https://github.com/JabRef/jabref-koppor/issues/177)
- We replaced "SearchAll" in Web Search by "Search Selected". [#10556](https://github.com/JabRef/jabref/issues/10556)
- Short DOI formatter now checks, if the value is already formatted. If so, it returns the value instead of calling the ShortDOIService again. [#10589](https://github.com/JabRef/jabref/issues/10589)
- We upgraded to JavaFX 21.0.1. As a consequence JabRef requires now macOS 11 or later and GTK 3.8 or later on Linux [#10627](https://github.com/JabRef/jabref/pull/10627).
- A user-specific comment fields is not enabled by default, but can be enabled using the "Add" button. [#10424](https://github.com/JabRef/jabref/issues/10424)
- We upgraded to Lucene 9.9 for the fulltext search. The search index will be rebuild. [#10686](https://github.com/JabRef/jabref/pull/10686)
- When using "Copy..." -> "Copy citation key", the delimiter configured at "Push applications" is respected. [#10707](https://github.com/JabRef/jabref/pull/10707)

### Fixed

- We fixed an issue where the added protected term has unwanted leading and trailing whitespaces, where the formatted text has unwanted empty brackets and where the word at the cursor in the textbox can be added to the list. [#10415](https://github.com/JabRef/jabref/issues/10415)
- We fixed an issue where in the merge dialog the file field of entries was not correctly merged when the first and second entry both contained values inside the file field. [#10572](https://github.com/JabRef/jabref/issues/10572)
- We fixed some small inconsistencies in the user interface. [#10507](https://github.com/JabRef/jabref/issues/10507) [#10458](https://github.com/JabRef/jabref/issues/10458) [#10660](https://github.com/JabRef/jabref/issues/10660)
- We fixed the issue where the Hayagriva YAML exporter would not include a parent field for the publisher/series. [#10596](https://github.com/JabRef/jabref/issues/10596)
- We fixed issues in the external file type dialog w.r.t. duplicate entries in the case of a language switch. [#10271](https://github.com/JabRef/jabref/issues/10271)
- We fixed an issue where the right-click action "Copy cite..." did not respect the configured citation command under "External Programs" -> "[Push Applications](https://docs.jabref.org/cite/pushtoapplications)" [#10615](https://github.com/JabRef/jabref/issues/10615)

### Removed

- We removed duplicate filtering and sorting operations in the MainTable when editing BibEntries. [#10619](https://github.com/JabRef/jabref/pull/10619)

## [5.11] – 2023-10-22

### Added

- We added the ability to sort subgroups in Z-A order, as well as by ascending and descending number of subgroups. [#10249](https://github.com/JabRef/jabref/issues/10249)
- We added the possibility to find (and add) papers that cite or are cited by a given paper. [#6187](https://github.com/JabRef/jabref/issues/6187)
- We added an error-specific message for when a download from a URL fails. [#9826](https://github.com/JabRef/jabref/issues/9826)
- We added support for customizing the citation command (e.g., `[@key1,@key2]`) when [pushing to external applications](https://docs.jabref.org/cite/pushtoapplications). [#10133](https://github.com/JabRef/jabref/issues/10133)
- We added an integrity check for more special characters. [#8712](https://github.com/JabRef/jabref/issues/8712)
- We added protected terms described as "Computer science". [#10222](https://github.com/JabRef/jabref/pull/10222)
- We added a link "Get more themes..." in the preferences to that points to [themes.jabref.org](https://themes.jabref.org) allowing the user to download new themes. [#10243](https://github.com/JabRef/jabref/issues/10243)
- We added a fetcher for [LOBID](https://lobid.org/resources/api) resources. [JabRef/jabref-koppor#386](https://github.com/JabRef/jabref-koppor/issues/386)
- When in `biblatex` mode, the [integrity check](https://docs.jabref.org/finding-sorting-and-cleaning-entries/checkintegrity) for journal titles now also checks the field `journal`.
- We added support for exporting to Hayagriva YAML format. [#10382](https://github.com/JabRef/jabref/issues/10382)
- We added support for pushing citations to [TeXShop](https://pages.uoregon.edu/koch/texshop/) on macOS [forum#2699](https://discourse.jabref.org/t/push-to-texshop-mac/2699).
- We added the 'Bachelor's thesis' type for Biblatex's 'Thesis' EntryType [#10029](https://github.com/JabRef/jabref/issues/10029).

### Changed

- The export formats `listrefs`, `tablerefs`, `tablerefsabsbib`, now use the ISO date format in the footer [#10383](https://github.com/JabRef/jabref/pull/10383).
- When searching for an identifier in the "Web search", the title of the search window is now "Identifier-based Web Search". [#10391](https://github.com/JabRef/jabref/pull/10391)
- The ampersand checker now skips verbatim fields (`file`, `url`, ...). [#10419](https://github.com/JabRef/jabref/pull/10419)
- If no existing document is selected for exporting "XMP annotated pdf" JabRef will now create a new PDF file with a sample text and the metadata. [#10102](https://github.com/JabRef/jabref/issues/10102)
- We modified the DOI cleanup to infer the DOI from an ArXiV ID if it's present. [#10426](https://github.com/JabRef/jabref/issues/10426)
- The ISI importer uses the field `comment` for notes (instead of `review). [#10478](https://github.com/JabRef/jabref/pull/10478)
- If no existing document is selected for exporting "Embedded BibTeX pdf" JabRef will now create a new PDF file with a sample text and the metadata. [#10101](https://github.com/JabRef/jabref/issues/10101)
- Translated titles format no longer raise a warning. [#10459](https://github.com/JabRef/jabref/issues/10459)
- We re-added the empty grey containers in the groups panel to keep an indicator for the current selected group, if displaying of group item count is turned off [#9972](https://github.com/JabRef/jabref/issues/9972)

### Fixed

- We fixed an issue where "Move URL in note field to url field" in the cleanup dialog caused an exception if no note field was present [forum#3999](https://discourse.jabref.org/t/cleanup-entries-cant-get-it-to-work/3999)
- It is possible again to use "current table sort order" for the order of entries when saving. [#9869](https://github.com/JabRef/jabref/issues/9869)
- Passwords can be stored in GNOME key ring. [#10274](https://github.com/JabRef/jabref/issues/10274)
- We fixed an issue where groups based on an aux file could not be created due to an exception [#10350](https://github.com/JabRef/jabref/issues/10350)
- We fixed an issue where the JabRef browser extension could not communicate with JabRef under macOS due to missing files. You should use the `.pkg` for the first installation as it updates all necessary files for the extension [#10308](https://github.com/JabRef/jabref/issues/10308)
- We fixed an issue where the ISBN fetcher returned the entrytype `misc` for certain ISBN numbers [#10348](https://github.com/JabRef/jabref/issues/10348)
- We fixed a bug where an exception was raised when saving less than three export save orders in the preference. [#10157](https://github.com/JabRef/jabref/issues/10157)
- We fixed an issue where it was possible to create a group with no name or with a group separator inside the name [#9776](https://github.com/JabRef/jabref/issues/9776)
- Biblatex's `journaltitle` is now also respected for showing the journal information. [#10397](https://github.com/JabRef/jabref/issues/10397)
- JabRef does not hang anymore when exporting via CLI. [#10380](https://github.com/JabRef/jabref/issues/10380)
- We fixed an issue where it was not possible to save a library on a network share under macOS due to an exception when acquiring a file lock [#10452](https://github.com/JabRef/jabref/issues/10452)
- We fixed an issue where exporting "XMP annotated pdf" without selecting an existing document would produce an exception. [#10102](https://github.com/JabRef/jabref/issues/10102)
- We fixed an issue where the "Enabled" column in the "Protected terms files" tab in the preferences could not be resized [#10285](https://github.com/JabRef/jabref/issues/10285)
- We fixed an issue where after creation of a new library, the new library was not focused. [JabRef/jabref-koppor#592](https://github.com/JabRef/jabref-koppor/issues/592)
- We fixed an issue where double clicking on an url in the file field would trigger an exception instead of opening the browser [#10480](https://github.com/JabRef/jabref/pull/10480)
- We fixed an issue where scrolling was impossible on dragging a citation on the groups panel. [#9754](https://github.com/JabRef/jabref/issues/9754)
- We fixed an issue where exporting "Embedded BibTeX pdf" without selecting an existing document would produce an exception. [#10101](https://github.com/JabRef/jabref/issues/10101)
- We fixed an issue where there was a failure to access the url link for "eprint" for the ArXiv entry.[#10474](https://github.com/JabRef/jabref/issues/10474)
- We fixed an issue where it was not possible to connect to a shared database once a group with entries was added or other metadata modified [#10336](https://github.com/JabRef/jabref/issues/10336)
- We fixed an issue where middle-button paste in X not always worked [#7905](https://github.com/JabRef/jabref/issues/7905)

## [5.10] – 2023-09-02

### Added

- We added a field showing the BibTeX/biblatex source for added and deleted entries in the "External Changes Resolver" dialog. [#9509](https://github.com/JabRef/jabref/issues/9509)
- We added user-specific comment field so that multiple users can make separate comments. [#543](https://github.com/JabRef/jabref-koppor/issues/543)
- We added a search history list in the search field's right click menu. [#7906](https://github.com/JabRef/jabref/issues/7906)
- We added a full text fetcher for IACR eprints. [#9651](https://github.com/JabRef/jabref/pull/9651)
- We added "Attach file from URL" to right-click context menu to download and store a file with the reference library. [#9646](https://github.com/JabRef/jabref/issues/9646)
- We enabled updating an existing entry with data from InspireHEP. [#9351](https://github.com/JabRef/jabref/issues/9351)
- We added a fetcher for the Bibliotheksverbund Bayern (experimental). [#9641](https://github.com/JabRef/jabref/pull/9641)
- We added support for more biblatex date formats for parsing dates. [#2753](https://github.com/JabRef/jabref/issues/2753)
- We added support for multiple languages for exporting to and importing references from MS Office. [#9699](https://github.com/JabRef/jabref/issues/9699)
- We enabled scrolling in the groups list when dragging a group on another group. [#2869](https://github.com/JabRef/jabref/pull/2869)
- We added the option to automatically download online files when a new entry is created from an existing ID (e.g., DOI). The option can be disabled in the preferences under "Import and Export". [#9756](https://github.com/JabRef/jabref/issues/9756)
- We added a new Integrity check for unescaped ampersands. [JabRef/jabref-koppor#585](https://github.com/JabRef/jabref-koppor/issues/585)
- We added support for parsing `$\backslash$` in file paths (as exported by Mendeley). [forum#3470](https://discourse.jabref.org/t/mendeley-bib-import-with-linked-files/3470)
- We added the possibility to automatically fetch entries when an ISBN is pasted on the main table. [#9864](https://github.com/JabRef/jabref/issues/9864)
- We added the option to disable the automatic linking of files in the entry editor [#5105](https://github.com/JabRef/jabref/issues/5105)
- We added the link icon for ISBNs in linked identifiers column. [#9819](https://github.com/JabRef/jabref/issues/9819)
- We added key binding to focus on groups <kbd>alt</kbd> + <kbd>s</kbd> [#9863](https://github.com/JabRef/jabref/issues/9863)
- We added the option to unprotect a text selection, which strips all pairs of curly braces away. [#9950](https://github.com/JabRef/jabref/issues/9950)
- We added drag and drop events for field 'Groups' in entry editor panel. [#569](https://github.com/JabRef/jabref-koppor/issues/569)
- We added support for parsing MathML in the Medline importer. [#4273](https://github.com/JabRef/jabref/issues/4273)
- We added the ability to search for an identifier (DOI, ISBN, ArXiv ID) directly from 'Web Search'. [#7575](https://github.com/JabRef/jabref/issues/7575) [#9674](https://github.com/JabRef/jabref/issues/9674)
- We added a cleanup activity that identifies a URL or a last-visited-date in the `note` field and moves it to the `url` and `urldate` field respectively. [JabRef/jabref-koppor#216](https://github.com/JabRef/jabref-koppor/issues/216)
- We enabled the user to change the name of a field in a custom entry type by double-clicking on it. [#9840](https://github.com/JabRef/jabref/issues/9840)
- We added some preferences options to disable online activity. [#10064](https://github.com/JabRef/jabref/issues/10064)
- We integrated two mail actions ("As Email" and "To Kindle") under a new "Send" option in the right-click & Tools menus. The Kindle option creates an email targeted to the user's Kindle email, which can be set in preferences under "External programs" [#6186](https://github.com/JabRef/jabref/issues/6186)
- We added an option to clear recent libraries' history. [#10003](https://github.com/JabRef/jabref/issues/10003)
- We added an option to encrypt and remember the proxy password. [#8055](https://github.com/JabRef/jabref/issues/8055)[#10044](https://github.com/JabRef/jabref/issues/10044)
- We added support for showing journal information, via info buttons next to the `Journal` and `ISSN` fields in the entry editor. [#6189](https://github.com/JabRef/jabref/issues/6189)
- We added support for pushing citations to Sublime Text 3 [#10098](https://github.com/JabRef/jabref/issues/10098)
- We added support for the Finnish language. [#10183](https://github.com/JabRef/jabref/pull/10183)
- We added the option to automatically replaces illegal characters in the filename when adding a file to JabRef. [#10182](https://github.com/JabRef/jabref/issues/10182)
- We added a privacy policy. [#10064](https://github.com/JabRef/jabref/issues/10064)
- We added a tooltip to show the number of entries in a group [#10208](https://github.com/JabRef/jabref/issues/10208)
- We fixed an issue where it was no longer possible to add or remove selected entries to groups via context menu [#10404](https://github.com/JabRef/jabref/issues/10404), [#10317](https://github.com/JabRef/jabref/issues/10317) [#10374](https://github.com/JabRef/jabref/issues/10374)

### Changed

- We replaced "Close" by "Close library" and placed it after "Save all" in the File menu. [#10043](https://github.com/JabRef/jabref/pull/10043)
- We upgraded to Lucene 9.7 for the fulltext search. The search index will be rebuild. [#10036](https://github.com/JabRef/jabref/pull/10036)
- 'Get full text' now also checks the file url. [#568](https://github.com/JabRef/jabref-koppor/issues/568)
- JabRef writes a new backup file only if there is a change. Before, JabRef created a backup upon start. [#9679](https://github.com/JabRef/jabref/pull/9679)
- We modified the `Add Group` dialog to use the most recently selected group hierarchical context. [#9141](https://github.com/JabRef/jabref/issues/9141)
- We refined the 'main directory not found' error message. [#9625](https://github.com/JabRef/jabref/pull/9625)
- JabRef writes a new backup file only if there is a change. Before, JabRef created a backup upon start. [#9679](https://github.com/JabRef/jabref/pull/9679)
- Backups of libraries are not stored per JabRef version, but collected together. [#9676](https://github.com/JabRef/jabref/pull/9676)
- We streamlined the paths for logs and backups: The parent path fragment is always `logs` or `backups`.
- `log.txt` now contains an entry if a BibTeX entry could not be parsed.
- `log.txt` now contains debug messages. Debugging needs to be enabled explicitly. [#9678](https://github.com/JabRef/jabref/pull/9678)
- `log.txt` does not contain entries for non-found files during PDF indexing. [#9678](https://github.com/JabRef/jabref/pull/9678)
- The hostname is now determined using environment variables (`COMPUTERNAME`/`HOSTNAME`) first. [#9910](https://github.com/JabRef/jabref/pull/9910)
- We improved the Medline importer to correctly import ISO dates for `revised`. [#9536](https://github.com/JabRef/jabref/issues/9536)
- To avoid cluttering of the directory, We always delete the `.sav` file upon successful write. [#9675](https://github.com/JabRef/jabref/pull/9675)
- We improved the unlinking/deletion of multiple linked files of an entry using the <kbd>Delete</kbd> key. [#9473](https://github.com/JabRef/jabref/issues/9473)
- The field names of customized entry types are now exchanged preserving the case. [#9993](https://github.com/JabRef/jabref/pull/9993)
- We moved the custom entry types dialog into the preferences dialog. [#9760](https://github.com/JabRef/jabref/pull/9760)
- We moved the manage content selectors dialog to the library properties. [#9768](https://github.com/JabRef/jabref/pull/9768)
- We moved the preferences menu command from the options menu to the file menu. [#9768](https://github.com/JabRef/jabref/pull/9768)
- We reworked the cross ref labels in the entry editor and added a right click menu. [#10046](https://github.com/JabRef/jabref/pull/10046)
- We reorganized the order of tabs and settings in the library properties. [#9836](https://github.com/JabRef/jabref/pull/9836)
- We changed the handling of an "overflow" of authors at `[authIniN]`: JabRef uses `+` to indicate an overflow. Example: `[authIni2]` produces `A+` (instead of `AB`) for `Aachen and Berlin and Chemnitz`. [#9703](https://github.com/JabRef/jabref/pull/9703)
- We moved the preferences option to open the last edited files on startup to the 'General' tab. [#9808](https://github.com/JabRef/jabref/pull/9808)
- We improved the recognition of DOIs when pasting a link containing a DOI on the maintable. [#9864](https://github.com/JabRef/jabref/issues/9864s)
- We reordered the preferences dialog. [#9839](https://github.com/JabRef/jabref/pull/9839)
- We split the 'Import and Export' tab into 'Web Search' and 'Export'. [#9839](https://github.com/JabRef/jabref/pull/9839)
- We moved the option to run JabRef in memory stick mode into the preferences dialog toolbar. [#9866](https://github.com/JabRef/jabref/pull/9866)
- In case the library contains empty entries, they are not written to disk. [#8645](https://github.com/JabRef/jabref/issues/8645)
- The formatter `remove_unicode_ligatures` is now called `replace_unicode_ligatures`. [#9890](https://github.com/JabRef/jabref/pull/9890)
- We improved the error message when no terminal was found. [#9607](https://github.com/JabRef/jabref/issues/9607)
- In the context of the "systematic literature functionality", we changed the name "database" to "catalog" to use a separate term for online catalogs in comparison to SQL databases. [#9951](https://github.com/JabRef/jabref/pull/9951)
- We now show more fields (including Special Fields) in the dropdown selection for "Save sort order" in the library properties and for "Export sort order" in the preferences. [#10010](https://github.com/JabRef/jabref/issues/10010)
- We now encrypt and store the custom API keys in the OS native credential store. [#10044](https://github.com/JabRef/jabref/issues/10044)
- We changed the behavior of group addition/edit, so that sorting by alphabetical order is not performed by default after the modification. [#10017](https://github.com/JabRef/jabref/issues/10017)
- We fixed an issue with spacing in the cleanup dialogue. [#10081](https://github.com/JabRef/jabref/issues/10081)
- The GVK fetcher now uses the new [K10plus](https://www.bszgbv.de/services/k10plus/) database. [#10189](https://github.com/JabRef/jabref/pull/10189)

### Fixed

- We fixed an issue where clicking the group expansion pane/arrow caused the node to be selected, when it should just expand/detract the node. [#10111](https://github.com/JabRef/jabref/pull/10111)
- We fixed an issue where the browser import would add ' characters before the BibTeX entry on Linux. [#9588](https://github.com/JabRef/jabref/issues/9588)
- We fixed an issue where searching for a specific term with the DOAB fetcher lead to an exception. [#9571](https://github.com/JabRef/jabref/issues/9571)
- We fixed an issue where the "Import" -> "Library to import to" did not show the correct library name if two opened libraries had the same suffix. [#9567](https://github.com/JabRef/jabref/issues/9567)
- We fixed an issue where the rpm-Version of JabRef could not be properly uninstalled and reinstalled. [#9558](https://github.com/JabRef/jabref/issues/9558), [#9603](https://github.com/JabRef/jabref/issues/9603)
- We fixed an issue where the command line export using `--exportMatches` flag does not create an output bib file. [#9581](https://github.com/JabRef/jabref/issues/9581)
- We fixed an issue where custom field in the custom entry types could not be set to mulitline. [#9609](https://github.com/JabRef/jabref/issues/9609)
- We fixed an issue where the Office XML exporter did not resolve BibTeX-Strings when exporting entries. [forum#3741](https://discourse.jabref.org/t/exporting-bibtex-constant-strings-to-ms-office-2007-xml/3741)
- We fixed an issue where the Merge Entries Toolbar configuration was not saved after hitting 'Merge Entries' button. [#9091](https://github.com/JabRef/jabref/issues/9091)
- We fixed an issue where the password is stored in clear text if the user wants to use a proxy with authentication. [#8055](https://github.com/JabRef/jabref/issues/8055)
- JabRef is now more relaxed when parsing field content: In case a field content ended with `\`, the combination `\}` was treated as plain `}`. [#9668](https://github.com/JabRef/jabref/issues/9668)
- We resolved an issue that cut off the number of group entries when it exceeded four digits. [#8797](https://github.com/JabRef/jabref/issues/8797)
- We fixed the issue where the size of the global search window was not retained after closing. [#9362](https://github.com/JabRef/jabref/issues/9362)
- We fixed an issue where the Global Search UI preview is still white in dark theme. [#9362](https://github.com/JabRef/jabref/issues/9362)
- We fixed the double paste issue when <kbd>Cmd</kbd> + <kbd>v</kbd> is pressed on 'New entry from plaintext' dialog. [#9367](https://github.com/JabRef/jabref/issues/9367)
- We fixed an issue where the pin button on the Global Search dialog was located at the bottom and not at the top. [#9362](https://github.com/JabRef/jabref/issues/9362)
- We fixed the log text color in the event log console when using dark mode. [#9732](https://github.com/JabRef/jabref/issues/9732)
- We fixed an issue where searching for unlinked files would include the current library's .bib file. [#9735](https://github.com/JabRef/jabref/issues/9735)
- We fixed an issue where it was no longer possible to connect to a shared mysql database due to an exception. [#9761](https://github.com/JabRef/jabref/issues/9761)
- We fixed an issue where an exception was thrown for the user after <kbd>Ctrl</kbd>+<kbd>Z</kbd> command. [#9737](https://github.com/JabRef/jabref/issues/9737)
- We fixed the citation key generation for [`[authors]`, `[authshort]`, `[authorsAlpha]`, `[authIniN]`, `[authEtAl]`, `[auth.etal]`](https://docs.jabref.org/setup/citationkeypatterns#special-field-markers) to handle `and others` properly. [JabRef/jabref-koppor#626](https://github.com/JabRef/jabref-koppor/issues/626)
- We fixed the Save/save as file type shows BIBTEX_DB instead of "Bibtex library". [#9372](https://github.com/JabRef/jabref/issues/9372)
- We fixed the default main file directory for non-English Linux users. [#8010](https://github.com/JabRef/jabref/issues/8010)
- We fixed an issue when overwriting the owner was disabled. [#9896](https://github.com/JabRef/jabref/pull/9896)
- We fixed an issue regarding recording redundant prefixes in search history. [#9685](https://github.com/JabRef/jabref/issues/9685)
- We fixed an issue where passing a URL containing a DOI led to a "No entry found" notification. [#9821](https://github.com/JabRef/jabref/issues/9821)
- We fixed some minor visual inconsistencies and issues in the preferences dialog. [#9866](https://github.com/JabRef/jabref/pull/9866)
- The order of save actions is now retained. [#9890](https://github.com/JabRef/jabref/pull/9890)
- We fixed an issue where the order of save actions was not retained in the bib file. [#9890](https://github.com/JabRef/jabref/pull/9890)
- We fixed an issue in the preferences 'External file types' tab ignoring a custom application path in the edit dialog. [#9895](https://github.com/JabRef/jabref/issues/9895)
- We fixed an issue in the preferences where custom columns could be added to the entry table with no qualifier. [#9913](https://github.com/JabRef/jabref/issues/9913)
- We fixed an issue where the encoding header in a bib file was not respected when the file contained a BOM (Byte Order Mark). [#9926](https://github.com/JabRef/jabref/issues/9926)
- We fixed an issue where cli help output for import and export format was inconsistent. [JabRef/jabref-koppor#429](https://github.com/JabRef/jabref-koppor/issues/429)
- We fixed an issue where the user could select multiple conflicting options for autocompletion at once. [#10181](https://github.com/JabRef/jabref/issues/10181)
- We fixed an issue where no preview could be generated for some entry types and led to an exception. [#9947](https://github.com/JabRef/jabref/issues/9947)
- We fixed an issue where the Linux terminal working directory argument was malformed and therefore ignored upon opening a terminal [#9953](https://github.com/JabRef/jabref/issues/9953)
- We fixed an issue under Linux where under some systems the file instead of the folder was opened. [#9607](https://github.com/JabRef/jabref/issues/9607)
- We fixed an issue where an Automatic Keyword Group could not be deleted in the UI. [#9778](https://github.com/JabRef/jabref/issues/9778)
- We fixed an issue where the citation key pattern `[edtrN_M]` returned the wrong editor. [#9946](https://github.com/JabRef/jabref/pull/9946)
- We fixed an issue where empty grey containers would remain in the groups panel, if displaying of group item count is turned off. [#9972](https://github.com/JabRef/jabref/issues/9972)
- We fixed an issue where fetching an ISBN could lead to application freezing when the fetcher did not return any results. [#9979](https://github.com/JabRef/jabref/issues/9979)
- We fixed an issue where closing a library containing groups and entries caused an exception [#9997](https://github.com/JabRef/jabref/issues/9997)
- We fixed a bug where the editor for strings in a bibliography file did not sort the entries by their keys [#10083](https://github.com/JabRef/jabref/pull/10083)
- We fixed an issues where clicking on the empty space of specific context menu entries would not trigger the associated action. [#8388](https://github.com/JabRef/jabref/issues/8388)
- We fixed an issue where JabRef would not remember whether the window was in fullscreen. [#4939](https://github.com/JabRef/jabref/issues/4939)
- We fixed an issue where the ACM Portal search sometimes would not return entries for some search queries when the article author had no given name. [#10107](https://github.com/JabRef/jabref/issues/10107)
- We fixed an issue that caused high CPU usage and a zombie process after quitting JabRef because of author names autocompletion. [#10159](https://github.com/JabRef/jabref/pull/10159)
- We fixed an issue where files with illegal characters in the filename could be added to JabRef. [#10182](https://github.com/JabRef/jabref/issues/10182)
- We fixed that checked-out radio buttons under "specified keywords" were not displayed as checked after closing and reopening the "edit group" window. [#10248](https://github.com/JabRef/jabref/issues/10248)
- We fixed that when editing groups, checked-out properties such as case sensitive and regular expression (under "Free search expression") were not displayed checked. [#10108](https://github.com/JabRef/jabref/issues/10108)

### Removed

- We removed the support of BibTeXML. [#9540](https://github.com/JabRef/jabref/issues/9540)
- We removed support for Markdown syntax for strikethrough and task lists in comment fields. [#9726](https://github.com/JabRef/jabref/pull/9726)
- We removed the options menu, because the two contents were moved to the File menu or the properties of the library. [#9768](https://github.com/JabRef/jabref/pull/9768)
- We removed the 'File' tab in the preferences and moved its contents to the 'Export' tab. [#9839](https://github.com/JabRef/jabref/pull/9839)
- We removed the "[Collection of Computer Science Bibliographies](https://en.wikipedia.org/wiki/Collection_of_Computer_Science_Bibliographies)" fetcher the websits is no longer available. [#6638](https://github.com/JabRef/jabref/issues/6638)

## [5.9] – 2023-01-06

### Added

- We added a dropdown menu to let users change the library they want to import into during import. [#6177](https://github.com/JabRef/jabref/issues/6177)
- We added the possibility to add/remove a preview style from the selected list using a double click. [#9490](https://github.com/JabRef/jabref/issues/9490)
- We added the option to define fields as "multine" directly in the custom entry types dialog. [#6448](https://github.com/JabRef/jabref/issues/6448)
- We changed the minWidth and the minHeight of the main window, so it won't have a width and/or a height with the value 0. [#9606](https://github.com/JabRef/jabref/issues/9606)

### Changed

- We changed database structure: in MySQL/MariaDB we renamed tables by adding a `JABREF_` prefix, and in PGSQL we moved tables in `jabref` schema. We added `VersionDBStructure` variable in `METADATA` table to indicate current version of structure, this variable is needed for automatic migration. [#9312](https://github.com/JabRef/jabref/issues/9312)
- We moved some preferences options to a new tab in the preferences dialog. [#9442](https://github.com/JabRef/jabref/pull/9442)
- We renamed "Medline abbreviation" to "dotless abbreviation". [#9504](https://github.com/JabRef/jabref/pull/9504)
- We now have more "dots" in the offered journal abbreviations. [#9504](https://github.com/JabRef/jabref/pull/9504)
- We now disable the button "Full text search" in the Searchbar by default [#9527](https://github.com/JabRef/jabref/pull/9527)

### Fixed

- The tab "deprecated fields" is shown in biblatex-mode only. [#7757](https://github.com/JabRef/jabref/issues/7757)
- In case a journal name of an IEEE journal is abbreviated, the "normal" abbreviation is used - and not the one of the IEEE BibTeX strings. [JabRef/abbrv.jabref.org#91](https://github.com/JabRef/abbrv.jabref.org/issues/91)
- We fixed a performance issue when loading large lists of custom journal abbreviations. [#8928](https://github.com/JabRef/jabref/issues/8928)
- We fixed an issue where the last opened libraries were not remembered when a new unsaved library was open as well. [#9190](https://github.com/JabRef/jabref/issues/9190)
- We fixed an issue where no context menu for the group "All entries" was present. [forum#3682](https://discourse.jabref.org/t/how-sort-groups-a-z-not-subgroups/3682)
- We fixed an issue where extra curly braces in some fields would trigger an exception when selecting the entry or doing an integrity check. [#9475](https://github.com/JabRef/jabref/issues/9475), [#9503](https://github.com/JabRef/jabref/issues/9503)
- We fixed an issue where entering a date in the format "YYYY/MM" in the entry editor date field caused an exception. [#9492](https://github.com/JabRef/jabref/issues/9492)
- For portable versions, the `.deb` file now works on plain debian again. [#9472](https://github.com/JabRef/jabref/issues/9472)
- We fixed an issue where the download of linked online files failed after an import of entries for certain urls. [#9518](https://github.com/JabRef/jabref/issues/9518)
- We fixed an issue where an exception occurred when manually downloading a file from an URL in the entry editor. [#9521](https://github.com/JabRef/jabref/issues/9521)
- We fixed an issue with open office csv file formatting where commas in the abstract field where not escaped. [#9087](https://github.com/JabRef/jabref/issues/9087)
- We fixed an issue with deleting groups where subgroups different from the selected group were deleted. [#9281](https://github.com/JabRef/jabref/issues/9281)

## [5.8] – 2022-12-18

### Added

- We integrated a new three-way merge UI for merging entries in the Entries Merger Dialog, the Duplicate Resolver Dialog, the Entry Importer Dialog, and the External Changes Resolver Dialog. [#8945](https://github.com/JabRef/jabref/pull/8945)
- We added the ability to merge groups, keywords, comments and files when merging entries. [#9022](https://github.com/JabRef/jabref/pull/9022)
- We added a warning message next to the authors field in the merge dialog to warn users when the authors are the same but formatted differently. [#8745](https://github.com/JabRef/jabref/issues/8745)
- The default file directory of a library is used as default directory for [unlinked file lookup](https://docs.jabref.org/collect/findunlinkedfiles#link-the-pdfs-to-your-bib-library). [JabRef/jabref-koppor#546](https://github.com/JabRef/jabref-koppor/issues/546)
- The properties of an existing systematic literature review (SLR) can be edited. [JabRef/jabref-koppor#604](https://github.com/JabRef/jabref-koppor/issues/604)
- An systematic literature review (SLR) can now be started from the SLR itself. [#9131](https://github.com/JabRef/jabref/pull/9131), [JabRef/jabref-koppor#601](https://github.com/JabRef/jabref-koppor/issues/601)
- On startup, JabRef notifies the user if there were parsing errors during opening.
- We added support for the field `fjournal` (in `@article`) for abbreviation and unabbreviation functionalities. [#321](https://github.com/JabRef/jabref/pull/321)
- In case a backup is found, the filename of the backup is shown and one can navigate to the file. [#9311](https://github.com/JabRef/jabref/pull/9311)
- We added support for the Ukrainian and Arabic languages. [#9236](https://github.com/JabRef/jabref/pull/9236), [#9243](https://github.com/JabRef/jabref/pull/9243)

### Changed

- We improved the Citavi Importer to also import so called Knowledge-items into the field `comment` of the corresponding entry [#9025](https://github.com/JabRef/jabref/issues/9025)
- We modified the change case sub-menus and their corresponding tips (displayed when you stay long over the menu) to properly reflect exemplified cases. [#9339](https://github.com/Jabref/jabref/issues/9339)
- We call backup files `.bak` and temporary writing files now `.sav`.
- JabRef keeps 10 older versions of a `.bib` file in the [user data dir](https://github.com/harawata/appdirs#supported-directories) (instead of a single `.sav` (now: `.bak`) file in the directory of the `.bib` file)
- We improved the External Changes Resolver dialog to be more usaable. [#9021](https://github.com/JabRef/jabref/pull/9021)
- We simplified the actions to fast-resolve duplicates to 'Keep Left', 'Keep Right', 'Keep Both' and 'Keep Merged'. [#9056](https://github.com/JabRef/jabref/issues/9056)
- The fallback directory of the file folder now is the general file directory. In case there was a directory configured for a library and this directory was not found, JabRef placed the PDF next to the .bib file and not into the general file directory.
- The global default directory for storing PDFs is now the documents folder in the user's home.
- When adding or editing a subgroup it is placed w.r.t. to alphabetical ordering rather than at the end. [JabRef/jabref-koppor#577](https://github.com/JabRef/jabref-koppor/issues/577)
- Groups context menu now shows appropriate options depending on number of subgroups. [JabRef/jabref-koppor#579](https://github.com/JabRef/jabref-koppor/issues/579)
- We modified the "Delete file" dialog and added the full file path to the dialog text. The file path in the title was changed to file name only. [JabRef/jabref-koppor#534](https://github.com/JabRef/jabref-koppor/issues/534)
- Download from URL now automatically fills with URL from clipboard. [JabRef/jabref-koppor#535](https://github.com/JabRef/jabref-koppor/issues/535)
- We added HTML and Markdown files to Find Unlinked Files and removed BibTeX. [JabRef/jabref-koppor#547](https://github.com/JabRef/jabref-koppor/issues/547)
- ArXiv fetcher now retrieves additional data from related DOIs (both ArXiv and user-assigned). [#9170](https://github.com/JabRef/jabref/pull/9170)
- We modified the Directory of Open Access Books (DOAB) fetcher so that it will now also fetch the ISBN when possible. [#8708](https://github.com/JabRef/jabref/issues/8708)
- Genres are now mapped correctly to entry types when importing MODS files. [#9185](https://github.com/JabRef/jabref/issues/9185)
- We changed the button label from "Return to JabRef" to "Return to library" to better indicate the purpose of the action.
- We changed the color of found text from red to high-contrast colors (background: yellow; font color: purple). [JabRef/jabref-koppor#552](https://github.com/JabRef/jabref-koppor/issues/552)
- We fixed an issue where the wrong icon for a successful import of a bib entry was shown. [#9308](https://github.com/JabRef/jabref/pull/9308)
- We changed the messages after importing unlinked local files to past tense. [JabRef/jabref-koppor#548](https://github.com/JabRef/jabref-koppor/issues/548)
- We fixed an issue where the wrong icon for a successful import of a bib entry was shown [#9308](https://github.com/JabRef/jabref/pull/9308)
- In the context of the [Cleanup dialog](https://docs.jabref.org/finding-sorting-and-cleaning-entries/cleanupentries) we changed the text of the conversion of BibTeX to biblatex (and vice versa) to make it more clear. [JabRef/jabref-koppor#545](https://github.com/JabRef/jabref-koppor/issues/545)
- We removed wrapping of string constants when writing to a `.bib` file.
- In the context of a systematic literature review (SLR), a user can now add arbitrary data into `study.yml`. JabRef just ignores this data. [#9124](https://github.com/JabRef/jabref/pull/9124)
- In the context of a systematic literature review (SLR), we reworked the "Define study" parameters dialog. [#9123](https://github.com/JabRef/jabref/pull/9123)
- We upgraded to Lucene 9.4 for the fulltext search. The search index will be rebuild. [#9213](https://github.com/JabRef/jabref/pull/9213)
- We disabled the "change case" menu for empty fields. [#9214](https://github.com/JabRef/jabref/issues/9214)
- We disabled the conversion menu for empty fields. [#9200](https://github.com/JabRef/jabref/issues/9200)

### Fixed

- We fixed an issue where applied save actions on saving the library file would lead to the dialog "The library has been modified by another program" popping up. [#4877](https://github.com/JabRef/jabref/issues/4877)
- We fixed issues with save actions not correctly loaded when opening the library. [#9122](https://github.com/JabRef/jabref/pull/9122)
- We fixed the behavior of "Discard changes" when reopening a modified library. [#9361](https://github.com/JabRef/jabref/issues/9361)
- We fixed several bugs regarding the manual and the autosave of library files that could lead to exceptions. [#9067](https://github.com/JabRef/jabref/pull/9067), [#8484](https://github.com/JabRef/jabref/issues/8484), [#8746](https://github.com/JabRef/jabref/issues/8746), [#6684](https://github.com/JabRef/jabref/issues/6684), [#6644](https://github.com/JabRef/jabref/issues/6644), [#6102](https://github.com/JabRef/jabref/issues/6102), [#6000](https://github.com/JabRef/jabref/issues/6000)
- We fixed an issue where pdfs were re-indexed on each startup. [#9166](https://github.com/JabRef/jabref/pull/9166)
- We fixed an issue when using an unsafe character in the citation key, the auto-linking feature fails to link files. [#9267](https://github.com/JabRef/jabref/issues/9267)
- We fixed an issue where a message about changed metadata would occur on saving although nothing changed. [#9159](https://github.com/JabRef/jabref/issues/9159)
- We fixed an issue where the possibility to generate a subdatabase from an aux file was writing empty files when called from the commandline. [#9115](https://github.com/JabRef/jabref/issues/9115), [forum#3516](https://discourse.jabref.org/t/export-subdatabase-from-aux-file-on-macos-command-line/3516)
- We fixed an issue where author names with tilde accents (for example ñ) were marked as "Names are not in the standard BibTeX format". [#8071](https://github.com/JabRef/jabref/issues/8071)
- We fixed an issue where capitalize didn't capitalize words after hyphen characters. [#9157](https://github.com/JabRef/jabref/issues/9157)
- We fixed an issue where title case didn't capitalize words after en-dash characters and skip capitalization of conjunctions that comes after en-dash characters. [#9068](https://github.com/JabRef/jabref/pull/9068),[#9142](https://github.com/JabRef/jabref/pull/9142)
- We fixed an issue with the message that is displayed when fetcher returns an empty list of entries for given query. [#9195](https://github.com/JabRef/jabref/issues/9195)
- We fixed an issue where editing entry's "date" field in library mode "biblatex" causes an uncaught exception. [#8747](https://github.com/JabRef/jabref/issues/8747)
- We fixed an issue where importing from XMP would fail for certain PDFs. [#9383](https://github.com/JabRef/jabref/issues/9383)
- We fixed an issue that JabRef displayed the wrong group tree after loading. [JabRef/jabref-koppor#637](https://github.com/JabRef/jabref-koppor/issues/637)
- We fixed that sorting of entries in the maintable by special fields is updated immediately. [#9334](https://github.com/JabRef/jabref/issues/9334)
- We fixed the display of issue, number, eid and pages fields in the entry preview. [#8607](https://github.com/JabRef/jabref/pull/8607), [#8372](https://github.com/JabRef/jabref/issues/8372), [JabRef/jabref-koppor#514](https://github.com/JabRef/jabref-koppor/issues/514), [forum#2390](https://discourse.jabref.org/t/unable-to-edit-my-bibtex-file-that-i-used-before-vers-5-1/2390), [forum#3462](https://discourse.jabref.org/t/jabref-5-6-need-help-with-export-from-jabref-to-microsoft-word-entry-preview-of-apa-7-not-rendering-correctly/3462)
- We fixed the page ranges checker to detect article numbers in the pages field (used at [Check Integrity](https://docs.jabref.org/finding-sorting-and-cleaning-entries/checkintegrity)). [#8607](https://github.com/JabRef/jabref/pull/8607)
- The [HtmlToLaTeXFormatter](https://docs.jabref.org/finding-sorting-and-cleaning-entries/saveactions#html-to-latex) keeps single `<` characters.
- We fixed a performance regression when opening large libraries. [#9041](https://github.com/JabRef/jabref/issues/9041)
- We fixed a bug where spaces are trimmed when highlighting differences in the Entries merge dialog. [JabRef/jabref-koppor#371](https://github.com/JabRef/jabref-koppor/issues/371)
- We fixed some visual glitches with the linked files editor field in the entry editor and increased its height. [#8823](https://github.com/JabRef/jabref/issues/8823)
- We fixed some visual inconsistencies (round corners of highlighted buttons). [#8806](https://github.com/JabRef/jabref/issues/8806)
- We fixed an issue where JabRef would not exit when a connection to a LibreOffice document was established previously and the document is still open. [#9075](https://github.com/JabRef/jabref/issues/9075)
- We fixed an issue about selecting the save order in the preferences. [#9147](https://github.com/JabRef/jabref/issues/9147)
- We fixed an issue where an exception when fetching a DOI was not logged correctly. [JabRef/jabref-koppor#627](https://github.com/JabRef/jabref-koppor/issues/627)
- We fixed an issue where a user could not open an attached file in a new unsaved library. [#9386](https://github.com/JabRef/jabref/issues/9386)
- We fixed a typo within a connection error message. [JabRef/jabref-koppor#625](https://github.com/JabRef/jabref-koppor/issues/625)
- We fixed an issue where journal abbreviations would not abbreviate journal titles with escaped ampersands (\\&). [#8948](https://github.com/JabRef/jabref/issues/8948)
- We fixed the readability of the file field in the dark theme. [#9340](https://github.com/JabRef/jabref/issues/9340)
- We fixed an issue where the 'close dialog' key binding was not closing the Preferences dialog. [#8888](https://github.com/jabref/jabref/issues/8888)
- We fixed an issue where a known journal's medline/dot-less abbreviation does not switch to the full name. [#9370](https://github.com/JabRef/jabref/issues/9370)
- We fixed an issue where hitting enter on the search field within the preferences dialog closed the dialog. [JabRef/jabref-koppor#630](https://github.com/JabRef/jabref-koppor/issues/630)
- We fixed the "Cleanup entries" dialog is partially visible. [#9223](https://github.com/JabRef/jabref/issues/9223)
- We fixed an issue where font size preferences did not apply correctly to preference dialog window and the menu bar. [#8386](https://github.com/JabRef/jabref/issues/8386) and [#9279](https://github.com/JabRef/jabref/issues/9279)
- We fixed the display of the "Customize Entry Types" dialog title. [#9198](https://github.com/JabRef/jabref/issues/9198)
- We fixed an issue where the CSS styles are missing in some dialogs. [#9150](https://github.com/JabRef/jabref/pull/9150)
- We fixed an issue where controls in the preferences dialog could outgrow the window. [#9017](https://github.com/JabRef/jabref/issues/9017)
- We fixed an issue where highlighted text color for entry merge dialogue was not clearly visible. [#9192](https://github.com/JabRef/jabref/issues/9192)

### Removed

- We removed "last-search-date" from the systematic literature review feature, because the last-search-date can be deducted from the git logs. [#9116](https://github.com/JabRef/jabref/pull/9116)
- We removed the [CiteseerX](https://docs.jabref.org/collect/import-using-online-bibliographic-database#citeseerx) fetcher, because the API used by JabRef is sundowned. [#9466](https://github.com/JabRef/jabref/pull/9466)

## [5.7] – 2022-08-05

### Added

- We added a fetcher for [Biodiversity Heritage Library](https://www.biodiversitylibrary.org/). [#8539](https://github.com/JabRef/jabref/issues/8539)
- We added support for multiple messages in the snackbar. [#7340](https://github.com/JabRef/jabref/issues/7340)
- We added an extra option in the 'Find Unlinked Files' dialog view to ignore unnecessary files like Thumbs.db, DS_Store, etc. [JabRef/jabref-koppor#373](https://github.com/JabRef/jabref-koppor/issues/373)
- JabRef now writes log files. Linux: `$home/.cache/jabref/logs/version`, Windows: `%APPDATA%\..\Local\harawata\jabref\version\logs`, Mac: `Users/.../Library/Logs/jabref/version`
- We added an importer for Citavi backup files, support ".ctv5bak" and ".ctv6bak" file formats. [#8322](https://github.com/JabRef/jabref/issues/8322)
- We added a feature to drag selected entries and drop them to other opened inactive library tabs [JabRef/jabref-koppor#521](https://github.com/JabRef/jabref-koppor/issues/521).
- We added support for the [biblatex-apa](https://github.com/plk/biblatex-apa) legal entry types `Legislation`, `Legadminmaterial`, `Jurisdiction`, `Constitution` and `Legal` [#8931](https://github.com/JabRef/jabref/issues/8931)

### Changed

- The file column in the main table now shows the corresponding defined icon for the linked file [#8930](https://github.com/JabRef/jabref/issues/8930).
- We improved the color of the selected entries and the color of the summary in the Import Entries Dialog in the dark theme. [#7927](https://github.com/JabRef/jabref/issues/7927)
- We upgraded to Lucene 9.2 for the fulltext search.
  Thus, the now created search index cannot be read from older versions of JabRef anylonger.
  ⚠️ JabRef will recreate the index in a new folder for new files and this will take a long time for a huge library.
  Moreover, switching back and forth JabRef versions and meanwhile adding PDFs also requires rebuilding the index now and then.
  [#8868](https://github.com/JabRef/jabref/pull/8868)
- We improved the Latex2Unicode conversion [#8639](https://github.com/JabRef/jabref/pull/8639)
- Writing BibTeX data into a PDF (XMP) removes braces. [#8452](https://github.com/JabRef/jabref/issues/8452)
- Writing BibTeX data into a PDF (XMP) does not write the `file` field.
- Writing BibTeX data into a PDF (XMP) considers the configured keyword separator (and does not use "," as default any more)
- The Medline/Pubmed search now also supports the [default fields and operators for searching](https://docs.jabref.org/collect/import-using-online-bibliographic-database#search-syntax). [forum#3554](https://discourse.jabref.org/t/native-pubmed-search/3354)
- We improved group expansion arrow that prevent it from activating group when expanding or collapsing. [#7982](https://github.com/JabRef/jabref/issues/7982), [#3176](https://github.com/JabRef/jabref/issues/3176)
- When configured SSL certificates changed, JabRef warns the user to restart to apply the configuration.
- We improved the appearances and logic of the "Manage field names & content" dialog, and renamed it to "Automatic field editor". [#6536](https://github.com/JabRef/jabref/issues/6536)
- We improved the message explaining the options when modifying an automatic keyword group [#8911](https://github.com/JabRef/jabref/issues/8911)
- We moved the preferences option "Warn about duplicates on import" option from the tab "File" to the tab "Import and Export". [JabRef/jabref-koppor#570](https://github.com/JabRef/jabref-koppor/issues/570)
- When JabRef encounters `% Encoding: UTF-8` header, it is kept during writing (and not removed). [#8964](https://github.com/JabRef/jabref/pull/8964)
- We replace characters which cannot be decoded using the specified encoding by a (probably another) valid character. This happens if JabRef detects the wrong charset (e.g., UTF-8 instead of Windows 1252). One can use the [Integrity Check](https://docs.jabref.org/finding-sorting-and-cleaning-entries/checkintegrity) to find those characters.

### Fixed

- We fixed an issue where linked fails containing parts of the main file directory could not be opened. [#8991](https://github.com/JabRef/jabref/issues/8991)
- Linked files with an absolute path can be opened again. [#8991](https://github.com/JabRef/jabref/issues/8991)
- We fixed an issue where the user could not rate an entry in the main table when an entry was not yet ranked. [#5842](https://github.com/JabRef/jabref/issues/5842)
- We fixed an issue that caused JabRef to sometimes open multiple instances when "Remote Operation" is enabled. [#8653](https://github.com/JabRef/jabref/issues/8653)
- We fixed an issue where linked files with the filetype "application/pdf" in an entry were not shown with the correct PDF-Icon in the main table [#8930](https://github.com/JabRef/jabref/issues/8930)
- We fixed an issue where "open folder" for linked files did not open the folder and did not select the file unter certain Linux desktop environments [#8679](https://github.com/JabRef/jabref/issues/8679), [#8849](https://github.com/JabRef/jabref/issues/8849)
- We fixed an issue where the content of a big shared database library is not shown [#8788](https://github.com/JabRef/jabref/issues/8788)
- We fixed the unnecessary horizontal scroll bar in group panel [#8467](https://github.com/JabRef/jabref/issues/8467)
- We fixed an issue where the notification bar message, icon and actions appeared to be invisible. [#8761](https://github.com/JabRef/jabref/issues/8761)
- We fixed an issue where deprecated fields tab is shown when the fields don't contain any values. [#8396](https://github.com/JabRef/jabref/issues/8396)
- We fixed an issue where an exception for DOI search occurred when the DOI contained urlencoded characters. [#8787](https://github.com/JabRef/jabref/issues/8787)
- We fixed an issue which allow us to select and open identifiers from a popup list in the maintable [#8758](https://github.com/JabRef/jabref/issues/8758), [#8802](https://github.com/JabRef/jabref/issues/8802)
- We fixed an issue where the escape button had no functionality within the "Filter groups" textfield. [JabRef/jabref-koppor#562](https://github.com/JabRef/jabref-koppor/issues/562)
- We fixed an issue where the exception that there are invalid characters in filename. [#8786](https://github.com/JabRef/jabref/issues/8786)
- When the proxy configuration removed the proxy user/password, this change is applied immediately.
- We fixed an issue where removing several groups deletes only one of them. [#8390](https://github.com/JabRef/jabref/issues/8390)
- We fixed an issue where the Sidepane (groups, web search and open office) width is not remembered after restarting JabRef. [#8907](https://github.com/JabRef/jabref/issues/8907)
- We fixed a bug where switching between themes will cause an error/exception. [#8939](https://github.com/JabRef/jabref/pull/8939)
- We fixed a bug where files that were deleted in the source bibtex file were kept in the index. [#8962](https://github.com/JabRef/jabref/pull/8962)
- We fixed "Error while sending to JabRef" when the browser extension interacts with JabRef. [JabRef/JabRef-Browser-Extension#479](https://github.com/JabRef/JabRef-Browser-Extension/issues/479)
- We fixed a bug where updating group view mode (intersection or union) requires re-selecting groups to take effect. [#6998](https://github.com/JabRef/jabref/issues/6998)
- We fixed a bug that prevented external group metadata changes from being merged. [#8873](https://github.com/JabRef/jabref/issues/8873)
- We fixed the shared database opening dialog to remember autosave folder and tick. [#7516](https://github.com/JabRef/jabref/issues/7516)
- We fixed an issue where name formatter could not be saved. [#9120](https://github.com/JabRef/jabref/issues/9120)
- We fixed a bug where after the export of Preferences, custom exports were duplicated. [#10176](https://github.com/JabRef/jabref/issues/10176)

### Removed

- We removed the social media buttons for our Twitter and Facebook pages. [#8774](https://github.com/JabRef/jabref/issues/8774)

## [5.6] – 2022-04-25

### Added

- We enabled the user to customize the API Key for some fetchers. [#6877](https://github.com/JabRef/jabref/issues/6877)
- We added an extra option when right-clicking an entry in the Entry List to copy either the DOI or the DOI url.
- We added a fetcher for [Directory of Open Access Books (DOAB)](https://doabooks.org/) [#8576](https://github.com/JabRef/jabref/issues/8576)
- We added an extra option to ask the user whether they want to open to reveal the folder holding the saved file with the file selected. [#8195](https://github.com/JabRef/jabref/issues/8195)
- We added a new section to network preferences to allow using custom SSL certificates. [#8126](https://github.com/JabRef/jabref/issues/8126)
- We improved the version check to take also beta version into account and now redirect to the right changelog for the version.
- We added two new web and fulltext fetchers: SemanticScholar and ResearchGate.
- We added notifications on success and failure when writing metadata to a PDF-file. [#8276](https://github.com/JabRef/jabref/issues/8276)
- We added a cleanup action that escapes `$` (by adding a backslash in front). [#8673](https://github.com/JabRef/jabref/issues/8673)

### Changed

- We upgraded to Lucene 9.1 for the fulltext search.
  Thus, the now created search index cannot be read from older versions of JabRef any longer.
  ⚠️ JabRef will recreate the index in a new folder for new files and this will take a long time for a huge library.
  Moreover, switching back and forth JabRef versions and meanwhile adding PDFs also requires rebuilding the index now and then.
  [#8362](https://github.com/JabRef/jabref/pull/8362)
- We changed the list of CSL styles to those that support formatting bibliographies. [#8421](https://github.com/JabRef/jabref/issues/8421) [michel-kraemer/citeproc-java#116](https://github.com/michel-kraemer/citeproc-java/issues/116)
- The CSL preview styles now also support displaying data from cross references entries that are linked via the `crossref` field. [#7378](https://github.com/JabRef/jabref/issues/7378)
- We made the Search button in Web Search wider. We also skewed the panel titles to the left. [#8397](https://github.com/JabRef/jabref/issues/8397)
- We introduced a preference to disable fulltext indexing. [#8468](https://github.com/JabRef/jabref/issues/8468)
- When exporting entries, the encoding is always UTF-8.
- When embedding BibTeX data into a PDF, the encoding is always UTF-8.
- We replaced the [OttoBib](https://en.wikipedia.org/wiki/OttoBib) fetcher by a fetcher by [OpenLibrary](https://openlibrary.org/dev/docs/api/books). [#8652](https://github.com/JabRef/jabref/issues/8652)
- We first fetch ISBN data from OpenLibrary, if nothing found, ebook.de is tried.
- We now only show a warning when exiting for tasks that will not be recovered automatically upon relaunch of JabRef. [#8468](https://github.com/JabRef/jabref/issues/8468)

### Fixed

- We fixed an issue where right clicking multiple entries and pressing "Change entry type" would only change one entry. [#8654](https://github.com/JabRef/jabref/issues/8654)
- We fixed an issue where it was no longer possible to add or delete multiple files in the `file` field in the entry editor. [#8659](https://github.com/JabRef/jabref/issues/8659)
- We fixed an issue where the author's lastname was not used for the citation key generation if it started with a lowercase letter. [#8601](https://github.com/JabRef/jabref/issues/8601)
- We fixed an issue where custom "Protected terms" files were missing after a restart of JabRef. [#8608](https://github.com/JabRef/jabref/issues/8608)
- We fixed an issue where JabRef could not start due to a missing directory for the fulltex index. [#8579](https://github.com/JabRef/jabref/issues/8579)
- We fixed an issue where long article numbers in the `pages` field would cause an exception and preventing the citation style to display. [#8381](https://github.com/JabRef/jabref/issues/8381), [michel-kraemer/citeproc-java#114](https://github.com/michel-kraemer/citeproc-java/issues/114)
- We fixed an issue where online links in the file field were not detected correctly and could produce an exception. [#8510](https://github.com/JabRef/jabref/issues/8510)
- We fixed an issue where an exception could occur when saving the preferences [#7614](https://github.com/JabRef/jabref/issues/7614)
- We fixed an issue where "Copy DOI url" in the right-click menu of the Entry List would just copy the DOI and not the DOI url. [#8389](https://github.com/JabRef/jabref/issues/8389)
- We fixed an issue where opening the console from the drop-down menu would cause an exception. [#8466](https://github.com/JabRef/jabref/issues/8466)
- We fixed an issue when reading non-UTF-8 encoded. When no encoding header is present, the encoding is now detected from the file content (and the preference option is disregarded). [#8417](https://github.com/JabRef/jabref/issues/8417)
- We fixed an issue where pasting a URL was replacing `+` signs by spaces making the URL unreachable. [#8448](https://github.com/JabRef/jabref/issues/8448)
- We fixed an issue where creating subsidiary files from aux files created with some versions of biblatex would produce incorrect results. [#8513](https://github.com/JabRef/jabref/issues/8513)
- We fixed an issue where opening the changelog from withing JabRef led to a 404 error. [#8563](https://github.com/JabRef/jabref/issues/8563)
- We fixed an issue where not all found unlinked local files were imported correctly due to some race condition. [#8444](https://github.com/JabRef/jabref/issues/8444)
- We fixed an issue where Merge entries dialog exceeds screen boundaries.
- We fixed an issue where the app lags when selecting an entry after a fresh start. [#8446](https://github.com/JabRef/jabref/issues/8446)
- We fixed an issue where no citationkey was generated on import, pasting a doi or an entry on the main table. [#8406](https://github.com/JabRef/jabref/issues/8406), [JabRef/jabref-koppor#553](https://github.com/JabRef/jabref-koppor/issues/553)
- We fixed an issue where accent search does not perform consistently. [#6815](https://github.com/JabRef/jabref/issues/6815)
- We fixed an issue where the incorrect entry was selected when "New Article" is pressed while search filters are active. [#8674](https://github.com/JabRef/jabref/issues/8674)
- We fixed an issue where "Write BibTeXEntry metadata to PDF" button remains enabled while writing to PDF is in-progress. [#8691](https://github.com/JabRef/jabref/issues/8691)

### Removed

- We removed the option to copy CSL Citation styles data as `XSL_FO`, `ASCIIDOC`, and `RTF` as these have not been working since a long time and are no longer supported in the external library used for processing the styles. [#7378](https://github.com/JabRef/jabref/issues/7378)
- We removed the option to configure the default encoding. The default encoding is now hard-coded to the modern UTF-8 encoding.

## [5.5] – 2022-01-17

### Changed

- We integrated the external file types dialog directly inside the preferences. [#8341](https://github.com/JabRef/jabref/pull/8341)
- We disabled the add group button color change after adding 10 new groups. [#8051](https://github.com/JabRef/jabref/issues/8051)
- We inverted the logic for resolving [BibTeX strings](https://docs.jabref.org/advanced/strings). This helps to keep `#` chars. By default String resolving is only activated for a couple of standard fields. The list of fields can be modified in the preferences. [#7010](https://github.com/JabRef/jabref/issues/7010), [#7012](https://github.com/JabRef/jabref/issues/7012), [#8303](https://github.com/JabRef/jabref/issues/8303)
- We moved the search box in preview preferences closer to the available citation styles list. [#8370](https://github.com/JabRef/jabref/pull/8370)
- Changing the preference to show the preview panel as a separate tab now has effect without restarting JabRef. [#8370](https://github.com/JabRef/jabref/pull/8370)
- We enabled switching themes in JabRef without the need to restart JabRef. [#7335](https://github.com/JabRef/jabref/pull/7335)
- We added support for the field `day`, `rights`, `coverage` and `language` when reading XMP data in Dublin Core format. [#8491](https://github.com/JabRef/jabref/issues/8491)

### Fixed

- We fixed an issue where the preferences for "Search and store files relative to library file location" where ignored when the "Main file directory" field was not empty [#8385](https://github.com/JabRef/jabref/issues/8385)
- We fixed an issue where `#`chars in certain fields would be interpreted as BibTeX strings [#7010](https://github.com/JabRef/jabref/issues/7010), [#7012](https://github.com/JabRef/jabref/issues/7012), [#8303](https://github.com/JabRef/jabref/issues/8303)
- We fixed an issue where the fulltext search on an empty library with no documents would lead to an exception [JabRef/jabref-koppor#522](https://github.com/JabRef/jabref-koppor/issues/522)
- We fixed an issue where clicking on "Accept changes" in the merge dialog would lead to an exception [forum#2418](https://discourse.jabref.org/t/the-library-has-been-modified-by-another-program/2418/8)
- We fixed an issue where clicking on headings in the entry preview could lead to an exception. [#8292](https://github.com/JabRef/jabref/issues/8292)
- We fixed an issue where IntegrityCheck used the system's character encoding instead of the one set by the library or in preferences [#8022](https://github.com/JabRef/jabref/issues/8022)
- We fixed an issue about empty metadata in library properties when called from the right click menu. [#8358](https://github.com/JabRef/jabref/issues/8358)
- We fixed an issue where someone could add a duplicate field in the customize entry type dialog. [#8194](https://github.com/JabRef/jabref/issues/8194)
- We fixed a typo in the library properties tab: "String constants". There, one can configure [BibTeX string constants](https://docs.jabref.org/advanced/strings).
- We fixed an issue when writing a non-UTF-8 encoded file: The header is written again. [#8417](https://github.com/JabRef/jabref/issues/8417)
- We fixed an issue where folder creation during systemic literature review failed due to an illegal fetcher name. [#8552](https://github.com/JabRef/jabref/pull/8552)

## [5.4] – 2021-12-20

### Added

- We added confirmation dialog when user wants to close a library where any empty entries are detected. [#8096](https://github.com/JabRef/jabref/issues/8096)
- We added import support for CFF files. [#7945](https://github.com/JabRef/jabref/issues/7945)
- We added the option to copy the DOI of an entry directly from the context menu copy submenu. [#7826](https://github.com/JabRef/jabref/issues/7826)
- We added a fulltext search feature. [#2838](https://github.com/JabRef/jabref/pull/2838)
- We improved the deduction of bib-entries from imported fulltext pdfs. [#7947](https://github.com/JabRef/jabref/pull/7947)
- We added `unprotect_terms` to the list of bracketed pattern modifiers [#7960](https://github.com/JabRef/jabref/pull/7960)
- We added a dialog that allows to parse metadata from linked pdfs. [#7929](https://github.com/JabRef/jabref/pull/7929)
- We added an icon picker in group edit dialog. [#6142](https://github.com/JabRef/jabref/issues/6142)
- We added a preference to Opt-In to JabRef's online metadata extraction service (Grobid) usage. [#8002](https://github.com/JabRef/jabref/pull/8002)
- We readded the possibility to display the search results of all databases ("Global Search"). It is shown in a separate window. [#4096](https://github.com/JabRef/jabref/issues/4096)
- We readded the possibility to keep the search string when switching tabs. It is implemented by a toggle button. [#4096](https://github.com/JabRef/jabref/issues/4096#issuecomment-575986882)
- We allowed the user to also preview the available citation styles in the preferences besides the selected ones [#8108](https://github.com/JabRef/jabref/issues/8108)
- We added an option to search the available citation styles by name in the preferences [#8108](https://github.com/JabRef/jabref/issues/8108)
- We added an option to generate bib-entries from ID through a popover in the toolbar. [#4183](https://github.com/JabRef/jabref/issues/4183)
- We added a menu option in the right click menu of the main table tabs to display the library properties. [#6527](https://github.com/JabRef/jabref/issues/6527)
- When a `.bib` file ("library") was saved successfully, a notification is shown

### Changed

- Local library settings may overwrite the setting "Search and store files relative to library file location" [#8179](https://github.com/JabRef/jabref/issues/8179)
- The option "Fit table horizontally on screen" in the "Entry table" preferences is now disabled by default [#8148](https://github.com/JabRef/jabref/pull/8148)
- We improved the preferences and descriptions in the "Linked files" preferences tab [#8148](https://github.com/JabRef/jabref/pull/8148)
- We slightly changed the layout of the Journal tab in the preferences for ui consistency. [#7937](https://github.com/JabRef/jabref/pull/7937)
- The JabRefHost on Windows now writes a temporary file and calls `-importToOpen` instead of passing the bibtex via `-importBibtex`. [#7374](https://github.com/JabRef/jabref/issues/7374), [JabRef/JabRef-Browser-Extension#274](https://github.com/JabRef/JabRef-Browser-Extension/issues/274)
- We reordered some entries in the right-click menu of the main table. [#6099](https://github.com/JabRef/jabref/issues/6099)
- We merged the barely used ImportSettingsTab and the CustomizationTab in the preferences into one single tab and moved the option to allow Integers in Edition Fields in Bibtex-Mode to the EntryEditor tab. [#7849](https://github.com/JabRef/jabref/pull/7849)
- We moved the export order in the preferences from `File` to `Import and Export`. [#7935](https://github.com/JabRef/jabref/pull/7935)
- We reworked the export order in the preferences and the save order in the library preferences. You can now set more than three sort criteria in your library preferences. [#7935](https://github.com/JabRef/jabref/pull/7935)
- The metadata-to-pdf actions now also embeds the bibfile to the PDF. [#8037](https://github.com/JabRef/jabref/pull/8037)
- The snap was updated to use the core20 base and to use lzo compression for better startup performance [#8109](https://github.com/JabRef/jabref/pull/8109)
- We moved the union/intersection view button in the group sidepane to the left of the other controls. [#8202](https://github.com/JabRef/jabref/pull/8202)
- We improved the Drag and Drop behavior in the "Customize Entry Types" Dialog [#6338](https://github.com/JabRef/jabref/issues/6338)
- When determining the URL of an ArXiV eprint, the URL now points to the version [#8149](https://github.com/JabRef/jabref/pull/8149)
- We Included all standard fields with citation key when exporting to Old OpenOffice/LibreOffice Calc Format [#8176](https://github.com/JabRef/jabref/pull/8176)
- In case the database is encoded with `UTF8`, the `% Encoding` marker is not written anymore
- The written `.bib` file has the same line endings [#390](https://github.com/JabRef/jabref-koppor/issues/390)
- The written `.bib` file always has a final line break
- The written `.bib` file keeps the newline separator of the loaded `.bib` file
- We present options to manually enter an article or return to the New Entry menu when the fetcher DOI fails to find an entry for an ID [#7870](https://github.com/JabRef/jabref/issues/7870)
- We trim white space and non-ASCII characters from DOI [#8127](https://github.com/JabRef/jabref/issues/8127)
- The duplicate checker now inspects other fields in case no difference in the required and optional fields are found.
- We reworked the library properties dialog and integrated the `Library > Preamble`, `Library > Citation key pattern` and `Library > String constants dialogs` [#8264](https://github.com/JabRef/jabref/pulls/8264)
- We improved the startup time of JabRef by switching from the logging library `log4j2` to `tinylog` [#8007](https://github.com/JabRef/jabref/issues/8007)

### Fixed

- We fixed an issue where an exception occurred when pasting an entry with a publication date-range of the form 1910/1917 [#7864](https://github.com/JabRef/jabref/issues/7864)
- We fixed an issue where an exception occurred when a preview style was edited and afterwards another preview style selected. [#8280](https://github.com/JabRef/jabref/issues/8280)
- We fixed an issue where the actions to move a file to a directory were incorrectly disabled. [#7908](https://github.com/JabRef/jabref/issues/7908)
- We fixed an issue where an exception occurred when a linked online file was edited in the entry editor [#8008](https://github.com/JabRef/jabref/issues/8008)
- We fixed an issue when checking for a new version when JabRef is used behind a corporate proxy. [#7884](https://github.com/JabRef/jabref/issues/7884)
- We fixed some icons that were drawn in the wrong color when JabRef used a custom theme. [#7853](https://github.com/JabRef/jabref/issues/7853)
- We fixed an issue where the `Aux file` on `Edit group` doesn't support relative sub-directories path to import. [#7719](https://github.com/JabRef/jabref/issues/7719).
- We fixed an issue where it was impossible to add or modify groups. [#7912](https://github.com/JabRef/jabref/pull/793://github.com/JabRef/jabref/pull/7921)
- We fixed an issue about the visible side pane components being out of sync with the view menu. [#8115](https://github.com/JabRef/jabref/issues/8115)
- We fixed an issue where the side pane would not close when all its components were closed. [#8082](https://github.com/JabRef/jabref/issues/8082)
- We fixed an issue where exported entries from a Citavi bib containing URLs could not be imported [#7882](https://github.com/JabRef/jabref/issues/7882)
- We fixed an issue where the icons in the search bar had the same color, toggled as well as untoggled. [#8014](https://github.com/JabRef/jabref/pull/8014)
- We fixed an issue where typing an invalid UNC path into the "Main file directory" text field caused an error. [#8107](https://github.com/JabRef/jabref/issues/8107)
- We fixed an issue where "Open Folder" didn't select the file on macOS in Finder [#8130](https://github.com/JabRef/jabref/issues/8130)
- We fixed an issue where importing PDFs resulted in an uncaught exception [#8143](https://github.com/JabRef/jabref/issues/8143)
- We fixed "The library has been modified by another program" showing up when line breaks change [#4877](https://github.com/JabRef/jabref/issues/4877)
- The default directory of the "LaTeX Citations" tab is now the directory of the currently opened database (and not the directory chosen at the last open file dialog or the last database save) [JabRef/jabref-koppor#538](https://github.com/JabRef/jabref-koppor/issues/538)
- When writing a bib file, the `NegativeArraySizeException` should not occur [#8231](https://github.com/JabRef/jabref/issues/8231) [#8265](https://github.com/JabRef/jabref/issues/8265)
- We fixed an issue where some menu entries were available without entries selected. [#4795](https://github.com/JabRef/jabref/issues/4795)
- We fixed an issue where right-clicking on a tab and selecting close will close the focused tab even if it is not the tab we right-clicked [#8193](https://github.com/JabRef/jabref/pull/8193)
- We fixed an issue where selecting a citation style in the preferences would sometimes produce an exception [#7860](https://github.com/JabRef/jabref/issues/7860)
- We fixed an issue where an exception would occur when clicking on a DOI link in the preview pane [#7706](https://github.com/JabRef/jabref/issues/7706)
- We fixed an issue where XMP and embedded BibTeX export would not work [#8278](https://github.com/JabRef/jabref/issues/8278)
- We fixed an issue where the XMP and embedded BibTeX import of a file containing multiple schemas failed [#8278](https://github.com/JabRef/jabref/issues/8278)
- We fixed an issue where writing embedded BibTeX import fails due to write protection or bibtex already being present [#8332](https://github.com/JabRef/jabref/pull/8332)
- We fixed an issue where pdf-paths and the pdf-indexer could get out of sync [#8182](https://github.com/JabRef/jabref/issues/8182)
- We fixed an issue where Status-Logger error messages appeared during the startup of JabRef [#5475](https://github.com/JabRef/jabref/issues/5475)

### Removed

- We removed two orphaned preferences options [#8164](https://github.com/JabRef/jabref/pull/8164)
- We removed the functionality of the `--debug` commandline options. Use the java command line switch `-Dtinylog.level=debug` for debug output instead. [#8226](https://github.com/JabRef/jabref/pull/8226)

## [5.3] – 2021-07-05

### Added

- We added a progress counter to the title bar in Possible Duplicates dialog window. [#7366](https://github.com/JabRef/jabref/issues/7366)
- We added new "Customization" tab to the preferences which includes option to choose a custom address for DOI access. [#7337](https://github.com/JabRef/jabref/issues/7337)
- We added zbmath to the public databases from which the bibliographic information of an existing entry can be updated. [#7437](https://github.com/JabRef/jabref/issues/7437)
- We showed to the find Unlinked Files Dialog the date of the files' most recent modification. [#4652](https://github.com/JabRef/jabref/issues/4652)
- We added to the find Unlinked Files function a filter to show only files based on date of last modification (Last Year, Last Month, Last Week, Last Day). [#4652](https://github.com/JabRef/jabref/issues/4652)
- We added to the find Unlinked Files function a filter that sorts the files based on the date of last modification(Sort by Newest, Sort by Oldest First). [#4652](https://github.com/JabRef/jabref/issues/4652)
- We added the possibility to add a new entry via its zbMath ID (zbMATH can be chosen as ID type in the "Select entry type" window). [#7202](https://github.com/JabRef/jabref/issues/7202)
- We added the extension support and the external application support (For Texshow, Texmaker and LyX) to the flatpak [#7248](https://github.com/JabRef/jabref/pull/7248)
- We added some symbols and keybindings to the context menu in the entry editor. [#7268](https://github.com/JabRef/jabref/pull/7268)
- We added keybindings for setting and clearing the read status. [#7264](https://github.com/JabRef/jabref/issues/7264)
- We added two new fields to track the creation and most recent modification date and time for each entry. [JabRef/jabref-koppor#130](https://github.com/JabRef/jabref-koppor/issues/130)
- We added a feature that allows the user to copy highlighted text in the preview window. [#6962](https://github.com/JabRef/jabref/issues/6962)
- We added a feature that allows you to create new BibEntry via paste arxivId [#2292](https://github.com/JabRef/jabref/issues/2292)
- We added support for conducting automated and systematic literature search across libraries and git support for persistence [#369](https://github.com/JabRef/jabref-koppor/issues/369)
- We added a add group functionality at the bottom of the side pane. [#4682](https://github.com/JabRef/jabref/issues/4682)
- We added a feature that allows the user to choose whether to trust the target site when unable to find a valid certification path from the file download site. [#7616](https://github.com/JabRef/jabref/issues/7616)
- We added a feature that allows the user to open all linked files of multiple selected entries by "Open file" option. [#6966](https://github.com/JabRef/jabref/issues/6966)
- We added a keybinding preset for new entries. [#7705](https://github.com/JabRef/jabref/issues/7705)
- We added a select all button for the library import function. [#7786](https://github.com/JabRef/jabref/issues/7786)
- We added a search feature for journal abbreviations. [#7804](https://github.com/JabRef/jabref/pull/7804)
- We added auto-key-generation progress to the background task list. [#7267](https://github.com/JabRef/jabref/issues/7267)
- We added the option to write XMP metadata to pdfs from the CLI. [#7814](https://github.com/JabRef/jabref/pull/7814)

### Changed

- The export to MS Office XML now exports the author field as `Inventor` if the bibtex entry type is `patent` [#7830](https://github.com/JabRef/jabref/issues/7830)
- We changed the EndNote importer to import the field `label` to the corresponding bibtex field `endnote-label` [forum#2734](https://discourse.jabref.org/t/importing-endnote-label-field-to-jabref-from-xml-file/2734)
- The keywords added via "Manage content selectors" are now displayed in alphabetical order. [#3791](https://github.com/JabRef/jabref/issues/3791)
- We improved the "Find unlinked files" dialog to show import results for each file. [#7209](https://github.com/JabRef/jabref/pull/7209)
- The content of the field `timestamp` is migrated to `creationdate`. In case one configured "udpate timestampe", it is migrated to `modificationdate`. [JabRef/jabref-koppor#130](https://github.com/JabRef/jabref-koppor/issues/130)
- The JabRef specific meta-data content in the main field such as priorities (prio1, prio2, ...) are migrated to their respective fields. They are removed from the keywords. [#6840](https://github.com/jabref/jabref/issues/6840)
- We fixed an issue where groups generated from authors' last names did not include all entries of the authors' [#5833](https://github.com/JabRef/jabref/issues/5833)
- The export to MS Office XML now uses the month name for the field `MonthAcessed` instead of the two digit number [#7354](https://github.com/JabRef/jabref/issues/7354)
- We included some standalone dialogs from the options menu in the main preference dialog and fixed some visual issues in the preferences dialog. [#7384](https://github.com/JabRef/jabref/pull/7384)
- We improved the linking of the `python3` interpreter via the shebang to dynamically use the systems default Python. Related to [JabRef/JabRef-Browser-Extension#177](https://github.com/JabRef/JabRef-Browser-Extension/issues/177)
- Automatically found pdf files now have the linking button to the far left and uses a link icon with a plus instead of a briefcase. The file name also has lowered opacity(70%) until added. [#3607](https://github.com/JabRef/jabref/issues/3607)
- We simplified the select entry type form by splitting it into two parts ("Recommended" and "Others") based on internal usage data. [#6730](https://github.com/JabRef/jabref/issues/6730)
- We improved the submenu list by merging the'Remove group' having two options, with or without subgroups. [#4682](https://github.com/JabRef/jabref/issues/4682)
- The export to MS Office XML now uses the month name for the field `Month` instead of the two digit number [forum#2685](https://discourse.jabref.org/t/export-month-as-text-not-number/2685)
- We reintroduced missing default keybindings for new entries. [#7346](https://github.com/JabRef/jabref/issues/7346) [#7439](https://github.com/JabRef/jabref/issues/7439)
- Lists of available fields are now sorted alphabetically. [#7716](https://github.com/JabRef/jabref/issues/7716)
- The tooltip of the search field explaining the search is always shown. [#7279](https://github.com/JabRef/jabref/pull/7279)
- We rewrote the ACM fetcher to adapt to the new interface. [#5804](https://github.com/JabRef/jabref/issues/5804)
- We moved the select/collapse buttons in the unlinked files dialog into a context menu. [#7383](https://github.com/JabRef/jabref/issues/7383)
- We fixed an issue where journal abbreviations containing curly braces were not recognized [#7773](https://github.com/JabRef/jabref/issues/7773)

### Fixed

- We fixed an issue where some texts (e.g. descriptions) in dialogs could not be translated [#7854](https://github.com/JabRef/jabref/issues/7854)
- We fixed an issue where import hangs for ris files with "ER - " [#7737](https://github.com/JabRef/jabref/issues/7737)
- We fixed an issue where getting bibliograhpic data from DOI or another identifer did not respect the library mode (BibTeX/biblatex)[#6267](https://github.com/JabRef/jabref/issues/6267)
- We fixed an issue where importing entries would not respect the library mode (BibTeX/biblatex)[#1018](https://github.com/JabRef/jabref/issues/1018)
- We fixed an issue where an exception occurred when importing entries from a web search [#7606](https://github.com/JabRef/jabref/issues/7606)
- We fixed an issue where the table column sort order was not properly stored and resulted in unsorted eports [#7524](https://github.com/JabRef/jabref/issues/7524)
- We fixed an issue where the value of the field `school` or `institution` would be printed twice in the HTML Export [forum#2634](https://discourse.jabref.org/t/problem-with-exporting-techreport-phdthesis-mastersthesis-to-html/2634)
- We fixed an issue preventing to connect to a shared database. [#7570](https://github.com/JabRef/jabref/pull/7570)
- We fixed an issue preventing files from being dragged & dropped into an empty library. [#6851](https://github.com/JabRef/jabref/issues/6851)
- We fixed an issue where double-click onto PDF in file list under the 'General' tab section should just open the file. [#7465](https://github.com/JabRef/jabref/issues/7465)
- We fixed an issue where the dark theme did not extend to a group's custom color picker. [#7481](https://github.com/JabRef/jabref/issues/7481)
- We fixed an issue where choosing the fields on which autocompletion should not work in "Entry editor" preferences had no effect. [#7320](https://github.com/JabRef/jabref/issues/7320)
- We fixed an issue where the "Normalize page numbers" formatter did not replace en-dashes or em-dashes with a hyphen-minus sign. [#7239](https://github.com/JabRef/jabref/issues/7239)
- We fixed an issue with the style of highlighted check boxes while searching in preferences. [#7226](https://github.com/JabRef/jabref/issues/7226)
- We fixed an issue where the option "Move file to file directory" was disabled in the entry editor for all files [#7194](https://github.com/JabRef/jabref/issues/7194)
- We fixed an issue where application dialogs were opening in the wrong display when using multiple screens [#7273](https://github.com/JabRef/jabref/pull/7273)
- We fixed an issue where the "Find unlinked files" dialog would freeze JabRef on importing. [#7205](https://github.com/JabRef/jabref/issues/7205)
- We fixed an issue where the "Find unlinked files" would stop importing when importing a single file failed. [#7206](https://github.com/JabRef/jabref/issues/7206)
- We fixed an issue where JabRef froze for a few seconds in MacOS when DNS resolution timed out. [#7441](https://github.com/JabRef/jabref/issues/7441)
- We fixed an issue where an exception would be displayed for previewing and preferences when a custom theme has been configured but is missing [#7177](https://github.com/JabRef/jabref/issues/7177)
- We fixed an issue where URLs in `file` fields could not be handled on Windows. [#7359](https://github.com/JabRef/jabref/issues/7359)
- We fixed an issue where the regex based file search miss-interpreted specific symbols. [#4342](https://github.com/JabRef/jabref/issues/4342)
- We fixed an issue where the Harvard RTF exporter used the wrong default file extension. [#4508](https://github.com/JabRef/jabref/issues/4508)
- We fixed an issue where the Harvard RTF exporter did not use the new authors formatter and therefore did not export "organization" authors correctly. [#4508](https://github.com/JabRef/jabref/issues/4508)
- We fixed an issue where the field `urldate` was not exported to the corresponding fields `YearAccessed`, `MonthAccessed`, `DayAccessed` in MS Office XML [#7354](https://github.com/JabRef/jabref/issues/7354)
- We fixed an issue where the password for a shared SQL database was only remembered if it was the same as the username [#6869](https://github.com/JabRef/jabref/issues/6869)
- We fixed an issue where some custom exports did not use the new authors formatter and therefore did not export authors correctly [#7356](https://github.com/JabRef/jabref/issues/7356)
- We fixed an issue where alt+keyboard shortcuts do not work [#6994](https://github.com/JabRef/jabref/issues/6994)
- We fixed an issue about the file link editor did not allow to change the file name according to the default pattern after changing an entry. [#7525](https://github.com/JabRef/jabref/issues/7525)
- We fixed an issue where the file path is invisible in dark theme. [#7382](https://github.com/JabRef/jabref/issues/7382)
- We fixed an issue where the secondary sorting is not working for some special fields. [#7015](https://github.com/JabRef/jabref/issues/7015)
- We fixed an issue where changing the font size makes the font size field too small. [#7085](https://github.com/JabRef/jabref/issues/7085)
- We fixed an issue with TexGroups on Linux systems, where the modification of an aux-file did not trigger an auto-update for TexGroups. Furthermore, the detection of file modifications is now more reliable. [#7412](https://github.com/JabRef/jabref/pull/7412)
- We fixed an issue where the Unicode to Latex formatter produced wrong results for characters with a codepoint higher than Character.MAX_VALUE. [#7387](https://github.com/JabRef/jabref/issues/7387)
- We fixed an issue where a non valid value as font size results in an uncaught exception. [#7415](https://github.com/JabRef/jabref/issues/7415)
- We fixed an issue where "Merge citations" in the Openoffice/Libreoffice integration panel did not have a corresponding opposite. [#7454](https://github.com/JabRef/jabref/issues/7454)
- We fixed an issue where drag and drop of bib files for opening resulted in uncaught exceptions [#7464](https://github.com/JabRef/jabref/issues/7464)
- We fixed an issue where columns shrink in width when we try to enlarge JabRef window. [#6818](https://github.com/JabRef/jabref/issues/6818)
- We fixed an issue where Content selector does not seem to work for custom fields. [#6819](https://github.com/JabRef/jabref/issues/6819)
- We fixed an issue where font size of the preferences dialog does not update with the rest of the GUI. [#7416](https://github.com/JabRef/jabref/issues/7416)
- We fixed an issue in which a linked online file consisting of a web page was saved as an invalid pdf file upon being downloaded. The user is now notified when downloading a linked file results in an HTML file. [#7452](https://github.com/JabRef/jabref/issues/7452)
- We fixed an issue where opening BibTex file (doubleclick) from Folder with spaces not working. [#6487](https://github.com/JabRef/jabref/issues/6487)
- We fixed the header title in the Add Group/Subgroup Dialog box. [#4682](https://github.com/JabRef/jabref/issues/4682)
- We fixed an issue with saving large `.bib` files [#7265](https://github.com/JabRef/jabref/issues/7265)
- We fixed an issue with very large page numbers [#7590](https://github.com/JabRef/jabref/issues/7590)
- We fixed an issue where the file extension is missing on saving the library file on linux [#7451](https://github.com/JabRef/jabref/issues/7451)
- We fixed an issue with opacity of disabled icon-buttons [#7195](https://github.com/JabRef/jabref/issues/7195)
- We fixed an issue where journal abbreviations in UTF-8 were not recognized [#5850](https://github.com/JabRef/jabref/issues/5850)
- We fixed an issue where the article title with curly brackets fails to download the arXiv link (pdf file). [#7633](https://github.com/JabRef/jabref/issues/7633)
- We fixed an issue with toggle of special fields does not work for sorted entries [#7016](https://github.com/JabRef/jabref/issues/7016)
- We fixed an issue with the default path of external application. [#7641](https://github.com/JabRef/jabref/issues/7641)
- We fixed an issue where urls must be embedded in a style tag when importing EndNote style Xml files. Now it can parse url with or without a style tag. [#6199](https://github.com/JabRef/jabref/issues/6199)
- We fixed an issue where the article title with colon fails to download the arXiv link (pdf file). [#7660](https://github.com/JabRef/jabref/issues/7660)
- We fixed an issue where the keybinding for delete entry did not work on the main table [#7580](https://github.com/JabRef/jabref/pull/7580)
- We fixed an issue where the RFC fetcher is not compatible with the draft [#7305](https://github.com/JabRef/jabref/issues/7305)
- We fixed an issue where duplicate files (both file names and contents are the same) is downloaded and add to linked files [#6197](https://github.com/JabRef/jabref/issues/6197)
- We fixed an issue where changing the appearance of the preview tab did not trigger a restart warning. [#5464](https://github.com/JabRef/jabref/issues/5464)
- We fixed an issue where editing "Custom preview style" triggers exception. [#7526](https://github.com/JabRef/jabref/issues/7526)
- We fixed the [SAO/NASA Astrophysics Data System](https://docs.jabref.org/collect/import-using-online-bibliographic-database#sao-nasa-astrophysics-data-system) fetcher. [#7867](https://github.com/JabRef/jabref/pull/7867)
- We fixed an issue where a title with multiple applied formattings in EndNote was not imported correctly [forum#2734](https://discourse.jabref.org/t/importing-endnote-label-field-to-jabref-from-xml-file/2734)
- We fixed an issue where a `report` in EndNote was imported as `article` [forum#2734](https://discourse.jabref.org/t/importing-endnote-label-field-to-jabref-from-xml-file/2734)
- We fixed an issue where the field `publisher` in EndNote was not imported in JabRef [forum#2734](https://discourse.jabref.org/t/importing-endnote-label-field-to-jabref-from-xml-file/2734)

### Removed

- We removed add group button beside the filter group tab. [#4682](https://github.com/JabRef/jabref/issues/4682)

## [5.2] – 2020-12-24

### Added

- We added a validation to check if the current database location is shared, preventing an exception when Pulling Changes From Shared Database. [#6959](https://github.com/JabRef/jabref/issues/6959)
- We added a query parser and mapping layer to enable conversion of queries formulated in simplified lucene syntax by the user into api queries. [#6799](https://github.com/JabRef/jabref/pull/6799)
- We added some basic functionality to customise the look of JabRef by importing a css theme file. [#5790](https://github.com/JabRef/jabref/issues/5790)
- We added connection check function in network preference setting [#6560](https://github.com/JabRef/jabref/issues/6560)
- We added support for exporting to YAML. [#6974](https://github.com/JabRef/jabref/issues/6974)
- We added a DOI format and organization check to detect [American Physical Society](https://journals.aps.org/) journals to copy the article ID to the page field for cases where the page numbers are missing. [#7019](https://github.com/JabRef/jabref/issues/7019)
- We added an error message in the New Entry dialog that is shown in case the fetcher did not find anything . [#7000](https://github.com/JabRef/jabref/issues/7000)
- We added a new formatter to output shorthand month format. [#6579](https://github.com/JabRef/jabref/issues/6579)
- We added support for the new Microsoft Edge browser in all platforms. [#7056](https://github.com/JabRef/jabref/pull/7056)
- We reintroduced emacs/bash-like keybindings. [#6017](https://github.com/JabRef/jabref/issues/6017)
- We added a feature to provide automated cross library search using a cross library query language. This provides support for the search step of systematic literature reviews (SLRs). [JabRef/jabref-koppor#369](https://github.com/JabRef/jabref-koppor/issues/369)

### Changed

- We changed the default preferences for OpenOffice/LibreOffice integration to automatically sync the bibliography when inserting new citations in a OpenOffic/LibreOffice document. [#6957](https://github.com/JabRef/jabref/issues/6957)
- We restructured the 'File' tab and extracted some parts into the 'Linked files' tab [#6779](https://github.com/JabRef/jabref/pull/6779)
- JabRef now offers journal lists from <https://abbrv.jabref.org>. JabRef the lists which use a dot inside the abbreviations. [#5749](https://github.com/JabRef/jabref/pull/5749)
- We removed two useless preferences in the groups preferences dialog. [#6836](https://github.com/JabRef/jabref/pull/6836)
- Synchronization of SpecialFields to keywords is now disabled by default. [#6621](https://github.com/JabRef/jabref/issues/6621)
- JabRef no longer opens the entry editor with the first entry on startup [#6855](https://github.com/JabRef/jabref/issues/6855)
- We completed the rebranding of `bibtexkey` as `citationkey` which was started in JabRef 5.1.
- JabRef no longer opens the entry editor with the first entry on startup [#6855](https://github.com/JabRef/jabref/issues/6855)
- Fetch by ID: (long) "SAO/NASA Astrophysics Data System" replaced by (short) "SAO/NASA ADS" [#6876](https://github.com/JabRef/jabref/pull/6876)
- We changed the title of the window "Manage field names and content" to have the same title as the corresponding menu item [#6895](https://github.com/JabRef/jabref/pull/6895)
- We renamed the menus "View -> Previous citation style" and "View -> Next citation style" into "View -> Previous preview style" and "View -> Next preview style" and renamed the "Preview" style to "Customized preview style". [#6899](https://github.com/JabRef/jabref/pull/6899)
- We changed the default preference option "Search and store files relative to library file location" to on, as this seems to be a more intuitive behaviour. [#6863](https://github.com/JabRef/jabref/issues/6863)
- We changed the title of the window "Manage field names and content": to have the same title as the corresponding menu item [#6895](https://github.com/JabRef/jabref/pull/6895)
- We improved the detection of "short" DOIs. [#6880](https://github.com/JabRef/jabref/issues/6880)
- We improved the duplicate detection when identifiers like DOI or arXiv are semantically the same, but just syntactically differ (e.g. with or without http(s):// prefix). [#6707](https://github.com/JabRef/jabref/issues/6707)
- We improved JabRef start up time [#6057](https://github.com/JabRef/jabref/issues/6057)
- We changed in the group interface "Generate groups from keywords in a BibTeX field" by "Generate groups from keywords in the following field". [#6983](https://github.com/JabRef/jabref/issues/6983)
- We changed the name of a group type from "Searching for keywords" to "Searching for a keyword". [#6995](https://github.com/JabRef/jabref/pull/6995)
- We changed the way JabRef displays the title of a tab and of the window. [#4161](https://github.com/JabRef/jabref/issues/4161)
- We changed connect timeouts for server requests to 30 seconds in general and 5 seconds for GROBID server (special) and improved user notifications on connection issues. [#7026](https://github.com/JabRef/jabref/pull/7026)
- We changed the order of the library tab context menu items. [#7171](https://github.com/JabRef/jabref/issues/7171)
- We changed the way linked files are opened on Linux to use the native openFile method, compatible with confined packages. [#7037](https://github.com/JabRef/jabref/pull/7037)
- We refined the entry preview to show the full names of authors and editors, to list the editor only if no author is present, have the year earlier. [#7083](https://github.com/JabRef/jabref/issues/7083)

### Fixed

- We fixed an issue changing the icon link_variation_off that is not meaningful. [#6834](https://github.com/JabRef/jabref/issues/6834)
- We fixed an issue where the `.sav` file was not deleted upon exiting JabRef. [#6109](https://github.com/JabRef/jabref/issues/6109)
- We fixed a linked identifier icon inconsistency. [#6705](https://github.com/JabRef/jabref/issues/6705)
- We fixed the wrong behavior that font size changes are not reflected in dialogs. [#6039](https://github.com/JabRef/jabref/issues/6039)
- We fixed the failure to Copy citation key and link. [#5835](https://github.com/JabRef/jabref/issues/5835)
- We fixed an issue where the sort order of the entry table was reset after a restart of JabRef. [#6898](https://github.com/JabRef/jabref/pull/6898)
- We fixed an issue where no longer a warning was displayed when inserting references into LibreOffice with an invalid "ReferenceParagraphFormat". [#6907](https://github.com/JabRef/jabref/pull/6907).
- We fixed an issue where a selected field was not removed after the first click in the custom entry types dialog. [#6934](https://github.com/JabRef/jabref/issues/6934)
- We fixed an issue where a remove icon was shown for standard entry types in the custom entry types dialog. [#6906](https://github.com/JabRef/jabref/issues/6906)
- We fixed an issue where it was impossible to connect to OpenOffice/LibreOffice on Mac OSX. [#6970](https://github.com/JabRef/jabref/pull/6970)
- We fixed an issue with the python script used by browser plugins that failed to locate JabRef if not installed in its default location. [#6963](https://github.com/JabRef/jabref/pull/6963/files)
- We fixed an issue where spaces and newlines in an isbn would generate an exception. [#6456](https://github.com/JabRef/jabref/issues/6456)
- We fixed an issue where identity column header had incorrect foreground color in the Dark theme. [#6796](https://github.com/JabRef/jabref/issues/6796)
- We fixed an issue where the RIS exporter added extra blank lines.[#7007](https://github.com/JabRef/jabref/pull/7007/files)
- We fixed an issue where clicking on Collapse All button in the Search for Unlinked Local Files expanded the directory structure erroneously [#6848](https://github.com/JabRef/jabref/issues/6848)
- We fixed an issue, when pulling changes from shared database via shortcut caused creation of a new tech report [#6867](https://github.com/JabRef/jabref/issues/6867)
- We fixed an issue where the JabRef GUI does not highlight the "All entries" group on start-up [#6691](https://github.com/JabRef/jabref/issues/6691)
- We fixed an issue where a custom dark theme was not applied to the entry preview tab [#7068](https://github.com/JabRef/jabref/issues/7068)
- We fixed an issue where modifications to the Custom preview layout in the preferences were not saved [#6447](https://github.com/JabRef/jabref/issues/6447)
- We fixed an issue where errors from imports were not shown to the user [#7084](https://github.com/JabRef/jabref/pull/7084)
- We fixed an issue where the EndNote XML Import would fail on empty keywords tags [forum#2387](https://discourse.jabref.org/t/importing-in-unknown-format-fails-to-import-xml-library-from-bookends-export/2387)
- We fixed an issue where the color of groups of type "free search expression" not persisting after restarting the application [#6999](https://github.com/JabRef/jabref/issues/6999)
- We fixed an issue where modifications in the source tab where not saved without switching to another field before saving the library [#6622](https://github.com/JabRef/jabref/issues/6622)
- We fixed an issue where the "Document Viewer" did not show the first page of the opened pdf document and did not show the correct total number of pages [#7108](https://github.com/JabRef/jabref/issues/7108)
- We fixed an issue where the context menu was not updated after a file link was changed. [#5777](https://github.com/JabRef/jabref/issues/5777)
- We fixed an issue where the password for a shared SQL database was not remembered [#6869](https://github.com/JabRef/jabref/issues/6869)
- We fixed an issue where newly added entires were not synced to a shared SQL database [#7176](https://github.com/JabRef/jabref/issues/7176)
- We fixed an issue where the PDF-Content importer threw an exception when no DOI number is present at the first page of the PDF document [#7203](https://github.com/JabRef/jabref/issues/7203)
- We fixed an issue where groups created from aux files did not update on file changes [#6394](https://github.com/JabRef/jabref/issues/6394)
- We fixed an issue where authors that only have last names were incorrectly identified as institutes when generating citation keys [#7199](https://github.com/JabRef/jabref/issues/7199)
- We fixed an issue where institutes were incorrectly identified as universities when generating citation keys [#6942](https://github.com/JabRef/jabref/issues/6942)

### Removed

- We removed the Google Scholar fetcher and the ACM fetcher do not work due to traffic limitations [#6369](https://github.com/JabRef/jabref/issues/6369)
- We removed the menu entry "Manage external file types" because it's already in 'Preferences' dialog [#6991](https://github.com/JabRef/jabref/issues/6991)
- We removed the integrity check "Abbreviation detected" for the field journal/journaltitle in the entry editor [#3925](https://github.com/JabRef/jabref/issues/3925)

## [5.1] – 2020-08-30

### Added

- We added a new fetcher to enable users to search mEDRA DOIs [#6602](https://github.com/JabRef/jabref/issues/6602)
- We added a new fetcher to enable users to search "[Collection of Computer Science Bibliographies](https://en.wikipedia.org/wiki/Collection_of_Computer_Science_Bibliographies)". [#6638](https://github.com/JabRef/jabref/issues/6638)
- We added default values for delimiters in Add Subgroup window [#6624](https://github.com/JabRef/jabref/issues/6624)
- We improved responsiveness of general fields specification dialog window. [#6604](https://github.com/JabRef/jabref/issues/6604)
- We added support for importing ris file and load DOI [#6530](https://github.com/JabRef/jabref/issues/6530)
- We added the Library properties to a context menu on the library tabs [#6485](https://github.com/JabRef/jabref/issues/6485)
- We added a new field in the preferences in 'BibTeX key generator' for unwanted characters that can be user-specified. [#6295](https://github.com/JabRef/jabref/issues/6295)
- We added support for searching ShortScience for an entry through the user's browser. [#6018](https://github.com/JabRef/jabref/pull/6018)
- We updated EditionChecker to permit edition to start with a number. [#6144](https://github.com/JabRef/jabref/issues/6144)
- We added tooltips for most fields in the entry editor containing a short description. [#5847](https://github.com/JabRef/jabref/issues/5847)
- We added support for basic markdown in custom formatted previews [#6194](https://github.com/JabRef/jabref/issues/6194)
- We now show the number of items found and selected to import in the online search dialog. [#6248](https://github.com/JabRef/jabref/pull/6248)
- We created a new install screen for macOS. [#5759](https://github.com/JabRef/jabref/issues/5759)
- We added a new integrity check for duplicate DOIs. [JabRef/jabref-koppor#339](https://github.com/JabRef/jabref-koppor/issues/339)
- We implemented an option to download fulltext files while importing. [#6381](https://github.com/JabRef/jabref/pull/6381)
- We added a progress-indicator showing the average progress of background tasks to the toolbar. Clicking it reveals a pop-over with a list of running background tasks. [#6443](https://github.com/JabRef/jabref/pull/6443)
- We fixed the bug when strike the delete key in the text field. [#6421](https://github.com/JabRef/jabref/issues/6421)
- We added a BibTex key modifier for truncating strings. [#3915](https://github.com/JabRef/jabref/issues/3915)
- We added support for jumping to target entry when typing letter/digit after sorting a column in maintable [#6146](https://github.com/JabRef/jabref/issues/6146)
- We added a new fetcher to enable users to search all available E-Libraries simultaneously. [JabRef/jabref-koppor#369](https://github.com/JabRef/jabref-koppor/issues/369)
- We added the field "entrytype" to the export sort criteria [#6531](https://github.com/JabRef/jabref/pull/6531)
- We added the possibility to change the display order of the fields in the entry editor. The order can now be configured using drag and drop in the "Customize entry types" dialog [#6152](https://github.com/JabRef/jabref/pull/6152)
- We added native support for biblatex-software [#6574](https://github.com/JabRef/jabref/issues/6574)
- We added a missing restart warning for AutoComplete in the preferences dialog. [#6351](https://github.com/JabRef/jabref/issues/6351)
- We added a note to the citation key pattern preferences dialog as a temporary workaround for a JavaFX bug, about committing changes in a table cell, if the focus is lost. [#5825](https://github.com/JabRef/jabref/issues/5825)
- We added support for customized fallback fields in bracketed patterns. [#7111](https://github.com/JabRef/jabref/issues/7111)

### Changed

- We improved the arXiv fetcher. Now it should find entries even more reliably and does no longer include the version (e.g `v1`) in the `eprint` field. [forum#1941](https://discourse.jabref.org/t/remove-version-in-arxiv-import/1941)
- We moved the group search bar and the button "New group" from bottom to top position to make it more prominent. [#6112](https://github.com/JabRef/jabref/pull/6112)
- When JabRef finds a `.sav` file without changes, there is no dialog asking for acceptance of changes anymore.
- We changed the buttons for import/export/show all/reset of preferences to smaller icon buttons in the preferences dialog. [#6130](https://github.com/JabRef/jabref/pull/6130)
- We moved the functionality "Manage field names & content" from the "Library" menu to the "Edit" menu, because it affects the selected entries and not the whole library
- We merged the functionality "Append contents from a BibTeX library into the currently viewed library" into the "Import into database" functionality. Fixes [#6049](https://github.com/JabRef/jabref/issues/6049).
- We changed the directory where fulltext downloads are stored to the directory set in the import-tab in preferences. [#6381](https://github.com/JabRef/jabref/pull/6381)
- We improved the error message for invalid jstyles. [#6303](https://github.com/JabRef/jabref/issues/6303)
- We changed the section name of 'Advanced' to 'Network' in the preferences and removed some obsolete options.[#6489](https://github.com/JabRef/jabref/pull/6489)
- We improved the context menu of the column "Linked identifiers" of the main table, by truncating their texts, if they are too long. [#6499](https://github.com/JabRef/jabref/issues/6499)
- We merged the main table tabs in the preferences dialog. [#6518](https://github.com/JabRef/jabref/pull/6518)
- We changed the command line option 'generateBibtexKeys' to the more generic term 'generateCitationKeys' while the short option remains 'g'.[#6545](https://github.com/JabRef/jabref/pull/6545)
- We improved the "Possible duplicate entries" window to remember its size and position throughout a session. [#6582](https://github.com/JabRef/jabref/issues/6582)
- We divided the toolbar into small parts, so if the application window is to small, only a part of the toolbar is moved into the chevron popup. [#6682](https://github.com/JabRef/jabref/pull/6682)
- We changed the layout for of the buttons in the Open Office side panel to ensure that the button text is always visible, specially when resizing. [#6639](https://github.com/JabRef/jabref/issues/6639)
- We merged the two new library commands in the file menu to one which always creates a new library in the default library mode. [#6539](https://github.com/JabRef/jabref/pull/6539#issuecomment-641056536)

### Fixed

- We fixed an issue where entry preview tab has no name in drop down list. [#6591](https://github.com/JabRef/jabref/issues/6591)
- We fixed to only search file links in the BIB file location directory when preferences has corresponding checkbox checked. [#5891](https://github.com/JabRef/jabref/issues/5891)
- We fixed wrong button order (Apply and Cancel) in ManageProtectedTermsDialog.
- We fixed an issue with incompatible characters at BibTeX key [#6257](https://github.com/JabRef/jabref/issues/6257)
- We fixed an issue where dash (`-`) was reported as illegal BibTeX key [#6295](https://github.com/JabRef/jabref/issues/6295)
- We greatly improved the performance of the overall application and many operations. [#5071](https://github.com/JabRef/jabref/issues/5071)
- We fixed an issue where sort by priority was broken. [#6222](https://github.com/JabRef/jabref/issues/6222)
- We fixed an issue where opening a library from the recent libraries menu was not possible. [#5939](https://github.com/JabRef/jabref/issues/5939)
- We fixed an issue with inconsistent capitalization of file extensions when downloading files. [#6115](https://github.com/JabRef/jabref/issues/6115)
- We fixed the display of language and encoding in the preferences dialog. [#6130](https://github.com/JabRef/jabref/pull/6130)
- Now the link and/or the link description in the column "linked files" of the main table gets truncated or wrapped, if too long, otherwise display issues arise. [#6178](https://github.com/JabRef/jabref/issues/6178)
- We fixed the issue that groups panel does not keep size when resizing window. [#6180](https://github.com/JabRef/jabref/issues/6180)
- We fixed an error that sometimes occurred when using the context menu. [#6085](https://github.com/JabRef/jabref/issues/6085)
- We fixed an issue where search full-text documents downloaded files with same name, overwriting existing files. [#6174](https://github.com/JabRef/jabref/pull/6174)
- We fixed an issue when importing into current library an erroneous message "import cancelled" is displayed even though import is successful. [#6266](https://github.com/JabRef/jabref/issues/6266)
- We fixed an issue where custom jstyles for Open/LibreOffice where not saved correctly. [#6170](https://github.com/JabRef/jabref/issues/6170)
- We fixed an issue where the INSPIRE fetcher was no longer working [#6229](https://github.com/JabRef/jabref/issues/6229)
- We fixed an issue where custom exports with an uppercase file extension could not be selected for "Copy...-> Export to Clipboard" [#6285](https://github.com/JabRef/jabref/issues/6285)
- We fixed the display of icon both in the main table and linked file editor. [#6169](https://github.com/JabRef/jabref/issues/6169)
- We fixed an issue where the windows installer did not create an entry in the start menu [bug report in the forum](https://discourse.jabref.org/t/error-while-fetching-from-doi/2018/3)
- We fixed an issue where only the field `abstract` and `comment` were declared as multiline fields. Other fields can now be configured in the preferences using "Do not wrap the following fields when saving" [#4373](https://github.com/JabRef/jabref/issues/4373)
- We fixed an issue where JabRef switched to discrete graphics under macOS [#5935](https://github.com/JabRef/jabref/issues/5935)
- We fixed an issue where the Preferences entry preview will be unexpected modified leads to Value too long exception [#6198](https://github.com/JabRef/jabref/issues/6198)
- We fixed an issue where custom jstyles for Open/LibreOffice would only be valid if a layout line for the entry type `default` was at the end of the layout section [#6303](https://github.com/JabRef/jabref/issues/6303)
- We fixed an issue where a new entry is not shown in the library if a search is active [#6297](https://github.com/JabRef/jabref/issues/6297)
- We fixed an issue where long directory names created from patterns could create an exception. [#3915](https://github.com/JabRef/jabref/issues/3915)
- We fixed an issue where sort on numeric cases was broken. [#6349](https://github.com/JabRef/jabref/issues/6349)
- We fixed an issue where year and month fields were not cleared when converting to biblatex [#6224](https://github.com/JabRef/jabref/issues/6224)
- We fixed an issue where an "Not on FX thread" exception occurred when saving on linux [#6453](https://github.com/JabRef/jabref/issues/6453)
- We fixed an issue where the library sort order was lost. [#6091](https://github.com/JabRef/jabref/issues/6091)
- We fixed an issue where brackets in regular expressions were not working. [#6469](https://github.com/JabRef/jabref/pull/6469)
- We fixed an issue where multiple background task popups stacked over each other.. [#6472](https://github.com/JabRef/jabref/issues/6472)
- We fixed an issue where LaTeX citations for specific commands (`\autocite`s) of biblatex-mla were not recognized. [#6476](https://github.com/JabRef/jabref/issues/6476)
- We fixed an issue where drag and drop was not working on empty database. [#6487](https://github.com/JabRef/jabref/issues/6487)
- We fixed an issue where the name fields were not updated after the preferences changed. [#6515](https://github.com/JabRef/jabref/issues/6515)
- We fixed an issue where "null" appeared in generated BibTeX keys. [#6459](https://github.com/JabRef/jabref/issues/6459)
- We fixed an issue where the authors' names were incorrectly displayed in the authors' column when they were bracketed. [#6465](https://github.com/JabRef/jabref/issues/6465) [#6459](https://github.com/JabRef/jabref/issues/6459)
- We fixed an issue where importing certain unlinked files would result in an exception [#5815](https://github.com/JabRef/jabref/issues/5815)
- We fixed an issue where downloaded files would be moved to a directory named after the citationkey when no file directory pattern is specified [#6589](https://github.com/JabRef/jabref/issues/6589)
- We fixed an issue with the creation of a group of cited entries which incorrectly showed the message that the library had been modified externally whenever saving the library. [#6420](https://github.com/JabRef/jabref/issues/6420)
- We fixed an issue with the creation of a group of cited entries. Now the file path to an aux file gets validated. [#6585](https://github.com/JabRef/jabref/issues/6585)
- We fixed an issue on Linux systems where the application would crash upon inotify failure. Now, the user is prompted with a warning, and given the choice to continue the session. [#6073](https://github.com/JabRef/jabref/issues/6073)
- We moved the search modifier buttons into the search bar, as they were not accessible, if autocompletion was disabled. [#6625](https://github.com/JabRef/jabref/issues/6625)
- We fixed an issue about duplicated group color indicators [#6175](https://github.com/JabRef/jabref/issues/6175)
- We fixed an issue where entries with the entry type Misc from an imported aux file would not be saved correctly to the bib file on disk [#6405](https://github.com/JabRef/jabref/issues/6405)
- We fixed an issue where percent sign ('%') was not formatted properly by the HTML formatter [#6753](https://github.com/JabRef/jabref/issues/6753)
- We fixed an issue with the [SAO/NASA Astrophysics Data System](https://docs.jabref.org/collect/add-entry-using-an-id#sao-nasa-a-ds) fetcher where `\textbackslash` appeared at the end of the abstract.
- We fixed an issue with the Science Direct fetcher where PDFs could not be downloaded. Fixes [#5860](https://github.com/JabRef/jabref/issues/5860)
- We fixed an issue with the Library of Congress importer.
- We fixed the [link to the external libraries listing](https://github.com/JabRef/jabref/blob/master/external-libraries.md) in the about dialog
- We fixed an issue regarding pasting on Linux. [#6293](https://github.com/JabRef/jabref/issues/6293)

### Removed

- We removed the option of the "enforce legal key". [#6295](https://github.com/JabRef/jabref/issues/6295)
- We removed the obsolete `External programs / Open PDF` section in the preferences, as the default application to open PDFs is now set in the `Manage external file types` dialog. [#6130](https://github.com/JabRef/jabref/pull/6130)
- We removed the option to configure whether a `.bib.bak` file should be generated upon save. It is now always enabled. Documentation at <https://docs.jabref.org/advanced/autosave>. [#6092](https://github.com/JabRef/jabref/issues/6092)
- We removed the built-in list of IEEE journal abbreviations using BibTeX strings. If you still want to use them, you have to download them separately from <https://abbrv.jabref.org>.

## [5.0] – 2020-03-06

### Changed

- Added browser integration to the snap package for firefox/chromium browsers. [#6062](https://github.com/JabRef/jabref/pull/6062)
- We reintroduced the possibility to extract references from plain text (using [GROBID](https://grobid.readthedocs.io/en/latest/)). [#5614](https://github.com/JabRef/jabref/pull/5614)
- We changed the open office panel to show buttons in rows of three instead of going straight down to save space as the button expanded out to take up unnecessary horizontal space. [#5479](https://github.com/JabRef/jabref/issues/5479)
- We cleaned up the group add/edit dialog. [#5826](https://github.com/JabRef/jabref/pull/5826)
- We reintroduced the index column. [#5844](https://github.com/JabRef/jabref/pull/5844)
- Filenames of external files can no longer contain curly braces. [#5926](https://github.com/JabRef/jabref/pull/5926)
- We made the filters more easily accessible in the integrity check dialog. [#5955](https://github.com/JabRef/jabref/pull/5955)
- We reimplemented and improved the dialog "Customize entry types". [#4719](https://github.com/JabRef/jabref/issues/4719)
- We added an [American Physical Society](https://journals.aps.org/) fetcher. [#818](https://github.com/JabRef/jabref/issues/818)
- We added possibility to enable/disable items quantity in groups. [#6042](https://github.com/JabRef/jabref/issues/6042)

### Fixed

- We fixed an issue where the command line console was always opened in the background. [#5474](https://github.com/JabRef/jabref/issues/5474)
- We fixed and issue where pdf files will not open under some KDE linux distributions when using okular. [#5253](https://github.com/JabRef/jabref/issues/5253)
- We fixed an issue where the Medline fetcher was only working when JabRef was running from source. [#5645](https://github.com/JabRef/jabref/issues/5645)
- We fixed some visual issues in the dark theme. [#5764](https://github.com/JabRef/jabref/pull/5764) [#5753](https://github.com/JabRef/jabref/issues/5753)
- We fixed an issue where non-default previews didn't handle unicode characters. [#5779](https://github.com/JabRef/jabref/issues/5779)
- We improved the performance, especially changing field values in the entry should feel smoother now. [#5843](https://github.com/JabRef/jabref/issues/5843)
- We fixed an issue where the ampersand character wasn't rendering correctly on previews. [#3840](https://github.com/JabRef/jabref/issues/3840)
- We fixed an issue where an erroneous "The library has been modified by another program" message was shown when saving. [#4877](https://github.com/JabRef/jabref/issues/4877)
- We fixed an issue where the file extension was missing after downloading a file (we now fall-back to pdf). [#5816](https://github.com/JabRef/jabref/issues/5816)
- We fixed an issue where cleaning up entries broke web URLs, if "Make paths of linked files relative (if possible)" was enabled, which resulted in various other issues subsequently. [#5861](https://github.com/JabRef/jabref/issues/5861)
- We fixed an issue where the tab "Required fields" of the entry editor did not show all required fields, if at least two of the defined required fields are linked with a logical or. [#5859](https://github.com/JabRef/jabref/issues/5859)
- We fixed several issues concerning managing external file types: Now everything is usable and fully functional. Previously, there were problems with the radio buttons, with saving the settings and with loading an input field value. Furthermore, different behavior for Windows and other operating systems was given, which was unified as well. [#5846](https://github.com/JabRef/jabref/issues/5846)
- We fixed an issue where entries containing Unicode charaters were not parsed correctly [#5899](https://github.com/JabRef/jabref/issues/5899)
- We fixed an issue where an entry containing an external filename with curly braces could not be saved. Curly braces are now longer allowed in filenames. [#5899](https://github.com/JabRef/jabref/issues/5899)
- We fixed an issue where changing the type of an entry did not update the main table [#5906](https://github.com/JabRef/jabref/issues/5906)
- We fixed an issue in the optics of the library properties, that cropped the dialog on scaled displays. [#5969](https://github.com/JabRef/jabref/issues/5969)
- We fixed an issue where changing the type of an entry did not update the main table. [#5906](https://github.com/JabRef/jabref/issues/5906)
- We fixed an issue where opening a library from the recent libraries menu was not possible. [#5939](https://github.com/JabRef/jabref/issues/5939)
- We fixed an issue where the most bottom group in the list got lost, if it was dragged on itself. [#5983](https://github.com/JabRef/jabref/issues/5983)
- We fixed an issue where changing entry type doesn't always work when biblatex source is shown. [#5905](https://github.com/JabRef/jabref/issues/5905)
- We fixed an issue where the group and the link column were not updated after changing the entry in the main table. [#5985](https://github.com/JabRef/jabref/issues/5985)
- We fixed an issue where reordering the groups was not possible after inserting an article. [#6008](https://github.com/JabRef/jabref/issues/6008)
- We fixed an issue where citation styles except the default "Preview" could not be used. [#5622](https://github.com/JabRef/jabref/issues/5622)
- We fixed an issue where a warning was displayed when the title content is made up of two sentences. [#5832](https://github.com/JabRef/jabref/issues/5832)
- We fixed an issue where an exception was thrown when adding a save action without a selected formatter in the library properties [#6069](https://github.com/JabRef/jabref/issues/6069)
- We fixed an issue where JabRef's icon was missing in the Export to clipboard Dialog. [#6286](https://github.com/JabRef/jabref/issues/6286)
- We fixed an issue when an "Abstract field" was duplicating text, when importing from RIS file (Neurons) [#6065](https://github.com/JabRef/jabref/issues/6065)
- We fixed an issue where adding the addition of a new entry was not completely validated [#6370](https://github.com/JabRef/jabref/issues/6370)
- We fixed an issue where the blue and red text colors in the Merge entries dialog were not quite visible [#6334](https://github.com/JabRef/jabref/issues/6334)
- We fixed an issue where underscore character was removed from the file name in the Recent Libraries list in File menu [#6383](https://github.com/JabRef/jabref/issues/6383)
- We fixed an issue where few keyboard shortcuts regarding new entries were missing [#6403](https://github.com/JabRef/jabref/issues/6403)

### Removed

- Ampersands are no longer escaped by default in the `bib` file. If you want to keep the current behaviour, you can use the new "Escape Ampersands" formatter as a save action. [#5869](https://github.com/JabRef/jabref/issues/5869)
- The "Merge Entries" entry was removed from the Quality Menu. Users should use the right-click menu instead. [#6021](https://github.com/JabRef/jabref/pull/6021)

## [5.0-beta] – 2019-12-15

### Changed

- We added a short DOI field formatter which shortens DOI to more human-readable form. [JabRef/jabref-koppor#343](https://github.com/JabRef/jabref-koppor/issues/343)
- We improved the display of group memberships by adding multiple colored bars if the entry belongs to more than one group. [#4574](https://github.com/JabRef/jabref/issues/4574)
- We added an option to show the preview as an extra tab in the entry editor (instead of in a split view). [#5244](https://github.com/JabRef/jabref/issues/5244)
- A custom Open/LibreOffice jstyle file now requires a layout line for the entry type `default` [#5452](https://github.com/JabRef/jabref/issues/5452)
- The entry editor is now open by default when JabRef starts up. [#5460](https://github.com/JabRef/jabref/issues/5460)
- Customized entry types are now serialized in alphabetical order in the bib file.
- We added a new ADS fetcher to use the new ADS API. [#4949](https://github.com/JabRef/jabref/issues/4949)
- We added support of the [X11 primary selection](https://unix.stackexchange.com/a/139193/18033) [#2389](https://github.com/JabRef/jabref/issues/2389)
- We added support to switch between biblatex and bibtex library types. [#5550](https://github.com/JabRef/jabref/issues/5550)
- We changed the save action buttons to be easier to understand. [#5565](https://github.com/JabRef/jabref/issues/5565)
- We made the columns for groups, files and uri in the main table reorderable and merged the clickable icon columns for uri, url, doi and eprint. [#5544](https://github.com/JabRef/jabref/pull/5544)
- We reduced the number of write actions performed when autosave is enabled [#5679](https://github.com/JabRef/jabref/issues/5679)
- We made the column sort order in the main table persistent [#5730](https://github.com/JabRef/jabref/pull/5730)
- When an entry is modified on disk, the change dialog now shows the merge dialog to highlight the changes [#5688](https://github.com/JabRef/jabref/pull/5688)

### Fixed

- Inherit fields from cross-referenced entries as specified by biblatex. [#5045](https://github.com/JabRef/jabref/issues/5045)
- We fixed an issue where it was no longer possible to connect to LibreOffice. [#5261](https://github.com/JabRef/jabref/issues/5261)
- The "All entries group" is no longer shown when no library is open.
- We fixed an exception which occurred when closing JabRef. [#5348](https://github.com/JabRef/jabref/issues/5348)
- We fixed an issue where JabRef reports incorrectly about customized entry types. [#5332](https://github.com/JabRef/jabref/issues/5332)
- We fixed a few problems that prevented JabFox to communicate with JabRef. [#4737](https://github.com/JabRef/jabref/issues/4737) [#4303](https://github.com/JabRef/jabref/issues/4303)
- We fixed an error where the groups containing an entry loose their highlight color when scrolling. [#5022](https://github.com/JabRef/jabref/issues/5022)
- We fixed an error where scrollbars were not shown. [#5374](https://github.com/JabRef/jabref/issues/5374)
- We fixed an error where an exception was thrown when merging entries. [#5169](https://github.com/JabRef/jabref/issues/5169)
- We fixed an error where certain metadata items were not serialized alphabetically.
- After assigning an entry to a group, the item count is now properly colored to reflect the new membership of the entry. [#3112](https://github.com/JabRef/jabref/issues/3112)
- The group panel is now properly updated when switching between libraries (or when closing/opening one). [#3142](https://github.com/JabRef/jabref/issues/3142)
- We fixed an error where the number of matched entries shown in the group pane was not updated correctly. [#4441](https://github.com/JabRef/jabref/issues/4441)
- We fixed an error where the wrong file is renamed and linked when using the "Copy, rename and link" action. [#5653](https://github.com/JabRef/jabref/issues/5653)
- We fixed a "null" error when writing XMP metadata. [#5449](https://github.com/JabRef/jabref/issues/5449)
- We fixed an issue where empty keywords lead to a strange display of automatic keyword groups. [#5333](https://github.com/JabRef/jabref/issues/5333)
- We fixed an error where the default color of a new group was white instead of dark gray. [#4868](https://github.com/JabRef/jabref/issues/4868)
- We fixed an issue where the first field in the entry editor got the focus while performing a different action (like searching). [#5084](https://github.com/JabRef/jabref/issues/5084)
- We fixed an issue where multiple entries were highlighted in the web search result after scrolling. [#5035](https://github.com/JabRef/jabref/issues/5035)
- We fixed an issue where the hover indication in the web search pane was not working. [#5277](https://github.com/JabRef/jabref/issues/5277)
- We fixed an error mentioning "javafx.controls/com.sun.javafx.scene.control" that was thrown when interacting with the toolbar.
- We fixed an error where a cleared search was restored after switching libraries. [#4846](https://github.com/JabRef/jabref/issues/4846)
- We fixed an exception which occurred when trying to open a non-existing file from the "Recent files"-menu [#5334](https://github.com/JabRef/jabref/issues/5334)
- We fixed an issues where the search highlight in the entry preview did not worked. [#5069](https://github.com/JabRef/jabref/issues/5069)
- The context menu for fields in the entry editor is back. [#5254](https://github.com/JabRef/jabref/issues/5254)
- We fixed an exception which occurred when trying to open a non-existing file from the "Recent files"-menu [#5334](https://github.com/JabRef/jabref/issues/5334)
- We fixed a problem where the "editor" information has been duplicated during saving a .bib-Database. [#5359](https://github.com/JabRef/jabref/issues/5359)
- We re-introduced the feature to switch between different preview styles. [#5221](https://github.com/JabRef/jabref/issues/5221)
- We fixed various issues (including [#5263](https://github.com/JabRef/jabref/issues/5263)) related to copying entries to the clipboard
- We fixed some display errors in the preferences dialog and replaced some of the controls [#5033](https://github.com/JabRef/jabref/pull/5033) [#5047](https://github.com/JabRef/jabref/pull/5047) [#5062](https://github.com/JabRef/jabref/pull/5062) [#5141](https://github.com/JabRef/jabref/pull/5141) [#5185](https://github.com/JabRef/jabref/pull/5185) [#5265](https://github.com/JabRef/jabref/pull/5265) [#5315](https://github.com/JabRef/jabref/pull/5315) [#5360](https://github.com/JabRef/jabref/pull/5360)
- We fixed an exception which occurred when trying to import entries without an open library. [#5447](https://github.com/JabRef/jabref/issues/5447)
- The "Automatically set file links" feature now follows symbolic links. [#5664](https://github.com/JabRef/jabref/issues/5664)
- After successful import of one or multiple bib entries the main table scrolls to the first imported entry [#5383](https://github.com/JabRef/jabref/issues/5383)
- We fixed an exception which occurred when an invalid jstyle was loaded. [#5452](https://github.com/JabRef/jabref/issues/5452)
- We fixed an issue where the command line arguments `importBibtex` and `importToOpen` did not import into the currently open library, but opened a new one. [#5537](https://github.com/JabRef/jabref/issues/5537)
- We fixed an error where the preview theme did not adapt to the "Dark" mode [#5463](https://github.com/JabRef/jabref/issues/5463)
- We fixed an issue where multiple entries were allowed in the "crossref" field [#5284](https://github.com/JabRef/jabref/issues/5284)
- We fixed an issue where the merge dialog showed the wrong text colour in "Dark" mode [#5516](https://github.com/JabRef/jabref/issues/5516)
- We fixed visibility issues with the scrollbar and group selection highlight in "Dark" mode, and enabled "Dark" mode for the OpenOffice preview in the style selection window. [#5522](https://github.com/JabRef/jabref/issues/5522)
- We fixed an issue where the author field was not correctly parsed during bibtex key-generation. [#5551](https://github.com/JabRef/jabref/issues/5551)
- We fixed an issue where notifications where shown during autosave. [#5555](https://github.com/JabRef/jabref/issues/5555)
- We fixed an issue where the side pane was not remembering its position. [#5615](https://github.com/JabRef/jabref/issues/5615)
- We fixed an issue where JabRef could not interact with [Oracle XE](https://www.oracle.com/de/database/technologies/appdev/xe.html) in the [shared SQL database setup](https://docs.jabref.org/collaborative-work/sqldatabase).
- We fixed an issue where the toolbar icons were hidden on smaller screens.
- We fixed an issue where renaming referenced files for bib entries with long titles was not possible. [#5603](https://github.com/JabRef/jabref/issues/5603)
- We fixed an issue where a window which is on an external screen gets unreachable when external screen is removed. [#5037](https://github.com/JabRef/jabref/issues/5037)
- We fixed a bug where the selection of groups was lost after drag and drop. [#2868](https://github.com/JabRef/jabref/issues/2868)
- We fixed an issue where the custom entry types didn't show the correct display name [#5651](https://github.com/JabRef/jabref/issues/5651)

### Removed

- We removed some obsolete notifications. [#5555](https://github.com/JabRef/jabref/issues/5555)
- We removed an internal step in the [ISBN-to-BibTeX fetcher](https://docs.jabref.org/collect/add-entry-using-an-id#isbn): The [ISBN to BibTeX Converter](https://manas.tungare.name/software/isbn-to-bibtex) by [@manastungare](https://github.com/manastungare) is not used anymore, because it is offline: "people using this tool have not been generating enough sales for Amazon."
- We removed the option to control the default drag and drop behaviour. You can use the modifier keys (like CtrL or Alt) instead.

## [5.0-alpha] – 2019-08-25

### Changed

- We added eventitle, eventdate and venue fields to `@unpublished` entry type.
- We added `@software` and `@dataSet` entry type to biblatex.
- All fields are now properly sorted alphabetically (in the subgroups of required/optional fields) when the entry is written to the bib file.
- We fixed an issue where some importers used the field `pubstatus` instead of the standard BibTeX field `pubstate`.
- We changed the latex command removal for docbook exporter. [#3838](https://github.com/JabRef/jabref/issues/3838)
- We changed the location of some fields in the entry editor (you might need to reset your preferences for these changes to come into effect)
  - Journal/Year/Month in biblatex mode -> Deprecated (if filled)
  - DOI/URL: General -> Optional
  - Internal fields like ranking, read status and priority: Other -> General
  - Moreover, empty deprecated fields are no longer shown
- Added server timezone parameter when connecting to a shared database.
- We updated the dialog for setting up general fields.
- URL field formatting is updated. All whitespace chars, located at the beginning/ending of the URL, are trimmed automatically
- We changed the behavior of the field formatting dialog such that the `bibtexkey` is not changed when formatting all fields or all text fields.
- We added a "Move file to file directory and rename file" option for simultaneously moving and renaming of document file. [#4166](https://github.com/JabRef/jabref/issues/4166)
- Use integrated graphics card instead of discrete on macOS [#4070](https://github.com/JabRef/jabref/issues/4070)
- We added a cleanup operation that detects an arXiv identifier in the note, journal or URL field and moves it to the `eprint` field.
  Because of this change, the last-used cleanup operations were reset.
- We changed the minimum required version of Java to 1.8.0_171, as this is the latest release for which the automatic Java update works. [#4093](https://github.com/JabRef/jabref/issues/4093)
- The special fields like `Printed` and `Read status` now show gray icons when the row is hovered.
- We added a button in the tab header which allows you to close the database with one click. [#494](https://github.com/JabRef/jabref/issues/494)
- Sorting in the main table now takes information from cross-referenced entries into account. [#2808](https://github.com/JabRef/jabref/issues/2808)
- If a group has a color specified, then entries matched by this group have a small colored bar in front of them in the main table.
- Change default icon for groups to a circle because a colored version of the old icon was hard to distinguish from its black counterpart.
- In the main table, the context menu appears now when you press the "context menu" button on the keyboard. [feature request in the forum](https://discourse.jabref.org/t/how-to-enable-keyboard-context-key-windows)
- We added icons to the group side panel to quickly switch between `union` and `intersection` group view mode. [#3269](https://github.com/JabRef/jabref/issues/3269).
- We use `https` for [fetching from most online bibliographic database](https://docs.jabref.org/collect/import-using-online-bibliographic-database).
- We changed the default keyboard shortcuts for moving between entries when the entry editor is active to ̀<kbd>alt</kbd> + <kbd>up/down</kbd>.
- Opening a new file now prompts the directory of the currently selected file, instead of the directory of the last opened file.
- Window state is saved on close and restored on start.
- We made the MathSciNet fetcher more reliable.
- We added the ISBN fetcher to the list of fetcher available under "Update with bibliographic information from the web" in the entry editor toolbar.
- Files without a defined external file type are now directly opened with the default application of the operating system
- We streamlined the process to rename and move files by removing the confirmation dialogs.
- We removed the redundant new lines of markings and wrapped the summary in the File annotation tab. [#3823](https://github.com/JabRef/jabref/issues/3823)
- We add auto URL formatting when user paste link to URL field in entry editor. [JabRef/jabref-koppor#254](https://github.com/JabRef/jabref-koppor/issues/254)
- We added a minimum height for the entry editor so that it can no longer be hidden by accident. [#4279](https://github.com/JabRef/jabref/issues/4279)
- We added a new keyboard shortcut so that the entry editor could be closed by <kbd>Ctrl</kbd> + <kbd>E</kbd>. [#4222](https://github.com/JabRef/jabref/issues/4222)
- We added an option in the preference dialog box, that allows user to pick the dark or light theme option. [#4130](https://github.com/JabRef/jabref/issues/4130)
- We updated the Related Articles tab to accept JSON from the new version of the Mr. DLib service
- We added an option in the preference dialog box that allows user to choose behavior after dragging and dropping files in Entry Editor. [#4356](https://github.com/JabRef/jabref/issues/4356)
- We added the ability to have an export preference where previously "File"-->"Export"/"Export selected entries" would not save the user's preference[#4495](https://github.com/JabRef/jabref/issues/4495)
- We optimized the code responsible for connecting to an external database, which should lead to huge improvements in performance.
- For automatically created groups, added ability to filter groups by entry type. [#4539](https://github.com/JabRef/jabref/issues/4539)
- We added the ability to add field names from the Preferences Dialog [#4546](https://github.com/JabRef/jabref/issues/4546)
- We added the ability to change the column widths directly in the main table. [#4546](https://github.com/JabRef/jabref/issues/4546)
- We added a description of how recommendations were chosen and better error handling to Related Articles tab
- We added the ability to execute default action in dialog by using with <kbd>Ctrl</kbd> + <kbd>Enter</kbd> combination [#4496](https://github.com/JabRef/jabref/issues/4496)
- We grouped and reordered the Main Menu (File, Edit, Library, Quality, Tools, and View tabs & icons). [#4666](https://github.com/JabRef/jabref/issues/4666) [#4667](https://github.com/JabRef/jabref/issues/4667) [#4668](https://github.com/JabRef/jabref/issues/4668) [#4669](https://github.com/JabRef/jabref/issues/4669) [#4670](https://github.com/JabRef/jabref/issues/4670) [#4671](https://github.com/JabRef/jabref/issues/4671) [#4672](https://github.com/JabRef/jabref/issues/4672) [#4673](https://github.com/JabRef/jabref/issues/4673)
- We added additional modifiers (capitalize, titlecase and sentencecase) to the Bibtex key generator. [#1506](https://github.com/JabRef/jabref/issues/1506)
- We have migrated from the mysql jdbc connector to the mariadb one for better authentication scheme support. [#4745](https://github.com/JabRef/jabref/issues/4745)
- We grouped the toolbar icons and changed the Open Library and Copy icons. [#4584](https://github.com/JabRef/jabref/issues/4584)
- We added a browse button next to the path text field for aux-based groups. [#4586](https://github.com/JabRef/jabref/issues/4586)
- We changed the title of Group Dialog to "Add subgroup" from "Edit group" when we select Add subgroup option.
- We enable import button only if entries are selected. [#4755](https://github.com/JabRef/jabref/issues/4755)
- We made modifications to improve the contrast of UI elements. [#4583](https://github.com/JabRef/jabref/issues/4583)
- We added a warning for empty BibTeX keys in the entry editor. [#4440](https://github.com/JabRef/jabref/issues/4440)
- We added an option in the settings to set the default action in JabRef when right clicking on any entry in any database and selecting "Open folder". [#4763](https://github.com/JabRef/jabref/issues/4763)
- The Medline fetcher now normalizes the author names according to the BibTeX-Standard [#4345](https://github.com/JabRef/jabref/issues/4345)
- We added an option on the Linked File Viewer to rename the attached file of an entry directly on the JabRef. [#4844](https://github.com/JabRef/jabref/issues/4844)
- We added an option in the preference dialog box that allows user to enable helpful tooltips.[#3599](https://github.com/JabRef/jabref/issues/3599)
- We reworked the functionality for extracting BibTeX entries from plain text, because our used service [freecite shut down](https://library.brown.edu/libweb/freecite_notice.php). [#5206](https://github.com/JabRef/jabref/pull/5206)
- We moved the dropdown menu for selecting the push-application from the toolbar into the external application preferences. [#674](https://github.com/JabRef/jabref/issues/674)
- We removed the alphabetical ordering of the custom tabs and updated the error message when trying to create a general field with a name containing an illegal character. [#5019](https://github.com/JabRef/jabref/issues/5019)
- We added a context menu to the bib(la)tex-source-editor to copy'n'paste. [#5007](https://github.com/JabRef/jabref/pull/5007)
- We added a tool that allows searching for citations in LaTeX files. It scans directories and shows which entries are used, how many times and where.
- We added a 'LaTeX citations' tab to the entry editor, to search for citations to the active entry in the LaTeX file directory. It can be disabled in the preferences dialog.
- We added an option in preferences to allow for integers in field "edition" when running database in bibtex mode. [#4680](https://github.com/JabRef/jabref/issues/4680)
- We added the ability to use negation in export filter layouts. [#5138](https://github.com/JabRef/jabref/pull/5138)
- Focus on Name Area instead of 'OK' button whenever user presses 'Add subgroup'. [#6307](https://github.com/JabRef/jabref/issues/6307)
- We changed the behavior of merging that the entry which has "smaller" bibkey will be selected. [#7395](https://github.com/JabRef/jabref/issues/7395)

### Fixed

- We fixed an issue where JabRef died silently for the user without enough inotify instances [#4874](https://github.com/JabRef/jabref/issues/4874)
- We fixed an issue where corresponding groups are sometimes not highlighted when clicking on entries [#3112](https://github.com/JabRef/jabref/issues/3112)
- We fixed an issue where custom exports could not be selected in the 'Export (selected) entries' dialog [#4013](https://github.com/JabRef/jabref/issues/4013)
- Italic text is now rendered correctly. [#3356](https://github.com/JabRef/jabref/issues/3356)
- The entry editor no longer gets corrupted after using the source tab. [#3532](https://github.com/JabRef/jabref/issues/3532) [#3608](https://github.com/JabRef/jabref/issues/3608) [#3616](https://github.com/JabRef/jabref/issues/3616)
- We fixed multiple issues where entries did not show up after import if a search was active. [#1513](https://github.com/JabRef/jabref/issues/1513) [#3219](https://github.com/JabRef/jabref/issues/3219))
- We fixed an issue where the group tree was not updated correctly after an entry was changed. [#3618](https://github.com/JabRef/jabref/issues/3618)
- We fixed an issue where a right-click in the main table selected a wrong entry. [#3267](https://github.com/JabRef/jabref/issues/3267)
- We fixed an issue where in rare cases entries where overlayed in the main table. [#3281](https://github.com/JabRef/jabref/issues/3281)
- We fixed an issue where selecting a group messed up the focus of the main table and the entry editor. [#3367](https://github.com/JabRef/jabref/issues/3367)
- We fixed an issue where composite author names were sorted incorrectly. [#2828](https://github.com/JabRef/jabref/issues/2828)
- We fixed an issue where commands followed by `-` didn't work. [#3805](https://github.com/JabRef/jabref/issues/3805)
- We fixed an issue where a non-existing aux file in a group made it impossible to open the library. [#4735](https://github.com/JabRef/jabref/issues/4735)
- We fixed an issue where some journal names were wrongly marked as abbreviated. [#4115](https://github.com/JabRef/jabref/issues/4115)
- We fixed an issue where the custom file column were sorted incorrectly. [#3119](https://github.com/JabRef/jabref/issues/3119)
- We improved the parsing of author names whose infix is abbreviated without a dot. [#4864](https://github.com/JabRef/jabref/issues/4864)
- We fixed an issues where the entry losses focus when a field is edited and at the same time used for sorting. [#3373](https://github.com/JabRef/jabref/issues/3373)
- We fixed an issue where the menu on Mac OS was not displayed in the usual Mac-specific way. [#3146](https://github.com/JabRef/jabref/issues/3146)
- We improved the integrity check for page numbers. [#4113](https://github.com/JabRef/jabref/issues/4113) and [feature request in the forum](https://discourse.jabref.org/t/pages-field-allow-use-of-en-dash/1199)
- We fixed an issue where the order of fields in customized entry types was not saved correctly. [#4033](https://github.com/JabRef/jabref/issues/4033)
- We fixed an issue where renaming a group did not change the group name in the interface. [#3189](https://github.com/JabRef/jabref/issues/3189)
- We fixed an issue where the groups tree of the last database was still shown even after the database was already closed.
- We fixed an issue where the "Open file dialog" may disappear behind other windows. [#3410](https://github.com/JabRef/jabref/issues/3410)
- We fixed an issue where the number of entries matched was not updated correctly upon adding or removing an entry. [#3537](https://github.com/JabRef/jabref/issues/3537)
- We fixed an issue where the default icon of a group was not colored correctly.
- We fixed an issue where the first field in entry editor was not focused when adding a new entry. [#4024](https://github.com/JabRef/jabref/issues/4024)
- We reworked the "Edit file" dialog to make it resizeable and improved the workflow for adding and editing files [#2970](https://github.com/JabRef/jabref/issues/2970)
- We fixed an issue where custom name formatters were no longer found correctly. [#3531](https://github.com/JabRef/jabref/issues/3531)
- We fixed an issue where the month was not shown in the preview. [#3239](https://github.com/JabRef/jabref/issues/3239)
- Rewritten logic to detect a second jabref instance. [#4023](https://github.com/JabRef/jabref/issues/4023)
- We fixed an issue where the "Convert to BibTeX-Cleanup" moved the content of the `file` field to the `pdf` field [#4120](https://github.com/JabRef/jabref/issues/4120)
- We fixed an issue where the preview pane in entry preview in preferences wasn't showing the citation style selected [#3849](https://github.com/JabRef/jabref/issues/3849)
- We fixed an issue where the default entry preview style still contained the field `review`. The field `review` in the style is now replaced with comment to be consistent with the entry editor [#4098](https://github.com/JabRef/jabref/issues/4098)
- We fixed an issue where users were vulnerable to XXE attacks during parsing [#4229](https://github.com/JabRef/jabref/issues/4229)
- We fixed an issue where files added via the "Attach file" contextmenu of an entry were not made relative. [#4201](https://github.com/JabRef/jabref/issues/4201) and [#4241](https://github.com/JabRef/jabref/issues/4241)
- We fixed an issue where author list parser can't generate bibtex for Chinese author. [#4169](https://github.com/JabRef/jabref/issues/4169)
- We fixed an issue where the list of XMP Exclusion fields in the preferences was not be saved [#4072](https://github.com/JabRef/jabref/issues/4072)
- We fixed an issue where the ArXiv Fetcher did not support HTTP URLs [JabRef/jabref-koppor#328](https://github.com/JabRef/jabref-koppor/issues/328)
- We fixed an issue where only one PDF file could be imported [#4422](https://github.com/JabRef/jabref/issues/4422)
- We fixed an issue where "Move to group" would always move the first entry in the library and not the selected [#4414](https://github.com/JabRef/jabref/issues/4414)
- We fixed an issue where an older dialog appears when downloading full texts from the quality menu. [#4489](https://github.com/JabRef/jabref/issues/4489)
- We fixed an issue where right clicking on any entry in any database and selecting "Open folder" results in the NullPointer exception. [#4763](https://github.com/JabRef/jabref/issues/4763)
- We fixed an issue where option 'open terminal here' with custom command was passing the wrong argument. [#4802](https://github.com/JabRef/jabref/issues/4802)
- We fixed an issue where ranking an entry would generate an IllegalArgumentException. [#4754](https://github.com/JabRef/jabref/issues/4754)
- We fixed an issue where special characters where removed from non-label key generation pattern parts [#4767](https://github.com/JabRef/jabref/issues/4767)
- We fixed an issue where the RIS import would overwite the article date with the value of the acessed date [#4816](https://github.com/JabRef/jabref/issues/4816)
- We fixed an issue where an NullPointer exception was thrown when a referenced entry in an Open/Libre Office document was no longer present in the library. Now an error message with the reference marker of the missing entry is shown. [#4932](https://github.com/JabRef/jabref/issues/4932)
- We fixed an issue where a database exception related to a missing timezone was too big. [#4827](https://github.com/JabRef/jabref/issues/4827)
- We fixed an issue where the IEEE fetcher returned an error if no keywords were present in the result from the IEEE website [#4997](https://github.com/JabRef/jabref/issues/4997)
- We fixed an issue where the command line help text had several errors, and arguments and descriptions have been rewritten to simplify and detail them better. [#2016](https://github.com/JabRef/jabref/issues/2016)
- We fixed an issue where the same menu for changing entry type had two different sizes and weights. [#4977](https://github.com/JabRef/jabref/issues/4977)
- We fixed an issue where the "Attach file" dialog, in the right-click menu for an entry, started on the working directory instead of the user's main directory. [#4995](https://github.com/JabRef/jabref/issues/4995)
- We fixed an issue where the JabRef Icon in the macOS launchpad was not displayed correctly [#5003](https://github.com/JabRef/jabref/issues/5003)
- We fixed an issue where the "Search for unlinked local files" would throw an exception when parsing the content of a PDF-file with missing "series" information [#5128](https://github.com/JabRef/jabref/issues/5128)
- We fixed an issue where the XMP Importer would incorrectly return an empty default entry when importing pdfs [#6577](https://github.com/JabRef/jabref/issues/6577)
- We fixed an issue where opening the menu 'Library properties' marked the library as modified [#6451](https://github.com/JabRef/jabref/issues/6451)
- We fixed an issue when importing resulted in an exception [#7343](https://github.com/JabRef/jabref/issues/7343)
- We fixed an issue where the field in the Field formatter dropdown selection were sorted in random order. [#7710](https://github.com/JabRef/jabref/issues/7710)

### Removed

- The feature to "mark entries" was removed and merged with the groups functionality. For migration, a group is created for every value of the `__markedentry` field and the entry is added to this group.
- The number column was removed.
- We removed the global search feature.
- We removed the coloring of cells in the main table according to whether the field is optional/required.
- We removed the feature to find and resolve duplicate BibTeX keys (as this use case is already covered by the integrity check).
- We removed a few commands from the right-click menu that are not needed often and thus don't need to be placed that prominently:
  - Print entry preview: available through entry preview
  - All commands related to marking: marking is not yet reimplemented
  - Set/clear/append/rename fields: available through Edit menu
  - Manage keywords: available through the Edit menu
  - Copy linked files to folder: available through File menu
  - Add/move/remove from group: removed completely (functionality still available through group interface)
- We removed the option to change the column widths in the preferences dialog. [#4546](https://github.com/JabRef/jabref/issues/4546)

## Older versions

The changelog of JabRef 4.x is available at the [v4.3.1 tag](https://github.com/JabRef/jabref/blob/v4.3.1/CHANGELOG.md).
The changelog of JabRef 3.x is available at the [v3.8.2 tag](https://github.com/JabRef/jabref/blob/v3.8.2/CHANGELOG.md).
The changelog of JabRef 2.11 and all previous versions is available as [text file in the v2.11.1 tag](https://github.com/JabRef/jabref/blob/v2.11.1/CHANGELOG).

[Unreleased]: https://github.com/JabRef/jabref/compare/v6.0-alpha.3...HEAD
[6.0-alpha.3]: https://github.com/JabRef/jabref/compare/v6.0-alpha2...v6.0-alpha.3
[6.0-alpha2]: https://github.com/JabRef/jabref/compare/v6.0-alpha...v6.0-alpha2
[6.0-alpha]: https://github.com/JabRef/jabref/compare/v5.15...v6.0-alpha
[5.15]: https://github.com/JabRef/jabref/compare/v5.14...v5.15
[5.14]: https://github.com/JabRef/jabref/compare/v5.13...v5.14
[5.13]: https://github.com/JabRef/jabref/compare/v5.12...v5.13
[5.12]: https://github.com/JabRef/jabref/compare/v5.11...v5.12
[5.11]: https://github.com/JabRef/jabref/compare/v5.10...v5.11
[5.10]: https://github.com/JabRef/jabref/compare/v5.9...v5.10
[5.9]: https://github.com/JabRef/jabref/compare/v5.8...v5.9
[5.8]: https://github.com/JabRef/jabref/compare/v5.7...v5.8
[5.7]: https://github.com/JabRef/jabref/compare/v5.6...v5.7
[5.6]: https://github.com/JabRef/jabref/compare/v5.5...v5.6
[5.5]: https://github.com/JabRef/jabref/compare/v5.4...v5.5
[5.4]: https://github.com/JabRef/jabref/compare/v5.3...v5.4
[5.3]: https://github.com/JabRef/jabref/compare/v5.2...v5.3
[5.2]: https://github.com/JabRef/jabref/compare/v5.1...v5.2
[5.1]: https://github.com/JabRef/jabref/compare/v5.0...v5.1
[5.0]: https://github.com/JabRef/jabref/compare/v5.0-beta...v5.0
[5.0-beta]: https://github.com/JabRef/jabref/compare/v5.0-alpha...v5.0-beta
[5.0-alpha]: https://github.com/JabRef/jabref/compare/v4.3...v5.0-alpha
<!-- markdownlint-disable-file MD024 MD033 MD053 --><|MERGE_RESOLUTION|>--- conflicted
+++ resolved
@@ -37,13 +37,10 @@
 
 ### Changed
 
-<<<<<<< HEAD
 - We reworded "Waiting for ..." to "Summarizing ..." within in-progress AI summarization task [#14642](https://github.com/JabRef/jabref/issues/14642)
 - We replaced the standard ComboBox with a SearchableComboBox and added a free text field in custom Entry Types [#14082](https://github.com/JabRef/jabref/issues/14082)
-=======
 - We changed AI export logging to debug level (notifications and follow-up question generation). Logs are now emitted only in [debug mode](https://docs.jabref.org/advanced/commandline#debug-mode-debug). [#14645](https://github.com/JabRef/jabref/issues/14645)
 - We replaced the standard ComboBox with a SearchableComboBox and added a free text field in custom Entry Types. [#14082](https://github.com/JabRef/jabref/issues/14082)
->>>>>>> 69f4f03c
 - In case of invalid BibTeX in the source tab, a notification is displayed (instead of an exception). [#14504](https://github.com/JabRef/jabref/pull/14504)
 - We separated the "Clean up entries" dialog into three tabs for clarity. [#13819](https://github.com/JabRef/jabref/issues/13819)
 - `JabKit`: `--porcelain` does not output any logs to the console anymore. [#14244](https://github.com/JabRef/jabref/pull/14244)
