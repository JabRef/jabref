--- conflicted
+++ resolved
@@ -32,13 +32,10 @@
 - We added an option to choose whether to open the file explorer in the files directory or in the last opened directory when attaching files. [#12554](https://github.com/JabRef/jabref/issues/12554)
 - We enhanced support for parsing XMP metadata from PDF files. [#12829](https://github.com/JabRef/jabref/issues/12829)
 - We added a "Preview" header in the JStyles tab in the "Select style" dialog, to make it consistent with the CSL styles tab. [#12838](https://github.com/JabRef/jabref/pull/12838)
-<<<<<<< HEAD
 - We added ability to toggle journal abbreviation lists (including built-in and external CSV files) on/off in preferences. [#{Issue Number}](https://github.com/JabRef/jabref/pull/{Issue Number})
-=======
 - We added automatic PubMed URL insertion when importing from PubMed if no URL is present. [#12832](https://github.com/JabRef/jabref/issues/12832/)
 - We added a "LTWA" abbreviation feature in the "Quality > Abbreviate journal names > LTWA" menu [#12273](https://github.com/JabRef/jabref/issues/12273/)
 - We added path validation to file directories in library properties dialog. [#11840](https://github.com/JabRef/jabref/issues/11840)
->>>>>>> 9ab6c712
 
 ### Changed
 
@@ -76,11 +73,8 @@
 
 ### Fixed
 
-<<<<<<< HEAD
-=======
 - We fixed an issue where pasted entries would sometimes end up in the search bar instead of the main table [#12910](https://github.com/JabRef/jabref/issues/12910)
 - We fixed an issue where warning signs were improperly positioned next to text fields containing capital letters. [#12884](https://github.com/JabRef/jabref/issues/12884)
->>>>>>> 9ab6c712
 - We fixed an issue where the drag'n'drop functionality in entryeditor did not work [#12561](https://github.com/JabRef/jabref/issues/12561)
 - We fixed an issue where the F4 shortcut key did not work without opening the right-click context menu. [#6101](https://github.com/JabRef/jabref/pull/6101)
 - We fixed an issue where the file renaming dialog was not resizable and its size was too small for long file names. [#12518](https://github.com/JabRef/jabref/pull/12518)
