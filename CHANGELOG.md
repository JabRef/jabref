# Changelog

All notable changes to this project will be documented in this file.
The format is based on [Keep a Changelog](https://keepachangelog.com/en/1.0.0/).
We refer to [GitHub issues](https://github.com/JabRef/jabref/issues) by using `#NUM`.
In case, there is no issue present, the pull request implementing the feature is linked.

Note that this project **does not** adhere to [Semantic Versioning](https://semver.org/).

## [Unreleased]

### Added

<<<<<<< HEAD
- We added a field for the citation count field on the General tab. [#13477](https://github.com/JabRef/jabref/issues/13477)
=======
- We added automatic lookup of DOI at citation relations [#13234](https://github.com/JabRef/jabref/issues/13234)
>>>>>>> e1d0d666
- We added focus on the field Link in the "Add file link" dialog. [#13486](https://github.com/JabRef/jabref/issues/13486)
- We introduced a settings parameter to manage citations' relations local storage time-to-live with a default value set to 30 days. [#11189](https://github.com/JabRef/jabref/issues/11189)
- We distribute arm64 images for Linux. [#10842](https://github.com/JabRef/jabref/issues/10842)
- When adding an entry to a library, a warning is displayed if said entry already exists in an active library. [#13261](https://github.com/JabRef/jabref/issues/13261)
- We added the field `monthfiled` to the default list of fields to resolve BibTeX-Strings for [#13375](https://github.com/JabRef/jabref/issues/13375)
- We added a new ID based fetcher for [EuropePMC](https://europepmc.org/). [#13389](https://github.com/JabRef/jabref/pull/13389)
- We added an initial [cite as you write](https://retorque.re/zotero-better-bibtex/citing/cayw/) endpoint. [#13187](https://github.com/JabRef/jabref/issues/13187)

### Changed

- We improved the citations relations caching by implementing an offline storage. [#11189](https://github.com/JabRef/jabref/issues/11189)
- We added a tooltip to keywords that resemble Math Subject Classification (MSC) codes. [#12944](https://github.com/JabRef/jabref/issues/12944)
- We added a formatter to convert keywords that resemble MSC codes to their descriptions. [#12944](https://github.com/JabRef/jabref/issues/12944)
- We introduced a new command line application called `jabkit`. [#13012](https://github.com/JabRef/jabref/pull/13012) [#110](https://github.com/JabRef/jabref/issues/110)
- We added a new "Add JabRef suggested groups" option in the context menu of "All entries". [#12659](https://github.com/JabRef/jabref/issues/12659)
- We added an option to create entries directly from Bib(La)TeX sources to the 'Create New Entry' tool. [#8808](https://github.com/JabRef/jabref/issues/8808)
- We added the provision to choose different CSL bibliography body formats (e.g. First Line Indent, Hanging Indent, Bibliography 1, etc.) in the LibreOffice integration. [#13049](https://github.com/JabRef/jabref/issues/13049)
- We added "Bibliography Heading" to the available CSL bibliography header formats in the LibreOffice integration. [#13049](https://github.com/JabRef/jabref/issues/13049)
- We added [LOBID](https://lobid.org/) as an alternative ISBN-Fetcher. [#13076](https://github.com/JabRef/jabref/issues/13076)
- We added a success dialog when using the "Copy to" option, indicating whether the entry was successfully copied and specifying if a cross-reference entry was included. [#12486](https://github.com/JabRef/jabref/issues/12486)
- We added a new button to toggle the file path between an absolute and relative formats in context of library properties. [#13031](https://github.com/JabRef/jabref/issues/13031)
- We introduced user-configurable group 'Imported entries' for automatic import of entries from web search, PDF import and web fetchers. [#12548](https://github.com/JabRef/jabref/issues/12548)
- We added automatic selection of the “Enter Identifier” tab with pre-filled clipboard content if the clipboard contains a valid identifier when opening the “Create New Entry” dialog. [#13087](https://github.com/JabRef/jabref/issues/13087)
- We added batch fetching of bibliographic data for multiple entries in the "Lookup" menu. [#12275](https://github.com/JabRef/jabref/issues/12275)
- We added an "Open example library" button to Welcome Tab. [#13014](https://github.com/JabRef/jabref/issues/13014)
- We added automatic detection and selection of the identifier type (e.g., DOI, ISBN, arXiv) based on clipboard content when opening the "New Entry" dialog [#13111](https://github.com/JabRef/jabref/pull/13111)
- We added support for import of a Refer/BibIX file format. [#13069](https://github.com/JabRef/jabref/issues/13069)
- We added markdown rendering and copy capabilities to AI chat responses. [#12234](https://github.com/JabRef/jabref/issues/12234)
- We added a new `jabkit` command `pseudonymize` to pseudonymize the library. [#13109](https://github.com/JabRef/jabref/issues/13109)
- We added functionality to focus running instance when trying to start a second instance. [#13129](https://github.com/JabRef/jabref/issues/13129)
- We added a highlighted diff regarding changes to the Group Tree Structure of a bib file, made outside JabRef. [#11221](https://github.com/JabRef/jabref/issues/11221)
- We added a new setting in the 'Entry Editor' preferences to hide the 'File Annotations' tab when no annotations are available. [#13143](https://github.com/JabRef/jabref/issues/13143)
- We added support for multi-file import across different formats. [#13269](https://github.com/JabRef/jabref/issues/13269)
- We improved the detection of DOIs on the first page of a PDF. [#13487](https://github.com/JabRef/jabref/pull/13487)
- We added support for dark title bar on Windows. [#11457](https://github.com/JabRef/jabref/issues/11457)
- We moved some functionality from the graphical application `jabref` with new command verbs `generate-citation-keys`, `check-consistency`, `fetch`, `search`, `convert`, `generate-bib-from-aux`, `preferences` and `pdf` to the new toolkit. [#13012](https://github.com/JabRef/jabref/pull/13012) [#110](https://github.com/JabRef/jabref/issues/110)
- We merged the 'New Entry', 'Import by ID', and 'New Entry from Plain Text' tools into a single 'Create New Entry' tool. [#8808](https://github.com/JabRef/jabref/issues/8808)
- We renamed the "Body Text" CSL bibliography header format name to "Text body" as per internal LibreOffice conventions. [#13074](https://github.com/JabRef/jabref/pull/13074)
- We moved the "Modify bibliography title" option from the CSL styles tab of the Select Style dialog to the OpenOffice/LibreOffice side panel and renamed it to "Bibliography properties". [#13074](https://github.com/JabRef/jabref/pull/13074)
- We changed path output display to show the relative path with respect to library path in context of library properties. [#13031](https://github.com/JabRef/jabref/issues/13031)
- We improved JabRef's internal document viewer. It now allows text section, searching and highlighting of search terms and page rotation [#13193](https://github.com/JabRef/jabref/pull/13193).
- When importing a PDF, there is no empty entry column shown in the multi merge dialog. [#13132](https://github.com/JabRef/jabref/issues/13132)
- We added a progress dialog to the "Check consistency" action and progress output to the corresponding cli command. [#12487](https://github.com/JabRef/jabref/issues/12487)
- We made the `check-consistency` command of the toolkit always return an exit code; 0 means no issues found, a non-zero exit code reflects any issues, which allows CI to fail in these cases [#13328](https://github.com/JabRef/jabref/issues/13328).
- We changed the validation error dialog for overriding the default file directories to a confirmation dialog for saving other preferences under the library properties. [#13488](https://github.com/JabRef/jabref/pull/13488)
- We improved file exists warning dialog with clearer options and tooltips [#12565](https://github.com/JabRef/jabref/issues/12565)]

### Fixed

- We fixed an issue where the "Search ShortScience" action did not convert LaTeX-formatted titles to Unicode.[#13418](https://github.com/JabRef/jabref/issues/13418)
- We added a fallback for the "Convert to biblatex" cleanup when it failed to populate the `date` field if `year` contained a full date in ISO format (e.g., `2011-11-11`). [#11868](https://github.com/JabRef/jabref/issues/11868)
- We fixed an issue where directory check for relative path was not handled properly under library properties. [#13017](https://github.com/JabRef/jabref/issues/13017)
- We fixed an exception on tab dragging. [#12921](https://github.com/JabRef/jabref/issues/12921)
- We fixed an issue where the option for which method to use when parsing plaintext citations was unavailable in the 'Create New Entry' tool. [#8808](https://github.com/JabRef/jabref/issues/8808)
- We fixed an issue where the "Make/Sync bibliography" button in the OpenOffice/LibreOffice sidebar was not enabled when a jstyle was selected. [#13055](https://github.com/JabRef/jabref/pull/13055)
- We fixed an issue where CSL bibliography title properties would be saved even if the "Modify bibliography title" dialog was closed without pressing the "OK" button. [#13074](https://github.com/JabRef/jabref/pull/13074)
- We added "Hanging Indent" as the default selected bibliography body format for CSL styles that specify it (e.g. APA). [#13074](https://github.com/JabRef/jabref/pull/13074)
- We fixed an issue where bibliography entries generated from CSL styles had leading spaces. [#13074](https://github.com/JabRef/jabref/pull/13074)
- We fixed an issue where the preview area in the "Select Style" dialog of the LibreOffice integration was too small to display full content. [#13051](https://github.com/JabRef/jabref/issues/13051)
- We excluded specific fields (e.g., `comment`, `pdf`, `sortkey`) from the consistency check to reduce false positives [#13131](https://github.com/JabRef/jabref/issues/13131)
- We fixed an issue where moved or renamed linked files in the file directory were not automatically relinked by the “search for unlinked files” feature. [#13264](https://github.com/JabRef/jabref/issues/13264)
- We fixed an issue where the tab showing the fulltext search results was not displayed. [#12865](https://github.com/JabRef/jabref/issues/12865)
- We fixed an issue showing an empty tooltip in maintable. [#11681](https://github.com/JabRef/jabref/issues/11681)
- We fixed an issue displaying a warning if a file to open is not found. [#13430](https://github.com/JabRef/jabref/pull/13430)
- We fixed an issue where Document Viewer showed technical exceptions when opening entries with non-PDF files. [#13198](https://github.com/JabRef/jabref/issues/13198)
- When creating a library, if you drag a PDF file containing only a single column, the dialog will now automatically close. [#13262](https://github.com/JabRef/jabref/issues/13262)
- We fixed an issue where the tab showing the fulltext search results would appear blank after switching library. [#13241](https://github.com/JabRef/jabref/issues/13241)
- We fixed an issue where the groups were still displayed after closing all libraries. [#13382](https://github.com/JabRef/jabref/issues/13382)
- Enhanced field selection logic in the Merge Entries dialog when fetching from DOI to prefer valid years and entry types. [#12549](https://github.com/JabRef/jabref/issues/12549)

### Removed

- We removed the ability to change internal preference values. [#13012](https://github.com/JabRef/jabref/pull/13012)
- We removed support for MySQL/MariaDB and Oracle. [#12990](https://github.com/JabRef/jabref/pull/12990)
- We removed library migrations (users need to use JabRef 6.0-alpha.1 to perform migrations) [#12990](https://github.com/JabRef/jabref/pull/12990)

## [6.0-alpha2] – 2025-04-27

### Added

- We added a button in Privacy notice and Mr. DLib Privacy settings notice for hiding related tabs. [#11707](https://github.com/JabRef/jabref/issues/11707)
- We added buttons "Add example entry" and "Import existing PDFs" when a library is empty, making it easier for new users to get started. [#12662](https://github.com/JabRef/jabref/issues/12662)
- In the Open/LibreOffice integration, we added the provision to modify the bibliography title and its format for CSL styles, in the "Select style" dialog. [#12663](https://github.com/JabRef/jabref/issues/12663)
- We added a new Welcome tab which shows a welcome screen if no database is open. [#12272](https://github.com/JabRef/jabref/issues/12272)
- We added <kbd>F5</kbd> as a shortcut key for fetching data and <kbd>Alt+F</kbd> as a shortcut for looking up data using DOI. [#11802](https://github.com/JabRef/jabref/issues/11802)
- We added a feature to rename the subgroup, with the keybinding (<kbd>F2</kbd>) for quick access. [#11896](https://github.com/JabRef/jabref/issues/11896)
- We added a new functionality that displays a drop-down list of matching suggestions when typing a citation key pattern. [#12502](https://github.com/JabRef/jabref/issues/12502)
- We added a new CLI that supports txt, csv, and console-based output for consistency in BibTeX entries. [#11984](https://github.com/JabRef/jabref/issues/11984)
- We added a new dialog for bibliography consistency check. [#11950](https://github.com/JabRef/jabref/issues/11950)
- We added a feature for copying entries to libraries, available via the context menu, with an option to include cross-references. [#12374](https://github.com/JabRef/jabref/pull/12374)
- We added a new "Copy citation (text)" button in the context menu of the preview. [#12551](https://github.com/JabRef/jabref/issues/12551)
- We added a new "Export to clipboard" button in the context menu of the preview. [#12551](https://github.com/JabRef/jabref/issues/12551)
- We added an integrity check if a URL appears in a title. [#12354](https://github.com/JabRef/jabref/issues/12354)
- We added a feature for enabling drag-and-drop of files into groups  [#12540](https://github.com/JabRef/jabref/issues/12540)
- We added support for reordering keywords via drag and drop, automatic alphabetical ordering, and improved pasting and editing functionalities in the keyword editor. [#10984](https://github.com/JabRef/jabref/issues/10984)
- We added a new functionality where author names having multiple spaces in-between will be considered as separate user block as it does for " and ". [#12701](https://github.com/JabRef/jabref/issues/12701)
- We added a set of example questions to guide users in starting meaningful AI chat interactions. [#12702](https://github.com/JabRef/jabref/issues/12702)
- We added support for loading and displaying BibTeX .blg warnings in the Check integrity dialog, with custom path selection and metadata persistence. [#11998](https://github.com/JabRef/jabref/issues/11998)
- We added an option to choose whether to open the file explorer in the files directory or in the last opened directory when attaching files. [#12554](https://github.com/JabRef/jabref/issues/12554)
- We enhanced support for parsing XMP metadata from PDF files. [#12829](https://github.com/JabRef/jabref/issues/12829)
- We added a "Preview" header in the JStyles tab in the "Select style" dialog, to make it consistent with the CSL styles tab. [#12838](https://github.com/JabRef/jabref/pull/12838)
- We added automatic PubMed URL insertion when importing from PubMed if no URL is present. [#12832](https://github.com/JabRef/jabref/issues/12832/)
- We added a "LTWA" abbreviation feature in the "Quality > Abbreviate journal names > LTWA" menu [#12273](https://github.com/JabRef/jabref/issues/12273/)
- We added path validation to file directories in library properties dialog. [#11840](https://github.com/JabRef/jabref/issues/11840)
- We now support usage of custom CSL styles in the Open/LibreOffice integration. [#12337](https://github.com/JabRef/jabref/issues/12337)
- We added support for citation-only CSL styles which don't specify bibliography formatting. [#12996](https://github.com/JabRef/jabref/pull/12996)

### Changed

- We reordered the settings in the 'Entry editor' tab in preferences. [#11707](https://github.com/JabRef/jabref/issues/11707)
- Added "$" to the citation key generator preferences default list of characters to remove [#12536](https://github.com/JabRef/jabref/issues/12536)
- We changed the message displayed in the Integrity Check Progress dialog to "Waiting for the check to finish...". [#12694](https://github.com/JabRef/jabref/issues/12694)
- We moved the "Generate a new key for imported entries" option from the "Web search" tab to the "Citation key generator" tab in preferences. [#12436](https://github.com/JabRef/jabref/pull/12436)
- We improved the offline parsing of BibTeX data from PDF-documents. [#12278](https://github.com/JabRef/jabref/issues/12278)
- The tab bar is now hidden when only one library is open. [#9971](https://github.com/JabRef/jabref/issues/9971)
- We renamed "Rename file to a given name" to "Rename files to configured filename format pattern" in the entry editor. [#12587](https://github.com/JabRef/jabref/pull/12587)
- We renamed "Move DOIs from note and URL field to DOI field and remove http prefix" to "Move DOIs from 'note' field and 'URL' field to 'DOI' field and remove http prefix" in the Cleanup entries. [#12587](https://github.com/JabRef/jabref/pull/12587)
- We renamed "Move preprint information from 'URL' and 'journal' field to the 'eprint' field" to "Move preprint information from 'URL' field and 'journal' field to the 'eprint' field" in the Cleanup entries. [#12587](https://github.com/JabRef/jabref/pull/12587)
- We renamed "Move URL in note field to url field" to "Move URL in 'note' field to 'URL' field" in the Cleanup entries. [#12587](https://github.com/JabRef/jabref/pull/12587)
- We renamed "Rename PDFs to given filename format pattern" to "Rename files to configured filename format pattern" in the Cleanup entries. [#12587](https://github.com/JabRef/jabref/pull/12587)
- We renamed "Rename only PDFs having a relative path" to "Only rename files that have a relative path" in the Cleanup entries. [#12587](https://github.com/JabRef/jabref/pull/12587)
- We renamed "Filename format pattern: " to "Filename format pattern (from preferences)" in the Cleanup entries. [#12587](https://github.com/JabRef/jabref/pull/12587)
- When working with CSL styles in LibreOffice, citing with a new style now updates all other citations in the document to have the currently selected style. [#12472](https://github.com/JabRef/jabref/pull/12472)
- We improved the user comments field visibility so that it remains displayed if it contains text. Additionally, users can now easily toggle the field on or off via buttons unless disabled in preferences. [#11021](https://github.com/JabRef/jabref/issues/11021)
- The LibreOffice integration for CSL styles is now more performant. [#12472](https://github.com/JabRef/jabref/pull/12472)
- The "automatically sync bibliography when citing" feature of the LibreOffice integration is now disabled by default (can be enabled in settings). [#12472](https://github.com/JabRef/jabref/pull/12472)
- For the Citation key generator patterns, we reverted how `[authorsAlpha]` would behave to the original pattern and renamed the LNI-based pattern introduced in V6.0-alpha to `[authorsAlphaLNI]`. [#12499](https://github.com/JabRef/jabref/pull/12499)
- We keep the list of recent files if one files could not be found. [#12517](https://github.com/JabRef/jabref/pull/12517)
- During the import process, the labels indicating individual paragraphs within an abstract returned by PubMed/Medline XML are preserved. [#12527](https://github.com/JabRef/jabref/issues/12527)
- We changed the "Copy Preview" button to "Copy citation (html) in the context menu of the preview. [#12551](https://github.com/JabRef/jabref/issues/12551)
- Pressing Tab in empty text fields of the entry editor now moves the focus to the next field instead of inserting a tab character. [#11938](https://github.com/JabRef/jabref/issues/11938)
- The embedded PostgresSQL server for the search now supports Linux and macOS ARM based distributions natively [#12607](https://github.com/JabRef/jabref/pull/12607)
- We disabled the search and group fields in the sidebar when no library is opened. [#12657](https://github.com/JabRef/jabref/issues/12657)
- We removed the obsolete Twitter link and added Mastodon and LinkedIn links in Help -> JabRef resources. [#12660](https://github.com/JabRef/jabref/issues/12660)
- We improved the Check Integrity dialog entry interaction so that a single click focuses on the corresponding entry and a double-click both focuses on the entry and closes the dialog. [#12245](https://github.com/JabRef/jabref/issues/12245)
- We improved journal abbreviation lookup with fuzzy matching to handle minor input errors and variations. [#12467](https://github.com/JabRef/jabref/issues/12467)
- We changed the phrase "Cleanup entries" to "Clean up entries". [#12703](https://github.com/JabRef/jabref/issues/12703)
- A tooltip now appears after 300ms (instead of 2s). [#12649](https://github.com/JabRef/jabref/issues/12649)
- We improved search in preferences and keybindings. [#12647](https://github.com/JabRef/jabref/issues/12647)
- We improved the performance of the LibreOffice integration when inserting CSL citations/bibliography. [#12851](https://github.com/JabRef/jabref/pull/12851)
- 'Affected fields' and 'Do not wrap when saving' are now displayed as tags. [#12550](https://github.com/JabRef/jabref/issues/12550)
- We revamped the UI of the Select Style dialog (in the LibreOffice panel) for CSL styles. [#12951](https://github.com/JabRef/jabref/pull/12951)
- We reduced the delay in populating the list of CSL styles in the Select Style dialog of the LibreOffice panel. [#12951](https://github.com/JabRef/jabref/pull/12951)

### Fixed

- We fixed an issue where pasted entries would sometimes end up in the search bar instead of the main table [#12910](https://github.com/JabRef/jabref/issues/12910)
- We fixed an issue where warning signs were improperly positioned next to text fields containing capital letters. [#12884](https://github.com/JabRef/jabref/issues/12884)
- We fixed an issue where the drag'n'drop functionality in entryeditor did not work [#12561](https://github.com/JabRef/jabref/issues/12561)
- We fixed an issue where the F4 shortcut key did not work without opening the right-click context menu. [#6101](https://github.com/JabRef/jabref/pull/6101)
- We fixed an issue where the file renaming dialog was not resizable and its size was too small for long file names. [#12518](https://github.com/JabRef/jabref/pull/12518)
- We fixed an issue where the name of the untitled database was shown as a blank space in the right-click context menu's "Copy to" option. [#12459](https://github.com/JabRef/jabref/pull/12459)
- We fixed an issue where the F3 shortcut key did not work without opening the right-click context menu. [#12417](https://github.com/JabRef/jabref/pull/12417)
- We fixed an issue where a bib file with UFF-8 charset was wrongly loaded with a different charset [forum#5369](https://discourse.jabref.org/t/jabref-5-15-opens-bib-files-with-shift-jis-encoding-instead-of-utf-8/5369/)
- We fixed an issue where new entries were inserted in the middle of the table instead of at the end. [#12371](https://github.com/JabRef/jabref/pull/12371)
- We fixed an issue where removing the sort from the table did not restore the original order. [#12371](https://github.com/JabRef/jabref/pull/12371)
- We fixed an issue where citation keys containing superscript (`^`) and subscript (`_`) characters in text mode were incorrectly flagged by the integrity checker. [#12391](https://github.com/JabRef/jabref/pull/12391)
- We fixed an issue where JabRef icon merges with dark background [#7771](https://github.com/JabRef/jabref/issues/7771)
- We fixed an issue where an entry's group was no longer highlighted on selection [#12413](https://github.com/JabRef/jabref/issues/12413)
- We fixed an issue where BibTeX Strings were not included in the backup file [#12462](https://github.com/JabRef/jabref/issues/12462)
- We fixed an issue where mixing JStyle and CSL style citations in LibreOffice caused two separate bibliography sections to be generated. [#12262](https://github.com/JabRef/jabref/issues/12262)
- We fixed an issue in the LibreOffice integration where the formatting of text (e.g. superscript) was lost when using certain numeric CSL styles. [#12472](https://github.com/JabRef/jabref/pull/12472)
- We fixed an issue where CSL style citations with citation keys having special characters (such as hyphens, colons or slashes) would not be recognized as valid by JabRef. [forum#5431](https://discourse.jabref.org/t/error-when-connecting-to-libreoffice/5431)
- We fixed an issue where the `[authorsAlpha]` pattern in Citation key generator would not behave as per the user documentation. [#12312](https://github.com/JabRef/jabref/issues/12312)
- We fixed an issue where import at "Search for unlinked local files" would re-add already imported files. [#12274](https://github.com/JabRef/jabref/issues/12274)
- We fixed an issue where month values 21–24 (ISO 8601-2019 season codes) in Biblatex date fields were not recognized as seasons during parsing. [#12437](https://github.com/JabRef/jabref/issues/12437)
- We fixed an issue where migration of "Search groups" would fail with an exception when the search query is invalid. [#12555](https://github.com/JabRef/jabref/issues/12555)
- We fixed an issue where not all linked files from BibDesk in the field `bdsk-file-...` were parsed. [#12555](https://github.com/JabRef/jabref/issues/12555)
- We fixed an issue where it was possible to select "Search for unlinked local files" for a new (unsaved) library. [#12558](https://github.com/JabRef/jabref/issues/12558)
- We fixed an issue where user-defined keyword separator does not apply to Merge Groups. [#12535](https://github.com/JabRef/jabref/issues/12535)
- We fixed an issue where duplicate items cannot be removed correctly when merging groups or keywords. [#12585](https://github.com/JabRef/jabref/issues/12585)
- We fixed an issue where JabRef displayed an incorrect deletion notification when canceling entry deletion [#12645](https://github.com/JabRef/jabref/issues/12645)
- We fixed an issue where JabRef displayed an incorrect deletion notification when canceling entry deletion. [#12645](https://github.com/JabRef/jabref/issues/12645)
- We fixed an issue where JabRref wrote wrong field names into the PDF. [#12833](https://github.com/JabRef/jabref/pulls/12833)
- We fixed an issue where an exception would occur when running abbreviate journals for multiple entries. [#12634](https://github.com/JabRef/jabref/issues/12634)
- We fixed an issue Where JabRef displayed an inconsistent search results for date-related queries[#12296](https://github.com/JabRef/jabref/issues/12296)
- We fixed an issue where JabRef displayed dropdown triangle in wrong place in "Search for unlinked local files" dialog [#12713](https://github.com/JabRef/jabref/issues/12713)
- We fixed an issue where JabRef would not open if an invalid external journal abbreviation path was encountered. [#12776](https://github.com/JabRef/jabref/issues/12776)
- We fixed a bug where LaTeX commands were not removed from filenames generated using the `[bibtexkey] - [fulltitle]` pattern. [#12188](https://github.com/JabRef/jabref/issues/12188)
- We fixed an issue where JabRef interface would not properly refresh after a group removal. [#11487](https://github.com/JabRef/jabref/issues/11487)
- We fixed an issue where valid DOI could not be imported if it had special characters like `<` or `>`. [#12434](https://github.com/JabRef/jabref/issues/12434)
- We fixed an issue where JabRef displayed an "unknown format" message when importing a .bib file, preventing the associated groups from being imported as well. [#11025](https://github.com/JabRef/jabref/issues/11025)
- We fixed an issue where the tooltip only displayed the first linked file when hovering. [#12470](https://github.com/JabRef/jabref/issues/12470)
- We fixed an issue where JabRef would crash when trying to display an entry in the Citation Relations tab that had right to left text. [#12410](https://github.com/JabRef/jabref/issues/12410)
- We fixed an issue where some texts in the "Citation Information" tab and the "Preferences" dialog could not be translated. [#12883](https://github.com/JabRef/jabref/pull/12883)
- We fixed an issue where file names were missing the citation key according to the filename format pattern after import. [#12556](https://github.com/JabRef/jabref/issues/12556)
- We fixed an issue where downloading PDFs from URLs to empty entries resulted in meaningless filenames like "-.pdf". [#12917](https://github.com/JabRef/jabref/issues/12917)
- We fixed an issue where pasting a PDF URL into the main table caused an import error instead of creating a new entry. [#12911](https://github.com/JabRef/jabref/pull/12911)
- We fixed an issue where libraries would sometimes be hidden when closing tabs with the Welcome tab open. [#12894](https://github.com/JabRef/jabref/issues/12894)
- We fixed an issue with deleting entries in large libraries that caused it to take a long time. [#8976](https://github.com/JabRef/jabref/issues/8976)
- We fixed an issue where "Reveal in file explorer" option was disabled for newly saved libraries until reopening the file. [#12722](https://github.com/JabRef/jabref/issues/12722)

### Removed

- "Web of Science" [journal abbreviation list](https://docs.jabref.org/advanced/journalabbreviations) was removed. [abbrv.jabref.org#176](https://github.com/JabRef/abbrv.jabref.org/issues/176)

## [6.0-alpha] – 2024-12-23

### Added

- We added a Markdown export layout. [#12220](https://github.com/JabRef/jabref/pull/12220)
- We added a "view as BibTeX" option before importing an entry from the citation relation tab. [#11826](https://github.com/JabRef/jabref/issues/11826)
- We added support finding LaTeX-encoded special characters based on plain Unicode and vice versa. [#11542](https://github.com/JabRef/jabref/pull/11542)
- When a search hits a file, the file icon of that entry is changed accordingly. [#11542](https://github.com/JabRef/jabref/pull/11542)
- We added an AI-based chat for entries with linked PDF files. [#11430](https://github.com/JabRef/jabref/pull/11430)
- We added an AI-based summarization possibility for entries with linked PDF files. [#11430](https://github.com/JabRef/jabref/pull/11430)
- We added an AI section in JabRef's [preferences](https://docs.jabref.org/ai/preferences). [#11430](https://github.com/JabRef/jabref/pull/11430)
- We added AI providers: OpenAI, Mistral AI, Hugging Face and Google. [#11430](https://github.com/JabRef/jabref/pull/11430), [#11736](https://github.com/JabRef/jabref/pull/11736)
- We added AI providers: [Ollama](https://docs.jabref.org/ai/local-llm#step-by-step-guide-for-ollama) and GPT4All, which add the possibility to use local LLMs privately on your own device. [#11430](https://github.com/JabRef/jabref/pull/11430), [#11870](https://github.com/JabRef/jabref/issues/11870)
- We added support for selecting and using CSL Styles in JabRef's OpenOffice/LibreOffice integration for inserting bibliographic and in-text citations into a document. [#2146](https://github.com/JabRef/jabref/issues/2146), [#8893](https://github.com/JabRef/jabref/issues/8893)
- We added "Tools > New library based on references in PDF file" ... to create a new library based on the references section in a PDF file. [#11522](https://github.com/JabRef/jabref/pull/11522)
- When converting the references section of a paper (PDF file), more than the last page is treated. [#11522](https://github.com/JabRef/jabref/pull/11522)
- Added the functionality to invoke offline reference parsing explicitly. [#11565](https://github.com/JabRef/jabref/pull/11565)
- The dialog for [adding an entry using reference text](https://docs.jabref.org/collect/newentryfromplaintext) is now filled with the clipboard contents as default. [#11565](https://github.com/JabRef/jabref/pull/11565)
- Added minimal support for [biblatex data annotation](https://mirrors.ctan.org/macros/latex/contrib/biblatex/doc/biblatex.pdf#subsection.3.7) fields in `.layout` files. [#11505](https://github.com/JabRef/jabref/issues/11505)
- Added saving of selected options in the [Lookup -> Search for unlinked local files dialog](https://docs.jabref.org/collect/findunlinkedfiles#link-the-pdfs-to-your-bib-library). [#11439](https://github.com/JabRef/jabref/issues/11439)
- We enabled creating a new file link manually. [#11017](https://github.com/JabRef/jabref/issues/11017)
- We added a toggle button to invert the selected groups. [#9073](https://github.com/JabRef/jabref/issues/9073)
- We reintroduced the floating search in the main table. [#4237](https://github.com/JabRef/jabref/issues/4237)
- We improved [cleanup](https://docs.jabref.org/finding-sorting-and-cleaning-entries/cleanupentries) of `arXiv` IDs in distributed in the fields `note`, `version`, `institution`, and `eid` fields. [#11306](https://github.com/JabRef/jabref/issues/11306)
- We added a switch not to store the linked file URL, because it caused troubles at other apps. [#11735](https://github.com/JabRef/jabref/pull/11735)
- When starting a new SLR, the selected catalogs now persist within and across JabRef sessions. [koppor#614](https://github.com/koppor/jabref/issues/614)
- We added support for drag'n'drop on an entry in the maintable to an external application to get the entry preview dropped. [#11846](https://github.com/JabRef/jabref/pull/11846)
- We added the functionality to double click on a [LaTeX citation](https://docs.jabref.org/advanced/entryeditor/latex-citations) to jump to the respective line in the LaTeX editor. [#11996](https://github.com/JabRef/jabref/issues/11996)
- We added a different background color to the search bar to indicate when the search syntax is wrong. [#11658](https://github.com/JabRef/jabref/pull/11658)
- We added a setting which always adds the literal "Cited on pages" text before each JStyle citation. [#11691](https://github.com/jabref/jabref/issues/11691)
- We added a new plain citation parser that uses LLMs. [#11825](https://github.com/JabRef/jabref/issues/11825)
- We added support for `langid` field for biblatex libraries. [#10868](https://github.com/JabRef/jabref/issues/10868)
- We added support for modifier keys when dropping a file on an entry in the main table. [#12001](https://github.com/JabRef/jabref/pull/12001)
- We added an importer for SSRN URLs. [#12021](https://github.com/JabRef/jabref/pull/12021)
- We added a compare button to the duplicates in the citation relations tab to open the "Possible duplicate entries" window. [#11192](https://github.com/JabRef/jabref/issues/11192)
- We added automatic browser extension install on Windows for Chrome and Edge. [#6076](https://github.com/JabRef/jabref/issues/6076)
- We added support to automatically open a `.bib` file in the current/parent folder if no other library is opened. [koppor#377](https://github.com/koppor/jabref/issues/377)
- We added a search bar for filtering keyboard shortcuts. [#11686](https://github.com/JabRef/jabref/issues/11686)
- We added new modifiers `camel_case`, `camel_case_n`, `short_title`, and `very_short_title` for the [citation key generator](https://docs.jabref.org/setup/citationkeypatterns). [#11367](https://github.com/JabRef/jabref/issues/11367)
- By double clicking on a local citation in the Citation Relations Tab you can now jump the linked entry. [#11955](https://github.com/JabRef/jabref/pull/11955)
- We use the menu icon for background tasks as a progress indicator to visualise an import's progress when dragging and dropping several PDF files into the main table. [#12072](https://github.com/JabRef/jabref/pull/12072)
- The PDF content importer now supports importing title from upto the second page of the PDF. [#12139](https://github.com/JabRef/jabref/issues/12139)

### Changed

- A search in "any" fields ignores the [groups](https://docs.jabref.org/finding-sorting-and-cleaning-entries/groups). [#7996](https://github.com/JabRef/jabref/issues/7996)
- When a communication error with an [online service](https://docs.jabref.org/collect/import-using-online-bibliographic-database) occurs, JabRef displays the HTTP error. [#11223](https://github.com/JabRef/jabref/issues/11223)
- The Pubmed/Medline Plain importer now imports the PMID field as well [#11488](https://github.com/JabRef/jabref/issues/11488)
- The 'Check for updates' menu bar button is now always enabled. [#11485](https://github.com/JabRef/jabref/pull/11485)
- JabRef respects the [configuration for storing files relative to the .bib file](https://docs.jabref.org/finding-sorting-and-cleaning-entries/filelinks#directories-for-files) in more cases. [#11492](https://github.com/JabRef/jabref/pull/11492)
- JabRef does not show finished background tasks in the status bar popup. [#11821](https://github.com/JabRef/jabref/pull/11821)
- We enhanced the indexing speed. [#11502](https://github.com/JabRef/jabref/pull/11502)
- When dropping a file into the main table, after copy or move, the file is now put in the [configured directory and renamed according to the configured patterns](https://docs.jabref.org/finding-sorting-and-cleaning-entries/filelinks#filename-format-and-file-directory-pattern). [#12001](https://github.com/JabRef/jabref/pull/12001)
- ⚠️ Renamed command line parameters `embeddBibfileInPdf` to `embedBibFileInPdf`, `writeMetadatatoPdf` to `writeMetadataToPdf`, and `writeXMPtoPdf` to `writeXmpToPdf`. [#11575](https://github.com/JabRef/jabref/pull/11575)
- The browse button for a Custom theme now opens in the directory of the current used CSS file. [#11597](https://github.com/JabRef/jabref/pull/11597)
- The browse button for a Custom exporter now opens in the directory of the current used exporter file. [#11717](https://github.com/JabRef/jabref/pull/11717)
- ⚠️ We relaxed the escaping requirements for [bracketed patterns](https://docs.jabref.org/setup/citationkeypatterns), which are used for the [citaton key generator](https://docs.jabref.org/advanced/entryeditor#autogenerate-citation-key) and [filename and directory patterns](https://docs.jabref.org/finding-sorting-and-cleaning-entries/filelinks#auto-linking-files). One only needs to write `\"` if a quote sign should be escaped. All other escapings are not necessary (and working) any more. [#11967](https://github.com/JabRef/jabref/pull/11967)
- When importing BibTeX data starging from on a PDF, the XMP metadata takes precedence over Grobid data. [#11992](https://github.com/JabRef/jabref/pull/11992)
- JabRef now uses TLS 1.2 for all HTTPS connections. [#11852](https://github.com/JabRef/jabref/pull/11852)
- We improved the functionality of getting BibTeX data out of PDF files. [#11999](https://github.com/JabRef/jabref/issues/11999)
- We improved the display of long messages in the integrity check dialog. [#11619](https://github.com/JabRef/jabref/pull/11619)
- We improved the undo/redo buttons in the main toolbar and main menu to be disabled when there is nothing to undo/redo. [#8807](https://github.com/JabRef/jabref/issues/8807)
- We improved the DOI detection in PDF imports. [#11782](https://github.com/JabRef/jabref/pull/11782)
- We improved the performance when pasting and importing entries in an existing library. [#11843](https://github.com/JabRef/jabref/pull/11843)
- When fulltext search is selected but indexing is deactivated, a dialog is now shown asking if the user wants to enable indexing now [#9491](https://github.com/JabRef/jabref/issues/9491)
- We changed instances of 'Search Selected' to 'Search Pre-configured' in Web Search Preferences UI. [#11871](https://github.com/JabRef/jabref/pull/11871)
- We added a new CSS style class `main-table` for the main table. [#11881](https://github.com/JabRef/jabref/pull/11881)
- When renaming a file, the old extension is now used if there is none provided in the new name. [#11903](https://github.com/JabRef/jabref/issues/11903)
- When importing a file using "Find Unlinked Files", when one or more file directories are available, the file path will be relativized where possible [koppor#549](https://github.com/koppor/jabref/issues/549)
- We added minimum window sizing for windows dedicated to creating new entries [#11944](https://github.com/JabRef/jabref/issues/11944)
- We changed the name of the library-based file directory from 'General File Directory' to 'Library-specific File Directory' per issue. [#571](https://github.com/koppor/jabref/issues/571)
- We changed the defualt [unwanted charachters](https://docs.jabref.org/setup/citationkeypatterns#removing-unwanted-characters) in the citation key generator and allow a dash (`-`) and colon (`:`) being part of a citation key. [#12144](https://github.com/JabRef/jabref/pull/12144)
- The CitationKey column is now a default shown column for the entry table. [#10510](https://github.com/JabRef/jabref/issues/10510)
- We disabled the actions "Open Terminal here" and "Reveal in file explorer" for unsaved libraries. [#11920](https://github.com/JabRef/jabref/issues/11920)
- JabRef now opens the corresponding directory in the library properties when "Browse" is clicked. [#12223](https://github.com/JabRef/jabref/pull/12223)
- We changed the icon for macOS to be more consistent with Apple's Guidelines [#8443](https://github.com/JabRef/jabref/issues/8443)

### Fixed

- We fixed an issue where certain actions were not disabled when no libraries were open. [#11923](https://github.com/JabRef/jabref/issues/11923)
- We fixed an issue where the "Check for updates" preference was not saved. [#11485](https://github.com/JabRef/jabref/pull/11485)
- We fixed an issue where an exception was thrown after changing "show preview as a tab" in the preferences. [#11515](https://github.com/JabRef/jabref/pull/11515)
- We fixed an issue where JabRef put file paths as absolute path when an entry was created using drag and drop of a PDF file. [#11173](https://github.com/JabRef/jabref/issues/11173)
- We fixed an issue that online and offline mode for new library creation were handled incorrectly. [#11565](https://github.com/JabRef/jabref/pull/11565)
- We fixed an issue with colors in the search bar when dark theme is enabled. [#11569](https://github.com/JabRef/jabref/issues/11569)
- We fixed an issue with query transformers (JStor and others). [#11643](https://github.com/JabRef/jabref/pull/11643)
- We fixed an issue where a new unsaved library was not marked with an asterisk. [#11519](https://github.com/JabRef/jabref/pull/11519)
- We fixed an issue where JabRef starts without window decorations. [#11440](https://github.com/JabRef/jabref/pull/11440)
- We fixed an issue where the entry preview highlight was not working when searching before opening the entry editor. [#11659](https://github.com/JabRef/jabref/pull/11659)
- We fixed an issue where text in Dark mode inside "Citation information" was not readable. [#11512](https://github.com/JabRef/jabref/issues/11512)
- We fixed an issue where the selection of an entry in the table lost after searching for a group. [#3176](https://github.com/JabRef/jabref/issues/3176)
- We fixed the non-functionality of the option "Automatically sync bibliography when inserting citations" in the OpenOffice panel, when enabled in case of JStyles. [#11684](https://github.com/JabRef/jabref/issues/11684)
- We fixed an issue where the library was not marked changed after a migration. [#11542](https://github.com/JabRef/jabref/pull/11542)
- We fixed an issue where rebuilding the full-text search index was not working. [#11374](https://github.com/JabRef/jabref/issues/11374)
- We fixed an issue where the progress of indexing linked files showed an incorrect number of files. [#11378](https://github.com/JabRef/jabref/issues/11378)
- We fixed an issue where the full-text search results were incomplete. [#8626](https://github.com/JabRef/jabref/issues/8626)
- We fixed an issue where search result highlighting was incorrectly highlighting the boolean operators. [#11595](https://github.com/JabRef/jabref/issues/11595)
- We fixed an issue where search result highlighting was broken at complex searches. [#8067](https://github.com/JabRef/jabref/issues/8067)
- We fixed an exception when searching for unlinked files. [#11731](https://github.com/JabRef/jabref/issues/11731)
- We fixed an issue with the link to the full text at the BVB fetcher. [#11852](https://github.com/JabRef/jabref/pull/11852)
- We fixed an issue where two contradicting notifications were shown when cutting an entry in the main table. [#11724](https://github.com/JabRef/jabref/pull/11724)
- We fixed an issue where unescaped braces in the arXiv fetcher were not treated. [#11704](https://github.com/JabRef/jabref/issues/11704)
- We fixed an issue where HTML instead of the fulltext pdf was downloaded when importing arXiv entries. [#4913](https://github.com/JabRef/jabref/issues/4913)
- We fixed an issue where the keywords and crossref fields were not properly focused. [#11177](https://github.com/JabRef/jabref/issues/11177)
- We fixed handling of `\"` in [bracketed patterns](https://docs.jabref.org/setup/citationkeypatterns) containing a RegEx. [#11967](https://github.com/JabRef/jabref/pull/11967)
- We fixed an issue where the Undo/Redo buttons were active even when all libraries are closed. [#11837](https://github.com/JabRef/jabref/issues/11837)
- We fixed an issue where recently opened files were not displayed in the main menu properly. [#9042](https://github.com/JabRef/jabref/issues/9042)
- We fixed an issue where the DOI lookup would show an error when a DOI was found for an entry. [#11850](https://github.com/JabRef/jabref/issues/11850)
- We fixed an issue where <kbd>Tab</kbd> cannot be used to jump to next field in some single-line fields. [#11785](https://github.com/JabRef/jabref/issues/11785)
- We fixed an issue where the "Do not ask again" checkbox was not working, when asking for permission to use Grobid [koppor#556](https://github.com/koppor/jabref/issues/566).
- We fixed an issue where we display warning message for moving attached open files. [#10121](https://github.com/JabRef/jabref/issues/10121)
- We fixed an issue where it was not possible to select selecting content of other user's comments.[#11106](https://github.com/JabRef/jabref/issues/11106)
- We fixed an issue when handling URLs containing a pipe (`|`) character. [#11876](https://github.com/JabRef/jabref/issues/11876)
- We fixed an issue where web search preferences "Custom API key" table modifications not discarded. [#11925](https://github.com/JabRef/jabref/issues/11925)
- We fixed an issue when opening attached files in [extra file columns](https://docs.jabref.org/finding-sorting-and-cleaning-entries/filelinks#adding-additional-columns-to-entry-table-for-file-types). [#12005](https://github.com/JabRef/jabref/issues/12005)
- We fixed an issue where trying to open a library from a failed mounted directory on Mac would cause an error. [#10548](https://github.com/JabRef/jabref/issues/10548)
- We fixed an issue when the preview was out of sync. [#9172](https://github.com/JabRef/jabref/issues/9172)
- We fixed an issue where identifier paste couldn't work with Unicode REPLACEMENT CHARACTER. [#11986](https://github.com/JabRef/jabref/issues/11986)
- We fixed an issue when click on entry at "Check Integrity" wasn't properly focusing the entry and field. [#11997](https://github.com/JabRef/jabref/issues/11997)
- We fixed an issue with the ui not scaling when changing the font size [#11219](https://github.com/JabRef/jabref/issues/11219)
- We fixed an issue where a custom application for external file types would not be saved [#12311](https://github.com/JabRef/jabref/issues/12311)
- We fixed an issue where a file that no longer exists could not be deleted from an entry using keyboard shortcut [#9731](https://github.com/JabRef/jabref/issues/9731)

### Removed

- We removed the description of search strings. [#11542](https://github.com/JabRef/jabref/pull/11542)
- We removed support for importing using the SilverPlatterImporter (`Record INSPEC`). [#11576](https://github.com/JabRef/jabref/pull/11576)
- We removed support for automatically generating file links using the CLI (`--automaticallySetFileLinks`).

## [5.15] – 2024-07-10

### Added

- We made new groups automatically to focus upon creation. [#11449](https://github.com/JabRef/jabref/issues/11449)

### Fixed

- We fixed an issue where JabRef was no longer built for Intel based macs (x86) [#11468](https://github.com/JabRef/jabref/issues/11468)
- We fixed usage when using running on Snapcraft. [#11465](https://github.com/JabRef/jabref/issues/11465)
- We fixed detection for `soffice.exe` on Windows. [#11478](https://github.com/JabRef/jabref/pull/11478)
- We fixed an issue where saving preferences when importing preferences on first run in a snap did not work [forum#4399](https://discourse.jabref.org/t/how-to-report-problems-in-the-distributed-version-5-14-ensuring-that-one-can-no-longer-work-with-jabref/4399/5)

## [5.14] – 2024-07-08

### Added

- We added support for offline extracting references from PDFs following the IEEE format. [#11156](https://github.com/JabRef/jabref/pull/11156)
- We added a new keyboard shortcut  <kbd>ctrl</kbd> + <kbd>,</kbd> to open the preferences. [#11154](https://github.com/JabRef/jabref/pull/11154)
- We added value selection (such as for month) for content selectors in custom entry types. [#11109](https://github.com/JabRef/jabref/issues/11109)
- We added a duplicate checker for the Citation Relations tab. [#10414](https://github.com/JabRef/jabref/issues/10414)
- We added tooltip on main table cells that shows cell content or cell content and entry preview if set in preferences. [10925](https://github.com/JabRef/jabref/issues/10925)
- Added a formatter to remove word enclosing braces. [#11222](https://github.com/JabRef/jabref/issues/11222)
- We added the ability to add a keyword/crossref when typing the separator character (e.g., comma) in the keywords/crossref fields. [#11178](https://github.com/JabRef/jabref/issues/11178)
- We added an exporter and improved the importer for Endnote XML format. [#11137](https://github.com/JabRef/jabref/issues/11137)
- We added support for using BibTeX Style files (BST) in the Preview. [#11102](https://github.com/JabRef/jabref/issues/11102)
- We added support for automatically update LaTeX citations when a LaTeX file is created, removed, or modified. [#10585](https://github.com/JabRef/jabref/issues/10585)

### Changed

- We replaced the word "Key bindings" with "Keyboard shortcuts" in the Preferences tab. [#11153](https://github.com/JabRef/jabref/pull/11153)
- We slightly improved the duplicate check if ISBNs are present. [#8885](https://github.com/JabRef/jabref/issues/8885)
- JabRef no longer downloads HTML files of websites when a PDF was not found. [#10149](https://github.com/JabRef/jabref/issues/10149)
- We added the HTTP message (in addition to the response code) if an error is encountered. [#11341](https://github.com/JabRef/jabref/pull/11341)
- We made label wrap text to fit view size when reviewing external group changes. [#11220](https://github.com/JabRef/jabref/issues/11220)

### Fixed

- We fixed an issue where entry type with duplicate fields prevented opening existing libraries with custom entry types. [#11127](https://github.com/JabRef/jabref/issues/11127)
- We fixed an issue where Markdown rendering removed braces from the text. [#10928](https://github.com/JabRef/jabref/issues/10928)
- We fixed an issue when the file was flagged as changed on disk in the case of content selectors or groups. [#9064](https://github.com/JabRef/jabref/issues/9064)
- We fixed crash on opening the entry editor when auto-completion is enabled. [#11188](https://github.com/JabRef/jabref/issues/11188)
- We fixed the usage of the key binding for "Clear search" (default: <kbd>Escape</kbd>). [#10764](https://github.com/JabRef/jabref/issues/10764)
- We fixed an issue where library shown as unsaved and marked (*) after accepting changes made externally to the file. [#11027](https://github.com/JabRef/jabref/issues/11027)
- We fixed an issue where drag and dropping entries from one library to another was not always working. [#11254](https://github.com/JabRef/jabref/issues/11254)
- We fixed an issue where drag and dropping entries created a shallow copy. [#11160](https://github.com/JabRef/jabref/issues/11160)
- We fixed an issue where imports to a custom group would only work for the first entry [#11085](https://github.com/JabRef/jabref/issues/11085), [#11269](https://github.com/JabRef/jabref/issues/11269)
- We fixed an issue when cursor jumped to the beginning of the line. [#5904](https://github.com/JabRef/jabref/issues/5904)
- We fixed an issue where a new entry was not added to the selected group [#8933](https://github.com/JabRef/jabref/issues/8933)
- We fixed an issue where the horizontal position of the Entry Preview inside the entry editor was not remembered across restarts [#11281](https://github.com/JabRef/jabref/issues/11281)
- We fixed an issue where the search index was not updated after linking PDF files. [#11317](https://github.com/JabRef/jabref/pull/11317)
- We fixed rendering of (first) author with a single letter surname. [forum#4330](https://discourse.jabref.org/t/correct-rendering-of-first-author-with-a-single-letter-surname/4330)
- We fixed that the import of the related articles tab sometimes used the wrong library mode. [#11282](https://github.com/JabRef/jabref/pull/11282)
- We fixed an issue where the entry editor context menu was not shown correctly when JabRef is opened on a second, extended screen [#11323](https://github.com/JabRef/jabref/issues/11323), [#11174](https://github.com/JabRef/jabref/issues/11174)
- We fixed an issue where the value of "Override default font settings" was not applied on startup [#11344](https://github.com/JabRef/jabref/issues/11344)
- We fixed an issue when "Library changed on disk" appeared after a save by JabRef. [#4877](https://github.com/JabRef/jabref/issues/4877)
- We fixed an issue where the Pubmed/Medline Plain importer would not respect the user defined keyword separator [#11413](https://github.com/JabRef/jabref/issues/11413)
- We fixed an issue where the value of "Override default font settings" was not applied on startup [#11344](https://github.com/JabRef/jabref/issues/11344)
- We fixed an issue where DatabaseChangeDetailsView was not scrollable when reviewing external metadata changes [#11220](https://github.com/JabRef/jabref/issues/11220)
- We fixed undo/redo for text fields. [#11420](https://github.com/JabRef/jabref/issues/11420)
- We fixed an issue where clicking on a page number in the search results tab opens a wrong file in the document viewer. [#11432](https://github.com/JabRef/jabref/pull/11432)

### Removed

- We removed the misleading message "Doing a cleanup for X entries" when opening the Cleanup entries dialog [#11463](https://github.com/JabRef/jabref/pull/11463)

## [5.13] – 2024-04-01

### Added

- We converted the "Custom API key" list to a table to be more accessible. [#10926](https://github.com/JabRef/jabref/issues/10926)
- We added a "refresh" button for the LaTeX citations tab in the entry editor. [#10584](https://github.com/JabRef/jabref/issues/10584)
- We added the possibility to show the BibTeX source in the [web search](https://docs.jabref.org/collect/import-using-online-bibliographic-database) import screen. [#560](https://github.com/koppor/jabref/issues/560)
- We added a fetcher for [ISIDORE](https://isidore.science/), simply paste in the link into the text field or the last 6 digits in the link that identify that paper. [#10423](https://github.com/JabRef/jabref/issues/10423)
- When importing entries form the "Citation relations" tab, the field [cites](https://docs.jabref.org/advanced/entryeditor/entrylinks) is now filled according to the relationship between the entries. [#10752](https://github.com/JabRef/jabref/pull/10752)
- We added a new integrity check and clean up option for strings having Unicode characters not encoded in [Unicode "Normalization Form Canonical Composition" (NFC)](https://en.wikipedia.org/wiki/Unicode_equivalence#Normal_forms"). [#10506](https://github.com/JabRef/jabref/issues/10506)
- We added a new group icon column to the main table showing the icons of the entry's groups. [#10801](https://github.com/JabRef/jabref/pull/10801)
- When deleting an entry, the files linked to the entry are now optionally deleted as well. [#10509](https://github.com/JabRef/jabref/issues/10509)
- We added support to move the file to the system trash (instead of deleting it). [#10591](https://github.com/JabRef/jabref/pull/10591)
- We added ability to jump to an entry in the command line using `-j CITATIONKEY`. [koppor#540](https://github.com/koppor/jabref/issues/540)
- We added a new boolean to the style files for Openoffice/Libreoffice integration to switch between ZERO_WIDTH_SPACE (default) and no space. [#10843](https://github.com/JabRef/jabref/pull/10843)
- When pasting HTML into the abstract or a comment field, the hypertext is automatically converted to Markdown. [#10558](https://github.com/JabRef/jabref/issues/10558)
- We added the possibility to redownload files that had been present but are no longer in the specified location. [#10848](https://github.com/JabRef/jabref/issues/10848)
- We added the citation key pattern `[camelN]`. Equivalent to the first N words of the `[camel]` pattern.
- We added importing of static groups and linked files from BibDesk .bib files. [#10381](https://github.com/JabRef/jabref/issues/10381)
- We added ability to export in CFF (Citation File Format) [#10661](https://github.com/JabRef/jabref/issues/10661).
- We added ability to push entries to TeXworks. [#3197](https://github.com/JabRef/jabref/issues/3197)
- We added the ability to zoom in and out in the document viewer using <kbd>Ctrl</kbd> + <kbd>Scroll</kbd>. [#10964](https://github.com/JabRef/jabref/pull/10964)
- We added a Cleanup for removing non-existent files and grouped the related options [#10929](https://github.com/JabRef/jabref/issues/10929)
- We added the functionality to parse the bibliography of PDFs using the GROBID online service. [#10200](https://github.com/JabRef/jabref/issues/10200)
- We added a seperated search bar for the global search window. [#11032](https://github.com/JabRef/jabref/pull/11032)
- We added ability to double-click on an entry in the global search window to select the corresponding entry in the main table. [#11010](https://github.com/JabRef/jabref/pull/11010)
- We added support for BibTeX String constants during copy & paste between libraries. [#10872](https://github.com/JabRef/jabref/issues/10872)
- We added the field `langid` which is important for hyphenation and casing in LaTeX. [#10868](https://github.com/JabRef/jabref/issues/10868)
- Event log entries can now be copied via a context menu. [#11100](https://github.com/JabRef/jabref/issues/11100)

### Changed

- The "Automatically open folders of attached files" preference default status has been changed to enabled on Windows. [koppor#56](https://github.com/koppor/jabref/issues/56)
- The Custom export format now uses the custom DOI base URI in the preferences for the `DOICheck`, if activated [forum#4084](https://discourse.jabref.org/t/export-html-disregards-custom-doi-base-uri/4084)
- The index directories for full text search have now more readable names to increase debugging possibilities using Apache Lucense's Lurk. [#10193](https://github.com/JabRef/jabref/issues/10193)
- The fulltext search also indexes files ending with .pdf (but do not having an explicit file type set). [#10193](https://github.com/JabRef/jabref/issues/10193)
- We changed the arrangement of the lists in the "Citation relations" tab. `Cites` are now on the left and `Cited by` on the right [#10752](https://github.com/JabRef/jabref/pull/10752)
- Sub libraries based on `aux` file can now also be generated if some citations are not found library. [#10775](https://github.com/JabRef/jabref/pull/10775)
- We rearranged the tab order in the entry editor and renamed the "Scite Tab" to "Citation information". [#10821](https://github.com/JabRef/jabref/issues/10821)
- We changed the duplicate handling in the Import entries dialog. Potential duplicate entries are marked with an icon and importing will now trigger the merge dialog [#10914](https://github.com/JabRef/jabref/pull/10914)
- We made the command "Push to TexShop" more robust to allow cite commands with a character before the first slash. [forum#2699](https://discourse.jabref.org/t/push-to-texshop-mac/2699/17?u=siedlerchr)
- We only show the notification "Saving library..." if the library contains more than 2000 entries. [#9803](https://github.com/JabRef/jabref/issues/9803)
- JabRef now keeps previous log files upon start. [#11023](https://github.com/JabRef/jabref/pull/11023)
- When normalizing author names, complete enclosing braces are kept. [#10031](https://github.com/JabRef/jabref/issues/10031)
- We enhanced the dialog for adding new fields in the content selector with a selection box containing a list of standard fields. [#10912](https://github.com/JabRef/jabref/pull/10912)
- We store the citation relations in an LRU cache to avoid bloating the memory and out-of-memory exceptions. [#10958](https://github.com/JabRef/jabref/issues/10958)
- Keywords field are now displayed as tags. [#10910](https://github.com/JabRef/jabref/pull/10910)
- Citation relations now get more information, and have quick access to view the articles in a browser without adding them to the library [#10869](https://github.com/JabRef/jabref/issues/10869)
- Importer/Exporter for CFF format now supports JabRef `cites` and `related` relationships, as well as all fields from the CFF specification. [#10993](https://github.com/JabRef/jabref/issues/10993)
- The XMP-Exporter no longer writes the content of the `file`-field. [#11083](https://github.com/JabRef/jabref/pull/11083)
- We added notes, checks and warnings for the case of selection of non-empty directories while starting a new Systematic Literature Review. [#600](https://github.com/koppor/jabref/issues/600)
- Text in the import dialog (web search results) will now be wrapped to prevent horizontal scrolling. [#10931](https://github.com/JabRef/jabref/issues/10931)
- We improved the error handling when invalid bibdesk-files are encountered [#11117](https://github.com/JabRef/jabref/issues/11117)

### Fixed

- We fixed an issue where the fulltext search button in entry editor used to disappear on click till the search is completed. [#10425](https://github.com/JabRef/jabref/issues/10425)
- We fixed an issue where attempting to cancel the importing/generation of an entry from id is ignored. [#10508](https://github.com/JabRef/jabref/issues/10508)
- We fixed an issue where the preview panel showing the wrong entry (an entry that is not selected in the entry table). [#9172](https://github.com/JabRef/jabref/issues/9172)
- We fixed an issue where HTML-reserved characters like '&' and '<', in addition to HTML entities like '&amp;' were not rendered correctly in entry preview. [#10677](https://github.com/JabRef/jabref/issues/10677)
- The last page of a PDF is now indexed by the full text search. [#10193](https://github.com/JabRef/jabref/issues/10193)
- The entry editor respects the configured custom tabs when showing "Other fields". [#11012](https://github.com/JabRef/jabref/pull/11012)
- The default owner of an entry can be changed again. [#10924](https://github.com/JabRef/jabref/issues/10924)
- We fixed an issue where the duplicate check did not take umlauts or other LaTeX-encoded characters into account. [#10744](https://github.com/JabRef/jabref/pull/10744)
- We fixed the colors of the icon on hover for unset special fields. [#10431](https://github.com/JabRef/jabref/issues/10431)
- We fixed an issue where the CrossRef field did not work if autocompletion was disabled [#8145](https://github.com/JabRef/jabref/issues/8145)
- In biblatex mode, JabRef distinguishes between "Optional fields" and "Optional fields 2" again. [#11022](https://github.com/JabRef/jabref/pull/11022)
- We fixed an issue where exporting`@electronic` and `@online` entry types to the Office XMl would duplicate the field `title`  [#10807](https://github.com/JabRef/jabref/issues/10807)
- We fixed an issue where the `CommentsTab` was not properly formatted when the `defaultOwner` contained capital or special letters. [#10870](https://github.com/JabRef/jabref/issues/10870)
- We fixed an issue where the `File -> Close library` menu item was not disabled when no library was open. [#10948](https://github.com/JabRef/jabref/issues/10948)
- We fixed an issue where the Document Viewer would show the PDF in only half the window when maximized. [#10934](https://github.com/JabRef/jabref/issues/10934)
- Clicking on the crossref and related tags in the entry editor jumps to the linked entry. [#5484](https://github.com/JabRef/jabref/issues/5484) [#9369](https://github.com/JabRef/jabref/issues/9369)
- We fixed an issue where JabRef could not parse absolute file paths from Zotero exports. [#10959](https://github.com/JabRef/jabref/issues/10959)
- We fixed an issue where an exception occured when toggling between "Live" or "Locked" in the internal Document Viewer. [#10935](https://github.com/JabRef/jabref/issues/10935)
- When fetching article information fom IEEE Xplore, the em dash is now converted correctly. [koppor#286](https://github.com/koppor/jabref/issues/286)
- Fixed an issue on Windows where the browser extension reported failure to send an entry to JabRef even though it was sent properly. [JabRef-Browser-Extension#493](https://github.com/JabRef/JabRef-Browser-Extension/issues/493)
- Fixed an issue on Windows where TeXworks path was not resolved if it was installed with MiKTeX. [#10977](https://github.com/JabRef/jabref/issues/10977)
- We fixed an issue with where JabRef would throw an error when using MathSciNet search, as it was unable to parse the fetched JSON coreectly. [10996](https://github.com/JabRef/jabref/issues/10996)
- We fixed an issue where the "Import by ID" function would throw an error when a DOI that contains URL-encoded characters was entered. [#10648](https://github.com/JabRef/jabref/issues/10648)
- We fixed an issue with handling of an "overflow" of authors at `[authIniN]`. [#11087](https://github.com/JabRef/jabref/issues/11087)
- We fixed an issue where an exception occurred when selecting entries in the web search results. [#11081](https://github.com/JabRef/jabref/issues/11081)
- When a new library is unsaved, there is now no warning when fetching entries with PDFs. [#11075](https://github.com/JabRef/jabref/issues/11075)
- We fixed an issue where the message "The libary has been modified by another program" occurred when editing library metadata and saving the library. [#4877](https://github.com/JabRef/jabref/issues/4877)

### Removed

- We removed the predatory journal checks due to a high rate of false positives. [#11066](https://github.com/JabRef/jabref/pull/11066)

## [5.12] – 2023-12-24

### Added

- We added a scite.ai tab in the entry editor that retrieves 'Smart Citation' tallies for citations that have a DOI. [koppor#375](https://github.com/koppor/jabref/issues/375)
- We added a dropdown menu to let users change the reference library during AUX file import. [#10472](https://github.com/JabRef/jabref/issues/10472)
- We added a button to let users reset the cite command to the default value. [#10569](https://github.com/JabRef/jabref/issues/10569)
- We added the option to use System Preference for Light/Dark Theme [#8729](https://github.com/JabRef/jabref/issues/8729).
- We added [scholar.archive.org](https://scholar.archive.org/) as a new fetcher. [#10498](https://github.com/JabRef/jabref/issues/10498)
- We integrated predatory journal checking as part of the Integrity Checker based on the [check-bib-for-predatory](https://github.com/CfKu/check-bib-for-predatory). [koppor#348](https://github.com/koppor/jabref/issues/348)
- We added a 'More options' section in the main table right click menu opening the preferences dialog. [#9432](https://github.com/JabRef/jabref/issues/9432)
- When creating a new group, it inherits the icon of the parent group. [#10521](https://github.com/JabRef/jabref/pull/10521)

### Changed

- We moved the location of the 'Open only one instance of JabRef' preference option from "Network" to "General". [#9306](https://github.com/JabRef/jabref/issues/9306)
- The two previews in the change resolver dialog now have their scrollbars synchronized. [#9576](https://github.com/JabRef/jabref/issues/9576).
- We changed the setting of the keyword separator to accept a single character only. [#177](https://github.com/koppor/jabref/issues/177)
- We replaced "SearchAll" in Web Search by "Search Selected". [#10556](https://github.com/JabRef/jabref/issues/10556)
- Short DOI formatter now checks, if the value is already formatted. If so, it returns the value instead of calling the ShortDOIService again. [#10589](https://github.com/JabRef/jabref/issues/10589)
- We upgraded to JavaFX 21.0.1. As a consequence JabRef requires now macOS 11 or later and GTK 3.8 or later on Linux [10627](https://github.com/JabRef/jabref/pull/10627).
- A user-specific comment fields is not enabled by default, but can be enabled using the "Add" button. [#10424](https://github.com/JabRef/jabref/issues/10424)
- We upgraded to Lucene 9.9 for the fulltext search. The search index will be rebuild. [#10686](https://github.com/JabRef/jabref/pull/10686)
- When using "Copy..." -> "Copy citation key", the delimiter configured at "Push applications" is respected. [#10707](https://github.com/JabRef/jabref/pull/10707)

### Fixed

- We fixed an issue where the added protected term has unwanted leading and trailing whitespaces, where the formatted text has unwanted empty brackets and where the word at the cursor in the textbox can be added to the list. [#10415](https://github.com/JabRef/jabref/issues/10415)
- We fixed an issue where in the merge dialog the file field of entries was not correctly merged when the first and second entry both contained values inside the file field. [#10572](https://github.com/JabRef/jabref/issues/10572)
- We fixed some small inconsistencies in the user interface. [#10507](https://github.com/JabRef/jabref/issues/10507) [#10458](https://github.com/JabRef/jabref/issues/10458) [#10660](https://github.com/JabRef/jabref/issues/10660)
- We fixed the issue where the Hayagriva YAML exporter would not include a parent field for the publisher/series. [#10596](https://github.com/JabRef/jabref/issues/10596)
- We fixed issues in the external file type dialog w.r.t. duplicate entries in the case of a language switch. [#10271](https://github.com/JabRef/jabref/issues/10271)
- We fixed an issue where the right-click action "Copy cite..." did not respect the configured citation command under "External Programs" -> "[Push Applications](https://docs.jabref.org/cite/pushtoapplications)" [#10615](https://github.com/JabRef/jabref/issues/10615)

### Removed

- We removed duplicate filtering and sorting operations in the MainTable when editing BibEntries. [#10619](https://github.com/JabRef/jabref/pull/10619)

## [5.11] – 2023-10-22

### Added

- We added the ability to sort subgroups in Z-A order, as well as by ascending and descending number of subgroups. [#10249](https://github.com/JabRef/jabref/issues/10249)
- We added the possibility to find (and add) papers that cite or are cited by a given paper. [#6187](https://github.com/JabRef/jabref/issues/6187)
- We added an error-specific message for when a download from a URL fails. [#9826](https://github.com/JabRef/jabref/issues/9826)
- We added support for customizing the citation command (e.g., `[@key1,@key2]`) when [pushing to external applications](https://docs.jabref.org/cite/pushtoapplications). [#10133](https://github.com/JabRef/jabref/issues/10133)
- We added an integrity check for more special characters. [#8712](https://github.com/JabRef/jabref/issues/8712)
- We added protected terms described as "Computer science". [#10222](https://github.com/JabRef/jabref/pull/10222)
- We added a link "Get more themes..." in the preferences to that points to [themes.jabref.org](https://themes.jabref.org) allowing the user to download new themes. [#10243](https://github.com/JabRef/jabref/issues/10243)
- We added a fetcher for [LOBID](https://lobid.org/resources/api) resources. [koppor#386](https://github.com/koppor/jabref/issues/386)
- When in `biblatex` mode, the [integrity check](https://docs.jabref.org/finding-sorting-and-cleaning-entries/checkintegrity) for journal titles now also checks the field `journal`.
- We added support for exporting to Hayagriva YAML format. [#10382](https://github.com/JabRef/jabref/issues/10382)
- We added support for pushing citations to [TeXShop](https://pages.uoregon.edu/koch/texshop/) on macOS [forum#2699](https://discourse.jabref.org/t/push-to-texshop-mac/2699).
- We added the 'Bachelor's thesis' type for Biblatex's 'Thesis' EntryType [#10029](https://github.com/JabRef/jabref/issues/10029).

### Changed

- The export formats `listrefs`, `tablerefs`, `tablerefsabsbib`, now use the ISO date format in the footer [#10383](https://github.com/JabRef/jabref/pull/10383).
- When searching for an identifier in the "Web search", the title of the search window is now "Identifier-based Web Search". [#10391](https://github.com/JabRef/jabref/pull/10391)
- The ampersand checker now skips verbatim fields (`file`, `url`, ...). [#10419](https://github.com/JabRef/jabref/pull/10419)
- If no existing document is selected for exporting "XMP annotated pdf" JabRef will now create a new PDF file with a sample text and the metadata. [#10102](https://github.com/JabRef/jabref/issues/10102)
- We modified the DOI cleanup to infer the DOI from an ArXiV ID if it's present. [#10426](https://github.com/JabRef/jabref/issues/10426)
- The ISI importer uses the field `comment` for notes (instead of `review). [#10478](https://github.com/JabRef/jabref/pull/10478)
- If no existing document is selected for exporting "Embedded BibTeX pdf" JabRef will now create a new PDF file with a sample text and the metadata. [#10101](https://github.com/JabRef/jabref/issues/10101)
- Translated titles format no longer raise a warning. [#10459](https://github.com/JabRef/jabref/issues/10459)
- We re-added the empty grey containers in the groups panel to keep an indicator for the current selected group, if displaying of group item count is turned off [#9972](https://github.com/JabRef/jabref/issues/9972)

### Fixed

- We fixed an issue where "Move URL in note field to url field" in the cleanup dialog caused an exception if no note field was present [forum#3999](https://discourse.jabref.org/t/cleanup-entries-cant-get-it-to-work/3999)
- It is possible again to use "current table sort order" for the order of entries when saving. [#9869](https://github.com/JabRef/jabref/issues/9869)
- Passwords can be stored in GNOME key ring. [#10274](https://github.com/JabRef/jabref/issues/10274)
- We fixed an issue where groups based on an aux file could not be created due to an exception [#10350](https://github.com/JabRef/jabref/issues/10350)
- We fixed an issue where the JabRef browser extension could not communicate with JabRef under macOS due to missing files. You should use the `.pkg` for the first installation as it updates all necessary files for the extension [#10308](https://github.com/JabRef/jabref/issues/10308)
- We fixed an issue where the ISBN fetcher returned the entrytype `misc` for certain ISBN numbers [#10348](https://github.com/JabRef/jabref/issues/10348)
- We fixed a bug where an exception was raised when saving less than three export save orders in the preference. [#10157](https://github.com/JabRef/jabref/issues/10157)
- We fixed an issue where it was possible to create a group with no name or with a group separator inside the name [#9776](https://github.com/JabRef/jabref/issues/9776)
- Biblatex's `journaltitle` is now also respected for showing the journal information. [#10397](https://github.com/JabRef/jabref/issues/10397)
- JabRef does not hang anymore when exporting via CLI. [#10380](https://github.com/JabRef/jabref/issues/10380)
- We fixed an issue where it was not possible to save a library on a network share under macOS due to an exception when acquiring a file lock [#10452](https://github.com/JabRef/jabref/issues/10452)
- We fixed an issue where exporting "XMP annotated pdf" without selecting an existing document would produce an exception. [#10102](https://github.com/JabRef/jabref/issues/10102)
- We fixed an issue where the "Enabled" column in the "Protected terms files" tab in the preferences could not be resized [#10285](https://github.com/JabRef/jabref/issues/10285)
- We fixed an issue where after creation of a new library, the new library was not focused. [koppor#592](https://github.com/koppor/jabref/issues/592)
- We fixed an issue where double clicking on an url in the file field would trigger an exception instead of opening the browser [#10480](https://github.com/JabRef/jabref/pull/10480)
- We fixed an issue where scrolling was impossible on dragging a citation on the groups panel. [#9754](https://github.com/JabRef/jabref/issues/9754)
- We fixed an issue where exporting "Embedded BibTeX pdf" without selecting an existing document would produce an exception. [#10101](https://github.com/JabRef/jabref/issues/10101)
- We fixed an issue where there was a failure to access the url link for "eprint" for the ArXiv entry.[#10474](https://github.com/JabRef/jabref/issues/10474)
- We fixed an issue where it was not possible to connect to a shared database once a group with entries was added or other metadata modified [#10336](https://github.com/JabRef/jabref/issues/10336)
- We fixed an issue where middle-button paste in X not always worked [#7905](https://github.com/JabRef/jabref/issues/7905)

## [5.10] – 2023-09-02

### Added

- We added a field showing the BibTeX/biblatex source for added and deleted entries in the "External Changes Resolver" dialog. [#9509](https://github.com/JabRef/jabref/issues/9509)
- We added user-specific comment field so that multiple users can make separate comments. [#543](https://github.com/koppor/jabref/issues/543)
- We added a search history list in the search field's right click menu. [#7906](https://github.com/JabRef/jabref/issues/7906)
- We added a full text fetcher for IACR eprints. [#9651](https://github.com/JabRef/jabref/pull/9651)
- We added "Attach file from URL" to right-click context menu to download and store a file with the reference library. [#9646](https://github.com/JabRef/jabref/issues/9646)
- We enabled updating an existing entry with data from InspireHEP. [#9351](https://github.com/JabRef/jabref/issues/9351)
- We added a fetcher for the Bibliotheksverbund Bayern (experimental). [#9641](https://github.com/JabRef/jabref/pull/9641)
- We added support for more biblatex date formats for parsing dates. [#2753](https://github.com/JabRef/jabref/issues/2753)
- We added support for multiple languages for exporting to and importing references from MS Office. [#9699](https://github.com/JabRef/jabref/issues/9699)
- We enabled scrolling in the groups list when dragging a group on another group. [#2869](https://github.com/JabRef/jabref/pull/2869)
- We added the option to automatically download online files when a new entry is created from an existing ID (e.g., DOI). The option can be disabled in the preferences under "Import and Export". [#9756](https://github.com/JabRef/jabref/issues/9756)
- We added a new Integrity check for unescaped ampersands. [koppor#585](https://github.com/koppor/jabref/issues/585)
- We added support for parsing `$\backslash$` in file paths (as exported by Mendeley). [forum#3470](https://discourse.jabref.org/t/mendeley-bib-import-with-linked-files/3470)
- We added the possibility to automatically fetch entries when an ISBN is pasted on the main table. [#9864](https://github.com/JabRef/jabref/issues/9864)
- We added the option to disable the automatic linking of files in the entry editor [#5105](https://github.com/JabRef/jabref/issues/5105)
- We added the link icon for ISBNs in linked identifiers column. [#9819](https://github.com/JabRef/jabref/issues/9819)
- We added key binding to focus on groups <kbd>alt</kbd> + <kbd>s</kbd> [#9863](https://github.com/JabRef/jabref/issues/9863)
- We added the option to unprotect a text selection, which strips all pairs of curly braces away. [#9950](https://github.com/JabRef/jabref/issues/9950)
- We added drag and drop events for field 'Groups' in entry editor panel. [#569](https://github.com/koppor/jabref/issues/569)
- We added support for parsing MathML in the Medline importer. [#4273](https://github.com/JabRef/jabref/issues/4273)
- We added the ability to search for an identifier (DOI, ISBN, ArXiv ID) directly from 'Web Search'. [#7575](https://github.com/JabRef/jabref/issues/7575) [#9674](https://github.com/JabRef/jabref/issues/9674)
- We added a cleanup activity that identifies a URL or a last-visited-date in the `note` field and moves it to the `url` and `urldate` field respectively. [koppor#216](https://github.com/koppor/jabref/issues/216)
- We enabled the user to change the name of a field in a custom entry type by double-clicking on it. [#9840](https://github.com/JabRef/jabref/issues/9840)
- We added some preferences options to disable online activity. [#10064](https://github.com/JabRef/jabref/issues/10064)
- We integrated two mail actions ("As Email" and "To Kindle") under a new "Send" option in the right-click & Tools menus. The Kindle option creates an email targeted to the user's Kindle email, which can be set in preferences under "External programs" [#6186](https://github.com/JabRef/jabref/issues/6186)
- We added an option to clear recent libraries' history. [#10003](https://github.com/JabRef/jabref/issues/10003)
- We added an option to encrypt and remember the proxy password. [#8055](https://github.com/JabRef/jabref/issues/8055)[#10044](https://github.com/JabRef/jabref/issues/10044)
- We added support for showing journal information, via info buttons next to the `Journal` and `ISSN` fields in the entry editor. [#6189](https://github.com/JabRef/jabref/issues/6189)
- We added support for pushing citations to Sublime Text 3 [#10098](https://github.com/JabRef/jabref/issues/10098)
- We added support for the Finnish language. [#10183](https://github.com/JabRef/jabref/pull/10183)
- We added the option to automatically replaces illegal characters in the filename when adding a file to JabRef. [#10182](https://github.com/JabRef/jabref/issues/10182)
- We added a privacy policy. [#10064](https://github.com/JabRef/jabref/issues/10064)
- We added a tooltip to show the number of entries in a group [#10208](https://github.com/JabRef/jabref/issues/10208)
- We fixed an issue where it was no longer possible to add or remove selected entries to groups via context menu [#10404](https://github.com/JabRef/jabref/issues/10404), [#10317](https://github.com/JabRef/jabref/issues/10317) [#10374](https://github.com/JabRef/jabref/issues/10374)

### Changed

- We replaced "Close" by "Close library" and placed it after "Save all" in the File menu. [#10043](https://github.com/JabRef/jabref/pull/10043)
- We upgraded to Lucene 9.7 for the fulltext search. The search index will be rebuild. [#10036](https://github.com/JabRef/jabref/pull/10036)
- 'Get full text' now also checks the file url. [#568](https://github.com/koppor/jabref/issues/568)
- JabRef writes a new backup file only if there is a change. Before, JabRef created a backup upon start. [#9679](https://github.com/JabRef/jabref/pull/9679)
- We modified the `Add Group` dialog to use the most recently selected group hierarchical context. [#9141](https://github.com/JabRef/jabref/issues/9141)
- We refined the 'main directory not found' error message. [#9625](https://github.com/JabRef/jabref/pull/9625)
- JabRef writes a new backup file only if there is a change. Before, JabRef created a backup upon start. [#9679](https://github.com/JabRef/jabref/pull/9679)
- Backups of libraries are not stored per JabRef version, but collected together. [#9676](https://github.com/JabRef/jabref/pull/9676)
- We streamlined the paths for logs and backups: The parent path fragment is always `logs` or `backups`.
- `log.txt` now contains an entry if a BibTeX entry could not be parsed.
- `log.txt` now contains debug messages. Debugging needs to be enabled explicitly. [#9678](https://github.com/JabRef/jabref/pull/9678)
- `log.txt` does not contain entries for non-found files during PDF indexing. [#9678](https://github.com/JabRef/jabref/pull/9678)
- The hostname is now determined using environment variables (`COMPUTERNAME`/`HOSTNAME`) first. [#9910](https://github.com/JabRef/jabref/pull/9910)
- We improved the Medline importer to correctly import ISO dates for `revised`. [#9536](https://github.com/JabRef/jabref/issues/9536)
- To avoid cluttering of the directory, We always delete the `.sav` file upon successful write. [#9675](https://github.com/JabRef/jabref/pull/9675)
- We improved the unlinking/deletion of multiple linked files of an entry using the <kbd>Delete</kbd> key. [#9473](https://github.com/JabRef/jabref/issues/9473)
- The field names of customized entry types are now exchanged preserving the case. [#9993](https://github.com/JabRef/jabref/pull/9993)
- We moved the custom entry types dialog into the preferences dialog. [#9760](https://github.com/JabRef/jabref/pull/9760)
- We moved the manage content selectors dialog to the library properties. [#9768](https://github.com/JabRef/jabref/pull/9768)
- We moved the preferences menu command from the options menu to the file menu. [#9768](https://github.com/JabRef/jabref/pull/9768)
- We reworked the cross ref labels in the entry editor and added a right click menu. [#10046](https://github.com/JabRef/jabref/pull/10046)
- We reorganized the order of tabs and settings in the library properties. [#9836](https://github.com/JabRef/jabref/pull/9836)
- We changed the handling of an "overflow" of authors at `[authIniN]`: JabRef uses `+` to indicate an overflow. Example: `[authIni2]` produces `A+` (instead of `AB`) for `Aachen and Berlin and Chemnitz`. [#9703](https://github.com/JabRef/jabref/pull/9703)
- We moved the preferences option to open the last edited files on startup to the 'General' tab. [#9808](https://github.com/JabRef/jabref/pull/9808)
- We improved the recognition of DOIs when pasting a link containing a DOI on the maintable. [#9864](https://github.com/JabRef/jabref/issues/9864s)
- We reordered the preferences dialog. [#9839](https://github.com/JabRef/jabref/pull/9839)
- We split the 'Import and Export' tab into 'Web Search' and 'Export'. [#9839](https://github.com/JabRef/jabref/pull/9839)
- We moved the option to run JabRef in memory stick mode into the preferences dialog toolbar. [#9866](https://github.com/JabRef/jabref/pull/9866)
- In case the library contains empty entries, they are not written to disk. [#8645](https://github.com/JabRef/jabref/issues/8645)
- The formatter `remove_unicode_ligatures` is now called `replace_unicode_ligatures`. [#9890](https://github.com/JabRef/jabref/pull/9890)
- We improved the error message when no terminal was found. [#9607](https://github.com/JabRef/jabref/issues/9607)
- In the context of the "systematic literature functionality", we changed the name "database" to "catalog" to use a separate term for online catalogs in comparison to SQL databases. [#9951](https://github.com/JabRef/jabref/pull/9951)
- We now show more fields (including Special Fields) in the dropdown selection for "Save sort order" in the library properties and for "Export sort order" in the preferences. [#10010](https://github.com/JabRef/jabref/issues/10010)
- We now encrypt and store the custom API keys in the OS native credential store. [#10044](https://github.com/JabRef/jabref/issues/10044)
- We changed the behavior of group addition/edit, so that sorting by alphabetical order is not performed by default after the modification. [#10017](https://github.com/JabRef/jabref/issues/10017)
- We fixed an issue with spacing in the cleanup dialogue. [#10081](https://github.com/JabRef/jabref/issues/10081)
- The GVK fetcher now uses the new [K10plus](https://www.bszgbv.de/services/k10plus/) database. [#10189](https://github.com/JabRef/jabref/pull/10189)

### Fixed

- We fixed an issue where clicking the group expansion pane/arrow caused the node to be selected, when it should just expand/detract the node. [#10111](https://github.com/JabRef/jabref/pull/10111)
- We fixed an issue where the browser import would add ' characters before the BibTeX entry on Linux. [#9588](https://github.com/JabRef/jabref/issues/9588)
- We fixed an issue where searching for a specific term with the DOAB fetcher lead to an exception. [#9571](https://github.com/JabRef/jabref/issues/9571)
- We fixed an issue where the "Import" -> "Library to import to" did not show the correct library name if two opened libraries had the same suffix. [#9567](https://github.com/JabRef/jabref/issues/9567)
- We fixed an issue where the rpm-Version of JabRef could not be properly uninstalled and reinstalled. [#9558](https://github.com/JabRef/jabref/issues/9558), [#9603](https://github.com/JabRef/jabref/issues/9603)
- We fixed an issue where the command line export using `--exportMatches` flag does not create an output bib file. [#9581](https://github.com/JabRef/jabref/issues/9581)
- We fixed an issue where custom field in the custom entry types could not be set to mulitline. [#9609](https://github.com/JabRef/jabref/issues/9609)
- We fixed an issue where the Office XML exporter did not resolve BibTeX-Strings when exporting entries. [forum#3741](https://discourse.jabref.org/t/exporting-bibtex-constant-strings-to-ms-office-2007-xml/3741)
- We fixed an issue where the Merge Entries Toolbar configuration was not saved after hitting 'Merge Entries' button. [#9091](https://github.com/JabRef/jabref/issues/9091)
- We fixed an issue where the password is stored in clear text if the user wants to use a proxy with authentication. [#8055](https://github.com/JabRef/jabref/issues/8055)
- JabRef is now more relaxed when parsing field content: In case a field content ended with `\`, the combination `\}` was treated as plain `}`. [#9668](https://github.com/JabRef/jabref/issues/9668)
- We resolved an issue that cut off the number of group entries when it exceeded four digits. [#8797](https://github.com/JabRef/jabref/issues/8797)
- We fixed the issue where the size of the global search window was not retained after closing. [#9362](https://github.com/JabRef/jabref/issues/9362)
- We fixed an issue where the Global Search UI preview is still white in dark theme. [#9362](https://github.com/JabRef/jabref/issues/9362)
- We fixed the double paste issue when <kbd>Cmd</kbd> + <kbd>v</kbd> is pressed on 'New entry from plaintext' dialog. [#9367](https://github.com/JabRef/jabref/issues/9367)
- We fixed an issue where the pin button on the Global Search dialog was located at the bottom and not at the top. [#9362](https://github.com/JabRef/jabref/issues/9362)
- We fixed the log text color in the event log console when using dark mode. [#9732](https://github.com/JabRef/jabref/issues/9732)
- We fixed an issue where searching for unlinked files would include the current library's .bib file. [#9735](https://github.com/JabRef/jabref/issues/9735)
- We fixed an issue where it was no longer possible to connect to a shared mysql database due to an exception. [#9761](https://github.com/JabRef/jabref/issues/9761)
- We fixed an issue where an exception was thrown for the user after <kbd>Ctrl</kbd>+<kbd>Z</kbd> command. [#9737](https://github.com/JabRef/jabref/issues/9737)
- We fixed the citation key generation for [`[authors]`, `[authshort]`, `[authorsAlpha]`, `[authIniN]`, `[authEtAl]`, `[auth.etal]`](https://docs.jabref.org/setup/citationkeypatterns#special-field-markers) to handle `and others` properly. [koppor#626](https://github.com/koppor/jabref/issues/626)
- We fixed the Save/save as file type shows BIBTEX_DB instead of "Bibtex library". [#9372](https://github.com/JabRef/jabref/issues/9372)
- We fixed the default main file directory for non-English Linux users. [#8010](https://github.com/JabRef/jabref/issues/8010)
- We fixed an issue when overwriting the owner was disabled. [#9896](https://github.com/JabRef/jabref/pull/9896)
- We fixed an issue regarding recording redundant prefixes in search history. [#9685](https://github.com/JabRef/jabref/issues/9685)
- We fixed an issue where passing a URL containing a DOI led to a "No entry found" notification. [#9821](https://github.com/JabRef/jabref/issues/9821)
- We fixed some minor visual inconsistencies and issues in the preferences dialog. [#9866](https://github.com/JabRef/jabref/pull/9866)
- The order of save actions is now retained. [#9890](https://github.com/JabRef/jabref/pull/9890)
- We fixed an issue where the order of save actions was not retained in the bib file. [#9890](https://github.com/JabRef/jabref/pull/9890)
- We fixed an issue in the preferences 'External file types' tab ignoring a custom application path in the edit dialog. [#9895](https://github.com/JabRef/jabref/issues/9895)
- We fixed an issue in the preferences where custom columns could be added to the entry table with no qualifier. [#9913](https://github.com/JabRef/jabref/issues/9913)
- We fixed an issue where the encoding header in a bib file was not respected when the file contained a BOM (Byte Order Mark). [#9926](https://github.com/JabRef/jabref/issues/9926)
- We fixed an issue where cli help output for import and export format was inconsistent. [koppor#429](https://github.com/koppor/jabref/issues/429)
- We fixed an issue where the user could select multiple conflicting options for autocompletion at once. [#10181](https://github.com/JabRef/jabref/issues/10181)
- We fixed an issue where no preview could be generated for some entry types and led to an exception. [#9947](https://github.com/JabRef/jabref/issues/9947)
- We fixed an issue where the Linux terminal working directory argument was malformed and therefore ignored upon opening a terminal [#9953](https://github.com/JabRef/jabref/issues/9953)
- We fixed an issue under Linux where under some systems the file instead of the folder was opened. [#9607](https://github.com/JabRef/jabref/issues/9607)
- We fixed an issue where an Automatic Keyword Group could not be deleted in the UI. [#9778](https://github.com/JabRef/jabref/issues/9778)
- We fixed an issue where the citation key pattern `[edtrN_M]` returned the wrong editor. [#9946](https://github.com/JabRef/jabref/pull/9946)
- We fixed an issue where empty grey containers would remain in the groups panel, if displaying of group item count is turned off. [#9972](https://github.com/JabRef/jabref/issues/9972)
- We fixed an issue where fetching an ISBN could lead to application freezing when the fetcher did not return any results. [#9979](https://github.com/JabRef/jabref/issues/9979)
- We fixed an issue where closing a library containing groups and entries caused an exception [#9997](https://github.com/JabRef/jabref/issues/9997)
- We fixed a bug where the editor for strings in a bibliography file did not sort the entries by their keys [#10083](https://github.com/JabRef/jabref/pull/10083)
- We fixed an issues where clicking on the empty space of specific context menu entries would not trigger the associated action. [#8388](https://github.com/JabRef/jabref/issues/8388)
- We fixed an issue where JabRef would not remember whether the window was in fullscreen. [#4939](https://github.com/JabRef/jabref/issues/4939)
- We fixed an issue where the ACM Portal search sometimes would not return entries for some search queries when the article author had no given name. [#10107](https://github.com/JabRef/jabref/issues/10107)
- We fixed an issue that caused high CPU usage and a zombie process after quitting JabRef because of author names autocompletion. [#10159](https://github.com/JabRef/jabref/pull/10159)
- We fixed an issue where files with illegal characters in the filename could be added to JabRef. [#10182](https://github.com/JabRef/jabref/issues/10182)
- We fixed that checked-out radio buttons under "specified keywords" were not displayed as checked after closing and reopening the "edit group" window. [#10248](https://github.com/JabRef/jabref/issues/10248)
- We fixed that when editing groups, checked-out properties such as case sensitive and regular expression (under "Free search expression") were not displayed checked. [#10108](https://github.com/JabRef/jabref/issues/10108)

### Removed

- We removed the support of BibTeXML. [#9540](https://github.com/JabRef/jabref/issues/9540)
- We removed support for Markdown syntax for strikethrough and task lists in comment fields. [#9726](https://github.com/JabRef/jabref/pull/9726)
- We removed the options menu, because the two contents were moved to the File menu or the properties of the library. [#9768](https://github.com/JabRef/jabref/pull/9768)
- We removed the 'File' tab in the preferences and moved its contents to the 'Export' tab. [#9839](https://github.com/JabRef/jabref/pull/9839)
- We removed the "[Collection of Computer Science Bibliographies](https://en.wikipedia.org/wiki/Collection_of_Computer_Science_Bibliographies)" fetcher the websits is no longer available. [#6638](https://github.com/JabRef/jabref/issues/6638)

## [5.9] – 2023-01-06

### Added

- We added a dropdown menu to let users change the library they want to import into during import. [#6177](https://github.com/JabRef/jabref/issues/6177)
- We added the possibility to add/remove a preview style from the selected list using a double click. [#9490](https://github.com/JabRef/jabref/issues/9490)
- We added the option to define fields as "multine" directly in the custom entry types dialog. [#6448](https://github.com/JabRef/jabref/issues/6448)
- We changed the minWidth and the minHeight of the main window, so it won't have a width and/or a height with the value 0. [#9606](https://github.com/JabRef/jabref/issues/9606)

### Changed

- We changed database structure: in MySQL/MariaDB we renamed tables by adding a `JABREF_` prefix, and in PGSQL we moved tables in `jabref` schema. We added `VersionDBStructure` variable in `METADATA` table to indicate current version of structure, this variable is needed for automatic migration. [#9312](https://github.com/JabRef/jabref/issues/9312)
- We moved some preferences options to a new tab in the preferences dialog. [#9442](https://github.com/JabRef/jabref/pull/9442)
- We renamed "Medline abbreviation" to "dotless abbreviation". [#9504](https://github.com/JabRef/jabref/pull/9504)
- We now have more "dots" in the offered journal abbreviations. [#9504](https://github.com/JabRef/jabref/pull/9504)
- We now disable the button "Full text search" in the Searchbar by default [#9527](https://github.com/JabRef/jabref/pull/9527)

### Fixed

- The tab "deprecated fields" is shown in biblatex-mode only. [#7757](https://github.com/JabRef/jabref/issues/7757)
- In case a journal name of an IEEE journal is abbreviated, the "normal" abbreviation is used - and not the one of the IEEE BibTeX strings. [abbrv#91](https://github.com/JabRef/abbrv.jabref.org/issues/91)
- We fixed a performance issue when loading large lists of custom journal abbreviations. [#8928](https://github.com/JabRef/jabref/issues/8928)
- We fixed an issue where the last opened libraries were not remembered when a new unsaved library was open as well. [#9190](https://github.com/JabRef/jabref/issues/9190)
- We fixed an issue where no context menu for the group "All entries" was present. [forum#3682](https://discourse.jabref.org/t/how-sort-groups-a-z-not-subgroups/3682)
- We fixed an issue where extra curly braces in some fields would trigger an exception when selecting the entry or doing an integrity check. [#9475](https://github.com/JabRef/jabref/issues/9475), [#9503](https://github.com/JabRef/jabref/issues/9503)
- We fixed an issue where entering a date in the format "YYYY/MM" in the entry editor date field caused an exception. [#9492](https://github.com/JabRef/jabref/issues/9492)
- For portable versions, the `.deb` file now works on plain debian again. [#9472](https://github.com/JabRef/jabref/issues/9472)
- We fixed an issue where the download of linked online files failed after an import of entries for certain urls. [#9518](https://github.com/JabRef/jabref/issues/9518)
- We fixed an issue where an exception occurred when manually downloading a file from an URL in the entry editor. [#9521](https://github.com/JabRef/jabref/issues/9521)
- We fixed an issue with open office csv file formatting where commas in the abstract field where not escaped. [#9087](https://github.com/JabRef/jabref/issues/9087)
- We fixed an issue with deleting groups where subgroups different from the selected group were deleted. [#9281](https://github.com/JabRef/jabref/issues/9281)

## [5.8] – 2022-12-18

### Added

- We integrated a new three-way merge UI for merging entries in the Entries Merger Dialog, the Duplicate Resolver Dialog, the Entry Importer Dialog, and the External Changes Resolver Dialog. [#8945](https://github.com/JabRef/jabref/pull/8945)
- We added the ability to merge groups, keywords, comments and files when merging entries. [#9022](https://github.com/JabRef/jabref/pull/9022)
- We added a warning message next to the authors field in the merge dialog to warn users when the authors are the same but formatted differently. [#8745](https://github.com/JabRef/jabref/issues/8745)
- The default file directory of a library is used as default directory for [unlinked file lookup](https://docs.jabref.org/collect/findunlinkedfiles#link-the-pdfs-to-your-bib-library). [koppor#546](https://github.com/koppor/jabref/issues/546)
- The properties of an existing systematic literature review (SLR) can be edited. [koppor#604](https://github.com/koppor/jabref/issues/604)
- An systematic literature review (SLR) can now be started from the SLR itself. [#9131](https://github.com/JabRef/jabref/pull/9131), [koppor#601](https://github.com/koppor/jabref/issues/601)
- On startup, JabRef notifies the user if there were parsing errors during opening.
- We added support for the field `fjournal` (in `@article`) for abbreviation and unabbreviation functionalities. [#321](https://github.com/JabRef/jabref/pull/321)
- In case a backup is found, the filename of the backup is shown and one can navigate to the file. [#9311](https://github.com/JabRef/jabref/pull/9311)
- We added support for the Ukrainian and Arabic languages. [#9236](https://github.com/JabRef/jabref/pull/9236), [#9243](https://github.com/JabRef/jabref/pull/9243)

### Changed

- We improved the Citavi Importer to also import so called Knowledge-items into the field `comment` of the corresponding entry [#9025](https://github.com/JabRef/jabref/issues/9025)
- We modified the change case sub-menus and their corresponding tips (displayed when you stay long over the menu) to properly reflect exemplified cases. [#9339](https://github.com/Jabref/jabref/issues/9339)
- We call backup files `.bak` and temporary writing files now `.sav`.
- JabRef keeps 10 older versions of a `.bib` file in the [user data dir](https://github.com/harawata/appdirs#supported-directories) (instead of a single `.sav` (now: `.bak`) file in the directory of the `.bib` file)
- We improved the External Changes Resolver dialog to be more usaable. [#9021](https://github.com/JabRef/jabref/pull/9021)
- We simplified the actions to fast-resolve duplicates to 'Keep Left', 'Keep Right', 'Keep Both' and 'Keep Merged'. [#9056](https://github.com/JabRef/jabref/issues/9056)
- The fallback directory of the file folder now is the general file directory. In case there was a directory configured for a library and this directory was not found, JabRef placed the PDF next to the .bib file and not into the general file directory.
- The global default directory for storing PDFs is now the documents folder in the user's home.
- When adding or editing a subgroup it is placed w.r.t. to alphabetical ordering rather than at the end. [koppor#577](https://github.com/koppor/jabref/issues/577)
- Groups context menu now shows appropriate options depending on number of subgroups. [koppor#579](https://github.com/koppor/jabref/issues/579)
- We modified the "Delete file" dialog and added the full file path to the dialog text. The file path in the title was changed to file name only. [koppor#534](https://github.com/koppor/jabref/issues/534)
- Download from URL now automatically fills with URL from clipboard. [koppor#535](https://github.com/koppor/jabref/issues/535)
- We added HTML and Markdown files to Find Unlinked Files and removed BibTeX. [koppor#547](https://github.com/koppor/jabref/issues/547)
- ArXiv fetcher now retrieves additional data from related DOIs (both ArXiv and user-assigned). [#9170](https://github.com/JabRef/jabref/pull/9170)
- We modified the Directory of Open Access Books (DOAB) fetcher so that it will now also fetch the ISBN when possible. [#8708](https://github.com/JabRef/jabref/issues/8708)
- Genres are now mapped correctly to entry types when importing MODS files. [#9185](https://github.com/JabRef/jabref/issues/9185)
- We changed the button label from "Return to JabRef" to "Return to library" to better indicate the purpose of the action.
- We changed the color of found text from red to high-contrast colors (background: yellow; font color: purple). [koppor#552](https://github.com/koppor/jabref/issues/552)
- We fixed an issue where the wrong icon for a successful import of a bib entry was shown. [#9308](https://github.com/JabRef/jabref/pull/9308)
- We changed the messages after importing unlinked local files to past tense. [koppor#548](https://github.com/koppor/jabref/issues/548)
- We fixed an issue where the wrong icon for a successful import of a bib entry was shown [#9308](https://github.com/JabRef/jabref/pull/9308)
- In the context of the [Cleanup dialog](https://docs.jabref.org/finding-sorting-and-cleaning-entries/cleanupentries) we changed the text of the conversion of BibTeX to biblatex (and vice versa) to make it more clear. [koppor#545](https://github.com/koppor/jabref/issues/545)
- We removed wrapping of string constants when writing to a `.bib` file.
- In the context of a systematic literature review (SLR), a user can now add arbitrary data into `study.yml`. JabRef just ignores this data. [#9124](https://github.com/JabRef/jabref/pull/9124)
- In the context of a systematic literature review (SLR), we reworked the "Define study" parameters dialog. [#9123](https://github.com/JabRef/jabref/pull/9123)
- We upgraded to Lucene 9.4 for the fulltext search. The search index will be rebuild. [#9213](https://github.com/JabRef/jabref/pull/9213)
- We disabled the "change case" menu for empty fields. [#9214](https://github.com/JabRef/jabref/issues/9214)
- We disabled the conversion menu for empty fields. [#9200](https://github.com/JabRef/jabref/issues/9200)

### Fixed

- We fixed an issue where applied save actions on saving the library file would lead to the dialog "The library has been modified by another program" popping up. [#4877](https://github.com/JabRef/jabref/issues/4877)
- We fixed issues with save actions not correctly loaded when opening the library. [#9122](https://github.com/JabRef/jabref/pull/9122)
- We fixed the behavior of "Discard changes" when reopening a modified library. [#9361](https://github.com/JabRef/jabref/issues/9361)
- We fixed several bugs regarding the manual and the autosave of library files that could lead to exceptions. [#9067](https://github.com/JabRef/jabref/pull/9067), [#8484](https://github.com/JabRef/jabref/issues/8484), [#8746](https://github.com/JabRef/jabref/issues/8746), [#6684](https://github.com/JabRef/jabref/issues/6684), [#6644](https://github.com/JabRef/jabref/issues/6644), [#6102](https://github.com/JabRef/jabref/issues/6102), [#6000](https://github.com/JabRef/jabref/issues/6000)
- We fixed an issue where pdfs were re-indexed on each startup. [#9166](https://github.com/JabRef/jabref/pull/9166)
- We fixed an issue when using an unsafe character in the citation key, the auto-linking feature fails to link files. [#9267](https://github.com/JabRef/jabref/issues/9267)
- We fixed an issue where a message about changed metadata would occur on saving although nothing changed. [#9159](https://github.com/JabRef/jabref/issues/9159)
- We fixed an issue where the possibility to generate a subdatabase from an aux file was writing empty files when called from the commandline. [#9115](https://github.com/JabRef/jabref/issues/9115), [forum#3516](https://discourse.jabref.org/t/export-subdatabase-from-aux-file-on-macos-command-line/3516)
- We fixed an issue where author names with tilde accents (for example ñ) were marked as "Names are not in the standard BibTeX format". [#8071](https://github.com/JabRef/jabref/issues/8071)
- We fixed an issue where capitalize didn't capitalize words after hyphen characters. [#9157](https://github.com/JabRef/jabref/issues/9157)
- We fixed an issue where title case didn't capitalize words after en-dash characters and skip capitalization of conjunctions that comes after en-dash characters. [#9068](https://github.com/JabRef/jabref/pull/9068),[#9142](https://github.com/JabRef/jabref/pull/9142)
- We fixed an issue with the message that is displayed when fetcher returns an empty list of entries for given query. [#9195](https://github.com/JabRef/jabref/issues/9195)
- We fixed an issue where editing entry's "date" field in library mode "biblatex" causes an uncaught exception. [#8747](https://github.com/JabRef/jabref/issues/8747)
- We fixed an issue where importing from XMP would fail for certain PDFs. [#9383](https://github.com/JabRef/jabref/issues/9383)
- We fixed an issue that JabRef displayed the wrong group tree after loading. [koppor#637](https://github.com/koppor/jabref/issues/637)
- We fixed that sorting of entries in the maintable by special fields is updated immediately. [#9334](https://github.com/JabRef/jabref/issues/9334)
- We fixed the display of issue, number, eid and pages fields in the entry preview. [#8607](https://github.com/JabRef/jabref/pull/8607), [#8372](https://github.com/JabRef/jabref/issues/8372), [Koppor#514](https://github.com/koppor/jabref/issues/514), [forum#2390](https://discourse.jabref.org/t/unable-to-edit-my-bibtex-file-that-i-used-before-vers-5-1/2390), [forum#3462](https://discourse.jabref.org/t/jabref-5-6-need-help-with-export-from-jabref-to-microsoft-word-entry-preview-of-apa-7-not-rendering-correctly/3462)
- We fixed the page ranges checker to detect article numbers in the pages field (used at [Check Integrity](https://docs.jabref.org/finding-sorting-and-cleaning-entries/checkintegrity)). [#8607](https://github.com/JabRef/jabref/pull/8607)
- The [HtmlToLaTeXFormatter](https://docs.jabref.org/finding-sorting-and-cleaning-entries/saveactions#html-to-latex) keeps single `<` characters.
- We fixed a performance regression when opening large libraries. [#9041](https://github.com/JabRef/jabref/issues/9041)
- We fixed a bug where spaces are trimmed when highlighting differences in the Entries merge dialog. [koppor#371](https://github.com/koppor/jabref/issues/371)
- We fixed some visual glitches with the linked files editor field in the entry editor and increased its height. [#8823](https://github.com/JabRef/jabref/issues/8823)
- We fixed some visual inconsistencies (round corners of highlighted buttons). [#8806](https://github.com/JabRef/jabref/issues/8806)
- We fixed an issue where JabRef would not exit when a connection to a LibreOffice document was established previously and the document is still open. [#9075](https://github.com/JabRef/jabref/issues/9075)
- We fixed an issue about selecting the save order in the preferences. [#9147](https://github.com/JabRef/jabref/issues/9147)
- We fixed an issue where an exception when fetching a DOI was not logged correctly. [koppor#627](https://github.com/koppor/jabref/issues/627)
- We fixed an issue where a user could not open an attached file in a new unsaved library. [#9386](https://github.com/JabRef/jabref/issues/9386)
- We fixed a typo within a connection error message. [koppor#625](https://github.com/koppor/jabref/issues/625)
- We fixed an issue where journal abbreviations would not abbreviate journal titles with escaped ampersands (\\&). [#8948](https://github.com/JabRef/jabref/issues/8948)
- We fixed the readability of the file field in the dark theme. [#9340](https://github.com/JabRef/jabref/issues/9340)
- We fixed an issue where the 'close dialog' key binding was not closing the Preferences dialog. [#8888](https://github.com/jabref/jabref/issues/8888)
- We fixed an issue where a known journal's medline/dot-less abbreviation does not switch to the full name. [#9370](https://github.com/JabRef/jabref/issues/9370)
- We fixed an issue where hitting enter on the search field within the preferences dialog closed the dialog. [koppor#630](https://github.com/koppor/jabref/issues/630)
- We fixed the "Cleanup entries" dialog is partially visible. [#9223](https://github.com/JabRef/jabref/issues/9223)
- We fixed an issue where font size preferences did not apply correctly to preference dialog window and the menu bar. [#8386](https://github.com/JabRef/jabref/issues/8386) and [#9279](https://github.com/JabRef/jabref/issues/9279)
- We fixed the display of the "Customize Entry Types" dialog title. [#9198](https://github.com/JabRef/jabref/issues/9198)
- We fixed an issue where the CSS styles are missing in some dialogs. [#9150](https://github.com/JabRef/jabref/pull/9150)
- We fixed an issue where controls in the preferences dialog could outgrow the window. [#9017](https://github.com/JabRef/jabref/issues/9017)
- We fixed an issue where highlighted text color for entry merge dialogue was not clearly visible. [#9192](https://github.com/JabRef/jabref/issues/9192)

### Removed

- We removed "last-search-date" from the systematic literature review feature, because the last-search-date can be deducted from the git logs. [#9116](https://github.com/JabRef/jabref/pull/9116)
- We removed the [CiteseerX](https://docs.jabref.org/collect/import-using-online-bibliographic-database#citeseerx) fetcher, because the API used by JabRef is sundowned. [#9466](https://github.com/JabRef/jabref/pull/9466)

## [5.7] – 2022-08-05

### Added

- We added a fetcher for [Biodiversity Heritage Library](https://www.biodiversitylibrary.org/). [8539](https://github.com/JabRef/jabref/issues/8539)
- We added support for multiple messages in the snackbar. [#7340](https://github.com/JabRef/jabref/issues/7340)
- We added an extra option in the 'Find Unlinked Files' dialog view to ignore unnecessary files like Thumbs.db, DS_Store, etc. [koppor#373](https://github.com/koppor/jabref/issues/373)
- JabRef now writes log files. Linux: `$home/.cache/jabref/logs/version`, Windows: `%APPDATA%\..\Local\harawata\jabref\version\logs`, Mac: `Users/.../Library/Logs/jabref/version`
- We added an importer for Citavi backup files, support ".ctv5bak" and ".ctv6bak" file formats. [#8322](https://github.com/JabRef/jabref/issues/8322)
- We added a feature to drag selected entries and drop them to other opened inactive library tabs [koppor521](https://github.com/koppor/jabref/issues/521).
- We added support for the [biblatex-apa](https://github.com/plk/biblatex-apa) legal entry types `Legislation`, `Legadminmaterial`, `Jurisdiction`, `Constitution` and `Legal` [#8931](https://github.com/JabRef/jabref/issues/8931)

### Changed

- The file column in the main table now shows the corresponding defined icon for the linked file [8930](https://github.com/JabRef/jabref/issues/8930).
- We improved the color of the selected entries and the color of the summary in the Import Entries Dialog in the dark theme. [#7927](https://github.com/JabRef/jabref/issues/7927)
- We upgraded to Lucene 9.2 for the fulltext search.
  Thus, the now created search index cannot be read from older versions of JabRef anylonger.
  ⚠️ JabRef will recreate the index in a new folder for new files and this will take a long time for a huge library.
  Moreover, switching back and forth JabRef versions and meanwhile adding PDFs also requires rebuilding the index now and then.
  [#8868](https://github.com/JabRef/jabref/pull/8868)
- We improved the Latex2Unicode conversion [#8639](https://github.com/JabRef/jabref/pull/8639)
- Writing BibTeX data into a PDF (XMP) removes braces. [#8452](https://github.com/JabRef/jabref/issues/8452)
- Writing BibTeX data into a PDF (XMP) does not write the `file` field.
- Writing BibTeX data into a PDF (XMP) considers the configured keyword separator (and does not use "," as default any more)
- The Medline/Pubmed search now also supports the [default fields and operators for searching](https://docs.jabref.org/collect/import-using-online-bibliographic-database#search-syntax). [forum#3554](https://discourse.jabref.org/t/native-pubmed-search/3354)
- We improved group expansion arrow that prevent it from activating group when expanding or collapsing. [#7982](https://github.com/JabRef/jabref/issues/7982), [#3176](https://github.com/JabRef/jabref/issues/3176)
- When configured SSL certificates changed, JabRef warns the user to restart to apply the configuration.
- We improved the appearances and logic of the "Manage field names & content" dialog, and renamed it to "Automatic field editor". [#6536](https://github.com/JabRef/jabref/issues/6536)
- We improved the message explaining the options when modifying an automatic keyword group [#8911](https://github.com/JabRef/jabref/issues/8911)
- We moved the preferences option "Warn about duplicates on import" option from the tab "File" to the tab "Import and Export". [koppor#570](https://github.com/koppor/jabref/issues/570)
- When JabRef encounters `% Encoding: UTF-8` header, it is kept during writing (and not removed). [#8964](https://github.com/JabRef/jabref/pull/8964)
- We replace characters which cannot be decoded using the specified encoding by a (probably another) valid character. This happens if JabRef detects the wrong charset (e.g., UTF-8 instead of Windows 1252). One can use the [Integrity Check](https://docs.jabref.org/finding-sorting-and-cleaning-entries/checkintegrity) to find those characters.

### Fixed

- We fixed an issue where linked fails containing parts of the main file directory could not be opened. [#8991](https://github.com/JabRef/jabref/issues/8991)
- Linked files with an absolute path can be opened again. [#8991](https://github.com/JabRef/jabref/issues/8991)
- We fixed an issue where the user could not rate an entry in the main table when an entry was not yet ranked. [#5842](https://github.com/JabRef/jabref/issues/5842)
- We fixed an issue that caused JabRef to sometimes open multiple instances when "Remote Operation" is enabled. [#8653](https://github.com/JabRef/jabref/issues/8653)
- We fixed an issue where linked files with the filetype "application/pdf" in an entry were not shown with the correct PDF-Icon in the main table [8930](https://github.com/JabRef/jabref/issues/8930)
- We fixed an issue where "open folder" for linked files did not open the folder and did not select the file unter certain Linux desktop environments [#8679](https://github.com/JabRef/jabref/issues/8679), [#8849](https://github.com/JabRef/jabref/issues/8849)
- We fixed an issue where the content of a big shared database library is not shown [#8788](https://github.com/JabRef/jabref/issues/8788)
- We fixed the unnecessary horizontal scroll bar in group panel [#8467](https://github.com/JabRef/jabref/issues/8467)
- We fixed an issue where the notification bar message, icon and actions appeared to be invisible. [#8761](https://github.com/JabRef/jabref/issues/8761)
- We fixed an issue where deprecated fields tab is shown when the fields don't contain any values. [#8396](https://github.com/JabRef/jabref/issues/8396)
- We fixed an issue where an exception for DOI search occurred when the DOI contained urlencoded characters. [#8787](https://github.com/JabRef/jabref/issues/8787)
- We fixed an issue which allow us to select and open identifiers from a popup list in the maintable [#8758](https://github.com/JabRef/jabref/issues/8758), [8802](https://github.com/JabRef/jabref/issues/8802)
- We fixed an issue where the escape button had no functionality within the "Filter groups" textfield. [koppor#562](https://github.com/koppor/jabref/issues/562)
- We fixed an issue where the exception that there are invalid characters in filename. [#8786](https://github.com/JabRef/jabref/issues/8786)
- When the proxy configuration removed the proxy user/password, this change is applied immediately.
- We fixed an issue where removing several groups deletes only one of them. [#8390](https://github.com/JabRef/jabref/issues/8390)
- We fixed an issue where the Sidepane (groups, web search and open office) width is not remembered after restarting JabRef. [#8907](https://github.com/JabRef/jabref/issues/8907)
- We fixed a bug where switching between themes will cause an error/exception. [#8939](https://github.com/JabRef/jabref/pull/8939)
- We fixed a bug where files that were deleted in the source bibtex file were kept in the index. [#8962](https://github.com/JabRef/jabref/pull/8962)
- We fixed "Error while sending to JabRef" when the browser extension interacts with JabRef. [JabRef-Browser-Extension#479](https://github.com/JabRef/JabRef-Browser-Extension/issues/479)
- We fixed a bug where updating group view mode (intersection or union) requires re-selecting groups to take effect. [#6998](https://github.com/JabRef/jabref/issues/6998)
- We fixed a bug that prevented external group metadata changes from being merged. [#8873](https://github.com/JabRef/jabref/issues/8873)
- We fixed the shared database opening dialog to remember autosave folder and tick. [#7516](https://github.com/JabRef/jabref/issues/7516)
- We fixed an issue where name formatter could not be saved. [#9120](https://github.com/JabRef/jabref/issues/9120)
- We fixed a bug where after the export of Preferences, custom exports were duplicated. [#10176](https://github.com/JabRef/jabref/issues/10176)

### Removed

- We removed the social media buttons for our Twitter and Facebook pages. [#8774](https://github.com/JabRef/jabref/issues/8774)

## [5.6] – 2022-04-25

### Added

- We enabled the user to customize the API Key for some fetchers. [#6877](https://github.com/JabRef/jabref/issues/6877)
- We added an extra option when right-clicking an entry in the Entry List to copy either the DOI or the DOI url.
- We added a fetcher for [Directory of Open Access Books (DOAB)](https://doabooks.org/) [8576](https://github.com/JabRef/jabref/issues/8576)
- We added an extra option to ask the user whether they want to open to reveal the folder holding the saved file with the file selected. [#8195](https://github.com/JabRef/jabref/issues/8195)
- We added a new section to network preferences to allow using custom SSL certificates. [#8126](https://github.com/JabRef/jabref/issues/8126)
- We improved the version check to take also beta version into account and now redirect to the right changelog for the version.
- We added two new web and fulltext fetchers: SemanticScholar and ResearchGate.
- We added notifications on success and failure when writing metadata to a PDF-file. [#8276](https://github.com/JabRef/jabref/issues/8276)
- We added a cleanup action that escapes `$` (by adding a backslash in front). [#8673](https://github.com/JabRef/jabref/issues/8673)

### Changed

- We upgraded to Lucene 9.1 for the fulltext search.
  Thus, the now created search index cannot be read from older versions of JabRef any longer.
  ⚠️ JabRef will recreate the index in a new folder for new files and this will take a long time for a huge library.
  Moreover, switching back and forth JabRef versions and meanwhile adding PDFs also requires rebuilding the index now and then.
  [#8362](https://github.com/JabRef/jabref/pull/8362)
- We changed the list of CSL styles to those that support formatting bibliographies. [#8421](https://github.com/JabRef/jabref/issues/8421) [citeproc-java#116](https://github.com/michel-kraemer/citeproc-java/issues/116)
- The CSL preview styles now also support displaying data from cross references entries that are linked via the `crossref` field. [#7378](https://github.com/JabRef/jabref/issues/7378)
- We made the Search button in Web Search wider. We also skewed the panel titles to the left. [#8397](https://github.com/JabRef/jabref/issues/8397)
- We introduced a preference to disable fulltext indexing. [#8468](https://github.com/JabRef/jabref/issues/8468)
- When exporting entries, the encoding is always UTF-8.
- When embedding BibTeX data into a PDF, the encoding is always UTF-8.
- We replaced the [OttoBib](https://en.wikipedia.org/wiki/OttoBib) fetcher by a fetcher by [OpenLibrary](https://openlibrary.org/dev/docs/api/books). [#8652](https://github.com/JabRef/jabref/issues/8652)
- We first fetch ISBN data from OpenLibrary, if nothing found, ebook.de is tried.
- We now only show a warning when exiting for tasks that will not be recovered automatically upon relaunch of JabRef. [#8468](https://github.com/JabRef/jabref/issues/8468)

### Fixed

- We fixed an issue where right clicking multiple entries and pressing "Change entry type" would only change one entry. [#8654](https://github.com/JabRef/jabref/issues/8654)
- We fixed an issue where it was no longer possible to add or delete multiple files in the `file` field in the entry editor. [#8659](https://github.com/JabRef/jabref/issues/8659)
- We fixed an issue where the author's lastname was not used for the citation key generation if it started with a lowercase letter. [#8601](https://github.com/JabRef/jabref/issues/8601)
- We fixed an issue where custom "Protected terms" files were missing after a restart of JabRef. [#8608](https://github.com/JabRef/jabref/issues/8608)
- We fixed an issue where JabRef could not start due to a missing directory for the fulltex index. [#8579](https://github.com/JabRef/jabref/issues/8579)
- We fixed an issue where long article numbers in the `pages` field would cause an exception and preventing the citation style to display. [#8381](https://github.com/JabRef/jabref/issues/8381), [citeproc-java](https://github.com/michel-kraemer/citeproc-java/issues/114)
- We fixed an issue where online links in the file field were not detected correctly and could produce an exception. [#8510](https://github.com/JabRef/jabref/issues/8510)
- We fixed an issue where an exception could occur when saving the preferences [#7614](https://github.com/JabRef/jabref/issues/7614)
- We fixed an issue where "Copy DOI url" in the right-click menu of the Entry List would just copy the DOI and not the DOI url. [#8389](https://github.com/JabRef/jabref/issues/8389)
- We fixed an issue where opening the console from the drop-down menu would cause an exception. [#8466](https://github.com/JabRef/jabref/issues/8466)
- We fixed an issue when reading non-UTF-8 encoded. When no encoding header is present, the encoding is now detected from the file content (and the preference option is disregarded). [#8417](https://github.com/JabRef/jabref/issues/8417)
- We fixed an issue where pasting a URL was replacing `+` signs by spaces making the URL unreachable. [#8448](https://github.com/JabRef/jabref/issues/8448)
- We fixed an issue where creating subsidiary files from aux files created with some versions of biblatex would produce incorrect results. [#8513](https://github.com/JabRef/jabref/issues/8513)
- We fixed an issue where opening the changelog from withing JabRef led to a 404 error. [#8563](https://github.com/JabRef/jabref/issues/8563)
- We fixed an issue where not all found unlinked local files were imported correctly due to some race condition. [#8444](https://github.com/JabRef/jabref/issues/8444)
- We fixed an issue where Merge entries dialog exceeds screen boundaries.
- We fixed an issue where the app lags when selecting an entry after a fresh start. [#8446](https://github.com/JabRef/jabref/issues/8446)
- We fixed an issue where no citationkey was generated on import, pasting a doi or an entry on the main table. [8406](https://github.com/JabRef/jabref/issues/8406), [koppor#553](https://github.com/koppor/jabref/issues/553)
- We fixed an issue where accent search does not perform consistently. [#6815](https://github.com/JabRef/jabref/issues/6815)
- We fixed an issue where the incorrect entry was selected when "New Article" is pressed while search filters are active. [#8674](https://github.com/JabRef/jabref/issues/8674)
- We fixed an issue where "Write BibTeXEntry metadata to PDF" button remains enabled while writing to PDF is in-progress. [#8691](https://github.com/JabRef/jabref/issues/8691)

### Removed

- We removed the option to copy CSL Citation styles data as `XSL_FO`, `ASCIIDOC`, and `RTF` as these have not been working since a long time and are no longer supported in the external library used for processing the styles. [#7378](https://github.com/JabRef/jabref/issues/7378)
- We removed the option to configure the default encoding. The default encoding is now hard-coded to the modern UTF-8 encoding.

## [5.5] – 2022-01-17

### Changed

- We integrated the external file types dialog directly inside the preferences. [#8341](https://github.com/JabRef/jabref/pull/8341)
- We disabled the add group button color change after adding 10 new groups. [#8051](https://github.com/JabRef/jabref/issues/8051)
- We inverted the logic for resolving [BibTeX strings](https://docs.jabref.org/advanced/strings). This helps to keep `#` chars. By default String resolving is only activated for a couple of standard fields. The list of fields can be modified in the preferences. [#7010](https://github.com/JabRef/jabref/issues/7010), [#7012](https://github.com/JabRef/jabref/issues/7012), [#8303](https://github.com/JabRef/jabref/issues/8303)
- We moved the search box in preview preferences closer to the available citation styles list. [#8370](https://github.com/JabRef/jabref/pull/8370)
- Changing the preference to show the preview panel as a separate tab now has effect without restarting JabRef. [#8370](https://github.com/JabRef/jabref/pull/8370)
- We enabled switching themes in JabRef without the need to restart JabRef. [#7335](https://github.com/JabRef/jabref/pull/7335)
- We added support for the field `day`, `rights`, `coverage` and `language` when reading XMP data in Dublin Core format. [#8491](https://github.com/JabRef/jabref/issues/8491)

### Fixed

- We fixed an issue where the preferences for "Search and store files relative to library file location" where ignored when the "Main file directory" field was not empty [#8385](https://github.com/JabRef/jabref/issues/8385)
- We fixed an issue where `#`chars in certain fields would be interpreted as BibTeX strings [#7010](https://github.com/JabRef/jabref/issues/7010), [#7012](https://github.com/JabRef/jabref/issues/7012), [#8303](https://github.com/JabRef/jabref/issues/8303)
- We fixed an issue where the fulltext search on an empty library with no documents would lead to an exception [koppor#522](https://github.com/koppor/jabref/issues/522)
- We fixed an issue where clicking on "Accept changes" in the merge dialog would lead to an exception [forum#2418](https://discourse.jabref.org/t/the-library-has-been-modified-by-another-program/2418/8)
- We fixed an issue where clicking on headings in the entry preview could lead to an exception. [#8292](https://github.com/JabRef/jabref/issues/8292)
- We fixed an issue where IntegrityCheck used the system's character encoding instead of the one set by the library or in preferences [#8022](https://github.com/JabRef/jabref/issues/8022)
- We fixed an issue about empty metadata in library properties when called from the right click menu. [#8358](https://github.com/JabRef/jabref/issues/8358)
- We fixed an issue where someone could add a duplicate field in the customize entry type dialog. [#8194](https://github.com/JabRef/jabref/issues/8194)
- We fixed a typo in the library properties tab: "String constants". There, one can configure [BibTeX string constants](https://docs.jabref.org/advanced/strings).
- We fixed an issue when writing a non-UTF-8 encoded file: The header is written again. [#8417](https://github.com/JabRef/jabref/issues/8417)
- We fixed an issue where folder creation during systemic literature review failed due to an illegal fetcher name. [#8552](https://github.com/JabRef/jabref/pull/8552)

## [5.4] – 2021-12-20

### Added

- We added confirmation dialog when user wants to close a library where any empty entries are detected. [#8096](https://github.com/JabRef/jabref/issues/8096)
- We added import support for CFF files. [#7945](https://github.com/JabRef/jabref/issues/7945)
- We added the option to copy the DOI of an entry directly from the context menu copy submenu. [#7826](https://github.com/JabRef/jabref/issues/7826)
- We added a fulltext search feature. [#2838](https://github.com/JabRef/jabref/pull/2838)
- We improved the deduction of bib-entries from imported fulltext pdfs. [#7947](https://github.com/JabRef/jabref/pull/7947)
- We added `unprotect_terms` to the list of bracketed pattern modifiers [#7960](https://github.com/JabRef/jabref/pull/7960)
- We added a dialog that allows to parse metadata from linked pdfs. [#7929](https://github.com/JabRef/jabref/pull/7929)
- We added an icon picker in group edit dialog. [#6142](https://github.com/JabRef/jabref/issues/6142)
- We added a preference to Opt-In to JabRef's online metadata extraction service (Grobid) usage. [#8002](https://github.com/JabRef/jabref/pull/8002)
- We readded the possibility to display the search results of all databases ("Global Search"). It is shown in a separate window. [#4096](https://github.com/JabRef/jabref/issues/4096)
- We readded the possibility to keep the search string when switching tabs. It is implemented by a toggle button. [#4096](https://github.com/JabRef/jabref/issues/4096#issuecomment-575986882)
- We allowed the user to also preview the available citation styles in the preferences besides the selected ones [#8108](https://github.com/JabRef/jabref/issues/8108)
- We added an option to search the available citation styles by name in the preferences [#8108](https://github.com/JabRef/jabref/issues/8108)
- We added an option to generate bib-entries from ID through a popover in the toolbar. [#4183](https://github.com/JabRef/jabref/issues/4183)
- We added a menu option in the right click menu of the main table tabs to display the library properties. [#6527](https://github.com/JabRef/jabref/issues/6527)
- When a `.bib` file ("library") was saved successfully, a notification is shown

### Changed

- Local library settings may overwrite the setting "Search and store files relative to library file location" [#8179](https://github.com/JabRef/jabref/issues/8179)
- The option "Fit table horizontally on screen" in the "Entry table" preferences is now disabled by default [#8148](https://github.com/JabRef/jabref/pull/8148)
- We improved the preferences and descriptions in the "Linked files" preferences tab [#8148](https://github.com/JabRef/jabref/pull/8148)
- We slightly changed the layout of the Journal tab in the preferences for ui consistency. [#7937](https://github.com/JabRef/jabref/pull/7937)
- The JabRefHost on Windows now writes a temporary file and calls `-importToOpen` instead of passing the bibtex via `-importBibtex`. [#7374](https://github.com/JabRef/jabref/issues/7374), [JabRef Browser Ext #274](https://github.com/JabRef/JabRef-Browser-Extension/issues/274)
- We reordered some entries in the right-click menu of the main table. [#6099](https://github.com/JabRef/jabref/issues/6099)
- We merged the barely used ImportSettingsTab and the CustomizationTab in the preferences into one single tab and moved the option to allow Integers in Edition Fields in Bibtex-Mode to the EntryEditor tab. [#7849](https://github.com/JabRef/jabref/pull/7849)
- We moved the export order in the preferences from `File` to `Import and Export`. [#7935](https://github.com/JabRef/jabref/pull/7935)
- We reworked the export order in the preferences and the save order in the library preferences. You can now set more than three sort criteria in your library preferences. [#7935](https://github.com/JabRef/jabref/pull/7935)
- The metadata-to-pdf actions now also embeds the bibfile to the PDF. [#8037](https://github.com/JabRef/jabref/pull/8037)
- The snap was updated to use the core20 base and to use lzo compression for better startup performance [#8109](https://github.com/JabRef/jabref/pull/8109)
- We moved the union/intersection view button in the group sidepane to the left of the other controls. [#8202](https://github.com/JabRef/jabref/pull/8202)
- We improved the Drag and Drop behavior in the "Customize Entry Types" Dialog [#6338](https://github.com/JabRef/jabref/issues/6338)
- When determining the URL of an ArXiV eprint, the URL now points to the version [#8149](https://github.com/JabRef/jabref/pull/8149)
- We Included all standard fields with citation key when exporting to Old OpenOffice/LibreOffice Calc Format [#8176](https://github.com/JabRef/jabref/pull/8176)
- In case the database is encoded with `UTF8`, the `% Encoding` marker is not written anymore
- The written `.bib` file has the same line endings [#390](https://github.com/koppor/jabref/issues/390)
- The written `.bib` file always has a final line break
- The written `.bib` file keeps the newline separator of the loaded `.bib` file
- We present options to manually enter an article or return to the New Entry menu when the fetcher DOI fails to find an entry for an ID [#7870](https://github.com/JabRef/jabref/issues/7870)
- We trim white space and non-ASCII characters from DOI [#8127](https://github.com/JabRef/jabref/issues/8127)
- The duplicate checker now inspects other fields in case no difference in the required and optional fields are found.
- We reworked the library properties dialog and integrated the `Library > Preamble`, `Library > Citation key pattern` and `Library > String constants dialogs` [#8264](https://github.com/JabRef/jabref/pulls/8264)
- We improved the startup time of JabRef by switching from the logging library `log4j2` to `tinylog` [#8007](https://github.com/JabRef/jabref/issues/8007)

### Fixed

- We fixed an issue where an exception occurred when pasting an entry with a publication date-range of the form 1910/1917 [#7864](https://github.com/JabRef/jabref/issues/7864)
- We fixed an issue where an exception occurred when a preview style was edited and afterwards another preview style selected. [#8280](https://github.com/JabRef/jabref/issues/8280)
- We fixed an issue where the actions to move a file to a directory were incorrectly disabled. [#7908](https://github.com/JabRef/jabref/issues/7908)
- We fixed an issue where an exception occurred when a linked online file was edited in the entry editor [#8008](https://github.com/JabRef/jabref/issues/8008)
- We fixed an issue when checking for a new version when JabRef is used behind a corporate proxy. [#7884](https://github.com/JabRef/jabref/issues/7884)
- We fixed some icons that were drawn in the wrong color when JabRef used a custom theme. [#7853](https://github.com/JabRef/jabref/issues/7853)
- We fixed an issue where the `Aux file` on `Edit group` doesn't support relative sub-directories path to import. [#7719](https://github.com/JabRef/jabref/issues/7719).
- We fixed an issue where it was impossible to add or modify groups. [#7912](https://github.com/JabRef/jabref/pull/793://github.com/JabRef/jabref/pull/7921)
- We fixed an issue about the visible side pane components being out of sync with the view menu. [#8115](https://github.com/JabRef/jabref/issues/8115)
- We fixed an issue where the side pane would not close when all its components were closed. [#8082](https://github.com/JabRef/jabref/issues/8082)
- We fixed an issue where exported entries from a Citavi bib containing URLs could not be imported [#7882](https://github.com/JabRef/jabref/issues/7882)
- We fixed an issue where the icons in the search bar had the same color, toggled as well as untoggled. [#8014](https://github.com/JabRef/jabref/pull/8014)
- We fixed an issue where typing an invalid UNC path into the "Main file directory" text field caused an error. [#8107](https://github.com/JabRef/jabref/issues/8107)
- We fixed an issue where "Open Folder" didn't select the file on macOS in Finder [#8130](https://github.com/JabRef/jabref/issues/8130)
- We fixed an issue where importing PDFs resulted in an uncaught exception [#8143](https://github.com/JabRef/jabref/issues/8143)
- We fixed "The library has been modified by another program" showing up when line breaks change [#4877](https://github.com/JabRef/jabref/issues/4877)
- The default directory of the "LaTeX Citations" tab is now the directory of the currently opened database (and not the directory chosen at the last open file dialog or the last database save) [koppor#538](https://github.com/koppor/jabref/issues/538)
- When writing a bib file, the `NegativeArraySizeException` should not occur [#8231](https://github.com/JabRef/jabref/issues/8231) [#8265](https://github.com/JabRef/jabref/issues/8265)
- We fixed an issue where some menu entries were available without entries selected. [#4795](https://github.com/JabRef/jabref/issues/4795)
- We fixed an issue where right-clicking on a tab and selecting close will close the focused tab even if it is not the tab we right-clicked [#8193](https://github.com/JabRef/jabref/pull/8193)
- We fixed an issue where selecting a citation style in the preferences would sometimes produce an exception [#7860](https://github.com/JabRef/jabref/issues/7860)
- We fixed an issue where an exception would occur when clicking on a DOI link in the preview pane [#7706](https://github.com/JabRef/jabref/issues/7706)
- We fixed an issue where XMP and embedded BibTeX export would not work [#8278](https://github.com/JabRef/jabref/issues/8278)
- We fixed an issue where the XMP and embedded BibTeX import of a file containing multiple schemas failed [#8278](https://github.com/JabRef/jabref/issues/8278)
- We fixed an issue where writing embedded BibTeX import fails due to write protection or bibtex already being present [#8332](https://github.com/JabRef/jabref/pull/8332)
- We fixed an issue where pdf-paths and the pdf-indexer could get out of sync [#8182](https://github.com/JabRef/jabref/issues/8182)
- We fixed an issue where Status-Logger error messages appeared during the startup of JabRef [#5475](https://github.com/JabRef/jabref/issues/5475)

### Removed

- We removed two orphaned preferences options [#8164](https://github.com/JabRef/jabref/pull/8164)
- We removed the functionality of the `--debug` commandline options. Use the java command line switch `-Dtinylog.level=debug` for debug output instead. [#8226](https://github.com/JabRef/jabref/pull/8226)

## [5.3] – 2021-07-05

### Added

- We added a progress counter to the title bar in Possible Duplicates dialog window. [#7366](https://github.com/JabRef/jabref/issues/7366)
- We added new "Customization" tab to the preferences which includes option to choose a custom address for DOI access. [#7337](https://github.com/JabRef/jabref/issues/7337)
- We added zbmath to the public databases from which the bibliographic information of an existing entry can be updated. [#7437](https://github.com/JabRef/jabref/issues/7437)
- We showed to the find Unlinked Files Dialog the date of the files' most recent modification. [#4652](https://github.com/JabRef/jabref/issues/4652)
- We added to the find Unlinked Files function a filter to show only files based on date of last modification (Last Year, Last Month, Last Week, Last Day). [#4652](https://github.com/JabRef/jabref/issues/4652)
- We added to the find Unlinked Files function a filter that sorts the files based on the date of last modification(Sort by Newest, Sort by Oldest First). [#4652](https://github.com/JabRef/jabref/issues/4652)
- We added the possibility to add a new entry via its zbMath ID (zbMATH can be chosen as ID type in the "Select entry type" window). [#7202](https://github.com/JabRef/jabref/issues/7202)
- We added the extension support and the external application support (For Texshow, Texmaker and LyX) to the flatpak [#7248](https://github.com/JabRef/jabref/pull/7248)
- We added some symbols and keybindings to the context menu in the entry editor. [#7268](https://github.com/JabRef/jabref/pull/7268)
- We added keybindings for setting and clearing the read status. [#7264](https://github.com/JabRef/jabref/issues/7264)
- We added two new fields to track the creation and most recent modification date and time for each entry. [koppor#130](https://github.com/koppor/jabref/issues/130)
- We added a feature that allows the user to copy highlighted text in the preview window. [#6962](https://github.com/JabRef/jabref/issues/6962)
- We added a feature that allows you to create new BibEntry via paste arxivId [#2292](https://github.com/JabRef/jabref/issues/2292)
- We added support for conducting automated and systematic literature search across libraries and git support for persistence [#369](https://github.com/koppor/jabref/issues/369)
- We added a add group functionality at the bottom of the side pane. [#4682](https://github.com/JabRef/jabref/issues/4682)
- We added a feature that allows the user to choose whether to trust the target site when unable to find a valid certification path from the file download site. [#7616](https://github.com/JabRef/jabref/issues/7616)
- We added a feature that allows the user to open all linked files of multiple selected entries by "Open file" option. [#6966](https://github.com/JabRef/jabref/issues/6966)
- We added a keybinding preset for new entries. [#7705](https://github.com/JabRef/jabref/issues/7705)
- We added a select all button for the library import function. [#7786](https://github.com/JabRef/jabref/issues/7786)
- We added a search feature for journal abbreviations. [#7804](https://github.com/JabRef/jabref/pull/7804)
- We added auto-key-generation progress to the background task list. [#7267](https://github.com/JabRef/jabref/issues/7267)
- We added the option to write XMP metadata to pdfs from the CLI. [7814](https://github.com/JabRef/jabref/pull/7814)

### Changed

- The export to MS Office XML now exports the author field as `Inventor` if the bibtex entry type is `patent` [#7830](https://github.com/JabRef/jabref/issues/7830)
- We changed the EndNote importer to import the field `label` to the corresponding bibtex field `endnote-label` [forum#2734](https://discourse.jabref.org/t/importing-endnote-label-field-to-jabref-from-xml-file/2734)
- The keywords added via "Manage content selectors" are now displayed in alphabetical order. [#3791](https://github.com/JabRef/jabref/issues/3791)
- We improved the "Find unlinked files" dialog to show import results for each file. [#7209](https://github.com/JabRef/jabref/pull/7209)
- The content of the field `timestamp` is migrated to `creationdate`. In case one configured "udpate timestampe", it is migrated to `modificationdate`. [koppor#130](https://github.com/koppor/jabref/issues/130)
- The JabRef specific meta-data content in the main field such as priorities (prio1, prio2, ...) are migrated to their respective fields. They are removed from the keywords. [#6840](https://github.com/jabref/jabref/issues/6840)
- We fixed an issue where groups generated from authors' last names did not include all entries of the authors' [#5833](https://github.com/JabRef/jabref/issues/5833)
- The export to MS Office XML now uses the month name for the field `MonthAcessed` instead of the two digit number [#7354](https://github.com/JabRef/jabref/issues/7354)
- We included some standalone dialogs from the options menu in the main preference dialog and fixed some visual issues in the preferences dialog. [#7384](https://github.com/JabRef/jabref/pull/7384)
- We improved the linking of the `python3` interpreter via the shebang to dynamically use the systems default Python. Related to [JabRef-Browser-Extension #177](https://github.com/JabRef/JabRef-Browser-Extension/issues/177)
- Automatically found pdf files now have the linking button to the far left and uses a link icon with a plus instead of a briefcase. The file name also has lowered opacity(70%) until added. [#3607](https://github.com/JabRef/jabref/issues/3607)
- We simplified the select entry type form by splitting it into two parts ("Recommended" and "Others") based on internal usage data. [#6730](https://github.com/JabRef/jabref/issues/6730)
- We improved the submenu list by merging the'Remove group' having two options, with or without subgroups. [#4682](https://github.com/JabRef/jabref/issues/4682)
- The export to MS Office XML now uses the month name for the field `Month` instead of the two digit number [forum#2685](https://discourse.jabref.org/t/export-month-as-text-not-number/2685)
- We reintroduced missing default keybindings for new entries. [#7346](https://github.com/JabRef/jabref/issues/7346) [#7439](https://github.com/JabRef/jabref/issues/7439)
- Lists of available fields are now sorted alphabetically. [#7716](https://github.com/JabRef/jabref/issues/7716)
- The tooltip of the search field explaining the search is always shown. [#7279](https://github.com/JabRef/jabref/pull/7279)
- We rewrote the ACM fetcher to adapt to the new interface. [#5804](https://github.com/JabRef/jabref/issues/5804)
- We moved the select/collapse buttons in the unlinked files dialog into a context menu. [#7383](https://github.com/JabRef/jabref/issues/7383)
- We fixed an issue where journal abbreviations containing curly braces were not recognized [#7773](https://github.com/JabRef/jabref/issues/7773)

### Fixed

- We fixed an issue where some texts (e.g. descriptions) in dialogs could not be translated [#7854](https://github.com/JabRef/jabref/issues/7854)
- We fixed an issue where import hangs for ris files with "ER - " [#7737](https://github.com/JabRef/jabref/issues/7737)
- We fixed an issue where getting bibliograhpic data from DOI or another identifer did not respect the library mode (BibTeX/biblatex)[#6267](https://github.com/JabRef/jabref/issues/6267)
- We fixed an issue where importing entries would not respect the library mode (BibTeX/biblatex)[#1018](https://github.com/JabRef/jabref/issues/1018)
- We fixed an issue where an exception occurred when importing entries from a web search [#7606](https://github.com/JabRef/jabref/issues/7606)
- We fixed an issue where the table column sort order was not properly stored and resulted in unsorted eports [#7524](https://github.com/JabRef/jabref/issues/7524)
- We fixed an issue where the value of the field `school` or `institution` would be printed twice in the HTML Export [forum#2634](https://discourse.jabref.org/t/problem-with-exporting-techreport-phdthesis-mastersthesis-to-html/2634)
- We fixed an issue preventing to connect to a shared database. [#7570](https://github.com/JabRef/jabref/pull/7570)
- We fixed an issue preventing files from being dragged & dropped into an empty library. [#6851](https://github.com/JabRef/jabref/issues/6851)
- We fixed an issue where double-click onto PDF in file list under the 'General' tab section should just open the file. [#7465](https://github.com/JabRef/jabref/issues/7465)
- We fixed an issue where the dark theme did not extend to a group's custom color picker. [#7481](https://github.com/JabRef/jabref/issues/7481)
- We fixed an issue where choosing the fields on which autocompletion should not work in "Entry editor" preferences had no effect. [#7320](https://github.com/JabRef/jabref/issues/7320)
- We fixed an issue where the "Normalize page numbers" formatter did not replace en-dashes or em-dashes with a hyphen-minus sign. [#7239](https://github.com/JabRef/jabref/issues/7239)
- We fixed an issue with the style of highlighted check boxes while searching in preferences. [#7226](https://github.com/JabRef/jabref/issues/7226)
- We fixed an issue where the option "Move file to file directory" was disabled in the entry editor for all files [#7194](https://github.com/JabRef/jabref/issues/7194)
- We fixed an issue where application dialogs were opening in the wrong display when using multiple screens [#7273](https://github.com/JabRef/jabref/pull/7273)
- We fixed an issue where the "Find unlinked files" dialog would freeze JabRef on importing. [#7205](https://github.com/JabRef/jabref/issues/7205)
- We fixed an issue where the "Find unlinked files" would stop importing when importing a single file failed. [#7206](https://github.com/JabRef/jabref/issues/7206)
- We fixed an issue where JabRef froze for a few seconds in MacOS when DNS resolution timed out. [#7441](https://github.com/JabRef/jabref/issues/7441)
- We fixed an issue where an exception would be displayed for previewing and preferences when a custom theme has been configured but is missing [#7177](https://github.com/JabRef/jabref/issues/7177)
- We fixed an issue where URLs in `file` fields could not be handled on Windows. [#7359](https://github.com/JabRef/jabref/issues/7359)
- We fixed an issue where the regex based file search miss-interpreted specific symbols. [#4342](https://github.com/JabRef/jabref/issues/4342)
- We fixed an issue where the Harvard RTF exporter used the wrong default file extension. [4508](https://github.com/JabRef/jabref/issues/4508)
- We fixed an issue where the Harvard RTF exporter did not use the new authors formatter and therefore did not export "organization" authors correctly. [4508](https://github.com/JabRef/jabref/issues/4508)
- We fixed an issue where the field `urldate` was not exported to the corresponding fields `YearAccessed`, `MonthAccessed`, `DayAccessed` in MS Office XML [#7354](https://github.com/JabRef/jabref/issues/7354)
- We fixed an issue where the password for a shared SQL database was only remembered if it was the same as the username [#6869](https://github.com/JabRef/jabref/issues/6869)
- We fixed an issue where some custom exports did not use the new authors formatter and therefore did not export authors correctly [#7356](https://github.com/JabRef/jabref/issues/7356)
- We fixed an issue where alt+keyboard shortcuts do not work [#6994](https://github.com/JabRef/jabref/issues/6994)
- We fixed an issue about the file link editor did not allow to change the file name according to the default pattern after changing an entry. [#7525](https://github.com/JabRef/jabref/issues/7525)
- We fixed an issue where the file path is invisible in dark theme. [#7382](https://github.com/JabRef/jabref/issues/7382)
- We fixed an issue where the secondary sorting is not working for some special fields. [#7015](https://github.com/JabRef/jabref/issues/7015)
- We fixed an issue where changing the font size makes the font size field too small. [#7085](https://github.com/JabRef/jabref/issues/7085)
- We fixed an issue with TexGroups on Linux systems, where the modification of an aux-file did not trigger an auto-update for TexGroups. Furthermore, the detection of file modifications is now more reliable. [#7412](https://github.com/JabRef/jabref/pull/7412)
- We fixed an issue where the Unicode to Latex formatter produced wrong results for characters with a codepoint higher than Character.MAX_VALUE. [#7387](https://github.com/JabRef/jabref/issues/7387)
- We fixed an issue where a non valid value as font size results in an uncaught exception. [#7415](https://github.com/JabRef/jabref/issues/7415)
- We fixed an issue where "Merge citations" in the Openoffice/Libreoffice integration panel did not have a corresponding opposite. [#7454](https://github.com/JabRef/jabref/issues/7454)
- We fixed an issue where drag and drop of bib files for opening resulted in uncaught exceptions [#7464](https://github.com/JabRef/jabref/issues/7464)
- We fixed an issue where columns shrink in width when we try to enlarge JabRef window. [#6818](https://github.com/JabRef/jabref/issues/6818)
- We fixed an issue where Content selector does not seem to work for custom fields. [#6819](https://github.com/JabRef/jabref/issues/6819)
- We fixed an issue where font size of the preferences dialog does not update with the rest of the GUI. [#7416](https://github.com/JabRef/jabref/issues/7416)
- We fixed an issue in which a linked online file consisting of a web page was saved as an invalid pdf file upon being downloaded. The user is now notified when downloading a linked file results in an HTML file. [#7452](https://github.com/JabRef/jabref/issues/7452)
- We fixed an issue where opening BibTex file (doubleclick) from Folder with spaces not working. [#6487](https://github.com/JabRef/jabref/issues/6487)
- We fixed the header title in the Add Group/Subgroup Dialog box. [#4682](https://github.com/JabRef/jabref/issues/4682)
- We fixed an issue with saving large `.bib` files [#7265](https://github.com/JabRef/jabref/issues/7265)
- We fixed an issue with very large page numbers [#7590](https://github.com/JabRef/jabref/issues/7590)
- We fixed an issue where the file extension is missing on saving the library file on linux [#7451](https://github.com/JabRef/jabref/issues/7451)
- We fixed an issue with opacity of disabled icon-buttons [#7195](https://github.com/JabRef/jabref/issues/7195)
- We fixed an issue where journal abbreviations in UTF-8 were not recognized [#5850](https://github.com/JabRef/jabref/issues/5850)
- We fixed an issue where the article title with curly brackets fails to download the arXiv link (pdf file). [#7633](https://github.com/JabRef/jabref/issues/7633)
- We fixed an issue with toggle of special fields does not work for sorted entries [#7016](https://github.com/JabRef/jabref/issues/7016)
- We fixed an issue with the default path of external application. [#7641](https://github.com/JabRef/jabref/issues/7641)
- We fixed an issue where urls must be embedded in a style tag when importing EndNote style Xml files. Now it can parse url with or without a style tag. [#6199](https://github.com/JabRef/jabref/issues/6199)
- We fixed an issue where the article title with colon fails to download the arXiv link (pdf file). [#7660](https://github.com/JabRef/jabref/issues/7660)
- We fixed an issue where the keybinding for delete entry did not work on the main table [7580](https://github.com/JabRef/jabref/pull/7580)
- We fixed an issue where the RFC fetcher is not compatible with the draft [7305](https://github.com/JabRef/jabref/issues/7305)
- We fixed an issue where duplicate files (both file names and contents are the same) is downloaded and add to linked files [#6197](https://github.com/JabRef/jabref/issues/6197)
- We fixed an issue where changing the appearance of the preview tab did not trigger a restart warning. [#5464](https://github.com/JabRef/jabref/issues/5464)
- We fixed an issue where editing "Custom preview style" triggers exception. [#7526](https://github.com/JabRef/jabref/issues/7526)
- We fixed the [SAO/NASA Astrophysics Data System](https://docs.jabref.org/collect/import-using-online-bibliographic-database#sao-nasa-astrophysics-data-system) fetcher. [#7867](https://github.com/JabRef/jabref/pull/7867)
- We fixed an issue where a title with multiple applied formattings in EndNote was not imported correctly [forum#2734](https://discourse.jabref.org/t/importing-endnote-label-field-to-jabref-from-xml-file/2734)
- We fixed an issue where a `report` in EndNote was imported as `article` [forum#2734](https://discourse.jabref.org/t/importing-endnote-label-field-to-jabref-from-xml-file/2734)
- We fixed an issue where the field `publisher` in EndNote was not imported in JabRef [forum#2734](https://discourse.jabref.org/t/importing-endnote-label-field-to-jabref-from-xml-file/2734)

### Removed

- We removed add group button beside the filter group tab. [#4682](https://github.com/JabRef/jabref/issues/4682)

## [5.2] – 2020-12-24

### Added

- We added a validation to check if the current database location is shared, preventing an exception when Pulling Changes From Shared Database. [#6959](https://github.com/JabRef/jabref/issues/6959)
- We added a query parser and mapping layer to enable conversion of queries formulated in simplified lucene syntax by the user into api queries. [#6799](https://github.com/JabRef/jabref/pull/6799)
- We added some basic functionality to customise the look of JabRef by importing a css theme file. [#5790](https://github.com/JabRef/jabref/issues/5790)
- We added connection check function in network preference setting [#6560](https://github.com/JabRef/jabref/issues/6560)
- We added support for exporting to YAML. [#6974](https://github.com/JabRef/jabref/issues/6974)
- We added a DOI format and organization check to detect [American Physical Society](https://journals.aps.org/) journals to copy the article ID to the page field for cases where the page numbers are missing. [#7019](https://github.com/JabRef/jabref/issues/7019)
- We added an error message in the New Entry dialog that is shown in case the fetcher did not find anything . [#7000](https://github.com/JabRef/jabref/issues/7000)
- We added a new formatter to output shorthand month format. [#6579](https://github.com/JabRef/jabref/issues/6579)
- We added support for the new Microsoft Edge browser in all platforms. [#7056](https://github.com/JabRef/jabref/pull/7056)
- We reintroduced emacs/bash-like keybindings. [#6017](https://github.com/JabRef/jabref/issues/6017)
- We added a feature to provide automated cross library search using a cross library query language. This provides support for the search step of systematic literature reviews (SLRs). [koppor#369](https://github.com/koppor/jabref/issues/369)

### Changed

- We changed the default preferences for OpenOffice/LibreOffice integration to automatically sync the bibliography when inserting new citations in a OpenOffic/LibreOffice document. [#6957](https://github.com/JabRef/jabref/issues/6957)
- We restructured the 'File' tab and extracted some parts into the 'Linked files' tab [#6779](https://github.com/JabRef/jabref/pull/6779)
- JabRef now offers journal lists from <https://abbrv.jabref.org>. JabRef the lists which use a dot inside the abbreviations. [#5749](https://github.com/JabRef/jabref/pull/5749)
- We removed two useless preferences in the groups preferences dialog. [#6836](https://github.com/JabRef/jabref/pull/6836)
- Synchronization of SpecialFields to keywords is now disabled by default. [#6621](https://github.com/JabRef/jabref/issues/6621)
- JabRef no longer opens the entry editor with the first entry on startup [#6855](https://github.com/JabRef/jabref/issues/6855)
- We completed the rebranding of `bibtexkey` as `citationkey` which was started in JabRef 5.1.
- JabRef no longer opens the entry editor with the first entry on startup [#6855](https://github.com/JabRef/jabref/issues/6855)
- Fetch by ID: (long) "SAO/NASA Astrophysics Data System" replaced by (short) "SAO/NASA ADS" [#6876](https://github.com/JabRef/jabref/pull/6876)
- We changed the title of the window "Manage field names and content" to have the same title as the corresponding menu item [#6895](https://github.com/JabRef/jabref/pull/6895)
- We renamed the menus "View -> Previous citation style" and "View -> Next citation style" into "View -> Previous preview style" and "View -> Next preview style" and renamed the "Preview" style to "Customized preview style". [#6899](https://github.com/JabRef/jabref/pull/6899)
- We changed the default preference option "Search and store files relative to library file location" to on, as this seems to be a more intuitive behaviour. [#6863](https://github.com/JabRef/jabref/issues/6863)
- We changed the title of the window "Manage field names and content": to have the same title as the corresponding menu item [#6895](https://github.com/JabRef/jabref/pull/6895)
- We improved the detection of "short" DOIs [6880](https://github.com/JabRef/jabref/issues/6880)
- We improved the duplicate detection when identifiers like DOI or arxiv are semantiaclly the same, but just syntactically differ (e.g. with or without http(s):// prefix). [#6707](https://github.com/JabRef/jabref/issues/6707)
- We improved JabRef start up time [6057](https://github.com/JabRef/jabref/issues/6057)
- We changed in the group interface "Generate groups from keywords in a BibTeX field" by "Generate groups from keywords in the following field". [#6983](https://github.com/JabRef/jabref/issues/6983)
- We changed the name of a group type from "Searching for keywords" to "Searching for a keyword". [6995](https://github.com/JabRef/jabref/pull/6995)
- We changed the way JabRef displays the title of a tab and of the window. [4161](https://github.com/JabRef/jabref/issues/4161)
- We changed connect timeouts for server requests to 30 seconds in general and 5 seconds for GROBID server (special) and improved user notifications on connection issues. [7026](https://github.com/JabRef/jabref/pull/7026)
- We changed the order of the library tab context menu items. [#7171](https://github.com/JabRef/jabref/issues/7171)
- We changed the way linked files are opened on Linux to use the native openFile method, compatible with confined packages. [7037](https://github.com/JabRef/jabref/pull/7037)
- We refined the entry preview to show the full names of authors and editors, to list the editor only if no author is present, have the year earlier. [#7083](https://github.com/JabRef/jabref/issues/7083)

### Fixed

- We fixed an issue changing the icon link_variation_off that is not meaningful. [#6834](https://github.com/JabRef/jabref/issues/6834)
- We fixed an issue where the `.sav` file was not deleted upon exiting JabRef. [#6109](https://github.com/JabRef/jabref/issues/6109)
- We fixed a linked identifier icon inconsistency. [#6705](https://github.com/JabRef/jabref/issues/6705)
- We fixed the wrong behavior that font size changes are not reflected in dialogs. [#6039](https://github.com/JabRef/jabref/issues/6039)
- We fixed the failure to Copy citation key and link. [#5835](https://github.com/JabRef/jabref/issues/5835)
- We fixed an issue where the sort order of the entry table was reset after a restart of JabRef. [#6898](https://github.com/JabRef/jabref/pull/6898)
- We fixed an issue where no longer a warning was displayed when inserting references into LibreOffice with an invalid "ReferenceParagraphFormat". [#6907](https://github.com/JabRef/jabref/pull/6907).
- We fixed an issue where a selected field was not removed after the first click in the custom entry types dialog. [#6934](https://github.com/JabRef/jabref/issues/6934)
- We fixed an issue where a remove icon was shown for standard entry types in the custom entry types dialog. [#6906](https://github.com/JabRef/jabref/issues/6906)
- We fixed an issue where it was impossible to connect to OpenOffice/LibreOffice on Mac OSX. [#6970](https://github.com/JabRef/jabref/pull/6970)
- We fixed an issue with the python script used by browser plugins that failed to locate JabRef if not installed in its default location. [#6963](https://github.com/JabRef/jabref/pull/6963/files)
- We fixed an issue where spaces and newlines in an isbn would generate an exception. [#6456](https://github.com/JabRef/jabref/issues/6456)
- We fixed an issue where identity column header had incorrect foreground color in the Dark theme. [#6796](https://github.com/JabRef/jabref/issues/6796)
- We fixed an issue where the RIS exporter added extra blank lines.[#7007](https://github.com/JabRef/jabref/pull/7007/files)
- We fixed an issue where clicking on Collapse All button in the Search for Unlinked Local Files expanded the directory structure erroneously [#6848](https://github.com/JabRef/jabref/issues/6848)
- We fixed an issue, when pulling changes from shared database via shortcut caused creation of a new tech report [6867](https://github.com/JabRef/jabref/issues/6867)
- We fixed an issue where the JabRef GUI does not highlight the "All entries" group on start-up [#6691](https://github.com/JabRef/jabref/issues/6691)
- We fixed an issue where a custom dark theme was not applied to the entry preview tab [7068](https://github.com/JabRef/jabref/issues/7068)
- We fixed an issue where modifications to the Custom preview layout in the preferences were not saved [#6447](https://github.com/JabRef/jabref/issues/6447)
- We fixed an issue where errors from imports were not shown to the user [#7084](https://github.com/JabRef/jabref/pull/7084)
- We fixed an issue where the EndNote XML Import would fail on empty keywords tags [forum#2387](https://discourse.jabref.org/t/importing-in-unknown-format-fails-to-import-xml-library-from-bookends-export/2387)
- We fixed an issue where the color of groups of type "free search expression" not persisting after restarting the application [#6999](https://github.com/JabRef/jabref/issues/6999)
- We fixed an issue where modifications in the source tab where not saved without switching to another field before saving the library [#6622](https://github.com/JabRef/jabref/issues/6622)
- We fixed an issue where the "Document Viewer" did not show the first page of the opened pdf document and did not show the correct total number of pages [#7108](https://github.com/JabRef/jabref/issues/7108)
- We fixed an issue where the context menu was not updated after a file link was changed. [#5777](https://github.com/JabRef/jabref/issues/5777)
- We fixed an issue where the password for a shared SQL database was not remembered [#6869](https://github.com/JabRef/jabref/issues/6869)
- We fixed an issue where newly added entires were not synced to a shared SQL database [#7176](https://github.com/JabRef/jabref/issues/7176)
- We fixed an issue where the PDF-Content importer threw an exception when no DOI number is present at the first page of the PDF document [#7203](https://github.com/JabRef/jabref/issues/7203)
- We fixed an issue where groups created from aux files did not update on file changes [#6394](https://github.com/JabRef/jabref/issues/6394)
- We fixed an issue where authors that only have last names were incorrectly identified as institutes when generating citation keys [#7199](https://github.com/JabRef/jabref/issues/7199)
- We fixed an issue where institutes were incorrectly identified as universities when generating citation keys [#6942](https://github.com/JabRef/jabref/issues/6942)

### Removed

- We removed the Google Scholar fetcher and the ACM fetcher do not work due to traffic limitations [#6369](https://github.com/JabRef/jabref/issues/6369)
- We removed the menu entry "Manage external file types" because it's already in 'Preferences' dialog [#6991](https://github.com/JabRef/jabref/issues/6991)
- We removed the integrity check "Abbreviation detected" for the field journal/journaltitle in the entry editor [#3925](https://github.com/JabRef/jabref/issues/3925)

## [5.1] – 2020-08-30

### Added

- We added a new fetcher to enable users to search mEDRA DOIs [#6602](https://github.com/JabRef/jabref/issues/6602)
- We added a new fetcher to enable users to search "[Collection of Computer Science Bibliographies](https://en.wikipedia.org/wiki/Collection_of_Computer_Science_Bibliographies)". [#6638](https://github.com/JabRef/jabref/issues/6638)
- We added default values for delimiters in Add Subgroup window [#6624](https://github.com/JabRef/jabref/issues/6624)
- We improved responsiveness of general fields specification dialog window. [#6604](https://github.com/JabRef/jabref/issues/6604)
- We added support for importing ris file and load DOI [#6530](https://github.com/JabRef/jabref/issues/6530)
- We added the Library properties to a context menu on the library tabs [#6485](https://github.com/JabRef/jabref/issues/6485)
- We added a new field in the preferences in 'BibTeX key generator' for unwanted characters that can be user-specified. [#6295](https://github.com/JabRef/jabref/issues/6295)
- We added support for searching ShortScience for an entry through the user's browser. [#6018](https://github.com/JabRef/jabref/pull/6018)
- We updated EditionChecker to permit edition to start with a number. [#6144](https://github.com/JabRef/jabref/issues/6144)
- We added tooltips for most fields in the entry editor containing a short description. [#5847](https://github.com/JabRef/jabref/issues/5847)
- We added support for basic markdown in custom formatted previews [#6194](https://github.com/JabRef/jabref/issues/6194)
- We now show the number of items found and selected to import in the online search dialog. [#6248](https://github.com/JabRef/jabref/pull/6248)
- We created a new install screen for macOS. [#5759](https://github.com/JabRef/jabref/issues/5759)
- We added a new integrity check for duplicate DOIs. [koppor#339](https://github.com/koppor/jabref/issues/339)
- We implemented an option to download fulltext files while importing. [#6381](https://github.com/JabRef/jabref/pull/6381)
- We added a progress-indicator showing the average progress of background tasks to the toolbar. Clicking it reveals a pop-over with a list of running background tasks. [6443](https://github.com/JabRef/jabref/pull/6443)
- We fixed the bug when strike the delete key in the text field. [#6421](https://github.com/JabRef/jabref/issues/6421)
- We added a BibTex key modifier for truncating strings. [#3915](https://github.com/JabRef/jabref/issues/3915)
- We added support for jumping to target entry when typing letter/digit after sorting a column in maintable [#6146](https://github.com/JabRef/jabref/issues/6146)
- We added a new fetcher to enable users to search all available E-Libraries simultaneously. [koppor#369](https://github.com/koppor/jabref/issues/369)
- We added the field "entrytype" to the export sort criteria [#6531](https://github.com/JabRef/jabref/pull/6531)
- We added the possibility to change the display order of the fields in the entry editor. The order can now be configured using drag and drop in the "Customize entry types" dialog [#6152](https://github.com/JabRef/jabref/pull/6152)
- We added native support for biblatex-software [#6574](https://github.com/JabRef/jabref/issues/6574)
- We added a missing restart warning for AutoComplete in the preferences dialog. [#6351](https://github.com/JabRef/jabref/issues/6351)
- We added a note to the citation key pattern preferences dialog as a temporary workaround for a JavaFX bug, about committing changes in a table cell, if the focus is lost. [#5825](https://github.com/JabRef/jabref/issues/5825)
- We added support for customized fallback fields in bracketed patterns. [#7111](https://github.com/JabRef/jabref/issues/7111)

### Changed

- We improved the arXiv fetcher. Now it should find entries even more reliably and does no longer include the version (e.g `v1`) in the `eprint` field. [forum#1941](https://discourse.jabref.org/t/remove-version-in-arxiv-import/1941)
- We moved the group search bar and the button "New group" from bottom to top position to make it more prominent. [#6112](https://github.com/JabRef/jabref/pull/6112)
- When JabRef finds a `.sav` file without changes, there is no dialog asking for acceptance of changes anymore.
- We changed the buttons for import/export/show all/reset of preferences to smaller icon buttons in the preferences dialog. [#6130](https://github.com/JabRef/jabref/pull/6130)
- We moved the functionality "Manage field names & content" from the "Library" menu to the "Edit" menu, because it affects the selected entries and not the whole library
- We merged the functionality "Append contents from a BibTeX library into the currently viewed library" into the "Import into database" functionality. Fixes [#6049](https://github.com/JabRef/jabref/issues/6049).
- We changed the directory where fulltext downloads are stored to the directory set in the import-tab in preferences. [#6381](https://github.com/JabRef/jabref/pull/6381)
- We improved the error message for invalid jstyles. [#6303](https://github.com/JabRef/jabref/issues/6303)
- We changed the section name of 'Advanced' to 'Network' in the preferences and removed some obsolete options.[#6489](https://github.com/JabRef/jabref/pull/6489)
- We improved the context menu of the column "Linked identifiers" of the main table, by truncating their texts, if they are too long. [#6499](https://github.com/JabRef/jabref/issues/6499)
- We merged the main table tabs in the preferences dialog. [#6518](https://github.com/JabRef/jabref/pull/6518)
- We changed the command line option 'generateBibtexKeys' to the more generic term 'generateCitationKeys' while the short option remains 'g'.[#6545](https://github.com/JabRef/jabref/pull/6545)
- We improved the "Possible duplicate entries" window to remember its size and position throughout a session. [#6582](https://github.com/JabRef/jabref/issues/6582)
- We divided the toolbar into small parts, so if the application window is to small, only a part of the toolbar is moved into the chevron popup. [#6682](https://github.com/JabRef/jabref/pull/6682)
- We changed the layout for of the buttons in the Open Office side panel to ensure that the button text is always visible, specially when resizing. [#6639](https://github.com/JabRef/jabref/issues/6639)
- We merged the two new library commands in the file menu to one which always creates a new library in the default library mode. [#6539](https://github.com/JabRef/jabref/pull/6539#issuecomment-641056536)

### Fixed

- We fixed an issue where entry preview tab has no name in drop down list. [#6591](https://github.com/JabRef/jabref/issues/6591)
- We fixed to only search file links in the BIB file location directory when preferences has corresponding checkbox checked. [#5891](https://github.com/JabRef/jabref/issues/5891)
- We fixed wrong button order (Apply and Cancel) in ManageProtectedTermsDialog.
- We fixed an issue with incompatible characters at BibTeX key [#6257](https://github.com/JabRef/jabref/issues/6257)
- We fixed an issue where dash (`-`) was reported as illegal BibTeX key [#6295](https://github.com/JabRef/jabref/issues/6295)
- We greatly improved the performance of the overall application and many operations. [#5071](https://github.com/JabRef/jabref/issues/5071)
- We fixed an issue where sort by priority was broken. [#6222](https://github.com/JabRef/jabref/issues/6222)
- We fixed an issue where opening a library from the recent libraries menu was not possible. [#5939](https://github.com/JabRef/jabref/issues/5939)
- We fixed an issue with inconsistent capitalization of file extensions when downloading files. [#6115](https://github.com/JabRef/jabref/issues/6115)
- We fixed the display of language and encoding in the preferences dialog. [#6130](https://github.com/JabRef/jabref/pull/6130)
- Now the link and/or the link description in the column "linked files" of the main table gets truncated or wrapped, if too long, otherwise display issues arise. [#6178](https://github.com/JabRef/jabref/issues/6178)
- We fixed the issue that groups panel does not keep size when resizing window. [#6180](https://github.com/JabRef/jabref/issues/6180)
- We fixed an error that sometimes occurred when using the context menu. [#6085](https://github.com/JabRef/jabref/issues/6085)
- We fixed an issue where search full-text documents downloaded files with same name, overwriting existing files. [#6174](https://github.com/JabRef/jabref/pull/6174)
- We fixed an issue when importing into current library an erroneous message "import cancelled" is displayed even though import is successful. [#6266](https://github.com/JabRef/jabref/issues/6266)
- We fixed an issue where custom jstyles for Open/LibreOffice where not saved correctly. [#6170](https://github.com/JabRef/jabref/issues/6170)
- We fixed an issue where the INSPIRE fetcher was no longer working [#6229](https://github.com/JabRef/jabref/issues/6229)
- We fixed an issue where custom exports with an uppercase file extension could not be selected for "Copy...-> Export to Clipboard" [#6285](https://github.com/JabRef/jabref/issues/6285)
- We fixed the display of icon both in the main table and linked file editor. [#6169](https://github.com/JabRef/jabref/issues/6169)
- We fixed an issue where the windows installer did not create an entry in the start menu [bug report in the forum](https://discourse.jabref.org/t/error-while-fetching-from-doi/2018/3)
- We fixed an issue where only the field `abstract` and `comment` were declared as multiline fields. Other fields can now be configured in the preferences using "Do not wrap the following fields when saving" [4373](https://github.com/JabRef/jabref/issues/4373)
- We fixed an issue where JabRef switched to discrete graphics under macOS [#5935](https://github.com/JabRef/jabref/issues/5935)
- We fixed an issue where the Preferences entry preview will be unexpected modified leads to Value too long exception [#6198](https://github.com/JabRef/jabref/issues/6198)
- We fixed an issue where custom jstyles for Open/LibreOffice would only be valid if a layout line for the entry type `default` was at the end of the layout section [#6303](https://github.com/JabRef/jabref/issues/6303)
- We fixed an issue where a new entry is not shown in the library if a search is active [#6297](https://github.com/JabRef/jabref/issues/6297)
- We fixed an issue where long directory names created from patterns could create an exception. [#3915](https://github.com/JabRef/jabref/issues/3915)
- We fixed an issue where sort on numeric cases was broken. [#6349](https://github.com/JabRef/jabref/issues/6349)
- We fixed an issue where year and month fields were not cleared when converting to biblatex [#6224](https://github.com/JabRef/jabref/issues/6224)
- We fixed an issue where an "Not on FX thread" exception occurred when saving on linux [#6453](https://github.com/JabRef/jabref/issues/6453)
- We fixed an issue where the library sort order was lost. [#6091](https://github.com/JabRef/jabref/issues/6091)
- We fixed an issue where brackets in regular expressions were not working. [6469](https://github.com/JabRef/jabref/pull/6469)
- We fixed an issue where multiple background task popups stacked over each other.. [#6472](https://github.com/JabRef/jabref/issues/6472)
- We fixed an issue where LaTeX citations for specific commands (`\autocite`s) of biblatex-mla were not recognized. [#6476](https://github.com/JabRef/jabref/issues/6476)
- We fixed an issue where drag and drop was not working on empty database. [#6487](https://github.com/JabRef/jabref/issues/6487)
- We fixed an issue where the name fields were not updated after the preferences changed. [#6515](https://github.com/JabRef/jabref/issues/6515)
- We fixed an issue where "null" appeared in generated BibTeX keys. [#6459](https://github.com/JabRef/jabref/issues/6459)
- We fixed an issue where the authors' names were incorrectly displayed in the authors' column when they were bracketed. [#6465](https://github.com/JabRef/jabref/issues/6465) [#6459](https://github.com/JabRef/jabref/issues/6459)
- We fixed an issue where importing certain unlinked files would result in an exception [#5815](https://github.com/JabRef/jabref/issues/5815)
- We fixed an issue where downloaded files would be moved to a directory named after the citationkey when no file directory pattern is specified [#6589](https://github.com/JabRef/jabref/issues/6589)
- We fixed an issue with the creation of a group of cited entries which incorrectly showed the message that the library had been modified externally whenever saving the library. [#6420](https://github.com/JabRef/jabref/issues/6420)
- We fixed an issue with the creation of a group of cited entries. Now the file path to an aux file gets validated. [#6585](https://github.com/JabRef/jabref/issues/6585)
- We fixed an issue on Linux systems where the application would crash upon inotify failure. Now, the user is prompted with a warning, and given the choice to continue the session. [#6073](https://github.com/JabRef/jabref/issues/6073)
- We moved the search modifier buttons into the search bar, as they were not accessible, if autocompletion was disabled. [#6625](https://github.com/JabRef/jabref/issues/6625)
- We fixed an issue about duplicated group color indicators [#6175](https://github.com/JabRef/jabref/issues/6175)
- We fixed an issue where entries with the entry type Misc from an imported aux file would not be saved correctly to the bib file on disk [#6405](https://github.com/JabRef/jabref/issues/6405)
- We fixed an issue where percent sign ('%') was not formatted properly by the HTML formatter [#6753](https://github.com/JabRef/jabref/issues/6753)
- We fixed an issue with the [SAO/NASA Astrophysics Data System](https://docs.jabref.org/collect/add-entry-using-an-id#sao-nasa-a-ds) fetcher where `\textbackslash` appeared at the end of the abstract.
- We fixed an issue with the Science Direct fetcher where PDFs could not be downloaded. Fixes [#5860](https://github.com/JabRef/jabref/issues/5860)
- We fixed an issue with the Library of Congress importer.
- We fixed the [link to the external libraries listing](https://github.com/JabRef/jabref/blob/master/external-libraries.md) in the about dialog
- We fixed an issue regarding pasting on Linux. [#6293](https://github.com/JabRef/jabref/issues/6293)

### Removed

- We removed the option of the "enforce legal key". [#6295](https://github.com/JabRef/jabref/issues/6295)
- We removed the obsolete `External programs / Open PDF` section in the preferences, as the default application to open PDFs is now set in the `Manage external file types` dialog. [#6130](https://github.com/JabRef/jabref/pull/6130)
- We removed the option to configure whether a `.bib.bak` file should be generated upon save. It is now always enabled. Documentation at <https://docs.jabref.org/advanced/autosave>. [#6092](https://github.com/JabRef/jabref/issues/6092)
- We removed the built-in list of IEEE journal abbreviations using BibTeX strings. If you still want to use them, you have to download them separately from <https://abbrv.jabref.org>.

## [5.0] – 2020-03-06

### Changed

- Added browser integration to the snap package for firefox/chromium browsers. [#6062](https://github.com/JabRef/jabref/pull/6062)
- We reintroduced the possibility to extract references from plain text (using [GROBID](https://grobid.readthedocs.io/en/latest/)). [#5614](https://github.com/JabRef/jabref/pull/5614)
- We changed the open office panel to show buttons in rows of three instead of going straight down to save space as the button expanded out to take up unnecessary horizontal space. [#5479](https://github.com/JabRef/jabref/issues/5479)
- We cleaned up the group add/edit dialog. [#5826](https://github.com/JabRef/jabref/pull/5826)
- We reintroduced the index column. [#5844](https://github.com/JabRef/jabref/pull/5844)
- Filenames of external files can no longer contain curly braces. [#5926](https://github.com/JabRef/jabref/pull/5926)
- We made the filters more easily accessible in the integrity check dialog. [#5955](https://github.com/JabRef/jabref/pull/5955)
- We reimplemented and improved the dialog "Customize entry types". [#4719](https://github.com/JabRef/jabref/issues/4719)
- We added an [American Physical Society](https://journals.aps.org/) fetcher. [#818](https://github.com/JabRef/jabref/issues/818)
- We added possibility to enable/disable items quantity in groups. [#6042](https://github.com/JabRef/jabref/issues/6042)

### Fixed

- We fixed an issue where the command line console was always opened in the background. [#5474](https://github.com/JabRef/jabref/issues/5474)
- We fixed and issue where pdf files will not open under some KDE linux distributions when using okular. [#5253](https://github.com/JabRef/jabref/issues/5253)
- We fixed an issue where the Medline fetcher was only working when JabRef was running from source. [#5645](https://github.com/JabRef/jabref/issues/5645)
- We fixed some visual issues in the dark theme. [#5764](https://github.com/JabRef/jabref/pull/5764) [#5753](https://github.com/JabRef/jabref/issues/5753)
- We fixed an issue where non-default previews didn't handle unicode characters. [#5779](https://github.com/JabRef/jabref/issues/5779)
- We improved the performance, especially changing field values in the entry should feel smoother now. [#5843](https://github.com/JabRef/jabref/issues/5843)
- We fixed an issue where the ampersand character wasn't rendering correctly on previews. [#3840](https://github.com/JabRef/jabref/issues/3840)
- We fixed an issue where an erroneous "The library has been modified by another program" message was shown when saving. [#4877](https://github.com/JabRef/jabref/issues/4877)
- We fixed an issue where the file extension was missing after downloading a file (we now fall-back to pdf). [#5816](https://github.com/JabRef/jabref/issues/5816)
- We fixed an issue where cleaning up entries broke web URLs, if "Make paths of linked files relative (if possible)" was enabled, which resulted in various other issues subsequently. [#5861](https://github.com/JabRef/jabref/issues/5861)
- We fixed an issue where the tab "Required fields" of the entry editor did not show all required fields, if at least two of the defined required fields are linked with a logical or. [#5859](https://github.com/JabRef/jabref/issues/5859)
- We fixed several issues concerning managing external file types: Now everything is usable and fully functional. Previously, there were problems with the radio buttons, with saving the settings and with loading an input field value. Furthermore, different behavior for Windows and other operating systems was given, which was unified as well. [#5846](https://github.com/JabRef/jabref/issues/5846)
- We fixed an issue where entries containing Unicode charaters were not parsed correctly [#5899](https://github.com/JabRef/jabref/issues/5899)
- We fixed an issue where an entry containing an external filename with curly braces could not be saved. Curly braces are now longer allowed in filenames. [#5899](https://github.com/JabRef/jabref/issues/5899)
- We fixed an issue where changing the type of an entry did not update the main table [#5906](https://github.com/JabRef/jabref/issues/5906)
- We fixed an issue in the optics of the library properties, that cropped the dialog on scaled displays. [#5969](https://github.com/JabRef/jabref/issues/5969)
- We fixed an issue where changing the type of an entry did not update the main table. [#5906](https://github.com/JabRef/jabref/issues/5906)
- We fixed an issue where opening a library from the recent libraries menu was not possible. [#5939](https://github.com/JabRef/jabref/issues/5939)
- We fixed an issue where the most bottom group in the list got lost, if it was dragged on itself. [#5983](https://github.com/JabRef/jabref/issues/5983)
- We fixed an issue where changing entry type doesn't always work when biblatex source is shown. [#5905](https://github.com/JabRef/jabref/issues/5905)
- We fixed an issue where the group and the link column were not updated after changing the entry in the main table. [#5985](https://github.com/JabRef/jabref/issues/5985)
- We fixed an issue where reordering the groups was not possible after inserting an article. [#6008](https://github.com/JabRef/jabref/issues/6008)
- We fixed an issue where citation styles except the default "Preview" could not be used. [#5622](https://github.com/JabRef/jabref/issues/5622)
- We fixed an issue where a warning was displayed when the title content is made up of two sentences. [#5832](https://github.com/JabRef/jabref/issues/5832)
- We fixed an issue where an exception was thrown when adding a save action without a selected formatter in the library properties [#6069](https://github.com/JabRef/jabref/issues/6069)
- We fixed an issue where JabRef's icon was missing in the Export to clipboard Dialog. [#6286](https://github.com/JabRef/jabref/issues/6286)
- We fixed an issue when an "Abstract field" was duplicating text, when importing from RIS file (Neurons) [#6065](https://github.com/JabRef/jabref/issues/6065)
- We fixed an issue where adding the addition of a new entry was not completely validated [#6370](https://github.com/JabRef/jabref/issues/6370)
- We fixed an issue where the blue and red text colors in the Merge entries dialog were not quite visible [#6334](https://github.com/JabRef/jabref/issues/6334)
- We fixed an issue where underscore character was removed from the file name in the Recent Libraries list in File menu [#6383](https://github.com/JabRef/jabref/issues/6383)
- We fixed an issue where few keyboard shortcuts regarding new entries were missing [#6403](https://github.com/JabRef/jabref/issues/6403)

### Removed

- Ampersands are no longer escaped by default in the `bib` file. If you want to keep the current behaviour, you can use the new "Escape Ampersands" formatter as a save action. [#5869](https://github.com/JabRef/jabref/issues/5869)
- The "Merge Entries" entry was removed from the Quality Menu. Users should use the right-click menu instead. [#6021](https://github.com/JabRef/jabref/pull/6021)

## [5.0-beta] – 2019-12-15

### Changed

- We added a short DOI field formatter which shortens DOI to more human-readable form. [koppor#343](https://github.com/koppor/jabref/issues/343)
- We improved the display of group memberships by adding multiple colored bars if the entry belongs to more than one group. [#4574](https://github.com/JabRef/jabref/issues/4574)
- We added an option to show the preview as an extra tab in the entry editor (instead of in a split view). [#5244](https://github.com/JabRef/jabref/issues/5244)
- A custom Open/LibreOffice jstyle file now requires a layout line for the entry type `default` [#5452](https://github.com/JabRef/jabref/issues/5452)
- The entry editor is now open by default when JabRef starts up. [#5460](https://github.com/JabRef/jabref/issues/5460)
- Customized entry types are now serialized in alphabetical order in the bib file.
- We added a new ADS fetcher to use the new ADS API. [#4949](https://github.com/JabRef/jabref/issues/4949)
- We added support of the [X11 primary selection](https://unix.stackexchange.com/a/139193/18033) [#2389](https://github.com/JabRef/jabref/issues/2389)
- We added support to switch between biblatex and bibtex library types. [#5550](https://github.com/JabRef/jabref/issues/5550)
- We changed the save action buttons to be easier to understand. [#5565](https://github.com/JabRef/jabref/issues/5565)
- We made the columns for groups, files and uri in the main table reorderable and merged the clickable icon columns for uri, url, doi and eprint. [#5544](https://github.com/JabRef/jabref/pull/5544)
- We reduced the number of write actions performed when autosave is enabled [#5679](https://github.com/JabRef/jabref/issues/5679)
- We made the column sort order in the main table persistent [#5730](https://github.com/JabRef/jabref/pull/5730)
- When an entry is modified on disk, the change dialog now shows the merge dialog to highlight the changes [#5688](https://github.com/JabRef/jabref/pull/5688)

### Fixed

- Inherit fields from cross-referenced entries as specified by biblatex. [#5045](https://github.com/JabRef/jabref/issues/5045)
- We fixed an issue where it was no longer possible to connect to LibreOffice. [#5261](https://github.com/JabRef/jabref/issues/5261)
- The "All entries group" is no longer shown when no library is open.
- We fixed an exception which occurred when closing JabRef. [#5348](https://github.com/JabRef/jabref/issues/5348)
- We fixed an issue where JabRef reports incorrectly about customized entry types. [#5332](https://github.com/JabRef/jabref/issues/5332)
- We fixed a few problems that prevented JabFox to communicate with JabRef. [#4737](https://github.com/JabRef/jabref/issues/4737) [#4303](https://github.com/JabRef/jabref/issues/4303)
- We fixed an error where the groups containing an entry loose their highlight color when scrolling. [#5022](https://github.com/JabRef/jabref/issues/5022)
- We fixed an error where scrollbars were not shown. [#5374](https://github.com/JabRef/jabref/issues/5374)
- We fixed an error where an exception was thrown when merging entries. [#5169](https://github.com/JabRef/jabref/issues/5169)
- We fixed an error where certain metadata items were not serialized alphabetically.
- After assigning an entry to a group, the item count is now properly colored to reflect the new membership of the entry. [#3112](https://github.com/JabRef/jabref/issues/3112)
- The group panel is now properly updated when switching between libraries (or when closing/opening one). [#3142](https://github.com/JabRef/jabref/issues/3142)
- We fixed an error where the number of matched entries shown in the group pane was not updated correctly. [#4441](https://github.com/JabRef/jabref/issues/4441)
- We fixed an error where the wrong file is renamed and linked when using the "Copy, rename and link" action. [#5653](https://github.com/JabRef/jabref/issues/5653)
- We fixed a "null" error when writing XMP metadata. [#5449](https://github.com/JabRef/jabref/issues/5449)
- We fixed an issue where empty keywords lead to a strange display of automatic keyword groups. [#5333](https://github.com/JabRef/jabref/issues/5333)
- We fixed an error where the default color of a new group was white instead of dark gray. [#4868](https://github.com/JabRef/jabref/issues/4868)
- We fixed an issue where the first field in the entry editor got the focus while performing a different action (like searching). [#5084](https://github.com/JabRef/jabref/issues/5084)
- We fixed an issue where multiple entries were highlighted in the web search result after scrolling. [#5035](https://github.com/JabRef/jabref/issues/5035)
- We fixed an issue where the hover indication in the web search pane was not working. [#5277](https://github.com/JabRef/jabref/issues/5277)
- We fixed an error mentioning "javafx.controls/com.sun.javafx.scene.control" that was thrown when interacting with the toolbar.
- We fixed an error where a cleared search was restored after switching libraries. [#4846](https://github.com/JabRef/jabref/issues/4846)
- We fixed an exception which occurred when trying to open a non-existing file from the "Recent files"-menu [#5334](https://github.com/JabRef/jabref/issues/5334)
- We fixed an issues where the search highlight in the entry preview did not worked. [#5069](https://github.com/JabRef/jabref/issues/5069)
- The context menu for fields in the entry editor is back. [#5254](https://github.com/JabRef/jabref/issues/5254)
- We fixed an exception which occurred when trying to open a non-existing file from the "Recent files"-menu [#5334](https://github.com/JabRef/jabref/issues/5334)
- We fixed a problem where the "editor" information has been duplicated during saving a .bib-Database. [#5359](https://github.com/JabRef/jabref/issues/5359)
- We re-introduced the feature to switch between different preview styles. [#5221](https://github.com/JabRef/jabref/issues/5221)
- We fixed various issues (including [#5263](https://github.com/JabRef/jabref/issues/5263)) related to copying entries to the clipboard
- We fixed some display errors in the preferences dialog and replaced some of the controls [#5033](https://github.com/JabRef/jabref/pull/5033) [#5047](https://github.com/JabRef/jabref/pull/5047) [#5062](https://github.com/JabRef/jabref/pull/5062) [#5141](https://github.com/JabRef/jabref/pull/5141) [#5185](https://github.com/JabRef/jabref/pull/5185) [#5265](https://github.com/JabRef/jabref/pull/5265) [#5315](https://github.com/JabRef/jabref/pull/5315) [#5360](https://github.com/JabRef/jabref/pull/5360)
- We fixed an exception which occurred when trying to import entries without an open library. [#5447](https://github.com/JabRef/jabref/issues/5447)
- The "Automatically set file links" feature now follows symbolic links. [#5664](https://github.com/JabRef/jabref/issues/5664)
- After successful import of one or multiple bib entries the main table scrolls to the first imported entry [#5383](https://github.com/JabRef/jabref/issues/5383)
- We fixed an exception which occurred when an invalid jstyle was loaded. [#5452](https://github.com/JabRef/jabref/issues/5452)
- We fixed an issue where the command line arguments `importBibtex` and `importToOpen` did not import into the currently open library, but opened a new one. [#5537](https://github.com/JabRef/jabref/issues/5537)
- We fixed an error where the preview theme did not adapt to the "Dark" mode [#5463](https://github.com/JabRef/jabref/issues/5463)
- We fixed an issue where multiple entries were allowed in the "crossref" field [#5284](https://github.com/JabRef/jabref/issues/5284)
- We fixed an issue where the merge dialog showed the wrong text colour in "Dark" mode [#5516](https://github.com/JabRef/jabref/issues/5516)
- We fixed visibility issues with the scrollbar and group selection highlight in "Dark" mode, and enabled "Dark" mode for the OpenOffice preview in the style selection window. [#5522](https://github.com/JabRef/jabref/issues/5522)
- We fixed an issue where the author field was not correctly parsed during bibtex key-generation. [#5551](https://github.com/JabRef/jabref/issues/5551)
- We fixed an issue where notifications where shown during autosave. [#5555](https://github.com/JabRef/jabref/issues/5555)
- We fixed an issue where the side pane was not remembering its position. [#5615](https://github.com/JabRef/jabref/issues/5615)
- We fixed an issue where JabRef could not interact with [Oracle XE](https://www.oracle.com/de/database/technologies/appdev/xe.html) in the [shared SQL database setup](https://docs.jabref.org/collaborative-work/sqldatabase).
- We fixed an issue where the toolbar icons were hidden on smaller screens.
- We fixed an issue where renaming referenced files for bib entries with long titles was not possible. [#5603](https://github.com/JabRef/jabref/issues/5603)
- We fixed an issue where a window which is on an external screen gets unreachable when external screen is removed. [#5037](https://github.com/JabRef/jabref/issues/5037)
- We fixed a bug where the selection of groups was lost after drag and drop. [#2868](https://github.com/JabRef/jabref/issues/2868)
- We fixed an issue where the custom entry types didn't show the correct display name [#5651](https://github.com/JabRef/jabref/issues/5651)

### Removed

- We removed some obsolete notifications. [#5555](https://github.com/JabRef/jabref/issues/5555)
- We removed an internal step in the [ISBN-to-BibTeX fetcher](https://docs.jabref.org/collect/add-entry-using-an-id#isbn): The [ISBN to BibTeX Converter](https://manas.tungare.name/software/isbn-to-bibtex) by [@manastungare](https://github.com/manastungare) is not used anymore, because it is offline: "people using this tool have not been generating enough sales for Amazon."
- We removed the option to control the default drag and drop behaviour. You can use the modifier keys (like CtrL or Alt) instead.

## [5.0-alpha] – 2019-08-25

### Changed

- We added eventitle, eventdate and venue fields to `@unpublished` entry type.
- We added `@software` and `@dataSet` entry type to biblatex.
- All fields are now properly sorted alphabetically (in the subgroups of required/optional fields) when the entry is written to the bib file.
- We fixed an issue where some importers used the field `pubstatus` instead of the standard BibTeX field `pubstate`.
- We changed the latex command removal for docbook exporter. [#3838](https://github.com/JabRef/jabref/issues/3838)
- We changed the location of some fields in the entry editor (you might need to reset your preferences for these changes to come into effect)
  - Journal/Year/Month in biblatex mode -> Deprecated (if filled)
  - DOI/URL: General -> Optional
  - Internal fields like ranking, read status and priority: Other -> General
  - Moreover, empty deprecated fields are no longer shown
- Added server timezone parameter when connecting to a shared database.
- We updated the dialog for setting up general fields.
- URL field formatting is updated. All whitespace chars, located at the beginning/ending of the URL, are trimmed automatically
- We changed the behavior of the field formatting dialog such that the `bibtexkey` is not changed when formatting all fields or all text fields.
- We added a "Move file to file directory and rename file" option for simultaneously moving and renaming of document file. [#4166](https://github.com/JabRef/jabref/issues/4166)
- Use integrated graphics card instead of discrete on macOS [#4070](https://github.com/JabRef/jabref/issues/4070)
- We added a cleanup operation that detects an arXiv identifier in the note, journal or URL field and moves it to the `eprint` field.
  Because of this change, the last-used cleanup operations were reset.
- We changed the minimum required version of Java to 1.8.0_171, as this is the latest release for which the automatic Java update works. [#4093](https://github.com/JabRef/jabref/issues/4093)
- The special fields like `Printed` and `Read status` now show gray icons when the row is hovered.
- We added a button in the tab header which allows you to close the database with one click. [#494](https://github.com/JabRef/jabref/issues/494)
- Sorting in the main table now takes information from cross-referenced entries into account. [#2808](https://github.com/JabRef/jabref/issues/2808)
- If a group has a color specified, then entries matched by this group have a small colored bar in front of them in the main table.
- Change default icon for groups to a circle because a colored version of the old icon was hard to distinguish from its black counterpart.
- In the main table, the context menu appears now when you press the "context menu" button on the keyboard. [feature request in the forum](https://discourse.jabref.org/t/how-to-enable-keyboard-context-key-windows)
- We added icons to the group side panel to quickly switch between `union` and `intersection` group view mode. [#3269](https://github.com/JabRef/jabref/issues/3269).
- We use `https` for [fetching from most online bibliographic database](https://docs.jabref.org/collect/import-using-online-bibliographic-database).
- We changed the default keyboard shortcuts for moving between entries when the entry editor is active to ̀<kbd>alt</kbd> + <kbd>up/down</kbd>.
- Opening a new file now prompts the directory of the currently selected file, instead of the directory of the last opened file.
- Window state is saved on close and restored on start.
- We made the MathSciNet fetcher more reliable.
- We added the ISBN fetcher to the list of fetcher available under "Update with bibliographic information from the web" in the entry editor toolbar.
- Files without a defined external file type are now directly opened with the default application of the operating system
- We streamlined the process to rename and move files by removing the confirmation dialogs.
- We removed the redundant new lines of markings and wrapped the summary in the File annotation tab. [#3823](https://github.com/JabRef/jabref/issues/3823)
- We add auto URL formatting when user paste link to URL field in entry editor. [koppor#254](https://github.com/koppor/jabref/issues/254)
- We added a minimum height for the entry editor so that it can no longer be hidden by accident. [#4279](https://github.com/JabRef/jabref/issues/4279)
- We added a new keyboard shortcut so that the entry editor could be closed by <kbd>Ctrl</kbd> + <kbd>E</kbd>. [#4222](https://github.com/JabRef/jabref/issues/4222)
- We added an option in the preference dialog box, that allows user to pick the dark or light theme option. [#4130](https://github.com/JabRef/jabref/issues/4130)
- We updated the Related Articles tab to accept JSON from the new version of the Mr. DLib service
- We added an option in the preference dialog box that allows user to choose behavior after dragging and dropping files in Entry Editor. [#4356](https://github.com/JabRef/jabref/issues/4356)
- We added the ability to have an export preference where previously "File"-->"Export"/"Export selected entries" would not save the user's preference[#4495](https://github.com/JabRef/jabref/issues/4495)
- We optimized the code responsible for connecting to an external database, which should lead to huge improvements in performance.
- For automatically created groups, added ability to filter groups by entry type. [#4539](https://github.com/JabRef/jabref/issues/4539)
- We added the ability to add field names from the Preferences Dialog [#4546](https://github.com/JabRef/jabref/issues/4546)
- We added the ability to change the column widths directly in the main table. [#4546](https://github.com/JabRef/jabref/issues/4546)
- We added a description of how recommendations were chosen and better error handling to Related Articles tab
- We added the ability to execute default action in dialog by using with <kbd>Ctrl</kbd> + <kbd>Enter</kbd> combination [#4496](https://github.com/JabRef/jabref/issues/4496)
- We grouped and reordered the Main Menu (File, Edit, Library, Quality, Tools, and View tabs & icons). [#4666](https://github.com/JabRef/jabref/issues/4666) [#4667](https://github.com/JabRef/jabref/issues/4667) [#4668](https://github.com/JabRef/jabref/issues/4668) [#4669](https://github.com/JabRef/jabref/issues/4669) [#4670](https://github.com/JabRef/jabref/issues/4670) [#4671](https://github.com/JabRef/jabref/issues/4671) [#4672](https://github.com/JabRef/jabref/issues/4672) [#4673](https://github.com/JabRef/jabref/issues/4673)
- We added additional modifiers (capitalize, titlecase and sentencecase) to the Bibtex key generator. [#1506](https://github.com/JabRef/jabref/issues/1506)
- We have migrated from the mysql jdbc connector to the mariadb one for better authentication scheme support. [#4745](https://github.com/JabRef/jabref/issues/4745)
- We grouped the toolbar icons and changed the Open Library and Copy icons. [#4584](https://github.com/JabRef/jabref/issues/4584)
- We added a browse button next to the path text field for aux-based groups. [#4586](https://github.com/JabRef/jabref/issues/4586)
- We changed the title of Group Dialog to "Add subgroup" from "Edit group" when we select Add subgroup option.
- We enable import button only if entries are selected. [#4755](https://github.com/JabRef/jabref/issues/4755)
- We made modifications to improve the contrast of UI elements. [#4583](https://github.com/JabRef/jabref/issues/4583)
- We added a warning for empty BibTeX keys in the entry editor. [#4440](https://github.com/JabRef/jabref/issues/4440)
- We added an option in the settings to set the default action in JabRef when right clicking on any entry in any database and selecting "Open folder". [#4763](https://github.com/JabRef/jabref/issues/4763)
- The Medline fetcher now normalizes the author names according to the BibTeX-Standard [#4345](https://github.com/JabRef/jabref/issues/4345)
- We added an option on the Linked File Viewer to rename the attached file of an entry directly on the JabRef. [#4844](https://github.com/JabRef/jabref/issues/4844)
- We added an option in the preference dialog box that allows user to enable helpful tooltips.[#3599](https://github.com/JabRef/jabref/issues/3599)
- We reworked the functionality for extracting BibTeX entries from plain text, because our used service [freecite shut down](https://library.brown.edu/libweb/freecite_notice.php). [#5206](https://github.com/JabRef/jabref/pull/5206)
- We moved the dropdown menu for selecting the push-application from the toolbar into the external application preferences. [#674](https://github.com/JabRef/jabref/issues/674)
- We removed the alphabetical ordering of the custom tabs and updated the error message when trying to create a general field with a name containing an illegal character. [#5019](https://github.com/JabRef/jabref/issues/5019)
- We added a context menu to the bib(la)tex-source-editor to copy'n'paste. [#5007](https://github.com/JabRef/jabref/pull/5007)
- We added a tool that allows searching for citations in LaTeX files. It scans directories and shows which entries are used, how many times and where.
- We added a 'LaTeX citations' tab to the entry editor, to search for citations to the active entry in the LaTeX file directory. It can be disabled in the preferences dialog.
- We added an option in preferences to allow for integers in field "edition" when running database in bibtex mode. [#4680](https://github.com/JabRef/jabref/issues/4680)
- We added the ability to use negation in export filter layouts. [#5138](https://github.com/JabRef/jabref/pull/5138)
- Focus on Name Area instead of 'OK' button whenever user presses 'Add subgroup'. [#6307](https://github.com/JabRef/jabref/issues/6307)
- We changed the behavior of merging that the entry which has "smaller" bibkey will be selected. [#7395](https://github.com/JabRef/jabref/issues/7395)

### Fixed

- We fixed an issue where JabRef died silently for the user without enough inotify instances [#4874](https://github.com/JabRef/jabref/issues/4874)
- We fixed an issue where corresponding groups are sometimes not highlighted when clicking on entries [#3112](https://github.com/JabRef/jabref/issues/3112)
- We fixed an issue where custom exports could not be selected in the 'Export (selected) entries' dialog [#4013](https://github.com/JabRef/jabref/issues/4013)
- Italic text is now rendered correctly. [#3356](https://github.com/JabRef/jabref/issues/3356)
- The entry editor no longer gets corrupted after using the source tab. [#3532](https://github.com/JabRef/jabref/issues/3532) [#3608](https://github.com/JabRef/jabref/issues/3608) [#3616](https://github.com/JabRef/jabref/issues/3616)
- We fixed multiple issues where entries did not show up after import if a search was active. [#1513](https://github.com/JabRef/jabref/issues/1513) [#3219](https://github.com/JabRef/jabref/issues/3219))
- We fixed an issue where the group tree was not updated correctly after an entry was changed. [#3618](https://github.com/JabRef/jabref/issues/3618)
- We fixed an issue where a right-click in the main table selected a wrong entry. [#3267](https://github.com/JabRef/jabref/issues/3267)
- We fixed an issue where in rare cases entries where overlayed in the main table. [#3281](https://github.com/JabRef/jabref/issues/3281)
- We fixed an issue where selecting a group messed up the focus of the main table and the entry editor. [#3367](https://github.com/JabRef/jabref/issues/3367)
- We fixed an issue where composite author names were sorted incorrectly. [#2828](https://github.com/JabRef/jabref/issues/2828)
- We fixed an issue where commands followed by `-` didn't work. [#3805](https://github.com/JabRef/jabref/issues/3805)
- We fixed an issue where a non-existing aux file in a group made it impossible to open the library. [#4735](https://github.com/JabRef/jabref/issues/4735)
- We fixed an issue where some journal names were wrongly marked as abbreviated. [#4115](https://github.com/JabRef/jabref/issues/4115)
- We fixed an issue where the custom file column were sorted incorrectly. [#3119](https://github.com/JabRef/jabref/issues/3119)
- We improved the parsing of author names whose infix is abbreviated without a dot. [#4864](https://github.com/JabRef/jabref/issues/4864)
- We fixed an issues where the entry losses focus when a field is edited and at the same time used for sorting. [#3373](https://github.com/JabRef/jabref/issues/3373)
- We fixed an issue where the menu on Mac OS was not displayed in the usual Mac-specific way. [#3146](https://github.com/JabRef/jabref/issues/3146)
- We improved the integrity check for page numbers. [#4113](https://github.com/JabRef/jabref/issues/4113) and [feature request in the forum](https://discourse.jabref.org/t/pages-field-allow-use-of-en-dash/1199)
- We fixed an issue where the order of fields in customized entry types was not saved correctly. [#4033](https://github.com/JabRef/jabref/issues/4033)
- We fixed an issue where renaming a group did not change the group name in the interface. [#3189](https://github.com/JabRef/jabref/issues/3189)
- We fixed an issue where the groups tree of the last database was still shown even after the database was already closed.
- We fixed an issue where the "Open file dialog" may disappear behind other windows. [#3410](https://github.com/JabRef/jabref/issues/3410)
- We fixed an issue where the number of entries matched was not updated correctly upon adding or removing an entry. [#3537](https://github.com/JabRef/jabref/issues/3537)
- We fixed an issue where the default icon of a group was not colored correctly.
- We fixed an issue where the first field in entry editor was not focused when adding a new entry. [#4024](https://github.com/JabRef/jabref/issues/4024)
- We reworked the "Edit file" dialog to make it resizeable and improved the workflow for adding and editing files [#2970](https://github.com/JabRef/jabref/issues/2970)
- We fixed an issue where custom name formatters were no longer found correctly. [#3531](https://github.com/JabRef/jabref/issues/3531)
- We fixed an issue where the month was not shown in the preview. [#3239](https://github.com/JabRef/jabref/issues/3239)
- Rewritten logic to detect a second jabref instance. [#4023](https://github.com/JabRef/jabref/issues/4023)
- We fixed an issue where the "Convert to BibTeX-Cleanup" moved the content of the `file` field to the `pdf` field [#4120](https://github.com/JabRef/jabref/issues/4120)
- We fixed an issue where the preview pane in entry preview in preferences wasn't showing the citation style selected [#3849](https://github.com/JabRef/jabref/issues/3849)
- We fixed an issue where the default entry preview style still contained the field `review`. The field `review` in the style is now replaced with comment to be consistent with the entry editor [#4098](https://github.com/JabRef/jabref/issues/4098)
- We fixed an issue where users were vulnerable to XXE attacks during parsing [#4229](https://github.com/JabRef/jabref/issues/4229)
- We fixed an issue where files added via the "Attach file" contextmenu of an entry were not made relative. [#4201](https://github.com/JabRef/jabref/issues/4201) and [#4241](https://github.com/JabRef/jabref/issues/4241)
- We fixed an issue where author list parser can't generate bibtex for Chinese author. [#4169](https://github.com/JabRef/jabref/issues/4169)
- We fixed an issue where the list of XMP Exclusion fields in the preferences was not be saved [#4072](https://github.com/JabRef/jabref/issues/4072)
- We fixed an issue where the ArXiv Fetcher did not support HTTP URLs [koppor#328](https://github.com/koppor/jabref/issues/328)
- We fixed an issue where only one PDF file could be imported [#4422](https://github.com/JabRef/jabref/issues/4422)
- We fixed an issue where "Move to group" would always move the first entry in the library and not the selected [#4414](https://github.com/JabRef/jabref/issues/4414)
- We fixed an issue where an older dialog appears when downloading full texts from the quality menu. [#4489](https://github.com/JabRef/jabref/issues/4489)
- We fixed an issue where right clicking on any entry in any database and selecting "Open folder" results in the NullPointer exception. [#4763](https://github.com/JabRef/jabref/issues/4763)
- We fixed an issue where option 'open terminal here' with custom command was passing the wrong argument. [#4802](https://github.com/JabRef/jabref/issues/4802)
- We fixed an issue where ranking an entry would generate an IllegalArgumentException. [#4754](https://github.com/JabRef/jabref/issues/4754)
- We fixed an issue where special characters where removed from non-label key generation pattern parts [#4767](https://github.com/JabRef/jabref/issues/4767)
- We fixed an issue where the RIS import would overwite the article date with the value of the acessed date [#4816](https://github.com/JabRef/jabref/issues/4816)
- We fixed an issue where an NullPointer exception was thrown when a referenced entry in an Open/Libre Office document was no longer present in the library. Now an error message with the reference marker of the missing entry is shown. [#4932](https://github.com/JabRef/jabref/issues/4932)
- We fixed an issue where a database exception related to a missing timezone was too big. [#4827](https://github.com/JabRef/jabref/issues/4827)
- We fixed an issue where the IEEE fetcher returned an error if no keywords were present in the result from the IEEE website [#4997](https://github.com/JabRef/jabref/issues/4997)
- We fixed an issue where the command line help text had several errors, and arguments and descriptions have been rewritten to simplify and detail them better. [#2016](https://github.com/JabRef/jabref/issues/2016)
- We fixed an issue where the same menu for changing entry type had two different sizes and weights. [#4977](https://github.com/JabRef/jabref/issues/4977)
- We fixed an issue where the "Attach file" dialog, in the right-click menu for an entry, started on the working directory instead of the user's main directory. [#4995](https://github.com/JabRef/jabref/issues/4995)
- We fixed an issue where the JabRef Icon in the macOS launchpad was not displayed correctly [#5003](https://github.com/JabRef/jabref/issues/5003)
- We fixed an issue where the "Search for unlinked local files" would throw an exception when parsing the content of a PDF-file with missing "series" information [#5128](https://github.com/JabRef/jabref/issues/5128)
- We fixed an issue where the XMP Importer would incorrectly return an empty default entry when importing pdfs [#6577](https://github.com/JabRef/jabref/issues/6577)
- We fixed an issue where opening the menu 'Library properties' marked the library as modified [#6451](https://github.com/JabRef/jabref/issues/6451)
- We fixed an issue when importing resulted in an exception [#7343](https://github.com/JabRef/jabref/issues/7343)
- We fixed an issue where the field in the Field formatter dropdown selection were sorted in random order. [#7710](https://github.com/JabRef/jabref/issues/7710)

### Removed

- The feature to "mark entries" was removed and merged with the groups functionality. For migration, a group is created for every value of the `__markedentry` field and the entry is added to this group.
- The number column was removed.
- We removed the global search feature.
- We removed the coloring of cells in the main table according to whether the field is optional/required.
- We removed the feature to find and resolve duplicate BibTeX keys (as this use case is already covered by the integrity check).
- We removed a few commands from the right-click menu that are not needed often and thus don't need to be placed that prominently:
  - Print entry preview: available through entry preview
  - All commands related to marking: marking is not yet reimplemented
  - Set/clear/append/rename fields: available through Edit menu
  - Manage keywords: available through the Edit menu
  - Copy linked files to folder: available through File menu
  - Add/move/remove from group: removed completely (functionality still available through group interface)
- We removed the option to change the column widths in the preferences dialog. [#4546](https://github.com/JabRef/jabref/issues/4546)

## Older versions

The changelog of JabRef 4.x is available at the [v4.3.1 tag](https://github.com/JabRef/jabref/blob/v4.3.1/CHANGELOG.md).
The changelog of JabRef 3.x is available at the [v3.8.2 tag](https://github.com/JabRef/jabref/blob/v3.8.2/CHANGELOG.md).
The changelog of JabRef 2.11 and all previous versions is available as [text file in the v2.11.1 tag](https://github.com/JabRef/jabref/blob/v2.11.1/CHANGELOG).

[Unreleased]: https://github.com/JabRef/jabref/compare/v6.0-alpha2...HEAD
[6.0-alpha2]: https://github.com/JabRef/jabref/compare/v6.0-alpha...v6.0-alpha2
[6.0-alpha]: https://github.com/JabRef/jabref/compare/v5.15...v6.0-alpha
[5.15]: https://github.com/JabRef/jabref/compare/v5.14...v5.15
[5.14]: https://github.com/JabRef/jabref/compare/v5.13...v5.14
[5.13]: https://github.com/JabRef/jabref/compare/v5.12...v5.13
[5.12]: https://github.com/JabRef/jabref/compare/v5.11...v5.12
[5.11]: https://github.com/JabRef/jabref/compare/v5.10...v5.11
[5.10]: https://github.com/JabRef/jabref/compare/v5.9...v5.10
[5.9]: https://github.com/JabRef/jabref/compare/v5.8...v5.9
[5.8]: https://github.com/JabRef/jabref/compare/v5.7...v5.8
[5.7]: https://github.com/JabRef/jabref/compare/v5.6...v5.7
[5.6]: https://github.com/JabRef/jabref/compare/v5.5...v5.6
[5.5]: https://github.com/JabRef/jabref/compare/v5.4...v5.5
[5.4]: https://github.com/JabRef/jabref/compare/v5.3...v5.4
[5.3]: https://github.com/JabRef/jabref/compare/v5.2...v5.3
[5.2]: https://github.com/JabRef/jabref/compare/v5.1...v5.2
[5.1]: https://github.com/JabRef/jabref/compare/v5.0...v5.1
[5.0]: https://github.com/JabRef/jabref/compare/v5.0-beta...v5.0
[5.0-beta]: https://github.com/JabRef/jabref/compare/v5.0-alpha...v5.0-beta
[5.0-alpha]: https://github.com/JabRef/jabref/compare/v4.3...v5.0-alpha

<!-- markdownlint-disable-file MD024 MD033 MD053 --><|MERGE_RESOLUTION|>--- conflicted
+++ resolved
@@ -11,11 +11,8 @@
 
 ### Added
 
-<<<<<<< HEAD
 - We added a field for the citation count field on the General tab. [#13477](https://github.com/JabRef/jabref/issues/13477)
-=======
 - We added automatic lookup of DOI at citation relations [#13234](https://github.com/JabRef/jabref/issues/13234)
->>>>>>> e1d0d666
 - We added focus on the field Link in the "Add file link" dialog. [#13486](https://github.com/JabRef/jabref/issues/13486)
 - We introduced a settings parameter to manage citations' relations local storage time-to-live with a default value set to 30 days. [#11189](https://github.com/JabRef/jabref/issues/11189)
 - We distribute arm64 images for Linux. [#10842](https://github.com/JabRef/jabref/issues/10842)
