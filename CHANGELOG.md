--- conflicted
+++ resolved
@@ -31,11 +31,8 @@
 - We fixed an issue where JabRef icon merges with dark background [#7771](https://github.com/JabRef/jabref/issues/7771)
 - We fixed an issue where an entry's group was no longer highlighted on selection [#12413](https://github.com/JabRef/jabref/issues/12413)
 - We fixed an issue where BibTeX Strings were not included in the backup file [#12462](https://github.com/JabRef/jabref/issues/12462)
-<<<<<<< HEAD
 - We fixed an issue where mixing JStyle and CSL style citations in LibreOffice caused two separate bibliography sections to be generated. [#12262](https://github.com/JabRef/jabref/issues/12262)
-=======
 - We fixed an issue where CSL style citations with citation keys having special characters (such as hyphens or colons) would not be recognized as valid by JabRef. [forum#5431](https://discourse.jabref.org/t/error-when-connecting-to-libreoffice/5431)
->>>>>>> cdddda9f
 
 ### Removed
 
