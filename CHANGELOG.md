--- conflicted
+++ resolved
@@ -32,13 +32,10 @@
 - `note` field is now exported as `comments` field in MS-Office 2007 xml format
 - `comments` field in MS-Office 2007 xml format is now imported as `note` field
 - [#463](https://github.com/JabRef/jabref/issues/463): Disable menu-item and toolbar-buttons while no database is open
-<<<<<<< HEAD
-- importer for MODS format added
-=======
 - Implemented integrity check for `note` and `howpublished` field: Should have the first letter capitalized (BibTeX)
 - <kbd>Pos1</kbd> / <kbd>HOME</kbd> now select the first/last entry in the main table and the search result frame.
 - <kbd>UP</kbd> / <kbd>Down</kbd> / <kbd>Tab</kbd> / <kbd>shift+Tab</kbd> in the search result frame have now the same functionality as in the main  table.
->>>>>>> bb0cc1d0
+- importer for MODS format added
 
 ### Fixed
 - Fixed selecting an entry out of multiple duplicates
