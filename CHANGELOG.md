# Changelog

All notable changes to this project will be documented in this file.
The format is based on [Keep a Changelog](https://keepachangelog.com/en/1.0.0/).
We refer to [GitHub issues](https://github.com/JabRef/jabref/issues) by using `#NUM`.
In case, there is no issue present, the pull request implementing the feature is linked.

Note that this project **does not** adhere to [Semantic Versioning](http://semver.org/).

## [Unreleased]

### Added

- We added a progress counter to the title bar in Possible Duplicates dialog window. [#7366](https://github.com/JabRef/jabref/issues/7366)
- We added new "Customization" tab to the preferences which includes option to choose a custom address for DOI access. [#7337](https://github.com/JabRef/jabref/issues/7337)
- We added zbmath to the public databases from which the bibliographic information of an existing entry can be updated. [#7437](https://github.com/JabRef/jabref/issues/7437)
- We added the possibility to add a new entry via its zbMath ID (zbMATH can be chosen as ID type in the "Select entry type" window). [#7202](https://github.com/JabRef/jabref/issues/7202)
- We added the extension support and the external application support (For Texshow, Texmaker and LyX) to the flatpak [#7248](https://github.com/JabRef/jabref/pull/7248)
- We added some symbols and keybindings to the context menu in the entry editor. [#7268](https://github.com/JabRef/jabref/pull/7268)
- We added keybindings for setting and clearing the read status. [#7264](https://github.com/JabRef/jabref/issues/7264)
- We added two new fields to track the creation and most recent modification date and time for each entry. [koppor#130](https://github.com/koppor/jabref/issues/130)
- We added a feature that allows the user to copy highlighted text in the preview window. [#6962](https://github.com/JabRef/jabref/issues/6962)
- We added a feature that allows you to create new BibEntry via paste arxivId [#2292](https://github.com/JabRef/jabref/issues/2292)
- We added a feature that allows the user to choose whether to trust the target site when unable to find a valid certification path from the file download site. [#7616](https://github.com/JabRef/jabref/issues/7616)

### Changed

- The keywords added via "Manage content selectors" are now displayed in alphabetical order. [#3791](https://github.com/JabRef/jabref/issues/3791)
- We improved the "Find unlinked files" dialog to show import results for each file. [#7209](https://github.com/JabRef/jabref/pull/7209)
- The content of the field `timestamp` is migrated to `creationdate`. In case one configured "udpate timestampe", it is migrated to `modificationdate`. [koppor#130](https://github.com/koppor/jabref/issues/130)
- The JabRef specific meta-data content in the main field such as priorities (prio1, prio2, ...) are migrated to their respective fields. They are removed from the keywords. [#6840](https://github.com/jabref/jabref/issues/6840)
- We fixed an issue where groups generated from authors' last names did not include all entries of the authors' [#5833](https://github.com/JabRef/jabref/issues/5833)
- The export to MS Office XML now uses the month name for the field `MonthAcessed` instead of the two digit number [#7354](https://github.com/JabRef/jabref/issues/7354)
- We included some standalone dialogs from the options menu in the main preference dialog and fixed some visual issues in the preferences dialog. [#7384](https://github.com/JabRef/jabref/pull/7384)
- We improved the linking of the `python3` interpreter via the shebang to dynamically use the systems default Python. Related to [JabRef-Browser-Extension #177](https://github.com/JabRef/JabRef-Browser-Extension/issues/177)
- Automatically found pdf files now have the linking button to the far left and uses a link icon with a plus instead of a briefcase. The file name also has lowered opacity(70%) until added. [#3607](https://github.com/JabRef/jabref/issues/3607)
- We simplified the select entry type form by splitting it into two parts ("Recommended" and "Others") based on internal usage data. [#6730](https://github.com/JabRef/jabref/issues/6730)

### Fixed

- We fixed an issue where the table column sort order was not properly stored and resulted in unsorted eports [#7524](https://github.com/JabRef/jabref/issues/7524)
- We fixed an issue where the value of the field `school` or `institution` would be printed twice in the HTML Export [forum#2634](https://discourse.jabref.org/t/problem-with-exporting-techreport-phdthesis-mastersthesis-to-html/2634)
- We fixed an issue preventing to connect to a shared database. [#7570](https://github.com/JabRef/jabref/pull/7570)
- We fixed an issue preventing files from being dragged & dropped into an empty library. [#6851](https://github.com/JabRef/jabref/issues/6851)
- We fixed an issue where double-click onto PDF in file list under the 'General' tab section should just open the file. [#7465](https://github.com/JabRef/jabref/issues/7465)
- We fixed an issue where the dark theme did not extend to a group's custom color picker. [#7481](https://github.com/JabRef/jabref/issues/7481)
- We fixed an issue where choosing the fields on which autocompletion should not work in "Entry editor" preferences had no effect. [#7320](https://github.com/JabRef/jabref/issues/7320)
- We fixed an issue where the "Normalize page numbers" formatter did not replace en-dashes or em-dashes with a hyphen-minus sign. [#7239](https://github.com/JabRef/jabref/issues/7239)
- We fixed an issue with the style of highlighted check boxes while searching in preferences. [#7226](https://github.com/JabRef/jabref/issues/7226)
- We fixed an issue where the option "Move file to file directory" was disabled in the entry editor for all files [#7194](https://github.com/JabRef/jabref/issues/7194)
- We fixed an issue where application dialogs were opening in the wrong display when using multiple screens [#7273](https://github.com/JabRef/jabref/pull/7273)
- We fixed an issue where the "Find unlinked files" dialog would freeze JabRef on importing. [#7205](https://github.com/JabRef/jabref/issues/7205)
- We fixed an issue where the "Find unlinked files" would stop importing when importing a single file failed. [#7206](https://github.com/JabRef/jabref/issues/7206)
- We fixed an issue where JabRef froze for a few seconds in MacOS when DNS resolution timed out. [#7441](https://github.com/JabRef/jabref/issues/7441)
- We fixed an issue where an exception would be displayed for previewing and preferences when a custom theme has been configured but is missing [#7177](https://github.com/JabRef/jabref/issues/7177)
- We fixed an issue where URLs in `file` fields could not be handled on Windows. [#7359](https://github.com/JabRef/jabref/issues/7359)
- We fixed an issue where the regex based file search miss-interpreted specific symbols. [#4342](https://github.com/JabRef/jabref/issues/4342)
- We fixed an issue where the Harvard RTF exporter used the wrong default file extension. [4508](https://github.com/JabRef/jabref/issues/4508)
- We fixed an issue where the Harvard RTF exporter did not use the new authors formatter and therefore did not export "organization" authors correctly. [4508](https://github.com/JabRef/jabref/issues/4508)
- We fixed an issue where the field `urldate` was not exported to the corresponding fields `YearAccessed`, `MonthAccessed`, `DayAccessed` in MS Office XML [#7354](https://github.com/JabRef/jabref/issues/7354)
- We fixed an issue where the password for a shared SQL database was only remembered if it was the same as the username [#6869](https://github.com/JabRef/jabref/issues/6869)
- We fixed an issue where some custom exports did not use the new authors formatter and therefore did not export authors correctly [#7356](https://github.com/JabRef/jabref/issues/7356)
- We fixed an issue where alt+keyboard shortcuts do not work [#6994](https://github.com/JabRef/jabref/issues/6994)
- We fixed an issue about the file link editor did not allow to change the file name according to the default pattern after changing an entry. [#7525](https://github.com/JabRef/jabref/issues/7525)
- We fixed an issue where the file path is invisible in dark theme. [#7382](https://github.com/JabRef/jabref/issues/7382)
- We fixed an issue where the secondary sorting is not working for some special fields. [#7015](https://github.com/JabRef/jabref/issues/7015)
- We fixed an issue where changing the font size makes the font size field too small. [#7085](https://github.com/JabRef/jabref/issues/7085)
- We fixed an issue with TexGroups on Linux systems, where the modification of an aux-file did not trigger an auto-update for TexGroups. Furthermore, the detection of file modifications is now more reliable. [#7412](https://github.com/JabRef/jabref/pull/7412)
- We fixed an issue where the Unicode to Latex formatter produced wrong results for characters with a codepoint higher than Character.MAX_VALUE. [#7387](https://github.com/JabRef/jabref/issues/7387)
- We fixed an issue where a non valid value as font size results in an uncaught exception. [#7415](https://github.com/JabRef/jabref/issues/7415)
- We fixed an issue where "Merge citations" in the Openoffice/Libreoffice integration panel did not have a corresponding opposite. [#7454](https://github.com/JabRef/jabref/issues/7454)
- We fixed an issue where drag and drop of bib files for opening resulted in uncaught exceptions [#7464](https://github.com/JabRef/jabref/issues/7464)
- We fixed an issue where columns shrink in width when we try to enlarge JabRef window. [#6818](https://github.com/JabRef/jabref/issues/6818)
- We fixed an issue where Content selector does not seem to work for custom fields. [#6819](https://github.com/JabRef/jabref/issues/6819)
- We fixed an issue where font size of the preferences dialog does not update with the rest of the GUI. [#7416](https://github.com/JabRef/jabref/issues/7416)
- We fixed an issue in which a linked online file consisting of a web page was saved as an invalid pdf file upon being downloaded. The user is now notified when downloading a linked file results in an HTML file. [#7452](https://github.com/JabRef/jabref/issues/7452)
- We fixed an issue where opening BibTex file (doubleclick) from Folder with spaces not working. [#6487](https://github.com/JabRef/jabref/issues/6487)
- We fixed an issue with saving large `.bib` files [#7265](https://github.com/JabRef/jabref/issues/7265)
- We fixed an issue with very large page numbers [#7590](https://github.com/JabRef/jabref/issues/7590)
- We fixed an issue with opacity of disabled icon-buttons [#7195](https://github.com/JabRef/jabref/issues/7195)
- We fixed an issue where journal abbreviations in UTF-8 were not recognized [#5850](https://github.com/JabRef/jabref/issues/5850)
- We fixed an issue where the article title with curly brackets fails to download the arXiv link (pdf file). [#7633](https://github.com/JabRef/jabref/issues/7633)
<<<<<<< HEAD
- We fixed an issue with the default path of external application. [#7641](https://github.com/JabRef/jabref/issues/7641)
=======
- We fixed an issue where urls must be embedded in a style tag when importing EndNote style Xml files. Now it can parse url with or without a style tag. [#6199](https://github.com/JabRef/jabref/issues/6199)
>>>>>>> 21abebe3
- We fixed an issue where the article title with colon fails to download the arXiv link (pdf file). [#7660](https://github.com/JabRef/issues/7660)

### Removed

## [5.2] – 2020-12-24

### Added

- We added a validation to check if the current database location is shared, preventing an exception when Pulling Changes From Shared Database. [#6959](https://github.com/JabRef/jabref/issues/6959)
- We added a query parser and mapping layer to enable conversion of queries formulated in simplified lucene syntax by the user into api queries. [#6799](https://github.com/JabRef/jabref/pull/6799)
- We added some basic functionality to customise the look of JabRef by importing a css theme file. [#5790](https://github.com/JabRef/jabref/issues/5790)
- We added connection check function in network preference setting [#6560](https://github.com/JabRef/jabref/issues/6560)
- We added support for exporting to YAML. [#6974](https://github.com/JabRef/jabref/issues/6974)
- We added a DOI format and organization check to detect [American Physical Society](https://journals.aps.org/) journals to copy the article ID to the page field for cases where the page numbers are missing. [#7019](https://github.com/JabRef/jabref/issues/7019)
- We added an error message in the New Entry dialog that is shown in case the fetcher did not find anything . [#7000](https://github.com/JabRef/jabref/issues/7000)
- We added a new formatter to output shorthand month format. [#6579](https://github.com/JabRef/jabref/issues/6579)
- We added support for the new Microsoft Edge browser in all platforms. [#7056](https://github.com/JabRef/jabref/pull/7056)
- We reintroduced emacs/bash-like keybindings. [#6017](https://github.com/JabRef/jabref/issues/6017)
- We added a feature to provide automated cross library search using a cross library query language. This provides support for the search step of systematic literature reviews (SLRs). [koppor#369](https://github.com/koppor/jabref/issues/369)

### Changed

- We changed the default preferences for OpenOffice/LibreOffice integration to automatically sync the bibliography when inserting new citations in a OpenOffic/LibreOffice document. [#6957](https://github.com/JabRef/jabref/issues/6957)
- We restructured the 'File' tab and extracted some parts into the 'Linked files' tab [#6779](https://github.com/JabRef/jabref/pull/6779)
- JabRef now offers journal lists from <https://abbrv.jabref.org>. JabRef the lists which use a dot inside the abbreviations. [#5749](https://github.com/JabRef/jabref/pull/5749)
- We removed two useless preferences in the groups preferences dialog. [#6836](https://github.com/JabRef/jabref/pull/6836)
- Synchronization of SpecialFields to keywords is now disabled by default. [#6621](https://github.com/JabRef/jabref/issues/6621)
- JabRef no longer opens the entry editor with the first entry on startup [#6855](https://github.com/JabRef/jabref/issues/6855)
- We completed the rebranding of `bibtexkey` as `citationkey` which was started in JabRef 5.1.
- JabRef no longer opens the entry editor with the first entry on startup [#6855](https://github.com/JabRef/jabref/issues/6855)
- Fetch by ID: (long) "SAO/NASA Astrophysics Data System" replaced by (short) "SAO/NASA ADS" [#6876](https://github.com/JabRef/jabref/pull/6876)
- We changed the title of the window "Manage field names and content" to have the same title as the corresponding menu item [#6895](https://github.com/JabRef/jabref/pull/6895)
- We renamed the menus "View -> Previous citation style" and "View -> Next citation style" into "View -> Previous preview style" and "View -> Next preview style" and renamed the "Preview" style to "Customized preview style". [#6899](https://github.com/JabRef/jabref/pull/6899)
- We changed the default preference option "Search and store files relative to library file location" to on, as this seems to be a more intuitive behaviour. [#6863](https://github.com/JabRef/jabref/issues/6863)
- We changed the title of the window  "Manage field names and content":  to have the same title as the corresponding menu item  [#6895](https://github.com/JabRef/jabref/pull/6895)
- We improved the detection of "short" DOIs [6880](https://github.com/JabRef/jabref/issues/6880)
- We improved the duplicate detection when identifiers like DOI or arxiv are semantiaclly the same, but just syntactically differ (e.g. with or without http(s):// prefix). [#6707](https://github.com/JabRef/jabref/issues/6707)
- We improved JabRef start up time [6057](https://github.com/JabRef/jabref/issues/6057)
- We changed in the group interface "Generate groups from keywords in a BibTeX field" by "Generate groups from keywords in the following field". [#6983](https://github.com/JabRef/jabref/issues/6983)
- We changed the name of a group type from "Searching for keywords" to "Searching for a keyword". [6995](https://github.com/JabRef/jabref/pull/6995)
- We changed the way JabRef displays the title of a tab and of the window. [4161](https://github.com/JabRef/jabref/issues/4161)
- We changed connect timeouts for server requests to 30 seconds in general and 5 seconds for GROBID server (special) and improved user notifications on connection issues. [7026](https://github.com/JabRef/jabref/pull/7026)
- We changed the order of the library tab context menu items. [#7171](https://github.com/JabRef/jabref/issues/7171)
- We changed the way linked files are opened on Linux to use the native openFile method, compatible with confined  packages. [7037](https://github.com/JabRef/jabref/pull/7037)
- We refined the entry preview to show the full names of authors and editors, to list the editor only if no author is present, have the year earlier. [#7083](https://github.com/JabRef/jabref/issues/7083)

### Fixed

- We fixed an issue changing the icon link_variation_off that is not meaningful. [#6834](https://github.com/JabRef/jabref/issues/6834)
- We fixed an issue where the `.sav` file was not deleted upon exiting JabRef. [#6109](https://github.com/JabRef/jabref/issues/6109)
- We fixed a linked identifier icon inconsistency. [#6705](https://github.com/JabRef/jabref/issues/6705)
- We fixed the wrong behavior that font size changes are not reflected in dialogs. [#6039](https://github.com/JabRef/jabref/issues/6039)
- We fixed the failure to Copy citation key and link. [#5835](https://github.com/JabRef/jabref/issues/5835)
- We fixed an issue where the sort order of the entry table was reset after a restart of JabRef. [#6898](https://github.com/JabRef/jabref/pull/6898)
- We fixed an issue where no longer a warning was displayed when inserting references into LibreOffice with an invalid "ReferenceParagraphFormat". [#6907](https://github.com/JabRef/jabref/pull/60907).
- We fixed an issue where a selected field was not removed after the first click in the custom entry types dialog. [#6934](https://github.com/JabRef/jabref/issues/6934)
- We fixed an issue where a remove icon was shown for standard entry types in the custom entry types dialog. [#6906](https://github.com/JabRef/jabref/issues/6906)
- We fixed an issue where it was impossible to connect to OpenOffice/LibreOffice on Mac OSX. [#6970](https://github.com/JabRef/jabref/pull/6970)
- We fixed an issue with the python script used by browser plugins that failed to locate JabRef if not installed in its default location. [#6963](https://github.com/JabRef/jabref/pull/6963/files)
- We fixed an issue where spaces and newlines in an isbn would generate an exception. [#6456](https://github.com/JabRef/jabref/issues/6456)
- We fixed an issue where identity column header had incorrect foreground color in the  Dark theme. [#6796](https://github.com/JabRef/jabref/issues/6796)
- We fixed an issue where the RIS exporter added extra blank lines.[#7007](https://github.com/JabRef/jabref/pull/7007/files)
- We fixed an issue where clicking on Collapse All button in the Search for Unlinked Local Files expanded the directory structure erroneously [#6848](https://github.com/JabRef/jabref/issues/6848)
- We fixed an issue, when pulling changes from shared database via shortcut caused creation of a new tech report [6867](https://github.com/JabRef/jabref/issues/6867)
- We fixed an issue where the JabRef GUI does not highlight the "All entries" group on start-up [#6691](https://github.com/JabRef/jabref/issues/6691)
- We fixed an issue where a custom dark theme was not applied to the entry preview tab [7068](https://github.com/JabRef/jabref/issues/7068)
- We fixed an issue where modifications to the Custom preview layout in the preferences were not saved [#6447](https://github.com/JabRef/jabref/issues/6447)
- We fixed an issue where errors from imports were not shown to the user [#7084](https://github.com/JabRef/jabref/pull/7084)
- We fixed an issue where the EndNote XML Import would fail on empty keywords tags [forum#2387](https://discourse.jabref.org/t/importing-in-unknown-format-fails-to-import-xml-library-from-bookends-export/2387)
- We fixed an issue where the color of groups of type "free search expression" not persisting after restarting the application [#6999](https://github.com/JabRef/jabref/issues/6999)
- We fixed an issue where modifications in the source tab where not saved without switching to another field before saving the library [#6622](https://github.com/JabRef/jabref/issues/6622)
- We fixed an issue where the "Document Viewer" did not show the first page of the opened pdf document and did not show the correct total number of pages [#7108](https://github.com/JabRef/jabref/issues/7108)
- We fixed an issue where the context menu was not updated after a file link was changed. [#5777](https://github.com/JabRef/jabref/issues/5777)
- We fixed an issue where the password for a shared SQL database was not remembered [#6869](https://github.com/JabRef/jabref/issues/6869)
- We fixed an issue where newly added entires were not synced to a shared SQL database [#7176](https://github.com/JabRef/jabref/issues/7176)
- We fixed an issue where the PDF-Content importer threw an exception when no DOI number is present at the first page of the PDF document [#7203](https://github.com/JabRef/jabref/issues/7203)
- We fixed an issue where groups created from aux files did not update on file changes [#6394](https://github.com/JabRef/jabref/issues/6394)
- We fixed an issue where authors that only have last names were incorrectly identified as institutes when generating citation keys [#7199](https://github.com/JabRef/jabref/issues/7199)
- We fixed an issue where institutes were incorrectly identified as universities when generating citation keys [#6942](https://github.com/JabRef/jabref/issues/6942)

### Removed

- We removed the Google Scholar fetcher and the ACM fetcher do not work due to traffic limitations [#6369](https://github.com/JabRef/jabref/issues/6369)
- We removed the menu entry "Manage external file types" because it's already in 'Preferences' dialog [#6991](https://github.com/JabRef/jabref/issues/6991)
- We removed the integrity check "Abbreviation detected" for the field journal/journaltitle in the entry editor [#3925](https://github.com/JabRef/jabref/issues/3925)

## [5.1] – 2020-08-30

### Added

- We added a new fetcher to enable users to search mEDRA DOIs [#6602](https://github.com/JabRef/jabref/issues/6602)
- We added a new fetcher to enable users to search "[Collection of Computer Science Bibliographies](https://liinwww.ira.uka.de/bibliography/index.html)". [#6638](https://github.com/JabRef/jabref/issues/6638)
- We added default values for delimiters in Add Subgroup window [#6624](https://github.com/JabRef/jabref/issues/6624)
- We improved responsiveness of general fields specification dialog window. [#6643](https://github.com/JabRef/jabref/issues/6604)
- We added support for importing ris file and load DOI [#6530](https://github.com/JabRef/jabref/issues/6530)
- We added the Library properties to a context menu on the library tabs [#6485](https://github.com/JabRef/jabref/issues/6485)
- We added a new field in the preferences in 'BibTeX key generator' for unwanted characters that can be user-specified. [#6295](https://github.com/JabRef/jabref/issues/6295)
- We added support for searching ShortScience for an entry through the user's browser. [#6018](https://github.com/JabRef/jabref/pull/6018)
- We updated EditionChecker to permit edition to start with a number. [#6144](https://github.com/JabRef/jabref/issues/6144)
- We added tooltips for most fields in the entry editor containing a short description. [#5847](https://github.com/JabRef/jabref/issues/5847)
- We added support for basic markdown in custom formatted previews [#6194](https://github.com/JabRef/jabref/issues/6194)
- We now show the number of items found and selected to import in the online search dialog. [#6248](https://github.com/JabRef/jabref/pull/6248)
- We created a new install screen for macOS. [#5759](https://github.com/JabRef/jabref/issues/5759)
- We added a new integrity check for duplicate DOIs. [koppor#339](https://github.com/koppor/jabref/issues/339)
- We implemented an option to download fulltext files while importing. [#6381](https://github.com/JabRef/jabref/pull/6381)
- We added a progress-indicator showing the average progress of background tasks to the toolbar. Clicking it reveals a pop-over with a list of running background tasks. [6443](https://github.com/JabRef/jabref/pull/6443)
- We fixed the bug when strike the delete key in the text field. [#6421](https://github.com/JabRef/jabref/issues/6421)
- We added a BibTex key modifier for truncating strings. [#3915](https://github.com/JabRef/jabref/issues/3915)
- We added support for jumping to target entry when typing letter/digit after sorting a column in maintable [#6146](https://github.com/JabRef/jabref/issues/6146)
- We added a new fetcher to enable users to search all available E-Libraries simultaneously. [koppor#369](https://github.com/koppor/jabref/issues/369)
- We added the field "entrytype" to the export sort criteria [#6531](https://github.com/JabRef/jabref/pull/6531)
- We added the possibility to change the display order of the fields in the entry editor. The order can now be configured using drag and drop in the "Customize entry types" dialog [#6152](https://github.com/JabRef/jabref/pull/6152)
- We added native support for biblatex-software [#6574](https://github.com/JabRef/jabref/issues/6574)
- We added a missing restart warning for AutoComplete in the preferences dialog. [#6351](https://github.com/JabRef/jabref/issues/6351)
- We added a note to the citation key pattern preferences dialog as a temporary workaround for a JavaFX bug, about committing changes in a table cell, if the focus is lost. [#5825](https://github.com/JabRef/jabref/issues/5825)

### Changed

- We improved the arXiv fetcher. Now it should find entries even more reliably and does no longer include the version (e.g `v1`) in the `eprint` field. [forum#1941](https://discourse.jabref.org/t/remove-version-in-arxiv-import/1941)
- We moved the group search bar and the button "New group" from bottom to top position to make it more prominent. [#6112](https://github.com/JabRef/jabref/pull/6112)
- When JabRef finds a `.sav` file without changes, there is no dialog asking for acceptance of changes anymore.
- We changed the buttons for import/export/show all/reset of preferences to smaller icon buttons in the preferences dialog. [#6130](https://github.com/JabRef/jabref/pull/6130)
- We moved the functionality "Manage field names & content" from the "Library" menu to the "Edit" menu, because it affects the selected entries and not the whole library
- We merged the functionality "Append contents from a BibTeX library into the currently viewed library" into the "Import into database" functionality. Fixes [#6049](https://github.com/JabRef/jabref/issues/6049).
- We changed the directory where fulltext downloads are stored to the directory set in the import-tab in preferences. [#6381](https://github.com/JabRef/jabref/pull/6381)
- We improved the error message for invalid jstyles. [#6303](https://github.com/JabRef/jabref/issues/6303)
- We changed the section name of 'Advanced' to 'Network' in the preferences and removed some obsolete options.[#6489](https://github.com/JabRef/jabref/pull/6489)
- We improved the context menu of the column "Linked identifiers" of the main table, by truncating their texts, if they are too long. [#6499](https://github.com/JabRef/jabref/issues/6499)
- We merged the main table tabs in the preferences dialog. [#6518](https://github.com/JabRef/jabref/pull/6518)
- We changed the command line option 'generateBibtexKeys' to the more generic term 'generateCitationKeys' while the short option remains 'g'.[#6545](https://github.com/JabRef/jabref/pull/6545)
- We improved the "Possible duplicate entries" window to remember its size and position throughout a session. [#6582](https://github.com/JabRef/jabref/issues/6582)
- We divided the toolbar into small parts, so if the application window is to small, only a part of the toolbar is moved into the chevron popup. [#6682](https://github.com/JabRef/jabref/pull/6682)
- We changed the layout for of the buttons in the Open Office side panel to ensure that the button text is always visible, specially when resizing. [#6639](https://github.com/JabRef/jabref/issues/6639)
- We merged the two new library commands in the file menu to one which always creates a new library in the default library mode. [#6359](https://github.com/JabRef/jabref/pull/6539#issuecomment-641056536)

### Fixed

- We fixed an issue where entry preview tab has no name in drop down list. [#6591](https://github.com/JabRef/jabref/issues/6591)
- We fixed to only search file links in the BIB file location directory when preferences has corresponding checkbox checked. [#5891](https://github.com/JabRef/jabref/issues/5891)
- We fixed wrong button order (Apply and Cancel) in ManageProtectedTermsDialog.
- We fixed an issue with incompatible characters at BibTeX key [#6257](https://github.com/JabRef/jabref/issues/6257)
- We fixed an issue where dash (`-`) was reported as illegal BibTeX key [#6295](https://github.com/JabRef/jabref/issues/6295)
- We greatly improved the performance of the overall application and many operations. [#5071](https://github.com/JabRef/jabref/issues/5071)
- We fixed an issue where sort by priority was broken. [#6222](https://github.com/JabRef/jabref/issues/6222)
- We fixed an issue where opening a library from the recent libraries menu was not possible. [#5939](https://github.com/JabRef/jabref/issues/5939)
- We fixed an issue with inconsistent capitalization of file extensions when downloading files. [#6115](https://github.com/JabRef/jabref/issues/6115)
- We fixed the display of language and encoding in the preferences dialog. [#6130](https://github.com/JabRef/jabref/pull/6130)
- Now the link and/or the link description in the column "linked files" of the main table gets truncated or wrapped, if too long, otherwise display issues arise. [#6178](https://github.com/JabRef/jabref/issues/6178)
- We fixed the issue that groups panel does not keep size when resizing window. [#6180](https://github.com/JabRef/jabref/issues/6180)
- We fixed an error that sometimes occurred when using the context menu. [#6085](https://github.com/JabRef/jabref/issues/6085)
- We fixed an issue where search full-text documents downloaded files with same name, overwriting existing files. [#6174](https://github.com/JabRef/jabref/pull/6174)
- We fixed an issue when importing into current library an erroneous message "import cancelled" is displayed even though import is successful. [#6266](https://github.com/JabRef/jabref/issues/6266)
- We fixed an issue where custom jstyles for Open/LibreOffice where not saved correctly. [#6170](https://github.com/JabRef/jabref/issues/6170)
- We fixed an issue where the INSPIRE fetcher was no longer working [#6229](https://github.com/JabRef/jabref/issues/6229)
- We fixed an issue where custom exports with an uppercase file extension could not be selected for "Copy...-> Export to Clipboard" [#6285](https://github.com/JabRef/jabref/issues/6285)
- We fixed the display of icon both in the main table and linked file editor. [#6169](https://github.com/JabRef/jabref/issues/6169)
- We fixed an issue where the windows installer did not create an entry in the start menu [bug report in the forum](https://discourse.jabref.org/t/error-while-fetching-from-doi/2018/3)
- We fixed an issue where only the field `abstract` and `comment` were declared as multiline fields. Other fields can now be configured in the preferences using "Do not wrap the following fields when saving" [4373](https://github.com/JabRef/jabref/issues/4373)
- We fixed an issue where JabRef switched to discrete graphics under macOS [#5935](https://github.com/JabRef/jabref/issues/5935)
- We fixed an issue where the Preferences entry preview will be unexpected modified leads to Value too long exception [#6198](https://github.com/JabRef/jabref/issues/6198)
- We fixed an issue where custom jstyles for Open/LibreOffice would only be valid if a layout line for the entry type `default` was at the end of the layout section [#6303](https://github.com/JabRef/jabref/issues/6303)
- We fixed an issue where a new entry is not shown in the library if a search is active [#6297](https://github.com/JabRef/jabref/issues/6297)
- We fixed an issue where long directory names created from patterns could create an exception. [#3915](https://github.com/JabRef/jabref/issues/3915)
- We fixed an issue where sort on numeric cases was broken. [#6349](https://github.com/JabRef/jabref/issues/6349)
- We fixed an issue where year and month fields were not cleared when converting to biblatex [#6224](https://github.com/JabRef/jabref/issues/6224)
- We fixed an issue where an "Not on FX thread" exception occured when saving on linux [#6453](https://github.com/JabRef/jabref/issues/6453)
- We fixed an issue where the library sort order was lost. [#6091](https://github.com/JabRef/jabref/issues/6091)
- We fixed an issue where brackets in regular expressions were not working. [6469](https://github.com/JabRef/jabref/pull/6469)
- We fixed an issue where multiple background task popups stacked over each other.. [#6472](https://github.com/JabRef/jabref/issues/6472)
- We fixed an issue where LaTeX citations for specific commands (\autocites) of biblatex-mla were not recognized. [#6476](https://github.com/JabRef/jabref/issues/6476)
- We fixed an issue where drag and drop was not working on empty database. [#6487](https://github.com/JabRef/jabref/issues/6487)
- We fixed an issue where the name fields were not updated after the preferences changed. [#6515](https://github.com/JabRef/jabref/issues/6515)
- We fixed an issue where "null" appeared in generated BibTeX keys. [#6459](https://github.com/JabRef/jabref/issues/6459)
- We fixed an issue where the authors' names were incorrectly displayed in the authors' column when they were bracketed. [#6465](https://github.com/JabRef/jabref/issues/6465) [#6459](https://github.com/JabRef/jabref/issues/6459)
- We fixed an issue where importing certain unlinked files would result in an exception [#5815](https://github.com/JabRef/jabref/issues/5815)
- We fixed an issue where downloaded files would be moved to a directory named after the citationkey when no file directory pattern is specified [#6589](https://github.com/JabRef/jabref/issues/6589)
- We fixed an issue with the creation of a group of cited entries which incorrectly showed the message that the library had been modified externally whenever saving the library. [#6420](https://github.com/JabRef/jabref/issues/6420)
- We fixed an issue with the creation of a group of cited entries. Now the file path to an aux file gets validated. [#6585](https://github.com/JabRef/jabref/issues/6585)
- We fixed an issue on Linux systems where the application would crash upon inotify failure. Now, the user is prompted with a warning, and given the choice to continue the session. [#6073](https://github.com/JabRef/jabref/issues/6073)
- We moved the search modifier buttons into the search bar, as they were not accessible, if autocompletion was disabled. [#6625](https://github.com/JabRef/jabref/issues/6625)
- We fixed an issue about duplicated group color indicators [#6175](https://github.com/JabRef/jabref/issues/6175)
- We fixed an issue where entries with the entry type Misc from an imported aux file would not be saved correctly to the bib file on disk [#6405](https://github.com/JabRef/jabref/issues/6405)
- We fixed an issue where percent sign ('%') was not formatted properly by the HTML formatter [#6753](https://github.com/JabRef/jabref/issues/6753)
- We fixed an issue with the [SAO/NASA Astrophysics Data System](https://docs.jabref.org/collect/import-using-online-bibliographic-database/ads) fetcher where `\textbackslash` appeared at the end of the abstract.
- We fixed an issue with the Science Direct fetcher where PDFs could not be downloaded. Fixes [#5860](https://github.com/JabRef/jabref/issues/5860)
- We fixed an issue with the Library of Congress importer.
- We fixed the [link to the external libraries listing](https://github.com/JabRef/jabref/blob/master/external-libraries.md) in the about dialog
- We fixed an issue regarding pasting on Linux. [#6293](https://github.com/JabRef/jabref/issues/6293)

### Removed

- We removed the option of the "enforce legal key". [#6295](https://github.com/JabRef/jabref/issues/6295)
- We removed the obsolete `External programs / Open PDF` section in the preferences, as the default application to open PDFs is now set in the `Manage external file types` dialog. [#6130](https://github.com/JabRef/jabref/pull/6130)
- We removed the option to configure whether a `.bib.bak` file should be generated upon save. It is now always enabled. Documentation at <https://docs.jabref.org/general/autosave>. [#6092](https://github.com/JabRef/jabref/issues/6092)
- We removed the built-in list of IEEE journal abbreviations using BibTeX strings. If you still want to use them, you have to download them separately from <https://abbrv.jabref.org>.

## [5.0] – 2020-03-06

### Changed

- Added browser integration to the snap package for firefox/chromium browsers. [#6062](https://github.com/JabRef/jabref/pull/6062)
- We reintroduced the possibility to extract references from plain text (using [GROBID](https://grobid.readthedocs.io/en/latest/)). [#5614](https://github.com/JabRef/jabref/pull/5614)
- We changed the open office panel to show buttons in rows of three instead of going straight down to save space as the button expanded out to take up unnecessary horizontal space. [#5479](https://github.com/JabRef/jabref/issues/5479)
- We cleaned up the group add/edit dialog. [#5826](https://github.com/JabRef/jabref/pull/5826)
- We reintroduced the index column. [#5844](https://github.com/JabRef/jabref/pull/5844)
- Filenames of external files can no longer contain curly braces. [#5926](https://github.com/JabRef/jabref/pull/5926)
- We made the filters more easily accessible in the integrity check dialog. [#5955](https://github.com/JabRef/jabref/pull/5955)
- We reimplemented and improved the dialog "Customize entry types". [#4719](https://github.com/JabRef/jabref/issues/4719)
- We added an [American Physical Society](https://journals.aps.org/) fetcher. [#818](https://github.com/JabRef/jabref/issues/818)
- We added possibility to enable/disable items quantity in groups. [#6042](https://github.com/JabRef/jabref/issues/6042)

### Fixed

- We fixed an issue where the command line console was always opened in the background. [#5474](https://github.com/JabRef/jabref/issues/5474)
- We fixed and issue where pdf files will not open under some KDE linux distributions when using okular. [#5253](https://github.com/JabRef/jabref/issues/5253)
- We fixed an issue where the Medline fetcher was only working when JabRef was running from source. [#5645](https://github.com/JabRef/jabref/issues/5645)
- We fixed some visual issues in the dark theme. [#5764](https://github.com/JabRef/jabref/pull/5764) [#5753](https://github.com/JabRef/jabref/issues/5753)
- We fixed an issue where non-default previews didn't handle unicode characters. [#5779](https://github.com/JabRef/jabref/issues/5779)
- We improved the performance, especially changing field values in the entry should feel smoother now. [#5843](https://github.com/JabRef/jabref/issues/5843)
- We fixed an issue where the ampersand character wasn't rendering correctly on previews. [#3840](https://github.com/JabRef/jabref/issues/3840)
- We fixed an issue where an erroneous "The library has been modified by another program" message was shown when saving. [#4877](https://github.com/JabRef/jabref/issues/4877)
- We fixed an issue where the file extension was missing after downloading a file (we now fall-back to pdf). [#5816](https://github.com/JabRef/jabref/issues/5816)
- We fixed an issue where cleaning up entries broke web URLs, if "Make paths of linked files relative (if possible)" was enabled, which resulted in various other issues subsequently. [#5861](https://github.com/JabRef/jabref/issues/5861)
- We fixed an issue where the tab "Required fields" of the entry editor did not show all required fields, if at least two of the defined required fields are linked with a logical or. [#5859](https://github.com/JabRef/jabref/issues/5859)
- We fixed several issues concerning managing external file types: Now everything is usable and fully functional. Previously, there were problems with the radio buttons, with saving the settings and with loading an input field value. Furthermore, different behavior for Windows and other operating systems was given, which was unified as well. [#5846](https://github.com/JabRef/jabref/issues/5846)
- We fixed an issue where entries containing Unicode charaters were not parsed correctly [#5899](https://github.com/JabRef/jabref/issues/5899)
- We fixed an issue where an entry containing an external filename with curly braces could not be saved. Curly braces are now longer allowed in filenames. [#5899](https://github.com/JabRef/jabref/issues/5899)
- We fixed an issue where changing the type of an entry did not update the main table [#5906](https://github.com/JabRef/jabref/issues/5906)
- We fixed an issue in the optics of the library properties, that cropped the dialog on scaled displays. [#5969](https://github.com/JabRef/jabref/issues/5969)
- We fixed an issue where changing the type of an entry did not update the main table. [#5906](https://github.com/JabRef/jabref/issues/5906)
- We fixed an issue where opening a library from the recent libraries menu was not possible. [#5939](https://github.com/JabRef/jabref/issues/5939)
- We fixed an issue where the most bottom group in the list got lost, if it was dragged on itself. [#5983](https://github.com/JabRef/jabref/issues/5983)
- We fixed an issue where changing entry type doesn't always work when biblatex source is shown. [#5905](https://github.com/JabRef/jabref/issues/5905)
- We fixed an issue where the group and the link column were not updated after changing the entry in the main table. [#5985](https://github.com/JabRef/jabref/issues/5985)
- We fixed an issue where reordering the groups was not possible after inserting an article. [#6008](https://github.com/JabRef/jabref/issues/6008)
- We fixed an issue where citation styles except the default "Preview" could not be used. [#56220](https://github.com/JabRef/jabref/issues/5622)
- We fixed an issue where a warning was displayed when the title content is made up of two sentences. [#5832](https://github.com/JabRef/jabref/issues/5832)
- We fixed an issue where an exception was thrown when adding a save action without a selected formatter in the library properties [#6069](https://github.com/JabRef/jabref/issues/6069)
- We fixed an issue where JabRef's icon was missing in the Export to clipboard Dialog. [#6286](https://github.com/JabRef/jabref/issues/6286)
- We fixed an issue when an "Abstract field" was duplicating text, when importing from RIS file (Neurons) [#6065](https://github.com/JabRef/jabref/issues/6065)
- We fixed an issue where adding the addition of a new entry was not completely validated [#6370](https://github.com/JabRef/jabref/issues/6370)
- We fixed an issue where the blue and red text colors in the Merge entries dialog were not quite visible [#6334](https://github.com/JabRef/jabref/issues/6334)
- We fixed an issue where underscore character was removed from the file name in the Recent Libraries list in File menu [#6383](https://github.com/JabRef/jabref/issues/6383)
- We fixed an issue where few keyboard shortcuts regarding new entries were missing [#6403](https://github.com/JabRef/jabref/issues/6403)

### Removed

- Ampersands are no longer escaped by default in the `bib` file. If you want to keep the current behaviour, you can use the new "Escape Ampersands" formatter as a save action. [#5869](https://github.com/JabRef/jabref/issues/5869)
- The "Merge Entries" entry was removed from the Quality Menu. Users should use the right-click menu instead. [#6021](https://github.com/JabRef/jabref/pull/6021)

## [5.0-beta] – 2019-12-15

### Changed

- We added a short DOI field formatter which shortens DOI to more human-readable form. [koppor#343](https://github.com/koppor/jabref/issues/343)
- We improved the display of group memberships by adding multiple colored bars if the entry belongs to more than one group. [#4574](https://github.com/JabRef/jabref/issues/4574)
- We added an option to show the preview as an extra tab in the entry editor (instead of in a split view). [#5244](https://github.com/JabRef/jabref/issues/5244)
- A custom Open/LibreOffice jstyle file now requires a layout line for the entry type `default` [#5452](https://github.com/JabRef/jabref/issues/5452)
- The entry editor is now open by default when JabRef starts up. [#5460](https://github.com/JabRef/jabref/issues/5460)
- Customized entry types are now serialized in alphabetical order in the bib file.
- We added a new ADS fetcher to use the new ADS API. [#4949](https://github.com/JabRef/jabref/issues/4949)
- We added support of the [X11 primary selection](https://unix.stackexchange.com/a/139193/18033) [#2389](https://github.com/JabRef/jabref/issues/2389)
- We added support to switch between biblatex and bibtex library types. [#5550](https://github.com/JabRef/jabref/issues/5550)
- We changed the save action buttons to be easier to understand. [#5565](https://github.com/JabRef/jabref/issues/5565)
- We made the columns for groups, files and uri in the main table reorderable and merged the clickable icon columns for uri, url, doi and eprint. [#5544](https://github.com/JabRef/jabref/pull/5544)
- We reduced the number of write actions performed when autosave is enabled [#5679](https://github.com/JabRef/jabref/issues/5679)
- We made the column sort order in the main table persistent [#5730](https://github.com/JabRef/jabref/pull/5730)
- When an entry is modified on disk, the change dialog now shows the merge dialog to highlight the changes [#5688](https://github.com/JabRef/jabref/pull/5688)

### Fixed

- Inherit fields from cross-referenced entries as specified by biblatex. [#5045](https://github.com/JabRef/jabref/issues/5045)
- We fixed an issue where it was no longer possible to connect to LibreOffice. [#5261](https://github.com/JabRef/jabref/issues/5261)
- The "All entries group" is no longer shown when no library is open.
- We fixed an exception which occurred when closing JabRef. [#5348](https://github.com/JabRef/jabref/issues/5348)
- We fixed an issue where JabRef reports incorrectly about customized entry types. [#5332](https://github.com/JabRef/jabref/issues/5332)
- We fixed a few problems that prevented JabFox to communicate with JabRef. [#4737](https://github.com/JabRef/jabref/issues/4737) [#4303](https://github.com/JabRef/jabref/issues/4303)
- We fixed an error where the groups containing an entry loose their highlight color when scrolling. [#5022](https://github.com/JabRef/jabref/issues/5022)
- We fixed an error where scrollbars were not shown. [#5374](https://github.com/JabRef/jabref/issues/5374)
- We fixed an error where an exception was thrown when merging entries. [#5169](https://github.com/JabRef/jabref/issues/5169)
- We fixed an error where certain metadata items were not serialized alphabetically.
- After assigning an entry to a group, the item count is now properly colored to reflect the new membership of the entry. [#3112](https://github.com/JabRef/jabref/issues/3112)
- The group panel is now properly updated when switching between libraries (or when closing/opening one). [#3142](https://github.com/JabRef/jabref/issues/3142)
- We fixed an error where the number of matched entries shown in the group pane was not updated correctly. [#4441](https://github.com/JabRef/jabref/issues/4441)
- We fixed an error where the wrong file is renamed and linked when using the "Copy, rename and link" action. [#5653](https://github.com/JabRef/jabref/issues/5653)
- We fixed a "null" error when writing XMP metadata. [#5449](https://github.com/JabRef/jabref/issues/5449)
- We fixed an issue where empty keywords lead to a strange display of automatic keyword groups. [#5333](https://github.com/JabRef/jabref/issues/5333)
- We fixed an error where the default color of a new group was white instead of dark gray. [#4868](https://github.com/JabRef/jabref/issues/4868)
- We fixed an issue where the first field in the entry editor got the focus while performing a different action (like searching). [#5084](https://github.com/JabRef/jabref/issues/5084)
- We fixed an issue where multiple entries were highlighted in the web search result after scrolling. [#5035](https://github.com/JabRef/jabref/issues/5035)
- We fixed an issue where the hover indication in the web search pane was not working. [#5277](https://github.com/JabRef/jabref/issues/5277)
- We fixed an error mentioning "javafx.controls/com.sun.javafx.scene.control" that was thrown when interacting with the toolbar.
- We fixed an error where a cleared search was restored after switching libraries. [#4846](https://github.com/JabRef/jabref/issues/4846)
- We fixed an exception which occurred when trying to open a non-existing file from the "Recent files"-menu [#5334](https://github.com/JabRef/jabref/issues/5334)
- We fixed an issues where the search highlight in the entry preview did not worked. [#5069](https://github.com/JabRef/jabref/issues/5069)
- The context menu for fields in the entry editor is back. [#5254](https://github.com/JabRef/jabref/issues/5254)
- We fixed an exception which occurred when trying to open a non-existing file from the "Recent files"-menu [#5334](https://github.com/JabRef/jabref/issues/5334)
- We fixed a problem where the "editor" information has been duplicated during saving a .bib-Database. [#5359](https://github.com/JabRef/jabref/issues/5359)
- We re-introduced the feature to switch between different preview styles. [#5221](https://github.com/JabRef/jabref/issues/5221)
- We fixed various issues (including [#5263](https://github.com/JabRef/jabref/issues/5263)) related to copying entries to the clipboard
- We fixed some display errors in the preferences dialog and replaced some of the controls [#5033](https://github.com/JabRef/jabref/pull/5033) [#5047](https://github.com/JabRef/jabref/pull/5047) [#5062](https://github.com/JabRef/jabref/pull/5062) [#5141](https://github.com/JabRef/jabref/pull/5141) [#5185](https://github.com/JabRef/jabref/pull/5185) [#5265](https://github.com/JabRef/jabref/pull/5265) [#5315](https://github.com/JabRef/jabref/pull/5315) [#5360](https://github.com/JabRef/jabref/pull/5360)
- We fixed an exception which occurred when trying to import entries without an open library. [#5447](https://github.com/JabRef/jabref/issues/5447)
- The "Automatically set file links" feature now follows symbolic links. [#5664](https://github.com/JabRef/jabref/issues/5664)
- After successful import of one or multiple bib entries the main table scrolls to the first imported entry [#5383](https://github.com/JabRef/jabref/issues/5383)
- We fixed an exception which occurred when an invalid jstyle was loaded. [#5452](https://github.com/JabRef/jabref/issues/5452)
- We fixed an issue where the command line arguments `importBibtex` and `importToOpen` did not import into the currently open library, but opened a new one. [#5537](https://github.com/JabRef/jabref/issues/5537)
- We fixed an error where the preview theme did not adapt to the "Dark" mode [#5463](https://github.com/JabRef/jabref/issues/5463)
- We fixed an issue where multiple entries were allowed in the "crossref" field [#5284](https://github.com/JabRef/jabref/issues/5284)
- We fixed an issue where the merge dialog showed the wrong text colour in "Dark" mode [#5516](https://github.com/JabRef/jabref/issues/5516)
- We fixed visibility issues with the scrollbar and group selection highlight in "Dark" mode, and enabled "Dark" mode for the OpenOffice preview in the style selection window. [#5522](https://github.com/JabRef/jabref/issues/5522)
- We fixed an issue where the author field was not correctly parsed during bibtex key-generation. [#5551](https://github.com/JabRef/jabref/issues/5551)
- We fixed an issue where notifications where shown during autosave. [#5555](https://github.com/JabRef/jabref/issues/5555)
- We fixed an issue where the side pane was not remembering its position. [#5615](https://github.com/JabRef/jabref/issues/5615)
- We fixed an issue where JabRef could not interact with [Oracle XE](https://www.oracle.com/de/database/technologies/appdev/xe.html) in the [shared SQL database setup](https://docs.jabref.org/collaborative-work/sqldatabase).
- We fixed an issue where the toolbar icons were hidden on smaller screens.
- We fixed an issue where renaming referenced files for bib entries with long titles was not possible. [#5603](https://github.com/JabRef/jabref/issues/5603)
- We fixed an issue where a window which is on an external screen gets unreachable when external screen is removed. [#5037](https://github.com/JabRef/jabref/issues/5037)
- We fixed a bug where the selection of groups was lost after drag and drop. [#2868](https://github.com/JabRef/jabref/issues/2868)
- We fixed an issue where the custom entry types didn't show the correct display name [#5651](https://github.com/JabRef/jabref/issues/5651)

### Removed

- We removed some obsolete notifications. [#5555](https://github.com/JabRef/jabref/issues/5555)
- We removed an internal step in the [ISBN-to-BibTeX fetcher](https://docs.jabref.org/import-using-publication-identifiers/isbntobibtex): The [ISBN to BibTeX Converter](https://manas.tungare.name/software/isbn-to-bibtex) by [@manastungare](https://github.com/manastungare) is not used anymore, because it is offline: "people using this tool have not been generating enough sales for Amazon."
- We removed the option to control the default drag and drop behaviour. You can use the modifier keys (like CtrL or Alt) instead.

## [5.0-alpha] – 2019-08-25

### Changed

- We added eventitle, eventdate and venue fields to `@unpublished` entry type.
- We added `@software` and `@dataSet` entry type to biblatex.
- All fields are now properly sorted alphabetically (in the subgroups of required/optional fields) when the entry is written to the bib file.
- We fixed an issue where some importers used the field `pubstatus` instead of the standard BibTeX field `pubstate`.
- We changed the latex command removal for docbook exporter. [#3838](https://github.com/JabRef/jabref/issues/3838)
- We changed the location of some fields in the entry editor (you might need to reset your preferences for these changes to come into effect)
  - Journal/Year/Month in biblatex mode -> Deprecated (if filled)
  - DOI/URL: General -> Optional
  - Internal fields like ranking, read status and priority: Other -> General
  - Moreover, empty deprecated fields are no longer shown
- Added server timezone parameter when connecting to a shared database.
- We updated the dialog for setting up general fields.
- URL field formatting is updated. All whitespace chars, located at the beginning/ending of the URL, are trimmed automatically
- We changed the behavior of the field formatting dialog such that the `bibtexkey` is not changed when formatting all fields or all text fields.
- We added a "Move file to file directory and rename file" option for simultaneously moving and renaming of document file. [#4166](https://github.com/JabRef/jabref/issues/4166)
- Use integrated graphics card instead of discrete on macOS [#4070](https://github.com/JabRef/jabref/issues/4070)
- We added a cleanup operation that detects an arXiv identifier in the note, journal or URL field and moves it to the `eprint` field.
  Because of this change, the last-used cleanup operations were reset.
- We changed the minimum required version of Java to 1.8.0_171, as this is the latest release for which the automatic Java update works.  [#4093](https://github.com/JabRef/jabref/issues/4093)
- The special fields like `Printed` and `Read status` now show gray icons when the row is hovered.
- We added a button in the tab header which allows you to close the database with one click. [#494](https://github.com/JabRef/jabref/issues/494)
- Sorting in the main table now takes information from cross-referenced entries into account. [#2808](https://github.com/JabRef/jabref/issues/2808)
- If a group has a color specified, then entries matched by this group have a small colored bar in front of them in the main table.
- Change default icon for groups to a circle because a colored version of the old icon was hard to distinguish from its black counterpart.
- In the main table, the context menu appears now when you press the "context menu" button on the keyboard. [feature request in the forum](http://discourse.jabref.org/t/how-to-enable-keyboard-context-key-windows)
- We added icons to the group side panel to quickly switch between `union` and `intersection` group view mode. [#3269](https://github.com/JabRef/jabref/issues/3269).
- We use `https` for [fetching from most online bibliographic database](https://docs.jabref.org/import-using-online-bibliographic-database).
- We changed the default keyboard shortcuts for moving between entries when the entry editor is active to ̀<kbd>alt</kbd> + <kbd>up/down</kbd>.
- Opening a new file now prompts the directory of the currently selected file, instead of the directory of the last opened file.
- Window state is saved on close and restored on start.
- We made the MathSciNet fetcher more reliable.
- We added the ISBN fetcher to the list of fetcher available under "Update with bibliographic information from the web" in the entry editor toolbar.
- Files without a defined external file type are now directly opened with the default application of the operating system
- We streamlined the process to rename and move files by removing the confirmation dialogs.
- We removed the redundant new lines of markings and wrapped the summary in the File annotation tab. [#3823](https://github.com/JabRef/jabref/issues/3823)
- We add auto URL formatting when user paste link to URL field in entry editor. [koppor#254](https://github.com/koppor/jabref/issues/254)
- We added a minimum height for the entry editor so that it can no longer be hidden by accident. [#4279](https://github.com/JabRef/jabref/issues/4279)
- We added a new keyboard shortcut so that the entry editor could be closed by <kbd>Ctrl</kbd> + <kbd>E</kbd>. [#4222](https://github.com/JabRef/jabref/issues/4222)
- We added an option in the preference dialog box, that allows user to pick the dark or light theme option. [#4130](https://github.com/JabRef/jabref/issues/4130)
- We updated the Related Articles tab to accept JSON from the new version of the Mr. DLib service
- We added an option in the preference dialog box that allows user to choose behavior after dragging and dropping files in Entry Editor. [#4356](https://github.com/JabRef/jabref/issues/4356)
- We added the ability to have an export preference where previously "File"-->"Export"/"Export selected entries" would not save the user's preference[#4495](https://github.com/JabRef/jabref/issues/4495)
- We optimized the code responsible for connecting to an external database, which should lead to huge improvements in performance.
- For automatically created groups, added ability to filter groups by entry type. [#4539](https://github.com/JabRef/jabref/issues/4539)
- We added the ability to add field names from the Preferences Dialog [#4546](https://github.com/JabRef/jabref/issues/4546)
- We added the ability to change the column widths directly in the main
. [#4546](https://github.com/JabRef/jabref/issues/4546)
- We added a description of how recommendations were chosen and better error handling to Related Articles tab
- We added the ability to execute default action in dialog by using with <kbd>Ctrl</kbd> + <kbd>Enter</kbd> combination [#4496](https://github.com/JabRef/jabref/issues/4496)
- We grouped and reordered the Main Menu (File, Edit, Library, Quality, Tools, and View tabs & icons). [#4666](https://github.com/JabRef/jabref/issues/4666) [#4667](https://github.com/JabRef/jabref/issues/4667) [#4668](https://github.com/JabRef/jabref/issues/4668) [#4669](https://github.com/JabRef/jabref/issues/4669) [#4670](https://github.com/JabRef/jabref/issues/4670) [#4671](https://github.com/JabRef/jabref/issues/4671) [#4672](https://github.com/JabRef/jabref/issues/4672) [#4673](https://github.com/JabRef/jabref/issues/4673)
- We added additional modifiers (capitalize, titlecase and sentencecase) to the Bibtex key generator. [#1506](https://github.com/JabRef/jabref/issues/1506)
- We have migrated from the mysql jdbc connector to the mariadb one for better authentication scheme support. [#4746](https://github.com/JabRef/jabref/issues/4745)
- We grouped the toolbar icons and changed the Open Library and Copy icons. [#4584](https://github.com/JabRef/jabref/issues/4584)
- We added a browse button next to the path text field for aux-based groups. [#4586](https://github.com/JabRef/jabref/issues/4586)
- We changed the title of Group Dialog to "Add subgroup" from "Edit group" when we select Add subgroup option.
- We enable import button only if entries are selected. [#4755](https://github.com/JabRef/jabref/issues/4755)
- We made modifications to improve the contrast of UI elements. [#4583](https://github.com/JabRef/jabref/issues/4583)
- We added a warning for empty BibTeX keys in the entry editor. [#4440](https://github.com/JabRef/jabref/issues/4440)
- We added an option in the settings to set the default action in JabRef when right clicking on any entry in any database and selecting "Open folder". [#4763](https://github.com/JabRef/jabref/issues/4763)
- The Medline fetcher now normalizes the author names according to the BibTeX-Standard [#4345](https://github.com/JabRef/jabref/issues/4345)
- We added an option on the Linked File Viewer to rename the attached file of an entry directly on the JabRef. [#4844](https://github.com/JabRef/jabref/issues/4844)
- We added an option in the preference dialog box that allows user to enable helpful tooltips.[#3599](https://github.com/JabRef/jabref/issues/3599)
- We reworked the functionality for extracting BibTeX entries from plain text, because our used service [freecite shut down](https://library.brown.edu/libweb/freecite_notice.php). [#5206](https://github.com/JabRef/jabref/pull/5206)
- We moved the dropdown menu for selecting the push-application from the toolbar into the external application preferences. [#674](https://github.com/JabRef/jabref/issues/674)
- We removed the alphabetical ordering of the custom tabs and updated the error message when trying to create a general field with a name containing an illegal character. [#5019](https://github.com/JabRef/jabref/issues/5019)
- We added a context menu to the bib(la)tex-source-editor to copy'n'paste. [#5007](https://github.com/JabRef/jabref/pull/5007)
- We added a tool that allows searching for citations in LaTeX files. It scans directories and shows which entries are used, how many times and where.
- We added a 'LaTeX citations' tab to the entry editor, to search for citations to the active entry in the LaTeX file directory. It can be disabled in the preferences dialog.
- We added an option in preferences to allow for integers in field "edition" when running database in bibtex mode. [#4680](https://github.com/JabRef/jabref/issues/4680)
- We added the ability to use negation in export filter layouts. [#5138](https://github.com/JabRef/jabref/pull/5138)
- Focus on Name Area instead of 'OK' button whenever user presses 'Add subgroup'. [#6307](https://github.com/JabRef/jabref/issues/6307)

### Fixed

- We fixed an issue where JabRef died silently for the user without enough inotify instances [#4874](https://github.com/JabRef/jabref/issues/4847)
- We fixed an issue where corresponding groups are sometimes not highlighted when clicking on entries [#3112](https://github.com/JabRef/jabref/issues/3112)
- We fixed an issue where custom exports could not be selected in the 'Export (selected) entries' dialog [#4013](https://github.com/JabRef/jabref/issues/4013)
- Italic text is now rendered correctly. [#3356](https://github.com/JabRef/jabref/issues/3356)
- The entry editor no longer gets corrupted after using the source tab. [#3532](https://github.com/JabRef/jabref/issues/3532) [#3608](https://github.com/JabRef/jabref/issues/3608) [#3616](https://github.com/JabRef/jabref/issues/3616)
- We fixed multiple issues where entries did not show up after import if a search was active. [#1513](https://github.com/JabRef/jabref/issues/1513) [#3219](https://github.com/JabRef/jabref/issues/3219))
- We fixed an issue where the group tree was not updated correctly after an entry was changed. [#3618](https://github.com/JabRef/jabref/issues/3618)
- We fixed an issue where a right-click in the main table selected a wrong entry. [#3267](https://github.com/JabRef/jabref/issues/3267)
- We fixed an issue where in rare cases entries where overlayed in the main table. [#3281](https://github.com/JabRef/jabref/issues/3281)
- We fixed an issue where selecting a group messed up the focus of the main table and the entry editor. [#3367](https://github.com/JabRef/jabref/issues/3367)
- We fixed an issue where composite author names were sorted incorrectly. [#2828](https://github.com/JabRef/jabref/issues/2828)
- We fixed an issue where commands followed by `-` didn't work. [#3805](https://github.com/JabRef/jabref/issues/3805)
- We fixed an issue where a non-existing aux file in a group made it impossible to open the library. [#4735](https://github.com/JabRef/jabref/issues/4735)
- We fixed an issue where some journal names were wrongly marked as abbreviated. [#4115](https://github.com/JabRef/jabref/issues/4115)
- We fixed an issue where the custom file column were sorted incorrectly. [#3119](https://github.com/JabRef/jabref/issues/3119)
- We improved the parsing of author names whose infix is abbreviated without a dot. [#4864](https://github.com/JabRef/jabref/issues/4864)
- We fixed an issues where the entry losses focus when a field is edited and at the same time used for sorting. [#3373](https://github.com/JabRef/jabref/issues/3373)
- We fixed an issue where the menu on Mac OS was not displayed in the usual Mac-specific way. [#3146](https://github.com/JabRef/jabref/issues/3146)
- We improved the integrity check for page numbers. [#4113](https://github.com/JabRef/jabref/issues/4113) and [feature request in the forum](http://discourse.jabref.org/t/pages-field-allow-use-of-en-dash/1199)
- We fixed an issue where the order of fields in customized entry types was not saved correctly. [#4033](http://github.com/JabRef/jabref/issues/4033)
- We fixed an issue where renaming a group did not change the group name in the interface. [#3189](https://github.com/JabRef/jabref/issues/3189)
- We fixed an issue where the groups tree of the last database was still shown even after the database was already closed.
- We fixed an issue where the "Open file dialog" may disappear behind other windows. [#3410](https://github.com/JabRef/jabref/issues/3410)
- We fixed an issue where the number of entries matched was not updated correctly upon adding or removing an entry. [#3537](https://github.com/JabRef/jabref/issues/3537)
- We fixed an issue where the default icon of a group was not colored correctly.
- We fixed an issue where the first field in entry editor was not focused when adding a new entry. [#4024](https://github.com/JabRef/jabref/issues/4024)
- We reworked the "Edit file" dialog to make it resizeable and improved the workflow for adding and editing files [#2970](https://github.com/JabRef/jabref/issues/2970)
- We fixed an issue where custom name formatters were no longer found correctly. [#3531](https://github.com/JabRef/jabref/issues/3531)
- We fixed an issue where the month was not shown in the preview. [#3239](https://github.com/JabRef/jabref/issues/3239)
- Rewritten logic to detect a second jabref instance. [#4023](https://github.com/JabRef/jabref/issues/4023)
- We fixed an issue where the "Convert to BibTeX-Cleanup" moved the content of the `file` field to the `pdf` field [#4120](https://github.com/JabRef/jabref/issues/4120)
- We fixed an issue where the preview pane in entry preview in preferences wasn't showing the citation style selected [#3849](https://github.com/JabRef/jabref/issues/3849)
- We fixed an issue where the default entry preview style still contained the field `review`. The field `review` in the style is now replaced with comment to be consistent with the entry editor [#4098](https://github.com/JabRef/jabref/issues/4098)
- We fixed an issue where users were vulnerable to XXE attacks during parsing [#4229](https://github.com/JabRef/jabref/issues/4229)
- We fixed an issue where files added via the "Attach file" contextmenu of an entry were not made relative. [#4201](https://github.com/JabRef/jabref/issues/4201) and [#4241](https://github.com/JabRef/jabref/issues/4241)
- We fixed an issue where author list parser can't generate bibtex for Chinese author. [#4169](https://github.com/JabRef/jabref/issues/4169)
- We fixed an issue where the list of XMP Exclusion fields in the preferences was not be saved [#4072](https://github.com/JabRef/jabref/issues/4072)
- We fixed an issue where the ArXiv Fetcher did not support HTTP URLs [koppor#328](https://github.com/koppor/jabref/issues/328)
- We fixed an issue where only one PDF file could be imported [#4422](https://github.com/JabRef/jabref/issues/4422)
- We fixed an issue where "Move to group" would always move the first entry in the library and not the selected [#4414](https://github.com/JabRef/jabref/issues/4414)
- We fixed an issue where an older dialog appears when downloading full texts from the quality menu. [#4489](https://github.com/JabRef/jabref/issues/4489)
- We fixed an issue where right clicking on any entry in any database and selecting "Open folder" results in the NullPointer exception. [#4763](https://github.com/JabRef/jabref/issues/4763)
- We fixed an issue where option 'open terminal here' with custom command was passing the wrong argument. [#4802](https://github.com/JabRef/jabref/issues/4802)
- We fixed an issue where ranking an entry would generate an IllegalArgumentException. [#4754](https://github.com/JabRef/jabref/issues/4754)
- We fixed an issue where special characters where removed from non-label key generation pattern parts [#4767](https://github.com/JabRef/jabref/issues/4767)
- We fixed an issue where the RIS import would overwite the article date with the value of the acessed date [#4816](https://github.com/JabRef/jabref/issues/4816)
- We fixed an issue where an NullPointer exception was thrown when a referenced entry in an Open/Libre Office document was no longer present in the library. Now an error message with the reference marker of the missing entry is shown. [#4932](https://github.com/JabRef/jabref/issues/4932)
- We fixed an issue where a database exception related to a missing timezone was too big. [#4827](https://github.com/JabRef/jabref/issues/4827)
- We fixed an issue where the IEEE fetcher returned an error if no keywords were present in the result from the IEEE website [#4997](https://github.com/JabRef/jabref/issues/4997)
- We fixed an issue where the command line help text had several errors, and arguments and descriptions have been rewritten to simplify and detail them better. [#4932](https://github.com/JabRef/jabref/issues/2016)
- We fixed an issue where the same menu for changing entry type had two different sizes and weights. [#4977](https://github.com/JabRef/jabref/issues/4977)
- We fixed an issue where the "Attach file" dialog, in the right-click menu for an entry, started on the working directory instead of the user's main directory. [#4995](https://github.com/JabRef/jabref/issues/4995)
- We fixed an issue where the JabRef Icon in the macOS launchpad was not displayed correctly [#5003](https://github.com/JabRef/jabref/issues/5003)
- We fixed an issue where the "Search for unlinked local files" would throw an exception when parsing the content of a PDF-file with missing "series" information [#5128](https://github.com/JabRef/jabref/issues/5128)
- We fixed an issue where the XMP Importer would incorrectly return an empty default entry when importing pdfs [#6577](https://github.com/JabRef/jabref/issues/6577)
- We fixed an issue where opening the menu 'Library properties' marked the library as modified [#6451](https://github.com/JabRef/jabref/issues/6451)
- We fixed an issue when importing resulted in an exception [#7343](https://github.com/JabRef/jabref/issues/7343)

### Removed

- The feature to "mark entries" was removed and merged with the groups functionality.  For migration, a group is created for every value of the `__markedentry` field and the entry is added to this group.
- The number column was removed.
- We removed the global search feature.
- We removed the coloring of cells in the main table according to whether the field is optional/required.
- We removed the feature to find and resolve duplicate BibTeX keys (as this use case is already covered by the integrity check).
- We removed a few commands from the right-click menu that are not needed often and thus don't need to be placed that prominently:
  - Print entry preview: available through entry preview
  - All commands related to marking: marking is not yet reimplemented
  - Set/clear/append/rename fields: available through Edit menu
  - Manage keywords: available through the Edit menu
  - Copy linked files to folder: available through File menu
  - Add/move/remove from group: removed completely (functionality still available through group interface)
- We removed the option to change the column widths in the preferences dialog. [#4546](https://github.com/JabRef/jabref/issues/4546)

## Older versions

The changelog of JabRef 4.x is available at the [v4.3.1 tag](https://github.com/JabRef/jabref/blob/v4.3.1/CHANGELOG.md).
The changelog of JabRef 3.x is available at the [v3.8.2 tag](https://github.com/JabRef/jabref/blob/v3.8.2/CHANGELOG.md).
The changelog of JabRef 2.11 and all previous versions is available as [text file in the v2.11.1 tag](https://github.com/JabRef/jabref/blob/v2.11.1/CHANGELOG).

[Unreleased]: https://github.com/JabRef/jabref/compare/v5.2...HEAD
[5.2]: https://github.com/JabRef/jabref/compare/v5.1...v5.2
[5.1]: https://github.com/JabRef/jabref/compare/v5.0...v5.1
[5.0]: https://github.com/JabRef/jabref/compare/v5.0-beta...v5.0
[5.0-beta]: https://github.com/JabRef/jabref/compare/v5.0-alpha...v5.0-beta
[5.0-alpha]: https://github.com/JabRef/jabref/compare/v4.3...v5.0-alpha

<!-- markdownlint-disable-file MD024 MD033 --><|MERGE_RESOLUTION|>--- conflicted
+++ resolved
@@ -80,11 +80,8 @@
 - We fixed an issue with opacity of disabled icon-buttons [#7195](https://github.com/JabRef/jabref/issues/7195)
 - We fixed an issue where journal abbreviations in UTF-8 were not recognized [#5850](https://github.com/JabRef/jabref/issues/5850)
 - We fixed an issue where the article title with curly brackets fails to download the arXiv link (pdf file). [#7633](https://github.com/JabRef/jabref/issues/7633)
-<<<<<<< HEAD
 - We fixed an issue with the default path of external application. [#7641](https://github.com/JabRef/jabref/issues/7641)
-=======
 - We fixed an issue where urls must be embedded in a style tag when importing EndNote style Xml files. Now it can parse url with or without a style tag. [#6199](https://github.com/JabRef/jabref/issues/6199)
->>>>>>> 21abebe3
 - We fixed an issue where the article title with colon fails to download the arXiv link (pdf file). [#7660](https://github.com/JabRef/issues/7660)
 
 ### Removed
