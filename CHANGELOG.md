# Changelog
All notable changes to this project will be documented in this file.
This project **does not** adhere to [Semantic Versioning](http://semver.org/).
This file tries to follow the conventions proposed by [keepachangelog.com](http://keepachangelog.com/).
Here, the categories "Changed" for added and changed functionality,
"Fixed" for fixed functionality, and
"Removed" for removed functionality are used.

We refer to [GitHub issues](https://github.com/JabRef/jabref/issues) by using `#NUM`.


## [Unreleased]

### Changed
- Added the option to update bibliographic information from DOI to the sidebar of the entryeditor. Implements [#2432](https://github.com/JabRef/jabref/issues/2432).

### Fixed
- The formatter for normalizing pages now also can treat ACM pages such as `2:1--2:33`.
- Backslashes in content selectors are now correctly escaped. Fixes [#2426](https://github.com/JabRef/jabref/issues/2426).
- Non-ISO timestamp settings prevented the opening of the entry editor (see [#2447](https://github.com/JabRef/jabref/issues/2447))
- When pressing <kbd>Ctrl</kbd> + <kbd>F</kbd> and the searchbar is already focused the text will be selected.
- LaTeX symbols are now displayed as Unicode for the author column in the main table. "'n" and "\'{n}" are parsed correctly. Fixes [#2458](https://github.com/JabRef/jabref/issues/2458).
- If one deleted the current query it was not saved (every basepanel can have it's own query). Fixes [#2468](https://github.com/JabRef/jabref/issues/2468).
- The [ACM fetcher](https://help.jabref.org/en/ACMPortal) does no longer add HTML code to the bib-file. Fixes [#2472](https://github.com/JabRef/jabref/issues/2472).
- When [finding unlinked files](https://help.jabref.org/en/FindUnlinkedFiles), JabRef does not freeze any more. Fixes [#2309]()https://github.com/JabRef/jabref/issues/2309).
- Collapse and expand all buttons in the group assignment dialog no longer lead to a crash of JabRef.
<<<<<<< HEAD
- The aux export command line function does no longer add duplicates of references that were resolved via `crossref`. Fixes [#2475](https://github.com/JabRef/jabref/issues/2475).
- When the database is changed external, JabRef is no longer prevented from an orderly shutdown. Fixes [#2486](https://github.com/JabRef/jabref/issues/2486).
=======
- The aux export command line function does no longer add duplicates of references that were resolved via `crossref`. Fixes [#2475](https://github.com/JabRef/jabref/issues/2475). 
- Parsing of damaged metadata is now more robust and reports a more detailed error message. Fixes [#2477](https://github.com/JabRef/jabref/issues/2477).
- Dynamic groups with regular expression can be edited again. Fixes [#2481](https://github.com/JabRef/jabref/issues/2481).
>>>>>>> e781f5b5

### Removed














































## [3.8.1] – 2016-12-24

### Changed
- When [adding a new entry](https://help.jabref.org/en/BaseFrame#adding-a-new-entry), one can select "title" to create a full BibTeX entry based on a title.
- When [editing](https://help.jabref.org/en/EntryEditor) an article, the tab "Optional fields" now shows "ISSN".
- When editing a book, the tab "Optional fields" now shows "ISBN".
- When using "Copy citation (HTML)" and pasting into a text editor, plain text is always pasted.
- When using the "Download from URL" functionality, one is not limited to http(s) URLs, but can, for instance, enter ftp URLs.
- When using the "Look up full text documents" functionality, JabRef warns more explicitly about multiple requests.
- The entry received from DOI does no longer contain the DOI as URL. Implements [#2417](https://github.com/JabRef/jabref/issues/2417).
- We use following parameters for the JVM on Windows and OSX: `-XX:+UseG1GC -XX:+UseStringDeduplication -XX:StringTableSize=1000003`.

### Fixed
- Clicking on "Get Fulltext" button sets links correctly for the entry being edited. Fixes [#2391](https://github.com/JabRef/jabref/issues/2391).
- The [integrity check](https://help.jabref.org/en/CheckIntegrity) now determines the set of BibLaTeX-only fields differently. Fixes [#2390](https://github.com/JabRef/jabref/issues/2390).
- The integrity check filter works again. Fixes [#2406](https://github.com/JabRef/jabref/issues/2406).
- The [ArXiv fetcher](http://help.jabref.org/en/arXiv) also accepts identifiers that include the "arXiv:" prefix. Fixes [#2427](https://github.com/JabRef/jabref/issues/2427).
- We fixed an issue where groups containing brackets were not working properly. Fixes [#2394](https://github.com/JabRef/jabref/issues/2394).
- Closing of subtrees in the groups panel using "close subtree" is working again. Fixes [#2319](https://github.com/JabRef/jabref/issues/2319).
- We fixed issues with the [timestamp](http://help.jabref.org/en/TimeStamp) field. However, clearing with the clear button is not possible if timestamp format does not match the current settings. Fixes [#2403](https://github.com/JabRef/jabref/issues/2403).
- The proxy settings are now also applied to HTTPS connections. Fixes [#2249](https://github.com/JabRef/jabref/issues/2249).


## [3.8] – 2016-12-16

### Changed
- Bibliographic information from web resources can now be used to complete existing entries.
  This functionality can be accessed via a new button in the entry editor.
- URLs can now be passed as arguments to the `-import` and `-importToOpen` command line options.
  The referenced file is downloaded and then imported as usual.
- We added integrity check to detect all bibtex keys which deviate from their generation pattern [#2206](https://github.com/JabRef/jabref/issues/2206)
- We added an integrity check that detects invalid DOIs [#1445](https://github.com/JabRef/jabref/issues/1445)
- We enhanced the integrity checks testing for biblatex-only fields to be aware of more fields (e.g., `location`).
- ISBNs not available at [ebook.de](https://www.ebook.de) are now resolved using <https://bibtex.chimbori.com/>. [#684](https://github.com/JabRef/jabref/issues/684)
- When using the ISBN fetcher, the names are now correctly rendered in BibTeX. [#2343](https://github.com/JabRef/jabref/issues/2343)
- We display both the field name `journaltitle` and `journal` in BibLaTeX mode as `journaltitle` only was causing headaches. [#2209](https://github.com/JabRef/jabref/issues/2209)
- We changed the order of the cleanup operations so that the generated file name corresponds to the cleaned-up fields. [#1441](https://github.com/JabRef/jabref/issues/1441)
- Files can now be moved to subfolders named by a custom format pattern, e.g., based on `entrytype`.
  The pattern can be specified in the settings like the filename pattern. [#1092](https://github.com/JabRef/jabref/issues/1092)
- [#2375](https://github.com/JabRef/jabref/issues/2375) 'LaTeXCleanup' action does now escape % signs inside BibTeX fields
- Add the possibility to copy citations of multiple entries to the clipboard
- Custom EntryTypes are now stored independently for BibTeX and BibLatex mode.
  - Upon the first start of JabRef 3.8 old entry type customizations will be converted to custom types for the set default database mode (BibTeX if not changed to BibLatex)
- Upon opening a file with customized entry types it is now possible to choose which customizations should be stored in local preferences.
- The default emacs executable name on linux changed from `gnuclient` to `emacsclient`.
  [feature-request 433](https://sourceforge.net/p/jabref/feature-requests/433/)
- Replaces manual thread management with cached thread pool
- Windows and OSX binaries are now signed with a certificate.

### Fixed
- We fixed various problems with customized entry types:
  - Resetting the preferences now also resets custom entry types. [#2261](https://github.com/JabRef/jabref/issues/2261)
  - Importing preferences does no longer duplicate custom entry types. [#772](https://github.com/JabRef/jabref/issues/772)
  - Potenial problems upon resetting to defaults should be fixed. [#772](https://github.com/JabRef/jabref/issues/772)
  - Customized standard types (such as `@article`) are no longer listed as "custom" type in "New Entry" dialog.
  - Applying changes in the "Custom Entry Types" dialog is now faster. [#2318](https://github.com/JabRef/jabref/issues/2318)
- We fixed a few groups related issues:
  - "Remove entries from group" no longer removes entries from groups with similar names. [#2334](https://github.com/JabRef/jabref/issues/2334)
  - If an entry's group field contains 'a b' it is no longer considered a member the groups 'a', 'b', and 'a b'. [1873](https://github.com/JabRef/jabref/issues/1873)
  - Reading and writing now works for groups that contain special escaped characters in their names. [1681](https://github.com/JabRef/jabref/issues/1681)
- Fixed [#2221](https://github.com/JabRef/jabref/issues/2221): Customizable field content selectors due to popular demand. Content selectors now avoid duplicate words.
- We fixed an issue which prevented JabRef from closing using the "Quit" menu command. [#2336](https://github.com/JabRef/jabref/issues/2336)
- We fixed an issue where the file permissions of the .bib-file were changed upon saving [#2279](https://github.com/JabRef/jabref/issues/2279).
- We fixed an issue which prevented that a database was saved successfully if JabRef failed to generate new BibTeX-keys [#2285](https://github.com/JabRef/jabref/issues/2285).
- Update check now correctly notifies about new release if development version is used. [#2298](https://github.com/JabRef/jabref/issues/2298)
- Fixed [#2311](https://github.com/JabRef/jabref/issues/2311): The DBLP fetcher has been rewritten and is working again.
- Fixed [#2273](https://github.com/JabRef/jabref/issues/2273): Export via commandline in no-gui mode is now working again.
- We fixed an issue when JabRef restores its session and a shared database was used: The error message "No suitable driver found" will not appear.
- We fixed an issue which caused a metadata loss on reconnection to shared database. [#2219](https://github.com/JabRef/jabref/issues/2219)
- We fixed an issue which caused an internal error when leaving the file path field empty and connecting to a shared database.
- We fixed an issue where the BibLaTeX Cleanup did not move the contents of the fields `year` and `month` to the field `date`. [#2335](https://github.com/JabRef/jabref/issues/2335)
- Fixed [#2378](https://github.com/JabRef/jabref/issues/2378): Saving of the Backup-Option in the Preferences does now work.
- We fixed an issue which prevented the preference dialog to open on systems with Java 9.


## [3.7] – 2016-11-14

### Changed
- Implementation of eventbased autosave and backup functionality and file synchronization for shared DBs. Related to [#344](https://github.com/JabRef/jabref/issues/344)
- Source tab in the entry editor displays "BibLaTeX Source" when using biblatex mode
- [koppor#171](https://github.com/koppor/jabref/issues/171): Add Shortcuts to context menu
- Add session restoring functionality for shared database. Related to [#1703](https://github.com/JabRef/jabref/issues/1703)
- Implementation of LiveUpdate for PostgreSQL & Oracle systems. Related to [#970](https://github.com/JabRef/jabref/issues/970).
- [koppor#31](https://github.com/koppor/jabref/issues/31): Number column in the main table is always Left aligned
- Added support for [1.0.1 CitationStyles](http://citationstyles.org/)
- You can set and cycle between different preview styles (including CitationStyles)
- Added fetcher for [MathSciNet](http://www.ams.org/mathscinet), [zbMATH](https://www.zbmath.org/) and [Astrophysics Data System](http://www.adsabs.harvard.edu/)
- Improved search:
  - Search queries consisting of a normal query and a field-based query are now supported (for example, `JabRef AND author == you`)
  - Implemented [#825](https://github.com/JabRef/jabref/issues/825): Search Bar across all bib files instead each having its own
  - Implemented [#573](https://github.com/JabRef/jabref/issues/573): Add key shortcut for global search (<kbd>Ctrl</kbd> + <kbd>Shift</kbd> + <kbd>F</kbd>, if the searchfield is empty it will be focused instead)
  - The search result Window will now show which entry belongs to which bib file
  - The search result Window will now remember its location
  - The search result Window won't stay on top anymore if the main Window is focused and will be present in the taskbar
  - The user can jump from the searchbar to the maintable  with <kbd>Ctrl</kbd> + <kbd>Enter</kbd>
  - Implemented [#573 (comment)](https://github.com/JabRef/jabref/issues/573#issuecomment-232284156): Added shortcut: closing the search result window with <kbd>Ctrl</kbd> + <kbd>W</kbd>
- Added integrity check for fields with BibTeX keys, e.g., `crossref` and `related`, to check that the key exists
- Fields linking to other entries (e.g., `crossref` and `related`) have now specialized editors in the entry editor. Check the tabs "Other fields" and "General".
- [#1496](https://github.com/JabRef/jabref/issues/1496) Keep track of which entry a downloaded file belongs to
- Made it possible to download multiple entries in one action
- [#1506](https://github.com/JabRef/jabref/issues/1506) It is possible to apply two new key modifier `title_case` for Title Case, `capitalize` for Capitalized first character of each word (difference is that title case will leave prepositions etc in lower case), and `sentence_case` for normal sentence case (first word capitalized). In addition `lower_case` and `upper_case` can be used instead of `lower` and `upper`. 
- Added two new pseudo-fields for search: `anykeyword` to search for a specific keyword and `anyfield` to search in all fields (useful in combination with search in specific fields)
- [#1813](https://github.com/JabRef/jabref/issues/1813) Import/Export preferences dialog default directory set to working directory
- [#1897](https://github.com/JabRef/jabref/issues/1897) Implemented integrity check for `year` field: Last four nonpunctuation characters should be numerals
- Address in MS-Office 2007 xml format is now imported as `location`
- [#1912](https://github.com/JabRef/jabref/issues/1912) Implemented integrity check for `edition` field: Should have the first letter capitalized (BibTeX), Should contain an integer or a literal (BibLaTeX)
- The dialog for choosing new entries additionally supports ID-based entry generation. For instance, when searching for a DOI or ISBN, you have to press <kbd>Ctrl</kbd> + <kbd>N</kbd> instead of using the web search (<kbd>Alt</kbd> + <kbd>4</kbd>).
- `number` field is now exported as `number` field in MS-Office 2007 xml format, if no `issue` field is present and the entry type is not `patent`
- `note` field is now exported as `comments` field in MS-Office 2007 xml format
- `comments` field in MS-Office 2007 xml format is now imported as `note` field
- [#463](https://github.com/JabRef/jabref/issues/463): Disable menu-item and toolbar-buttons while no database is open
- Implemented integrity check for `note` and `howpublished` field: Should have the first letter capitalized (BibTeX)
- <kbd>Pos1</kbd> / <kbd>Home</kbd> now select the first/last entry in the main table and the search result frame.
- <kbd>Up</kbd> / <kbd>Down</kbd> / <kbd>Tab</kbd> / <kbd>Shift</kbd> + <kbd>Tab</kbd> in the search result frame have now the same functionality as in the main  table.
- Importer for MODS format added
- [#2012](https://github.com/JabRef/jabref/issues/2012) Implemented integrity check for `month` field: Should be an integer or normalized (BibLaTeX), Should be normalized (BibTeX)
- [#1779](https://github.com/JabRef/jabref/issues/1779) Implemented integrity check for `bibtexkey` field: Empty BibTeX key
- Prohibit more than one connections to the same shared database.
- Implemented integrity check for `journaltitle` field: BibLaTeX field only (BibTeX)
- [#463](https://github.com/JabRef/jabref/issues/463): Disable certain menu items, toolbar buttons and context menu items while multiple entries are selected
- [#490](https://github.com/JabRef/jabref/issues/490) Added right click menu to main table and entry editor to allow copying doi url
- [#549](https://github.com/JabRef/jabref/issues/549) Added new shortcut to copy the BibTeX key as a hyperlink to its url to the clipboard
- Complete vietnam language translation in menu
- Generalize German translation of database into "Datenbank"
- Improve language quality of the German translation of shared database
- Change "Recent files" to "Recent databases" to keep the file menu consistent
- Customized importer files need to be slightly changed since the class `ImportFormat` was renamed to `Importer`
- [koppor/#97] (https://github.com/koppor/jabref/issues/97): When importing preferences, the explorer will start where the preferences are last exported
- [koppor#5](https://github.com/koppor/jabref/issues/5) When entries are found while dropping a pdf with xmp meta data the found entries will be displayed in the import dialog
- [koppor#61](https://github.com/koppor/jabref/issues/61) Display gray background text in "Author" and "Editor" field to assist newcomers
- Updated Vietnamese translation
- Added greyed-out suggestion for `year`/`date`/`url` fields
- [#1908](https://github.com/JabRef/jabref/issues/1908) Add a shortcut for check integrity <kbd>Ctrl</kbd> + <kbd>F8</kbd>
- When creatig an entry based on an ISBN, but the ISBN is not available on ebook.de, the error message is now more clear.

### Fixed
- Fixed problem where closing brackets could not be used as texts in layout arguments
- Fixed NullPointerException when opening search result window for an untitled database
- Fixed selecting an entry out of multiple duplicates
- Entries in the SearchResultPanel will be shown correctly (Latex to Unicode)
- Suggestions in the autocomplete will be shown correctly (Latex to Unicode)
- Selecting an entry in the search result Window will now select the correct entry in the bib file
- Suggestions in the autocomplete (search) are now in Unicode
- Entries in the SearchResultDialog are now converted to Unicode
- Fixed NullPointerException when opening search result window for an untitled database
- Fixed entry table traversal with Tab (no column traversal thus no double jump)
- Fixed: When searching the first match will be selected if the current selection is no match
- Fixed [koppor#160](https://github.com/koppor/jabref/issues/160): Tooltips now working in the main table
- Fixed [koppor/#128](https://github.com/koppor/jabref/issues/128): Sensible default settings for "Enable save actions" and "Cleanup"
- Fixed loop when pulling changes (shared database) when current selected field has changed
- Fixed field `key` field is not exported to MS-Office 2008 xml format
- Fixed field `location` containing only city is not exported correctly to MS-Office 2007 xml format
- Fixed close action of entry editor not working after parsing error corrected
- Fixed RTFChars would only use "?" for characters with unicode over the value of 127, now it uses the base character (é -> e instead of ?)
- Fixed download files failed silently when an invalid directory is selected
- Fixed InvalidBackgroundColor flickering with <kbd>Ctrl</kbd> + <kbd>S</kbd> and File > Save database
- Fixed file menu displays wrong hotkey in the German translation
- Fixed [#617](https://github.com/JabRef/jabref/issues/617): `Enter` in global search opens the selected entry & `Enter` in search dialog window opens the selected entry
- Fixed [#1181](https://github.com/JabRef/jabref/issues/1181) and [#1504](https://github.com/JabRef/jabref/issues/1504): Improved "Normalize to BibTeX name format": Support separated names with commas and colons. Considered name affixes such as "Jr".
- Fixed [#1235](https://github.com/JabRef/jabref/issues/1235): Modified Key bindings do not work correctly
- Fixed [#1542](https://github.com/JabRef/jabref/issues/1542): Improved error messages when using fetcher
- Fixed [#1663](https://github.com/JabRef/jabref/issues/1663): Better multi-monitor support
- Fixed [#1757](https://github.com/JabRef/jabref/issues/1757): Crash after saving illegal argument in entry editor
- Fixed [#1808](https://github.com/JabRef/jabref/issues/1808): Font preference dialog now keeps changes
- Fixed [#1882](https://github.com/JabRef/jabref/issues/1882): Crash after saving illegal bibtexkey in entry editor
- Fixed [#1937](https://github.com/JabRef/jabref/issues/1937): If no help page for the current chosen language exists, the english help page will be shown
- Fixed [#1949](https://github.com/JabRef/jabref/issues/1949): Error message directs to the wrong preference tab
- Fixed [#1958](https://github.com/JabRef/jabref/issues/1958): Verbatim fields are no longer checked for HTML encoded characters by integrity checks
- Fixed [#1993](https://github.com/JabRef/jabref/issues/1993): Various optimizations regarding search performance
- Fixed [#2021](https://github.com/JabRef/jabref/issues/2021): All filetypes can be selected on MacOS again
- Fixed [#2054](https://github.com/JabRef/jabref/issues/2054): Ignoring a new version now works as expected
- Fixed [#2060](https://github.com/JabRef/jabref/issues/2060): Medline fetcher now imports data in UTF-8 encoding
- Fixed [#2064](https://github.com/JabRef/jabref/issues/2064): Not all `other fields` are shown on entry change of same type
- Fixed [#2089](https://github.com/JabRef/jabref/issues/2089): Fixed faulty cite key generation
- Fixed [#2090](https://github.com/JabRef/jabref/issues/#2090): If special fields were not selected, two menu item separator were shown
- Fixed [#2092](https://github.com/JabRef/jabref/issues/2092): "None"-button in date picker clears the date field
- Fixed [#2104](https://github.com/JabRef/jabref/issues/#2104): Crash after saving BibTeX source with parsing error
- Fixed [#2109](https://github.com/JabRef/jabref/issues/#2109): <kbd>Ctrl</kbd> + <kbd>S</kbd> doesn't trigger parsing error message
- Fixed [#2200](https://github.com/JabRef/jabref/issues/#2200): Sorting now uses the same unicode representation that is also used for showing the content in the maintable
- Fixed [#2201](https://github.com/JabRef/jabref/issues/#2201) and [#1825](https://github.com/JabRef/jabref/issues/#1825): Status of the Group panel is saved and reused for next startup of JabRef
- Fixed [#2228](https://github.com/JabRef/jabref/issues/2228): Fixed Medline fetcher no longer working. The fetcher now uses `https` for fetching

### Removed
- Removed 2nd preview style
- The non-supported feature of being able to define file directories for any extension is removed. Still, it should work for older databases using the legacy `ps` and `pdf` fields, although we strongly encourage using the `file` field.
- Automatic migration for the `evastar_pdf` field is removed.
- We removed the customizable "content selectors" since they are replaced by the auto-completion feature
- Removed optional fields from `other fields` (BibTeX), Removed deprecated fields from `other fields` (BibLaTeX)


## [3.6] – 2016-08-26

### Changed
- [#462](https://github.com/JabRef/jabref/issues/462) Extend the OpenConsoleFeature by offering a selection between default terminal emulator and configurable command execution.
- [#970](https://github.com/JabRef/jabref/issues/970): Implementation of shared database support (full system) with event based synchronization for MySQL, PostgreSQL and Oracle database systems.
- [#1026](https://github.com/JabRef/jabref/issues/1026) JabRef does no longer delete user comments outside of BibTeX entries and strings
- [#1225](https://github.com/JabRef/jabref/issues/1225): Hotkeys are now consistent
- [#1249](https://github.com/JabRef/jabref/issues/1249) Date layout formatter added
- [#1345](https://github.com/JabRef/jabref/issues/1345) Cleanup ISSN
- [#1516](https://github.com/JabRef/jabref/issues/1516) Selected field names are written in uppercase in the entry editor
- [#1751](https://github.com/JabRef/jabref/issues/1751) Added tooltip to web search button
- [#1758](https://github.com/JabRef/jabref/issues/1758) Added a button to open Database Properties dialog help
- [#1841](https://github.com/JabRef/jabref/issues/1841) The "etal"-string in the Authors layout formatter can now be empty
- Added EntryTypeFormatter to add camel casing to entry type in layouts, e.g., InProceedings
- Added print entry preview to the right click menu
- Added links to JabRef internet resources
- Added integrity check to avoid non-ASCII characters in BibTeX files
- Added ISBN integrity checker
- Added filter to not show selected integrity checks
- Automatically generated group names are now converted from LaTeX to Unicode
- Enhance the entry customization dialog to give better visual feedback
- Externally fetched information can be merged for entries with an ISBN
- Externally fetched information can be merged for entries with an ArXiv eprint
- File open dialogs now use default extensions as primary file filter
- For developers: Moved the bst package into logic. This requires the regeneration of antlr sources, execute: `gradlew generateSource`
- It is now possible to generate a new BIB database from the citations in an OpenOffice/LibreOffice document
- It is now possible to add your own lists of protected terms, see Options -> Manage protected terms
- Improve focus of the maintable after a sidepane gets closed (Before it would focus the toolbar or it would focus the wrong entry)
- Table row height is adjusted on Windows which is useful for high resolution displays
- The field name in the layout files for entry type is changed from `bibtextype` to `entrytype`. Please update your existing files as support for `bibtextype` will be removed eventually.
- The contents of `crossref` and `related` will be automatically updated if a linked entry changes key
- The information shown in the main table now resolves crossrefs and strings and it can be shown which fields are resolved in this way (Preferences -> Appearance -> Color codes for resolved fields)
- The formatting of the main table is based on the actual field shown when using e.g. `title/author`
- The arXiv fetcher now also supports free-text search queries
- Undo/redo are enabled/disabled and show the action in the tool tip
- Unified dialogs for opening/saving files

### Fixed
- Fixed [#636](https://github.com/JabRef/jabref/issues/636): DOI in export filters
- Fixed [#1257](https://github.com/JabRef/jabref/issues/1324): Preferences for the BibTeX key generator set in a version prior to 3.2 are now migrated automatically to the new version
- Fixed [#1264](https://github.com/JabRef/jabref/issues/1264): S with caron does not render correctly
- Fixed [#1288](https://github.com/JabRef/jabref/issues/1288): Newly opened bib-file is not focused
- Fixed [#1321](https://github.com/JabRef/jabref/issues/1321): LaTeX commands in fields not displayed in the list of references
- Fixed [#1324](https://github.com/JabRef/jabref/issues/1324): Save-Dialog for Lookup fulltext document now opens in the specified working directory
- Fixed [#1499](https://github.com/JabRef/jabref/issues/1499): {} braces are now treated correctly in in author/editor
- Fixed [#1527](https://github.com/JabRef/jabref/issues/1527): 'Get BibTeX data from DOI' Removes Marking
- Fixed [#1519](https://github.com/JabRef/jabref/issues/1519): The word "Seiten" is automatically removed when fetching info from ISBN
- Fixed [#1531](https://github.com/JabRef/jabref/issues/1531): `\relax` can be used for abbreviation of author names
- Fixed [#1554](https://github.com/JabRef/jabref/issues/1554): Import dialog is no longer hidden behind main window
- Fixed [#1592](https://github.com/JabRef/jabref/issues/1592): LibreOffice: wrong numbers in citation labels
- Fixed [#1609](https://github.com/JabRef/jabref/issues/1324): Adding a file to an entry opened dialog in the parent folder of the working directory
- Fixed [#1632](https://github.com/JabRef/jabref/issues/1632): User comments (`@Comment`) with or without brackets are now kept
- Fixed [#1639](https://github.com/JabRef/jabref/issues/1639): Google Scholar fetching works again.
- Fixed [#1643](https://github.com/JabRef/jabref/issues/1643): Searching with double quotes in a specific field ignores the last character
- Fixed [#1669](https://github.com/JabRef/jabref/issues/1669): Dialog for manual connection to OpenOffice/LibreOffice works again on Linux
- Fixed [#1682](https://github.com/JabRef/jabref/issues/1682): An entry now must have a BibTeX key to be cited in OpenOffice/LibreOffice
- Fixed [#1687](https://github.com/JabRef/jabref/issues/1687): "month" field ascending/descending sorting swapped
- Fixed [#1716](https://github.com/JabRef/jabref/issues/1716): `@`-Symbols stored in BibTeX fields no longer break the database
- Fixed [#1750](https://github.com/JabRef/jabref/issues/1750): BibLaTeX `date` field is now correctly exported as `year` in MS-Office 2007 xml format
- Fixed [#1760](https://github.com/JabRef/jabref/issues/1760): Preview updated correctly when selecting a single entry after selecting multiple entries
- Fixed [#1771](https://github.com/JabRef/jabref/issues/1771): Show all supported import types as default
- Fixed [#1804](https://github.com/JabRef/jabref/issues/1804): Integrity check no longer removes URL field by mistake
- Fixed: LaTeX characters in author names are now converted to Unicode before export in MS-Office 2007 xml format
- Fixed: `volume`, `journaltitle`, `issue` and `number`(for patents) fields are now exported correctly in MS-Office 2007 xml format
- Fixed NullPointerException when clicking OK without specifying a field name in set/clear/rename fields
- Fixed IndexOutOfBoundsException when trying to download a full text document without selecting an entry
- Fixed NullPointerException when trying to set a special field or mark an entry through the menu without having an open database
- Fixed NullPointerException when trying to synchronize file field with an entry without BibTeX key
- Fixed NullPointerException when importing PDFs and pressing cancel when selecting entry type
- Fixed a number of issues related to accessing the GUI from outside the EDT
- Fixed NullPointerException when using BibTeX key pattern `authFirstFull` and the author does not have a "von"-part
- Fixed NullPointerException when opening Customize entry type dialog without an open database
- LaTeX to Unicode converter now handles combining accents
- Fixed NullPointerException when clicking Browse in Journal abbreviations with empty text field
- Fixed NullPointerException when opening file in Plain text import
- Fixed NullPointerException when appending database
- Fixed NullPointerException when loading a style file that has not got a default style
- Date fields in the BibLatex standard are now always formatted in the correct way, independent of the preferences
- The merge entry dialog showed wrong heading after merging from DOI
- Manage content selectors now saves edited existing lists again and only marks database as changed when the content selectors are changed
- When inserting a duplicate the right entry will be selected
- Preview panel height is now saved immediately, thus is shown correctly if the panel height is changed, closed and opened again

### Removed
- [#1610](https://github.com/JabRef/jabref/issues/1610) Removed the possibility to auto show or hide the groups interface
- It is not longer possible to choose to convert HTML sub- and superscripts to equations
- Removed option to open right-click menu with ctrl + left-click as it was not working
- Removed option to disable entry editor when multiple entries are selected as it was not working
- Removed option to show warning for empty key as it was not working
- Removed option to show warning for duplicate key as it was not working
- Removed preview toolbar (since long disabled)


## [3.5] – 2016-07-13

### Changed
- Implemented [#1356](https://github.com/JabRef/jabref/issues/1356): Added a formatter for converting HTML to Unicode
- Implemented [#661](https://github.com/JabRef/jabref/issues/661): Introducing a "check for updates" mechnism (manually/automatic at startup)
- Implemented [#1338](https://github.com/JabRef/jabref/issues/1338): clicking on a crossref in the main table selects the parent entry and added a button in the entry editor to select the parent entry.
- Implemented [#1485](https://github.com/JabRef/jabref/issues/1485): Biblatex field shorttitle is now exported/imported as standard field ShortTitle to Word bibliography
- Implemented [#1431](https://github.com/JabRef/jabref/issues/1431): Import dialog shows file extensions and filters the view
- When resolving duplicate BibTeX-keys there is now an "Ignore" button. "Cancel" and close key now quits the resolving.
- The [online forum](http://discourse.jabref.org/) is now directly accessible via the "Help" menu
- Updated German translation

### Fixed
- Fixed [#1530](https://github.com/JabRef/jabref/issues/1530): Unescaped hashes in the url field are ignored by the integrity checker
- Fixed [#405](https://github.com/JabRef/jabref/issues/405): Added more {} around capital letters in Unicode/HTML to LaTeX conversion to preserve them
- Fixed [#1476](https://github.com/JabRef/jabref/issues/1476): NPE when importing from SQL DB because of missing DatabaseMode
- Fixed [#1481](https://github.com/JabRef/jabref/issues/1481): Mac OS X binary seems broken for JabRef 3.4 release
- Fixed [#1430](https://github.com/JabRef/jabref/issues/1430): "review changes" did misinterpret changes
- Fixed [#1434](https://github.com/JabRef/jabref/issues/1434): Static groups are now longer displayed as dynamic ones
- Fixed [#1482](https://github.com/JabRef/jabref/issues/1482): Correct number of matched entries is displayed for refining subgroups
- Fixed [#1444](https://github.com/JabRef/jabref/issues/1444): Implement getExtension and getDescription for importers.
- Fixed [#1507](https://github.com/JabRef/jabref/issues/1507): Keywords are now separated by the delimiter specified in the preferences
- Fixed [#1484](https://github.com/JabRef/jabref/issues/1484): HTML export handles some UTF characters wrong
- Fixed [#1534](https://github.com/JabRef/jabref/issues/1534): "Mark entries imported into database" does not work correctly
- Fixed [#1500](https://github.com/JabRef/jabref/issues/1500): Renaming of explicit groups now changes entries accordingly
- Fixed issue where field changes were not undoable if the time stamp was updated on editing
- Springer fetcher now fetches the requested number of entries (not one less as before)
- Alleviate multiuser concurrency issue when near simultaneous saves occur to a shared database file


## [3.4] – 2016-06-02

### Changed
- Implemented [#629](https://github.com/JabRef/jabref/issues/629): Explicit groups are now written in the "groups" field of the entry instead of at the end of the bib file
- Main table now accepts pasted DOIs and tries to retrieve the entry
- Added support for several Biblatex-fields through drop-down lists with valid alternatives
- Added integrity checker for an odd number of unescaped '#'
- Implemented [feature request 384](https://sourceforge.net/p/jabref/features/384): The merge entries dialog now show all text and colored differences between the fields
- Implemented [#1233](https://github.com/JabRef/jabref/issues/1233): Group side pane now takes up all the remaining space
- Added integrity check detecting HTML-encoded characters
- Added missing help files
- Implemented [feature request #1294](https://github.com/JabRef/jabref/issues/1294): Added possibility to filter for `*.jstyle` files in OpenOffice/LibreOffice style selection dialog. Open style selection dialog in directory of last selected file
- Added integrity check for ISSN
- Add LaTeX to Unicode converter as cleanup operation
- Added an option in the about dialog to easily copy the version information of JabRef
- Integrity check table can be sorted by clicking on column headings
- Added \SOFTWARE\Jabref 'Path' registry entry for installation path inside the installer
- Added an additional icon to distinguish DOI and URL links ([feature request #696](https://github.com/JabRef/jabref/issues/696))
- Added nbib fields to Medlineplain importer and to MedlineImporter
- Implemented [#1342](https://github.com/JabRef/jabref/issues/1342): show description of case converters as tooltip 
- Updated German translation

### Fixed
- Fixed [#473](https://github.com/JabRef/jabref/issues/473): Values in an entry containing symbols like ' are now properly escaped for exporting to the database
- Fixed [#1270](https://github.com/JabRef/jabref/issues/1270): Auto save is now working again as expected (without leaving a bunch of temporary files behind)
- Fixed [#1234](https://github.com/JabRef/jabref/issues/1234): NPE when getting information from retrieved DOI
- Fixed [#1245](https://github.com/JabRef/jabref/issues/1245): Empty jstyle properties can now be specified as ""
- Fixed [#1259](https://github.com/JabRef/jabref/issues/1259): NPE when sorting tabs
- Fixed display bug in the cleanup dialog: field formatters are now correctly displayed using their name 
- Fixed [#1271](https://github.com/JabRef/jabref/issues/1271): Authors with compound first names are displayed properly 
- Fixed: Selecting invalid jstyle causes NPE and prevents opening of style selection dialog
- Fixed: Move linked files to default directory works again
- Fixed [#1327](https://github.com/JabRef/jabref/issues/1327): PDF cleanup changes order of linked pdfs
- Fixed [#1313](https://github.com/JabRef/jabref/issues/1313): Remove UI for a configuration option which was no longer available
- Fixed [#1340](https://github.com/JabRef/jabref/issues/1340): Edit -> Mark Specific Color Dysfunctional on OSX
- Fixed [#1245](https://github.com/JabRef/jabref/issues/1245): Empty jstyle properties can now be specified as ""
- Fixed [#1364](https://github.com/JabRef/jabref/issues/1364): Windows: install to LOCALAPPDATA directory for non-admin users
- Fixed [#1365](https://github.com/JabRef/jabref/issues/1365): Default label pattern back to `[auth][year]`
- Fixed [#796](https://github.com/JabRef/jabref/issues/796): Undoing more than one entry at the same time is now working
- Fixed [#1122](https://github.com/JabRef/jabref/issues/1122): Group view is immediately updated after adding an entry to a group
- Fixed [#171](https://github.com/JabRef/jabref/issues/171): Dragging an entry to a group preserves scrolling
- Fixed [#1353](https://github.com/JabRef/jabref/issues/1353): Fetch-Preview did not display updated BibTeX-Key after clicking on `Generate Now`
- Fixed [#1381](https://github.com/JabRef/jabref/issues/1381): File links containing blanks are broken if non-default viewer is set
- Fixed sourceforge bug 1000: shorttitleINI can generate the initials of the shorttitle
- Fixed [#1394](https://github.com/JabRef/jabref/issues/1394): Personal journal abbrevations could not be saved
- Fixed [#1400](https://github.com/JabRef/jabref/issues/1400): Detect path constructs wrong path for Windows
- Fixed [#973](https://github.com/JabRef/jabref/issues/973): Add additional DOI field for English version of MS Office 2007 XML
- Fixed [#1412](https://github.com/JabRef/jabref/issues/1412): Save action *protect terms* protects terms within words unecessarily
- Fixed [#1420](https://github.com/JabRef/jabref/issues/1420): Auto downloader should respect file pattern and propose correct filename
- Fixed [#651](https://github.com/JabRef/jabref/issues/651): Improve parsing of author names containing braces
- Fixed [#1421](https://github.com/JabRef/jabref/issues/1421): Auto downloader should try to retrieve DOI if not present and fetch afterwards
- Fixed [#1457](https://github.com/JabRef/jabref/issues/1457): Support multiple words inside LaTeX commands to RTF export
- Entries retain their groupmembership when undoing their cut/deletion
- Fixed [#1450](https://github.com/JabRef/jabref/issues/1450): EntryEditor is restored in the correct size after preference changes
- Fixed [#421](https://github.com/JabRef/jabref/issues/421): Remove LaTeX commands from all BibTeX fields when exporting to Word Bibliography

### Removed
- Removed possibility to export entries/databases to an `.sql` file, as the logic cannot easily use the correct escape logic
- Removed support of old groups format, which was used prior to JabRef version 1.6. If you happen to have a 10 years old .bib file, then JabRef 3.3 can be used to convert it to the current format.
- Removed possibility to automatically add braces via Option - Preferences - File - Store the following fields with braces around capital letters. Please use save actions instead for adding braces automatically.
- Removed button to refresh groups view. This button shouldn't be needed anymore. Please report any cases where the groups view is not updated automatically.
- Medline and GVK importer no longer try to expand author initials (i.e.  `EH Wissler -> E. H. Wissler`).
- Removed not-working option "Select Matches" under Groups -> Settings.


## [3.3] – 2016-04-17

### Changed
- Migrated JabRef help to markdown at https://github.com/JabRef/help.jabref.org
- Add possibility to lookup DOI from BibTeX entry contents inside the DOI field
- PDFs can be automatically fetched from IEEE (given that you have access without logging in)
- The OpenOffice/LibreOffice style file handling is changed to have only a single list of available style and you need to add your custom styles again
- OpenOffice/LibreOffice style files are now always read and written with the same default encoding as for the database (found in the preferences)
- The user journal abbreviation list is now always read and written with the same default encoding as for the database (found in the preferences)
- The mass edit function "Set/clear/rename fields" is now in the Edit menu
- Implemented [#455](https://github.com/JabRef/jabref/issues/455): Add button in preference dialog to reset preferences
- Add ability to run arbitrary formatters as cleanup actions (some old cleanup jobs are replaced by this functionality)
- Add "Move linked files to default file directory" as cleanup procedure
- Implemented [#756](https://github.com/JabRef/jabref/issues/756): Add possibility to reformat all entries on save (under Preferences, File)
- All fields in a bib entry are written without any leading and trailing whitespace 
- Comments and preamble are serialized with capitalized first letter, i.e. `@Comment` instead of `@comment` and `@Preamble` instead of `@PREAMBLE`.
- Global sorting options and preferences are removed. Databases can still be sorted on save, but this is configured locally and stored in the file
- OvidImporter now also imports fields: doi, issn, language and keywords
- Implemented [#647](https://github.com/JabRef/jabref/issues/647): The preview can now be copied
- [#459](https://github.com/JabRef/jabref/issues/459) Open default directory when trying to add files to an entry
- Implemented [#668](https://github.com/JabRef/jabref/issues/668): Replace clear with icon to reduce search bar width
- Improved layout for OSX: Toolbar buttons and search field
- BibTeX and BibLaTeX mode is now file based and can be switched at runtime. The information is stored in the .bib file, and if it is not there detected by the entry types.
- Moved all quality-related database actions inside a new quality menu
- [#684](https://github.com/JabRef/jabref/issues/684): ISBNtoBibTex Error Message is now more clear
- Moved default bibliography mode to general preferences tab
- Add dialog to show all preferences in their raw form plus some filtering
- Added Ordinal formatter (1 -> 1st etc)
- [#492](https://github.com/JabRef/jabref/issues/492): If no text is marked, the whole field is copied. Preview of pasted text in tool tip
- [#454](https://github.com/JabRef/jabref/issues/454) Add a tab that shows all remaining entry fields that are not displayed in any other tab
- The LaTeX to Unicode/HTML functionality is much improved by covering many more cases
- Ability to convert from LaTeX to Unicode in right-click field menu
- Regex-based search is know only applied entirely and not split up to different regexes on whitespaces
- [#492](https://github.com/JabRef/jabref/issues/492): If no text is marked, the whole field is copied. Preview of pasted text in tool tip
- Integrity check now also checks broken file links, abbreviations in `journal` and `booktitle`, and incorrect use of proceedings with page numbers
- PdfContentImporter does not write the content of the first page into the review field any more
- Implemented [#462](https://github.com/JabRef/jabref/issues/462): Add new action to open console where opened database file is located. New button, menu entry and shortcut (CTRL+SHIFT+J) for this action have also been added.
- [#957](https://github.com/JabRef/jabref/issues/957) Improved usability of Export save order selection in Preferences and Database Properties
- [#958](https://github.com/JabRef/jabref/issues/958) Adjusted size and changed layout of database dialog
- [#1023](https://github.com/JabRef/jabref/issues/492) ArXiv fetcher now also fetches based on eprint id
- Moved "Get BibTeX data from DOI" from main table context menu to DOI field in entry editor
- Added open buttons to DOI and URL field
- Move Look & Feel settings from advanced to appearance tab in preferences
- JabRef installer now automatically determines the user rights and installs to home directory/program dir when user is restricted/admin
- Move PDF file directory configuration from external tab to file tab in preferences
- Implemented [#672](https://github.com/JabRef/jabref/issues/672): FileList now distributes its space dependent on the width of its columns
- Added missing German translations
- Swedish is added as a language option (still not a complete translation)
- [#969](https://github.com/JabRef/jabref/issues/969) Adding and replacing old event system mechanisms with Google Guava EventBus.

### Fixed
- Fixed [#318](https://github.com/JabRef/jabref/issues/318): Improve normalization of author names
- Fixed [#598](https://github.com/JabRef/jabref/issues/598) and [#402](https://github.com/JabRef/jabref/issues/402): No more issues with invalid icons for ExternalFileTypes in global search or after editing the settings
- Fixed [#883](https://github.com/JabRef/jabref/issues/883): No NPE during cleanup
- Fixed [#845](https://github.com/JabRef/jabref/issues/845): Add checkboxes for highlighting in groups menu, fixes other toggle highlighting as well for all toggle buttons
- Fixed [#890](https://github.com/JabRef/jabref/issues/890): No NPE when renaming file
- Fixed [#466](https://github.com/JabRef/jabref/issues/466): Rename PDF cleanup now also changes case of file name
- Fixed [#621](https://github.com/JabRef/jabref/issues/621) and [#669](https://github.com/JabRef/jabref/issues/669): Encoding and preamble now end with newline.
- Make BibTex parser more robust against missing newlines
- Fix bug that prevented the import of BibTex entries having only a key as content
- Fixed [#666](https://github.com/JabRef/jabref/issues/666): MS Office 2007 export is working again
- Fixed [#670](https://github.com/JabRef/jabref/issues/670): Expressions using enclosed quotes (`keywords="one two"`) did not work.
- Fixed [#667](https://github.com/JabRef/jabref/issues/667): URL field is not sanitized anymore upon opening in browser.
- Fixed [#687](https://github.com/JabRef/jabref/issues/687): Fixed NPE when closing JabRef with new unsaved database.
- Fixed [#680](https://github.com/JabRef/jabref/issues/680): Synchronize Files key binding works again.
- Fixed [#212](https://github.com/JabRef/jabref/issues/212): Added command line option `-g` for autogenerating bibtex keys
- Fixed [#213](https://github.com/JabRef/jabref/issues/212): Added command line option `-asfl` for autosetting file links
- Fixed [#671](https://github.com/JabRef/jabref/issues/671): Remember working directory of last import
- IEEEXplore fetcher replaces keyword separator with the preferred
- Fixed [#710](https://github.com/JabRef/jabref/issues/710): Fixed quit behavior under OSX
- "Merge from DOI" now honors removed fields
- Fixed [#778](https://github.com/JabRef/jabref/issues/778): Fixed NPE when exporting to `.sql` File
- Fixed [#824](https://github.com/JabRef/jabref/issues/824): MimeTypeDetector can now also handle local file links
- Fixed [#803](https://github.com/JabRef/jabref/issues/803): Fixed dynamically group, free-form search
- Fixed [#743](https://github.com/JabRef/jabref/issues/743): Logger not configured when JAR is started
- Fixed [#822](https://github.com/JabRef/jabref/issues/822): OSX - Exception when adding the icon to the dock
- Fixed [#609](https://github.com/JabRef/jabref/issues/609): Sort Arrows are shown in the main table if table is sorted
- Fixed [#685](https://github.com/JabRef/jabref/issues/685): Fixed MySQL exporting for more than one entry
- Fixed [#815](https://github.com/JabRef/jabref/issues/815): Curly Braces no longer ignored in OpenOffice/LibreOffice citation
- Fixed [#855](https://github.com/JabRef/jabref/issues/856): Fixed OpenOffice Manual connect - Clicking on browse does now work correctly
- Fixed [#649](https://github.com/JabRef/jabref/issues/649): Key bindings are now working in the preview panel
- Fixed [#410](https://github.com/JabRef/jabref/issues/410): Find unlinked files no longer freezes when extracting entry from PDF content
- Fixed [#936](https://github.com/JabRef/jabref/issues/936): Preview panel is now updated when an entry is cut/deleted
- Fixed [#1001](https://github.com/JabRef/jabref/issues/1001): No NPE when exporting a complete database
- Fixed [#991](https://github.com/JabRef/jabref/issues/991): Entry is now correctly removed from the BibDatabase
- Fixed [#1062](https://github.com/JabRef/jabref/issues/1062): Merge entry with DOI information now also applies changes to entry type
- Fixed [#535](https://github.com/JabRef/jabref/issues/535): Add merge action to right click menu
- Fixed [#1115](https://github.com/JabRef/jabref/issues/1115): Wrong warning message when importing duplicate entries
- Fixed [#935](https://github.com/JabRef/jabref/issues/935): PDFs, which are readable, but carry a protection for editing, are treated by the XMP parser and the importer generating a BibTeX entry based on the content.
- Fixed: Showing the preview panel with a single-click at startup

### Removed
- Removed JabRef offline help files which are replaced by the new online documentation at https://github.com/JabRef/help.jabref.org
- Fixed [#627](https://github.com/JabRef/jabref/issues/627): The `pdf` field is removed from the export formats, use the `file` field
- Removed configuration option to use database file directory as base directory for attached files and make it default instead
- Removed save session functionality as it just saved the last opened tabs which is done by default
- Removed CLI option `-l` to load a session
- Removed PDF preview functionality
- Removed Sixpackimporter it is not used in the wild anymore
- Removed double click listener from `doi` and `url` fields


## [3.2] – 2016-01-10

### Changed
- All import/open database warnings are now shown in a scrolling text area
- Add an integrity check to ensure that a url has a correct protocol, implements [#358](https://github.com/JabRef/jabref/issues/358)

### Fixed
- Changes in customized entry types are now directly reflected in the table when clicking "Apply" or "OK"
- Fixed [#608](https://github.com/JabRef/jabref/issues/608): Export works again
- Fixed [#417](https://github.com/JabRef/jabref/issues/417): Table now updates when switching groups
- Fixed [#534](https://github.com/JabRef/jabref/issues/534): No OpenOffice setup panel in preferences
- Fixed [#545](https://github.com/JabRef/jabref/issues/545): ACM fetcher works again
- Fixed [#593](https://github.com/JabRef/jabref/issues/593): Reference list generation works for OpenOffice/LibreOffice again
- Fixed [#598](https://github.com/JabRef/jabref/issues/598): Use default file icon for custom external file types
- Fixed [#607](https://github.com/JabRef/jabref/issues/607): OpenOffice/LibreOffice works on OSX again

### Removed
- OpenOffice/LibreOffice is removed from the push-to-application button and only accessed through the side panel


## [3.1] – 2015-12-24

### Changed
- Added new DoiResolution fetcher that tries to download full text PDF from DOI link
- Add options to close other/all databases in tab right-click menu
- Implements [#470](https://github.com/JabRef/jabref/issues/470): Show editor (as an alternative to author) and booktitle (as an alternative to journal) in the main table by default
- Restore focus to last focused tab on start
- Add ability to format/cleanup the date field
- Add support for proxy authentication via VM args and GUI settings, this implements [feature request 388](https://sourceforge.net/p/jabref/feature-requests/388/)
- Move Bibtex and Biblatex mode switcher to File menu
- Display active edit mode (BibTeX or Biblatex) at window title
- Implements [#444](https://github.com/JabRef/jabref/issues/444): The search is cleared by either clicking the clear-button or by pressing ESC with having focus in the search field.
- Icons are shown as Header for icon columns in the entry table ([#315](https://github.com/JabRef/jabref/issues/315))
- Tooltips are shown for header columns and contents which are too wide to be displayed in the entry table ([#384](https://github.com/JabRef/jabref/issues/384))
- Default order in entry table:  # | all file based icons (file, URL/DOI, ...) | all bibtex field based icons (bibtexkey, entrytype, author, title, ...) | all activated special field icons (ranking, quality, ...)
- Write all field keys in lower case. No more camel casing of field names. E.g., `title` is written instead of `Title`, `howpublished` instead of `HowPublished`, and `doi` instead of `DOI`. The configuration option `Use camel case for field names (e.g., "HowPublished" instead of "howpublished")` is gone.
- All field saving options are removed. There is no more customization of field sorting. '=' is now appended to the field key instead of its value. The intendation is aligned for an entry and not for the entire database. Entry names are written in title case format.
- Entries are only reformatted if they were changed during a session. There is no more mandatory reformatting of the entire database on save.
- Implements [#565](https://github.com/JabRef/jabref/issues/565): Highlighting matches works now also for regular expressions in preview panel and entry editor
- IEEEXplore search now downloads the full Bibtex record instead of parsing the fields from the HTML webpage result (fixes [bug 1146](https://sourceforge.net/p/jabref/bugs/1146/) and [bug 1267](https://sourceforge.net/p/jabref/bugs/1267/))
- Christmas color theme (red and green)
- Implements #444: The search is cleared by either clicking the clear-button or by pressing ESC with having focus in the search field. 
- Added command line switch --debug to show more detailed logging messages

### Fixed
- Fixed [bug 482](https://sourceforge.net/p/jabref/bugs/482/) partly: escaped brackets are now parsed properly when opening a bib file
- Fixed [#479](https://github.com/JabRef/jabref/issues/479): Import works again
- Fixed [#434](https://github.com/JabRef/jabref/issues/434): Revert to old 'JabRef' installation folder name instead of 'jabref'
- Fixed [#435](https://github.com/JabRef/jabref/issues/435): Retrieve non open access ScienceDirect PDFs via HTTP DOM
- Fixed: Cleanup process aborts if linked file does not exists
- Fixed [#420](https://github.com/JabRef/jabref/issues/420): Reenable preference changes
- Fixed [#414](https://github.com/JabRef/jabref/issues/414): Rework BibLatex entry types with correct required and optional fields
- Fixed [#413](https://github.com/JabRef/jabref/issues/413): Help links in released jar version are not working
- Fixes [#412](https://github.com/JabRef/jabref/issues/412): Biblatex preserves capital letters, checking whether letters may be converted to lowercase within the Integrity Check action is obsolete.
- Fixed [#437](https://github.com/JabRef/jabref/issues/437): The toolbar after the search field is now correctly wrapped when using a small window size for JabRef
- Fixed [#438](https://github.com/JabRef/jabref/issues/438): Cut, Copy and Paste are now translated correctly in the menu
- Fixed [#443](https://github.com/JabRef/jabref/issues/443)/[#445](https://github.com/JabRef/jabref/issues/445): Fixed sorting and moving special field columns
- Fixed [#498](https://github.com/JabRef/jabref/issues/498): non-working legacy PDF/PS column removed
- Fixed [#473](https://github.com/JabRef/jabref/issues/473): Import/export to external database works again
- Fixed [#526](https://github.com/JabRef/jabref/issues/526): OpenOffice/LibreOffice connection works again on Linux/OSX
- Fixed [#533](https://github.com/JabRef/jabref/issues/533): Preview parsed incorrectly when regular expression was enabled
- Fixed: MedlinePlain Importer made more resistant for malformed entries
- Fixed [#564](https://github.com/JabRef/jabref/issues/564): Cite command changes are immediately reflected in the push-to-application actions, and not only after restart

### Removed
- Removed BioMail format importer
- Removed file history size preference (never available from the UI)
- Removed jstorImporter because it's hardly ever used, even Jstor.org doesn't support/export said format anymore
- Removed ScifinderImporter because it's hardly ever used, and we could not get resource files to test against
- Removed option "Show one letter heading for icon columns" which is obsolete with the fix of [#315](https://github.com/JabRef/jabref/issues/315)/[#384](https://github.com/JabRef/jabref/issues/384)
- Removed table column "PDF/PS" which refers to legacy fields "ps" resp. "pdf" which are no longer supported (see also fix [#498](https://github.com/JabRef/jabref/issues/498))
- Removed the ability to export references on the CLI interface based on year ranges


## [3.0] – 2015-11-29

### Changed
 - Updated to support OpenOffice 4 and LibreOffice 5
 - Add toolbar icon for deleting an entry, and move menu item for this action to BibTeX
 - Better support for IEEEtranBSTCTL entries
 - Quick selection of month in entry editor
 - Unknown entry types will be converted to 'Misc' (was 'Other' before).
 - EntryTypes are now clustered per group on the 'new entry' GUI screen.
 - Tab shows the minimal unique folder name substring if multiple database files share the same name
 - Added a page numbers integrity checker
 - Position and size of certain dialogs are stored and restored.
 - Feature: Search Springer
 - Feature: Search DOAJ, Directory of Open Access Journals
 - Changes the old integrity check by improving the code base (+tests) and converting it to a simple issues table
 - Added combo box in MassSetFieldAction to simplify selecting the correct field name
 - Feature: Merge information from both entries on duplication detection
 - Always use import inspection dialog on import from file
 - All duplicate whitespaces / tabs / newlines are now removed from non-multiline fields
 - Improvements to search:
   - Search bar is now at the top
   - A summary of the search result is shown in textual form in the search bar
   - The search text field changes its color based on the search result (red if nothing is found, green if at least one entry is found)
   - Autocompletion suggestions are shown in a popup
   - Search options are available via a drop-down list, this implements [feature request 853](https://sourceforge.net/p/jabref/feature-requests/853/)
   - "Clear search" button also clears search field, this implements [feature request 601](https://sourceforge.net/p/jabref/feature-requests/601/)
   - Every search is done automatically (live) as soon as the search text is changed
   - Search is local by default. To do a global search, one has to do a local search and then this search can be done globally as well, opening a new window. 
   - The local search results can be shown in a new window. 
 - Feature: Merge information from a DOI generated BibTex entry to an entry
 - Added more characters to HTML/Unicode converter
 - Feature: Push citations to Texmaker ([bug 318](https://sourceforge.net/p/jabref/bugs/318/), [bug 582](https://sourceforge.net/p/jabref/bugs/582/))
 - Case changers improved to honor words (not yet more than single words) within {}
 - Feature: Added converters from HTML and Unicode to LaTeX on right click in text fields ([#191](https://github.com/JabRef/jabref/issues/191))
 - Feature: Add an option to the FileList context menu to delete an associated file from the file system
 - Feature: Field names "Doi", "Ee", and "Url" are now written as "DOI", "EE", and "URL"
 - The default language is now automatically set to the system's locale.
 - Use correct encoding names ([#155](https://github.com/JabRef/jabref/issues/155)) and replace old encoding names in bibtex files. This changes the file header.
 - No longer write JabRef version to BibTex file header.
 - No longer add blank lines inside a bibtex entry
 - Feature: When pasting a Google search URL, meta data will be automatically stripped before insertion.
 - Feature: PDF auto download from ACS, arXiv, ScienceDirect, SpringerLink, and Google Scholar
 - List of authors is now auto generated `scripts/generate-authors.sh` and inserted into L10N About.html
 - Streamline logging API: Replace usages of java.util.logging with commons.logging
 - Remove support for custom icon themes. The user has to use the default one.
 - Solved [feature request 767](https://sourceforge.net/p/jabref/feature-requests/767/): New subdatabase based on AUX file (biblatex)
 - Feature: DOItoBibTeX fetcher now also handles HTTP URLs
 - Feature: "Normalize to BibTeX name format" also removes newlines
 - Tweak of preference defaults
   - Autolink requires that the filename starts with the given BibTeX key and the default filename patterns is key followed by title
   - Default sorting changed
   - Default label pattern changed from `[auth][year]` to `[authors3][year]`
 - Feature: case changers now leave protected areas (enclosed with curly brackets) alone
 - BREAKING: The BibTeX key generator settings from previous versions are lost
 - BREAKING: LabelPatterns `[auth.etal]`, `[authEtAl]`, `[authors]`, `[authorsN]`, `[authorLast]` and more to omit spaces and commas (and work as described at http://jabref.sourceforge.net/help/LabelPatterns.php)
 - BREAKING: `[keywordN]` returns the Nth keyword (as described in the help) and not the first N keywords
 - BREAKING: If field consists of blanks only or an emtpy string, it is not written at all
 - Feature: new LabelPattern `[authFirstFull]` returning the last name of the first author and also a "van" or "von" if it exists
 - Feature: all new lines when writing an entry are obeying the globally configured new line (File -> newline separator). Affects fields: abstract and review
 - Feature: `[veryShortTitle]` and `[shortTitle]` also skip words like "in", "among", "before", ...
 - Feature: New LabelPattern `[keywordsN]`, where N is optional. Returns the first N keywords. If no N is specified ("`[keywords]`"), all keywords are returned. Spaces are removed.
 - Update supported LookAndFeels
 - Show replaced journal abbreviations on console
 - Integrated [GVK-Plugin](http://www.gbv.de/wikis/cls/Jabref-GVK-Plugin)
 - The three options to manage file references are moved to their own separated group in the Tools menu. 
 - Default preferences: Remote server (port 6050) always started on first JabRef instance. This prevents JabRef loaded twice when opening a bib file.

### Fixed
 - Fixed the bug that the file encoding was not correctly determined from the first (or second) line
 - Fixed [#325](https://github.com/JabRef/jabref/issues/325): Deactivating AutoCompletion crashes EntryEditor
 - Fixed bug when having added and then removed a personal journal list, an exception is always shown on startup
 - Fixed a bug in the IEEEXploreFetcher
 - Fixed [bug 1282](https://sourceforge.net/p/jabref/bugs/1282/) related to backslashes duplication.
 - Fixed [bug 1285](https://sourceforge.net/p/jabref/bugs/1285/): Editing position is not lost on saving
 - Fixed [bug 1297](https://sourceforge.net/p/jabref/bugs/1297/): No console message on closing
 - Fixed [#194](https://github.com/JabRef/jabref/issues/194): JabRef starts again on Win XP and Win Vista
 - Fixed: Tooltips are now shown for the #-field when the bibtex entry is incomplete.
 - Fixed [#173](https://github.com/JabRef/jabref/issues/173): Personal journal abbreviation list is not loaded twice
 - Bugfix: Preview of external journal abbreviation list now displays the correct list
 - Fixed [#223](https://github.com/JabRef/jabref/issues/223): Window is displayed in visible area even when having multiple screens
 - Localization tweaks: "can not" -> "cannot" and "file name" -> "filename"
 - Fixed: When reconfiguring the BibTeX key generator, changes are applied instantly without requiring a restart of JabRef
 - Fixed [#250](https://github.com/JabRef/jabref/issues/250): No hard line breaks after 70 chars in serialized JabRef meta data
 - Fixed [bug 1296](https://sourceforge.net/p/jabref/bugs/1296/): External links in the help open in the standard browser
 - Fixed behavior of opening files: If an existing database is opened, it is focused now instead of opening it twice.

### Removed
 - Entry type 'Other' is not selectable anymore as it is no real entry type. Will be converted to 'Misc'.
 - BREAKING: Remove plugin functionality.
 - The key bindings for searching specific databases are removed
 - Remove option to toggle native file dialog on mac by making JabRef always use native file dialogs on mac
 - Remove options to set PDF and PS directories per .bib database as the general options have also been deleted.
 - Remove option to disable renaming in FileChooser dialogs.
 - Remove option to hide the BibTeX Code tab in the entry editor.
 - Remove option to set a custom icon for the external file types. This is not possible anymore with the new icon font.
 - Remove legacy options to sync files in the "pdf" or "ps" field
 - Remove button to merge entries and keep the old ones.
 - Remove non-compact rank symbols in favor of compact rank
 - Remove Mr.DLib support as MR.DLib will be shut down in 2015
 - Remove support for key bindings per external application by allowing only the key binding "push to application" for the currently selected external application.
 - Remove "edit preamble" from toolbar
 - Remove support to the move-to-SysTray action
 - Remove incremental search
 - Remove option to disable autocompleters for search and make this always one
 - Remove option to highlight matches and make this always one when not using regex or grammar-based search
 - Remove non-working web searches: JSTOR and Sciencedirect (planned to be fixed for the next release)
 - Remove option Tools -> Open PDF or PS which is replaced by Tools -> Open File

## 2.80 – never released

Version 2.80 was intended as intermediate step to JabRef 3.0.
Since much functionality has changed during development, a release of this version was skipped.

## 2.11

The changelog of 2.11 and versions before is maintained as [text file](https://github.com/JabRef/jabref/blob/v2.11.1/CHANGELOG) in the [v2.11.1 tag](https://github.com/JabRef/jabref/tree/v2.11.1).

[unreleased]: https://github.com/JabRef/jabref/compare/v3.8.1...HEAD
[3.8.1]: https://github.com/JabRef/jabref/compare/v3.8...v3.8.1
[3.8]: https://github.com/JabRef/jabref/compare/v3.7...v3.8
[3.7]: https://github.com/JabRef/jabref/compare/v3.6...v3.7
[3.6]: https://github.com/JabRef/jabref/compare/v3.5...v3.6
[3.5]: https://github.com/JabRef/jabref/compare/v3.4...v3.5
[3.4]: https://github.com/JabRef/jabref/compare/v3.3...v3.4
[3.3]: https://github.com/JabRef/jabref/compare/v3.2...v3.3
[3.2]: https://github.com/JabRef/jabref/compare/v3.1...v3.2
[3.1]: https://github.com/JabRef/jabref/compare/v3.0...v3.1
[3.0]: https://github.com/JabRef/jabref/compare/v2.11.1...v3.0
[dev_2.11]: https://github.com/JabRef/jabref/compare/v2.11.1...dev_2.11
[2.11.1]: https://github.com/JabRef/jabref/compare/v2.11...v2.11.1<|MERGE_RESOLUTION|>--- conflicted
+++ resolved
@@ -24,14 +24,10 @@
 - The [ACM fetcher](https://help.jabref.org/en/ACMPortal) does no longer add HTML code to the bib-file. Fixes [#2472](https://github.com/JabRef/jabref/issues/2472).
 - When [finding unlinked files](https://help.jabref.org/en/FindUnlinkedFiles), JabRef does not freeze any more. Fixes [#2309]()https://github.com/JabRef/jabref/issues/2309).
 - Collapse and expand all buttons in the group assignment dialog no longer lead to a crash of JabRef.
-<<<<<<< HEAD
 - The aux export command line function does no longer add duplicates of references that were resolved via `crossref`. Fixes [#2475](https://github.com/JabRef/jabref/issues/2475).
 - When the database is changed external, JabRef is no longer prevented from an orderly shutdown. Fixes [#2486](https://github.com/JabRef/jabref/issues/2486).
-=======
-- The aux export command line function does no longer add duplicates of references that were resolved via `crossref`. Fixes [#2475](https://github.com/JabRef/jabref/issues/2475). 
 - Parsing of damaged metadata is now more robust and reports a more detailed error message. Fixes [#2477](https://github.com/JabRef/jabref/issues/2477).
 - Dynamic groups with regular expression can be edited again. Fixes [#2481](https://github.com/JabRef/jabref/issues/2481).
->>>>>>> e781f5b5
 
 ### Removed
 
