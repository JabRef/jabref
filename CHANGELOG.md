# Changelog

All notable changes to this project will be documented in this file.
The format is based on [Keep a Changelog](https://keepachangelog.com/en/1.0.0/).
We refer to [GitHub issues](https://github.com/JabRef/jabref/issues) by using `#NUM`.
In case, there is no issue present, the pull request implementing the feature is linked.

Note that this project **does not** adhere to [Semantic Versioning](http://semver.org/).

## [Unreleased]

### Added

- In case a backup is found, the filename of the backup is shown.
- On startup, JabRef notifies the user if there were parsing errors during opening.
- We integrated a new three-way merge UI for merging entries in the Entries Merger Dialog, the Duplicate Resolver Dialog, the Entry Importer Dialog, and the External Changes Resolver Dialog. [#8945](https://github.com/JabRef/jabref/pull/8945)
- We added the ability to merge groups, keywords, comments and files when merging entries. [#9022](https://github.com/JabRef/jabref/pull/9022)

### Changed

- We improved the Citavi Importer to also import so called Knowledge-items into the field `comment` of the corresponding entry [#9025](https://github.com/JabRef/jabref/issues/9025)
- We removed wrapping of string constants when writing to a `.bib` file.
- We call backup files `.bak` and temporary writing files now `.sav`.
- JabRef keeps 10 older versions of a `.bib` file in the [user data dir](https://github.com/harawata/appdirs#supported-directories) (instead of a single `.sav` (now: `.bak`) file in the directory of the `.bib` file)
- We changed the button label from "Return to JabRef" to "Return to library" to better indicate the purpose of the action.

### Fixed

- The [HtmlToLaTeXFormatter](https://docs.jabref.org/finding-sorting-and-cleaning-entries/saveactions#html-to-latex) keeps single `<` characters.
- We fixed a performance regression when opening large libraries [#9041](https://github.com/JabRef/jabref/issues/9041)
- We fixed a bug where spaces are trimmed when highlighting differences in the Entries merge dialog. [koppor#371](https://github.com/koppor/jabref/issues/371)
- We fixed several bugs regarding the manual and the autosave of library files that sometimes lead to exceptions or data loss. [#8448](https://github.com/JabRef/jabref/issues/8484), [#8746](https://github.com/JabRef/jabref/issues/8746), [#6684](https://github.com/JabRef/jabref/issues/6684), [#6644](https://github.com/JabRef/jabref/issues/6644), [#6102](https://github.com/JabRef/jabref/issues/6102), [#6002](https://github.com/JabRef/jabref/issues/6000)
- We fixed an issue where applied save actions on saving the library file would lead to the dialog "The libary has been modified by another program" popping up [#4877](https://github.com/JabRef/jabref/issues/4877)
<<<<<<< HEAD
- We fixed an issue where title case didn't capitalize words after en-dash characters [#9068]
=======
- We fixed an issue where JabRef would not exit when a connection to a LibreOffice document was established previously and the document is still open [#9075](https://github.com/JabRef/jabref/issues/9075)

>>>>>>> eff7e65e
### Removed








## [5.7] - 2022-08-05

### Added

- We added a fetcher for [Biodiversity Heritage Library](https://www.biodiversitylibrary.org/). [8539](https://github.com/JabRef/jabref/issues/8539)
- We added support for multiple messages in the snackbar. [#7340](https://github.com/JabRef/jabref/issues/7340)
- We added an extra option in the 'Find Unlinked Files' dialog view to ignore unnecessary files like Thumbs.db, DS_Store, etc. [koppor#373](https://github.com/koppor/jabref/issues/373)
- JabRef now writes log files. Linux: `$home/.cache/jabref/logs/version`, Windows: `%APPDATA%\..\Local\harawata\jabref\version\logs`, Mac: `Users/.../Library/Logs/jabref/version`
- We added an importer for Citavi backup files, support ".ctv5bak" and ".ctv6bak" file formats. [#8322](https://github.com/JabRef/jabref/issues/8322)
- We added a feature to drag selected entries and drop them to other opened inactive library tabs [koppor521](https://github.com/koppor/jabref/issues/521).
- We added support for the [biblatex-apa](https://github.com/plk/biblatex-apa) legal entry types `Legislation`, `Legadminmaterial`, `Jurisdiction`, `Constitution` and `Legal` [#8931](https://github.com/JabRef/jabref/issues/8931)

### Changed

- The file column in the main table now shows the corresponding defined icon for the linked file [8930](https://github.com/JabRef/jabref/issues/8930).
- We improved the color of the selected entries and the color of the summary in the Import Entries Dialog in the dark theme. [#7927](https://github.com/JabRef/jabref/issues/7927)
- We upgraded to Lucene 9.2 for the fulltext search.
  Thus, the now created search index cannot be read from older versions of JabRef anylonger.
  ⚠️ JabRef will recreate the index in a new folder for new files and this will take a long time for a huge library.
  Moreover, switching back and forth JabRef versions and meanwhile adding PDFs also requires rebuilding the index now and then.
  [#8868](https://github.com/JabRef/jabref/pull/8868)
- We improved the Latex2Unicode conversion [#8639](https://github.com/JabRef/jabref/pull/8639)
- Writing BibTeX data into a PDF (XMP) removes braces. [#8452](https://github.com/JabRef/jabref/issues/8452)
- Writing BibTeX data into a PDF (XMP) does not write the `file` field.
- Writing BibTeX data into a PDF (XMP) considers the configured keyword separator (and does not use "," as default any more)
- The Medline/Pubmed search now also supports the [default fields and operators for searching](https://docs.jabref.org/collect/import-using-online-bibliographic-database#search-syntax). [forum#3554](https://discourse.jabref.org/t/native-pubmed-search/3354)
- We improved group expansion arrow that prevent it from activating group when expanding or collapsing. [#7982](https://github.com/JabRef/jabref/issues/7982), [#3176](https://github.com/JabRef/jabref/issues/3176)
- When configured SSL certificates changed, JabRef warns the user to restart to apply the configuration.
- We improved the appearances and logic of the "Manage field names & content" dialog, and renamed it to "Automatic field editor". [#6536](https://github.com/JabRef/jabref/issues/6536)
- We improved the message explaining the options when modifying an automatic keyword group [#8911](https://github.com/JabRef/jabref/issues/8911)
- We moved the preferences option "Warn about duplicates on import" option from the tab "File" to the tab "Import and Export". [koppor#570](https://github.com/koppor/jabref/issues/570)
- When JabRef encounters `% Encoding: UTF-8` header, it is kept during writing (and not removed). [#8964](https://github.com/JabRef/jabref/pull/8964)
- We replace characters which cannot be decoded using the specified encoding by a (probably another) valid character. This happens if JabRef detects the wrong charset (e.g., UTF-8 instead of Windows 1252). One can use the [Integrity Check](https://docs.jabref.org/finding-sorting-and-cleaning-entries/checkintegrity) to find those characters.

### Fixed

- We fixed an issue where the user could not rate an entry in the main table when an entry was not yet ranked. [#5842](https://github.com/JabRef/jabref/issues/5842)
- We fixed an issue that caused JabRef to sometimes open multiple instances when "Remote Operation" is enabled. [#8653](https://github.com/JabRef/jabref/issues/8653)
- We fixed an issue where linked files with the filetype "application/pdf" in an entry were not shown with the correct PDF-Icon in the main table [8930](https://github.com/JabRef/jabref/issues/8930)
- We fixed an issue where "open folder" for linked files did not open the folder and did not select the file unter certain Linux desktop environments [#8679](https://github.com/JabRef/jabref/issues/8679), [#8849](https://github.com/JabRef/jabref/issues/8849)
- We fixed an issue where the content of a big shared database library is not shown [#8788](https://github.com/JabRef/jabref/issues/8788)
- We fixed the unnecessary horizontal scroll bar in group panel [#8467](https://github.com/JabRef/jabref/issues/8467)
- We fixed an issue where the notification bar message, icon and actions appeared to be invisible. [#8761](https://github.com/JabRef/jabref/issues/8761)
- We fixed an issue where deprecated fields tab is shown when the fields don't contain any values. [#8396](https://github.com/JabRef/jabref/issues/8396)
- We fixed an issue where an exception for DOI search occurred when the DOI contained urlencoded characters. [#8787](https://github.com/JabRef/jabref/issues/8787)
- We fixed an issue which allow us to select and open identifiers from a popup list in the maintable [#8758](https://github.com/JabRef/jabref/issues/8758), [8802](https://github.com/JabRef/jabref/issues/8802)
- We fixed an issue where the escape button had no functionality within the "Filter groups" textfield. [koppor#562](https://github.com/koppor/jabref/issues/562)
- We fixed an issue where the exception that there are invalid characters in filename. [#8786](https://github.com/JabRef/jabref/issues/8786)
- When the proxy configuration removed the proxy user/password, this change is applied immediately.
- We fixed an issue where removing several groups deletes only one of them. [#8390](https://github.com/JabRef/jabref/issues/8390)
- We fixed an issue where the Sidepane (groups, web search and open office) width is not remembered after restarting JabRef. [#8907](https://github.com/JabRef/jabref/issues/8907)
- We fixed a bug where switching between themes will cause an error/exception. [#8939](https://github.com/JabRef/jabref/pull/8939)
- We fixed a bug where files that were deleted in the source bibtex file were kept in the index. [#8962](https://github.com/JabRef/jabref/pull/8962)
- We fixed "Error while sending to JabRef" when the browser extension interacts with JabRef. [JabRef-Browser-Extension#479](https://github.com/JabRef/JabRef-Browser-Extension/issues/479)
- We fixed a bug where updating group view mode (intersection or union) requires re-selecting groups to take effect. [#6998](https://github.com/JabRef/jabref/issues/6998)
- We fixed a bug that prevented external group metadata changes from being merged. [#8873](https://github.com/JabRef/jabref/issues/8873)
- We fixed the shared database opening dialog to remember autosave folder and tick. [#7516](https://github.com/JabRef/jabref/issues/7516)

### Removed

- We removed the social media buttons for our Twitter and Facebook pages. [#8774](https://github.com/JabRef/jabref/issues/8774)

## [5.6] - 2022-04-25

### Added

- We enabled the user to customize the API Key for some fetchers. [#6877](https://github.com/JabRef/jabref/issues/6877)
- We added an extra option when right-clicking an entry in the Entry List to copy either the DOI or the DOI url.
- We added a fetcher for [Directory of Open Access Books (DOAB)](https://doabooks.org/) [8576](https://github.com/JabRef/jabref/issues/8576)
- We added an extra option to ask the user whether they want to open to reveal the folder holding the saved file with the file selected. [#8195](https://github.com/JabRef/jabref/issues/8195)
- We added a new section to network preferences to allow using custom SSL certificates. [#8126](https://github.com/JabRef/jabref/issues/8126)
- We improved the version check to take also beta version into account and now redirect to the right changelog for the version.
- We added two new web and fulltext fetchers: SemanticScholar and ResearchGate.
- We added notifications on success and failure when writing metadata to a PDF-file. [#8276](https://github.com/JabRef/jabref/issues/8276)
- We added a cleanup action that escapes `$` (by adding a backslash in front). [#8673](https://github.com/JabRef/jabref/issues/8673)

### Changed

- We upgraded to Lucene 9.1 for the fulltext search.
  Thus, the now created search index cannot be read from older versions of JabRef any longer.
  ⚠️ JabRef will recreate the index in a new folder for new files and this will take a long time for a huge library.
  Moreover, switching back and forth JabRef versions and meanwhile adding PDFs also requires rebuilding the index now and then.
  [#8362](https://github.com/JabRef/jabref/pull/8362)
- We changed the list of CSL styles to those that support formatting bibliographies. [#8421](https://github.com/JabRef/jabref/issues/8421) [citeproc-java#116](https://github.com/michel-kraemer/citeproc-java/issues/116)
- The CSL preview styles now also support displaying data from cross references entries that are linked via the `crossref` field. [#7378](https://github.com/JabRef/jabref/issues/7378)
- We made the Search button in Web Search wider. We also skewed the panel titles to the left. [#8397](https://github.com/JabRef/jabref/issues/8397)
- We introduced a preference to disable fulltext indexing. [#8468](https://github.com/JabRef/jabref/issues/8468)
- When exporting entries, the encoding is always UTF-8.
- When embedding BibTeX data into a PDF, the encoding is always UTF-8.
- We replaced the [OttoBib](https://en.wikipedia.org/wiki/OttoBib) fetcher by a fetcher by [OpenLibrary](https://openlibrary.org/dev/docs/api/books). [#8652](https://github.com/JabRef/jabref/issues/8652)
- We first fetch ISBN data from OpenLibrary, if nothing found, ebook.de is tried.
- We now only show a warning when exiting for tasks that will not be recovered automatically upon relaunch of JabRef. [#8468](https://github.com/JabRef/jabref/issues/8468)

### Fixed

- We fixed an issue where right clicking multiple entries and pressing "Change entry type" would only change one entry. [#8654](https://github.com/JabRef/jabref/issues/8654)
- We fixed an issue where it was no longer possible to add or delete multiple files in the `file` field in the entry editor. [#8659](https://github.com/JabRef/jabref/issues/8659)
- We fixed an issue where the author's lastname was not used for the citation key generation if it started with a lowercase letter. [#8601](https://github.com/JabRef/jabref/issues/8601)
- We fixed an issue where custom "Protected terms" files were missing after a restart of JabRef. [#8608](https://github.com/JabRef/jabref/issues/8608)
- We fixed an issue where JabRef could not start due to a missing directory for the fulltex index. [#8579](https://github.com/JabRef/jabref/issues/8579)
- We fixed an issue where long article numbers in the `pages` field would cause an exception and preventing the citation style to display. [#8381](https://github.com/JabRef/jabref/issues/8381), [citeproc-java](https://github.com/michel-kraemer/citeproc-java/issues/114)
- We fixed an issue where online links in the file field were not detected correctly and could produce an exception. [#8150](https://github.com/JabRef/jabref/issues/8510)
- We fixed an issue where an exception could occur when saving the preferences [#7614](https://github.com/JabRef/jabref/issues/7614)
- We fixed an issue where "Copy DOI url" in the right-click menu of the Entry List would just copy the DOI and not the DOI url. [#8389](https://github.com/JabRef/jabref/issues/8389)
- We fixed an issue where opening the console from the drop-down menu would cause an exception. [#8466](https://github.com/JabRef/jabref/issues/8466)
- We fixed an issue when reading non-UTF-8 encoded. When no encoding header is present, the encoding is now detected from the file content (and the preference option is disregarded). [#8417](https://github.com/JabRef/jabref/issues/8417)
- We fixed an issue where pasting a URL was replacing `+` signs by spaces making the URL unreachable. [#8448](https://github.com/JabRef/jabref/issues/8448)
- We fixed an issue where creating subsidiary files from aux files created with some versions of biblatex would produce incorrect results. [#8513](https://github.com/JabRef/jabref/issues/8513)
- We fixed an issue where opening the changelog from withing JabRef led to a 404 error. [#8563](https://github.com/JabRef/jabref/issues/8563)
- We fixed an issue where not all found unlinked local files were imported correctly due to some race condition. [#8444](https://github.com/JabRef/jabref/issues/8444)
- We fixed an issue where Merge entries dialog exceeds screen boundaries.
- We fixed an issue where the app lags when selecting an entry after a fresh start. [#8446](https://github.com/JabRef/jabref/issues/8446)
- We fixed an issue where no citationkey was generated on import, pasting a doi or an entry on the main table. [8406](https://github.com/JabRef/jabref/issues/8406), [koppor#553](https://github.com/koppor/jabref/issues/553)
- We fixed an issue where accent search does not perform consistently. [#6815](https://github.com/JabRef/jabref/issues/6815)
- We fixed an issue where the incorrect entry was selected when "New Article" is pressed while search filters are active. [#8674](https://github.com/JabRef/jabref/issues/8674)
- We fixed an issue where "Write BibTeXEntry metadata to PDF" button remains enabled while writing to PDF is in-progress. [#8691](https://github.com/JabRef/jabref/issues/8691)

### Removed

- We removed the option to copy CSL Citation styles data as `XSL_FO`, `ASCIIDOC`, and `RTF` as these have not been working since a long time and are no longer supported in the external library used for processing the styles. [#7378](https://github.com/JabRef/jabref/issues/7378)
- We removed the option to configure the default encoding. The default encoding is now hard-coded to the modern UTF-8 encoding.

## [5.5] - 2022-01-17

### Changed

- We integrated the external file types dialog directly inside the preferences. [#8341](https://github.com/JabRef/jabref/pull/8341)
- We disabled the add group button color change after adding 10 new groups. [#8051](https://github.com/JabRef/jabref/issues/8051)
- We inverted the logic for resolving [BibTeX strings](https://docs.jabref.org/advanced/strings). This helps to keep `#` chars. By default String resolving is only activated for a couple of standard fields. The list of fields can be modified in the preferences. [#7010](https://github.com/JabRef/jabref/issues/7010), [#7102](https://github.com/JabRef/jabref/issues/7012), [#8303](https://github.com/JabRef/jabref/issues/8303)
- We moved the search box in preview preferences closer to the available citation styles list. [#8370](https://github.com/JabRef/jabref/pull/8370)
- Changing the preference to show the preview panel as a separate tab now has effect without restarting JabRef. [#8370](https://github.com/JabRef/jabref/pull/8370)
- We enabled switching themes in JabRef without the need to restart JabRef. [#7335](https://github.com/JabRef/jabref/pull/7335)
- We added support for the field `day`, `rights`, `coverage` and `language` when reading XMP data in Dublin Core format. [#8491](https://github.com/JabRef/jabref/issues/8491)

### Fixed

- We fixed an issue where the preferences for "Search and store files relative to library file location" where ignored when the "Main file directory" field was not empty [#8385](https://github.com/JabRef/jabref/issues/8385)
- We fixed an issue where `#`chars in certain fields would be interpreted as BibTeX strings [#7010](https://github.com/JabRef/jabref/issues/7010), [#7102](https://github.com/JabRef/jabref/issues/7012), [#8303](https://github.com/JabRef/jabref/issues/8303)
- We fixed an issue where the fulltext search on an empty library with no documents would lead to an exception [koppor#522](https://github.com/koppor/jabref/issues/522)
- We fixed an issue where clicking on "Accept changes" in the merge dialog would lead to an exception [forum#2418](https://discourse.jabref.org/t/the-library-has-been-modified-by-another-program/2418/8)
- We fixed an issue where clicking on headings in the entry preview could lead to an exception. [#8292](https://github.com/JabRef/jabref/issues/8292)
- We fixed an issue where IntegrityCheck used the system's character encoding instead of the one set by the library or in preferences [#8022](https://github.com/JabRef/jabref/issues/8022)
- We fixed an issue about empty metadata in library properties when called from the right click menu. [#8358](https://github.com/JabRef/jabref/issues/8358)
- We fixed an issue where someone could add a duplicate field in the customize entry type dialog. [#8194](https://github.com/JabRef/jabref/issues/8194)
- We fixed a typo in the library properties tab: "String constants". There, one can configure [BibTeX string constants](https://docs.jabref.org/advanced/strings).
- We fixed an issue when writing a non-UTF-8 encoded file: The header is written again. [#8417](https://github.com/JabRef/jabref/issues/8417)
- We fixed an issue where folder creation during systemic literature review failed due to an illegal fetcher name. [#8552](https://github.com/JabRef/jabref/pull/8552)

## [5.4] - 2021-12-20

### Added

- We added confirmation dialog when user wants to close a library where any empty entires are detected. [#8096](https://github.com/JabRef/jabref/issues/8096)
- We added import support for CFF files. [#7945](https://github.com/JabRef/jabref/issues/7945)
- We added the option to copy the DOI of an entry directly from the context menu copy submenu. [#7826](https://github.com/JabRef/jabref/issues/7826)
- We added a fulltext search feature. [#2838](https://github.com/JabRef/jabref/pull/2838)
- We improved the deduction of bib-entries from imported fulltext pdfs. [#7947](https://github.com/JabRef/jabref/pull/7947)
- We added unprotect_terms to the list of bracketed pattern modifiers [#7826](https://github.com/JabRef/jabref/pull/7960)
- We added a dialog that allows to parse metadata from linked pdfs. [#7929](https://github.com/JabRef/jabref/pull/7929)
- We added an icon picker in group edit dialog. [#6142](https://github.com/JabRef/jabref/issues/6142)
- We added a preference to Opt-In to JabRef's online metadata extraction service (Grobid) usage. [#8002](https://github.com/JabRef/jabref/pull/8002)
- We readded the possibility to display the search results of all databases ("Global Search"). It is shown in a separate window. [#4096](https://github.com/JabRef/jabref/issues/4096)
- We readded the possibility to keep the search string when switching tabs. It is implemented by a toggle button. [#4096](https://github.com/JabRef/jabref/issues/4096#issuecomment-575986882)
- We allowed the user to also preview the available citation styles in the preferences besides the selected ones [#8108](https://github.com/JabRef/jabref/issues/8108)
- We added an option to search the available citation styles by name in the preferences [#8108](https://github.com/JabRef/jabref/issues/8108)
- We added an option to generate bib-entries from ID through a popover in the toolbar. [#4183](https://github.com/JabRef/jabref/issues/4183)
- We added a menu option in the right click menu of the main table tabs to display the library properties. [#6527](https://github.com/JabRef/jabref/issues/6527)
- When a `.bib` file ("library") was saved successfully, a notification is shown

### Changed

- Local library settings may overwrite the setting "Search and store files relative to library file location" [#8179](https://github.com/JabRef/jabref/issues/8179)
- The option "Fit table horizontally on screen" in the "Entry table" preferences is now disabled by default [#8148](https://github.com/JabRef/jabref/pull/8148)
- We improved the preferences and descriptions in the "Linked files" preferences tab [#8148](https://github.com/JabRef/jabref/pull/8148)
- We slightly changed the layout of the Journal tab in the preferences for ui consistency. [#7937](https://github.com/JabRef/jabref/pull/7937)
- The JabRefHost on Windows now writes a temporary file and calls `-importToOpen` instead of passing the bibtex via `-importBibtex`. [#7374](https://github.com/JabRef/jabref/issues/7374), [JabRef Browser Ext #274](https://github.com/JabRef/JabRef-Browser-Extension/issues/274)
- We reordered some entries in the right-click menu of the main table. [#6099](https://github.com/JabRef/jabref/issues/6099)
- We merged the barely used ImportSettingsTab and the CustomizationTab in the preferences into one single tab and moved the option to allow Integers in Edition Fields in Bibtex-Mode to the EntryEditor tab. [#7849](https://github.com/JabRef/jabref/pull/7849)
- We moved the export order in the preferences from `File` to `Import and Export`. [#7935](https://github.com/JabRef/jabref/pull/7935)
- We reworked the export order in the preferences and the save order in the library preferences. You can now set more than three sort criteria in your library preferences. [#7935](https://github.com/JabRef/jabref/pull/7935)
- The metadata-to-pdf actions now also embeds the bibfile to the PDF. [#8037](https://github.com/JabRef/jabref/pull/8037)
- The snap was updated to use the core20 base and to use lzo compression for better startup performance [#8109](https://github.com/JabRef/jabref/pull/8109)
- We moved the union/intersection view button in the group sidepane to the left of the other controls. [#8202](https://github.com/JabRef/jabref/pull/8202)
- We improved the Drag and Drop behavior in the "Customize Entry Types" Dialog [#6338](https://github.com/JabRef/jabref/issues/6338)
- When determining the URL of an ArXiV eprint, the URL now points to the version [#8149](https://github.com/JabRef/jabref/pull/8149)
- We Included all standard fields with citation key when exporting to Old OpenOffice/LibreOffice Calc Format [#8176](https://github.com/JabRef/jabref/pull/8176)
- In case the database is encoded with `UTF8`, the `% Encoding` marker is not written anymore
- The written `.bib` file has the same line endings [#390](https://github.com/koppor/jabref/issues/390)
- The written `.bib` file always has a final line break
- The written `.bib` file keeps the newline separator of the loaded `.bib` file
- We present options to manually enter an article or return to the New Entry menu when the fetcher DOI fails to find an entry for an ID [#7870](https://github.com/JabRef/jabref/issues/7870)
- We trim white space and non-ASCII characters from DOI [#8127](https://github.com/JabRef/jabref/issues/8127)
- The duplicate checker now inspects other fields in case no difference in the required and optional fields are found.
- We reworked the library properties dialog and integrated the `Library > Preamble`, `Library > Citation key pattern` and `Library > String constants dialogs` [#8264](https://github.com/JabRef/jabref/pulls/8264)
- We improved the startup time of JabRef by switching from the logging library `log4j2` to `tinylog` [#8007](https://github.com/JabRef/jabref/issues/8007)

### Fixed

- We fixed an issue where an exception occurred when pasting an entry with a publication date-range of the form 1910/1917 [#7864](https://github.com/JabRef/jabref/issues/7864)
- We fixed an issue where an exception occured when a preview style was edited and afterwards another preview style selected. [#8280](https://github.com/JabRef/jabref/issues/8280)
- We fixed an issue where the actions to move a file to a directory were incorrectly disabled. [#7908](https://github.com/JabRef/jabref/issues/7908)
- We fixed an issue where an exception occurred when a linked online file was edited in the entry editor [#8008](https://github.com/JabRef/jabref/issues/8008)
- We fixed an issue when checking for a new version when JabRef is used behind a corporate proxy. [#7884](https://github.com/JabRef/jabref/issues/7884)
- We fixed some icons that were drawn in the wrong color when JabRef used a custom theme. [#7853](https://github.com/JabRef/jabref/issues/7853)
- We fixed an issue where the `Aux file` on `Edit group` doesn't support relative sub-directories path to import. [#7719](https://github.com/JabRef/jabref/issues/7719).
- We fixed an issue where it was impossible to add or modify groups. [#7912](https://github.com/JabRef/jabref/pull/793://github.com/JabRef/jabref/pull/7921)
- We fixed an issue about the visible side pane components being out of sync with the view menu. [#8115](https://github.com/JabRef/jabref/issues/8115)
- We fixed an issue where the side pane would not close when all its components were closed. [#8082](https://github.com/JabRef/jabref/issues/8082)
- We fixed an issue where exported entries from a Citavi bib containing URLs could not be imported [#7892](https://github.com/JabRef/jabref/issues/7882)
- We fixed an issue where the icons in the search bar had the same color, toggled as well as untoggled. [#8014](https://github.com/JabRef/jabref/pull/8014)
- We fixed an issue where typing an invalid UNC path into the "Main file directory" text field caused an error. [#8107](https://github.com/JabRef/jabref/issues/8107)
- We fixed an issue where "Open Folder" didn't select the file on macOS in Finder [#8130](https://github.com/JabRef/jabref/issues/8130)
- We fixed an issue where importing PDFs resulted in an uncaught exception [#8143](https://github.com/JabRef/jabref/issues/8143)
- We fixed "The library has been modified by another program" showing up when line breaks change [#4877](https://github.com/JabRef/jabref/issues/4877)
- The default directory of the "LaTeX Citations" tab is now the directory of the currently opened database (and not the directory chosen at the last open file dialog or the last database save) [koppor#538](https://github.com/koppor/jabref/issues/538)
- When writing a bib file, the `NegativeArraySizeException` should not occur [#8231](https://github.com/JabRef/jabref/issues/8231) [#8265](https://github.com/JabRef/jabref/issues/8265)
- We fixed an issue where some menu entries were available without entries selected. [#4795](https://github.com/JabRef/jabref/issues/4795)
- We fixed an issue where right-clicking on a tab and selecting close will close the focused tab even if it is not the tab we right-clicked [#8193](https://github.com/JabRef/jabref/pull/8193)
- We fixed an issue where selecting a citation style in the preferences would sometimes produce an exception [#7860](https://github.com/JabRef/jabref/issues/7860)
- We fixed an issue where an exception would occur when clicking on a DOI link in the preview pane [#7706](https://github.com/JabRef/jabref/issues/7706)
- We fixed an issue where XMP and embedded BibTeX export would not work [#8278](https://github.com/JabRef/jabref/issues/8278)
- We fixed an issue where the XMP and embedded BibTeX import of a file containing multiple schemas failed [#8278](https://github.com/JabRef/jabref/issues/8278)
- We fixed an issue where writing embedded BibTeX import fails due to write protection or bibtex already being present [#8332](https://github.com/JabRef/jabref/pull/8332)
- We fixed an issue where pdf-paths and the pdf-indexer could get out of sync [#8182](https://github.com/JabRef/jabref/issues/8182)
- We fixed an issue where Status-Logger error messages appeared during the startup of JabRef [#5475](https://github.com/JabRef/jabref/issues/5475)

### Removed

- We removed two orphaned preferences options [#8164](https://github.com/JabRef/jabref/pull/8164)
- We removed the functionality of the `--debug` commandline options. Use the java command line switch `-Dtinylog.level=debug` for debug output instead. [#8226](https://github.com/JabRef/jabref/pull/8226)

## [5.3] – 2021-07-05

### Added

- We added a progress counter to the title bar in Possible Duplicates dialog window. [#7366](https://github.com/JabRef/jabref/issues/7366)
- We added new "Customization" tab to the preferences which includes option to choose a custom address for DOI access. [#7337](https://github.com/JabRef/jabref/issues/7337)
- We added zbmath to the public databases from which the bibliographic information of an existing entry can be updated. [#7437](https://github.com/JabRef/jabref/issues/7437)
- We showed to the find Unlinked Files Dialog the date of the files' most recent modification. [#4652](https://github.com/JabRef/jabref/issues/4652)
- We added to the find Unlinked Files function a filter to show only files based on date of last modification (Last Year, Last Month, Last Week, Last Day). [#4652](https://github.com/JabRef/jabref/issues/4652)
- We added to the find Unlinked Files function a filter that sorts the files based on the date of last modification(Sort by Newest, Sort by Oldest First). [#4652](https://github.com/JabRef/jabref/issues/4652)
- We added the possibility to add a new entry via its zbMath ID (zbMATH can be chosen as ID type in the "Select entry type" window). [#7202](https://github.com/JabRef/jabref/issues/7202)
- We added the extension support and the external application support (For Texshow, Texmaker and LyX) to the flatpak [#7248](https://github.com/JabRef/jabref/pull/7248)
- We added some symbols and keybindings to the context menu in the entry editor. [#7268](https://github.com/JabRef/jabref/pull/7268)
- We added keybindings for setting and clearing the read status. [#7264](https://github.com/JabRef/jabref/issues/7264)
- We added two new fields to track the creation and most recent modification date and time for each entry. [koppor#130](https://github.com/koppor/jabref/issues/130)
- We added a feature that allows the user to copy highlighted text in the preview window. [#6962](https://github.com/JabRef/jabref/issues/6962)
- We added a feature that allows you to create new BibEntry via paste arxivId [#2292](https://github.com/JabRef/jabref/issues/2292)
- We added support for conducting automated and systematic literature search across libraries and git support for persistence [#369](https://github.com/koppor/jabref/issues/369)
- We added a add group functionality at the bottom of the side pane. [#4682](https://github.com/JabRef/jabref/issues/4682)
- We added a feature that allows the user to choose whether to trust the target site when unable to find a valid certification path from the file download site. [#7616](https://github.com/JabRef/jabref/issues/7616)
- We added a feature that allows the user to open all linked files of multiple selected entries by "Open file" option. [#6966](https://github.com/JabRef/jabref/issues/6966)
- We added a keybinding preset for new entries. [#7705](https://github.com/JabRef/jabref/issues/7705)
- We added a select all button for the library import function. [#7786](https://github.com/JabRef/jabref/issues/7786)
- We added a search feature for journal abbreviations. [#7804](https://github.com/JabRef/jabref/pull/7804)
- We added auto-key-generation progress to the background task list. [#7267](https://github.com/JabRef/jabref/issues/72)
- We added the option to write XMP metadata to pdfs from the CLI. [7814](https://github.com/JabRef/jabref/pull/7814)

### Changed

- The export to MS Office XML now exports the author field as `Inventor` if the bibtex entry type is `patent` [#7830](https://github.com/JabRef/jabref/issues/7830)
- We changed the EndNote importer to import the field `label` to the corresponding bibtex field `endnote-label` [forum#2734](https://discourse.jabref.org/t/importing-endnote-label-field-to-jabref-from-xml-file/2734)
- The keywords added via "Manage content selectors" are now displayed in alphabetical order. [#3791](https://github.com/JabRef/jabref/issues/3791)
- We improved the "Find unlinked files" dialog to show import results for each file. [#7209](https://github.com/JabRef/jabref/pull/7209)
- The content of the field `timestamp` is migrated to `creationdate`. In case one configured "udpate timestampe", it is migrated to `modificationdate`. [koppor#130](https://github.com/koppor/jabref/issues/130)
- The JabRef specific meta-data content in the main field such as priorities (prio1, prio2, ...) are migrated to their respective fields. They are removed from the keywords. [#6840](https://github.com/jabref/jabref/issues/6840)
- We fixed an issue where groups generated from authors' last names did not include all entries of the authors' [#5833](https://github.com/JabRef/jabref/issues/5833)
- The export to MS Office XML now uses the month name for the field `MonthAcessed` instead of the two digit number [#7354](https://github.com/JabRef/jabref/issues/7354)
- We included some standalone dialogs from the options menu in the main preference dialog and fixed some visual issues in the preferences dialog. [#7384](https://github.com/JabRef/jabref/pull/7384)
- We improved the linking of the `python3` interpreter via the shebang to dynamically use the systems default Python. Related to [JabRef-Browser-Extension #177](https://github.com/JabRef/JabRef-Browser-Extension/issues/177)
- Automatically found pdf files now have the linking button to the far left and uses a link icon with a plus instead of a briefcase. The file name also has lowered opacity(70%) until added. [#3607](https://github.com/JabRef/jabref/issues/3607)
- We simplified the select entry type form by splitting it into two parts ("Recommended" and "Others") based on internal usage data. [#6730](https://github.com/JabRef/jabref/issues/6730)
- We improved the submenu list by merging the'Remove group' having two options, with or without subgroups. [#4682](https://github.com/JabRef/jabref/issues/4682)
- The export to MS Office XML now uses the month name for the field `Month` instead of the two digit number [forum#2685](https://discourse.jabref.org/t/export-month-as-text-not-number/2685)
- We reintroduced missing default keybindings for new entries. [#7346](https://github.com/JabRef/jabref/issues/7346) [#7439](https://github.com/JabRef/jabref/issues/7439)
- Lists of available fields are now sorted alphabetically. [#7716](https://github.com/JabRef/jabref/issues/7716)
- The tooltip of the search field explaining the search is always shown. [#7279](https://github.com/JabRef/jabref/pull/7279)
- We rewrote the ACM fetcher to adapt to the new interface. [#5804](https://github.com/JabRef/jabref/issues/5804)
- We moved the select/collapse buttons in the unlinked files dialog into a context menu. [#7383](https://github.com/JabRef/jabref/issues/7383)
- We fixed an issue where journal abbreviations containing curly braces were not recognized [#7773](https://github.com/JabRef/jabref/issues/7773)

### Fixed

- We fixed an isuse where some texts (e.g. descriptionss) in dialogs could not be translated [#7854](https://github.com/JabRef/jabref/issues/7854)
- We fixed an issue where import hangs for ris files with "ER - " [#7737](https://github.com/JabRef/jabref/issues/7737)
- We fixed an issue where getting bibliograhpic data from DOI or another identifer did not respect the library mode (BibTeX/biblatex)[#1018](https://github.com/JabRef/jabref/issues/6267)
- We fixed an issue where importing entries would not respect the library mode (BibTeX/biblatex)[#1018](https://github.com/JabRef/jabref/issues/1018)
- We fixed an issue where an exception occured when importing entries from a web search [#7606](https://github.com/JabRef/jabref/issues/7606)
- We fixed an issue where the table column sort order was not properly stored and resulted in unsorted eports [#7524](https://github.com/JabRef/jabref/issues/7524)
- We fixed an issue where the value of the field `school` or `institution` would be printed twice in the HTML Export [forum#2634](https://discourse.jabref.org/t/problem-with-exporting-techreport-phdthesis-mastersthesis-to-html/2634)
- We fixed an issue preventing to connect to a shared database. [#7570](https://github.com/JabRef/jabref/pull/7570)
- We fixed an issue preventing files from being dragged & dropped into an empty library. [#6851](https://github.com/JabRef/jabref/issues/6851)
- We fixed an issue where double-click onto PDF in file list under the 'General' tab section should just open the file. [#7465](https://github.com/JabRef/jabref/issues/7465)
- We fixed an issue where the dark theme did not extend to a group's custom color picker. [#7481](https://github.com/JabRef/jabref/issues/7481)
- We fixed an issue where choosing the fields on which autocompletion should not work in "Entry editor" preferences had no effect. [#7320](https://github.com/JabRef/jabref/issues/7320)
- We fixed an issue where the "Normalize page numbers" formatter did not replace en-dashes or em-dashes with a hyphen-minus sign. [#7239](https://github.com/JabRef/jabref/issues/7239)
- We fixed an issue with the style of highlighted check boxes while searching in preferences. [#7226](https://github.com/JabRef/jabref/issues/7226)
- We fixed an issue where the option "Move file to file directory" was disabled in the entry editor for all files [#7194](https://github.com/JabRef/jabref/issues/7194)
- We fixed an issue where application dialogs were opening in the wrong display when using multiple screens [#7273](https://github.com/JabRef/jabref/pull/7273)
- We fixed an issue where the "Find unlinked files" dialog would freeze JabRef on importing. [#7205](https://github.com/JabRef/jabref/issues/7205)
- We fixed an issue where the "Find unlinked files" would stop importing when importing a single file failed. [#7206](https://github.com/JabRef/jabref/issues/7206)
- We fixed an issue where JabRef froze for a few seconds in MacOS when DNS resolution timed out. [#7441](https://github.com/JabRef/jabref/issues/7441)
- We fixed an issue where an exception would be displayed for previewing and preferences when a custom theme has been configured but is missing [#7177](https://github.com/JabRef/jabref/issues/7177)
- We fixed an issue where URLs in `file` fields could not be handled on Windows. [#7359](https://github.com/JabRef/jabref/issues/7359)
- We fixed an issue where the regex based file search miss-interpreted specific symbols. [#4342](https://github.com/JabRef/jabref/issues/4342)
- We fixed an issue where the Harvard RTF exporter used the wrong default file extension. [4508](https://github.com/JabRef/jabref/issues/4508)
- We fixed an issue where the Harvard RTF exporter did not use the new authors formatter and therefore did not export "organization" authors correctly. [4508](https://github.com/JabRef/jabref/issues/4508)
- We fixed an issue where the field `urldate` was not exported to the corresponding fields `YearAccessed`, `MonthAccessed`, `DayAccessed` in MS Office XML [#7354](https://github.com/JabRef/jabref/issues/7354)
- We fixed an issue where the password for a shared SQL database was only remembered if it was the same as the username [#6869](https://github.com/JabRef/jabref/issues/6869)
- We fixed an issue where some custom exports did not use the new authors formatter and therefore did not export authors correctly [#7356](https://github.com/JabRef/jabref/issues/7356)
- We fixed an issue where alt+keyboard shortcuts do not work [#6994](https://github.com/JabRef/jabref/issues/6994)
- We fixed an issue about the file link editor did not allow to change the file name according to the default pattern after changing an entry. [#7525](https://github.com/JabRef/jabref/issues/7525)
- We fixed an issue where the file path is invisible in dark theme. [#7382](https://github.com/JabRef/jabref/issues/7382)
- We fixed an issue where the secondary sorting is not working for some special fields. [#7015](https://github.com/JabRef/jabref/issues/7015)
- We fixed an issue where changing the font size makes the font size field too small. [#7085](https://github.com/JabRef/jabref/issues/7085)
- We fixed an issue with TexGroups on Linux systems, where the modification of an aux-file did not trigger an auto-update for TexGroups. Furthermore, the detection of file modifications is now more reliable. [#7412](https://github.com/JabRef/jabref/pull/7412)
- We fixed an issue where the Unicode to Latex formatter produced wrong results for characters with a codepoint higher than Character.MAX_VALUE. [#7387](https://github.com/JabRef/jabref/issues/7387)
- We fixed an issue where a non valid value as font size results in an uncaught exception. [#7415](https://github.com/JabRef/jabref/issues/7415)
- We fixed an issue where "Merge citations" in the Openoffice/Libreoffice integration panel did not have a corresponding opposite. [#7454](https://github.com/JabRef/jabref/issues/7454)
- We fixed an issue where drag and drop of bib files for opening resulted in uncaught exceptions [#7464](https://github.com/JabRef/jabref/issues/7464)
- We fixed an issue where columns shrink in width when we try to enlarge JabRef window. [#6818](https://github.com/JabRef/jabref/issues/6818)
- We fixed an issue where Content selector does not seem to work for custom fields. [#6819](https://github.com/JabRef/jabref/issues/6819)
- We fixed an issue where font size of the preferences dialog does not update with the rest of the GUI. [#7416](https://github.com/JabRef/jabref/issues/7416)
- We fixed an issue in which a linked online file consisting of a web page was saved as an invalid pdf file upon being downloaded. The user is now notified when downloading a linked file results in an HTML file. [#7452](https://github.com/JabRef/jabref/issues/7452)
- We fixed an issue where opening BibTex file (doubleclick) from Folder with spaces not working. [#6487](https://github.com/JabRef/jabref/issues/6487)
- We fixed the header title in the Add Group/Subgroup Dialog box. [#4682](https://github.com/JabRef/jabref/issues/4682)
- We fixed an issue with saving large `.bib` files [#7265](https://github.com/JabRef/jabref/issues/7265)
- We fixed an issue with very large page numbers [#7590](https://github.com/JabRef/jabref/issues/7590)
- We fixed an issue where the file extension is missing on saving the library file on linux [#7451](https://github.com/JabRef/jabref/issues/7451)
- We fixed an issue with opacity of disabled icon-buttons [#7195](https://github.com/JabRef/jabref/issues/7195)
- We fixed an issue where journal abbreviations in UTF-8 were not recognized [#5850](https://github.com/JabRef/jabref/issues/5850)
- We fixed an issue where the article title with curly brackets fails to download the arXiv link (pdf file). [#7633](https://github.com/JabRef/jabref/issues/7633)
- We fixed an issue with toggle of special fields does not work for sorted entries [#7016](https://github.com/JabRef/jabref/issues/7016)
- We fixed an issue with the default path of external application. [#7641](https://github.com/JabRef/jabref/issues/7641)
- We fixed an issue where urls must be embedded in a style tag when importing EndNote style Xml files. Now it can parse url with or without a style tag. [#6199](https://github.com/JabRef/jabref/issues/6199)
- We fixed an issue where the article title with colon fails to download the arXiv link (pdf file). [#7660](https://github.com/JabRef/issues/7660)
- We fixed an issue where the keybinding for delete entry did not work on the main table [7580](https://github.com/JabRef/jabref/pull/7580)
- We fixed an issue where the RFC fetcher is not compatible with the draft [7305](https://github.com/JabRef/jabref/issues/7305)
- We fixed an issue where duplicate files (both file names and contents are the same) is downloaded and add to linked files [#6197](https://github.com/JabRef/jabref/issues/6197)
- We fixed an issue where changing the appearance of the preview tab did not trigger a restart warning. [#5464](https://github.com/JabRef/jabref/issues/5464)
- We fixed an issue where editing "Custom preview style" triggers exception. [#7526](https://github.com/JabRef/jabref/issues/7526)
- We fixed the [SAO/NASA Astrophysics Data System](https://docs.jabref.org/collect/import-using-online-bibliographic-database#sao-nasa-astrophysics-data-system) fetcher. [#7867](https://github.com/JabRef/jabref/pull/7867)
- We fixed an issue where a title with multiple applied formattings in EndNote was not imported correctly [forum#2734](https://discourse.jabref.org/t/importing-endnote-label-field-to-jabref-from-xml-file/2734)
- We fixed an issue where a `report` in EndNote was imported as `article` [forum#2734](https://discourse.jabref.org/t/importing-endnote-label-field-to-jabref-from-xml-file/2734)
- We fixed an issue where the field `publisher` in EndNote was not imported in JabRef [forum#2734](https://discourse.jabref.org/t/importing-endnote-label-field-to-jabref-from-xml-file/2734)

### Removed

- We removed add group button beside the filter group tab. [#4682](https://github.com/JabRef/jabref/issues/4682)

## [5.2] – 2020-12-24

### Added

- We added a validation to check if the current database location is shared, preventing an exception when Pulling Changes From Shared Database. [#6959](https://github.com/JabRef/jabref/issues/6959)
- We added a query parser and mapping layer to enable conversion of queries formulated in simplified lucene syntax by the user into api queries. [#6799](https://github.com/JabRef/jabref/pull/6799)
- We added some basic functionality to customise the look of JabRef by importing a css theme file. [#5790](https://github.com/JabRef/jabref/issues/5790)
- We added connection check function in network preference setting [#6560](https://github.com/JabRef/jabref/issues/6560)
- We added support for exporting to YAML. [#6974](https://github.com/JabRef/jabref/issues/6974)
- We added a DOI format and organization check to detect [American Physical Society](https://journals.aps.org/) journals to copy the article ID to the page field for cases where the page numbers are missing. [#7019](https://github.com/JabRef/jabref/issues/7019)
- We added an error message in the New Entry dialog that is shown in case the fetcher did not find anything . [#7000](https://github.com/JabRef/jabref/issues/7000)
- We added a new formatter to output shorthand month format. [#6579](https://github.com/JabRef/jabref/issues/6579)
- We added support for the new Microsoft Edge browser in all platforms. [#7056](https://github.com/JabRef/jabref/pull/7056)
- We reintroduced emacs/bash-like keybindings. [#6017](https://github.com/JabRef/jabref/issues/6017)
- We added a feature to provide automated cross library search using a cross library query language. This provides support for the search step of systematic literature reviews (SLRs). [koppor#369](https://github.com/koppor/jabref/issues/369)

### Changed

- We changed the default preferences for OpenOffice/LibreOffice integration to automatically sync the bibliography when inserting new citations in a OpenOffic/LibreOffice document. [#6957](https://github.com/JabRef/jabref/issues/6957)
- We restructured the 'File' tab and extracted some parts into the 'Linked files' tab [#6779](https://github.com/JabRef/jabref/pull/6779)
- JabRef now offers journal lists from <https://abbrv.jabref.org>. JabRef the lists which use a dot inside the abbreviations. [#5749](https://github.com/JabRef/jabref/pull/5749)
- We removed two useless preferences in the groups preferences dialog. [#6836](https://github.com/JabRef/jabref/pull/6836)
- Synchronization of SpecialFields to keywords is now disabled by default. [#6621](https://github.com/JabRef/jabref/issues/6621)
- JabRef no longer opens the entry editor with the first entry on startup [#6855](https://github.com/JabRef/jabref/issues/6855)
- We completed the rebranding of `bibtexkey` as `citationkey` which was started in JabRef 5.1.
- JabRef no longer opens the entry editor with the first entry on startup [#6855](https://github.com/JabRef/jabref/issues/6855)
- Fetch by ID: (long) "SAO/NASA Astrophysics Data System" replaced by (short) "SAO/NASA ADS" [#6876](https://github.com/JabRef/jabref/pull/6876)
- We changed the title of the window "Manage field names and content" to have the same title as the corresponding menu item [#6895](https://github.com/JabRef/jabref/pull/6895)
- We renamed the menus "View -> Previous citation style" and "View -> Next citation style" into "View -> Previous preview style" and "View -> Next preview style" and renamed the "Preview" style to "Customized preview style". [#6899](https://github.com/JabRef/jabref/pull/6899)
- We changed the default preference option "Search and store files relative to library file location" to on, as this seems to be a more intuitive behaviour. [#6863](https://github.com/JabRef/jabref/issues/6863)
- We changed the title of the window "Manage field names and content": to have the same title as the corresponding menu item [#6895](https://github.com/JabRef/jabref/pull/6895)
- We improved the detection of "short" DOIs [6880](https://github.com/JabRef/jabref/issues/6880)
- We improved the duplicate detection when identifiers like DOI or arxiv are semantiaclly the same, but just syntactically differ (e.g. with or without http(s):// prefix). [#6707](https://github.com/JabRef/jabref/issues/6707)
- We improved JabRef start up time [6057](https://github.com/JabRef/jabref/issues/6057)
- We changed in the group interface "Generate groups from keywords in a BibTeX field" by "Generate groups from keywords in the following field". [#6983](https://github.com/JabRef/jabref/issues/6983)
- We changed the name of a group type from "Searching for keywords" to "Searching for a keyword". [6995](https://github.com/JabRef/jabref/pull/6995)
- We changed the way JabRef displays the title of a tab and of the window. [4161](https://github.com/JabRef/jabref/issues/4161)
- We changed connect timeouts for server requests to 30 seconds in general and 5 seconds for GROBID server (special) and improved user notifications on connection issues. [7026](https://github.com/JabRef/jabref/pull/7026)
- We changed the order of the library tab context menu items. [#7171](https://github.com/JabRef/jabref/issues/7171)
- We changed the way linked files are opened on Linux to use the native openFile method, compatible with confined packages. [7037](https://github.com/JabRef/jabref/pull/7037)
- We refined the entry preview to show the full names of authors and editors, to list the editor only if no author is present, have the year earlier. [#7083](https://github.com/JabRef/jabref/issues/7083)

### Fixed

- We fixed an issue changing the icon link_variation_off that is not meaningful. [#6834](https://github.com/JabRef/jabref/issues/6834)
- We fixed an issue where the `.sav` file was not deleted upon exiting JabRef. [#6109](https://github.com/JabRef/jabref/issues/6109)
- We fixed a linked identifier icon inconsistency. [#6705](https://github.com/JabRef/jabref/issues/6705)
- We fixed the wrong behavior that font size changes are not reflected in dialogs. [#6039](https://github.com/JabRef/jabref/issues/6039)
- We fixed the failure to Copy citation key and link. [#5835](https://github.com/JabRef/jabref/issues/5835)
- We fixed an issue where the sort order of the entry table was reset after a restart of JabRef. [#6898](https://github.com/JabRef/jabref/pull/6898)
- We fixed an issue where no longer a warning was displayed when inserting references into LibreOffice with an invalid "ReferenceParagraphFormat". [#6907](https://github.com/JabRef/jabref/pull/60907).
- We fixed an issue where a selected field was not removed after the first click in the custom entry types dialog. [#6934](https://github.com/JabRef/jabref/issues/6934)
- We fixed an issue where a remove icon was shown for standard entry types in the custom entry types dialog. [#6906](https://github.com/JabRef/jabref/issues/6906)
- We fixed an issue where it was impossible to connect to OpenOffice/LibreOffice on Mac OSX. [#6970](https://github.com/JabRef/jabref/pull/6970)
- We fixed an issue with the python script used by browser plugins that failed to locate JabRef if not installed in its default location. [#6963](https://github.com/JabRef/jabref/pull/6963/files)
- We fixed an issue where spaces and newlines in an isbn would generate an exception. [#6456](https://github.com/JabRef/jabref/issues/6456)
- We fixed an issue where identity column header had incorrect foreground color in the Dark theme. [#6796](https://github.com/JabRef/jabref/issues/6796)
- We fixed an issue where the RIS exporter added extra blank lines.[#7007](https://github.com/JabRef/jabref/pull/7007/files)
- We fixed an issue where clicking on Collapse All button in the Search for Unlinked Local Files expanded the directory structure erroneously [#6848](https://github.com/JabRef/jabref/issues/6848)
- We fixed an issue, when pulling changes from shared database via shortcut caused creation of a new tech report [6867](https://github.com/JabRef/jabref/issues/6867)
- We fixed an issue where the JabRef GUI does not highlight the "All entries" group on start-up [#6691](https://github.com/JabRef/jabref/issues/6691)
- We fixed an issue where a custom dark theme was not applied to the entry preview tab [7068](https://github.com/JabRef/jabref/issues/7068)
- We fixed an issue where modifications to the Custom preview layout in the preferences were not saved [#6447](https://github.com/JabRef/jabref/issues/6447)
- We fixed an issue where errors from imports were not shown to the user [#7084](https://github.com/JabRef/jabref/pull/7084)
- We fixed an issue where the EndNote XML Import would fail on empty keywords tags [forum#2387](https://discourse.jabref.org/t/importing-in-unknown-format-fails-to-import-xml-library-from-bookends-export/2387)
- We fixed an issue where the color of groups of type "free search expression" not persisting after restarting the application [#6999](https://github.com/JabRef/jabref/issues/6999)
- We fixed an issue where modifications in the source tab where not saved without switching to another field before saving the library [#6622](https://github.com/JabRef/jabref/issues/6622)
- We fixed an issue where the "Document Viewer" did not show the first page of the opened pdf document and did not show the correct total number of pages [#7108](https://github.com/JabRef/jabref/issues/7108)
- We fixed an issue where the context menu was not updated after a file link was changed. [#5777](https://github.com/JabRef/jabref/issues/5777)
- We fixed an issue where the password for a shared SQL database was not remembered [#6869](https://github.com/JabRef/jabref/issues/6869)
- We fixed an issue where newly added entires were not synced to a shared SQL database [#7176](https://github.com/JabRef/jabref/issues/7176)
- We fixed an issue where the PDF-Content importer threw an exception when no DOI number is present at the first page of the PDF document [#7203](https://github.com/JabRef/jabref/issues/7203)
- We fixed an issue where groups created from aux files did not update on file changes [#6394](https://github.com/JabRef/jabref/issues/6394)
- We fixed an issue where authors that only have last names were incorrectly identified as institutes when generating citation keys [#7199](https://github.com/JabRef/jabref/issues/7199)
- We fixed an issue where institutes were incorrectly identified as universities when generating citation keys [#6942](https://github.com/JabRef/jabref/issues/6942)

### Removed

- We removed the Google Scholar fetcher and the ACM fetcher do not work due to traffic limitations [#6369](https://github.com/JabRef/jabref/issues/6369)
- We removed the menu entry "Manage external file types" because it's already in 'Preferences' dialog [#6991](https://github.com/JabRef/jabref/issues/6991)
- We removed the integrity check "Abbreviation detected" for the field journal/journaltitle in the entry editor [#3925](https://github.com/JabRef/jabref/issues/3925)

## [5.1] – 2020-08-30

### Added

- We added a new fetcher to enable users to search mEDRA DOIs [#6602](https://github.com/JabRef/jabref/issues/6602)
- We added a new fetcher to enable users to search "[Collection of Computer Science Bibliographies](https://liinwww.ira.uka.de/bibliography/index.html)". [#6638](https://github.com/JabRef/jabref/issues/6638)
- We added default values for delimiters in Add Subgroup window [#6624](https://github.com/JabRef/jabref/issues/6624)
- We improved responsiveness of general fields specification dialog window. [#6643](https://github.com/JabRef/jabref/issues/6604)
- We added support for importing ris file and load DOI [#6530](https://github.com/JabRef/jabref/issues/6530)
- We added the Library properties to a context menu on the library tabs [#6485](https://github.com/JabRef/jabref/issues/6485)
- We added a new field in the preferences in 'BibTeX key generator' for unwanted characters that can be user-specified. [#6295](https://github.com/JabRef/jabref/issues/6295)
- We added support for searching ShortScience for an entry through the user's browser. [#6018](https://github.com/JabRef/jabref/pull/6018)
- We updated EditionChecker to permit edition to start with a number. [#6144](https://github.com/JabRef/jabref/issues/6144)
- We added tooltips for most fields in the entry editor containing a short description. [#5847](https://github.com/JabRef/jabref/issues/5847)
- We added support for basic markdown in custom formatted previews [#6194](https://github.com/JabRef/jabref/issues/6194)
- We now show the number of items found and selected to import in the online search dialog. [#6248](https://github.com/JabRef/jabref/pull/6248)
- We created a new install screen for macOS. [#5759](https://github.com/JabRef/jabref/issues/5759)
- We added a new integrity check for duplicate DOIs. [koppor#339](https://github.com/koppor/jabref/issues/339)
- We implemented an option to download fulltext files while importing. [#6381](https://github.com/JabRef/jabref/pull/6381)
- We added a progress-indicator showing the average progress of background tasks to the toolbar. Clicking it reveals a pop-over with a list of running background tasks. [6443](https://github.com/JabRef/jabref/pull/6443)
- We fixed the bug when strike the delete key in the text field. [#6421](https://github.com/JabRef/jabref/issues/6421)
- We added a BibTex key modifier for truncating strings. [#3915](https://github.com/JabRef/jabref/issues/3915)
- We added support for jumping to target entry when typing letter/digit after sorting a column in maintable [#6146](https://github.com/JabRef/jabref/issues/6146)
- We added a new fetcher to enable users to search all available E-Libraries simultaneously. [koppor#369](https://github.com/koppor/jabref/issues/369)
- We added the field "entrytype" to the export sort criteria [#6531](https://github.com/JabRef/jabref/pull/6531)
- We added the possibility to change the display order of the fields in the entry editor. The order can now be configured using drag and drop in the "Customize entry types" dialog [#6152](https://github.com/JabRef/jabref/pull/6152)
- We added native support for biblatex-software [#6574](https://github.com/JabRef/jabref/issues/6574)
- We added a missing restart warning for AutoComplete in the preferences dialog. [#6351](https://github.com/JabRef/jabref/issues/6351)
- We added a note to the citation key pattern preferences dialog as a temporary workaround for a JavaFX bug, about committing changes in a table cell, if the focus is lost. [#5825](https://github.com/JabRef/jabref/issues/5825)
- We added support for customized fallback fields in bracketed patterns. [#7111](https://github.com/JabRef/jabref/issues/7111)

### Changed

- We improved the arXiv fetcher. Now it should find entries even more reliably and does no longer include the version (e.g `v1`) in the `eprint` field. [forum#1941](https://discourse.jabref.org/t/remove-version-in-arxiv-import/1941)
- We moved the group search bar and the button "New group" from bottom to top position to make it more prominent. [#6112](https://github.com/JabRef/jabref/pull/6112)
- When JabRef finds a `.sav` file without changes, there is no dialog asking for acceptance of changes anymore.
- We changed the buttons for import/export/show all/reset of preferences to smaller icon buttons in the preferences dialog. [#6130](https://github.com/JabRef/jabref/pull/6130)
- We moved the functionality "Manage field names & content" from the "Library" menu to the "Edit" menu, because it affects the selected entries and not the whole library
- We merged the functionality "Append contents from a BibTeX library into the currently viewed library" into the "Import into database" functionality. Fixes [#6049](https://github.com/JabRef/jabref/issues/6049).
- We changed the directory where fulltext downloads are stored to the directory set in the import-tab in preferences. [#6381](https://github.com/JabRef/jabref/pull/6381)
- We improved the error message for invalid jstyles. [#6303](https://github.com/JabRef/jabref/issues/6303)
- We changed the section name of 'Advanced' to 'Network' in the preferences and removed some obsolete options.[#6489](https://github.com/JabRef/jabref/pull/6489)
- We improved the context menu of the column "Linked identifiers" of the main table, by truncating their texts, if they are too long. [#6499](https://github.com/JabRef/jabref/issues/6499)
- We merged the main table tabs in the preferences dialog. [#6518](https://github.com/JabRef/jabref/pull/6518)
- We changed the command line option 'generateBibtexKeys' to the more generic term 'generateCitationKeys' while the short option remains 'g'.[#6545](https://github.com/JabRef/jabref/pull/6545)
- We improved the "Possible duplicate entries" window to remember its size and position throughout a session. [#6582](https://github.com/JabRef/jabref/issues/6582)
- We divided the toolbar into small parts, so if the application window is to small, only a part of the toolbar is moved into the chevron popup. [#6682](https://github.com/JabRef/jabref/pull/6682)
- We changed the layout for of the buttons in the Open Office side panel to ensure that the button text is always visible, specially when resizing. [#6639](https://github.com/JabRef/jabref/issues/6639)
- We merged the two new library commands in the file menu to one which always creates a new library in the default library mode. [#6359](https://github.com/JabRef/jabref/pull/6539#issuecomment-641056536)

### Fixed

- We fixed an issue where entry preview tab has no name in drop down list. [#6591](https://github.com/JabRef/jabref/issues/6591)
- We fixed to only search file links in the BIB file location directory when preferences has corresponding checkbox checked. [#5891](https://github.com/JabRef/jabref/issues/5891)
- We fixed wrong button order (Apply and Cancel) in ManageProtectedTermsDialog.
- We fixed an issue with incompatible characters at BibTeX key [#6257](https://github.com/JabRef/jabref/issues/6257)
- We fixed an issue where dash (`-`) was reported as illegal BibTeX key [#6295](https://github.com/JabRef/jabref/issues/6295)
- We greatly improved the performance of the overall application and many operations. [#5071](https://github.com/JabRef/jabref/issues/5071)
- We fixed an issue where sort by priority was broken. [#6222](https://github.com/JabRef/jabref/issues/6222)
- We fixed an issue where opening a library from the recent libraries menu was not possible. [#5939](https://github.com/JabRef/jabref/issues/5939)
- We fixed an issue with inconsistent capitalization of file extensions when downloading files. [#6115](https://github.com/JabRef/jabref/issues/6115)
- We fixed the display of language and encoding in the preferences dialog. [#6130](https://github.com/JabRef/jabref/pull/6130)
- Now the link and/or the link description in the column "linked files" of the main table gets truncated or wrapped, if too long, otherwise display issues arise. [#6178](https://github.com/JabRef/jabref/issues/6178)
- We fixed the issue that groups panel does not keep size when resizing window. [#6180](https://github.com/JabRef/jabref/issues/6180)
- We fixed an error that sometimes occurred when using the context menu. [#6085](https://github.com/JabRef/jabref/issues/6085)
- We fixed an issue where search full-text documents downloaded files with same name, overwriting existing files. [#6174](https://github.com/JabRef/jabref/pull/6174)
- We fixed an issue when importing into current library an erroneous message "import cancelled" is displayed even though import is successful. [#6266](https://github.com/JabRef/jabref/issues/6266)
- We fixed an issue where custom jstyles for Open/LibreOffice where not saved correctly. [#6170](https://github.com/JabRef/jabref/issues/6170)
- We fixed an issue where the INSPIRE fetcher was no longer working [#6229](https://github.com/JabRef/jabref/issues/6229)
- We fixed an issue where custom exports with an uppercase file extension could not be selected for "Copy...-> Export to Clipboard" [#6285](https://github.com/JabRef/jabref/issues/6285)
- We fixed the display of icon both in the main table and linked file editor. [#6169](https://github.com/JabRef/jabref/issues/6169)
- We fixed an issue where the windows installer did not create an entry in the start menu [bug report in the forum](https://discourse.jabref.org/t/error-while-fetching-from-doi/2018/3)
- We fixed an issue where only the field `abstract` and `comment` were declared as multiline fields. Other fields can now be configured in the preferences using "Do not wrap the following fields when saving" [4373](https://github.com/JabRef/jabref/issues/4373)
- We fixed an issue where JabRef switched to discrete graphics under macOS [#5935](https://github.com/JabRef/jabref/issues/5935)
- We fixed an issue where the Preferences entry preview will be unexpected modified leads to Value too long exception [#6198](https://github.com/JabRef/jabref/issues/6198)
- We fixed an issue where custom jstyles for Open/LibreOffice would only be valid if a layout line for the entry type `default` was at the end of the layout section [#6303](https://github.com/JabRef/jabref/issues/6303)
- We fixed an issue where a new entry is not shown in the library if a search is active [#6297](https://github.com/JabRef/jabref/issues/6297)
- We fixed an issue where long directory names created from patterns could create an exception. [#3915](https://github.com/JabRef/jabref/issues/3915)
- We fixed an issue where sort on numeric cases was broken. [#6349](https://github.com/JabRef/jabref/issues/6349)
- We fixed an issue where year and month fields were not cleared when converting to biblatex [#6224](https://github.com/JabRef/jabref/issues/6224)
- We fixed an issue where an "Not on FX thread" exception occured when saving on linux [#6453](https://github.com/JabRef/jabref/issues/6453)
- We fixed an issue where the library sort order was lost. [#6091](https://github.com/JabRef/jabref/issues/6091)
- We fixed an issue where brackets in regular expressions were not working. [6469](https://github.com/JabRef/jabref/pull/6469)
- We fixed an issue where multiple background task popups stacked over each other.. [#6472](https://github.com/JabRef/jabref/issues/6472)
- We fixed an issue where LaTeX citations for specific commands (\autocites) of biblatex-mla were not recognized. [#6476](https://github.com/JabRef/jabref/issues/6476)
- We fixed an issue where drag and drop was not working on empty database. [#6487](https://github.com/JabRef/jabref/issues/6487)
- We fixed an issue where the name fields were not updated after the preferences changed. [#6515](https://github.com/JabRef/jabref/issues/6515)
- We fixed an issue where "null" appeared in generated BibTeX keys. [#6459](https://github.com/JabRef/jabref/issues/6459)
- We fixed an issue where the authors' names were incorrectly displayed in the authors' column when they were bracketed. [#6465](https://github.com/JabRef/jabref/issues/6465) [#6459](https://github.com/JabRef/jabref/issues/6459)
- We fixed an issue where importing certain unlinked files would result in an exception [#5815](https://github.com/JabRef/jabref/issues/5815)
- We fixed an issue where downloaded files would be moved to a directory named after the citationkey when no file directory pattern is specified [#6589](https://github.com/JabRef/jabref/issues/6589)
- We fixed an issue with the creation of a group of cited entries which incorrectly showed the message that the library had been modified externally whenever saving the library. [#6420](https://github.com/JabRef/jabref/issues/6420)
- We fixed an issue with the creation of a group of cited entries. Now the file path to an aux file gets validated. [#6585](https://github.com/JabRef/jabref/issues/6585)
- We fixed an issue on Linux systems where the application would crash upon inotify failure. Now, the user is prompted with a warning, and given the choice to continue the session. [#6073](https://github.com/JabRef/jabref/issues/6073)
- We moved the search modifier buttons into the search bar, as they were not accessible, if autocompletion was disabled. [#6625](https://github.com/JabRef/jabref/issues/6625)
- We fixed an issue about duplicated group color indicators [#6175](https://github.com/JabRef/jabref/issues/6175)
- We fixed an issue where entries with the entry type Misc from an imported aux file would not be saved correctly to the bib file on disk [#6405](https://github.com/JabRef/jabref/issues/6405)
- We fixed an issue where percent sign ('%') was not formatted properly by the HTML formatter [#6753](https://github.com/JabRef/jabref/issues/6753)
- We fixed an issue with the [SAO/NASA Astrophysics Data System](https://docs.jabref.org/collect/import-using-online-bibliographic-database/ads) fetcher where `\textbackslash` appeared at the end of the abstract.
- We fixed an issue with the Science Direct fetcher where PDFs could not be downloaded. Fixes [#5860](https://github.com/JabRef/jabref/issues/5860)
- We fixed an issue with the Library of Congress importer.
- We fixed the [link to the external libraries listing](https://github.com/JabRef/jabref/blob/master/external-libraries.md) in the about dialog
- We fixed an issue regarding pasting on Linux. [#6293](https://github.com/JabRef/jabref/issues/6293)

### Removed

- We removed the option of the "enforce legal key". [#6295](https://github.com/JabRef/jabref/issues/6295)
- We removed the obsolete `External programs / Open PDF` section in the preferences, as the default application to open PDFs is now set in the `Manage external file types` dialog. [#6130](https://github.com/JabRef/jabref/pull/6130)
- We removed the option to configure whether a `.bib.bak` file should be generated upon save. It is now always enabled. Documentation at <https://docs.jabref.org/general/autosave>. [#6092](https://github.com/JabRef/jabref/issues/6092)
- We removed the built-in list of IEEE journal abbreviations using BibTeX strings. If you still want to use them, you have to download them separately from <https://abbrv.jabref.org>.

## [5.0] – 2020-03-06

### Changed

- Added browser integration to the snap package for firefox/chromium browsers. [#6062](https://github.com/JabRef/jabref/pull/6062)
- We reintroduced the possibility to extract references from plain text (using [GROBID](https://grobid.readthedocs.io/en/latest/)). [#5614](https://github.com/JabRef/jabref/pull/5614)
- We changed the open office panel to show buttons in rows of three instead of going straight down to save space as the button expanded out to take up unnecessary horizontal space. [#5479](https://github.com/JabRef/jabref/issues/5479)
- We cleaned up the group add/edit dialog. [#5826](https://github.com/JabRef/jabref/pull/5826)
- We reintroduced the index column. [#5844](https://github.com/JabRef/jabref/pull/5844)
- Filenames of external files can no longer contain curly braces. [#5926](https://github.com/JabRef/jabref/pull/5926)
- We made the filters more easily accessible in the integrity check dialog. [#5955](https://github.com/JabRef/jabref/pull/5955)
- We reimplemented and improved the dialog "Customize entry types". [#4719](https://github.com/JabRef/jabref/issues/4719)
- We added an [American Physical Society](https://journals.aps.org/) fetcher. [#818](https://github.com/JabRef/jabref/issues/818)
- We added possibility to enable/disable items quantity in groups. [#6042](https://github.com/JabRef/jabref/issues/6042)

### Fixed

- We fixed an issue where the command line console was always opened in the background. [#5474](https://github.com/JabRef/jabref/issues/5474)
- We fixed and issue where pdf files will not open under some KDE linux distributions when using okular. [#5253](https://github.com/JabRef/jabref/issues/5253)
- We fixed an issue where the Medline fetcher was only working when JabRef was running from source. [#5645](https://github.com/JabRef/jabref/issues/5645)
- We fixed some visual issues in the dark theme. [#5764](https://github.com/JabRef/jabref/pull/5764) [#5753](https://github.com/JabRef/jabref/issues/5753)
- We fixed an issue where non-default previews didn't handle unicode characters. [#5779](https://github.com/JabRef/jabref/issues/5779)
- We improved the performance, especially changing field values in the entry should feel smoother now. [#5843](https://github.com/JabRef/jabref/issues/5843)
- We fixed an issue where the ampersand character wasn't rendering correctly on previews. [#3840](https://github.com/JabRef/jabref/issues/3840)
- We fixed an issue where an erroneous "The library has been modified by another program" message was shown when saving. [#4877](https://github.com/JabRef/jabref/issues/4877)
- We fixed an issue where the file extension was missing after downloading a file (we now fall-back to pdf). [#5816](https://github.com/JabRef/jabref/issues/5816)
- We fixed an issue where cleaning up entries broke web URLs, if "Make paths of linked files relative (if possible)" was enabled, which resulted in various other issues subsequently. [#5861](https://github.com/JabRef/jabref/issues/5861)
- We fixed an issue where the tab "Required fields" of the entry editor did not show all required fields, if at least two of the defined required fields are linked with a logical or. [#5859](https://github.com/JabRef/jabref/issues/5859)
- We fixed several issues concerning managing external file types: Now everything is usable and fully functional. Previously, there were problems with the radio buttons, with saving the settings and with loading an input field value. Furthermore, different behavior for Windows and other operating systems was given, which was unified as well. [#5846](https://github.com/JabRef/jabref/issues/5846)
- We fixed an issue where entries containing Unicode charaters were not parsed correctly [#5899](https://github.com/JabRef/jabref/issues/5899)
- We fixed an issue where an entry containing an external filename with curly braces could not be saved. Curly braces are now longer allowed in filenames. [#5899](https://github.com/JabRef/jabref/issues/5899)
- We fixed an issue where changing the type of an entry did not update the main table [#5906](https://github.com/JabRef/jabref/issues/5906)
- We fixed an issue in the optics of the library properties, that cropped the dialog on scaled displays. [#5969](https://github.com/JabRef/jabref/issues/5969)
- We fixed an issue where changing the type of an entry did not update the main table. [#5906](https://github.com/JabRef/jabref/issues/5906)
- We fixed an issue where opening a library from the recent libraries menu was not possible. [#5939](https://github.com/JabRef/jabref/issues/5939)
- We fixed an issue where the most bottom group in the list got lost, if it was dragged on itself. [#5983](https://github.com/JabRef/jabref/issues/5983)
- We fixed an issue where changing entry type doesn't always work when biblatex source is shown. [#5905](https://github.com/JabRef/jabref/issues/5905)
- We fixed an issue where the group and the link column were not updated after changing the entry in the main table. [#5985](https://github.com/JabRef/jabref/issues/5985)
- We fixed an issue where reordering the groups was not possible after inserting an article. [#6008](https://github.com/JabRef/jabref/issues/6008)
- We fixed an issue where citation styles except the default "Preview" could not be used. [#56220](https://github.com/JabRef/jabref/issues/5622)
- We fixed an issue where a warning was displayed when the title content is made up of two sentences. [#5832](https://github.com/JabRef/jabref/issues/5832)
- We fixed an issue where an exception was thrown when adding a save action without a selected formatter in the library properties [#6069](https://github.com/JabRef/jabref/issues/6069)
- We fixed an issue where JabRef's icon was missing in the Export to clipboard Dialog. [#6286](https://github.com/JabRef/jabref/issues/6286)
- We fixed an issue when an "Abstract field" was duplicating text, when importing from RIS file (Neurons) [#6065](https://github.com/JabRef/jabref/issues/6065)
- We fixed an issue where adding the addition of a new entry was not completely validated [#6370](https://github.com/JabRef/jabref/issues/6370)
- We fixed an issue where the blue and red text colors in the Merge entries dialog were not quite visible [#6334](https://github.com/JabRef/jabref/issues/6334)
- We fixed an issue where underscore character was removed from the file name in the Recent Libraries list in File menu [#6383](https://github.com/JabRef/jabref/issues/6383)
- We fixed an issue where few keyboard shortcuts regarding new entries were missing [#6403](https://github.com/JabRef/jabref/issues/6403)

### Removed

- Ampersands are no longer escaped by default in the `bib` file. If you want to keep the current behaviour, you can use the new "Escape Ampersands" formatter as a save action. [#5869](https://github.com/JabRef/jabref/issues/5869)
- The "Merge Entries" entry was removed from the Quality Menu. Users should use the right-click menu instead. [#6021](https://github.com/JabRef/jabref/pull/6021)

## [5.0-beta] – 2019-12-15

### Changed

- We added a short DOI field formatter which shortens DOI to more human-readable form. [koppor#343](https://github.com/koppor/jabref/issues/343)
- We improved the display of group memberships by adding multiple colored bars if the entry belongs to more than one group. [#4574](https://github.com/JabRef/jabref/issues/4574)
- We added an option to show the preview as an extra tab in the entry editor (instead of in a split view). [#5244](https://github.com/JabRef/jabref/issues/5244)
- A custom Open/LibreOffice jstyle file now requires a layout line for the entry type `default` [#5452](https://github.com/JabRef/jabref/issues/5452)
- The entry editor is now open by default when JabRef starts up. [#5460](https://github.com/JabRef/jabref/issues/5460)
- Customized entry types are now serialized in alphabetical order in the bib file.
- We added a new ADS fetcher to use the new ADS API. [#4949](https://github.com/JabRef/jabref/issues/4949)
- We added support of the [X11 primary selection](https://unix.stackexchange.com/a/139193/18033) [#2389](https://github.com/JabRef/jabref/issues/2389)
- We added support to switch between biblatex and bibtex library types. [#5550](https://github.com/JabRef/jabref/issues/5550)
- We changed the save action buttons to be easier to understand. [#5565](https://github.com/JabRef/jabref/issues/5565)
- We made the columns for groups, files and uri in the main table reorderable and merged the clickable icon columns for uri, url, doi and eprint. [#5544](https://github.com/JabRef/jabref/pull/5544)
- We reduced the number of write actions performed when autosave is enabled [#5679](https://github.com/JabRef/jabref/issues/5679)
- We made the column sort order in the main table persistent [#5730](https://github.com/JabRef/jabref/pull/5730)
- When an entry is modified on disk, the change dialog now shows the merge dialog to highlight the changes [#5688](https://github.com/JabRef/jabref/pull/5688)

### Fixed

- Inherit fields from cross-referenced entries as specified by biblatex. [#5045](https://github.com/JabRef/jabref/issues/5045)
- We fixed an issue where it was no longer possible to connect to LibreOffice. [#5261](https://github.com/JabRef/jabref/issues/5261)
- The "All entries group" is no longer shown when no library is open.
- We fixed an exception which occurred when closing JabRef. [#5348](https://github.com/JabRef/jabref/issues/5348)
- We fixed an issue where JabRef reports incorrectly about customized entry types. [#5332](https://github.com/JabRef/jabref/issues/5332)
- We fixed a few problems that prevented JabFox to communicate with JabRef. [#4737](https://github.com/JabRef/jabref/issues/4737) [#4303](https://github.com/JabRef/jabref/issues/4303)
- We fixed an error where the groups containing an entry loose their highlight color when scrolling. [#5022](https://github.com/JabRef/jabref/issues/5022)
- We fixed an error where scrollbars were not shown. [#5374](https://github.com/JabRef/jabref/issues/5374)
- We fixed an error where an exception was thrown when merging entries. [#5169](https://github.com/JabRef/jabref/issues/5169)
- We fixed an error where certain metadata items were not serialized alphabetically.
- After assigning an entry to a group, the item count is now properly colored to reflect the new membership of the entry. [#3112](https://github.com/JabRef/jabref/issues/3112)
- The group panel is now properly updated when switching between libraries (or when closing/opening one). [#3142](https://github.com/JabRef/jabref/issues/3142)
- We fixed an error where the number of matched entries shown in the group pane was not updated correctly. [#4441](https://github.com/JabRef/jabref/issues/4441)
- We fixed an error where the wrong file is renamed and linked when using the "Copy, rename and link" action. [#5653](https://github.com/JabRef/jabref/issues/5653)
- We fixed a "null" error when writing XMP metadata. [#5449](https://github.com/JabRef/jabref/issues/5449)
- We fixed an issue where empty keywords lead to a strange display of automatic keyword groups. [#5333](https://github.com/JabRef/jabref/issues/5333)
- We fixed an error where the default color of a new group was white instead of dark gray. [#4868](https://github.com/JabRef/jabref/issues/4868)
- We fixed an issue where the first field in the entry editor got the focus while performing a different action (like searching). [#5084](https://github.com/JabRef/jabref/issues/5084)
- We fixed an issue where multiple entries were highlighted in the web search result after scrolling. [#5035](https://github.com/JabRef/jabref/issues/5035)
- We fixed an issue where the hover indication in the web search pane was not working. [#5277](https://github.com/JabRef/jabref/issues/5277)
- We fixed an error mentioning "javafx.controls/com.sun.javafx.scene.control" that was thrown when interacting with the toolbar.
- We fixed an error where a cleared search was restored after switching libraries. [#4846](https://github.com/JabRef/jabref/issues/4846)
- We fixed an exception which occurred when trying to open a non-existing file from the "Recent files"-menu [#5334](https://github.com/JabRef/jabref/issues/5334)
- We fixed an issues where the search highlight in the entry preview did not worked. [#5069](https://github.com/JabRef/jabref/issues/5069)
- The context menu for fields in the entry editor is back. [#5254](https://github.com/JabRef/jabref/issues/5254)
- We fixed an exception which occurred when trying to open a non-existing file from the "Recent files"-menu [#5334](https://github.com/JabRef/jabref/issues/5334)
- We fixed a problem where the "editor" information has been duplicated during saving a .bib-Database. [#5359](https://github.com/JabRef/jabref/issues/5359)
- We re-introduced the feature to switch between different preview styles. [#5221](https://github.com/JabRef/jabref/issues/5221)
- We fixed various issues (including [#5263](https://github.com/JabRef/jabref/issues/5263)) related to copying entries to the clipboard
- We fixed some display errors in the preferences dialog and replaced some of the controls [#5033](https://github.com/JabRef/jabref/pull/5033) [#5047](https://github.com/JabRef/jabref/pull/5047) [#5062](https://github.com/JabRef/jabref/pull/5062) [#5141](https://github.com/JabRef/jabref/pull/5141) [#5185](https://github.com/JabRef/jabref/pull/5185) [#5265](https://github.com/JabRef/jabref/pull/5265) [#5315](https://github.com/JabRef/jabref/pull/5315) [#5360](https://github.com/JabRef/jabref/pull/5360)
- We fixed an exception which occurred when trying to import entries without an open library. [#5447](https://github.com/JabRef/jabref/issues/5447)
- The "Automatically set file links" feature now follows symbolic links. [#5664](https://github.com/JabRef/jabref/issues/5664)
- After successful import of one or multiple bib entries the main table scrolls to the first imported entry [#5383](https://github.com/JabRef/jabref/issues/5383)
- We fixed an exception which occurred when an invalid jstyle was loaded. [#5452](https://github.com/JabRef/jabref/issues/5452)
- We fixed an issue where the command line arguments `importBibtex` and `importToOpen` did not import into the currently open library, but opened a new one. [#5537](https://github.com/JabRef/jabref/issues/5537)
- We fixed an error where the preview theme did not adapt to the "Dark" mode [#5463](https://github.com/JabRef/jabref/issues/5463)
- We fixed an issue where multiple entries were allowed in the "crossref" field [#5284](https://github.com/JabRef/jabref/issues/5284)
- We fixed an issue where the merge dialog showed the wrong text colour in "Dark" mode [#5516](https://github.com/JabRef/jabref/issues/5516)
- We fixed visibility issues with the scrollbar and group selection highlight in "Dark" mode, and enabled "Dark" mode for the OpenOffice preview in the style selection window. [#5522](https://github.com/JabRef/jabref/issues/5522)
- We fixed an issue where the author field was not correctly parsed during bibtex key-generation. [#5551](https://github.com/JabRef/jabref/issues/5551)
- We fixed an issue where notifications where shown during autosave. [#5555](https://github.com/JabRef/jabref/issues/5555)
- We fixed an issue where the side pane was not remembering its position. [#5615](https://github.com/JabRef/jabref/issues/5615)
- We fixed an issue where JabRef could not interact with [Oracle XE](https://www.oracle.com/de/database/technologies/appdev/xe.html) in the [shared SQL database setup](https://docs.jabref.org/collaborative-work/sqldatabase).
- We fixed an issue where the toolbar icons were hidden on smaller screens.
- We fixed an issue where renaming referenced files for bib entries with long titles was not possible. [#5603](https://github.com/JabRef/jabref/issues/5603)
- We fixed an issue where a window which is on an external screen gets unreachable when external screen is removed. [#5037](https://github.com/JabRef/jabref/issues/5037)
- We fixed a bug where the selection of groups was lost after drag and drop. [#2868](https://github.com/JabRef/jabref/issues/2868)
- We fixed an issue where the custom entry types didn't show the correct display name [#5651](https://github.com/JabRef/jabref/issues/5651)

### Removed

- We removed some obsolete notifications. [#5555](https://github.com/JabRef/jabref/issues/5555)
- We removed an internal step in the [ISBN-to-BibTeX fetcher](https://docs.jabref.org/import-using-publication-identifiers/isbntobibtex): The [ISBN to BibTeX Converter](https://manas.tungare.name/software/isbn-to-bibtex) by [@manastungare](https://github.com/manastungare) is not used anymore, because it is offline: "people using this tool have not been generating enough sales for Amazon."
- We removed the option to control the default drag and drop behaviour. You can use the modifier keys (like CtrL or Alt) instead.

## [5.0-alpha] – 2019-08-25

### Changed

- We added eventitle, eventdate and venue fields to `@unpublished` entry type.
- We added `@software` and `@dataSet` entry type to biblatex.
- All fields are now properly sorted alphabetically (in the subgroups of required/optional fields) when the entry is written to the bib file.
- We fixed an issue where some importers used the field `pubstatus` instead of the standard BibTeX field `pubstate`.
- We changed the latex command removal for docbook exporter. [#3838](https://github.com/JabRef/jabref/issues/3838)
- We changed the location of some fields in the entry editor (you might need to reset your preferences for these changes to come into effect)
  - Journal/Year/Month in biblatex mode -> Deprecated (if filled)
  - DOI/URL: General -> Optional
  - Internal fields like ranking, read status and priority: Other -> General
  - Moreover, empty deprecated fields are no longer shown
- Added server timezone parameter when connecting to a shared database.
- We updated the dialog for setting up general fields.
- URL field formatting is updated. All whitespace chars, located at the beginning/ending of the URL, are trimmed automatically
- We changed the behavior of the field formatting dialog such that the `bibtexkey` is not changed when formatting all fields or all text fields.
- We added a "Move file to file directory and rename file" option for simultaneously moving and renaming of document file. [#4166](https://github.com/JabRef/jabref/issues/4166)
- Use integrated graphics card instead of discrete on macOS [#4070](https://github.com/JabRef/jabref/issues/4070)
- We added a cleanup operation that detects an arXiv identifier in the note, journal or URL field and moves it to the `eprint` field.
  Because of this change, the last-used cleanup operations were reset.
- We changed the minimum required version of Java to 1.8.0_171, as this is the latest release for which the automatic Java update works. [#4093](https://github.com/JabRef/jabref/issues/4093)
- The special fields like `Printed` and `Read status` now show gray icons when the row is hovered.
- We added a button in the tab header which allows you to close the database with one click. [#494](https://github.com/JabRef/jabref/issues/494)
- Sorting in the main table now takes information from cross-referenced entries into account. [#2808](https://github.com/JabRef/jabref/issues/2808)
- If a group has a color specified, then entries matched by this group have a small colored bar in front of them in the main table.
- Change default icon for groups to a circle because a colored version of the old icon was hard to distinguish from its black counterpart.
- In the main table, the context menu appears now when you press the "context menu" button on the keyboard. [feature request in the forum](http://discourse.jabref.org/t/how-to-enable-keyboard-context-key-windows)
- We added icons to the group side panel to quickly switch between `union` and `intersection` group view mode. [#3269](https://github.com/JabRef/jabref/issues/3269).
- We use `https` for [fetching from most online bibliographic database](https://docs.jabref.org/import-using-online-bibliographic-database).
- We changed the default keyboard shortcuts for moving between entries when the entry editor is active to ̀<kbd>alt</kbd> + <kbd>up/down</kbd>.
- Opening a new file now prompts the directory of the currently selected file, instead of the directory of the last opened file.
- Window state is saved on close and restored on start.
- We made the MathSciNet fetcher more reliable.
- We added the ISBN fetcher to the list of fetcher available under "Update with bibliographic information from the web" in the entry editor toolbar.
- Files without a defined external file type are now directly opened with the default application of the operating system
- We streamlined the process to rename and move files by removing the confirmation dialogs.
- We removed the redundant new lines of markings and wrapped the summary in the File annotation tab. [#3823](https://github.com/JabRef/jabref/issues/3823)
- We add auto URL formatting when user paste link to URL field in entry editor. [koppor#254](https://github.com/koppor/jabref/issues/254)
- We added a minimum height for the entry editor so that it can no longer be hidden by accident. [#4279](https://github.com/JabRef/jabref/issues/4279)
- We added a new keyboard shortcut so that the entry editor could be closed by <kbd>Ctrl</kbd> + <kbd>E</kbd>. [#4222](https://github.com/JabRef/jabref/issues/4222)
- We added an option in the preference dialog box, that allows user to pick the dark or light theme option. [#4130](https://github.com/JabRef/jabref/issues/4130)
- We updated the Related Articles tab to accept JSON from the new version of the Mr. DLib service
- We added an option in the preference dialog box that allows user to choose behavior after dragging and dropping files in Entry Editor. [#4356](https://github.com/JabRef/jabref/issues/4356)
- We added the ability to have an export preference where previously "File"-->"Export"/"Export selected entries" would not save the user's preference[#4495](https://github.com/JabRef/jabref/issues/4495)
- We optimized the code responsible for connecting to an external database, which should lead to huge improvements in performance.
- For automatically created groups, added ability to filter groups by entry type. [#4539](https://github.com/JabRef/jabref/issues/4539)
- We added the ability to add field names from the Preferences Dialog [#4546](https://github.com/JabRef/jabref/issues/4546)
- We added the ability to change the column widths directly in the main table. [#4546](https://github.com/JabRef/jabref/issues/4546)
- We added a description of how recommendations were chosen and better error handling to Related Articles tab
- We added the ability to execute default action in dialog by using with <kbd>Ctrl</kbd> + <kbd>Enter</kbd> combination [#4496](https://github.com/JabRef/jabref/issues/4496)
- We grouped and reordered the Main Menu (File, Edit, Library, Quality, Tools, and View tabs & icons). [#4666](https://github.com/JabRef/jabref/issues/4666) [#4667](https://github.com/JabRef/jabref/issues/4667) [#4668](https://github.com/JabRef/jabref/issues/4668) [#4669](https://github.com/JabRef/jabref/issues/4669) [#4670](https://github.com/JabRef/jabref/issues/4670) [#4671](https://github.com/JabRef/jabref/issues/4671) [#4672](https://github.com/JabRef/jabref/issues/4672) [#4673](https://github.com/JabRef/jabref/issues/4673)
- We added additional modifiers (capitalize, titlecase and sentencecase) to the Bibtex key generator. [#1506](https://github.com/JabRef/jabref/issues/1506)
- We have migrated from the mysql jdbc connector to the mariadb one for better authentication scheme support. [#4746](https://github.com/JabRef/jabref/issues/4745)
- We grouped the toolbar icons and changed the Open Library and Copy icons. [#4584](https://github.com/JabRef/jabref/issues/4584)
- We added a browse button next to the path text field for aux-based groups. [#4586](https://github.com/JabRef/jabref/issues/4586)
- We changed the title of Group Dialog to "Add subgroup" from "Edit group" when we select Add subgroup option.
- We enable import button only if entries are selected. [#4755](https://github.com/JabRef/jabref/issues/4755)
- We made modifications to improve the contrast of UI elements. [#4583](https://github.com/JabRef/jabref/issues/4583)
- We added a warning for empty BibTeX keys in the entry editor. [#4440](https://github.com/JabRef/jabref/issues/4440)
- We added an option in the settings to set the default action in JabRef when right clicking on any entry in any database and selecting "Open folder". [#4763](https://github.com/JabRef/jabref/issues/4763)
- The Medline fetcher now normalizes the author names according to the BibTeX-Standard [#4345](https://github.com/JabRef/jabref/issues/4345)
- We added an option on the Linked File Viewer to rename the attached file of an entry directly on the JabRef. [#4844](https://github.com/JabRef/jabref/issues/4844)
- We added an option in the preference dialog box that allows user to enable helpful tooltips.[#3599](https://github.com/JabRef/jabref/issues/3599)
- We reworked the functionality for extracting BibTeX entries from plain text, because our used service [freecite shut down](https://library.brown.edu/libweb/freecite_notice.php). [#5206](https://github.com/JabRef/jabref/pull/5206)
- We moved the dropdown menu for selecting the push-application from the toolbar into the external application preferences. [#674](https://github.com/JabRef/jabref/issues/674)
- We removed the alphabetical ordering of the custom tabs and updated the error message when trying to create a general field with a name containing an illegal character. [#5019](https://github.com/JabRef/jabref/issues/5019)
- We added a context menu to the bib(la)tex-source-editor to copy'n'paste. [#5007](https://github.com/JabRef/jabref/pull/5007)
- We added a tool that allows searching for citations in LaTeX files. It scans directories and shows which entries are used, how many times and where.
- We added a 'LaTeX citations' tab to the entry editor, to search for citations to the active entry in the LaTeX file directory. It can be disabled in the preferences dialog.
- We added an option in preferences to allow for integers in field "edition" when running database in bibtex mode. [#4680](https://github.com/JabRef/jabref/issues/4680)
- We added the ability to use negation in export filter layouts. [#5138](https://github.com/JabRef/jabref/pull/5138)
- Focus on Name Area instead of 'OK' button whenever user presses 'Add subgroup'. [#6307](https://github.com/JabRef/jabref/issues/6307)
- We changed the behavior of merging that the entry which has "smaller" bibkey will be selected. [#7395](https://github.com/JabRef/jabref/issues/7395)

### Fixed

- We fixed an issue where JabRef died silently for the user without enough inotify instances [#4874](https://github.com/JabRef/jabref/issues/4847)
- We fixed an issue where corresponding groups are sometimes not highlighted when clicking on entries [#3112](https://github.com/JabRef/jabref/issues/3112)
- We fixed an issue where custom exports could not be selected in the 'Export (selected) entries' dialog [#4013](https://github.com/JabRef/jabref/issues/4013)
- Italic text is now rendered correctly. [#3356](https://github.com/JabRef/jabref/issues/3356)
- The entry editor no longer gets corrupted after using the source tab. [#3532](https://github.com/JabRef/jabref/issues/3532) [#3608](https://github.com/JabRef/jabref/issues/3608) [#3616](https://github.com/JabRef/jabref/issues/3616)
- We fixed multiple issues where entries did not show up after import if a search was active. [#1513](https://github.com/JabRef/jabref/issues/1513) [#3219](https://github.com/JabRef/jabref/issues/3219))
- We fixed an issue where the group tree was not updated correctly after an entry was changed. [#3618](https://github.com/JabRef/jabref/issues/3618)
- We fixed an issue where a right-click in the main table selected a wrong entry. [#3267](https://github.com/JabRef/jabref/issues/3267)
- We fixed an issue where in rare cases entries where overlayed in the main table. [#3281](https://github.com/JabRef/jabref/issues/3281)
- We fixed an issue where selecting a group messed up the focus of the main table and the entry editor. [#3367](https://github.com/JabRef/jabref/issues/3367)
- We fixed an issue where composite author names were sorted incorrectly. [#2828](https://github.com/JabRef/jabref/issues/2828)
- We fixed an issue where commands followed by `-` didn't work. [#3805](https://github.com/JabRef/jabref/issues/3805)
- We fixed an issue where a non-existing aux file in a group made it impossible to open the library. [#4735](https://github.com/JabRef/jabref/issues/4735)
- We fixed an issue where some journal names were wrongly marked as abbreviated. [#4115](https://github.com/JabRef/jabref/issues/4115)
- We fixed an issue where the custom file column were sorted incorrectly. [#3119](https://github.com/JabRef/jabref/issues/3119)
- We improved the parsing of author names whose infix is abbreviated without a dot. [#4864](https://github.com/JabRef/jabref/issues/4864)
- We fixed an issues where the entry losses focus when a field is edited and at the same time used for sorting. [#3373](https://github.com/JabRef/jabref/issues/3373)
- We fixed an issue where the menu on Mac OS was not displayed in the usual Mac-specific way. [#3146](https://github.com/JabRef/jabref/issues/3146)
- We improved the integrity check for page numbers. [#4113](https://github.com/JabRef/jabref/issues/4113) and [feature request in the forum](http://discourse.jabref.org/t/pages-field-allow-use-of-en-dash/1199)
- We fixed an issue where the order of fields in customized entry types was not saved correctly. [#4033](http://github.com/JabRef/jabref/issues/4033)
- We fixed an issue where renaming a group did not change the group name in the interface. [#3189](https://github.com/JabRef/jabref/issues/3189)
- We fixed an issue where the groups tree of the last database was still shown even after the database was already closed.
- We fixed an issue where the "Open file dialog" may disappear behind other windows. [#3410](https://github.com/JabRef/jabref/issues/3410)
- We fixed an issue where the number of entries matched was not updated correctly upon adding or removing an entry. [#3537](https://github.com/JabRef/jabref/issues/3537)
- We fixed an issue where the default icon of a group was not colored correctly.
- We fixed an issue where the first field in entry editor was not focused when adding a new entry. [#4024](https://github.com/JabRef/jabref/issues/4024)
- We reworked the "Edit file" dialog to make it resizeable and improved the workflow for adding and editing files [#2970](https://github.com/JabRef/jabref/issues/2970)
- We fixed an issue where custom name formatters were no longer found correctly. [#3531](https://github.com/JabRef/jabref/issues/3531)
- We fixed an issue where the month was not shown in the preview. [#3239](https://github.com/JabRef/jabref/issues/3239)
- Rewritten logic to detect a second jabref instance. [#4023](https://github.com/JabRef/jabref/issues/4023)
- We fixed an issue where the "Convert to BibTeX-Cleanup" moved the content of the `file` field to the `pdf` field [#4120](https://github.com/JabRef/jabref/issues/4120)
- We fixed an issue where the preview pane in entry preview in preferences wasn't showing the citation style selected [#3849](https://github.com/JabRef/jabref/issues/3849)
- We fixed an issue where the default entry preview style still contained the field `review`. The field `review` in the style is now replaced with comment to be consistent with the entry editor [#4098](https://github.com/JabRef/jabref/issues/4098)
- We fixed an issue where users were vulnerable to XXE attacks during parsing [#4229](https://github.com/JabRef/jabref/issues/4229)
- We fixed an issue where files added via the "Attach file" contextmenu of an entry were not made relative. [#4201](https://github.com/JabRef/jabref/issues/4201) and [#4241](https://github.com/JabRef/jabref/issues/4241)
- We fixed an issue where author list parser can't generate bibtex for Chinese author. [#4169](https://github.com/JabRef/jabref/issues/4169)
- We fixed an issue where the list of XMP Exclusion fields in the preferences was not be saved [#4072](https://github.com/JabRef/jabref/issues/4072)
- We fixed an issue where the ArXiv Fetcher did not support HTTP URLs [koppor#328](https://github.com/koppor/jabref/issues/328)
- We fixed an issue where only one PDF file could be imported [#4422](https://github.com/JabRef/jabref/issues/4422)
- We fixed an issue where "Move to group" would always move the first entry in the library and not the selected [#4414](https://github.com/JabRef/jabref/issues/4414)
- We fixed an issue where an older dialog appears when downloading full texts from the quality menu. [#4489](https://github.com/JabRef/jabref/issues/4489)
- We fixed an issue where right clicking on any entry in any database and selecting "Open folder" results in the NullPointer exception. [#4763](https://github.com/JabRef/jabref/issues/4763)
- We fixed an issue where option 'open terminal here' with custom command was passing the wrong argument. [#4802](https://github.com/JabRef/jabref/issues/4802)
- We fixed an issue where ranking an entry would generate an IllegalArgumentException. [#4754](https://github.com/JabRef/jabref/issues/4754)
- We fixed an issue where special characters where removed from non-label key generation pattern parts [#4767](https://github.com/JabRef/jabref/issues/4767)
- We fixed an issue where the RIS import would overwite the article date with the value of the acessed date [#4816](https://github.com/JabRef/jabref/issues/4816)
- We fixed an issue where an NullPointer exception was thrown when a referenced entry in an Open/Libre Office document was no longer present in the library. Now an error message with the reference marker of the missing entry is shown. [#4932](https://github.com/JabRef/jabref/issues/4932)
- We fixed an issue where a database exception related to a missing timezone was too big. [#4827](https://github.com/JabRef/jabref/issues/4827)
- We fixed an issue where the IEEE fetcher returned an error if no keywords were present in the result from the IEEE website [#4997](https://github.com/JabRef/jabref/issues/4997)
- We fixed an issue where the command line help text had several errors, and arguments and descriptions have been rewritten to simplify and detail them better. [#4932](https://github.com/JabRef/jabref/issues/2016)
- We fixed an issue where the same menu for changing entry type had two different sizes and weights. [#4977](https://github.com/JabRef/jabref/issues/4977)
- We fixed an issue where the "Attach file" dialog, in the right-click menu for an entry, started on the working directory instead of the user's main directory. [#4995](https://github.com/JabRef/jabref/issues/4995)
- We fixed an issue where the JabRef Icon in the macOS launchpad was not displayed correctly [#5003](https://github.com/JabRef/jabref/issues/5003)
- We fixed an issue where the "Search for unlinked local files" would throw an exception when parsing the content of a PDF-file with missing "series" information [#5128](https://github.com/JabRef/jabref/issues/5128)
- We fixed an issue where the XMP Importer would incorrectly return an empty default entry when importing pdfs [#6577](https://github.com/JabRef/jabref/issues/6577)
- We fixed an issue where opening the menu 'Library properties' marked the library as modified [#6451](https://github.com/JabRef/jabref/issues/6451)
- We fixed an issue when importing resulted in an exception [#7343](https://github.com/JabRef/jabref/issues/7343)
- We fixed an issue where the field in the Field formatter dropdown selection were sorted in random order. [#7710](https://github.com/JabRef/jabref/issues/7710)

### Removed

- The feature to "mark entries" was removed and merged with the groups functionality. For migration, a group is created for every value of the `__markedentry` field and the entry is added to this group.
- The number column was removed.
- We removed the global search feature.
- We removed the coloring of cells in the main table according to whether the field is optional/required.
- We removed the feature to find and resolve duplicate BibTeX keys (as this use case is already covered by the integrity check).
- We removed a few commands from the right-click menu that are not needed often and thus don't need to be placed that prominently:
  - Print entry preview: available through entry preview
  - All commands related to marking: marking is not yet reimplemented
  - Set/clear/append/rename fields: available through Edit menu
  - Manage keywords: available through the Edit menu
  - Copy linked files to folder: available through File menu
  - Add/move/remove from group: removed completely (functionality still available through group interface)
- We removed the option to change the column widths in the preferences dialog. [#4546](https://github.com/JabRef/jabref/issues/4546)

## Older versions

The changelog of JabRef 4.x is available at the [v4.3.1 tag](https://github.com/JabRef/jabref/blob/v4.3.1/CHANGELOG.md).
The changelog of JabRef 3.x is available at the [v3.8.2 tag](https://github.com/JabRef/jabref/blob/v3.8.2/CHANGELOG.md).
The changelog of JabRef 2.11 and all previous versions is available as [text file in the v2.11.1 tag](https://github.com/JabRef/jabref/blob/v2.11.1/CHANGELOG).

[Unreleased]: https://github.com/JabRef/jabref/compare/v5.7...HEAD
[5.7]: https://github.com/JabRef/jabref/compare/v5.6...v5.7
[5.6]: https://github.com/JabRef/jabref/compare/v5.5...v5.6
[5.5]: https://github.com/JabRef/jabref/compare/v5.4...v5.5
[5.4]: https://github.com/JabRef/jabref/compare/v5.3...v5.4
[5.3]: https://github.com/JabRef/jabref/compare/v5.2...v5.3
[5.2]: https://github.com/JabRef/jabref/compare/v5.1...v5.2
[5.1]: https://github.com/JabRef/jabref/compare/v5.0...v5.1
[5.0]: https://github.com/JabRef/jabref/compare/v5.0-beta...v5.0
[5.0-beta]: https://github.com/JabRef/jabref/compare/v5.0-alpha...v5.0-beta
[5.0-alpha]: https://github.com/JabRef/jabref/compare/v4.3...v5.0-alpha

<!-- markdownlint-disable-file MD012 MD024 MD033 --><|MERGE_RESOLUTION|>--- conflicted
+++ resolved
@@ -31,12 +31,9 @@
 - We fixed a bug where spaces are trimmed when highlighting differences in the Entries merge dialog. [koppor#371](https://github.com/koppor/jabref/issues/371)
 - We fixed several bugs regarding the manual and the autosave of library files that sometimes lead to exceptions or data loss. [#8448](https://github.com/JabRef/jabref/issues/8484), [#8746](https://github.com/JabRef/jabref/issues/8746), [#6684](https://github.com/JabRef/jabref/issues/6684), [#6644](https://github.com/JabRef/jabref/issues/6644), [#6102](https://github.com/JabRef/jabref/issues/6102), [#6002](https://github.com/JabRef/jabref/issues/6000)
 - We fixed an issue where applied save actions on saving the library file would lead to the dialog "The libary has been modified by another program" popping up [#4877](https://github.com/JabRef/jabref/issues/4877)
-<<<<<<< HEAD
 - We fixed an issue where title case didn't capitalize words after en-dash characters [#9068]
-=======
 - We fixed an issue where JabRef would not exit when a connection to a LibreOffice document was established previously and the document is still open [#9075](https://github.com/JabRef/jabref/issues/9075)
 
->>>>>>> eff7e65e
 ### Removed
 
 
