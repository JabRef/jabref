# Changelog
All notable changes to this project will be documented in this file.
This project **does not** adhere to [Semantic Versioning](http://semver.org/).
This file tries to follow the conventions proposed by [keepachangelog.com](http://keepachangelog.com/).
Here, the categories "Changed" for added and changed functionality,
"Fixed" for fixed functionality, and
"Removed" for removed functionality is used.

We refer to [GitHub issues](https://github.com/JabRef/jabref/issues) by using `#NUM`.


## [Unreleased]

### Changed
<<<<<<< HEAD
- Added fetcher for [MathSciNet](http://www.ams.org/mathscinet), [zbMATH](https://www.zbmath.org/) and [Astrophysics Data System](http://www.adsabs.harvard.edu/)
=======
- Implemented [#825](https://github.com/JabRef/jabref/issues/825): Search Bar across all bib files instead each having its own
- Implemented [#573](https://github.com/JabRef/jabref/issues/573): Add key shortcut for global search (`ctrl+shift+f`, if the searchfield is empty it will be focused instead)
- The search result Window will now show which entry belongs to which bib file
- The search result Window will now remember its location
- The search result Window won't stay on top anymore if the main Window is focused and will be present in the taskbar
- The user can jump from the searchbar to the maintable  with `ctrl+enter`
- Implemented [#573 (comment)](https://github.com/JabRef/jabref/issues/573#issuecomment-232284156): Added shortcut: closing the search result window with `ctrl+w`
>>>>>>> 952ca8e4
- Added integrity check for fields with BibTeX keys, e.g., `crossref` and `related`, to check that the key exists
- [#1496](https://github.com/JabRef/jabref/issues/1496) Keep track of which entry a downloaded file belongs to
- Made it possible to download multiple entries in one action
- [#1813](https://github.com/JabRef/jabref/issues/1813) Import/Export preferences dialog default directory set to working directory
- [#1897](https://github.com/JabRef/jabref/issues/1897) Implemented integrity check for `year` field: Last four nonpunctuation characters should be numerals
- Address in MS-Office 2007 xml format is now imported as `location`
- [#1912](https://github.com/JabRef/jabref/issues/1912) Implemented integrity check for `edition` field: Should have the first letter capitalized (BibTeX), Should contain an integer or a literal (BibLaTeX)
- The dialog for choosing new entries additionally supports ID-based entry generation
- `number` field is now exported as `number` field in MS-Office 2007 xml format, if no `issue` field is present and the entry type is not `patent`
- `note` field is now exported as `comments` field in MS-Office 2007 xml format
- `comments` field in MS-Office 2007 xml format is now imported as `note` field
- [#463](https://github.com/JabRef/jabref/issues/463): Disable menu-item and toolbar-buttons while no database is open
- Implemented integrity check for `note` and `howpublished` field: Should have the first letter capitalized (BibTeX)
- <kbd>Pos1</kbd> / <kbd>HOME</kbd> now select the first/last entry in the main table and the search result frame.
- <kbd>UP</kbd> / <kbd>Down</kbd> / <kbd>Tab</kbd> / <kbd>shift+Tab</kbd> in the search result frame have now the same functionality as in the main  table.

### Fixed
- Fixed selecting an entry out of multiple duplicates
- Fixed [#617](https://github.com/JabRef/jabref/issues/617): `Enter` in global search opens the selected entry & `Enter` in search dialog window opens the selected entry
- Entries in the SearchResultPanel will be shown correctly (Latex to Unicode)
- Suggestions in the autocomplete will be shown correctly (Latex to Unicode)
- Fixed: When searching the first match will be selected if the current selection is no match
- Selecting an entry in the search result Window will now select the correct entry in the bib file
- Entries in the SearchResultDialog are now converted to Unicode
- Suggestions in the autocomplete (search) are now in Unicode
- Fixed NullPointerException when opening search result window for an untitled database 
- Fixed entry table traversal with Tab (no column traversal thus no double jump)
- Fixed [#1757](https://github.com/JabRef/jabref/issues/1757): Crash after saving illegal argument in entry editor
- Fixed [#1663](https://github.com/JabRef/jabref/issues/1663): Better multi-monitor support
- Fixed [#1882](https://github.com/JabRef/jabref/issues/1882): Crash after saving illegal bibtexkey in entry editor
- Fixed field `location` containing only city is not exported correctly to MS-Office 2007 xml format
- Fixed field `key` field is not exported to MS-Office 2008 xml format
- Fixed [#1181](https://github.com/JabRef/jabref/issues/1181) and [#1504](https://github.com/JabRef/jabref/issues/1504): Improved "Normalize to BibTeX name format": Support separated names with commas and colons. Considered name affixes such as "Jr".
- Fixed download files failed silently when an invalid directory is selected
- Fixed [#1949](https://github.com/JabRef/jabref/issues/1949): Error message directs to the wrong preference tab
- Fixed InvalidBackgroundColor flickering with Ctrl-s and File > Save database
- Fixed loop when pulling changes (shared database) when current selected field has changed

### Removed
- The non-supported feature of being able to define file directories for any extension is removed. Still, it should work for older databases using the legacy `ps` and `pdf` fields, although we strongly encourage using the `file` field. 
- Automatic migration for the `evastar_pdf` field is removed.


















































































## [3.6] - 2016-08-26

### Changed
- [#462](https://github.com/JabRef/jabref/issues/462) Extend the OpenConsoleFeature by offering a selection between default terminal emulator and configurable command execution.
- [#970](https://github.com/JabRef/jabref/issues/970): Implementation of shared database support (full system) with event based synchronization for MySQL, PostgreSQL and Oracle database systems.
- [#1026](https://github.com/JabRef/jabref/issues/1026) JabRef does no longer delete user comments outside of BibTeX entries and strings
- [#1225](https://github.com/JabRef/jabref/issues/1225): Hotkeys are now consistent
- [#1249](https://github.com/JabRef/jabref/issues/1249) Date layout formatter added
- [#1345](https://github.com/JabRef/jabref/issues/1345) Cleanup ISSN
- [#1516](https://github.com/JabRef/jabref/issues/1516) Selected field names are written in uppercase in the entry editor
- [#1751](https://github.com/JabRef/jabref/issues/1751) Added tooltip to web search button
- [#1758](https://github.com/JabRef/jabref/issues/1758) Added a button to open Database Properties dialog help
- [#1841](https://github.com/JabRef/jabref/issues/1841) The "etal"-string in the Authors layout formatter can now be empty
- Added EntryTypeFormatter to add camel casing to entry type in layouts, e.g., InProceedings
- Added print entry preview to the right click menu
- Added links to JabRef internet resources
- Added integrity check to avoid non-ASCII characters in BibTeX files
- Added ISBN integrity checker
- Added filter to not show selected integrity checks
- Automatically generated group names are now converted from LaTeX to Unicode
- Enhance the entry customization dialog to give better visual feedback
- Externally fetched information can be merged for entries with an ISBN
- Externally fetched information can be merged for entries with an ArXiv eprint
- File open dialogs now use default extensions as primary file filter
- For developers: Moved the bst package into logic. This requires the regeneration of antlr sources, execute: `gradlew generateSource`
- It is now possible to generate a new BIB database from the citations in an OpenOffice/LibreOffice document
- It is now possible to add your own lists of protected terms, see Options -> Manage protected terms
- Improve focus of the maintable after a sidepane gets closed (Before it would focus the toolbar or it would focus the wrong entry)
- Table row height is adjusted on Windows which is useful for high resolution displays
- The field name in the layout files for entry type is changed from `bibtextype` to `entrytype`. Please update your existing files as support for `bibtextype` will be removed eventually.
- The contents of `crossref` and `related` will be automatically updated if a linked entry changes key
- The information shown in the main table now resolves crossrefs and strings and it can be shown which fields are resolved in this way (Preferences -> Appearance -> Color codes for resolved fields)
- The formatting of the main table is based on the actual field shown when using e.g. `title/author`
- The arXiv fetcher now also supports free-text search queries
- Undo/redo are enabled/disabled and show the action in the tool tip
- Unified dialogs for opening/saving files

### Fixed
- Fixed [#636](https://github.com/JabRef/jabref/issues/636): DOI in export filters
- Fixed [#1257](https://github.com/JabRef/jabref/issues/1324): Preferences for the BibTeX key generator set in a version prior to 3.2 are now migrated automatically to the new version
- Fixed [#1264](https://github.com/JabRef/jabref/issues/1264): S with caron does not render correctly
- Fixed [#1288](https://github.com/JabRef/jabref/issues/1288): Newly opened bib-file is not focused
- Fixed [#1321](https://github.com/JabRef/jabref/issues/1321): LaTeX commands in fields not displayed in the list of references
- Fixed [#1324](https://github.com/JabRef/jabref/issues/1324): Save-Dialog for Lookup fulltext document now opens in the specified working directory
- Fixed [#1499](https://github.com/JabRef/jabref/issues/1499): {} braces are now treated correctly in in author/editor
- Fixed [#1527](https://github.com/JabRef/jabref/issues/1527): 'Get BibTeX data from DOI' Removes Marking
- Fixed [#1519](https://github.com/JabRef/jabref/issues/1519): The word "Seiten" is automatically removed when fetching info from ISBN
- Fixed [#1531](https://github.com/JabRef/jabref/issues/1531): `\relax` can be used for abbreviation of author names
- Fixed [#1554](https://github.com/JabRef/jabref/issues/1554): Import dialog is no longer hidden behind main window
- Fixed [#1592](https://github.com/JabRef/jabref/issues/1592): LibreOffice: wrong numbers in citation labels
- Fixed [#1609](https://github.com/JabRef/jabref/issues/1324): Adding a file to an entry opened dialog in the parent folder of the working directory
- Fixed [#1632](https://github.com/JabRef/jabref/issues/1632): User comments (`@Comment`) with or without brackets are now kept
- Fixed [#1639](https://github.com/JabRef/jabref/issues/1639): Google Scholar fetching works again.
- Fixed [#1643](https://github.com/JabRef/jabref/issues/1643): Searching with double quotes in a specific field ignores the last character
- Fixed [#1669](https://github.com/JabRef/jabref/issues/1669): Dialog for manual connection to OpenOffice/LibreOffice works again on Linux
- Fixed [#1682](https://github.com/JabRef/jabref/issues/1682): An entry now must have a BibTeX key to be cited in OpenOffice/LibreOffice
- Fixed [#1687](https://github.com/JabRef/jabref/issues/1687): "month" field ascending/descending sorting swapped
- Fixed [#1716](https://github.com/JabRef/jabref/issues/1716): `@`-Symbols stored in BibTeX fields no longer break the database
- Fixed [#1750](https://github.com/JabRef/jabref/issues/1750): BibLaTeX `date` field is now correctly exported as `year` in MS-Office 2007 xml format
- Fixed [#1760](https://github.com/JabRef/jabref/issues/1760): Preview updated correctly when selecting a single entry after selecting multiple entries
- Fixed [#1771](https://github.com/JabRef/jabref/issues/1771): Show all supported import types as default
- Fixed [#1804](https://github.com/JabRef/jabref/issues/1804): Integrity check no longer removes URL field by mistake
- Fixed: LaTeX characters in author names are now converted to Unicode before export in MS-Office 2007 xml format
- Fixed: `volume`, `journaltitle`, `issue` and `number`(for patents) fields are now exported correctly in MS-Office 2007 xml format
- Fixed NullPointerException when clicking OK without specifying a field name in set/clear/rename fields
- Fixed IndexOutOfBoundsException when trying to download a full text document without selecting an entry
- Fixed NullPointerException when trying to set a special field or mark an entry through the menu without having an open database
- Fixed NullPointerException when trying to synchronize file field with an entry without BibTeX key
- Fixed NullPointerException when importing PDFs and pressing cancel when selecting entry type
- Fixed a number of issues related to accessing the GUI from outside the EDT
- Fixed NullPointerException when using BibTeX key pattern `authFirstFull` and the author does not have a "von"-part
- Fixed NullPointerException when opening Customize entry type dialog without an open database
- LaTeX to Unicode converter now handles combining accents
- Fixed NullPointerException when clicking Browse in Journal abbreviations with empty text field
- Fixed NullPointerException when opening file in Plain text import
- Fixed NullPointerException when appending database
- Fixed NullPointerException when loading a style file that has not got a default style
- Date fields in the BibLatex standard are now always formatted in the correct way, independent of the preferences
- The merge entry dialog showed wrong heading after merging from DOI
- Manage content selectors now saves edited existing lists again and only marks database as changed when the content selectors are changed
- When inserting a duplicate the right entry will be selected
- Preview panel height is now saved immediately, thus is shown correctly if the panel height is changed, closed and opened again

### Removed
- [#1610](https://github.com/JabRef/jabref/issues/1610) Removed the possibility to auto show or hide the groups interface
- It is not longer possible to choose to convert HTML sub- and superscripts to equations
- Removed option to open right-click menu with ctrl + left-click as it was not working
- Removed option to disable entry editor when multiple entries are selected as it was not working
- Removed option to show warning for empty key as it was not working
- Removed option to show warning for duplicate key as it was not working
- Removed preview toolbar (since long disabled)


## [3.5] - 2016-07-13

### Changed
- Implemented [#1356](https://github.com/JabRef/jabref/issues/1356): Added a formatter for converting HTML to Unicode
- Implemented [#661](https://github.com/JabRef/jabref/issues/661): Introducing a "check for updates" mechnism (manually/automatic at startup)
- Implemented [#1338](https://github.com/JabRef/jabref/issues/1338): clicking on a crossref in the main table selects the parent entry and added a button in the entry editor to select the parent entry.
- Implemented [#1485](https://github.com/JabRef/jabref/issues/1485): Biblatex field shorttitle is now exported/imported as standard field ShortTitle to Word bibliography
- Implemented [#1431](https://github.com/JabRef/jabref/issues/1431): Import dialog shows file extensions and filters the view
- When resolving duplicate BibTeX-keys there is now an "Ignore" button. "Cancel" and close key now quits the resolving.
- The [online forum](http://discourse.jabref.org/) is now directly accessible via the "Help" menu
- Updated German translation

### Fixed
- Fixed [#1530](https://github.com/JabRef/jabref/issues/1530): Unescaped hashes in the url field are ignored by the integrity checker
- Fixed [#405](https://github.com/JabRef/jabref/issues/405): Added more {} around capital letters in Unicode/HTML to LaTeX conversion to preserve them
- Fixed [#1476](https://github.com/JabRef/jabref/issues/1476): NPE when importing from SQL DB because of missing DatabaseMode
- Fixed [#1481](https://github.com/JabRef/jabref/issues/1481): Mac OS X binary seems broken for JabRef 3.4 release
- Fixed [#1430](https://github.com/JabRef/jabref/issues/1430): "review changes" did misinterpret changes
- Fixed [#1434](https://github.com/JabRef/jabref/issues/1434): Static groups are now longer displayed as dynamic ones
- Fixed [#1482](https://github.com/JabRef/jabref/issues/1482): Correct number of matched entries is displayed for refining subgroups
- Fixed [#1444](https://github.com/JabRef/jabref/issues/1444): Implement getExtension and getDescription for importers.
- Fixed [#1507](https://github.com/JabRef/jabref/issues/1507): Keywords are now separated by the delimiter specified in the preferences
- Fixed [#1484](https://github.com/JabRef/jabref/issues/1484): HTML export handles some UTF characters wrong
- Fixed [#1534](https://github.com/JabRef/jabref/issues/1534): "Mark entries imported into database" does not work correctly
- Fixed [#1500](https://github.com/JabRef/jabref/issues/1500): Renaming of explicit groups now changes entries accordingly
- Fixed issue where field changes were not undoable if the time stamp was updated on editing
- Springer fetcher now fetches the requested number of entries (not one less as before)
- Alleviate multiuser concurrency issue when near simultaneous saves occur to a shared database file


## [3.4] - 2016-06-02

### Changed
- Implemented [#629](https://github.com/JabRef/jabref/issues/629): Explicit groups are now written in the "groups" field of the entry instead of at the end of the bib file
- Main table now accepts pasted DOIs and tries to retrieve the entry
- Added support for several Biblatex-fields through drop-down lists with valid alternatives
- Added integrity checker for an odd number of unescaped '#'
- Implemented [feature request 384](https://sourceforge.net/p/jabref/features/384): The merge entries dialog now show all text and colored differences between the fields
- Implemented [#1233](https://github.com/JabRef/jabref/issues/1233): Group side pane now takes up all the remaining space
- Added integrity check detecting HTML-encoded characters
- Added missing help files
- Implemented [feature request #1294](https://github.com/JabRef/jabref/issues/1294): Added possibility to filter for `*.jstyle` files in OpenOffice/LibreOffice style selection dialog. Open style selection dialog in directory of last selected file
- Added integrity check for ISSN
- Add LaTeX to Unicode converter as cleanup operation
- Added an option in the about dialog to easily copy the version information of JabRef
- Integrity check table can be sorted by clicking on column headings
- Added \SOFTWARE\Jabref 'Path' registry entry for installation path inside the installer
- Added an additional icon to distinguish DOI and URL links ([feature request #696](https://github.com/JabRef/jabref/issues/696))
- Added nbib fields to Medlineplain importer and to MedlineImporter
- Implemented [#1342](https://github.com/JabRef/jabref/issues/1342): show description of case converters as tooltip 
- Updated German translation

### Fixed
- Fixed [#473](https://github.com/JabRef/jabref/issues/473): Values in an entry containing symbols like ' are now properly escaped for exporting to the database
- Fixed [#1270](https://github.com/JabRef/jabref/issues/1270): Auto save is now working again as expected (without leaving a bunch of temporary files behind)
- Fixed [#1234](https://github.com/JabRef/jabref/issues/1234): NPE when getting information from retrieved DOI
- Fixed [#1245](https://github.com/JabRef/jabref/issues/1245): Empty jstyle properties can now be specified as ""
- Fixed [#1259](https://github.com/JabRef/jabref/issues/1259): NPE when sorting tabs
- Fixed display bug in the cleanup dialog: field formatters are now correctly displayed using their name 
- Fixed [#1271](https://github.com/JabRef/jabref/issues/1271): Authors with compound first names are displayed properly 
- Fixed: Selecting invalid jstyle causes NPE and prevents opening of style selection dialog
- Fixed: Move linked files to default directory works again
- Fixed [#1327](https://github.com/JabRef/jabref/issues/1327): PDF cleanup changes order of linked pdfs
- Fixed [#1313](https://github.com/JabRef/jabref/issues/1313): Remove UI for a configuration option which was no longer available
- Fixed [#1340](https://github.com/JabRef/jabref/issues/1340): Edit -> Mark Specific Color Dysfunctional on OSX
- Fixed [#1245](https://github.com/JabRef/jabref/issues/1245): Empty jstyle properties can now be specified as ""
- Fixed [#1364](https://github.com/JabRef/jabref/issues/1364): Windows: install to LOCALAPPDATA directory for non-admin users
- Fixed [#1365](https://github.com/JabRef/jabref/issues/1365): Default label pattern back to `[auth][year]`
- Fixed [#796](https://github.com/JabRef/jabref/issues/796): Undoing more than one entry at the same time is now working
- Fixed [#1122](https://github.com/JabRef/jabref/issues/1122): Group view is immediately updated after adding an entry to a group
- Fixed [#171](https://github.com/JabRef/jabref/issues/171): Dragging an entry to a group preserves scrolling
- Fixed [#1353](https://github.com/JabRef/jabref/issues/1353): Fetch-Preview did not display updated BibTeX-Key after clicking on `Generate Now`
- Fixed [#1381](https://github.com/JabRef/jabref/issues/1381): File links containing blanks are broken if non-default viewer is set
- Fixed sourceforge bug 1000: shorttitleINI can generate the initials of the shorttitle
- Fixed [#1394](https://github.com/JabRef/jabref/issues/1394): Personal journal abbrevations could not be saved
- Fixed [#1400](https://github.com/JabRef/jabref/issues/1400): Detect path constructs wrong path for Windows
- Fixed [#973](https://github.com/JabRef/jabref/issues/973): Add additional DOI field for English version of MS Office 2007 XML
- Fixed [#1412](https://github.com/JabRef/jabref/issues/1412): Save action *protect terms* protects terms within words unecessarily
- Fixed [#1420](https://github.com/JabRef/jabref/issues/1420): Auto downloader should respect file pattern and propose correct filename
- Fixed [#651](https://github.com/JabRef/jabref/issues/651): Improve parsing of author names containing braces
- Fixed [#1421](https://github.com/JabRef/jabref/issues/1421): Auto downloader should try to retrieve DOI if not present and fetch afterwards
- Fixed [#1457](https://github.com/JabRef/jabref/issues/1457): Support multiple words inside LaTeX commands to RTF export
- Entries retain their groupmembership when undoing their cut/deletion
- Fixed [#1450](https://github.com/JabRef/jabref/issues/1450): EntryEditor is restored in the correct size after preference changes
- Fixed [#421](https://github.com/JabRef/jabref/issues/421): Remove LaTeX commands from all BibTeX fields when exporting to Word Bibliography

### Removed
- Removed possibility to export entries/databases to an `.sql` file, as the logic cannot easily use the correct escape logic
- Removed support of old groups format, which was used prior to JabRef version 1.6. If you happen to have a 10 years old .bib file, then JabRef 3.3 can be used to convert it to the current format.
- Removed possibility to automatically add braces via Option - Preferences - File - Store the following fields with braces around capital letters. Please use save actions instead for adding braces automatically.
- Removed button to refresh groups view. This button shouldn't be needed anymore. Please report any cases where the groups view is not updated automatically.
- Medline and GVK importer no longer try to expand author initials (i.e.  `EH Wissler -> E. H. Wissler`).
- Removed not-working option "Select Matches" under Groups -> Settings.


## [3.3] - 2016-04-17

### Changed
- Migrated JabRef help to markdown at https://github.com/JabRef/help.jabref.org
- Add possibility to lookup DOI from BibTeX entry contents inside the DOI field
- PDFs can be automatically fetched from IEEE (given that you have access without logging in)
- The OpenOffice/LibreOffice style file handling is changed to have only a single list of available style and you need to add your custom styles again
- OpenOffice/LibreOffice style files are now always read and written with the same default encoding as for the database (found in the preferences)
- The user journal abbreviation list is now always read and written with the same default encoding as for the database (found in the preferences)
- The mass edit function "Set/clear/rename fields" is now in the Edit menu
- Implemented [#455](https://github.com/JabRef/jabref/issues/455): Add button in preference dialog to reset preferences
- Add ability to run arbitrary formatters as cleanup actions (some old cleanup jobs are replaced by this functionality)
- Add "Move linked files to default file directory" as cleanup procedure
- Implemented [#756](https://github.com/JabRef/jabref/issues/756): Add possibility to reformat all entries on save (under Preferences, File)
- All fields in a bib entry are written without any leading and trailing whitespace 
- Comments and preamble are serialized with capitalized first letter, i.e. `@Comment` instead of `@comment` and `@Preamble` instead of `@PREAMBLE`.
- Global sorting options and preferences are removed. Databases can still be sorted on save, but this is configured locally and stored in the file
- OvidImporter now also imports fields: doi, issn, language and keywords
- Implemented [#647](https://github.com/JabRef/jabref/issues/647): The preview can now be copied
- [#459](https://github.com/JabRef/jabref/issues/459) Open default directory when trying to add files to an entry
- Implemented [#668](https://github.com/JabRef/jabref/issues/668): Replace clear with icon to reduce search bar width
- Improved layout for OSX: Toolbar buttons and search field
- BibTeX and BibLaTeX mode is now file based and can be switched at runtime. The information is stored in the .bib file, and if it is not there detected by the entry types.
- Moved all quality-related database actions inside a new quality menu
- [#684](https://github.com/JabRef/jabref/issues/684): ISBNtoBibTex Error Message is now more clear
- Moved default bibliography mode to general preferences tab
- Add dialog to show all preferences in their raw form plus some filtering
- Added Ordinal formatter (1 -> 1st etc)
- [#492](https://github.com/JabRef/jabref/issues/492): If no text is marked, the whole field is copied. Preview of pasted text in tool tip
- [#454](https://github.com/JabRef/jabref/issues/454) Add a tab that shows all remaining entry fields that are not displayed in any other tab
- The LaTeX to Unicode/HTML functionality is much improved by covering many more cases
- Ability to convert from LaTeX to Unicode in right-click field menu
- Regex-based search is know only applied entirely and not split up to different regexes on whitespaces
- [#492](https://github.com/JabRef/jabref/issues/492): If no text is marked, the whole field is copied. Preview of pasted text in tool tip
- Integrity check now also checks broken file links, abbreviations in `journal` and `booktitle`, and incorrect use of proceedings with page numbers
- PdfContentImporter does not write the content of the first page into the review field any more
- Implemented [#462](https://github.com/JabRef/jabref/issues/462): Add new action to open console where opened database file is located. New button, menu entry and shortcut (CTRL+SHIFT+J) for this action have also been added.
- [#957](https://github.com/JabRef/jabref/issues/957) Improved usability of Export save order selection in Preferences and Database Properties
- [#958](https://github.com/JabRef/jabref/issues/958) Adjusted size and changed layout of database dialog
- [#1023](https://github.com/JabRef/jabref/issues/492) ArXiv fetcher now also fetches based on eprint id
- Moved "Get BibTeX data from DOI" from main table context menu to DOI field in entry editor
- Added open buttons to DOI and URL field
- Move Look & Feel settings from advanced to appearance tab in preferences
- JabRef installer now automatically determines the user rights and installs to home directory/program dir when user is restricted/admin
- Move PDF file directory configuration from external tab to file tab in preferences
- Implemented [#672](https://github.com/JabRef/jabref/issues/672): FileList now distributes its space dependent on the width of its columns
- Added missing German translations
- Swedish is added as a language option (still not a complete translation)
- [#969](https://github.com/JabRef/jabref/issues/969) Adding and replacing old event system mechanisms with Google Guava EventBus.

### Fixed
- Fixed [#318](https://github.com/JabRef/jabref/issues/318): Improve normalization of author names
- Fixed [#598](https://github.com/JabRef/jabref/issues/598) and [#402](https://github.com/JabRef/jabref/issues/402): No more issues with invalid icons for ExternalFileTypes in global search or after editing the settings
- Fixed [#883](https://github.com/JabRef/jabref/issues/883): No NPE during cleanup
- Fixed [#845](https://github.com/JabRef/jabref/issues/845): Add checkboxes for highlighting in groups menu, fixes other toggle highlighting as well for all toggle buttons
- Fixed [#890](https://github.com/JabRef/jabref/issues/890): No NPE when renaming file
- Fixed [#466](https://github.com/JabRef/jabref/issues/466): Rename PDF cleanup now also changes case of file name
- Fixed [#621](https://github.com/JabRef/jabref/issues/621) and [#669](https://github.com/JabRef/jabref/issues/669): Encoding and preamble now end with newline.
- Make BibTex parser more robust against missing newlines
- Fix bug that prevented the import of BibTex entries having only a key as content
- Fixed [#666](https://github.com/JabRef/jabref/issues/666): MS Office 2007 export is working again
- Fixed [#670](https://github.com/JabRef/jabref/issues/670): Expressions using enclosed quotes (`keywords="one two"`) did not work.
- Fixed [#667](https://github.com/JabRef/jabref/issues/667): URL field is not sanitized anymore upon opening in browser.
- Fixed [#687](https://github.com/JabRef/jabref/issues/687): Fixed NPE when closing JabRef with new unsaved database.
- Fixed [#680](https://github.com/JabRef/jabref/issues/680): Synchronize Files key binding works again.
- Fixed [#212](https://github.com/JabRef/jabref/issues/212): Added command line option `-g` for autogenerating bibtex keys
- Fixed [#213](https://github.com/JabRef/jabref/issues/212): Added command line option `-asfl` for autosetting file links
- Fixed [#671](https://github.com/JabRef/jabref/issues/671): Remember working directory of last import
- IEEEXplore fetcher replaces keyword separator with the preferred
- Fixed [#710](https://github.com/JabRef/jabref/issues/710): Fixed quit behavior under OSX
- "Merge from DOI" now honors removed fields
- Fixed [#778](https://github.com/JabRef/jabref/issues/778): Fixed NPE when exporting to `.sql` File
- Fixed [#824](https://github.com/JabRef/jabref/issues/824): MimeTypeDetector can now also handle local file links
- Fixed [#803](https://github.com/JabRef/jabref/issues/803): Fixed dynamically group, free-form search
- Fixed [#743](https://github.com/JabRef/jabref/issues/743): Logger not configured when JAR is started
- Fixed [#822](https://github.com/JabRef/jabref/issues/822): OSX - Exception when adding the icon to the dock
- Fixed [#609](https://github.com/JabRef/jabref/issues/609): Sort Arrows are shown in the main table if table is sorted
- Fixed [#685](https://github.com/JabRef/jabref/issues/685): Fixed MySQL exporting for more than one entry
- Fixed [#815](https://github.com/JabRef/jabref/issues/815): Curly Braces no longer ignored in OpenOffice/LibreOffice citation
- Fixed [#855](https://github.com/JabRef/jabref/issues/856): Fixed OpenOffice Manual connect - Clicking on browse does now work correctly
- Fixed [#649](https://github.com/JabRef/jabref/issues/649): Key bindings are now working in the preview panel
- Fixed [#410](https://github.com/JabRef/jabref/issues/410): Find unlinked files no longer freezes when extracting entry from PDF content
- Fixed [#936](https://github.com/JabRef/jabref/issues/936): Preview panel is now updated when an entry is cut/deleted
- Fixed [#1001](https://github.com/JabRef/jabref/issues/1001): No NPE when exporting a complete database
- Fixed [#991](https://github.com/JabRef/jabref/issues/991): Entry is now correctly removed from the BibDatabase
- Fixed [#1062](https://github.com/JabRef/jabref/issues/1062): Merge entry with DOI information now also applies changes to entry type
- Fixed [#535](https://github.com/JabRef/jabref/issues/535): Add merge action to right click menu
- Fixed [#1115](https://github.com/JabRef/jabref/issues/1115): Wrong warning message when importing duplicate entries
- Fixed [#935](https://github.com/JabRef/jabref/issues/935): PDFs, which are readable, but carry a protection for editing, are treated by the XMP parser and the importer generating a BibTeX entry based on the content.
- Fixed: Showing the preview panel with a single-click at startup

### Removed
- Removed JabRef offline help files which are replaced by the new online documentation at https://github.com/JabRef/help.jabref.org
- Fixed [#627](https://github.com/JabRef/jabref/issues/627): The `pdf` field is removed from the export formats, use the `file` field
- Removed configuration option to use database file directory as base directory for attached files and make it default instead
- Removed save session functionality as it just saved the last opened tabs which is done by default
- Removed CLI option `-l` to load a session
- Removed PDF preview functionality
- Removed Sixpackimporter it is not used in the wild anymore
- Removed double click listener from `doi` and `url` fields


## [3.2] - 2016-01-10

### Changed
- All import/open database warnings are now shown in a scrolling text area
- Add an integrity check to ensure that a url has a correct protocol, implements [#358](https://github.com/JabRef/jabref/issues/358)

### Fixed
- Changes in customized entry types are now directly reflected in the table when clicking "Apply" or "OK"
- Fixed [#608](https://github.com/JabRef/jabref/issues/608): Export works again
- Fixed [#417](https://github.com/JabRef/jabref/issues/417): Table now updates when switching groups
- Fixed [#534](https://github.com/JabRef/jabref/issues/534): No OpenOffice setup panel in preferences
- Fixed [#545](https://github.com/JabRef/jabref/issues/545): ACM fetcher works again
- Fixed [#593](https://github.com/JabRef/jabref/issues/593): Reference list generation works for OpenOffice/LibreOffice again
- Fixed [#598](https://github.com/JabRef/jabref/issues/598): Use default file icon for custom external file types
- Fixed [#607](https://github.com/JabRef/jabref/issues/607): OpenOffice/LibreOffice works on OSX again

### Removed
- OpenOffice/LibreOffice is removed from the push-to-application button and only accessed through the side panel


## [3.1] - 2015-12-24

### Changed
- Added new DoiResolution fetcher that tries to download full text PDF from DOI link
- Add options to close other/all databases in tab right-click menu
- Implements [#470](https://github.com/JabRef/jabref/issues/470): Show editor (as an alternative to author) and booktitle (as an alternative to journal) in the main table by default
- Restore focus to last focused tab on start
- Add ability to format/cleanup the date field
- Add support for proxy authentication via VM args and GUI settings, this implements [feature request 388](https://sourceforge.net/p/jabref/feature-requests/388/)
- Move Bibtex and Biblatex mode switcher to File menu
- Display active edit mode (BibTeX or Biblatex) at window title
- Implements [#444](https://github.com/JabRef/jabref/issues/444): The search is cleared by either clicking the clear-button or by pressing ESC with having focus in the search field.
- Icons are shown as Header for icon columns in the entry table ([#315](https://github.com/JabRef/jabref/issues/315))
- Tooltips are shown for header columns and contents which are too wide to be displayed in the entry table ([#384](https://github.com/JabRef/jabref/issues/384))
- Default order in entry table:  # | all file based icons (file, URL/DOI, ...) | all bibtex field based icons (bibtexkey, entrytype, author, title, ...) | all activated special field icons (ranking, quality, ...)
- Write all field keys in lower case. No more camel casing of field names. E.g., `title` is written instead of `Title`, `howpublished` instead of `HowPublished`, and `doi` instead of `DOI`. The configuration option `Use camel case for field names (e.g., "HowPublished" instead of "howpublished")` is gone.
- All field saving options are removed. There is no more customization of field sorting. '=' is now appended to the field key instead of its value. The intendation is aligned for an entry and not for the entire database. Entry names are written in title case format.
- Entries are only reformatted if they were changed during a session. There is no more mandatory reformatting of the entire database on save.
- Implements [#565](https://github.com/JabRef/jabref/issues/565): Highlighting matches works now also for regular expressions in preview panel and entry editor
- IEEEXplore search now downloads the full Bibtex record instead of parsing the fields from the HTML webpage result (fixes [bug 1146](https://sourceforge.net/p/jabref/bugs/1146/) and [bug 1267](https://sourceforge.net/p/jabref/bugs/1267/))
- Christmas color theme (red and green)
- Implements #444: The search is cleared by either clicking the clear-button or by pressing ESC with having focus in the search field. 
- Added command line switch --debug to show more detailed logging messages

### Fixed
- Fixed [bug 482](https://sourceforge.net/p/jabref/bugs/482/) partly: escaped brackets are now parsed properly when opening a bib file
- Fixed [#479](https://github.com/JabRef/jabref/issues/479): Import works again
- Fixed [#434](https://github.com/JabRef/jabref/issues/434): Revert to old 'JabRef' installation folder name instead of 'jabref'
- Fixed [#435](https://github.com/JabRef/jabref/issues/435): Retrieve non open access ScienceDirect PDFs via HTTP DOM
- Fixed: Cleanup process aborts if linked file does not exists
- Fixed [#420](https://github.com/JabRef/jabref/issues/420): Reenable preference changes
- Fixed [#414](https://github.com/JabRef/jabref/issues/414): Rework BibLatex entry types with correct required and optional fields
- Fixed [#413](https://github.com/JabRef/jabref/issues/413): Help links in released jar version are not working
- Fixes [#412](https://github.com/JabRef/jabref/issues/412): Biblatex preserves capital letters, checking whether letters may be converted to lowercase within the Integrity Check action is obsolete.
- Fixed [#437](https://github.com/JabRef/jabref/issues/437): The toolbar after the search field is now correctly wrapped when using a small window size for JabRef
- Fixed [#438](https://github.com/JabRef/jabref/issues/438): Cut, Copy and Paste are now translated correctly in the menu
- Fixed [#443](https://github.com/JabRef/jabref/issues/443)/[#445](https://github.com/JabRef/jabref/issues/445): Fixed sorting and moving special field columns
- Fixed [#498](https://github.com/JabRef/jabref/issues/498): non-working legacy PDF/PS column removed
- Fixed [#473](https://github.com/JabRef/jabref/issues/473): Import/export to external database works again
- Fixed [#526](https://github.com/JabRef/jabref/issues/526): OpenOffice/LibreOffice connection works again on Linux/OSX
- Fixed [#533](https://github.com/JabRef/jabref/issues/533): Preview parsed incorrectly when regular expression was enabled
- Fixed: MedlinePlain Importer made more resistant for malformed entries
- Fixed [#564](https://github.com/JabRef/jabref/issues/564): Cite command changes are immediately reflected in the push-to-application actions, and not only after restart

### Removed
- Removed BioMail format importer
- Removed file history size preference (never available from the UI)
- Removed jstorImporter because it's hardly ever used, even Jstor.org doesn't support/export said format anymore
- Removed ScifinderImporter because it's hardly ever used, and we could not get resource files to test against
- Removed option "Show one letter heading for icon columns" which is obsolete with the fix of [#315](https://github.com/JabRef/jabref/issues/315)/[#384](https://github.com/JabRef/jabref/issues/384)
- Removed table column "PDF/PS" which refers to legacy fields "ps" resp. "pdf" which are no longer supported (see also fix [#498](https://github.com/JabRef/jabref/issues/498))
- Removed the ability to export references on the CLI interface based on year ranges


## [3.0] - 2015-11-29

### Changed
 - Updated to support OpenOffice 4 and LibreOffice 5
 - Add toolbar icon for deleting an entry, and move menu item for this action to BibTeX
 - Better support for IEEEtranBSTCTL entries
 - Quick selection of month in entry editor
 - Unknown entry types will be converted to 'Misc' (was 'Other' before).
 - EntryTypes are now clustered per group on the 'new entry' GUI screen.
 - Tab shows the minimal unique folder name substring if multiple database files share the same name
 - Added a page numbers integrity checker
 - Position and size of certain dialogs are stored and restored.
 - Feature: Search Springer
 - Feature: Search DOAJ, Directory of Open Access Journals
 - Changes the old integrity check by improving the code base (+tests) and converting it to a simple issues table
 - Added combo box in MassSetFieldAction to simplify selecting the correct field name
 - Feature: Merge information from both entries on duplication detection
 - Always use import inspection dialog on import from file
 - All duplicate whitespaces / tabs / newlines are now removed from non-multiline fields
 - Improvements to search:
   - Search bar is now at the top
   - A summary of the search result is shown in textual form in the search bar
   - The search text field changes its color based on the search result (red if nothing is found, green if at least one entry is found)
   - Autocompletion suggestions are shown in a popup
   - Search options are available via a drop-down list, this implements [feature request 853](https://sourceforge.net/p/jabref/feature-requests/853/)
   - "Clear search" button also clears search field, this implements [feature request 601](https://sourceforge.net/p/jabref/feature-requests/601/)
   - Every search is done automatically (live) as soon as the search text is changed
   - Search is local by default. To do a global search, one has to do a local search and then this search can be done globally as well, opening a new window. 
   - The local search results can be shown in a new window. 
 - Feature: Merge information from a DOI generated BibTex entry to an entry
 - Added more characters to HTML/Unicode converter
 - Feature: Push citations to Texmaker ([bug 318](https://sourceforge.net/p/jabref/bugs/318/), [bug 582](https://sourceforge.net/p/jabref/bugs/582/))
 - Case changers improved to honor words (not yet more than single words) within {}
 - Feature: Added converters from HTML and Unicode to LaTeX on right click in text fields ([#191](https://github.com/JabRef/jabref/issues/191))
 - Feature: Add an option to the FileList context menu to delete an associated file from the file system
 - Feature: Field names "Doi", "Ee", and "Url" are now written as "DOI", "EE", and "URL"
 - The default language is now automatically set to the system's locale.
 - Use correct encoding names ([#155](https://github.com/JabRef/jabref/issues/155)) and replace old encoding names in bibtex files. This changes the file header.
 - No longer write JabRef version to BibTex file header.
 - No longer add blank lines inside a bibtex entry
 - Feature: When pasting a Google search URL, meta data will be automatically stripped before insertion.
 - Feature: PDF auto download from ACS, arXiv, ScienceDirect, SpringerLink, and Google Scholar
 - List of authors is now auto generated `scripts/generate-authors.sh` and inserted into L10N About.html
 - Streamline logging API: Replace usages of java.util.logging with commons.logging
 - Remove support for custom icon themes. The user has to use the default one.
 - Solved [feature request 767](https://sourceforge.net/p/jabref/feature-requests/767/): New subdatabase based on AUX file (biblatex)
 - Feature: DOItoBibTeX fetcher now also handles HTTP URLs
 - Feature: "Normalize to BibTeX name format" also removes newlines
 - Tweak of preference defaults
   - Autolink requires that the filename starts with the given BibTeX key and the default filename patterns is key followed by title
   - Default sorting changed
   - Default label pattern changed from `[auth][year]` to `[authors3][year]`
 - Feature: case changers now leave protected areas (enclosed with curly brackets) alone
 - BREAKING: The BibTeX key generator settings from previous versions are lost
 - BREAKING: LabelPatterns `[auth.etal]`, `[authEtAl]`, `[authors]`, `[authorsN]`, `[authorLast]` and more to omit spaces and commas (and work as described at http://jabref.sourceforge.net/help/LabelPatterns.php)
 - BREAKING: `[keywordN]` returns the Nth keyword (as described in the help) and not the first N keywords
 - BREAKING: If field consists of blanks only or an emtpy string, it is not written at all
 - Feature: new LabelPattern `[authFirstFull]` returning the last name of the first author and also a "van" or "von" if it exists
 - Feature: all new lines when writing an entry are obeying the globally configured new line (File -> newline separator). Affects fields: abstract and review
 - Feature: `[veryShortTitle]` and `[shortTitle]` also skip words like "in", "among", "before", ...
 - Feature: New LabelPattern `[keywordsN]`, where N is optional. Returns the first N keywords. If no N is specified ("`[keywords]`"), all keywords are returned. Spaces are removed.
 - Update supported LookAndFeels
 - Show replaced journal abbreviations on console
 - Integrated [GVK-Plugin](http://www.gbv.de/wikis/cls/Jabref-GVK-Plugin)
 - The three options to manage file references are moved to their own separated group in the Tools menu. 
 - Default preferences: Remote server (port 6050) always started on first JabRef instance. This prevents JabRef loaded twice when opening a bib file.

### Fixed
 - Fixed the bug that the file encoding was not correctly determined from the first (or second) line
 - Fixed [#325](https://github.com/JabRef/jabref/issues/325): Deactivating AutoCompletion crashes EntryEditor
 - Fixed bug when having added and then removed a personal journal list, an exception is always shown on startup
 - Fixed a bug in the IEEEXploreFetcher
 - Fixed [bug 1282](https://sourceforge.net/p/jabref/bugs/1282/) related to backslashes duplication.
 - Fixed [bug 1285](https://sourceforge.net/p/jabref/bugs/1285/): Editing position is not lost on saving
 - Fixed [bug 1297](https://sourceforge.net/p/jabref/bugs/1297/): No console message on closing
 - Fixed [#194](https://github.com/JabRef/jabref/issues/194): JabRef starts again on Win XP and Win Vista
 - Fixed: Tooltips are now shown for the #-field when the bibtex entry is incomplete.
 - Fixed [#173](https://github.com/JabRef/jabref/issues/173): Personal journal abbreviation list is not loaded twice
 - Bugfix: Preview of external journal abbreviation list now displays the correct list
 - Fixed [#223](https://github.com/JabRef/jabref/issues/223): Window is displayed in visible area even when having multiple screens
 - Localization tweaks: "can not" -> "cannot" and "file name" -> "filename"
 - Fixed: When reconfiguring the BibTeX key generator, changes are applied instantly without requiring a restart of JabRef
 - Fixed [#250](https://github.com/JabRef/jabref/issues/250): No hard line breaks after 70 chars in serialized JabRef meta data
 - Fixed [bug 1296](https://sourceforge.net/p/jabref/bugs/1296/): External links in the help open in the standard browser
 - Fixed behavior of opening files: If an existing database is opened, it is focused now instead of opening it twice.

### Removed
 - Entry type 'Other' is not selectable anymore as it is no real entry type. Will be converted to 'Misc'.
 - BREAKING: Remove plugin functionality.
 - The key bindings for searching specific databases are removed
 - Remove option to toggle native file dialog on mac by making JabRef always use native file dialogs on mac
 - Remove options to set PDF and PS directories per .bib database as the general options have also been deleted.
 - Remove option to disable renaming in FileChooser dialogs.
 - Remove option to hide the BibTeX Code tab in the entry editor.
 - Remove option to set a custom icon for the external file types. This is not possible anymore with the new icon font.
 - Remove legacy options to sync files in the "pdf" or "ps" field
 - Remove button to merge entries and keep the old ones.
 - Remove non-compact rank symbols in favor of compact rank
 - Remove Mr.DLib support as MR.DLib will be shut down in 2015
 - Remove support for key bindings per external application by allowing only the key binding "push to application" for the currently selected external application.
 - Remove "edit preamble" from toolbar
 - Remove support to the move-to-SysTray action
 - Remove incremental search
 - Remove option to disable autocompleters for search and make this always one
 - Remove option to highlight matches and make this always one when not using regex or grammar-based search
 - Remove non-working web searches: JSTOR and Sciencedirect (planned to be fixed for the next release)
 - Remove option Tools -> Open PDF or PS which is replaced by Tools -> Open File

## 2.80 - never released

Version 2.80 was intended as intermediate step to JabRef 3.0.
Since much functionality has changed during development, a release of this version was skipped.

## 2.11

The changelog of 2.11 and versions before is maintained as [text file](https://github.com/JabRef/jabref/blob/v2.11.1/CHANGELOG) in the [v2.11.1 tag](https://github.com/JabRef/jabref/tree/v2.11.1).

[Unreleased]: https://github.com/JabRef/jabref/compare/v3.6...HEAD
[3.6]: https://github.com/JabRef/jabref/compare/v3.5...v3.6
[3.5]: https://github.com/JabRef/jabref/compare/v3.4...v3.5
[3.4]: https://github.com/JabRef/jabref/compare/v3.3...v3.4
[3.3]: https://github.com/JabRef/jabref/compare/v3.2...v3.3
[3.2]: https://github.com/JabRef/jabref/compare/v3.1...v3.2
[3.1]: https://github.com/JabRef/jabref/compare/v3.0...v3.1
[3.0]: https://github.com/JabRef/jabref/compare/v2.11.1...v3.0
[dev_2.11]: https://github.com/JabRef/jabref/compare/v2.11.1...dev_2.11
[2.11.1]: https://github.com/JabRef/jabref/compare/v2.11...v2.11.1<|MERGE_RESOLUTION|>--- conflicted
+++ resolved
@@ -12,9 +12,7 @@
 ## [Unreleased]
 
 ### Changed
-<<<<<<< HEAD
 - Added fetcher for [MathSciNet](http://www.ams.org/mathscinet), [zbMATH](https://www.zbmath.org/) and [Astrophysics Data System](http://www.adsabs.harvard.edu/)
-=======
 - Implemented [#825](https://github.com/JabRef/jabref/issues/825): Search Bar across all bib files instead each having its own
 - Implemented [#573](https://github.com/JabRef/jabref/issues/573): Add key shortcut for global search (`ctrl+shift+f`, if the searchfield is empty it will be focused instead)
 - The search result Window will now show which entry belongs to which bib file
@@ -22,7 +20,6 @@
 - The search result Window won't stay on top anymore if the main Window is focused and will be present in the taskbar
 - The user can jump from the searchbar to the maintable  with `ctrl+enter`
 - Implemented [#573 (comment)](https://github.com/JabRef/jabref/issues/573#issuecomment-232284156): Added shortcut: closing the search result window with `ctrl+w`
->>>>>>> 952ca8e4
 - Added integrity check for fields with BibTeX keys, e.g., `crossref` and `related`, to check that the key exists
 - [#1496](https://github.com/JabRef/jabref/issues/1496) Keep track of which entry a downloaded file belongs to
 - Made it possible to download multiple entries in one action
