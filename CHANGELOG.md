# Changelog
All notable changes to this project will be documented in this file.
This project **does not** adhere to [Semantic Versioning](http://semver.org/).
This file tries to follow the conventions proposed by [keepachangelog.com](http://keepachangelog.com/).
Here, the categories "Changed" for added and changed functionality,
"Fixed" for fixed functionality, and
"Removed" for removed functionality are used.

We refer to [GitHub issues](https://github.com/JabRef/jabref/issues) by using `#NUM`.


## [Unreleased]

### Changed

- Added 'Filter All' and 'Filter None' buttons with corresponding functionality to Quality Check tool.
<<<<<<< HEAD
- We increased the minimum size of all TextAreas in the entry editor
=======
>>>>>>> d46fd5c8

### Fixed
 - We re-added the "Normalize to BibTeX name format" context menu item [#3136](https://github.com/JabRef/jabref/issues/3136)
 - We fixed a memory leak in the source tab of the entry editor [#3113](https://github.com/JabRef/jabref/issues/3113)
 - We fixed a [java bug](https://bugs.openjdk.java.net/browse/JDK-8185792) where linux users could not enter accented characters in the entry editor and the search bar [#3028](https://github.com/JabRef/jabref/issues/3028)  
 - We fixed a regression introduced in v4.0-beta2: A file can be dropped to the entry preview to attach it to the entry [koppor#245](https://github.com/koppor/jabref/issues/245)

### Removed



















































## [4.0-beta3] – 2017-08-16

### Changed
- We made the font size in the entry editor and group panel customizable by "Menu and label font size". [#3034](https://github.com/JabRef/jabref/issues/3034)
- If fetched article is already in database, then the entry merge dialog is shown.
- An error message is now displayed if you try to create a group containing the keyword separator or if there is already a group with the same name. [#3075](https://github.com/JabRef/jabref/issues/3075) and [#1495](https://github.com/JabRef/jabref/issues/1495)
- The FileAnnotationsTab was re-implemented in JavaFx. [#3082](https://github.com/JabRef/jabref/pull/3082)
- Integrity warnings are now directly displayed in the entry editor.
- We added the functionality to have `regex` as modifier. [#457](https://github.com/JabRef/jabref/issues/457)

### Fixed

- We fixed an issue where the fetcher for the Astrophysics Data System (ADS) added some non-bibtex data to the entry returned from the search [#3035](https://github.com/JabRef/jabref/issues/3035)
- We improved the auto completion so that minor changes are not added as suggestions. [#2998](https://github.com/JabRef/jabref/issues/2998)
- We readded the undo mechanism for changes in the entry editor [#2973](https://github.com/JabRef/jabref/issues/2973)
- We fixed an issue where assigning an entry via drag and drop to a group caused JabRef to stop/freeze completely [#3036](https://github.com/JabRef/jabref/issues/3036)
- We fixed the shortcut <kbd>Ctrl</kbd>+<kbd>F</kbd> for the search field.
- We fixed an issue where `title_case` and `capitalize` modifiers did not work with shorttitle.
- We fixed an issue where the preferences could not be imported without a restart of JabRef [#3064](https://github.com/JabRef/jabref/issues/3064)
- We fixed an issue where <kbd>DEL</kbd>, <kbd>Ctrl</kbd>+<kbd>C</kbd>, <kbd>Ctrl</kbd>+<kbd>V</kbd> and <kbd>Ctrl</kbd>+<kbd>A</kbd> in the search field triggered corresponding actions in the main table [#3067](https://github.com/JabRef/jabref/issues/3067)
- We fixed an issue where JabRef freezed when editing an assigned file in the `General`-Tab [#2930, comment](https://github.com/JabRef/jabref/issues/2930#issuecomment-311050976)
- We fixed an issue where a file could not be assigned to an existing entry via the entry context menu action `Attach file` [#3080](https://github.com/JabRef/jabref/issues/3080)
- We fixed an issue where entry editor was not focused after opening up. [#3052](https://github.com/JabRef/jabref/issues/3052)
- We fixed an issue where changes in the source tab were not stored when selecting a new entry. [#3086](https://github.com/JabRef/jabref/issues/3086)
- We fixed an issue where the other tab was not updated when fields where changed in the source tab. [#3063](https://github.com/JabRef/jabref/issues/3063)
- We fixed an issue where the source tab was not updated after fetching data by DOI. [#3103](https://github.com/JabRef/jabref/issues/3103)
- We fixed an issue where the move to group operation did not remove the entry from other groups [#3101](https://github.com/JabRef/jabref/issues/3101)
- We fixed an issue where the main table was not updated when grouping changes [#1903](https://github.com/JabRef/jabref/issues/1903)

## [4.0-beta2] – 2017-07-18

### Changed
- We moved the `adsurl` field to `url` field when fetching with the ADS fetcher.
- We continued to improve the new groups interface:
  - You can now again select multiple groups (and a few related settings were added to the preferences) [#2786](https://github.com/JabRef/jabref/issues/2786).
  - We further improved performance of group operations, especially of the new filter feature [#2852](https://github.com/JabRef/jabref/issues/2852).
  - It is now possible to resort groups using drag & drop [#2785](https://github.com/JabRef/jabref/issues/2785).
- The entry editor got a fresh coat of paint:
  - Homogenize the size of text fields.
  - The buttons were changed to icons.
  - Completely new interface to add or modify linked files.
  - Removed the hidden feature that a double click in the editor inserted the current date.
  - Complete new implementation of the the auto complete feature.
- All authors and editors are separated using semicolons when exporting to csv. [#2762](https://github.com/JabRef/jabref/issues/2762)
- Improved wording of "Show recommendations: into "Show 'Related Articles' tab" in the preferences
- We added integration of the Library of Congress catalog as a fetcher based on the [LCCN identifier](https://en.wikipedia.org/wiki/Library_of_Congress_Control_Number). [Feature request 636 in the forum](http://discourse.jabref.org/t/loc-marc-mods-connection/636)
- The integrity check for person names now also tests that the names are specified in one of the standard BibTeX formats.
- Links in the Recommended Articles tab (Mr.DLib), when clicked, are now opened in the system's default browser. [2931](https://github.com/JabRef/jabref/issues/2931)
- We improved the duplicate checker such that different editions of the same publication are not marked as duplicates. [2960](https://github.com/JabRef/jabref/issues/2960)

### Fixed
- We fixed a bug that leaves .sav file after SaveAs [#2947](https://github.com/JabRef/jabref/issues/2947)
- We fixed the function "Edit - Copy BibTeX key and link" to pass a hyperlink rather than an HTML statement.
- We fixed the adding of a new entry from DOI which led to a connection error. The DOI resolution now uses HTTPS to protect the user's privacy.[#2879](https://github.com/JabRef/jabref/issues/2897)
- We fixed the IEEE Xplore web search functionality [#2789](https://github.com/JabRef/jabref/issues/2789)
- We fixed an error in the CrossRef fetcher that occurred if one of the fetched entries had no title
- We fixed an issue that prevented new entries to be automatically assigned to the currently selected group [#2783](https://github.com/JabRef/jabref/issues/2783).
- We fixed a bug that only allowed parsing positive timezones from a FileAnnotation [#2839](https://github.com/JabRef/jabref/issues/2839)
- We fixed a bug that did not allow the correct re-export of the MS-Office XML field `msbib-accessed` with a different date format [#2859](https://github.com/JabRef/jabref/issues/2859).
- We fixed some bugs that prevented the display of FileAnnotations that were created using the Foxit Reader. [#2839, comment](https://github.com/JabRef/jabref/issues/2839#issuecomment-302058227).
- We fixed an error that prevented the FileAnnotation tab to load when the entry had no bibtexkey [#2903](https://github.com/JabRef/jabref/issues/2903).
- We fixed a bug which which could result in an exception when opening/saving files from/to a nonexistent directory [#2917](https://github.com/JabRef/jabref/issues/2917).
- We fixed a bug where recursive RegExpBased search found a file in a subdirectory multiple times and non-recursive RegExpBased search erroneously found files in subdirectories.
- We fixed a bug where new groups information was not stored on save [#2932](https://github.com/JabRef/jabref/issues/2932)
- We fixed a bug where the language files for Brazilian Portugese could not be loaded and the GUI localization remained in English [#1128](https://github.com/JabRef/jabref/issues/1182)
- We fixed a bug where the database was not marked as dirty when entries or groups were changed [#2787](https://github.com/JabRef/jabref/issues/2787)
- We fixed a bug where editors in the DocBook export were not exported [#3020](https://github.com/JabRef/jabref/issues/3020)
- We fixed a bug where the source tab was not updated when one the fields was changed [#2888](https://github.com/JabRef/jabref/issues/2888)
- We restored the original functionality that when browsing through the MainTable, the Entry Editor remembers which tab was opened before [#2896](https://github.com/JabRef/jabref/issues/2896)

## [4.0-beta] – 2017-04-17

### Changed
- JabRef has a new logo! The logo was designed by "[AikTheOne](https://99designs.de/profiles/theonestudio)" - who was the winner of a design contest at 99designs.com
- Partly switched to a new UI technology ([JavaFX]).
  - Redesigned group panel.
    - Number of matched entries is always shown.
    - The background color of the hit counter signals whether the group contains all/any of the entries selected in the main table.
    - Added a possibility to filter the groups panel [#1904](https://github.com/JabRef/jabref/issues/1904)
    - Removed edit mode.
    - Removed the following commands in the right-click menu:
      - Expand/collapse subtree
      - Move up/down/left/right
    - Remove option to "highlight overlapping groups"
    - Moved the option to "Gray out non-hits" / "Hide non-hits" to the preferences
    - Removed the following options from the group preferences:
      - Show icons (icons can now be customized)
      - Show dynamic groups in italics (dynamic groups are not treated specially now)
      - Initially show groups tree expanded (always true now)
    - Expansion status of groups are saved across sessions. [#1428](https://github.com/JabRef/jabref/issues/1428)
  - Redesigned about dialog.
  - Redesigned key bindings dialog.
  - Redesigned journal abbreviations dialog.
  - New error console.
  - All file dialogs now use the native file selector of the OS. [#1711](https://github.com/JabRef/jabref/issues/1711)
- We added a few properties to a group:
    - Icon (with customizable color) that is shown in the groups panel (implements a [feature request in the forum](http://discourse.jabref.org/t/assign-colors-to-groups/321)).
    - Description text that is shown on mouse hover (implements old feature requests [489](https://sourceforge.net/p/jabref/feature-requests/489/) and [818](https://sourceforge.net/p/jabref/feature-requests/818/))
- We introduced "automatic groups" that automatically create subgroups based on a certain criteria (e.g., a subgroup for every author or keyword) and supports hierarchies. Implements [91](https://sourceforge.net/p/jabref/feature-requests/91/), [398](https://sourceforge.net/p/jabref/feature-requests/398/), [#1173](https://github.com/JabRef/jabref/issues/1173) and [#628](https://github.com/JabRef/jabref/issues/628).
- We added a document viewer which allows you to have a glance at your PDF documents directly from within JabRef.
- Using "Look up document identifier" in the quality menu, it is possible to look up DOIs, ArXiv ids and other identifiers for multiple entries.
- Comments in PDF files can now be displayed inside JabRef in a separate tab
- We separated the `Move file` and `Rename Pdfs` logic and context menu entries in the `General`-Tab for the Field `file` to improve the semantics
- We integrated support for the [paper recommender system Mr.DLib](http://help.jabref.org/en/EntryEditor#related-articles-tab) in a new tab in the entry editor.
- We renamed "database" to "library" to have a real distinction to SQL databases ("shared database") and `bib` files ("library"). [#2095](https://github.com/JabRef/jabref/issues/2095)
- We improved the UI customization possibilities:
    - It is now possible to customize the colors and the size of the icons (implements a [feature request in the forum](http://discourse.jabref.org/t/menu-and-buttons-with-a-dark-theme/405)).
    - Resizing the menu and label sizes has been improved.
    - Font sizes can now be increased <kbd>Ctrl</kbd> + <kbd>Plus</kbd>, decreased <kbd>Ctrl</kbd> + <kbd>Minus</kbd>, and reset to default <kbd>CTRL</kbd> + <kbd>0</kbd>.
- <kbd>F4</kbd> opens selected file in current JTable context not just from selected entry inside the main table [#2355](https://github.com/JabRef/jabref/issues/2355)
- We are happy to welcome [CrossRef](https://www.crossref.org/) as a new member of our fetcher family. [#2455](https://github.com/JabRef/jabref/issues/2455)
- We added MathSciNet as a ID-based fetcher in the `BibTeX -> New entry` dialog (implements a [feature request in the forum](http://discourse.jabref.org/t/allow-to-search-by-mr-number-mathscinet))
- Add tab which shows the MathSciNet review website if the `MRNumber` field is present.
- A scrollbar was added to the cleanup panel, as a result of issue [#2501](https://github.com/JabRef/jabref/issues/2501)
- Several scrollbars were added to the preference dialog which show up when content is too large [#2559](https://github.com/JabRef/jabref/issues/2559)
- We fixed and improved the auto detection of the [OpenOffice and LibreOffice connection](http://help.jabref.org/en/OpenOfficeIntegration)
- We added an option to copy the title of BibTeX entries to the clipboard through `Edit -> Copy title` (implements [#210](https://github.com/koppor/jabref/issues/210))
- The `Move linked files to default file directory`-Cleanup operation respects the `File directory pattern` setting
- We removed the ordinals-to-superscript formatter from the recommendations for biblatex save actions [#2596](https://github.com/JabRef/jabref/issues/2596)
- Improved MS-Office Import/Export
  - Improved author handling
  - The `day` part of the biblatex `date` field is now exported to the corresponding `day` field. [#2691](https://github.com/JabRef/jabref/issues/2691)
  - Entries with a single corporate author are now correctly exported to the corresponding `corporate` author field. [#1497](https://github.com/JabRef/jabref/issues/1497)
  - Now exports the field `volumes` and `pubstate`.
- The integrity checker reports now if a journal is not found in the abbreviation list
- JabRef will now no longer delete meta data it does not know, but keeps such entries and tries to keep their formatting as far as possible.
- Switch to the [latex2unicode library](https://github.com/tomtung/latex2unicode) for converting LaTeX to unicode
- Single underscores are not converted during the LaTeX to unicode conversion, which does not follow the rules of LaTeX, but is what users require. [#2664](https://github.com/JabRef/jabref/issues/2664)
- The bibtexkey field is not converted to unicode

### Fixed
 - ArXiV fetcher now checks similarity of entry when using DOI retrieval to avoid false positives [#2575](https://github.com/JabRef/jabref/issues/2575)
 - We fixed an issue of duplicate keys after using a fetcher, e.g., DOI or ISBN [#2867](https://github.com/JabRef/jabref/issues/2687)
 - We fixed an issue that prevented multiple parallel JabRef instances from terminating gracefully. [#2698](https://github.com/JabRef/jabref/issues/2698)
 - We fixed an issue where authors with multiple surnames were not presented correctly in the main table. [#2534](https://github.com/JabRef/jabref/issues/2534)
 - Repairs the handling of apostrophes in the LaTeX to unicode conversion. [#2500](https://github.com/JabRef/jabref/issues/2500)
 - Fix import of journal title in RIS format. [#2506](https://github.com/JabRef/jabref/issues/2506)
 - We fixed the export of the `number` field in MS-Office XML export. [#2509](https://github.com/JabRef/jabref/issues/2509)
 - The field `issue` is now always exported to the corresponding `issue` field in MS-Office XML.
 - We fixed the import of MS-Office XML files, when the `month` field contained an invalid value.
 - We fixed an issue with repeated escaping of the %-sign when running the LaTeXCleanup more than once. [#2451](https://github.com/JabRef/jabref/issues/2451)
 - Sciencedirect/Elsevier fetcher is now able to scrape new HTML structure [#2576](https://github.com/JabRef/jabref/issues/2576)
 - Fixed the synchronization logic of keywords and special fields and vice versa [#2580](https://github.com/JabRef/jabref/issues/2580)
 - We fixed an exception that prevented JabRef from starting in rare cases [bug report in the forum](http://discourse.jabref.org/t/jabref-not-opening/476).
 - We fixed an unhandled exception when saving an entry containing unbalanced braces [#2571](https://github.com/JabRef/jabref/issues/2571)
 - Fixed a display issue when removing a group with a long name [#1407](https://github.com/JabRef/jabref/issues/1407)
 - We fixed an issue where the "find unlinked files" functionality threw an error when only one PDF was imported but not assigned to an entry [#2577](https://github.com/JabRef/jabref/issues/2577)
 - We fixed issue where escaped braces were incorrectly counted when calculating brace balance in a field [#2561](https://github.com/JabRef/jabref/issues/2561)
 - We fixed an issue introduced with Version 3.8.2 where executing the `Rename PDFs`-cleanup operation moved the files to the file directory. [#2526](https://github.com/JabRef/jabref/issues/2526)
 - We improved the performance when opening a big library that still used the old groups format. Fixes an [issue raised in the forum](http://discourse.jabref.org/t/v3-8-2-x64-windows-problem-saving-large-bib-libraries/456).
 - We fixed an issue where the `Move linked files to default file directory`- cleanup operation did not move the files to the location of the bib-file. [#2454](https://github.com/JabRef/jabref/issues/2454)
 - We fixed an issue where executing `Move file` on a selected file in the `general`-tab could overwrite an existing file. [#2385](https://github.com/JabRef/jabref/issues/2358)
 - We fixed an issue with importing groups and subgroups [#2600](https://github.com/JabRef/jabref/issues/2600)
 - Fixed an issue where title-related key patterns did not correspond to the documentation. [#2604](https://github.com/JabRef/jabref/issues/2604) [#2589](https://github.com/JabRef/jabref/issues/2589)
 - We fixed an issue which prohibited the citation export to external programs on MacOS. [#2613](https://github.com/JabRef/jabref/issues/2613)
 - We fixed an issue where the file folder could not be changed when running `Get fulltext` in the `general`-tab. [#2572](https://github.com/JabRef/jabref/issues/2572)
 - Newly created libraries no longer have the executable bit set under POSIX/Linux systems. The file permissions are now set to `664 (-rw-rw-r--)`. [#2635](https://github.com/JabRef/jabref/issues/#2635)
 - Fixed an issue where names were split inconsistently with the BibTeX conventions [#2652](https://github.com/JabRef/jabref/issues/2652)
 - <kbd>Ctrl</kbd> + <kbd>A</kbd> now correctly selects all entries again. [#2615](https://github.com/JabRef/jabref/issues/#2615)
 - We fixed an issue where the dialog for selecting the main file directory in the preferences opened the wrong folder
 - OpenOffice text formatting now handles nested tags properly [#2483](https://github.com/JabRef/jabref/issues/#2483)
 - The group selection is no longer lost when switching tabs [#1104](https://github.com/JabRef/jabref/issues/1104)


## [3.8.2] – 2017-01-29

### Changed
- Added the option to update bibliographic information from DOI to the sidebar of the entryeditor. Implements [#2432](https://github.com/JabRef/jabref/issues/2432).
- The default shortcut for "Cleanup entries" is now <kbd>Alt</kbd> + <kbd>F8</kbd> since <kbd>F8</kbd> alone did not work.
  Please [reset your key bindings](http://help.jabref.org/en/CustomKeyBindings) to get <kbd>Alt</kbd> + <kbd>F8</kbd> as default.
  Fixes [#2251](https://github.com/JabRef/jabref/issues/2251).

### Fixed
- The formatter for normalizing pages now also can treat ACM pages such as `2:1--2:33`.
- Backslashes in content selectors are now correctly escaped. Fixes [#2426](https://github.com/JabRef/jabref/issues/2426).
- Non-ISO timestamp settings prevented the opening of the entry editor. Fixes [#2447](https://github.com/JabRef/jabref/issues/2447).
- When pressing <kbd>Ctrl</kbd> + <kbd>F</kbd> and the searchbar is already focused, the text will be selected.
- LaTeX symbols are now displayed as Unicode for the author column in the main table. `'n` and `\'{n}` are parsed correctly. Fixes [#2458](https://github.com/JabRef/jabref/issues/2458).
- If one deleted the current query it was not saved (every basepanel can have its own query). Fixes [#2468](https://github.com/JabRef/jabref/issues/2468).
- The [ACM fetcher](https://help.jabref.org/en/ACMPortal) does no longer add HTML code to the bib-file. Fixes [#2472](https://github.com/JabRef/jabref/issues/2472).
- When [finding unlinked files](https://help.jabref.org/en/FindUnlinkedFiles), JabRef does not freeze any more. Fixes [#2309]()https://github.com/JabRef/jabref/issues/2309).
- Collapse and expand all buttons in the group assignment dialog no longer lead to a crash of JabRef.
- The aux export command line function does no longer add duplicates of references that were resolved via `crossref`. Fixes [#2475](https://github.com/JabRef/jabref/issues/2475).
- When the database is changed externally, JabRef is no longer prevented from an orderly shutdown. Fixes [#2486](https://github.com/JabRef/jabref/issues/2486).
- Parsing of damaged metadata is now more robust and reports a more detailed error message. Fixes [#2477](https://github.com/JabRef/jabref/issues/2477).
- Dynamic groups with regular expression can be edited again. Fixes [#2481](https://github.com/JabRef/jabref/issues/2481).


## [3.8.1] – 2016-12-24

### Changed
- When [adding a new entry](https://help.jabref.org/en/BaseFrame#adding-a-new-entry), one can select "title" to create a full BibTeX entry based on a title.
- When [editing](https://help.jabref.org/en/EntryEditor) an article, the tab "Optional fields" now shows "ISSN".
- When editing a book, the tab "Optional fields" now shows "ISBN".
- When using "Copy citation (HTML)" and pasting into a text editor, plain text is always pasted.
- When using the "Download from URL" functionality, one is not limited to http(s) URLs, but can, for instance, enter ftp URLs.
- When using the "Look up full text documents" functionality, JabRef warns more explicitly about multiple requests.
- The entry received from DOI does no longer contain the DOI as URL. Implements [#2417](https://github.com/JabRef/jabref/issues/2417).
- We use following parameters for the JVM on Windows and OSX: `-XX:+UseG1GC -XX:+UseStringDeduplication -XX:StringTableSize=1000003`.

### Fixed
- Clicking on "Get Fulltext" button sets links correctly for the entry being edited. Fixes [#2391](https://github.com/JabRef/jabref/issues/2391).
- The [integrity check](https://help.jabref.org/en/CheckIntegrity) now determines the set of biblatex-only fields differently. Fixes [#2390](https://github.com/JabRef/jabref/issues/2390).
- The integrity check filter works again. Fixes [#2406](https://github.com/JabRef/jabref/issues/2406).
- The [ArXiv fetcher](http://help.jabref.org/en/arXiv) also accepts identifiers that include the "arXiv:" prefix. Fixes [#2427](https://github.com/JabRef/jabref/issues/2427).
- We fixed an issue where groups containing brackets were not working properly. Fixes [#2394](https://github.com/JabRef/jabref/issues/2394).
- Closing of subtrees in the groups panel using "close subtree" is working again. Fixes [#2319](https://github.com/JabRef/jabref/issues/2319).
- We fixed issues with the [timestamp](http://help.jabref.org/en/TimeStamp) field. However, clearing with the clear button is not possible if timestamp format does not match the current settings. Fixes [#2403](https://github.com/JabRef/jabref/issues/2403).
- The proxy settings are now also applied to HTTPS connections. Fixes [#2249](https://github.com/JabRef/jabref/issues/2249).


## [3.8] – 2016-12-16

### Changed
- Bibliographic information from web resources can now be used to complete existing entries.
  This functionality can be accessed via a new button in the entry editor.
- URLs can now be passed as arguments to the `-import` and `-importToOpen` command line options.
  The referenced file is downloaded and then imported as usual.
- We added integrity check to detect all bibtex keys which deviate from their generation pattern [#2206](https://github.com/JabRef/jabref/issues/2206)
- We added an integrity check that detects invalid DOIs [#1445](https://github.com/JabRef/jabref/issues/1445)
- We enhanced the integrity checks testing for biblatex-only fields to be aware of more fields (e.g., `location`).
- ISBNs not available at [ebook.de](https://www.ebook.de) are now resolved using <https://bibtex.chimbori.com/>. [#684](https://github.com/JabRef/jabref/issues/684)
- When using the ISBN fetcher, the names are now correctly rendered in BibTeX. [#2343](https://github.com/JabRef/jabref/issues/2343)
- We display both the field name `journaltitle` and `journal` in biblatex mode as `journaltitle` only was causing headaches. [#2209](https://github.com/JabRef/jabref/issues/2209)
- We changed the order of the cleanup operations so that the generated file name corresponds to the cleaned-up fields. [#1441](https://github.com/JabRef/jabref/issues/1441)
- Files can now be moved to subfolders named by a custom format pattern, e.g., based on `entrytype`.
  The pattern can be specified in the settings like the filename pattern. [#1092](https://github.com/JabRef/jabref/issues/1092)
- [#2375](https://github.com/JabRef/jabref/issues/2375) 'LaTeXCleanup' action does now escape % signs inside BibTeX fields
- Add the possibility to copy citations of multiple entries to the clipboard
- Custom EntryTypes are now stored independently for BibTeX and biblatex mode.
  - Upon the first start of JabRef 3.8 old entry type customizations will be converted to custom types for the set default database mode (BibTeX if not changed to biblatex)
- Upon opening a file with customized entry types it is now possible to choose which customizations should be stored in local preferences.
- The default emacs executable name on linux changed from `gnuclient` to `emacsclient`.
  [feature-request 433](https://sourceforge.net/p/jabref/feature-requests/433/)
- Replaces manual thread management with cached thread pool
- Windows and OSX binaries are now signed with a certificate.

### Fixed
- We fixed various problems with customized entry types:
  - Resetting the preferences now also resets custom entry types. [#2261](https://github.com/JabRef/jabref/issues/2261)
  - Importing preferences does no longer duplicate custom entry types. [#772](https://github.com/JabRef/jabref/issues/772)
  - Potenial problems upon resetting to defaults should be fixed. [#772](https://github.com/JabRef/jabref/issues/772)
  - Customized standard types (such as `@article`) are no longer listed as "custom" type in "New Entry" dialog.
  - Applying changes in the "Custom Entry Types" dialog is now faster. [#2318](https://github.com/JabRef/jabref/issues/2318)
- We fixed a few groups related issues:
  - "Remove entries from group" no longer removes entries from groups with similar names. [#2334](https://github.com/JabRef/jabref/issues/2334)
  - If an entry's group field contains 'a b' it is no longer considered a member the groups 'a', 'b', and 'a b'. [1873](https://github.com/JabRef/jabref/issues/1873)
  - Reading and writing now works for groups that contain special escaped characters in their names. [1681](https://github.com/JabRef/jabref/issues/1681)
- Fixed [#2221](https://github.com/JabRef/jabref/issues/2221): Customizable field content selectors due to popular demand. Content selectors now avoid duplicate words.
- We fixed an issue which prevented JabRef from closing using the "Quit" menu command. [#2336](https://github.com/JabRef/jabref/issues/2336)
- We fixed an issue where the file permissions of the .bib-file were changed upon saving [#2279](https://github.com/JabRef/jabref/issues/2279).
- We fixed an issue which prevented that a database was saved successfully if JabRef failed to generate new BibTeX-keys [#2285](https://github.com/JabRef/jabref/issues/2285).
- Update check now correctly notifies about new release if development version is used. [#2298](https://github.com/JabRef/jabref/issues/2298)
- Fixed [#2311](https://github.com/JabRef/jabref/issues/2311): The DBLP fetcher has been rewritten and is working again.
- Fixed [#2273](https://github.com/JabRef/jabref/issues/2273): Export via commandline in no-gui mode is now working again.
- We fixed an issue when JabRef restores its session and a shared database was used: The error message "No suitable driver found" will not appear.
- We fixed an issue which caused a metadata loss on reconnection to shared database. [#2219](https://github.com/JabRef/jabref/issues/2219)
- We fixed an issue which caused an internal error when leaving the file path field empty and connecting to a shared database.
- We fixed an issue where the biblatex Cleanup did not move the contents of the fields `year` and `month` to the field `date`. [#2335](https://github.com/JabRef/jabref/issues/2335)
- Fixed [#2378](https://github.com/JabRef/jabref/issues/2378): Saving of the Backup-Option in the Preferences does now work.
- We fixed an issue which prevented the preference dialog to open on systems with Java 9.


## [3.7] – 2016-11-14

### Changed
- Implementation of eventbased autosave and backup functionality and file synchronization for shared DBs. Related to [#344](https://github.com/JabRef/jabref/issues/344)
- Source tab in the entry editor displays "biblatex Source" when using biblatex mode
- [koppor#171](https://github.com/koppor/jabref/issues/171): Add Shortcuts to context menu
- Add session restoring functionality for shared database. Related to [#1703](https://github.com/JabRef/jabref/issues/1703)
- Implementation of LiveUpdate for PostgreSQL & Oracle systems. Related to [#970](https://github.com/JabRef/jabref/issues/970).
- [koppor#31](https://github.com/koppor/jabref/issues/31): Number column in the main table is always Left aligned
- Added support for [1.0.1 CitationStyles](http://citationstyles.org/)
- You can set and cycle between different preview styles (including CitationStyles)
- Added fetcher for [MathSciNet](http://www.ams.org/mathscinet), [zbMATH](https://www.zbmath.org/) and [Astrophysics Data System](http://www.adsabs.harvard.edu/)
- Improved search:
  - Search queries consisting of a normal query and a field-based query are now supported (for example, `JabRef AND author == you`)
  - Implemented [#825](https://github.com/JabRef/jabref/issues/825): Search Bar across all bib files instead each having its own
  - Implemented [#573](https://github.com/JabRef/jabref/issues/573): Add key shortcut for global search (<kbd>Ctrl</kbd> + <kbd>Shift</kbd> + <kbd>F</kbd>, if the searchfield is empty it will be focused instead)
  - The search result Window will now show which entry belongs to which bib file
  - The search result Window will now remember its location
  - The search result Window won't stay on top anymore if the main Window is focused and will be present in the taskbar
  - The user can jump from the searchbar to the maintable  with <kbd>Ctrl</kbd> + <kbd>Enter</kbd>
  - Implemented [#573 (comment)](https://github.com/JabRef/jabref/issues/573#issuecomment-232284156): Added shortcut: closing the search result window with <kbd>Ctrl</kbd> + <kbd>W</kbd>
- Added integrity check for fields with BibTeX keys, e.g., `crossref` and `related`, to check that the key exists
- Fields linking to other entries (e.g., `crossref` and `related`) have now specialized editors in the entry editor. Check the tabs "Other fields" and "General".
- [#1496](https://github.com/JabRef/jabref/issues/1496) Keep track of which entry a downloaded file belongs to
- Made it possible to download multiple entries in one action
- [#1506](https://github.com/JabRef/jabref/issues/1506) It is possible to apply two new key modifier `title_case` for Title Case, `capitalize` for Capitalized first character of each word (difference is that title case will leave prepositions etc in lower case), and `sentence_case` for normal sentence case (first word capitalized). In addition `lower_case` and `upper_case` can be used instead of `lower` and `upper`.
- Added two new pseudo-fields for search: `anykeyword` to search for a specific keyword and `anyfield` to search in all fields (useful in combination with search in specific fields)
- [#1813](https://github.com/JabRef/jabref/issues/1813) Import/Export preferences dialog default directory set to working directory
- [#1897](https://github.com/JabRef/jabref/issues/1897) Implemented integrity check for `year` field: Last four nonpunctuation characters should be numerals
- Address in MS-Office 2007 xml format is now imported as `location`
- [#1912](https://github.com/JabRef/jabref/issues/1912) Implemented integrity check for `edition` field: Should have the first letter capitalized (BibTeX), Should contain an integer or a literal (biblatex)
- The dialog for choosing new entries additionally supports ID-based entry generation. For instance, when searching for a DOI or ISBN, you have to press <kbd>Ctrl</kbd> + <kbd>N</kbd> instead of using the web search (<kbd>Alt</kbd> + <kbd>4</kbd>).
- `number` field is now exported as `number` field in MS-Office 2007 xml format, if no `issue` field is present and the entry type is not `patent`
- `note` field is now exported as `comments` field in MS-Office 2007 xml format
- `comments` field in MS-Office 2007 xml format is now imported as `note` field
- [#463](https://github.com/JabRef/jabref/issues/463): Disable menu-item and toolbar-buttons while no database is open
- Implemented integrity check for `note` and `howpublished` field: Should have the first letter capitalized (BibTeX)
- <kbd>Pos1</kbd> / <kbd>Home</kbd> now select the first/last entry in the main table and the search result frame.
- <kbd>Up</kbd> / <kbd>Down</kbd> / <kbd>Tab</kbd> / <kbd>Shift</kbd> + <kbd>Tab</kbd> in the search result frame have now the same functionality as in the main  table.
- Importer for MODS format added
- [#2012](https://github.com/JabRef/jabref/issues/2012) Implemented integrity check for `month` field: Should be an integer or normalized (biblatex), Should be normalized (BibTeX)
- [#1779](https://github.com/JabRef/jabref/issues/1779) Implemented integrity check for `bibtexkey` field: Empty BibTeX key
- Prohibit more than one connections to the same shared database.
- Implemented integrity check for `journaltitle` field: biblatex field only (BibTeX)
- [#463](https://github.com/JabRef/jabref/issues/463): Disable certain menu items, toolbar buttons and context menu items while multiple entries are selected
- [#490](https://github.com/JabRef/jabref/issues/490) Added right click menu to main table and entry editor to allow copying doi url
- [#549](https://github.com/JabRef/jabref/issues/549) Added new shortcut to copy the BibTeX key as a hyperlink to its url to the clipboard
- Complete vietnam language translation in menu
- Generalize German translation of database into "Datenbank"
- Improve language quality of the German translation of shared database
- Change "Recent files" to "Recent databases" to keep the file menu consistent
- Customized importer files need to be slightly changed since the class `ImportFormat` was renamed to `Importer`
- [koppor/#97] (https://github.com/koppor/jabref/issues/97): When importing preferences, the explorer will start where the preferences are last exported
- [koppor#5](https://github.com/koppor/jabref/issues/5) When entries are found while dropping a pdf with xmp meta data the found entries will be displayed in the import dialog
- [koppor#61](https://github.com/koppor/jabref/issues/61) Display gray background text in "Author" and "Editor" field to assist newcomers
- Updated Vietnamese translation
- Added greyed-out suggestion for `year`/`date`/`url` fields
- [#1908](https://github.com/JabRef/jabref/issues/1908) Add a shortcut for check integrity <kbd>Ctrl</kbd> + <kbd>F8</kbd>
- When creatig an entry based on an ISBN, but the ISBN is not available on ebook.de, the error message is now more clear.

### Fixed
- Fixed problem where closing brackets could not be used as texts in layout arguments
- Fixed NullPointerException when opening search result window for an untitled database
- Fixed selecting an entry out of multiple duplicates
- Entries in the SearchResultPanel will be shown correctly (Latex to Unicode)
- Suggestions in the autocomplete will be shown correctly (Latex to Unicode)
- Selecting an entry in the search result Window will now select the correct entry in the bib file
- Suggestions in the autocomplete (search) are now in Unicode
- Entries in the SearchResultDialog are now converted to Unicode
- Fixed NullPointerException when opening search result window for an untitled database
- Fixed entry table traversal with Tab (no column traversal thus no double jump)
- Fixed: When searching the first match will be selected if the current selection is no match
- Fixed [koppor#160](https://github.com/koppor/jabref/issues/160): Tooltips now working in the main table
- Fixed [koppor/#128](https://github.com/koppor/jabref/issues/128): Sensible default settings for "Enable save actions" and "Cleanup"
- Fixed loop when pulling changes (shared database) when current selected field has changed
- Fixed field `key` field is not exported to MS-Office 2008 xml format
- Fixed field `location` containing only city is not exported correctly to MS-Office 2007 xml format
- Fixed close action of entry editor not working after parsing error corrected
- Fixed RTFChars would only use "?" for characters with unicode over the value of 127, now it uses the base character (é -> e instead of ?)
- Fixed download files failed silently when an invalid directory is selected
- Fixed InvalidBackgroundColor flickering with <kbd>Ctrl</kbd> + <kbd>S</kbd> and File > Save database
- Fixed file menu displays wrong hotkey in the German translation
- Fixed [#617](https://github.com/JabRef/jabref/issues/617): `Enter` in global search opens the selected entry & `Enter` in search dialog window opens the selected entry
- Fixed [#1181](https://github.com/JabRef/jabref/issues/1181) and [#1504](https://github.com/JabRef/jabref/issues/1504): Improved "Normalize to BibTeX name format": Support separated names with commas and colons. Considered name affixes such as "Jr".
- Fixed [#1235](https://github.com/JabRef/jabref/issues/1235): Modified Key bindings do not work correctly
- Fixed [#1542](https://github.com/JabRef/jabref/issues/1542): Improved error messages when using fetcher
- Fixed [#1663](https://github.com/JabRef/jabref/issues/1663): Better multi-monitor support
- Fixed [#1757](https://github.com/JabRef/jabref/issues/1757): Crash after saving illegal argument in entry editor
- Fixed [#1808](https://github.com/JabRef/jabref/issues/1808): Font preference dialog now keeps changes
- Fixed [#1882](https://github.com/JabRef/jabref/issues/1882): Crash after saving illegal bibtexkey in entry editor
- Fixed [#1937](https://github.com/JabRef/jabref/issues/1937): If no help page for the current chosen language exists, the english help page will be shown
- Fixed [#1949](https://github.com/JabRef/jabref/issues/1949): Error message directs to the wrong preference tab
- Fixed [#1958](https://github.com/JabRef/jabref/issues/1958): Verbatim fields are no longer checked for HTML encoded characters by integrity checks
- Fixed [#1993](https://github.com/JabRef/jabref/issues/1993): Various optimizations regarding search performance
- Fixed [#2021](https://github.com/JabRef/jabref/issues/2021): All filetypes can be selected on MacOS again
- Fixed [#2054](https://github.com/JabRef/jabref/issues/2054): Ignoring a new version now works as expected
- Fixed [#2060](https://github.com/JabRef/jabref/issues/2060): Medline fetcher now imports data in UTF-8 encoding
- Fixed [#2064](https://github.com/JabRef/jabref/issues/2064): Not all `other fields` are shown on entry change of same type
- Fixed [#2089](https://github.com/JabRef/jabref/issues/2089): Fixed faulty cite key generation
- Fixed [#2090](https://github.com/JabRef/jabref/issues/#2090): If special fields were not selected, two menu item separator were shown
- Fixed [#2092](https://github.com/JabRef/jabref/issues/2092): "None"-button in date picker clears the date field
- Fixed [#2104](https://github.com/JabRef/jabref/issues/#2104): Crash after saving BibTeX source with parsing error
- Fixed [#2109](https://github.com/JabRef/jabref/issues/#2109): <kbd>Ctrl</kbd> + <kbd>S</kbd> doesn't trigger parsing error message
- Fixed [#2200](https://github.com/JabRef/jabref/issues/#2200): Sorting now uses the same unicode representation that is also used for showing the content in the maintable
- Fixed [#2201](https://github.com/JabRef/jabref/issues/#2201) and [#1825](https://github.com/JabRef/jabref/issues/#1825): Status of the Group panel is saved and reused for next startup of JabRef
- Fixed [#2228](https://github.com/JabRef/jabref/issues/2228): Fixed Medline fetcher no longer working. The fetcher now uses `https` for fetching

### Removed
- Removed 2nd preview style
- The non-supported feature of being able to define file directories for any extension is removed. Still, it should work for older databases using the legacy `ps` and `pdf` fields, although we strongly encourage using the `file` field.
- Automatic migration for the `evastar_pdf` field is removed.
- We removed the customizable "content selectors" since they are replaced by the auto-completion feature
- Removed optional fields from `other fields` (BibTeX), Removed deprecated fields from `other fields` (biblatex)


## [3.6] – 2016-08-26

### Changed
- [#462](https://github.com/JabRef/jabref/issues/462) Extend the OpenConsoleFeature by offering a selection between default terminal emulator and configurable command execution.
- [#970](https://github.com/JabRef/jabref/issues/970): Implementation of shared database support (full system) with event based synchronization for MySQL, PostgreSQL and Oracle database systems.
- [#1026](https://github.com/JabRef/jabref/issues/1026) JabRef does no longer delete user comments outside of BibTeX entries and strings
- [#1225](https://github.com/JabRef/jabref/issues/1225): Hotkeys are now consistent
- [#1249](https://github.com/JabRef/jabref/issues/1249) Date layout formatter added
- [#1345](https://github.com/JabRef/jabref/issues/1345) Cleanup ISSN
- [#1516](https://github.com/JabRef/jabref/issues/1516) Selected field names are written in uppercase in the entry editor
- [#1751](https://github.com/JabRef/jabref/issues/1751) Added tooltip to web search button
- [#1758](https://github.com/JabRef/jabref/issues/1758) Added a button to open Database Properties dialog help
- [#1841](https://github.com/JabRef/jabref/issues/1841) The "etal"-string in the Authors layout formatter can now be empty
- Added EntryTypeFormatter to add camel casing to entry type in layouts, e.g., InProceedings
- Added print entry preview to the right click menu
- Added links to JabRef internet resources
- Added integrity check to avoid non-ASCII characters in BibTeX files
- Added ISBN integrity checker
- Added filter to not show selected integrity checks
- Automatically generated group names are now converted from LaTeX to Unicode
- Enhance the entry customization dialog to give better visual feedback
- Externally fetched information can be merged for entries with an ISBN
- Externally fetched information can be merged for entries with an ArXiv eprint
- File open dialogs now use default extensions as primary file filter
- For developers: Moved the bst package into logic. This requires the regeneration of antlr sources, execute: `gradlew generateSource`
- It is now possible to generate a new BIB database from the citations in an OpenOffice/LibreOffice document
- It is now possible to add your own lists of protected terms, see Options -> Manage protected terms
- Improve focus of the maintable after a sidepane gets closed (Before it would focus the toolbar or it would focus the wrong entry)
- Table row height is adjusted on Windows which is useful for high resolution displays
- The field name in the layout files for entry type is changed from `bibtextype` to `entrytype`. Please update your existing files as support for `bibtextype` will be removed eventually.
- The contents of `crossref` and `related` will be automatically updated if a linked entry changes key
- The information shown in the main table now resolves crossrefs and strings and it can be shown which fields are resolved in this way (Preferences -> Appearance -> Color codes for resolved fields)
- The formatting of the main table is based on the actual field shown when using e.g. `title/author`
- The arXiv fetcher now also supports free-text search queries
- Undo/redo are enabled/disabled and show the action in the tool tip
- Unified dialogs for opening/saving files

### Fixed
- Fixed [#636](https://github.com/JabRef/jabref/issues/636): DOI in export filters
- Fixed [#1257](https://github.com/JabRef/jabref/issues/1324): Preferences for the BibTeX key generator set in a version prior to 3.2 are now migrated automatically to the new version
- Fixed [#1264](https://github.com/JabRef/jabref/issues/1264): S with caron does not render correctly
- Fixed [#1288](https://github.com/JabRef/jabref/issues/1288): Newly opened bib-file is not focused
- Fixed [#1321](https://github.com/JabRef/jabref/issues/1321): LaTeX commands in fields not displayed in the list of references
- Fixed [#1324](https://github.com/JabRef/jabref/issues/1324): Save-Dialog for Lookup fulltext document now opens in the specified working directory
- Fixed [#1499](https://github.com/JabRef/jabref/issues/1499): {} braces are now treated correctly in in author/editor
- Fixed [#1527](https://github.com/JabRef/jabref/issues/1527): 'Get BibTeX data from DOI' Removes Marking
- Fixed [#1519](https://github.com/JabRef/jabref/issues/1519): The word "Seiten" is automatically removed when fetching info from ISBN
- Fixed [#1531](https://github.com/JabRef/jabref/issues/1531): `\relax` can be used for abbreviation of author names
- Fixed [#1554](https://github.com/JabRef/jabref/issues/1554): Import dialog is no longer hidden behind main window
- Fixed [#1592](https://github.com/JabRef/jabref/issues/1592): LibreOffice: wrong numbers in citation labels
- Fixed [#1609](https://github.com/JabRef/jabref/issues/1324): Adding a file to an entry opened dialog in the parent folder of the working directory
- Fixed [#1632](https://github.com/JabRef/jabref/issues/1632): User comments (`@Comment`) with or without brackets are now kept
- Fixed [#1639](https://github.com/JabRef/jabref/issues/1639): Google Scholar fetching works again.
- Fixed [#1643](https://github.com/JabRef/jabref/issues/1643): Searching with double quotes in a specific field ignores the last character
- Fixed [#1669](https://github.com/JabRef/jabref/issues/1669): Dialog for manual connection to OpenOffice/LibreOffice works again on Linux
- Fixed [#1682](https://github.com/JabRef/jabref/issues/1682): An entry now must have a BibTeX key to be cited in OpenOffice/LibreOffice
- Fixed [#1687](https://github.com/JabRef/jabref/issues/1687): "month" field ascending/descending sorting swapped
- Fixed [#1716](https://github.com/JabRef/jabref/issues/1716): `@`-Symbols stored in BibTeX fields no longer break the database
- Fixed [#1750](https://github.com/JabRef/jabref/issues/1750): biblatex `date` field is now correctly exported as `year` in MS-Office 2007 xml format
- Fixed [#1760](https://github.com/JabRef/jabref/issues/1760): Preview updated correctly when selecting a single entry after selecting multiple entries
- Fixed [#1771](https://github.com/JabRef/jabref/issues/1771): Show all supported import types as default
- Fixed [#1804](https://github.com/JabRef/jabref/issues/1804): Integrity check no longer removes URL field by mistake
- Fixed: LaTeX characters in author names are now converted to Unicode before export in MS-Office 2007 xml format
- Fixed: `volume`, `journaltitle`, `issue` and `number`(for patents) fields are now exported correctly in MS-Office 2007 xml format
- Fixed NullPointerException when clicking OK without specifying a field name in set/clear/rename fields
- Fixed IndexOutOfBoundsException when trying to download a full text document without selecting an entry
- Fixed NullPointerException when trying to set a special field or mark an entry through the menu without having an open database
- Fixed NullPointerException when trying to synchronize file field with an entry without BibTeX key
- Fixed NullPointerException when importing PDFs and pressing cancel when selecting entry type
- Fixed a number of issues related to accessing the GUI from outside the EDT
- Fixed NullPointerException when using BibTeX key pattern `authFirstFull` and the author does not have a "von"-part
- Fixed NullPointerException when opening Customize entry type dialog without an open database
- LaTeX to Unicode converter now handles combining accents
- Fixed NullPointerException when clicking Browse in Journal abbreviations with empty text field
- Fixed NullPointerException when opening file in Plain text import
- Fixed NullPointerException when appending database
- Fixed NullPointerException when loading a style file that has not got a default style
- Date fields in the biblatex standard are now always formatted in the correct way, independent of the preferences
- The merge entry dialog showed wrong heading after merging from DOI
- Manage content selectors now saves edited existing lists again and only marks database as changed when the content selectors are changed
- When inserting a duplicate the right entry will be selected
- Preview panel height is now saved immediately, thus is shown correctly if the panel height is changed, closed and opened again

### Removed
- [#1610](https://github.com/JabRef/jabref/issues/1610) Removed the possibility to auto show or hide the groups interface
- It is not longer possible to choose to convert HTML sub- and superscripts to equations
- Removed option to open right-click menu with ctrl + left-click as it was not working
- Removed option to disable entry editor when multiple entries are selected as it was not working
- Removed option to show warning for empty key as it was not working
- Removed option to show warning for duplicate key as it was not working
- Removed preview toolbar (since long disabled)


## [3.5] – 2016-07-13

### Changed
- Implemented [#1356](https://github.com/JabRef/jabref/issues/1356): Added a formatter for converting HTML to Unicode
- Implemented [#661](https://github.com/JabRef/jabref/issues/661): Introducing a "check for updates" mechnism (manually/automatic at startup)
- Implemented [#1338](https://github.com/JabRef/jabref/issues/1338): clicking on a crossref in the main table selects the parent entry and added a button in the entry editor to select the parent entry.
- Implemented [#1485](https://github.com/JabRef/jabref/issues/1485): Biblatex field shorttitle is now exported/imported as standard field ShortTitle to Word bibliography
- Implemented [#1431](https://github.com/JabRef/jabref/issues/1431): Import dialog shows file extensions and filters the view
- When resolving duplicate BibTeX-keys there is now an "Ignore" button. "Cancel" and close key now quits the resolving.
- The [online forum](http://discourse.jabref.org/) is now directly accessible via the "Help" menu
- Updated German translation

### Fixed
- Fixed [#1530](https://github.com/JabRef/jabref/issues/1530): Unescaped hashes in the url field are ignored by the integrity checker
- Fixed [#405](https://github.com/JabRef/jabref/issues/405): Added more {} around capital letters in Unicode/HTML to LaTeX conversion to preserve them
- Fixed [#1476](https://github.com/JabRef/jabref/issues/1476): NPE when importing from SQL DB because of missing DatabaseMode
- Fixed [#1481](https://github.com/JabRef/jabref/issues/1481): Mac OS X binary seems broken for JabRef 3.4 release
- Fixed [#1430](https://github.com/JabRef/jabref/issues/1430): "review changes" did misinterpret changes
- Fixed [#1434](https://github.com/JabRef/jabref/issues/1434): Static groups are now longer displayed as dynamic ones
- Fixed [#1482](https://github.com/JabRef/jabref/issues/1482): Correct number of matched entries is displayed for refining subgroups
- Fixed [#1444](https://github.com/JabRef/jabref/issues/1444): Implement getExtension and getDescription for importers.
- Fixed [#1507](https://github.com/JabRef/jabref/issues/1507): Keywords are now separated by the delimiter specified in the preferences
- Fixed [#1484](https://github.com/JabRef/jabref/issues/1484): HTML export handles some UTF characters wrong
- Fixed [#1534](https://github.com/JabRef/jabref/issues/1534): "Mark entries imported into database" does not work correctly
- Fixed [#1500](https://github.com/JabRef/jabref/issues/1500): Renaming of explicit groups now changes entries accordingly
- Fixed issue where field changes were not undoable if the time stamp was updated on editing
- Springer fetcher now fetches the requested number of entries (not one less as before)
- Alleviate multiuser concurrency issue when near simultaneous saves occur to a shared database file


## [3.4] – 2016-06-02

### Changed
- Implemented [#629](https://github.com/JabRef/jabref/issues/629): Explicit groups are now written in the "groups" field of the entry instead of at the end of the bib file
- Main table now accepts pasted DOIs and tries to retrieve the entry
- Added support for several Biblatex-fields through drop-down lists with valid alternatives
- Added integrity checker for an odd number of unescaped '#'
- Implemented [feature request #384](https://sourceforge.net/p/jabref/features/384): The merge entries dialog now show all text and colored differences between the fields
- Implemented [#1233](https://github.com/JabRef/jabref/issues/1233): Group side pane now takes up all the remaining space
- Added integrity check detecting HTML-encoded characters
- Added missing help files
- Implemented [feature request #1294](https://github.com/JabRef/jabref/issues/1294): Added possibility to filter for `*.jstyle` files in OpenOffice/LibreOffice style selection dialog. Open style selection dialog in directory of last selected file
- Added integrity check for ISSN
- Add LaTeX to Unicode converter as cleanup operation
- Added an option in the about dialog to easily copy the version information of JabRef
- Integrity check table can be sorted by clicking on column headings
- Added \SOFTWARE\Jabref 'Path' registry entry for installation path inside the installer
- Added an additional icon to distinguish DOI and URL links ([feature request #696](https://github.com/JabRef/jabref/issues/696))
- Added nbib fields to Medlineplain importer and to MedlineImporter
- Implemented [#1342](https://github.com/JabRef/jabref/issues/1342): show description of case converters as tooltip
- Updated German translation

### Fixed
- Fixed [#473](https://github.com/JabRef/jabref/issues/473): Values in an entry containing symbols like ' are now properly escaped for exporting to the database
- Fixed [#1270](https://github.com/JabRef/jabref/issues/1270): Auto save is now working again as expected (without leaving a bunch of temporary files behind)
- Fixed [#1234](https://github.com/JabRef/jabref/issues/1234): NPE when getting information from retrieved DOI
- Fixed [#1245](https://github.com/JabRef/jabref/issues/1245): Empty jstyle properties can now be specified as ""
- Fixed [#1259](https://github.com/JabRef/jabref/issues/1259): NPE when sorting tabs
- Fixed display bug in the cleanup dialog: field formatters are now correctly displayed using their name
- Fixed [#1271](https://github.com/JabRef/jabref/issues/1271): Authors with compound first names are displayed properly
- Fixed: Selecting invalid jstyle causes NPE and prevents opening of style selection dialog
- Fixed: Move linked files to default directory works again
- Fixed [#1327](https://github.com/JabRef/jabref/issues/1327): PDF cleanup changes order of linked pdfs
- Fixed [#1313](https://github.com/JabRef/jabref/issues/1313): Remove UI for a configuration option which was no longer available
- Fixed [#1340](https://github.com/JabRef/jabref/issues/1340): Edit -> Mark Specific Color Dysfunctional on OSX
- Fixed [#1245](https://github.com/JabRef/jabref/issues/1245): Empty jstyle properties can now be specified as ""
- Fixed [#1364](https://github.com/JabRef/jabref/issues/1364): Windows: install to LOCALAPPDATA directory for non-admin users
- Fixed [#1365](https://github.com/JabRef/jabref/issues/1365): Default label pattern back to `[auth][year]`
- Fixed [#796](https://github.com/JabRef/jabref/issues/796): Undoing more than one entry at the same time is now working
- Fixed [#1122](https://github.com/JabRef/jabref/issues/1122): Group view is immediately updated after adding an entry to a group
- Fixed [#171](https://github.com/JabRef/jabref/issues/171): Dragging an entry to a group preserves scrolling
- Fixed [#1353](https://github.com/JabRef/jabref/issues/1353): Fetch-Preview did not display updated BibTeX-Key after clicking on `Generate Now`
- Fixed [#1381](https://github.com/JabRef/jabref/issues/1381): File links containing blanks are broken if non-default viewer is set
- Fixed sourceforge bug 1000: shorttitleINI can generate the initials of the shorttitle
- Fixed [#1394](https://github.com/JabRef/jabref/issues/1394): Personal journal abbrevations could not be saved
- Fixed [#1400](https://github.com/JabRef/jabref/issues/1400): Detect path constructs wrong path for Windows
- Fixed [#973](https://github.com/JabRef/jabref/issues/973): Add additional DOI field for English version of MS Office 2007 XML
- Fixed [#1412](https://github.com/JabRef/jabref/issues/1412): Save action *protect terms* protects terms within words unecessarily
- Fixed [#1420](https://github.com/JabRef/jabref/issues/1420): Auto downloader should respect file pattern and propose correct filename
- Fixed [#651](https://github.com/JabRef/jabref/issues/651): Improve parsing of author names containing braces
- Fixed [#1421](https://github.com/JabRef/jabref/issues/1421): Auto downloader should try to retrieve DOI if not present and fetch afterwards
- Fixed [#1457](https://github.com/JabRef/jabref/issues/1457): Support multiple words inside LaTeX commands to RTF export
- Entries retain their groupmembership when undoing their cut/deletion
- Fixed [#1450](https://github.com/JabRef/jabref/issues/1450): EntryEditor is restored in the correct size after preference changes
- Fixed [#421](https://github.com/JabRef/jabref/issues/421): Remove LaTeX commands from all BibTeX fields when exporting to Word Bibliography

### Removed
- Removed possibility to export entries/databases to an `.sql` file, as the logic cannot easily use the correct escape logic
- Removed support of old groups format, which was used prior to JabRef version 1.6. If you happen to have a 10 years old .bib file, then JabRef 3.3 can be used to convert it to the current format.
- Removed possibility to automatically add braces via Option - Preferences - File - Store the following fields with braces around capital letters. Please use save actions instead for adding braces automatically.
- Removed button to refresh groups view. This button shouldn't be needed anymore. Please report any cases where the groups view is not updated automatically.
- Medline and GVK importer no longer try to expand author initials (i.e.  `EH Wissler -> E. H. Wissler`).
- Removed not-working option "Select Matches" under Groups -> Settings.


## [3.3] – 2016-04-17

### Changed
- Migrated JabRef help to markdown at https://github.com/JabRef/help.jabref.org
- Add possibility to lookup DOI from BibTeX entry contents inside the DOI field
- PDFs can be automatically fetched from IEEE (given that you have access without logging in)
- The OpenOffice/LibreOffice style file handling is changed to have only a single list of available style and you need to add your custom styles again
- OpenOffice/LibreOffice style files are now always read and written with the same default encoding as for the database (found in the preferences)
- The user journal abbreviation list is now always read and written with the same default encoding as for the database (found in the preferences)
- The mass edit function "Set/clear/rename fields" is now in the Edit menu
- Implemented [#455](https://github.com/JabRef/jabref/issues/455): Add button in preference dialog to reset preferences
- Add ability to run arbitrary formatters as cleanup actions (some old cleanup jobs are replaced by this functionality)
- Add "Move linked files to default file directory" as cleanup procedure
- Implemented [#756](https://github.com/JabRef/jabref/issues/756): Add possibility to reformat all entries on save (under Preferences, File)
- All fields in a bib entry are written without any leading and trailing whitespace
- Comments and preamble are serialized with capitalized first letter, i.e. `@Comment` instead of `@comment` and `@Preamble` instead of `@PREAMBLE`.
- Global sorting options and preferences are removed. Databases can still be sorted on save, but this is configured locally and stored in the file
- OvidImporter now also imports fields: doi, issn, language and keywords
- Implemented [#647](https://github.com/JabRef/jabref/issues/647): The preview can now be copied
- [#459](https://github.com/JabRef/jabref/issues/459) Open default directory when trying to add files to an entry
- Implemented [#668](https://github.com/JabRef/jabref/issues/668): Replace clear with icon to reduce search bar width
- Improved layout for OSX: Toolbar buttons and search field
- BibTeX and biblatex mode is now file based and can be switched at runtime. The information is stored in the .bib file, and if it is not there detected by the entry types.
- Moved all quality-related database actions inside a new quality menu
- [#684](https://github.com/JabRef/jabref/issues/684): ISBNtoBibTex Error Message is now more clear
- Moved default bibliography mode to general preferences tab
- Add dialog to show all preferences in their raw form plus some filtering
- Added Ordinal formatter (1 -> 1st etc)
- [#492](https://github.com/JabRef/jabref/issues/492): If no text is marked, the whole field is copied. Preview of pasted text in tool tip
- [#454](https://github.com/JabRef/jabref/issues/454) Add a tab that shows all remaining entry fields that are not displayed in any other tab
- The LaTeX to Unicode/HTML functionality is much improved by covering many more cases
- Ability to convert from LaTeX to Unicode in right-click field menu
- Regex-based search is know only applied entirely and not split up to different regexes on whitespaces
- [#492](https://github.com/JabRef/jabref/issues/492): If no text is marked, the whole field is copied. Preview of pasted text in tool tip
- Integrity check now also checks broken file links, abbreviations in `journal` and `booktitle`, and incorrect use of proceedings with page numbers
- PdfContentImporter does not write the content of the first page into the review field any more
- Implemented [#462](https://github.com/JabRef/jabref/issues/462): Add new action to open console where opened database file is located. New button, menu entry and shortcut (CTRL+SHIFT+J) for this action have also been added.
- [#957](https://github.com/JabRef/jabref/issues/957) Improved usability of Export save order selection in Preferences and Database Properties
- [#958](https://github.com/JabRef/jabref/issues/958) Adjusted size and changed layout of database dialog
- [#1023](https://github.com/JabRef/jabref/issues/492) ArXiv fetcher now also fetches based on eprint id
- Moved "Get BibTeX data from DOI" from main table context menu to DOI field in entry editor
- Added open buttons to DOI and URL field
- Move Look & Feel settings from advanced to appearance tab in preferences
- JabRef installer now automatically determines the user rights and installs to home directory/program dir when user is restricted/admin
- Move PDF file directory configuration from external tab to file tab in preferences
- Implemented [#672](https://github.com/JabRef/jabref/issues/672): FileList now distributes its space dependent on the width of its columns
- Added missing German translations
- Swedish is added as a language option (still not a complete translation)
- [#969](https://github.com/JabRef/jabref/issues/969) Adding and replacing old event system mechanisms with Google Guava EventBus.

### Fixed
- Fixed [#318](https://github.com/JabRef/jabref/issues/318): Improve normalization of author names
- Fixed [#598](https://github.com/JabRef/jabref/issues/598) and [#402](https://github.com/JabRef/jabref/issues/402): No more issues with invalid icons for ExternalFileTypes in global search or after editing the settings
- Fixed [#883](https://github.com/JabRef/jabref/issues/883): No NPE during cleanup
- Fixed [#845](https://github.com/JabRef/jabref/issues/845): Add checkboxes for highlighting in groups menu, fixes other toggle highlighting as well for all toggle buttons
- Fixed [#890](https://github.com/JabRef/jabref/issues/890): No NPE when renaming file
- Fixed [#466](https://github.com/JabRef/jabref/issues/466): Rename PDF cleanup now also changes case of file name
- Fixed [#621](https://github.com/JabRef/jabref/issues/621) and [#669](https://github.com/JabRef/jabref/issues/669): Encoding and preamble now end with newline.
- Make BibTex parser more robust against missing newlines
- Fix bug that prevented the import of BibTex entries having only a key as content
- Fixed [#666](https://github.com/JabRef/jabref/issues/666): MS Office 2007 export is working again
- Fixed [#670](https://github.com/JabRef/jabref/issues/670): Expressions using enclosed quotes (`keywords="one two"`) did not work.
- Fixed [#667](https://github.com/JabRef/jabref/issues/667): URL field is not sanitized anymore upon opening in browser.
- Fixed [#687](https://github.com/JabRef/jabref/issues/687): Fixed NPE when closing JabRef with new unsaved database.
- Fixed [#680](https://github.com/JabRef/jabref/issues/680): Synchronize Files key binding works again.
- Fixed [#212](https://github.com/JabRef/jabref/issues/212): Added command line option `-g` for autogenerating bibtex keys
- Fixed [#213](https://github.com/JabRef/jabref/issues/212): Added command line option `-asfl` for autosetting file links
- Fixed [#671](https://github.com/JabRef/jabref/issues/671): Remember working directory of last import
- IEEEXplore fetcher replaces keyword separator with the preferred
- Fixed [#710](https://github.com/JabRef/jabref/issues/710): Fixed quit behavior under OSX
- "Merge from DOI" now honors removed fields
- Fixed [#778](https://github.com/JabRef/jabref/issues/778): Fixed NPE when exporting to `.sql` File
- Fixed [#824](https://github.com/JabRef/jabref/issues/824): MimeTypeDetector can now also handle local file links
- Fixed [#803](https://github.com/JabRef/jabref/issues/803): Fixed dynamically group, free-form search
- Fixed [#743](https://github.com/JabRef/jabref/issues/743): Logger not configured when JAR is started
- Fixed [#822](https://github.com/JabRef/jabref/issues/822): OSX - Exception when adding the icon to the dock
- Fixed [#609](https://github.com/JabRef/jabref/issues/609): Sort Arrows are shown in the main table if table is sorted
- Fixed [#685](https://github.com/JabRef/jabref/issues/685): Fixed MySQL exporting for more than one entry
- Fixed [#815](https://github.com/JabRef/jabref/issues/815): Curly Braces no longer ignored in OpenOffice/LibreOffice citation
- Fixed [#855](https://github.com/JabRef/jabref/issues/856): Fixed OpenOffice Manual connect - Clicking on browse does now work correctly
- Fixed [#649](https://github.com/JabRef/jabref/issues/649): Key bindings are now working in the preview panel
- Fixed [#410](https://github.com/JabRef/jabref/issues/410): Find unlinked files no longer freezes when extracting entry from PDF content
- Fixed [#936](https://github.com/JabRef/jabref/issues/936): Preview panel is now updated when an entry is cut/deleted
- Fixed [#1001](https://github.com/JabRef/jabref/issues/1001): No NPE when exporting a complete database
- Fixed [#991](https://github.com/JabRef/jabref/issues/991): Entry is now correctly removed from the BibDatabase
- Fixed [#1062](https://github.com/JabRef/jabref/issues/1062): Merge entry with DOI information now also applies changes to entry type
- Fixed [#535](https://github.com/JabRef/jabref/issues/535): Add merge action to right click menu
- Fixed [#1115](https://github.com/JabRef/jabref/issues/1115): Wrong warning message when importing duplicate entries
- Fixed [#935](https://github.com/JabRef/jabref/issues/935): PDFs, which are readable, but carry a protection for editing, are treated by the XMP parser and the importer generating a BibTeX entry based on the content.
- Fixed: Showing the preview panel with a single-click at startup

### Removed
- Removed JabRef offline help files which are replaced by the new online documentation at https://github.com/JabRef/help.jabref.org
- Fixed [#627](https://github.com/JabRef/jabref/issues/627): The `pdf` field is removed from the export formats, use the `file` field
- Removed configuration option to use database file directory as base directory for attached files and make it default instead
- Removed save session functionality as it just saved the last opened tabs which is done by default
- Removed CLI option `-l` to load a session
- Removed PDF preview functionality
- Removed Sixpackimporter it is not used in the wild anymore
- Removed double click listener from `doi` and `url` fields


## [3.2] – 2016-01-10

### Changed
- All import/open database warnings are now shown in a scrolling text area
- Add an integrity check to ensure that a url has a correct protocol, implements [#358](https://github.com/JabRef/jabref/issues/358)

### Fixed
- Changes in customized entry types are now directly reflected in the table when clicking "Apply" or "OK"
- Fixed [#608](https://github.com/JabRef/jabref/issues/608): Export works again
- Fixed [#417](https://github.com/JabRef/jabref/issues/417): Table now updates when switching groups
- Fixed [#534](https://github.com/JabRef/jabref/issues/534): No OpenOffice setup panel in preferences
- Fixed [#545](https://github.com/JabRef/jabref/issues/545): ACM fetcher works again
- Fixed [#593](https://github.com/JabRef/jabref/issues/593): Reference list generation works for OpenOffice/LibreOffice again
- Fixed [#598](https://github.com/JabRef/jabref/issues/598): Use default file icon for custom external file types
- Fixed [#607](https://github.com/JabRef/jabref/issues/607): OpenOffice/LibreOffice works on OSX again

### Removed
- OpenOffice/LibreOffice is removed from the push-to-application button and only accessed through the side panel


## [3.1] – 2015-12-24

### Changed
- Added new DoiResolution fetcher that tries to download full text PDF from DOI link
- Add options to close other/all databases in tab right-click menu
- Implements [#470](https://github.com/JabRef/jabref/issues/470): Show editor (as an alternative to author) and booktitle (as an alternative to journal) in the main table by default
- Restore focus to last focused tab on start
- Add ability to format/cleanup the date field
- Add support for proxy authentication via VM args and GUI settings, this implements [feature request 388](https://sourceforge.net/p/jabref/feature-requests/388/)
- Move Bibtex and Biblatex mode switcher to File menu
- Display active edit mode (BibTeX or Biblatex) at window title
- Implements [#444](https://github.com/JabRef/jabref/issues/444): The search is cleared by either clicking the clear-button or by pressing ESC with having focus in the search field.
- Icons are shown as Header for icon columns in the entry table ([#315](https://github.com/JabRef/jabref/issues/315))
- Tooltips are shown for header columns and contents which are too wide to be displayed in the entry table ([#384](https://github.com/JabRef/jabref/issues/384))
- Default order in entry table:  # | all file based icons (file, URL/DOI, ...) | all bibtex field based icons (bibtexkey, entrytype, author, title, ...) | all activated special field icons (ranking, quality, ...)
- Write all field keys in lower case. No more camel casing of field names. E.g., `title` is written instead of `Title`, `howpublished` instead of `HowPublished`, and `doi` instead of `DOI`. The configuration option `Use camel case for field names (e.g., "HowPublished" instead of "howpublished")` is gone.
- All field saving options are removed. There is no more customization of field sorting. '=' is now appended to the field key instead of its value. The intendation is aligned for an entry and not for the entire database. Entry names are written in title case format.
- Entries are only reformatted if they were changed during a session. There is no more mandatory reformatting of the entire database on save.
- Implements [#565](https://github.com/JabRef/jabref/issues/565): Highlighting matches works now also for regular expressions in preview panel and entry editor
- IEEEXplore search now downloads the full Bibtex record instead of parsing the fields from the HTML webpage result (fixes [bug 1146](https://sourceforge.net/p/jabref/bugs/1146/) and [bug 1267](https://sourceforge.net/p/jabref/bugs/1267/))
- Christmas color theme (red and green)
- Implements #444: The search is cleared by either clicking the clear-button or by pressing ESC with having focus in the search field.
- Added command line switch --debug to show more detailed logging messages

### Fixed
- Fixed [bug 482](https://sourceforge.net/p/jabref/bugs/482/) partly: escaped brackets are now parsed properly when opening a bib file
- Fixed [#479](https://github.com/JabRef/jabref/issues/479): Import works again
- Fixed [#434](https://github.com/JabRef/jabref/issues/434): Revert to old 'JabRef' installation folder name instead of 'jabref'
- Fixed [#435](https://github.com/JabRef/jabref/issues/435): Retrieve non open access ScienceDirect PDFs via HTTP DOM
- Fixed: Cleanup process aborts if linked file does not exists
- Fixed [#420](https://github.com/JabRef/jabref/issues/420): Reenable preference changes
- Fixed [#414](https://github.com/JabRef/jabref/issues/414): Rework biblatex entry types with correct required and optional fields
- Fixed [#413](https://github.com/JabRef/jabref/issues/413): Help links in released jar version are not working
- Fixes [#412](https://github.com/JabRef/jabref/issues/412): Biblatex preserves capital letters, checking whether letters may be converted to lowercase within the Integrity Check action is obsolete.
- Fixed [#437](https://github.com/JabRef/jabref/issues/437): The toolbar after the search field is now correctly wrapped when using a small window size for JabRef
- Fixed [#438](https://github.com/JabRef/jabref/issues/438): Cut, Copy and Paste are now translated correctly in the menu
- Fixed [#443](https://github.com/JabRef/jabref/issues/443)/[#445](https://github.com/JabRef/jabref/issues/445): Fixed sorting and moving special field columns
- Fixed [#498](https://github.com/JabRef/jabref/issues/498): non-working legacy PDF/PS column removed
- Fixed [#473](https://github.com/JabRef/jabref/issues/473): Import/export to external database works again
- Fixed [#526](https://github.com/JabRef/jabref/issues/526): OpenOffice/LibreOffice connection works again on Linux/OSX
- Fixed [#533](https://github.com/JabRef/jabref/issues/533): Preview parsed incorrectly when regular expression was enabled
- Fixed: MedlinePlain Importer made more resistant for malformed entries
- Fixed [#564](https://github.com/JabRef/jabref/issues/564): Cite command changes are immediately reflected in the push-to-application actions, and not only after restart

### Removed
- Removed BioMail format importer
- Removed file history size preference (never available from the UI)
- Removed jstorImporter because it's hardly ever used, even Jstor.org doesn't support/export said format anymore
- Removed ScifinderImporter because it's hardly ever used, and we could not get resource files to test against
- Removed option "Show one letter heading for icon columns" which is obsolete with the fix of [#315](https://github.com/JabRef/jabref/issues/315)/[#384](https://github.com/JabRef/jabref/issues/384)
- Removed table column "PDF/PS" which refers to legacy fields "ps" resp. "pdf" which are no longer supported (see also fix [#498](https://github.com/JabRef/jabref/issues/498))
- Removed the ability to export references on the CLI interface based on year ranges


## [3.0] – 2015-11-29

### Changed
 - Updated to support OpenOffice 4 and LibreOffice 5
 - Add toolbar icon for deleting an entry, and move menu item for this action to BibTeX
 - Better support for IEEEtranBSTCTL entries
 - Quick selection of month in entry editor
 - Unknown entry types will be converted to 'Misc' (was 'Other' before).
 - EntryTypes are now clustered per group on the 'new entry' GUI screen.
 - Tab shows the minimal unique folder name substring if multiple database files share the same name
 - Added a page numbers integrity checker
 - Position and size of certain dialogs are stored and restored.
 - Feature: Search Springer
 - Feature: Search DOAJ, Directory of Open Access Journals
 - Changes the old integrity check by improving the code base (+tests) and converting it to a simple issues table
 - Added combo box in MassSetFieldAction to simplify selecting the correct field name
 - Feature: Merge information from both entries on duplication detection
 - Always use import inspection dialog on import from file
 - All duplicate whitespaces / tabs / newlines are now removed from non-multiline fields
 - Improvements to search:
   - Search bar is now at the top
   - A summary of the search result is shown in textual form in the search bar
   - The search text field changes its color based on the search result (red if nothing is found, green if at least one entry is found)
   - Autocompletion suggestions are shown in a popup
   - Search options are available via a drop-down list, this implements [feature request 853](https://sourceforge.net/p/jabref/feature-requests/853/)
   - "Clear search" button also clears search field, this implements [feature request 601](https://sourceforge.net/p/jabref/feature-requests/601/)
   - Every search is done automatically (live) as soon as the search text is changed
   - Search is local by default. To do a global search, one has to do a local search and then this search can be done globally as well, opening a new window.
   - The local search results can be shown in a new window.
 - Feature: Merge information from a DOI generated BibTex entry to an entry
 - Added more characters to HTML/Unicode converter
 - Feature: Push citations to Texmaker ([bug 318](https://sourceforge.net/p/jabref/bugs/318/), [bug 582](https://sourceforge.net/p/jabref/bugs/582/))
 - Case changers improved to honor words (not yet more than single words) within {}
 - Feature: Added converters from HTML and Unicode to LaTeX on right click in text fields ([#191](https://github.com/JabRef/jabref/issues/191))
 - Feature: Add an option to the FileList context menu to delete an associated file from the file system
 - Feature: Field names "Doi", "Ee", and "Url" are now written as "DOI", "EE", and "URL"
 - The default language is now automatically set to the system's locale.
 - Use correct encoding names ([#155](https://github.com/JabRef/jabref/issues/155)) and replace old encoding names in bibtex files. This changes the file header.
 - No longer write JabRef version to BibTex file header.
 - No longer add blank lines inside a bibtex entry
 - Feature: When pasting a Google search URL, meta data will be automatically stripped before insertion.
 - Feature: PDF auto download from ACS, arXiv, ScienceDirect, SpringerLink, and Google Scholar
 - List of authors is now auto generated `scripts/generate-authors.sh` and inserted into L10N About.html
 - Streamline logging API: Replace usages of java.util.logging with commons.logging
 - Remove support for custom icon themes. The user has to use the default one.
 - Solved [feature request 767](https://sourceforge.net/p/jabref/feature-requests/767/): New subdatabase based on AUX file (biblatex)
 - Feature: DOItoBibTeX fetcher now also handles HTTP URLs
 - Feature: "Normalize to BibTeX name format" also removes newlines
 - Tweak of preference defaults
   - Autolink requires that the filename starts with the given BibTeX key and the default filename patterns is key followed by title
   - Default sorting changed
   - Default label pattern changed from `[auth][year]` to `[authors3][year]`
 - Feature: case changers now leave protected areas (enclosed with curly brackets) alone
 - BREAKING: The BibTeX key generator settings from previous versions are lost
 - BREAKING: LabelPatterns `[auth.etal]`, `[authEtAl]`, `[authors]`, `[authorsN]`, `[authorLast]` and more to omit spaces and commas (and work as described at http://jabref.sourceforge.net/help/LabelPatterns.php)
 - BREAKING: `[keywordN]` returns the Nth keyword (as described in the help) and not the first N keywords
 - BREAKING: If field consists of blanks only or an emtpy string, it is not written at all
 - Feature: new LabelPattern `[authFirstFull]` returning the last name of the first author and also a "van" or "von" if it exists
 - Feature: all new lines when writing an entry are obeying the globally configured new line (File -> newline separator). Affects fields: abstract and review
 - Feature: `[veryShortTitle]` and `[shortTitle]` also skip words like "in", "among", "before", ...
 - Feature: New LabelPattern `[keywordsN]`, where N is optional. Returns the first N keywords. If no N is specified ("`[keywords]`"), all keywords are returned. Spaces are removed.
 - Update supported LookAndFeels
 - Show replaced journal abbreviations on console
 - Integrated [GVK-Plugin](http://www.gbv.de/wikis/cls/Jabref-GVK-Plugin)
 - The three options to manage file references are moved to their own separated group in the Tools menu.
 - Default preferences: Remote server (port 6050) always started on first JabRef instance. This prevents JabRef loaded twice when opening a bib file.

### Fixed
 - Fixed the bug that the file encoding was not correctly determined from the first (or second) line
 - Fixed [#325](https://github.com/JabRef/jabref/issues/325): Deactivating AutoCompletion crashes EntryEditor
 - Fixed bug when having added and then removed a personal journal list, an exception is always shown on startup
 - Fixed a bug in the IEEEXploreFetcher
 - Fixed [bug 1282](https://sourceforge.net/p/jabref/bugs/1282/) related to backslashes duplication.
 - Fixed [bug 1285](https://sourceforge.net/p/jabref/bugs/1285/): Editing position is not lost on saving
 - Fixed [bug 1297](https://sourceforge.net/p/jabref/bugs/1297/): No console message on closing
 - Fixed [#194](https://github.com/JabRef/jabref/issues/194): JabRef starts again on Win XP and Win Vista
 - Fixed: Tooltips are now shown for the #-field when the bibtex entry is incomplete.
 - Fixed [#173](https://github.com/JabRef/jabref/issues/173): Personal journal abbreviation list is not loaded twice
 - Bugfix: Preview of external journal abbreviation list now displays the correct list
 - Fixed [#223](https://github.com/JabRef/jabref/issues/223): Window is displayed in visible area even when having multiple screens
 - Localization tweaks: "can not" -> "cannot" and "file name" -> "filename"
 - Fixed: When reconfiguring the BibTeX key generator, changes are applied instantly without requiring a restart of JabRef
 - Fixed [#250](https://github.com/JabRef/jabref/issues/250): No hard line breaks after 70 chars in serialized JabRef meta data
 - Fixed [bug 1296](https://sourceforge.net/p/jabref/bugs/1296/): External links in the help open in the standard browser
 - Fixed behavior of opening files: If an existing database is opened, it is focused now instead of opening it twice.

### Removed
 - Entry type 'Other' is not selectable anymore as it is no real entry type. Will be converted to 'Misc'.
 - BREAKING: Remove plugin functionality.
 - The key bindings for searching specific databases are removed
 - Remove option to toggle native file dialog on mac by making JabRef always use native file dialogs on mac
 - Remove options to set PDF and PS directories per .bib database as the general options have also been deleted.
 - Remove option to disable renaming in FileChooser dialogs.
 - Remove option to hide the BibTeX Code tab in the entry editor.
 - Remove option to set a custom icon for the external file types. This is not possible anymore with the new icon font.
 - Remove legacy options to sync files in the "pdf" or "ps" field
 - Remove button to merge entries and keep the old ones.
 - Remove non-compact rank symbols in favor of compact rank
 - Remove Mr.DLib support as MR.DLib will be shut down in 2015
 - Remove support for key bindings per external application by allowing only the key binding "push to application" for the currently selected external application.
 - Remove "edit preamble" from toolbar
 - Remove support to the move-to-SysTray action
 - Remove incremental search
 - Remove option to disable autocompleters for search and make this always one
 - Remove option to highlight matches and make this always one when not using regex or grammar-based search
 - Remove non-working web searches: JSTOR and Sciencedirect (planned to be fixed for the next release)
 - Remove option Tools -> Open PDF or PS which is replaced by Tools -> Open File

## 2.80 – never released

Version 2.80 was intended as intermediate step to JabRef 3.0.
Since much functionality has changed during development, a release of this version was skipped.

## 2.11

The changelog of 2.11 and versions before is maintained as [text file](https://github.com/JabRef/jabref/blob/v2.11.1/CHANGELOG) in the [v2.11.1 tag](https://github.com/JabRef/jabref/tree/v2.11.1).

[unreleased]: https://github.com/JabRef/jabref/compare/v4.0-beta3...HEAD
[4.0-beta3]: https://github.com/JabRef/jabref/compare/v4.0-beta2...v4.0-beta3
[4.0-beta2]: https://github.com/JabRef/jabref/compare/v4.0-beta...v4.0-beta2
[4.0-beta]: https://github.com/JabRef/jabref/compare/v3.8.2...v4.0-beta
[3.8.2]: https://github.com/JabRef/jabref/compare/v3.8.1...v3.8.2
[3.8.1]: https://github.com/JabRef/jabref/compare/v3.8...v3.8.1
[3.8]: https://github.com/JabRef/jabref/compare/v3.7...v3.8
[3.7]: https://github.com/JabRef/jabref/compare/v3.6...v3.7
[3.6]: https://github.com/JabRef/jabref/compare/v3.5...v3.6
[3.5]: https://github.com/JabRef/jabref/compare/v3.4...v3.5
[3.4]: https://github.com/JabRef/jabref/compare/v3.3...v3.4
[3.3]: https://github.com/JabRef/jabref/compare/v3.2...v3.3
[3.2]: https://github.com/JabRef/jabref/compare/v3.1...v3.2
[3.1]: https://github.com/JabRef/jabref/compare/v3.0...v3.1
[3.0]: https://github.com/JabRef/jabref/compare/v2.11.1...v3.0
[dev_2.11]: https://github.com/JabRef/jabref/compare/v2.11.1...dev_2.11
[2.11.1]: https://github.com/JabRef/jabref/compare/v2.11...v2.11.1
[JavaFX]: https://en.wikipedia.org/wiki/JavaFX<|MERGE_RESOLUTION|>--- conflicted
+++ resolved
@@ -14,15 +14,12 @@
 ### Changed
 
 - Added 'Filter All' and 'Filter None' buttons with corresponding functionality to Quality Check tool.
-<<<<<<< HEAD
-- We increased the minimum size of all TextAreas in the entry editor
-=======
->>>>>>> d46fd5c8
+- We increased the size of the keywords and file text areas in the entry editor
 
 ### Fixed
  - We re-added the "Normalize to BibTeX name format" context menu item [#3136](https://github.com/JabRef/jabref/issues/3136)
  - We fixed a memory leak in the source tab of the entry editor [#3113](https://github.com/JabRef/jabref/issues/3113)
- - We fixed a [java bug](https://bugs.openjdk.java.net/browse/JDK-8185792) where linux users could not enter accented characters in the entry editor and the search bar [#3028](https://github.com/JabRef/jabref/issues/3028)  
+ - We fixed a [java bug](https://bugs.openjdk.java.net/browse/JDK-8185792) where linux users could not enter accented characters in the entry editor and the search bar [#3028](https://github.com/JabRef/jabref/issues/3028)
  - We fixed a regression introduced in v4.0-beta2: A file can be dropped to the entry preview to attach it to the entry [koppor#245](https://github.com/koppor/jabref/issues/245)
 
 ### Removed
