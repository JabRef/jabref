--- conflicted
+++ resolved
@@ -14,13 +14,9 @@
 - We added a scite.ai tab in the entry editor that retrieves 'Smart Citation' tallies for citations that have a DOI. [koppor#375](https://github.com/koppor/jabref/issues/375)  
 - We added a dropdown menu to let users change the reference library during AUX file import. [#10472](https://github.com/JabRef/jabref/issues/10472)
 - We added a button to let users reset the cite command to the default value. [#10569](https://github.com/JabRef/jabref/issues/10569)
-<<<<<<< HEAD
 - We added a Welcome Screen for new users [#96](https://github.com/JabRef/jabref/issues/96)
-
-=======
 - We added the option to use System Preference for Light/Dark Theme [#8729](https://github.com/JabRef/jabref/issues/8729).
 - We added [scholar.archive.org](https://scholar.archive.org/) as a new fetcher. [#10498](https://github.com/JabRef/jabref/issues/10498)
->>>>>>> a1d783f2
 
 ### Changed
 
