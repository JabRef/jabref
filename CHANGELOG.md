--- conflicted
+++ resolved
@@ -26,12 +26,9 @@
 - We fixed an issue where an exception could occur when saving the preferences [#7614](https://github.com/JabRef/jabref/issues/7614)
 - We fixed an issue where "Copy DOI url" in the right-click menu of the Entry List would just copy the DOI and not the DOI url. [#8389](https://github.com/JabRef/jabref/issues/8389)
 - We fixed an issue where opening the console from the drop-down menu would cause an exception. [#8466](https://github.com/JabRef/jabref/issues/8466)
-<<<<<<< HEAD
 - We fixed an issue when reading non-UTF-8 encoded. When no encoding header is present, the encoding is now detected from the file content (and the preference option is disregarded) [#8417](https://github.com/JabRef/jabref/issues/8417)
 - We fixed an issue where modifying a library would trigger reindexing of all PDFs [#8420](https://github.com/JabRef/jabref/issues/8420)
-=======
 - We fixed an issue where pasting a URL was replacing + signs by spaces making the URL unreachable. [#8448](https://github.com/JabRef/jabref/issues/8448)
->>>>>>> f17eb403
 
 ### Removed
 
