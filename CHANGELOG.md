# Changelog

All notable changes to this project will be documented in this file.
The format is based on [Keep a Changelog](https://keepachangelog.com/en/1.0.0/).
We refer to [GitHub issues](https://github.com/JabRef/jabref/issues) by using `#NUM`.
In case, there is no issue present, the pull request implementing the feature is linked.

Note that this project **does not** adhere to [Semantic Versioning](https://semver.org/).

## [Unreleased]

### Added

- We made the "Configure API key" option in the Web Search preferences tab searchable via preferences search. [#13929](https://github.com/JabRef/jabref/issues/13929)
- We added the integrity check to the jabkit cli application. [#13848](https://github.com/JabRef/jabref/issues/13848)
- We added support for Cygwin-file paths on a Windows Operating System. [#13274](https://github.com/JabRef/jabref/issues/13274)
- We fixed an issue where "Print preview" would throw a `NullPointerException` if no printers were available. [#13708](https://github.com/JabRef/jabref/issues/13708)
- We added the option to enable the language server in the preferences. [#13697](https://github.com/JabRef/jabref/pull/13697)
- We introduced an option in Preferences under (under Linked files -> Linked file name conventions) to automatically rename linked files when an entry data changes. [#11316](https://github.com/JabRef/jabref/issues/11316)
- We added tooltips (on hover) for 'Library-specific file directory', 'User-specific file directory' and 'LaTeX file directory' fields of the library properties window. [#12269](https://github.com/JabRef/jabref/issues/12269)
- A space is now added by default after citations inserted via the Libre/OpenOffice integration. [#13559](https://github.com/JabRef/jabref/issues/13559)
- We added the option to configure 'Add space after citation' in Libre/OpenOffice panel settings. [#13559](https://github.com/JabRef/jabref/issues/13559)
- We added automatic lookup of DOI at citation information. [#13561](https://github.com/JabRef/jabref/issues/13561)
- We added a field for the citation count field on the General tab. [#13477](https://github.com/JabRef/jabref/issues/13477)
- We added automatic lookup of DOI at citation relations [#13234](https://github.com/JabRef/jabref/issues/13234)
- We added focus on the field Link in the "Add file link" dialog. [#13486](https://github.com/JabRef/jabref/issues/13486)
- We introduced a settings parameter to manage citations' relations local storage time-to-live with a default value set to 30 days. [#11189](https://github.com/JabRef/jabref/issues/11189)
- We distribute arm64 images for Linux. [#10842](https://github.com/JabRef/jabref/issues/10842)
- When adding an entry to a library, a warning is displayed if said entry already exists in an active library. [#13261](https://github.com/JabRef/jabref/issues/13261)
- We added the field `monthfiled` to the default list of fields to resolve BibTeX-Strings for [#13375](https://github.com/JabRef/jabref/issues/13375)
- We added a new ID based fetcher for [EuropePMC](https://europepmc.org/). [#13389](https://github.com/JabRef/jabref/pull/13389)
- We added quick settings for welcome tab. [#12664](https://github.com/JabRef/jabref/issues/12664)
- We added an initial [cite as you write](https://retorque.re/zotero-better-bibtex/citing/cayw/) endpoint. [#13187](https://github.com/JabRef/jabref/issues/13187)
- We added pagination support for the web search entries dialog, improving navigation for large search results. [#5507](https://github.com/JabRef/jabref/issues/5507)
- We added "copy preview as markdown" feature. [#12552](https://github.com/JabRef/jabref/issues/12552)
- In case no citation relation information can be fetched, we show the data providers reason. [#13549](https://github.com/JabRef/jabref/pull/13549)
- When relativizing file names, symlinks are now taken into account. [#12995](https://github.com/JabRef/jabref/issues/12995)
- We added a new button for shortening the DOI near the DOI field in the general tab when viewing an entry. [#13639](https://github.com/JabRef/jabref/issues/13639)
- We added support for finding CSL-Styles based on their short title (e.g. apa instead of "american psychological association"). [#13728](https://github.com/JabRef/jabref/pull/13728)
- We added a field for the latest ICORE conference ranking lookup on the General Tab. [#13476](https://github.com/JabRef/jabref/issues/13476)
- We added BibLaTeX datamodel validation support in order to improve error message quality in entries' fields validation. [#13318](https://github.com/JabRef/jabref/issues/13318)
- We added more supported formats of CAYW endpoint of HTTP server. [#13578](https://github.com/JabRef/jabref/issues/13578)
<<<<<<< HEAD
- We added an integrity checker for the booktitle field. [#12271](https://github.com/JabRef/jabref/issues/12271)
=======
- We added chronological navigation for entries in each library. [#6352](https://github.com/JabRef/jabref/issues/6352)
- We added support for using Medline/Pubmed fetcher with an API key. [#11296](https://github.com/JabRef/jabref/issues/11296#issuecomment-3289005011)
- We added an option to choose the group during import of the entry(s). [#9191](https://github.com/JabRef/jabref/issues/9191)
>>>>>>> be8e57d1

### Changed

- We changed `ISSNCleanup` into `NormalizeIssn` a `ISSN` formatter. [#13748](https://github.com/JabRef/jabref/issues/13748)
- We changed Citation Relations tab and gave tab panes more descriptive titles and tooltips. [#13619](https://github.com/JabRef/jabref/issues/13619)
- We changed the name from Open AI Provider to Open AI (or API compatible). [#13585](https://github.com/JabRef/jabref/issues/13585)
- We improved the citations relations caching by implementing an offline storage. [#11189](https://github.com/JabRef/jabref/issues/11189)
- We added a tooltip to keywords that resemble Math Subject Classification (MSC) codes. [#12944](https://github.com/JabRef/jabref/issues/12944)
- We added a formatter to convert keywords that resemble MSC codes to their descriptions. [#12944](https://github.com/JabRef/jabref/issues/12944)
- We introduced a new command line application called `jabkit`. [#13012](https://github.com/JabRef/jabref/pull/13012) [#110](https://github.com/JabRef/jabref/issues/110)
- We added a new "Add JabRef suggested groups" option in the context menu of "All entries". [#12659](https://github.com/JabRef/jabref/issues/12659)
- We added an option to create entries directly from Bib(La)TeX sources to the 'Create New Entry' tool. [#8808](https://github.com/JabRef/jabref/issues/8808)
- We added the provision to choose different CSL bibliography body formats (e.g. First Line Indent, Hanging Indent, Bibliography 1, etc.) in the LibreOffice integration. [#13049](https://github.com/JabRef/jabref/issues/13049)
- We use `https` to connect to [shortDOI](https://shortdoi.org/) service. [#13637](https://github.com/JabRef/jabref/pull/13637)
- We added "Bibliography Heading" to the available CSL bibliography header formats in the LibreOffice integration. [#13049](https://github.com/JabRef/jabref/issues/13049)
- We added [LOBID](https://lobid.org/) as an alternative ISBN-Fetcher. [#13076](https://github.com/JabRef/jabref/issues/13076)
- We added a success dialog when using the "Copy to" option, indicating whether the entry was successfully copied and specifying if a cross-reference entry was included. [#12486](https://github.com/JabRef/jabref/issues/12486)
- We added a new button to toggle the file path between an absolute and relative formats in context of library properties. [#13031](https://github.com/JabRef/jabref/issues/13031)
- We introduced user-configurable group 'Imported entries' for automatic import of entries from web search, PDF import and web fetchers. [#12548](https://github.com/JabRef/jabref/issues/12548)
- We added automatic selection of the “Enter Identifier” tab with pre-filled clipboard content if the clipboard contains a valid identifier when opening the “Create New Entry” dialog. [#13087](https://github.com/JabRef/jabref/issues/13087)
- We added batch fetching of bibliographic data for multiple entries in the "Lookup" menu. [#12275](https://github.com/JabRef/jabref/issues/12275)
- We added an "Open example library" button to Welcome Tab. [#13014](https://github.com/JabRef/jabref/issues/13014)
- We added automatic detection and selection of the identifier type (e.g., DOI, ISBN, arXiv) based on clipboard content when opening the "New Entry" dialog [#13111](https://github.com/JabRef/jabref/pull/13111)
- We added support for import of a Refer/BibIX file format. [#13069](https://github.com/JabRef/jabref/issues/13069)
- We added markdown rendering and copy capabilities to AI chat responses. [#12234](https://github.com/JabRef/jabref/issues/12234)
- We added a new `jabkit` command `pseudonymize` to pseudonymize the library. [#13109](https://github.com/JabRef/jabref/issues/13109)
- We added functionality to focus running instance when trying to start a second instance. [#13129](https://github.com/JabRef/jabref/issues/13129)
- We added a "Copy Field Content" submenu to the entry context menu, allowing users to quickly copy specific field contents including Author, Journal, Date, Keywords, and Abstract fields from selected entries. [#13280](https://github.com/JabRef/jabref/pull/13280)
- We added a highlighted diff regarding changes to the Group Tree Structure of a bib file, made outside JabRef. [#11221](https://github.com/JabRef/jabref/issues/11221)
- We added a new setting in the 'Entry Editor' preferences to hide the 'File Annotations' tab when no annotations are available. [#13143](https://github.com/JabRef/jabref/issues/13143)
- We added support for multi-file import across different formats. [#13269](https://github.com/JabRef/jabref/issues/13269)
- We improved the detection of DOIs on the first page of a PDF. [#13487](https://github.com/JabRef/jabref/pull/13487)
- We added support for dark title bar on Windows. [#11457](https://github.com/JabRef/jabref/issues/11457)
- We moved some functionality from the graphical application `jabref` with new command verbs `generate-citation-keys`, `check-consistency`, `fetch`, `search`, `convert`, `generate-bib-from-aux`, `preferences` and `pdf` to the new toolkit. [#13012](https://github.com/JabRef/jabref/pull/13012) [#110](https://github.com/JabRef/jabref/issues/110)
- We merged the 'New Entry', 'Import by ID', and 'New Entry from Plain Text' tools into a single 'Create New Entry' tool. [#8808](https://github.com/JabRef/jabref/issues/8808)
- We renamed the "Body Text" CSL bibliography header format name to "Text body" as per internal LibreOffice conventions. [#13074](https://github.com/JabRef/jabref/pull/13074)
- We moved the "Modify bibliography title" option from the CSL styles tab of the Select Style dialog to the OpenOffice/LibreOffice side panel and renamed it to "Bibliography properties". [#13074](https://github.com/JabRef/jabref/pull/13074)
- We changed path output display to show the relative path with respect to library path in context of library properties. [#13031](https://github.com/JabRef/jabref/issues/13031)
- We improved JabRef's internal document viewer. It now allows text section, searching and highlighting of search terms and page rotation [#13193](https://github.com/JabRef/jabref/pull/13193).
- When importing a PDF, there is no empty entry column shown in the multi merge dialog. [#13132](https://github.com/JabRef/jabref/issues/13132)
- We added a progress dialog to the "Check consistency" action and progress output to the corresponding cli command. [#12487](https://github.com/JabRef/jabref/issues/12487)
- The BibTeX source is now formatted using the JabRef style at the import inspection dialog. [#13015](https://github.com/JabRef/jabref/issues/13015)
- We made the `check-consistency` command of the toolkit always return an exit code; 0 means no issues found, a non-zero exit code reflects any issues, which allows CI to fail in these cases [#13328](https://github.com/JabRef/jabref/issues/13328).
- We changed the validation error dialog for overriding the default file directories to a confirmation dialog for saving other preferences under the library properties. [#13488](https://github.com/JabRef/jabref/pull/13488)
- We made the copy sub menu on the context menu consistent with the copy sub menu at "Edit". [#13280](https://github.com/JabRef/jabref/pull/13280)
- We improved file exists warning dialog with clearer options and tooltips [#12565](https://github.com/JabRef/jabref/issues/12565)
- We introduced walkthrough functionality [#12664](https://github.com/JabRef/jabref/issues/12664)
- The Welcome tab now has a responsive layout. [#12664](https://github.com/JabRef/jabref/issues/12664)
- We introduced a donation prompt in the Welcome tab. [#12664](https://github.com/JabRef/jabref/issues/12664)
- We changed the syntax for the web search to the one of the main search bar. [#13607](https://github.com/JabRef/jabref/issues/13607)
- We improved nested scrolling for the web search tab in the preferences dialog [#13791](https://github.com/JabRef/jabref/pull/13791)
- We improved the event viewer for debugging [#13783](https://github.com/JabRef/jabref/pull/13783).
- We improved "REDACTED" replacement of API key value in web fetcher search URL [#13796](https://github.com/JabRef/jabref/issues/13796)
- When the pin "Keep dialog always on top" in the global search dialog is selected, the search window stays open when double-clicking on an entry. [#13840](https://github.com/JabRef/jabref/issues/13840)

### Fixed

- When filename pattern is missing for linked files, pattern handling has been introduced to avoid suggesting meaningless filenames like "-". [#13735](https://github.com/JabRef/jabref/issues/13735)
- We fixed an issue where "Specify Bib(La)TeX" tab was not focused when Bib(La)TeX was in the clipboard [#13597](https://github.com/JabRef/jabref/issues/13597)
- We fixed an issue whereby the 'About' dialog was not honouring the user's configured font preferences. [#13558](https://github.com/JabRef/jabref/issues/13558)
- We fixed an issue where the Pagetotal column was sorting the values alphabetically instead of numerically. [#12533](https://github.com/JabRef/jabref/issues/12533)
- We fixed an issue where URLs starting with "www." (without a protocol) in file fields caused an `IllegalArgumentException: URI is not absolute` error. [#12186](https://github.com/JabRef/jabref/issues/12186)
- We fixed the dark mode of the BibTeX Source dialog in the Citation Relations tab. [#13599](https://github.com/JabRef/jabref/issues/13599)
- We fixed an issue where the LibreOffice integration did not support citation keys containing Unicode characters. [#13301](https://github.com/JabRef/jabref/issues/13301)
- We fixed an issue where the "Search ShortScience" action did not convert LaTeX-formatted titles to Unicode. [#13418](https://github.com/JabRef/jabref/issues/13418)
- We fixed an issue where LaTeX file directories were not properly shared between different users on the same host. [#9990](https://github.com/JabRef/jabref/issues/9990)
- We added a fallback for the "Convert to biblatex" cleanup when it failed to populate the `date` field if `year` contained a full date in ISO format (e.g., `2011-11-11`). [#11868](https://github.com/JabRef/jabref/issues/11868)
- We fixed an issue where directory check for relative path was not handled properly under library properties. [#13017](https://github.com/JabRef/jabref/issues/13017)
- We fixed an exception on tab dragging. [#12921](https://github.com/JabRef/jabref/issues/12921)
- We fixed an issue where the option for which method to use when parsing plaintext citations was unavailable in the 'Create New Entry' tool. [#8808](https://github.com/JabRef/jabref/issues/8808)
- We fixed an issue where the "Make/Sync bibliography" button in the OpenOffice/LibreOffice sidebar was not enabled when a jstyle was selected. [#13055](https://github.com/JabRef/jabref/pull/13055)
- We fixed an issue where CSL bibliography title properties would be saved even if the "Modify bibliography title" dialog was closed without pressing the "OK" button. [#13074](https://github.com/JabRef/jabref/pull/13074)
- We added "Hanging Indent" as the default selected bibliography body format for CSL styles that specify it (e.g. APA). [#13074](https://github.com/JabRef/jabref/pull/13074)
- We fixed an issue where bibliography entries generated from CSL styles had leading spaces. [#13074](https://github.com/JabRef/jabref/pull/13074)
- We fixed an issue where the preview area in the "Select Style" dialog of the LibreOffice integration was too small to display full content. [#13051](https://github.com/JabRef/jabref/issues/13051)
- We excluded specific fields (e.g., `comment`, `pdf`, `sortkey`) from the consistency check to reduce false positives [#13131](https://github.com/JabRef/jabref/issues/13131)
- We fixed an issue where moved or renamed linked files in the file directory were not automatically relinked by the “search for unlinked files” feature. [#13264](https://github.com/JabRef/jabref/issues/13264)
- We fixed an issue with proxy setup in the absence of a password. [#12412](https://github.com/JabRef/jabref/issues/12412)
- We fixed an issue with the targets of the menu item "copy to". [#13741](https://github.com/JabRef/jabref/pull/13741)
- We fixed an issue where the tab showing the fulltext search results was not displayed. [#12865](https://github.com/JabRef/jabref/issues/12865)
- We fixed an issue showing an empty tooltip in maintable. [#11681](https://github.com/JabRef/jabref/issues/11681)
- We fixed an issue displaying a warning if a file to open is not found. [#13430](https://github.com/JabRef/jabref/pull/13430)
- We fixed an issue where Document Viewer showed technical exceptions when opening entries with non-PDF files. [#13198](https://github.com/JabRef/jabref/issues/13198)
- We fixed an issue with double display of the library filename in the tab tooltip in the case of a changed library. [#13781](https://github.com/JabRef/jabref/pull/13781)
- When creating a library, if you drag a PDF file containing only a single column, the dialog will now automatically close. [#13262](https://github.com/JabRef/jabref/issues/13262)
- We fixed an issue where the tab showing the fulltext search results would appear blank after switching libraries. [#13241](https://github.com/JabRef/jabref/issues/13241)
- We fixed an issue where field names were inconsistently capitalized. [#10590](https://github.com/JabRef/jabref/issues/10590)
- We fixed an issue where "Copy to" was enabled even if no other library was opened. [#13280](https://github.com/JabRef/jabref/pull/13280)
- We fixed an issue where the groups were still displayed after closing all libraries. [#13382](https://github.com/JabRef/jabref/issues/13382)
- Enhanced field selection logic in the Merge Entries dialog when fetching from DOI to prefer valid years and entry types. [#12549](https://github.com/JabRef/jabref/issues/12549)
- We fixed an issue where the "Check Consistency" dialog is unresponsive. [#13700](https://github.com/JabRef/jabref/issues/13700)
- We fixed an issue where opening the Three Way Merge dialog would throw an exception when year field contains an invalid year value. [#13673](https://github.com/JabRef/jabref/issues/13673)
- We improved consistency in the Add Buttons. [#13791](https://github.com/JabRef/jabref/pull/13791)
- We fixed an issue where theme or font size are not respected for all dialogs [#13558](https://github.com/JabRef/jabref/issues/13558)
- We removed unnecessary spacing and margin in the AutomaticFieldEditor. [#13792](https://github.com/JabRef/jabref/pull/13792)
- We fixed an issue where global search auto-completion only worked after switching tabs. [#11428](https://github.com/JabRef/jabref/issues/11428)
- We fixed an issue where hierarchical keywords would only show the parent keyword in the entry editor. [#11390](https://github.com/JabRef/jabref/issues/11390)
- We fixed an issue where some file choosers regarding LaTeX-aux files did not open in the directory of the last selected file. [#13861](https://github.com/JabRef/jabref/pull/13861)
- We fixed an issue where the LaTeX file directory was not stored correctly in combination with the usage of groups from aux files. [#8344](https://github.com/JabRef/jabref/issues/8344)
- We fixed an issue where ignoring of subdirectories via `.gitingore` patterns did not work in the "Find unlinked files dialog". [forum#5425](https://discourse.jabref.org/t/set-list-of-ignored-folders-paths/5425/6)

### Removed

- We removed the ability to change internal preference values. [#13012](https://github.com/JabRef/jabref/pull/13012)
- We removed support for MySQL/MariaDB and Oracle. [#12990](https://github.com/JabRef/jabref/pull/12990)
- We removed library migrations (users need to use JabRef 6.0-alpha.1 to perform migrations) [#12990](https://github.com/JabRef/jabref/pull/12990)

## [6.0-alpha2] – 2025-04-27

### Added

- We added a button in Privacy notice and Mr. DLib Privacy settings notice for hiding related tabs. [#11707](https://github.com/JabRef/jabref/issues/11707)
- We added buttons "Add example entry" and "Import existing PDFs" when a library is empty, making it easier for new users to get started. [#12662](https://github.com/JabRef/jabref/issues/12662)
- In the Open/LibreOffice integration, we added the provision to modify the bibliography title and its format for CSL styles, in the "Select style" dialog. [#12663](https://github.com/JabRef/jabref/issues/12663)
- We added a new Welcome tab which shows a welcome screen if no database is open. [#12272](https://github.com/JabRef/jabref/issues/12272)
- We added <kbd>F5</kbd> as a shortcut key for fetching data and <kbd>Alt+F</kbd> as a shortcut for looking up data using DOI. [#11802](https://github.com/JabRef/jabref/issues/11802)
- We added a feature to rename the subgroup, with the keybinding (<kbd>F2</kbd>) for quick access. [#11896](https://github.com/JabRef/jabref/issues/11896)
- We added a new functionality that displays a drop-down list of matching suggestions when typing a citation key pattern. [#12502](https://github.com/JabRef/jabref/issues/12502)
- We added a new CLI that supports txt, csv, and console-based output for consistency in BibTeX entries. [#11984](https://github.com/JabRef/jabref/issues/11984)
- We added a new dialog for bibliography consistency check. [#11950](https://github.com/JabRef/jabref/issues/11950)
- We added a feature for copying entries to libraries, available via the context menu, with an option to include cross-references. [#12374](https://github.com/JabRef/jabref/pull/12374)
- We added a new "Copy citation (text)" button in the context menu of the preview. [#12551](https://github.com/JabRef/jabref/issues/12551)
- We added a new "Export to clipboard" button in the context menu of the preview. [#12551](https://github.com/JabRef/jabref/issues/12551)
- We added an integrity check if a URL appears in a title. [#12354](https://github.com/JabRef/jabref/issues/12354)
- We added a feature for enabling drag-and-drop of files into groups  [#12540](https://github.com/JabRef/jabref/issues/12540)
- We added support for reordering keywords via drag and drop, automatic alphabetical ordering, and improved pasting and editing functionalities in the keyword editor. [#10984](https://github.com/JabRef/jabref/issues/10984)
- We added a new functionality where author names having multiple spaces in-between will be considered as separate user block as it does for " and ". [#12701](https://github.com/JabRef/jabref/issues/12701)
- We added a set of example questions to guide users in starting meaningful AI chat interactions. [#12702](https://github.com/JabRef/jabref/issues/12702)
- We added support for loading and displaying BibTeX .blg warnings in the Check integrity dialog, with custom path selection and metadata persistence. [#11998](https://github.com/JabRef/jabref/issues/11998)
- We added an option to choose whether to open the file explorer in the files directory or in the last opened directory when attaching files. [#12554](https://github.com/JabRef/jabref/issues/12554)
- We enhanced support for parsing XMP metadata from PDF files. [#12829](https://github.com/JabRef/jabref/issues/12829)
- We added a "Preview" header in the JStyles tab in the "Select style" dialog, to make it consistent with the CSL styles tab. [#12838](https://github.com/JabRef/jabref/pull/12838)
- We added automatic PubMed URL insertion when importing from PubMed if no URL is present. [#12832](https://github.com/JabRef/jabref/issues/12832/)
- We added a "LTWA" abbreviation feature in the "Quality > Abbreviate journal names > LTWA" menu [#12273](https://github.com/JabRef/jabref/issues/12273/)
- We added path validation to file directories in library properties dialog. [#11840](https://github.com/JabRef/jabref/issues/11840)
- We now support usage of custom CSL styles in the Open/LibreOffice integration. [#12337](https://github.com/JabRef/jabref/issues/12337)
- We added support for citation-only CSL styles which don't specify bibliography formatting. [#12996](https://github.com/JabRef/jabref/pull/12996)

### Changed

- We reordered the settings in the 'Entry editor' tab in preferences. [#11707](https://github.com/JabRef/jabref/issues/11707)
- Added "$" to the citation key generator preferences default list of characters to remove [#12536](https://github.com/JabRef/jabref/issues/12536)
- We changed the message displayed in the Integrity Check Progress dialog to "Waiting for the check to finish...". [#12694](https://github.com/JabRef/jabref/issues/12694)
- We moved the "Generate a new key for imported entries" option from the "Web search" tab to the "Citation key generator" tab in preferences. [#12436](https://github.com/JabRef/jabref/pull/12436)
- We improved the offline parsing of BibTeX data from PDF-documents. [#12278](https://github.com/JabRef/jabref/issues/12278)
- The tab bar is now hidden when only one library is open. [#9971](https://github.com/JabRef/jabref/issues/9971)
- We renamed "Rename file to a given name" to "Rename files to configured filename format pattern" in the entry editor. [#12587](https://github.com/JabRef/jabref/pull/12587)
- We renamed "Move DOIs from note and URL field to DOI field and remove http prefix" to "Move DOIs from 'note' field and 'URL' field to 'DOI' field and remove http prefix" in the Cleanup entries. [#12587](https://github.com/JabRef/jabref/pull/12587)
- We renamed "Move preprint information from 'URL' and 'journal' field to the 'eprint' field" to "Move preprint information from 'URL' field and 'journal' field to the 'eprint' field" in the Cleanup entries. [#12587](https://github.com/JabRef/jabref/pull/12587)
- We renamed "Move URL in note field to url field" to "Move URL in 'note' field to 'URL' field" in the Cleanup entries. [#12587](https://github.com/JabRef/jabref/pull/12587)
- We renamed "Rename PDFs to given filename format pattern" to "Rename files to configured filename format pattern" in the Cleanup entries. [#12587](https://github.com/JabRef/jabref/pull/12587)
- We renamed "Rename only PDFs having a relative path" to "Only rename files that have a relative path" in the Cleanup entries. [#12587](https://github.com/JabRef/jabref/pull/12587)
- We renamed "Filename format pattern: " to "Filename format pattern (from preferences)" in the Cleanup entries. [#12587](https://github.com/JabRef/jabref/pull/12587)
- When working with CSL styles in LibreOffice, citing with a new style now updates all other citations in the document to have the currently selected style. [#12472](https://github.com/JabRef/jabref/pull/12472)
- We improved the user comments field visibility so that it remains displayed if it contains text. Additionally, users can now easily toggle the field on or off via buttons unless disabled in preferences. [#11021](https://github.com/JabRef/jabref/issues/11021)
- The LibreOffice integration for CSL styles is now more performant. [#12472](https://github.com/JabRef/jabref/pull/12472)
- The "automatically sync bibliography when citing" feature of the LibreOffice integration is now disabled by default (can be enabled in settings). [#12472](https://github.com/JabRef/jabref/pull/12472)
- For the Citation key generator patterns, we reverted how `[authorsAlpha]` would behave to the original pattern and renamed the LNI-based pattern introduced in V6.0-alpha to `[authorsAlphaLNI]`. [#12499](https://github.com/JabRef/jabref/pull/12499)
- We keep the list of recent files if one files could not be found. [#12517](https://github.com/JabRef/jabref/pull/12517)
- During the import process, the labels indicating individual paragraphs within an abstract returned by PubMed/Medline XML are preserved. [#12527](https://github.com/JabRef/jabref/issues/12527)
- We changed the "Copy Preview" button to "Copy citation (html) in the context menu of the preview. [#12551](https://github.com/JabRef/jabref/issues/12551)
- Pressing Tab in empty text fields of the entry editor now moves the focus to the next field instead of inserting a tab character. [#11938](https://github.com/JabRef/jabref/issues/11938)
- The embedded PostgresSQL server for the search now supports Linux and macOS ARM based distributions natively [#12607](https://github.com/JabRef/jabref/pull/12607)
- We disabled the search and group fields in the sidebar when no library is opened. [#12657](https://github.com/JabRef/jabref/issues/12657)
- We removed the obsolete Twitter link and added Mastodon and LinkedIn links in Help -> JabRef resources. [#12660](https://github.com/JabRef/jabref/issues/12660)
- We improved the Check Integrity dialog entry interaction so that a single click focuses on the corresponding entry and a double-click both focuses on the entry and closes the dialog. [#12245](https://github.com/JabRef/jabref/issues/12245)
- We improved journal abbreviation lookup with fuzzy matching to handle minor input errors and variations. [#12467](https://github.com/JabRef/jabref/issues/12467)
- We changed the phrase "Cleanup entries" to "Clean up entries". [#12703](https://github.com/JabRef/jabref/issues/12703)
- A tooltip now appears after 300ms (instead of 2s). [#12649](https://github.com/JabRef/jabref/issues/12649)
- We improved search in preferences and keybindings. [#12647](https://github.com/JabRef/jabref/issues/12647)
- We improved the performance of the LibreOffice integration when inserting CSL citations/bibliography. [#12851](https://github.com/JabRef/jabref/pull/12851)
- 'Affected fields' and 'Do not wrap when saving' are now displayed as tags. [#12550](https://github.com/JabRef/jabref/issues/12550)
- We revamped the UI of the Select Style dialog (in the LibreOffice panel) for CSL styles. [#12951](https://github.com/JabRef/jabref/pull/12951)
- We reduced the delay in populating the list of CSL styles in the Select Style dialog of the LibreOffice panel. [#12951](https://github.com/JabRef/jabref/pull/12951)

### Fixed

- We fixed an issue where pasted entries would sometimes end up in the search bar instead of the main table [#12910](https://github.com/JabRef/jabref/issues/12910)
- We fixed an issue where warning signs were improperly positioned next to text fields containing capital letters. [#12884](https://github.com/JabRef/jabref/issues/12884)
- We fixed an issue where the drag'n'drop functionality in entryeditor did not work [#12561](https://github.com/JabRef/jabref/issues/12561)
- We fixed an issue where the F4 shortcut key did not work without opening the right-click context menu. [#6101](https://github.com/JabRef/jabref/pull/6101)
- We fixed an issue where the file renaming dialog was not resizable and its size was too small for long file names. [#12518](https://github.com/JabRef/jabref/pull/12518)
- We fixed an issue where the name of the untitled database was shown as a blank space in the right-click context menu's "Copy to" option. [#12459](https://github.com/JabRef/jabref/pull/12459)
- We fixed an issue where the F3 shortcut key did not work without opening the right-click context menu. [#12417](https://github.com/JabRef/jabref/pull/12417)
- We fixed an issue where a bib file with UFF-8 charset was wrongly loaded with a different charset [forum#5369](https://discourse.jabref.org/t/jabref-5-15-opens-bib-files-with-shift-jis-encoding-instead-of-utf-8/5369/)
- We fixed an issue where new entries were inserted in the middle of the table instead of at the end. [#12371](https://github.com/JabRef/jabref/pull/12371)
- We fixed an issue where removing the sort from the table did not restore the original order. [#12371](https://github.com/JabRef/jabref/pull/12371)
- We fixed an issue where citation keys containing superscript (`^`) and subscript (`_`) characters in text mode were incorrectly flagged by the integrity checker. [#12391](https://github.com/JabRef/jabref/pull/12391)
- We fixed an issue where JabRef icon merges with dark background [#7771](https://github.com/JabRef/jabref/issues/7771)
- We fixed an issue where an entry's group was no longer highlighted on selection [#12413](https://github.com/JabRef/jabref/issues/12413)
- We fixed an issue where BibTeX Strings were not included in the backup file [#12462](https://github.com/JabRef/jabref/issues/12462)
- We fixed an issue where mixing JStyle and CSL style citations in LibreOffice caused two separate bibliography sections to be generated. [#12262](https://github.com/JabRef/jabref/issues/12262)
- We fixed an issue in the LibreOffice integration where the formatting of text (e.g. superscript) was lost when using certain numeric CSL styles. [#12472](https://github.com/JabRef/jabref/pull/12472)
- We fixed an issue where CSL style citations with citation keys having special characters (such as hyphens, colons or slashes) would not be recognized as valid by JabRef. [forum#5431](https://discourse.jabref.org/t/error-when-connecting-to-libreoffice/5431)
- We fixed an issue where the `[authorsAlpha]` pattern in Citation key generator would not behave as per the user documentation. [#12312](https://github.com/JabRef/jabref/issues/12312)
- We fixed an issue where import at "Search for unlinked local files" would re-add already imported files. [#12274](https://github.com/JabRef/jabref/issues/12274)
- We fixed an issue where month values 21–24 (ISO 8601-2019 season codes) in Biblatex date fields were not recognized as seasons during parsing. [#12437](https://github.com/JabRef/jabref/issues/12437)
- We fixed an issue where migration of "Search groups" would fail with an exception when the search query is invalid. [#12555](https://github.com/JabRef/jabref/issues/12555)
- We fixed an issue where not all linked files from BibDesk in the field `bdsk-file-...` were parsed. [#12555](https://github.com/JabRef/jabref/issues/12555)
- We fixed an issue where it was possible to select "Search for unlinked local files" for a new (unsaved) library. [#12558](https://github.com/JabRef/jabref/issues/12558)
- We fixed an issue where user-defined keyword separator does not apply to Merge Groups. [#12535](https://github.com/JabRef/jabref/issues/12535)
- We fixed an issue where duplicate items cannot be removed correctly when merging groups or keywords. [#12585](https://github.com/JabRef/jabref/issues/12585)
- We fixed an issue where JabRef displayed an incorrect deletion notification when canceling entry deletion [#12645](https://github.com/JabRef/jabref/issues/12645)
- We fixed an issue where JabRef displayed an incorrect deletion notification when canceling entry deletion. [#12645](https://github.com/JabRef/jabref/issues/12645)
- We fixed an issue where JabRref wrote wrong field names into the PDF. [#12833](https://github.com/JabRef/jabref/pulls/12833)
- We fixed an issue where an exception would occur when running abbreviate journals for multiple entries. [#12634](https://github.com/JabRef/jabref/issues/12634)
- We fixed an issue Where JabRef displayed an inconsistent search results for date-related queries[#12296](https://github.com/JabRef/jabref/issues/12296)
- We fixed an issue where JabRef displayed dropdown triangle in wrong place in "Search for unlinked local files" dialog [#12713](https://github.com/JabRef/jabref/issues/12713)
- We fixed an issue where JabRef would not open if an invalid external journal abbreviation path was encountered. [#12776](https://github.com/JabRef/jabref/issues/12776)
- We fixed a bug where LaTeX commands were not removed from filenames generated using the `[bibtexkey] - [fulltitle]` pattern. [#12188](https://github.com/JabRef/jabref/issues/12188)
- We fixed an issue where JabRef interface would not properly refresh after a group removal. [#11487](https://github.com/JabRef/jabref/issues/11487)
- We fixed an issue where valid DOI could not be imported if it had special characters like `<` or `>`. [#12434](https://github.com/JabRef/jabref/issues/12434)
- We fixed an issue where JabRef displayed an "unknown format" message when importing a .bib file, preventing the associated groups from being imported as well. [#11025](https://github.com/JabRef/jabref/issues/11025)
- We fixed an issue where the tooltip only displayed the first linked file when hovering. [#12470](https://github.com/JabRef/jabref/issues/12470)
- We fixed an issue where JabRef would crash when trying to display an entry in the Citation Relations tab that had right to left text. [#12410](https://github.com/JabRef/jabref/issues/12410)
- We fixed an issue where some texts in the "Citation Information" tab and the "Preferences" dialog could not be translated. [#12883](https://github.com/JabRef/jabref/pull/12883)
- We fixed an issue where file names were missing the citation key according to the filename format pattern after import. [#12556](https://github.com/JabRef/jabref/issues/12556)
- We fixed an issue where downloading PDFs from URLs to empty entries resulted in meaningless filenames like "-.pdf". [#12917](https://github.com/JabRef/jabref/issues/12917)
- We fixed an issue where pasting a PDF URL into the main table caused an import error instead of creating a new entry. [#12911](https://github.com/JabRef/jabref/pull/12911)
- We fixed an issue where libraries would sometimes be hidden when closing tabs with the Welcome tab open. [#12894](https://github.com/JabRef/jabref/issues/12894)
- We fixed an issue with deleting entries in large libraries that caused it to take a long time. [#8976](https://github.com/JabRef/jabref/issues/8976)
- We fixed an issue where "Reveal in file explorer" option was disabled for newly saved libraries until reopening the file. [#12722](https://github.com/JabRef/jabref/issues/12722)

### Removed

- "Web of Science" [journal abbreviation list](https://docs.jabref.org/advanced/journalabbreviations) was removed. [JabRef/abbrv.jabref.org#176](https://github.com/JabRef/abbrv.jabref.org/issues/176)

## [6.0-alpha] – 2024-12-23

### Added

- We added a Markdown export layout. [#12220](https://github.com/JabRef/jabref/pull/12220)
- We added a "view as BibTeX" option before importing an entry from the citation relation tab. [#11826](https://github.com/JabRef/jabref/issues/11826)
- We added support finding LaTeX-encoded special characters based on plain Unicode and vice versa. [#11542](https://github.com/JabRef/jabref/pull/11542)
- When a search hits a file, the file icon of that entry is changed accordingly. [#11542](https://github.com/JabRef/jabref/pull/11542)
- We added an AI-based chat for entries with linked PDF files. [#11430](https://github.com/JabRef/jabref/pull/11430)
- We added an AI-based summarization possibility for entries with linked PDF files. [#11430](https://github.com/JabRef/jabref/pull/11430)
- We added an AI section in JabRef's [preferences](https://docs.jabref.org/ai/preferences). [#11430](https://github.com/JabRef/jabref/pull/11430)
- We added AI providers: OpenAI, Mistral AI, Hugging Face and Google. [#11430](https://github.com/JabRef/jabref/pull/11430), [#11736](https://github.com/JabRef/jabref/pull/11736)
- We added AI providers: [Ollama](https://docs.jabref.org/ai/local-llm#step-by-step-guide-for-ollama) and GPT4All, which add the possibility to use local LLMs privately on your own device. [#11430](https://github.com/JabRef/jabref/pull/11430), [#11870](https://github.com/JabRef/jabref/issues/11870)
- We added support for selecting and using CSL Styles in JabRef's OpenOffice/LibreOffice integration for inserting bibliographic and in-text citations into a document. [#2146](https://github.com/JabRef/jabref/issues/2146), [#8893](https://github.com/JabRef/jabref/issues/8893)
- We added "Tools > New library based on references in PDF file" ... to create a new library based on the references section in a PDF file. [#11522](https://github.com/JabRef/jabref/pull/11522)
- When converting the references section of a paper (PDF file), more than the last page is treated. [#11522](https://github.com/JabRef/jabref/pull/11522)
- Added the functionality to invoke offline reference parsing explicitly. [#11565](https://github.com/JabRef/jabref/pull/11565)
- The dialog for [adding an entry using reference text](https://docs.jabref.org/collect/newentryfromplaintext) is now filled with the clipboard contents as default. [#11565](https://github.com/JabRef/jabref/pull/11565)
- Added minimal support for [biblatex data annotation](https://mirrors.ctan.org/macros/latex/contrib/biblatex/doc/biblatex.pdf#subsection.3.7) fields in `.layout` files. [#11505](https://github.com/JabRef/jabref/issues/11505)
- Added saving of selected options in the [Lookup -> Search for unlinked local files dialog](https://docs.jabref.org/collect/findunlinkedfiles#link-the-pdfs-to-your-bib-library). [#11439](https://github.com/JabRef/jabref/issues/11439)
- We enabled creating a new file link manually. [#11017](https://github.com/JabRef/jabref/issues/11017)
- We added a toggle button to invert the selected groups. [#9073](https://github.com/JabRef/jabref/issues/9073)
- We reintroduced the floating search in the main table. [#4237](https://github.com/JabRef/jabref/issues/4237)
- We improved [cleanup](https://docs.jabref.org/finding-sorting-and-cleaning-entries/cleanupentries) of `arXiv` IDs in distributed in the fields `note`, `version`, `institution`, and `eid` fields. [#11306](https://github.com/JabRef/jabref/issues/11306)
- We added a switch not to store the linked file URL, because it caused troubles at other apps. [#11735](https://github.com/JabRef/jabref/pull/11735)
- When starting a new SLR, the selected catalogs now persist within and across JabRef sessions. [JabRef/jabref-koppor#614](https://github.com/JabRef/jabref-koppor/issues/614)
- We added support for drag'n'drop on an entry in the maintable to an external application to get the entry preview dropped. [#11846](https://github.com/JabRef/jabref/pull/11846)
- We added the functionality to double click on a [LaTeX citation](https://docs.jabref.org/advanced/entryeditor/latex-citations) to jump to the respective line in the LaTeX editor. [#11996](https://github.com/JabRef/jabref/issues/11996)
- We added a different background color to the search bar to indicate when the search syntax is wrong. [#11658](https://github.com/JabRef/jabref/pull/11658)
- We added a setting which always adds the literal "Cited on pages" text before each JStyle citation. [#11691](https://github.com/jabref/jabref/issues/11691)
- We added a new plain citation parser that uses LLMs. [#11825](https://github.com/JabRef/jabref/issues/11825)
- We added support for `langid` field for biblatex libraries. [#10868](https://github.com/JabRef/jabref/issues/10868)
- We added support for modifier keys when dropping a file on an entry in the main table. [#12001](https://github.com/JabRef/jabref/pull/12001)
- We added an importer for SSRN URLs. [#12021](https://github.com/JabRef/jabref/pull/12021)
- We added a compare button to the duplicates in the citation relations tab to open the "Possible duplicate entries" window. [#11192](https://github.com/JabRef/jabref/issues/11192)
- We added automatic browser extension install on Windows for Chrome and Edge. [#6076](https://github.com/JabRef/jabref/issues/6076)
- We added support to automatically open a `.bib` file in the current/parent folder if no other library is opened. [JabRef/jabref-koppor#377](https://github.com/JabRef/jabref-koppor/issues/377)
- We added a search bar for filtering keyboard shortcuts. [#11686](https://github.com/JabRef/jabref/issues/11686)
- We added new modifiers `camel_case`, `camel_case_n`, `short_title`, and `very_short_title` for the [citation key generator](https://docs.jabref.org/setup/citationkeypatterns). [#11367](https://github.com/JabRef/jabref/issues/11367)
- By double clicking on a local citation in the Citation Relations Tab you can now jump the linked entry. [#11955](https://github.com/JabRef/jabref/pull/11955)
- We use the menu icon for background tasks as a progress indicator to visualise an import's progress when dragging and dropping several PDF files into the main table. [#12072](https://github.com/JabRef/jabref/pull/12072)
- The PDF content importer now supports importing title from upto the second page of the PDF. [#12139](https://github.com/JabRef/jabref/issues/12139)

### Changed

- A search in "any" fields ignores the [groups](https://docs.jabref.org/finding-sorting-and-cleaning-entries/groups). [#7996](https://github.com/JabRef/jabref/issues/7996)
- When a communication error with an [online service](https://docs.jabref.org/collect/import-using-online-bibliographic-database) occurs, JabRef displays the HTTP error. [#11223](https://github.com/JabRef/jabref/issues/11223)
- The Pubmed/Medline Plain importer now imports the PMID field as well [#11488](https://github.com/JabRef/jabref/issues/11488)
- The 'Check for updates' menu bar button is now always enabled. [#11485](https://github.com/JabRef/jabref/pull/11485)
- JabRef respects the [configuration for storing files relative to the .bib file](https://docs.jabref.org/finding-sorting-and-cleaning-entries/filelinks#directories-for-files) in more cases. [#11492](https://github.com/JabRef/jabref/pull/11492)
- JabRef does not show finished background tasks in the status bar popup. [#11821](https://github.com/JabRef/jabref/pull/11821)
- We enhanced the indexing speed. [#11502](https://github.com/JabRef/jabref/pull/11502)
- When dropping a file into the main table, after copy or move, the file is now put in the [configured directory and renamed according to the configured patterns](https://docs.jabref.org/finding-sorting-and-cleaning-entries/filelinks#filename-format-and-file-directory-pattern). [#12001](https://github.com/JabRef/jabref/pull/12001)
- ⚠️ Renamed command line parameters `embeddBibfileInPdf` to `embedBibFileInPdf`, `writeMetadatatoPdf` to `writeMetadataToPdf`, and `writeXMPtoPdf` to `writeXmpToPdf`. [#11575](https://github.com/JabRef/jabref/pull/11575)
- The browse button for a Custom theme now opens in the directory of the current used CSS file. [#11597](https://github.com/JabRef/jabref/pull/11597)
- The browse button for a Custom exporter now opens in the directory of the current used exporter file. [#11717](https://github.com/JabRef/jabref/pull/11717)
- ⚠️ We relaxed the escaping requirements for [bracketed patterns](https://docs.jabref.org/setup/citationkeypatterns), which are used for the [citaton key generator](https://docs.jabref.org/advanced/entryeditor#autogenerate-citation-key) and [filename and directory patterns](https://docs.jabref.org/finding-sorting-and-cleaning-entries/filelinks#auto-linking-files). One only needs to write `\"` if a quote sign should be escaped. All other escapings are not necessary (and working) any more. [#11967](https://github.com/JabRef/jabref/pull/11967)
- When importing BibTeX data starging from on a PDF, the XMP metadata takes precedence over Grobid data. [#11992](https://github.com/JabRef/jabref/pull/11992)
- JabRef now uses TLS 1.2 for all HTTPS connections. [#11852](https://github.com/JabRef/jabref/pull/11852)
- We improved the functionality of getting BibTeX data out of PDF files. [#11999](https://github.com/JabRef/jabref/issues/11999)
- We improved the display of long messages in the integrity check dialog. [#11619](https://github.com/JabRef/jabref/pull/11619)
- We improved the undo/redo buttons in the main toolbar and main menu to be disabled when there is nothing to undo/redo. [#8807](https://github.com/JabRef/jabref/issues/8807)
- We improved the DOI detection in PDF imports. [#11782](https://github.com/JabRef/jabref/pull/11782)
- We improved the performance when pasting and importing entries in an existing library. [#11843](https://github.com/JabRef/jabref/pull/11843)
- When fulltext search is selected but indexing is deactivated, a dialog is now shown asking if the user wants to enable indexing now [#9491](https://github.com/JabRef/jabref/issues/9491)
- We changed instances of 'Search Selected' to 'Search Pre-configured' in Web Search Preferences UI. [#11871](https://github.com/JabRef/jabref/pull/11871)
- We added a new CSS style class `main-table` for the main table. [#11881](https://github.com/JabRef/jabref/pull/11881)
- When renaming a file, the old extension is now used if there is none provided in the new name. [#11903](https://github.com/JabRef/jabref/issues/11903)
- When importing a file using "Find Unlinked Files", when one or more file directories are available, the file path will be relativized where possible [JabRef/jabref-koppor#549](https://github.com/JabRef/jabref-koppor/issues/549)
- We added minimum window sizing for windows dedicated to creating new entries [#11944](https://github.com/JabRef/jabref/issues/11944)
- We changed the name of the library-based file directory from 'General File Directory' to 'Library-specific File Directory' per issue. [#571](https://github.com/JabRef/jabref-koppor/issues/571)
- We changed the defualt [unwanted charachters](https://docs.jabref.org/setup/citationkeypatterns#removing-unwanted-characters) in the citation key generator and allow a dash (`-`) and colon (`:`) being part of a citation key. [#12144](https://github.com/JabRef/jabref/pull/12144)
- The CitationKey column is now a default shown column for the entry table. [#10510](https://github.com/JabRef/jabref/issues/10510)
- We disabled the actions "Open Terminal here" and "Reveal in file explorer" for unsaved libraries. [#11920](https://github.com/JabRef/jabref/issues/11920)
- JabRef now opens the corresponding directory in the library properties when "Browse" is clicked. [#12223](https://github.com/JabRef/jabref/pull/12223)
- We changed the icon for macOS to be more consistent with Apple's Guidelines [#8443](https://github.com/JabRef/jabref/issues/8443)

### Fixed

- We fixed an issue where certain actions were not disabled when no libraries were open. [#11923](https://github.com/JabRef/jabref/issues/11923)
- We fixed an issue where the "Check for updates" preference was not saved. [#11485](https://github.com/JabRef/jabref/pull/11485)
- We fixed an issue where an exception was thrown after changing "show preview as a tab" in the preferences. [#11515](https://github.com/JabRef/jabref/pull/11515)
- We fixed an issue where JabRef put file paths as absolute path when an entry was created using drag and drop of a PDF file. [#11173](https://github.com/JabRef/jabref/issues/11173)
- We fixed an issue that online and offline mode for new library creation were handled incorrectly. [#11565](https://github.com/JabRef/jabref/pull/11565)
- We fixed an issue with colors in the search bar when dark theme is enabled. [#11569](https://github.com/JabRef/jabref/issues/11569)
- We fixed an issue with query transformers (JStor and others). [#11643](https://github.com/JabRef/jabref/pull/11643)
- We fixed an issue where a new unsaved library was not marked with an asterisk. [#11519](https://github.com/JabRef/jabref/pull/11519)
- We fixed an issue where JabRef starts without window decorations. [#11440](https://github.com/JabRef/jabref/pull/11440)
- We fixed an issue where the entry preview highlight was not working when searching before opening the entry editor. [#11659](https://github.com/JabRef/jabref/pull/11659)
- We fixed an issue where text in Dark mode inside "Citation information" was not readable. [#11512](https://github.com/JabRef/jabref/issues/11512)
- We fixed an issue where the selection of an entry in the table lost after searching for a group. [#3176](https://github.com/JabRef/jabref/issues/3176)
- We fixed the non-functionality of the option "Automatically sync bibliography when inserting citations" in the OpenOffice panel, when enabled in case of JStyles. [#11684](https://github.com/JabRef/jabref/issues/11684)
- We fixed an issue where the library was not marked changed after a migration. [#11542](https://github.com/JabRef/jabref/pull/11542)
- We fixed an issue where rebuilding the full-text search index was not working. [#11374](https://github.com/JabRef/jabref/issues/11374)
- We fixed an issue where the progress of indexing linked files showed an incorrect number of files. [#11378](https://github.com/JabRef/jabref/issues/11378)
- We fixed an issue where the full-text search results were incomplete. [#8626](https://github.com/JabRef/jabref/issues/8626)
- We fixed an issue where search result highlighting was incorrectly highlighting the boolean operators. [#11595](https://github.com/JabRef/jabref/issues/11595)
- We fixed an issue where search result highlighting was broken at complex searches. [#8067](https://github.com/JabRef/jabref/issues/8067)
- We fixed an exception when searching for unlinked files. [#11731](https://github.com/JabRef/jabref/issues/11731)
- We fixed an issue with the link to the full text at the BVB fetcher. [#11852](https://github.com/JabRef/jabref/pull/11852)
- We fixed an issue where two contradicting notifications were shown when cutting an entry in the main table. [#11724](https://github.com/JabRef/jabref/pull/11724)
- We fixed an issue where unescaped braces in the arXiv fetcher were not treated. [#11704](https://github.com/JabRef/jabref/issues/11704)
- We fixed an issue where HTML instead of the fulltext pdf was downloaded when importing arXiv entries. [#4913](https://github.com/JabRef/jabref/issues/4913)
- We fixed an issue where the keywords and crossref fields were not properly focused. [#11177](https://github.com/JabRef/jabref/issues/11177)
- We fixed handling of `\"` in [bracketed patterns](https://docs.jabref.org/setup/citationkeypatterns) containing a RegEx. [#11967](https://github.com/JabRef/jabref/pull/11967)
- We fixed an issue where the Undo/Redo buttons were active even when all libraries are closed. [#11837](https://github.com/JabRef/jabref/issues/11837)
- We fixed an issue where recently opened files were not displayed in the main menu properly. [#9042](https://github.com/JabRef/jabref/issues/9042)
- We fixed an issue where the DOI lookup would show an error when a DOI was found for an entry. [#11850](https://github.com/JabRef/jabref/issues/11850)
- We fixed an issue where <kbd>Tab</kbd> cannot be used to jump to next field in some single-line fields. [#11785](https://github.com/JabRef/jabref/issues/11785)
- We fixed an issue where the "Do not ask again" checkbox was not working, when asking for permission to use Grobid [JabRef/jabref-koppor#566](https://github.com/JabRef/jabref-koppor/issues/566).
- We fixed an issue where we display warning message for moving attached open files. [#10121](https://github.com/JabRef/jabref/issues/10121)
- We fixed an issue where it was not possible to select selecting content of other user's comments.[#11106](https://github.com/JabRef/jabref/issues/11106)
- We fixed an issue when handling URLs containing a pipe (`|`) character. [#11876](https://github.com/JabRef/jabref/issues/11876)
- We fixed an issue where web search preferences "Custom API key" table modifications not discarded. [#11925](https://github.com/JabRef/jabref/issues/11925)
- We fixed an issue when opening attached files in [extra file columns](https://docs.jabref.org/finding-sorting-and-cleaning-entries/filelinks#adding-additional-columns-to-entry-table-for-file-types). [#12005](https://github.com/JabRef/jabref/issues/12005)
- We fixed an issue where trying to open a library from a failed mounted directory on Mac would cause an error. [#10548](https://github.com/JabRef/jabref/issues/10548)
- We fixed an issue when the preview was out of sync. [#9172](https://github.com/JabRef/jabref/issues/9172)
- We fixed an issue where identifier paste couldn't work with Unicode REPLACEMENT CHARACTER. [#11986](https://github.com/JabRef/jabref/issues/11986)
- We fixed an issue when click on entry at "Check Integrity" wasn't properly focusing the entry and field. [#11997](https://github.com/JabRef/jabref/issues/11997)
- We fixed an issue with the ui not scaling when changing the font size [#11219](https://github.com/JabRef/jabref/issues/11219)
- We fixed an issue where a custom application for external file types would not be saved [#12311](https://github.com/JabRef/jabref/issues/12311)
- We fixed an issue where a file that no longer exists could not be deleted from an entry using keyboard shortcut [#9731](https://github.com/JabRef/jabref/issues/9731)

### Removed

- We removed the description of search strings. [#11542](https://github.com/JabRef/jabref/pull/11542)
- We removed support for importing using the SilverPlatterImporter (`Record INSPEC`). [#11576](https://github.com/JabRef/jabref/pull/11576)
- We removed support for automatically generating file links using the CLI (`--automaticallySetFileLinks`).

## [5.15] – 2024-07-10

### Added

- We made new groups automatically to focus upon creation. [#11449](https://github.com/JabRef/jabref/issues/11449)

### Fixed

- We fixed an issue where JabRef was no longer built for Intel based macs (x86) [#11468](https://github.com/JabRef/jabref/issues/11468)
- We fixed usage when using running on Snapcraft. [#11465](https://github.com/JabRef/jabref/issues/11465)
- We fixed detection for `soffice.exe` on Windows. [#11478](https://github.com/JabRef/jabref/pull/11478)
- We fixed an issue where saving preferences when importing preferences on first run in a snap did not work [forum#4399](https://discourse.jabref.org/t/how-to-report-problems-in-the-distributed-version-5-14-ensuring-that-one-can-no-longer-work-with-jabref/4399/5)

## [5.14] – 2024-07-08

### Added

- We added support for offline extracting references from PDFs following the IEEE format. [#11156](https://github.com/JabRef/jabref/pull/11156)
- We added a new keyboard shortcut  <kbd>ctrl</kbd> + <kbd>,</kbd> to open the preferences. [#11154](https://github.com/JabRef/jabref/pull/11154)
- We added value selection (such as for month) for content selectors in custom entry types. [#11109](https://github.com/JabRef/jabref/issues/11109)
- We added a duplicate checker for the Citation Relations tab. [#10414](https://github.com/JabRef/jabref/issues/10414)
- We added tooltip on main table cells that shows cell content or cell content and entry preview if set in preferences. [#10925](https://github.com/JabRef/jabref/issues/10925)
- Added a formatter to remove word enclosing braces. [#11222](https://github.com/JabRef/jabref/issues/11222)
- We added the ability to add a keyword/crossref when typing the separator character (e.g., comma) in the keywords/crossref fields. [#11178](https://github.com/JabRef/jabref/issues/11178)
- We added an exporter and improved the importer for Endnote XML format. [#11137](https://github.com/JabRef/jabref/issues/11137)
- We added support for using BibTeX Style files (BST) in the Preview. [#11102](https://github.com/JabRef/jabref/issues/11102)
- We added support for automatically update LaTeX citations when a LaTeX file is created, removed, or modified. [#10585](https://github.com/JabRef/jabref/issues/10585)

### Changed

- We replaced the word "Key bindings" with "Keyboard shortcuts" in the Preferences tab. [#11153](https://github.com/JabRef/jabref/pull/11153)
- We slightly improved the duplicate check if ISBNs are present. [#8885](https://github.com/JabRef/jabref/issues/8885)
- JabRef no longer downloads HTML files of websites when a PDF was not found. [#10149](https://github.com/JabRef/jabref/issues/10149)
- We added the HTTP message (in addition to the response code) if an error is encountered. [#11341](https://github.com/JabRef/jabref/pull/11341)
- We made label wrap text to fit view size when reviewing external group changes. [#11220](https://github.com/JabRef/jabref/issues/11220)

### Fixed

- We fixed an issue where entry type with duplicate fields prevented opening existing libraries with custom entry types. [#11127](https://github.com/JabRef/jabref/issues/11127)
- We fixed an issue where Markdown rendering removed braces from the text. [#10928](https://github.com/JabRef/jabref/issues/10928)
- We fixed an issue when the file was flagged as changed on disk in the case of content selectors or groups. [#9064](https://github.com/JabRef/jabref/issues/9064)
- We fixed crash on opening the entry editor when auto-completion is enabled. [#11188](https://github.com/JabRef/jabref/issues/11188)
- We fixed the usage of the key binding for "Clear search" (default: <kbd>Escape</kbd>). [#10764](https://github.com/JabRef/jabref/issues/10764)
- We fixed an issue where library shown as unsaved and marked (*) after accepting changes made externally to the file. [#11027](https://github.com/JabRef/jabref/issues/11027)
- We fixed an issue where drag and dropping entries from one library to another was not always working. [#11254](https://github.com/JabRef/jabref/issues/11254)
- We fixed an issue where drag and dropping entries created a shallow copy. [#11160](https://github.com/JabRef/jabref/issues/11160)
- We fixed an issue where imports to a custom group would only work for the first entry [#11085](https://github.com/JabRef/jabref/issues/11085), [#11269](https://github.com/JabRef/jabref/issues/11269)
- We fixed an issue when cursor jumped to the beginning of the line. [#5904](https://github.com/JabRef/jabref/issues/5904)
- We fixed an issue where a new entry was not added to the selected group [#8933](https://github.com/JabRef/jabref/issues/8933)
- We fixed an issue where the horizontal position of the Entry Preview inside the entry editor was not remembered across restarts [#11281](https://github.com/JabRef/jabref/issues/11281)
- We fixed an issue where the search index was not updated after linking PDF files. [#11317](https://github.com/JabRef/jabref/pull/11317)
- We fixed rendering of (first) author with a single letter surname. [forum#4330](https://discourse.jabref.org/t/correct-rendering-of-first-author-with-a-single-letter-surname/4330)
- We fixed that the import of the related articles tab sometimes used the wrong library mode. [#11282](https://github.com/JabRef/jabref/pull/11282)
- We fixed an issue where the entry editor context menu was not shown correctly when JabRef is opened on a second, extended screen [#11323](https://github.com/JabRef/jabref/issues/11323), [#11174](https://github.com/JabRef/jabref/issues/11174)
- We fixed an issue where the value of "Override default font settings" was not applied on startup [#11344](https://github.com/JabRef/jabref/issues/11344)
- We fixed an issue when "Library changed on disk" appeared after a save by JabRef. [#4877](https://github.com/JabRef/jabref/issues/4877)
- We fixed an issue where the Pubmed/Medline Plain importer would not respect the user defined keyword separator [#11413](https://github.com/JabRef/jabref/issues/11413)
- We fixed an issue where the value of "Override default font settings" was not applied on startup [#11344](https://github.com/JabRef/jabref/issues/11344)
- We fixed an issue where DatabaseChangeDetailsView was not scrollable when reviewing external metadata changes [#11220](https://github.com/JabRef/jabref/issues/11220)
- We fixed undo/redo for text fields. [#11420](https://github.com/JabRef/jabref/issues/11420)
- We fixed an issue where clicking on a page number in the search results tab opens a wrong file in the document viewer. [#11432](https://github.com/JabRef/jabref/pull/11432)

### Removed

- We removed the misleading message "Doing a cleanup for X entries" when opening the Cleanup entries dialog [#11463](https://github.com/JabRef/jabref/pull/11463)

## [5.13] – 2024-04-01

### Added

- We converted the "Custom API key" list to a table to be more accessible. [#10926](https://github.com/JabRef/jabref/issues/10926)
- We added a "refresh" button for the LaTeX citations tab in the entry editor. [#10584](https://github.com/JabRef/jabref/issues/10584)
- We added the possibility to show the BibTeX source in the [web search](https://docs.jabref.org/collect/import-using-online-bibliographic-database) import screen. [#560](https://github.com/JabRef/jabref-koppor/issues/560)
- We added a fetcher for [ISIDORE](https://isidore.science/), simply paste in the link into the text field or the last 6 digits in the link that identify that paper. [#10423](https://github.com/JabRef/jabref/issues/10423)
- When importing entries form the "Citation relations" tab, the field [cites](https://docs.jabref.org/advanced/entryeditor/entrylinks) is now filled according to the relationship between the entries. [#10752](https://github.com/JabRef/jabref/pull/10752)
- We added a new integrity check and clean up option for strings having Unicode characters not encoded in [Unicode "Normalization Form Canonical Composition" (NFC)](https://en.wikipedia.org/wiki/Unicode_equivalence#Normal_forms"). [#10506](https://github.com/JabRef/jabref/issues/10506)
- We added a new group icon column to the main table showing the icons of the entry's groups. [#10801](https://github.com/JabRef/jabref/pull/10801)
- When deleting an entry, the files linked to the entry are now optionally deleted as well. [#10509](https://github.com/JabRef/jabref/issues/10509)
- We added support to move the file to the system trash (instead of deleting it). [#10591](https://github.com/JabRef/jabref/pull/10591)
- We added ability to jump to an entry in the command line using `-j CITATIONKEY`. [JabRef/jabref-koppor#540](https://github.com/JabRef/jabref-koppor/issues/540)
- We added a new boolean to the style files for Openoffice/Libreoffice integration to switch between ZERO_WIDTH_SPACE (default) and no space. [#10843](https://github.com/JabRef/jabref/pull/10843)
- When pasting HTML into the abstract or a comment field, the hypertext is automatically converted to Markdown. [#10558](https://github.com/JabRef/jabref/issues/10558)
- We added the possibility to redownload files that had been present but are no longer in the specified location. [#10848](https://github.com/JabRef/jabref/issues/10848)
- We added the citation key pattern `[camelN]`. Equivalent to the first N words of the `[camel]` pattern.
- We added importing of static groups and linked files from BibDesk .bib files. [#10381](https://github.com/JabRef/jabref/issues/10381)
- We added ability to export in CFF (Citation File Format) [#10661](https://github.com/JabRef/jabref/issues/10661).
- We added ability to push entries to TeXworks. [#3197](https://github.com/JabRef/jabref/issues/3197)
- We added the ability to zoom in and out in the document viewer using <kbd>Ctrl</kbd> + <kbd>Scroll</kbd>. [#10964](https://github.com/JabRef/jabref/pull/10964)
- We added a Cleanup for removing non-existent files and grouped the related options [#10929](https://github.com/JabRef/jabref/issues/10929)
- We added the functionality to parse the bibliography of PDFs using the GROBID online service. [#10200](https://github.com/JabRef/jabref/issues/10200)
- We added a seperated search bar for the global search window. [#11032](https://github.com/JabRef/jabref/pull/11032)
- We added ability to double-click on an entry in the global search window to select the corresponding entry in the main table. [#11010](https://github.com/JabRef/jabref/pull/11010)
- We added support for BibTeX String constants during copy & paste between libraries. [#10872](https://github.com/JabRef/jabref/issues/10872)
- We added the field `langid` which is important for hyphenation and casing in LaTeX. [#10868](https://github.com/JabRef/jabref/issues/10868)
- Event log entries can now be copied via a context menu. [#11100](https://github.com/JabRef/jabref/issues/11100)

### Changed

- The "Automatically open folders of attached files" preference default status has been changed to enabled on Windows. [JabRef/jabref-koppor#56](https://github.com/JabRef/jabref-koppor/issues/56)
- The Custom export format now uses the custom DOI base URI in the preferences for the `DOICheck`, if activated [forum#4084](https://discourse.jabref.org/t/export-html-disregards-custom-doi-base-uri/4084)
- The index directories for full text search have now more readable names to increase debugging possibilities using Apache Lucense's Lurk. [#10193](https://github.com/JabRef/jabref/issues/10193)
- The fulltext search also indexes files ending with .pdf (but do not having an explicit file type set). [#10193](https://github.com/JabRef/jabref/issues/10193)
- We changed the arrangement of the lists in the "Citation relations" tab. `Cites` are now on the left and `Cited by` on the right [#10752](https://github.com/JabRef/jabref/pull/10752)
- Sub libraries based on `aux` file can now also be generated if some citations are not found library. [#10775](https://github.com/JabRef/jabref/pull/10775)
- We rearranged the tab order in the entry editor and renamed the "Scite Tab" to "Citation information". [#10821](https://github.com/JabRef/jabref/issues/10821)
- We changed the duplicate handling in the Import entries dialog. Potential duplicate entries are marked with an icon and importing will now trigger the merge dialog [#10914](https://github.com/JabRef/jabref/pull/10914)
- We made the command "Push to TexShop" more robust to allow cite commands with a character before the first slash. [forum#2699](https://discourse.jabref.org/t/push-to-texshop-mac/2699/17?u=siedlerchr)
- We only show the notification "Saving library..." if the library contains more than 2000 entries. [#9803](https://github.com/JabRef/jabref/issues/9803)
- JabRef now keeps previous log files upon start. [#11023](https://github.com/JabRef/jabref/pull/11023)
- When normalizing author names, complete enclosing braces are kept. [#10031](https://github.com/JabRef/jabref/issues/10031)
- We enhanced the dialog for adding new fields in the content selector with a selection box containing a list of standard fields. [#10912](https://github.com/JabRef/jabref/pull/10912)
- We store the citation relations in an LRU cache to avoid bloating the memory and out-of-memory exceptions. [#10958](https://github.com/JabRef/jabref/issues/10958)
- Keywords field are now displayed as tags. [#10910](https://github.com/JabRef/jabref/pull/10910)
- Citation relations now get more information, and have quick access to view the articles in a browser without adding them to the library [#10869](https://github.com/JabRef/jabref/issues/10869)
- Importer/Exporter for CFF format now supports JabRef `cites` and `related` relationships, as well as all fields from the CFF specification. [#10993](https://github.com/JabRef/jabref/issues/10993)
- The XMP-Exporter no longer writes the content of the `file`-field. [#11083](https://github.com/JabRef/jabref/pull/11083)
- We added notes, checks and warnings for the case of selection of non-empty directories while starting a new Systematic Literature Review. [#600](https://github.com/JabRef/jabref-koppor/issues/600)
- Text in the import dialog (web search results) will now be wrapped to prevent horizontal scrolling. [#10931](https://github.com/JabRef/jabref/issues/10931)
- We improved the error handling when invalid bibdesk-files are encountered [#11117](https://github.com/JabRef/jabref/issues/11117)

### Fixed

- We fixed an issue where the fulltext search button in entry editor used to disappear on click till the search is completed. [#10425](https://github.com/JabRef/jabref/issues/10425)
- We fixed an issue where attempting to cancel the importing/generation of an entry from id is ignored. [#10508](https://github.com/JabRef/jabref/issues/10508)
- We fixed an issue where the preview panel showing the wrong entry (an entry that is not selected in the entry table). [#9172](https://github.com/JabRef/jabref/issues/9172)
- We fixed an issue where HTML-reserved characters like '&' and '<', in addition to HTML entities like '&amp;' were not rendered correctly in entry preview. [#10677](https://github.com/JabRef/jabref/issues/10677)
- The last page of a PDF is now indexed by the full text search. [#10193](https://github.com/JabRef/jabref/issues/10193)
- The entry editor respects the configured custom tabs when showing "Other fields". [#11012](https://github.com/JabRef/jabref/pull/11012)
- The default owner of an entry can be changed again. [#10924](https://github.com/JabRef/jabref/issues/10924)
- We fixed an issue where the duplicate check did not take umlauts or other LaTeX-encoded characters into account. [#10744](https://github.com/JabRef/jabref/pull/10744)
- We fixed the colors of the icon on hover for unset special fields. [#10431](https://github.com/JabRef/jabref/issues/10431)
- We fixed an issue where the CrossRef field did not work if autocompletion was disabled [#8145](https://github.com/JabRef/jabref/issues/8145)
- In biblatex mode, JabRef distinguishes between "Optional fields" and "Optional fields 2" again. [#11022](https://github.com/JabRef/jabref/pull/11022)
- We fixed an issue where exporting`@electronic` and `@online` entry types to the Office XMl would duplicate the field `title`  [#10807](https://github.com/JabRef/jabref/issues/10807)
- We fixed an issue where the `CommentsTab` was not properly formatted when the `defaultOwner` contained capital or special letters. [#10870](https://github.com/JabRef/jabref/issues/10870)
- We fixed an issue where the `File -> Close library` menu item was not disabled when no library was open. [#10948](https://github.com/JabRef/jabref/issues/10948)
- We fixed an issue where the Document Viewer would show the PDF in only half the window when maximized. [#10934](https://github.com/JabRef/jabref/issues/10934)
- Clicking on the crossref and related tags in the entry editor jumps to the linked entry. [#5484](https://github.com/JabRef/jabref/issues/5484) [#9369](https://github.com/JabRef/jabref/issues/9369)
- We fixed an issue where JabRef could not parse absolute file paths from Zotero exports. [#10959](https://github.com/JabRef/jabref/issues/10959)
- We fixed an issue where an exception occured when toggling between "Live" or "Locked" in the internal Document Viewer. [#10935](https://github.com/JabRef/jabref/issues/10935)
- When fetching article information fom IEEE Xplore, the em dash is now converted correctly. [JabRef/jabref-koppor#286](https://github.com/JabRef/jabref-koppor/issues/286)
- Fixed an issue on Windows where the browser extension reported failure to send an entry to JabRef even though it was sent properly. [JabRef/JabRef-Browser-Extension#493](https://github.com/JabRef/JabRef-Browser-Extension/issues/493)
- Fixed an issue on Windows where TeXworks path was not resolved if it was installed with MiKTeX. [#10977](https://github.com/JabRef/jabref/issues/10977)
- We fixed an issue with where JabRef would throw an error when using MathSciNet search, as it was unable to parse the fetched JSON coreectly. [#10996](https://github.com/JabRef/jabref/issues/10996)
- We fixed an issue where the "Import by ID" function would throw an error when a DOI that contains URL-encoded characters was entered. [#10648](https://github.com/JabRef/jabref/issues/10648)
- We fixed an issue with handling of an "overflow" of authors at `[authIniN]`. [#11087](https://github.com/JabRef/jabref/issues/11087)
- We fixed an issue where an exception occurred when selecting entries in the web search results. [#11081](https://github.com/JabRef/jabref/issues/11081)
- When a new library is unsaved, there is now no warning when fetching entries with PDFs. [#11075](https://github.com/JabRef/jabref/issues/11075)
- We fixed an issue where the message "The libary has been modified by another program" occurred when editing library metadata and saving the library. [#4877](https://github.com/JabRef/jabref/issues/4877)

### Removed

- We removed the predatory journal checks due to a high rate of false positives. [#11066](https://github.com/JabRef/jabref/pull/11066)

## [5.12] – 2023-12-24

### Added

- We added a scite.ai tab in the entry editor that retrieves 'Smart Citation' tallies for citations that have a DOI. [JabRef/jabref-koppor#375](https://github.com/JabRef/jabref-koppor/issues/375)
- We added a dropdown menu to let users change the reference library during AUX file import. [#10472](https://github.com/JabRef/jabref/issues/10472)
- We added a button to let users reset the cite command to the default value. [#10569](https://github.com/JabRef/jabref/issues/10569)
- We added the option to use System Preference for Light/Dark Theme [#8729](https://github.com/JabRef/jabref/issues/8729).
- We added [scholar.archive.org](https://scholar.archive.org/) as a new fetcher. [#10498](https://github.com/JabRef/jabref/issues/10498)
- We integrated predatory journal checking as part of the Integrity Checker based on the [check-bib-for-predatory](https://github.com/CfKu/check-bib-for-predatory). [JabRef/jabref-koppor#348](https://github.com/JabRef/jabref-koppor/issues/348)
- We added a 'More options' section in the main table right click menu opening the preferences dialog. [#9432](https://github.com/JabRef/jabref/issues/9432)
- When creating a new group, it inherits the icon of the parent group. [#10521](https://github.com/JabRef/jabref/pull/10521)

### Changed

- We moved the location of the 'Open only one instance of JabRef' preference option from "Network" to "General". [#9306](https://github.com/JabRef/jabref/issues/9306)
- The two previews in the change resolver dialog now have their scrollbars synchronized. [#9576](https://github.com/JabRef/jabref/issues/9576).
- We changed the setting of the keyword separator to accept a single character only. [#177](https://github.com/JabRef/jabref-koppor/issues/177)
- We replaced "SearchAll" in Web Search by "Search Selected". [#10556](https://github.com/JabRef/jabref/issues/10556)
- Short DOI formatter now checks, if the value is already formatted. If so, it returns the value instead of calling the ShortDOIService again. [#10589](https://github.com/JabRef/jabref/issues/10589)
- We upgraded to JavaFX 21.0.1. As a consequence JabRef requires now macOS 11 or later and GTK 3.8 or later on Linux [#10627](https://github.com/JabRef/jabref/pull/10627).
- A user-specific comment fields is not enabled by default, but can be enabled using the "Add" button. [#10424](https://github.com/JabRef/jabref/issues/10424)
- We upgraded to Lucene 9.9 for the fulltext search. The search index will be rebuild. [#10686](https://github.com/JabRef/jabref/pull/10686)
- When using "Copy..." -> "Copy citation key", the delimiter configured at "Push applications" is respected. [#10707](https://github.com/JabRef/jabref/pull/10707)

### Fixed

- We fixed an issue where the added protected term has unwanted leading and trailing whitespaces, where the formatted text has unwanted empty brackets and where the word at the cursor in the textbox can be added to the list. [#10415](https://github.com/JabRef/jabref/issues/10415)
- We fixed an issue where in the merge dialog the file field of entries was not correctly merged when the first and second entry both contained values inside the file field. [#10572](https://github.com/JabRef/jabref/issues/10572)
- We fixed some small inconsistencies in the user interface. [#10507](https://github.com/JabRef/jabref/issues/10507) [#10458](https://github.com/JabRef/jabref/issues/10458) [#10660](https://github.com/JabRef/jabref/issues/10660)
- We fixed the issue where the Hayagriva YAML exporter would not include a parent field for the publisher/series. [#10596](https://github.com/JabRef/jabref/issues/10596)
- We fixed issues in the external file type dialog w.r.t. duplicate entries in the case of a language switch. [#10271](https://github.com/JabRef/jabref/issues/10271)
- We fixed an issue where the right-click action "Copy cite..." did not respect the configured citation command under "External Programs" -> "[Push Applications](https://docs.jabref.org/cite/pushtoapplications)" [#10615](https://github.com/JabRef/jabref/issues/10615)

### Removed

- We removed duplicate filtering and sorting operations in the MainTable when editing BibEntries. [#10619](https://github.com/JabRef/jabref/pull/10619)

## [5.11] – 2023-10-22

### Added

- We added the ability to sort subgroups in Z-A order, as well as by ascending and descending number of subgroups. [#10249](https://github.com/JabRef/jabref/issues/10249)
- We added the possibility to find (and add) papers that cite or are cited by a given paper. [#6187](https://github.com/JabRef/jabref/issues/6187)
- We added an error-specific message for when a download from a URL fails. [#9826](https://github.com/JabRef/jabref/issues/9826)
- We added support for customizing the citation command (e.g., `[@key1,@key2]`) when [pushing to external applications](https://docs.jabref.org/cite/pushtoapplications). [#10133](https://github.com/JabRef/jabref/issues/10133)
- We added an integrity check for more special characters. [#8712](https://github.com/JabRef/jabref/issues/8712)
- We added protected terms described as "Computer science". [#10222](https://github.com/JabRef/jabref/pull/10222)
- We added a link "Get more themes..." in the preferences to that points to [themes.jabref.org](https://themes.jabref.org) allowing the user to download new themes. [#10243](https://github.com/JabRef/jabref/issues/10243)
- We added a fetcher for [LOBID](https://lobid.org/resources/api) resources. [JabRef/jabref-koppor#386](https://github.com/JabRef/jabref-koppor/issues/386)
- When in `biblatex` mode, the [integrity check](https://docs.jabref.org/finding-sorting-and-cleaning-entries/checkintegrity) for journal titles now also checks the field `journal`.
- We added support for exporting to Hayagriva YAML format. [#10382](https://github.com/JabRef/jabref/issues/10382)
- We added support for pushing citations to [TeXShop](https://pages.uoregon.edu/koch/texshop/) on macOS [forum#2699](https://discourse.jabref.org/t/push-to-texshop-mac/2699).
- We added the 'Bachelor's thesis' type for Biblatex's 'Thesis' EntryType [#10029](https://github.com/JabRef/jabref/issues/10029).

### Changed

- The export formats `listrefs`, `tablerefs`, `tablerefsabsbib`, now use the ISO date format in the footer [#10383](https://github.com/JabRef/jabref/pull/10383).
- When searching for an identifier in the "Web search", the title of the search window is now "Identifier-based Web Search". [#10391](https://github.com/JabRef/jabref/pull/10391)
- The ampersand checker now skips verbatim fields (`file`, `url`, ...). [#10419](https://github.com/JabRef/jabref/pull/10419)
- If no existing document is selected for exporting "XMP annotated pdf" JabRef will now create a new PDF file with a sample text and the metadata. [#10102](https://github.com/JabRef/jabref/issues/10102)
- We modified the DOI cleanup to infer the DOI from an ArXiV ID if it's present. [#10426](https://github.com/JabRef/jabref/issues/10426)
- The ISI importer uses the field `comment` for notes (instead of `review). [#10478](https://github.com/JabRef/jabref/pull/10478)
- If no existing document is selected for exporting "Embedded BibTeX pdf" JabRef will now create a new PDF file with a sample text and the metadata. [#10101](https://github.com/JabRef/jabref/issues/10101)
- Translated titles format no longer raise a warning. [#10459](https://github.com/JabRef/jabref/issues/10459)
- We re-added the empty grey containers in the groups panel to keep an indicator for the current selected group, if displaying of group item count is turned off [#9972](https://github.com/JabRef/jabref/issues/9972)

### Fixed

- We fixed an issue where "Move URL in note field to url field" in the cleanup dialog caused an exception if no note field was present [forum#3999](https://discourse.jabref.org/t/cleanup-entries-cant-get-it-to-work/3999)
- It is possible again to use "current table sort order" for the order of entries when saving. [#9869](https://github.com/JabRef/jabref/issues/9869)
- Passwords can be stored in GNOME key ring. [#10274](https://github.com/JabRef/jabref/issues/10274)
- We fixed an issue where groups based on an aux file could not be created due to an exception [#10350](https://github.com/JabRef/jabref/issues/10350)
- We fixed an issue where the JabRef browser extension could not communicate with JabRef under macOS due to missing files. You should use the `.pkg` for the first installation as it updates all necessary files for the extension [#10308](https://github.com/JabRef/jabref/issues/10308)
- We fixed an issue where the ISBN fetcher returned the entrytype `misc` for certain ISBN numbers [#10348](https://github.com/JabRef/jabref/issues/10348)
- We fixed a bug where an exception was raised when saving less than three export save orders in the preference. [#10157](https://github.com/JabRef/jabref/issues/10157)
- We fixed an issue where it was possible to create a group with no name or with a group separator inside the name [#9776](https://github.com/JabRef/jabref/issues/9776)
- Biblatex's `journaltitle` is now also respected for showing the journal information. [#10397](https://github.com/JabRef/jabref/issues/10397)
- JabRef does not hang anymore when exporting via CLI. [#10380](https://github.com/JabRef/jabref/issues/10380)
- We fixed an issue where it was not possible to save a library on a network share under macOS due to an exception when acquiring a file lock [#10452](https://github.com/JabRef/jabref/issues/10452)
- We fixed an issue where exporting "XMP annotated pdf" without selecting an existing document would produce an exception. [#10102](https://github.com/JabRef/jabref/issues/10102)
- We fixed an issue where the "Enabled" column in the "Protected terms files" tab in the preferences could not be resized [#10285](https://github.com/JabRef/jabref/issues/10285)
- We fixed an issue where after creation of a new library, the new library was not focused. [JabRef/jabref-koppor#592](https://github.com/JabRef/jabref-koppor/issues/592)
- We fixed an issue where double clicking on an url in the file field would trigger an exception instead of opening the browser [#10480](https://github.com/JabRef/jabref/pull/10480)
- We fixed an issue where scrolling was impossible on dragging a citation on the groups panel. [#9754](https://github.com/JabRef/jabref/issues/9754)
- We fixed an issue where exporting "Embedded BibTeX pdf" without selecting an existing document would produce an exception. [#10101](https://github.com/JabRef/jabref/issues/10101)
- We fixed an issue where there was a failure to access the url link for "eprint" for the ArXiv entry.[#10474](https://github.com/JabRef/jabref/issues/10474)
- We fixed an issue where it was not possible to connect to a shared database once a group with entries was added or other metadata modified [#10336](https://github.com/JabRef/jabref/issues/10336)
- We fixed an issue where middle-button paste in X not always worked [#7905](https://github.com/JabRef/jabref/issues/7905)

## [5.10] – 2023-09-02

### Added

- We added a field showing the BibTeX/biblatex source for added and deleted entries in the "External Changes Resolver" dialog. [#9509](https://github.com/JabRef/jabref/issues/9509)
- We added user-specific comment field so that multiple users can make separate comments. [#543](https://github.com/JabRef/jabref-koppor/issues/543)
- We added a search history list in the search field's right click menu. [#7906](https://github.com/JabRef/jabref/issues/7906)
- We added a full text fetcher for IACR eprints. [#9651](https://github.com/JabRef/jabref/pull/9651)
- We added "Attach file from URL" to right-click context menu to download and store a file with the reference library. [#9646](https://github.com/JabRef/jabref/issues/9646)
- We enabled updating an existing entry with data from InspireHEP. [#9351](https://github.com/JabRef/jabref/issues/9351)
- We added a fetcher for the Bibliotheksverbund Bayern (experimental). [#9641](https://github.com/JabRef/jabref/pull/9641)
- We added support for more biblatex date formats for parsing dates. [#2753](https://github.com/JabRef/jabref/issues/2753)
- We added support for multiple languages for exporting to and importing references from MS Office. [#9699](https://github.com/JabRef/jabref/issues/9699)
- We enabled scrolling in the groups list when dragging a group on another group. [#2869](https://github.com/JabRef/jabref/pull/2869)
- We added the option to automatically download online files when a new entry is created from an existing ID (e.g., DOI). The option can be disabled in the preferences under "Import and Export". [#9756](https://github.com/JabRef/jabref/issues/9756)
- We added a new Integrity check for unescaped ampersands. [JabRef/jabref-koppor#585](https://github.com/JabRef/jabref-koppor/issues/585)
- We added support for parsing `$\backslash$` in file paths (as exported by Mendeley). [forum#3470](https://discourse.jabref.org/t/mendeley-bib-import-with-linked-files/3470)
- We added the possibility to automatically fetch entries when an ISBN is pasted on the main table. [#9864](https://github.com/JabRef/jabref/issues/9864)
- We added the option to disable the automatic linking of files in the entry editor [#5105](https://github.com/JabRef/jabref/issues/5105)
- We added the link icon for ISBNs in linked identifiers column. [#9819](https://github.com/JabRef/jabref/issues/9819)
- We added key binding to focus on groups <kbd>alt</kbd> + <kbd>s</kbd> [#9863](https://github.com/JabRef/jabref/issues/9863)
- We added the option to unprotect a text selection, which strips all pairs of curly braces away. [#9950](https://github.com/JabRef/jabref/issues/9950)
- We added drag and drop events for field 'Groups' in entry editor panel. [#569](https://github.com/JabRef/jabref-koppor/issues/569)
- We added support for parsing MathML in the Medline importer. [#4273](https://github.com/JabRef/jabref/issues/4273)
- We added the ability to search for an identifier (DOI, ISBN, ArXiv ID) directly from 'Web Search'. [#7575](https://github.com/JabRef/jabref/issues/7575) [#9674](https://github.com/JabRef/jabref/issues/9674)
- We added a cleanup activity that identifies a URL or a last-visited-date in the `note` field and moves it to the `url` and `urldate` field respectively. [JabRef/jabref-koppor#216](https://github.com/JabRef/jabref-koppor/issues/216)
- We enabled the user to change the name of a field in a custom entry type by double-clicking on it. [#9840](https://github.com/JabRef/jabref/issues/9840)
- We added some preferences options to disable online activity. [#10064](https://github.com/JabRef/jabref/issues/10064)
- We integrated two mail actions ("As Email" and "To Kindle") under a new "Send" option in the right-click & Tools menus. The Kindle option creates an email targeted to the user's Kindle email, which can be set in preferences under "External programs" [#6186](https://github.com/JabRef/jabref/issues/6186)
- We added an option to clear recent libraries' history. [#10003](https://github.com/JabRef/jabref/issues/10003)
- We added an option to encrypt and remember the proxy password. [#8055](https://github.com/JabRef/jabref/issues/8055)[#10044](https://github.com/JabRef/jabref/issues/10044)
- We added support for showing journal information, via info buttons next to the `Journal` and `ISSN` fields in the entry editor. [#6189](https://github.com/JabRef/jabref/issues/6189)
- We added support for pushing citations to Sublime Text 3 [#10098](https://github.com/JabRef/jabref/issues/10098)
- We added support for the Finnish language. [#10183](https://github.com/JabRef/jabref/pull/10183)
- We added the option to automatically replaces illegal characters in the filename when adding a file to JabRef. [#10182](https://github.com/JabRef/jabref/issues/10182)
- We added a privacy policy. [#10064](https://github.com/JabRef/jabref/issues/10064)
- We added a tooltip to show the number of entries in a group [#10208](https://github.com/JabRef/jabref/issues/10208)
- We fixed an issue where it was no longer possible to add or remove selected entries to groups via context menu [#10404](https://github.com/JabRef/jabref/issues/10404), [#10317](https://github.com/JabRef/jabref/issues/10317) [#10374](https://github.com/JabRef/jabref/issues/10374)

### Changed

- We replaced "Close" by "Close library" and placed it after "Save all" in the File menu. [#10043](https://github.com/JabRef/jabref/pull/10043)
- We upgraded to Lucene 9.7 for the fulltext search. The search index will be rebuild. [#10036](https://github.com/JabRef/jabref/pull/10036)
- 'Get full text' now also checks the file url. [#568](https://github.com/JabRef/jabref-koppor/issues/568)
- JabRef writes a new backup file only if there is a change. Before, JabRef created a backup upon start. [#9679](https://github.com/JabRef/jabref/pull/9679)
- We modified the `Add Group` dialog to use the most recently selected group hierarchical context. [#9141](https://github.com/JabRef/jabref/issues/9141)
- We refined the 'main directory not found' error message. [#9625](https://github.com/JabRef/jabref/pull/9625)
- JabRef writes a new backup file only if there is a change. Before, JabRef created a backup upon start. [#9679](https://github.com/JabRef/jabref/pull/9679)
- Backups of libraries are not stored per JabRef version, but collected together. [#9676](https://github.com/JabRef/jabref/pull/9676)
- We streamlined the paths for logs and backups: The parent path fragment is always `logs` or `backups`.
- `log.txt` now contains an entry if a BibTeX entry could not be parsed.
- `log.txt` now contains debug messages. Debugging needs to be enabled explicitly. [#9678](https://github.com/JabRef/jabref/pull/9678)
- `log.txt` does not contain entries for non-found files during PDF indexing. [#9678](https://github.com/JabRef/jabref/pull/9678)
- The hostname is now determined using environment variables (`COMPUTERNAME`/`HOSTNAME`) first. [#9910](https://github.com/JabRef/jabref/pull/9910)
- We improved the Medline importer to correctly import ISO dates for `revised`. [#9536](https://github.com/JabRef/jabref/issues/9536)
- To avoid cluttering of the directory, We always delete the `.sav` file upon successful write. [#9675](https://github.com/JabRef/jabref/pull/9675)
- We improved the unlinking/deletion of multiple linked files of an entry using the <kbd>Delete</kbd> key. [#9473](https://github.com/JabRef/jabref/issues/9473)
- The field names of customized entry types are now exchanged preserving the case. [#9993](https://github.com/JabRef/jabref/pull/9993)
- We moved the custom entry types dialog into the preferences dialog. [#9760](https://github.com/JabRef/jabref/pull/9760)
- We moved the manage content selectors dialog to the library properties. [#9768](https://github.com/JabRef/jabref/pull/9768)
- We moved the preferences menu command from the options menu to the file menu. [#9768](https://github.com/JabRef/jabref/pull/9768)
- We reworked the cross ref labels in the entry editor and added a right click menu. [#10046](https://github.com/JabRef/jabref/pull/10046)
- We reorganized the order of tabs and settings in the library properties. [#9836](https://github.com/JabRef/jabref/pull/9836)
- We changed the handling of an "overflow" of authors at `[authIniN]`: JabRef uses `+` to indicate an overflow. Example: `[authIni2]` produces `A+` (instead of `AB`) for `Aachen and Berlin and Chemnitz`. [#9703](https://github.com/JabRef/jabref/pull/9703)
- We moved the preferences option to open the last edited files on startup to the 'General' tab. [#9808](https://github.com/JabRef/jabref/pull/9808)
- We improved the recognition of DOIs when pasting a link containing a DOI on the maintable. [#9864](https://github.com/JabRef/jabref/issues/9864s)
- We reordered the preferences dialog. [#9839](https://github.com/JabRef/jabref/pull/9839)
- We split the 'Import and Export' tab into 'Web Search' and 'Export'. [#9839](https://github.com/JabRef/jabref/pull/9839)
- We moved the option to run JabRef in memory stick mode into the preferences dialog toolbar. [#9866](https://github.com/JabRef/jabref/pull/9866)
- In case the library contains empty entries, they are not written to disk. [#8645](https://github.com/JabRef/jabref/issues/8645)
- The formatter `remove_unicode_ligatures` is now called `replace_unicode_ligatures`. [#9890](https://github.com/JabRef/jabref/pull/9890)
- We improved the error message when no terminal was found. [#9607](https://github.com/JabRef/jabref/issues/9607)
- In the context of the "systematic literature functionality", we changed the name "database" to "catalog" to use a separate term for online catalogs in comparison to SQL databases. [#9951](https://github.com/JabRef/jabref/pull/9951)
- We now show more fields (including Special Fields) in the dropdown selection for "Save sort order" in the library properties and for "Export sort order" in the preferences. [#10010](https://github.com/JabRef/jabref/issues/10010)
- We now encrypt and store the custom API keys in the OS native credential store. [#10044](https://github.com/JabRef/jabref/issues/10044)
- We changed the behavior of group addition/edit, so that sorting by alphabetical order is not performed by default after the modification. [#10017](https://github.com/JabRef/jabref/issues/10017)
- We fixed an issue with spacing in the cleanup dialogue. [#10081](https://github.com/JabRef/jabref/issues/10081)
- The GVK fetcher now uses the new [K10plus](https://www.bszgbv.de/services/k10plus/) database. [#10189](https://github.com/JabRef/jabref/pull/10189)

### Fixed

- We fixed an issue where clicking the group expansion pane/arrow caused the node to be selected, when it should just expand/detract the node. [#10111](https://github.com/JabRef/jabref/pull/10111)
- We fixed an issue where the browser import would add ' characters before the BibTeX entry on Linux. [#9588](https://github.com/JabRef/jabref/issues/9588)
- We fixed an issue where searching for a specific term with the DOAB fetcher lead to an exception. [#9571](https://github.com/JabRef/jabref/issues/9571)
- We fixed an issue where the "Import" -> "Library to import to" did not show the correct library name if two opened libraries had the same suffix. [#9567](https://github.com/JabRef/jabref/issues/9567)
- We fixed an issue where the rpm-Version of JabRef could not be properly uninstalled and reinstalled. [#9558](https://github.com/JabRef/jabref/issues/9558), [#9603](https://github.com/JabRef/jabref/issues/9603)
- We fixed an issue where the command line export using `--exportMatches` flag does not create an output bib file. [#9581](https://github.com/JabRef/jabref/issues/9581)
- We fixed an issue where custom field in the custom entry types could not be set to mulitline. [#9609](https://github.com/JabRef/jabref/issues/9609)
- We fixed an issue where the Office XML exporter did not resolve BibTeX-Strings when exporting entries. [forum#3741](https://discourse.jabref.org/t/exporting-bibtex-constant-strings-to-ms-office-2007-xml/3741)
- We fixed an issue where the Merge Entries Toolbar configuration was not saved after hitting 'Merge Entries' button. [#9091](https://github.com/JabRef/jabref/issues/9091)
- We fixed an issue where the password is stored in clear text if the user wants to use a proxy with authentication. [#8055](https://github.com/JabRef/jabref/issues/8055)
- JabRef is now more relaxed when parsing field content: In case a field content ended with `\`, the combination `\}` was treated as plain `}`. [#9668](https://github.com/JabRef/jabref/issues/9668)
- We resolved an issue that cut off the number of group entries when it exceeded four digits. [#8797](https://github.com/JabRef/jabref/issues/8797)
- We fixed the issue where the size of the global search window was not retained after closing. [#9362](https://github.com/JabRef/jabref/issues/9362)
- We fixed an issue where the Global Search UI preview is still white in dark theme. [#9362](https://github.com/JabRef/jabref/issues/9362)
- We fixed the double paste issue when <kbd>Cmd</kbd> + <kbd>v</kbd> is pressed on 'New entry from plaintext' dialog. [#9367](https://github.com/JabRef/jabref/issues/9367)
- We fixed an issue where the pin button on the Global Search dialog was located at the bottom and not at the top. [#9362](https://github.com/JabRef/jabref/issues/9362)
- We fixed the log text color in the event log console when using dark mode. [#9732](https://github.com/JabRef/jabref/issues/9732)
- We fixed an issue where searching for unlinked files would include the current library's .bib file. [#9735](https://github.com/JabRef/jabref/issues/9735)
- We fixed an issue where it was no longer possible to connect to a shared mysql database due to an exception. [#9761](https://github.com/JabRef/jabref/issues/9761)
- We fixed an issue where an exception was thrown for the user after <kbd>Ctrl</kbd>+<kbd>Z</kbd> command. [#9737](https://github.com/JabRef/jabref/issues/9737)
- We fixed the citation key generation for [`[authors]`, `[authshort]`, `[authorsAlpha]`, `[authIniN]`, `[authEtAl]`, `[auth.etal]`](https://docs.jabref.org/setup/citationkeypatterns#special-field-markers) to handle `and others` properly. [JabRef/jabref-koppor#626](https://github.com/JabRef/jabref-koppor/issues/626)
- We fixed the Save/save as file type shows BIBTEX_DB instead of "Bibtex library". [#9372](https://github.com/JabRef/jabref/issues/9372)
- We fixed the default main file directory for non-English Linux users. [#8010](https://github.com/JabRef/jabref/issues/8010)
- We fixed an issue when overwriting the owner was disabled. [#9896](https://github.com/JabRef/jabref/pull/9896)
- We fixed an issue regarding recording redundant prefixes in search history. [#9685](https://github.com/JabRef/jabref/issues/9685)
- We fixed an issue where passing a URL containing a DOI led to a "No entry found" notification. [#9821](https://github.com/JabRef/jabref/issues/9821)
- We fixed some minor visual inconsistencies and issues in the preferences dialog. [#9866](https://github.com/JabRef/jabref/pull/9866)
- The order of save actions is now retained. [#9890](https://github.com/JabRef/jabref/pull/9890)
- We fixed an issue where the order of save actions was not retained in the bib file. [#9890](https://github.com/JabRef/jabref/pull/9890)
- We fixed an issue in the preferences 'External file types' tab ignoring a custom application path in the edit dialog. [#9895](https://github.com/JabRef/jabref/issues/9895)
- We fixed an issue in the preferences where custom columns could be added to the entry table with no qualifier. [#9913](https://github.com/JabRef/jabref/issues/9913)
- We fixed an issue where the encoding header in a bib file was not respected when the file contained a BOM (Byte Order Mark). [#9926](https://github.com/JabRef/jabref/issues/9926)
- We fixed an issue where cli help output for import and export format was inconsistent. [JabRef/jabref-koppor#429](https://github.com/JabRef/jabref-koppor/issues/429)
- We fixed an issue where the user could select multiple conflicting options for autocompletion at once. [#10181](https://github.com/JabRef/jabref/issues/10181)
- We fixed an issue where no preview could be generated for some entry types and led to an exception. [#9947](https://github.com/JabRef/jabref/issues/9947)
- We fixed an issue where the Linux terminal working directory argument was malformed and therefore ignored upon opening a terminal [#9953](https://github.com/JabRef/jabref/issues/9953)
- We fixed an issue under Linux where under some systems the file instead of the folder was opened. [#9607](https://github.com/JabRef/jabref/issues/9607)
- We fixed an issue where an Automatic Keyword Group could not be deleted in the UI. [#9778](https://github.com/JabRef/jabref/issues/9778)
- We fixed an issue where the citation key pattern `[edtrN_M]` returned the wrong editor. [#9946](https://github.com/JabRef/jabref/pull/9946)
- We fixed an issue where empty grey containers would remain in the groups panel, if displaying of group item count is turned off. [#9972](https://github.com/JabRef/jabref/issues/9972)
- We fixed an issue where fetching an ISBN could lead to application freezing when the fetcher did not return any results. [#9979](https://github.com/JabRef/jabref/issues/9979)
- We fixed an issue where closing a library containing groups and entries caused an exception [#9997](https://github.com/JabRef/jabref/issues/9997)
- We fixed a bug where the editor for strings in a bibliography file did not sort the entries by their keys [#10083](https://github.com/JabRef/jabref/pull/10083)
- We fixed an issues where clicking on the empty space of specific context menu entries would not trigger the associated action. [#8388](https://github.com/JabRef/jabref/issues/8388)
- We fixed an issue where JabRef would not remember whether the window was in fullscreen. [#4939](https://github.com/JabRef/jabref/issues/4939)
- We fixed an issue where the ACM Portal search sometimes would not return entries for some search queries when the article author had no given name. [#10107](https://github.com/JabRef/jabref/issues/10107)
- We fixed an issue that caused high CPU usage and a zombie process after quitting JabRef because of author names autocompletion. [#10159](https://github.com/JabRef/jabref/pull/10159)
- We fixed an issue where files with illegal characters in the filename could be added to JabRef. [#10182](https://github.com/JabRef/jabref/issues/10182)
- We fixed that checked-out radio buttons under "specified keywords" were not displayed as checked after closing and reopening the "edit group" window. [#10248](https://github.com/JabRef/jabref/issues/10248)
- We fixed that when editing groups, checked-out properties such as case sensitive and regular expression (under "Free search expression") were not displayed checked. [#10108](https://github.com/JabRef/jabref/issues/10108)

### Removed

- We removed the support of BibTeXML. [#9540](https://github.com/JabRef/jabref/issues/9540)
- We removed support for Markdown syntax for strikethrough and task lists in comment fields. [#9726](https://github.com/JabRef/jabref/pull/9726)
- We removed the options menu, because the two contents were moved to the File menu or the properties of the library. [#9768](https://github.com/JabRef/jabref/pull/9768)
- We removed the 'File' tab in the preferences and moved its contents to the 'Export' tab. [#9839](https://github.com/JabRef/jabref/pull/9839)
- We removed the "[Collection of Computer Science Bibliographies](https://en.wikipedia.org/wiki/Collection_of_Computer_Science_Bibliographies)" fetcher the websits is no longer available. [#6638](https://github.com/JabRef/jabref/issues/6638)

## [5.9] – 2023-01-06

### Added

- We added a dropdown menu to let users change the library they want to import into during import. [#6177](https://github.com/JabRef/jabref/issues/6177)
- We added the possibility to add/remove a preview style from the selected list using a double click. [#9490](https://github.com/JabRef/jabref/issues/9490)
- We added the option to define fields as "multine" directly in the custom entry types dialog. [#6448](https://github.com/JabRef/jabref/issues/6448)
- We changed the minWidth and the minHeight of the main window, so it won't have a width and/or a height with the value 0. [#9606](https://github.com/JabRef/jabref/issues/9606)

### Changed

- We changed database structure: in MySQL/MariaDB we renamed tables by adding a `JABREF_` prefix, and in PGSQL we moved tables in `jabref` schema. We added `VersionDBStructure` variable in `METADATA` table to indicate current version of structure, this variable is needed for automatic migration. [#9312](https://github.com/JabRef/jabref/issues/9312)
- We moved some preferences options to a new tab in the preferences dialog. [#9442](https://github.com/JabRef/jabref/pull/9442)
- We renamed "Medline abbreviation" to "dotless abbreviation". [#9504](https://github.com/JabRef/jabref/pull/9504)
- We now have more "dots" in the offered journal abbreviations. [#9504](https://github.com/JabRef/jabref/pull/9504)
- We now disable the button "Full text search" in the Searchbar by default [#9527](https://github.com/JabRef/jabref/pull/9527)

### Fixed

- The tab "deprecated fields" is shown in biblatex-mode only. [#7757](https://github.com/JabRef/jabref/issues/7757)
- In case a journal name of an IEEE journal is abbreviated, the "normal" abbreviation is used - and not the one of the IEEE BibTeX strings. [JabRef/abbrv.jabref.org#91](https://github.com/JabRef/abbrv.jabref.org/issues/91)
- We fixed a performance issue when loading large lists of custom journal abbreviations. [#8928](https://github.com/JabRef/jabref/issues/8928)
- We fixed an issue where the last opened libraries were not remembered when a new unsaved library was open as well. [#9190](https://github.com/JabRef/jabref/issues/9190)
- We fixed an issue where no context menu for the group "All entries" was present. [forum#3682](https://discourse.jabref.org/t/how-sort-groups-a-z-not-subgroups/3682)
- We fixed an issue where extra curly braces in some fields would trigger an exception when selecting the entry or doing an integrity check. [#9475](https://github.com/JabRef/jabref/issues/9475), [#9503](https://github.com/JabRef/jabref/issues/9503)
- We fixed an issue where entering a date in the format "YYYY/MM" in the entry editor date field caused an exception. [#9492](https://github.com/JabRef/jabref/issues/9492)
- For portable versions, the `.deb` file now works on plain debian again. [#9472](https://github.com/JabRef/jabref/issues/9472)
- We fixed an issue where the download of linked online files failed after an import of entries for certain urls. [#9518](https://github.com/JabRef/jabref/issues/9518)
- We fixed an issue where an exception occurred when manually downloading a file from an URL in the entry editor. [#9521](https://github.com/JabRef/jabref/issues/9521)
- We fixed an issue with open office csv file formatting where commas in the abstract field where not escaped. [#9087](https://github.com/JabRef/jabref/issues/9087)
- We fixed an issue with deleting groups where subgroups different from the selected group were deleted. [#9281](https://github.com/JabRef/jabref/issues/9281)

## [5.8] – 2022-12-18

### Added

- We integrated a new three-way merge UI for merging entries in the Entries Merger Dialog, the Duplicate Resolver Dialog, the Entry Importer Dialog, and the External Changes Resolver Dialog. [#8945](https://github.com/JabRef/jabref/pull/8945)
- We added the ability to merge groups, keywords, comments and files when merging entries. [#9022](https://github.com/JabRef/jabref/pull/9022)
- We added a warning message next to the authors field in the merge dialog to warn users when the authors are the same but formatted differently. [#8745](https://github.com/JabRef/jabref/issues/8745)
- The default file directory of a library is used as default directory for [unlinked file lookup](https://docs.jabref.org/collect/findunlinkedfiles#link-the-pdfs-to-your-bib-library). [JabRef/jabref-koppor#546](https://github.com/JabRef/jabref-koppor/issues/546)
- The properties of an existing systematic literature review (SLR) can be edited. [JabRef/jabref-koppor#604](https://github.com/JabRef/jabref-koppor/issues/604)
- An systematic literature review (SLR) can now be started from the SLR itself. [#9131](https://github.com/JabRef/jabref/pull/9131), [JabRef/jabref-koppor#601](https://github.com/JabRef/jabref-koppor/issues/601)
- On startup, JabRef notifies the user if there were parsing errors during opening.
- We added support for the field `fjournal` (in `@article`) for abbreviation and unabbreviation functionalities. [#321](https://github.com/JabRef/jabref/pull/321)
- In case a backup is found, the filename of the backup is shown and one can navigate to the file. [#9311](https://github.com/JabRef/jabref/pull/9311)
- We added support for the Ukrainian and Arabic languages. [#9236](https://github.com/JabRef/jabref/pull/9236), [#9243](https://github.com/JabRef/jabref/pull/9243)

### Changed

- We improved the Citavi Importer to also import so called Knowledge-items into the field `comment` of the corresponding entry [#9025](https://github.com/JabRef/jabref/issues/9025)
- We modified the change case sub-menus and their corresponding tips (displayed when you stay long over the menu) to properly reflect exemplified cases. [#9339](https://github.com/Jabref/jabref/issues/9339)
- We call backup files `.bak` and temporary writing files now `.sav`.
- JabRef keeps 10 older versions of a `.bib` file in the [user data dir](https://github.com/harawata/appdirs#supported-directories) (instead of a single `.sav` (now: `.bak`) file in the directory of the `.bib` file)
- We improved the External Changes Resolver dialog to be more usaable. [#9021](https://github.com/JabRef/jabref/pull/9021)
- We simplified the actions to fast-resolve duplicates to 'Keep Left', 'Keep Right', 'Keep Both' and 'Keep Merged'. [#9056](https://github.com/JabRef/jabref/issues/9056)
- The fallback directory of the file folder now is the general file directory. In case there was a directory configured for a library and this directory was not found, JabRef placed the PDF next to the .bib file and not into the general file directory.
- The global default directory for storing PDFs is now the documents folder in the user's home.
- When adding or editing a subgroup it is placed w.r.t. to alphabetical ordering rather than at the end. [JabRef/jabref-koppor#577](https://github.com/JabRef/jabref-koppor/issues/577)
- Groups context menu now shows appropriate options depending on number of subgroups. [JabRef/jabref-koppor#579](https://github.com/JabRef/jabref-koppor/issues/579)
- We modified the "Delete file" dialog and added the full file path to the dialog text. The file path in the title was changed to file name only. [JabRef/jabref-koppor#534](https://github.com/JabRef/jabref-koppor/issues/534)
- Download from URL now automatically fills with URL from clipboard. [JabRef/jabref-koppor#535](https://github.com/JabRef/jabref-koppor/issues/535)
- We added HTML and Markdown files to Find Unlinked Files and removed BibTeX. [JabRef/jabref-koppor#547](https://github.com/JabRef/jabref-koppor/issues/547)
- ArXiv fetcher now retrieves additional data from related DOIs (both ArXiv and user-assigned). [#9170](https://github.com/JabRef/jabref/pull/9170)
- We modified the Directory of Open Access Books (DOAB) fetcher so that it will now also fetch the ISBN when possible. [#8708](https://github.com/JabRef/jabref/issues/8708)
- Genres are now mapped correctly to entry types when importing MODS files. [#9185](https://github.com/JabRef/jabref/issues/9185)
- We changed the button label from "Return to JabRef" to "Return to library" to better indicate the purpose of the action.
- We changed the color of found text from red to high-contrast colors (background: yellow; font color: purple). [JabRef/jabref-koppor#552](https://github.com/JabRef/jabref-koppor/issues/552)
- We fixed an issue where the wrong icon for a successful import of a bib entry was shown. [#9308](https://github.com/JabRef/jabref/pull/9308)
- We changed the messages after importing unlinked local files to past tense. [JabRef/jabref-koppor#548](https://github.com/JabRef/jabref-koppor/issues/548)
- We fixed an issue where the wrong icon for a successful import of a bib entry was shown [#9308](https://github.com/JabRef/jabref/pull/9308)
- In the context of the [Cleanup dialog](https://docs.jabref.org/finding-sorting-and-cleaning-entries/cleanupentries) we changed the text of the conversion of BibTeX to biblatex (and vice versa) to make it more clear. [JabRef/jabref-koppor#545](https://github.com/JabRef/jabref-koppor/issues/545)
- We removed wrapping of string constants when writing to a `.bib` file.
- In the context of a systematic literature review (SLR), a user can now add arbitrary data into `study.yml`. JabRef just ignores this data. [#9124](https://github.com/JabRef/jabref/pull/9124)
- In the context of a systematic literature review (SLR), we reworked the "Define study" parameters dialog. [#9123](https://github.com/JabRef/jabref/pull/9123)
- We upgraded to Lucene 9.4 for the fulltext search. The search index will be rebuild. [#9213](https://github.com/JabRef/jabref/pull/9213)
- We disabled the "change case" menu for empty fields. [#9214](https://github.com/JabRef/jabref/issues/9214)
- We disabled the conversion menu for empty fields. [#9200](https://github.com/JabRef/jabref/issues/9200)

### Fixed

- We fixed an issue where applied save actions on saving the library file would lead to the dialog "The library has been modified by another program" popping up. [#4877](https://github.com/JabRef/jabref/issues/4877)
- We fixed issues with save actions not correctly loaded when opening the library. [#9122](https://github.com/JabRef/jabref/pull/9122)
- We fixed the behavior of "Discard changes" when reopening a modified library. [#9361](https://github.com/JabRef/jabref/issues/9361)
- We fixed several bugs regarding the manual and the autosave of library files that could lead to exceptions. [#9067](https://github.com/JabRef/jabref/pull/9067), [#8484](https://github.com/JabRef/jabref/issues/8484), [#8746](https://github.com/JabRef/jabref/issues/8746), [#6684](https://github.com/JabRef/jabref/issues/6684), [#6644](https://github.com/JabRef/jabref/issues/6644), [#6102](https://github.com/JabRef/jabref/issues/6102), [#6000](https://github.com/JabRef/jabref/issues/6000)
- We fixed an issue where pdfs were re-indexed on each startup. [#9166](https://github.com/JabRef/jabref/pull/9166)
- We fixed an issue when using an unsafe character in the citation key, the auto-linking feature fails to link files. [#9267](https://github.com/JabRef/jabref/issues/9267)
- We fixed an issue where a message about changed metadata would occur on saving although nothing changed. [#9159](https://github.com/JabRef/jabref/issues/9159)
- We fixed an issue where the possibility to generate a subdatabase from an aux file was writing empty files when called from the commandline. [#9115](https://github.com/JabRef/jabref/issues/9115), [forum#3516](https://discourse.jabref.org/t/export-subdatabase-from-aux-file-on-macos-command-line/3516)
- We fixed an issue where author names with tilde accents (for example ñ) were marked as "Names are not in the standard BibTeX format". [#8071](https://github.com/JabRef/jabref/issues/8071)
- We fixed an issue where capitalize didn't capitalize words after hyphen characters. [#9157](https://github.com/JabRef/jabref/issues/9157)
- We fixed an issue where title case didn't capitalize words after en-dash characters and skip capitalization of conjunctions that comes after en-dash characters. [#9068](https://github.com/JabRef/jabref/pull/9068),[#9142](https://github.com/JabRef/jabref/pull/9142)
- We fixed an issue with the message that is displayed when fetcher returns an empty list of entries for given query. [#9195](https://github.com/JabRef/jabref/issues/9195)
- We fixed an issue where editing entry's "date" field in library mode "biblatex" causes an uncaught exception. [#8747](https://github.com/JabRef/jabref/issues/8747)
- We fixed an issue where importing from XMP would fail for certain PDFs. [#9383](https://github.com/JabRef/jabref/issues/9383)
- We fixed an issue that JabRef displayed the wrong group tree after loading. [JabRef/jabref-koppor#637](https://github.com/JabRef/jabref-koppor/issues/637)
- We fixed that sorting of entries in the maintable by special fields is updated immediately. [#9334](https://github.com/JabRef/jabref/issues/9334)
- We fixed the display of issue, number, eid and pages fields in the entry preview. [#8607](https://github.com/JabRef/jabref/pull/8607), [#8372](https://github.com/JabRef/jabref/issues/8372), [JabRef/jabref-koppor#514](https://github.com/JabRef/jabref-koppor/issues/514), [forum#2390](https://discourse.jabref.org/t/unable-to-edit-my-bibtex-file-that-i-used-before-vers-5-1/2390), [forum#3462](https://discourse.jabref.org/t/jabref-5-6-need-help-with-export-from-jabref-to-microsoft-word-entry-preview-of-apa-7-not-rendering-correctly/3462)
- We fixed the page ranges checker to detect article numbers in the pages field (used at [Check Integrity](https://docs.jabref.org/finding-sorting-and-cleaning-entries/checkintegrity)). [#8607](https://github.com/JabRef/jabref/pull/8607)
- The [HtmlToLaTeXFormatter](https://docs.jabref.org/finding-sorting-and-cleaning-entries/saveactions#html-to-latex) keeps single `<` characters.
- We fixed a performance regression when opening large libraries. [#9041](https://github.com/JabRef/jabref/issues/9041)
- We fixed a bug where spaces are trimmed when highlighting differences in the Entries merge dialog. [JabRef/jabref-koppor#371](https://github.com/JabRef/jabref-koppor/issues/371)
- We fixed some visual glitches with the linked files editor field in the entry editor and increased its height. [#8823](https://github.com/JabRef/jabref/issues/8823)
- We fixed some visual inconsistencies (round corners of highlighted buttons). [#8806](https://github.com/JabRef/jabref/issues/8806)
- We fixed an issue where JabRef would not exit when a connection to a LibreOffice document was established previously and the document is still open. [#9075](https://github.com/JabRef/jabref/issues/9075)
- We fixed an issue about selecting the save order in the preferences. [#9147](https://github.com/JabRef/jabref/issues/9147)
- We fixed an issue where an exception when fetching a DOI was not logged correctly. [JabRef/jabref-koppor#627](https://github.com/JabRef/jabref-koppor/issues/627)
- We fixed an issue where a user could not open an attached file in a new unsaved library. [#9386](https://github.com/JabRef/jabref/issues/9386)
- We fixed a typo within a connection error message. [JabRef/jabref-koppor#625](https://github.com/JabRef/jabref-koppor/issues/625)
- We fixed an issue where journal abbreviations would not abbreviate journal titles with escaped ampersands (\\&). [#8948](https://github.com/JabRef/jabref/issues/8948)
- We fixed the readability of the file field in the dark theme. [#9340](https://github.com/JabRef/jabref/issues/9340)
- We fixed an issue where the 'close dialog' key binding was not closing the Preferences dialog. [#8888](https://github.com/jabref/jabref/issues/8888)
- We fixed an issue where a known journal's medline/dot-less abbreviation does not switch to the full name. [#9370](https://github.com/JabRef/jabref/issues/9370)
- We fixed an issue where hitting enter on the search field within the preferences dialog closed the dialog. [JabRef/jabref-koppor#630](https://github.com/JabRef/jabref-koppor/issues/630)
- We fixed the "Cleanup entries" dialog is partially visible. [#9223](https://github.com/JabRef/jabref/issues/9223)
- We fixed an issue where font size preferences did not apply correctly to preference dialog window and the menu bar. [#8386](https://github.com/JabRef/jabref/issues/8386) and [#9279](https://github.com/JabRef/jabref/issues/9279)
- We fixed the display of the "Customize Entry Types" dialog title. [#9198](https://github.com/JabRef/jabref/issues/9198)
- We fixed an issue where the CSS styles are missing in some dialogs. [#9150](https://github.com/JabRef/jabref/pull/9150)
- We fixed an issue where controls in the preferences dialog could outgrow the window. [#9017](https://github.com/JabRef/jabref/issues/9017)
- We fixed an issue where highlighted text color for entry merge dialogue was not clearly visible. [#9192](https://github.com/JabRef/jabref/issues/9192)

### Removed

- We removed "last-search-date" from the systematic literature review feature, because the last-search-date can be deducted from the git logs. [#9116](https://github.com/JabRef/jabref/pull/9116)
- We removed the [CiteseerX](https://docs.jabref.org/collect/import-using-online-bibliographic-database#citeseerx) fetcher, because the API used by JabRef is sundowned. [#9466](https://github.com/JabRef/jabref/pull/9466)

## [5.7] – 2022-08-05

### Added

- We added a fetcher for [Biodiversity Heritage Library](https://www.biodiversitylibrary.org/). [#8539](https://github.com/JabRef/jabref/issues/8539)
- We added support for multiple messages in the snackbar. [#7340](https://github.com/JabRef/jabref/issues/7340)
- We added an extra option in the 'Find Unlinked Files' dialog view to ignore unnecessary files like Thumbs.db, DS_Store, etc. [JabRef/jabref-koppor#373](https://github.com/JabRef/jabref-koppor/issues/373)
- JabRef now writes log files. Linux: `$home/.cache/jabref/logs/version`, Windows: `%APPDATA%\..\Local\harawata\jabref\version\logs`, Mac: `Users/.../Library/Logs/jabref/version`
- We added an importer for Citavi backup files, support ".ctv5bak" and ".ctv6bak" file formats. [#8322](https://github.com/JabRef/jabref/issues/8322)
- We added a feature to drag selected entries and drop them to other opened inactive library tabs [JabRef/jabref-koppor#521](https://github.com/JabRef/jabref-koppor/issues/521).
- We added support for the [biblatex-apa](https://github.com/plk/biblatex-apa) legal entry types `Legislation`, `Legadminmaterial`, `Jurisdiction`, `Constitution` and `Legal` [#8931](https://github.com/JabRef/jabref/issues/8931)

### Changed

- The file column in the main table now shows the corresponding defined icon for the linked file [#8930](https://github.com/JabRef/jabref/issues/8930).
- We improved the color of the selected entries and the color of the summary in the Import Entries Dialog in the dark theme. [#7927](https://github.com/JabRef/jabref/issues/7927)
- We upgraded to Lucene 9.2 for the fulltext search.
  Thus, the now created search index cannot be read from older versions of JabRef anylonger.
  ⚠️ JabRef will recreate the index in a new folder for new files and this will take a long time for a huge library.
  Moreover, switching back and forth JabRef versions and meanwhile adding PDFs also requires rebuilding the index now and then.
  [#8868](https://github.com/JabRef/jabref/pull/8868)
- We improved the Latex2Unicode conversion [#8639](https://github.com/JabRef/jabref/pull/8639)
- Writing BibTeX data into a PDF (XMP) removes braces. [#8452](https://github.com/JabRef/jabref/issues/8452)
- Writing BibTeX data into a PDF (XMP) does not write the `file` field.
- Writing BibTeX data into a PDF (XMP) considers the configured keyword separator (and does not use "," as default any more)
- The Medline/Pubmed search now also supports the [default fields and operators for searching](https://docs.jabref.org/collect/import-using-online-bibliographic-database#search-syntax). [forum#3554](https://discourse.jabref.org/t/native-pubmed-search/3354)
- We improved group expansion arrow that prevent it from activating group when expanding or collapsing. [#7982](https://github.com/JabRef/jabref/issues/7982), [#3176](https://github.com/JabRef/jabref/issues/3176)
- When configured SSL certificates changed, JabRef warns the user to restart to apply the configuration.
- We improved the appearances and logic of the "Manage field names & content" dialog, and renamed it to "Automatic field editor". [#6536](https://github.com/JabRef/jabref/issues/6536)
- We improved the message explaining the options when modifying an automatic keyword group [#8911](https://github.com/JabRef/jabref/issues/8911)
- We moved the preferences option "Warn about duplicates on import" option from the tab "File" to the tab "Import and Export". [JabRef/jabref-koppor#570](https://github.com/JabRef/jabref-koppor/issues/570)
- When JabRef encounters `% Encoding: UTF-8` header, it is kept during writing (and not removed). [#8964](https://github.com/JabRef/jabref/pull/8964)
- We replace characters which cannot be decoded using the specified encoding by a (probably another) valid character. This happens if JabRef detects the wrong charset (e.g., UTF-8 instead of Windows 1252). One can use the [Integrity Check](https://docs.jabref.org/finding-sorting-and-cleaning-entries/checkintegrity) to find those characters.

### Fixed

- We fixed an issue where linked fails containing parts of the main file directory could not be opened. [#8991](https://github.com/JabRef/jabref/issues/8991)
- Linked files with an absolute path can be opened again. [#8991](https://github.com/JabRef/jabref/issues/8991)
- We fixed an issue where the user could not rate an entry in the main table when an entry was not yet ranked. [#5842](https://github.com/JabRef/jabref/issues/5842)
- We fixed an issue that caused JabRef to sometimes open multiple instances when "Remote Operation" is enabled. [#8653](https://github.com/JabRef/jabref/issues/8653)
- We fixed an issue where linked files with the filetype "application/pdf" in an entry were not shown with the correct PDF-Icon in the main table [#8930](https://github.com/JabRef/jabref/issues/8930)
- We fixed an issue where "open folder" for linked files did not open the folder and did not select the file unter certain Linux desktop environments [#8679](https://github.com/JabRef/jabref/issues/8679), [#8849](https://github.com/JabRef/jabref/issues/8849)
- We fixed an issue where the content of a big shared database library is not shown [#8788](https://github.com/JabRef/jabref/issues/8788)
- We fixed the unnecessary horizontal scroll bar in group panel [#8467](https://github.com/JabRef/jabref/issues/8467)
- We fixed an issue where the notification bar message, icon and actions appeared to be invisible. [#8761](https://github.com/JabRef/jabref/issues/8761)
- We fixed an issue where deprecated fields tab is shown when the fields don't contain any values. [#8396](https://github.com/JabRef/jabref/issues/8396)
- We fixed an issue where an exception for DOI search occurred when the DOI contained urlencoded characters. [#8787](https://github.com/JabRef/jabref/issues/8787)
- We fixed an issue which allow us to select and open identifiers from a popup list in the maintable [#8758](https://github.com/JabRef/jabref/issues/8758), [#8802](https://github.com/JabRef/jabref/issues/8802)
- We fixed an issue where the escape button had no functionality within the "Filter groups" textfield. [JabRef/jabref-koppor#562](https://github.com/JabRef/jabref-koppor/issues/562)
- We fixed an issue where the exception that there are invalid characters in filename. [#8786](https://github.com/JabRef/jabref/issues/8786)
- When the proxy configuration removed the proxy user/password, this change is applied immediately.
- We fixed an issue where removing several groups deletes only one of them. [#8390](https://github.com/JabRef/jabref/issues/8390)
- We fixed an issue where the Sidepane (groups, web search and open office) width is not remembered after restarting JabRef. [#8907](https://github.com/JabRef/jabref/issues/8907)
- We fixed a bug where switching between themes will cause an error/exception. [#8939](https://github.com/JabRef/jabref/pull/8939)
- We fixed a bug where files that were deleted in the source bibtex file were kept in the index. [#8962](https://github.com/JabRef/jabref/pull/8962)
- We fixed "Error while sending to JabRef" when the browser extension interacts with JabRef. [JabRef/JabRef-Browser-Extension#479](https://github.com/JabRef/JabRef-Browser-Extension/issues/479)
- We fixed a bug where updating group view mode (intersection or union) requires re-selecting groups to take effect. [#6998](https://github.com/JabRef/jabref/issues/6998)
- We fixed a bug that prevented external group metadata changes from being merged. [#8873](https://github.com/JabRef/jabref/issues/8873)
- We fixed the shared database opening dialog to remember autosave folder and tick. [#7516](https://github.com/JabRef/jabref/issues/7516)
- We fixed an issue where name formatter could not be saved. [#9120](https://github.com/JabRef/jabref/issues/9120)
- We fixed a bug where after the export of Preferences, custom exports were duplicated. [#10176](https://github.com/JabRef/jabref/issues/10176)

### Removed

- We removed the social media buttons for our Twitter and Facebook pages. [#8774](https://github.com/JabRef/jabref/issues/8774)

## [5.6] – 2022-04-25

### Added

- We enabled the user to customize the API Key for some fetchers. [#6877](https://github.com/JabRef/jabref/issues/6877)
- We added an extra option when right-clicking an entry in the Entry List to copy either the DOI or the DOI url.
- We added a fetcher for [Directory of Open Access Books (DOAB)](https://doabooks.org/) [#8576](https://github.com/JabRef/jabref/issues/8576)
- We added an extra option to ask the user whether they want to open to reveal the folder holding the saved file with the file selected. [#8195](https://github.com/JabRef/jabref/issues/8195)
- We added a new section to network preferences to allow using custom SSL certificates. [#8126](https://github.com/JabRef/jabref/issues/8126)
- We improved the version check to take also beta version into account and now redirect to the right changelog for the version.
- We added two new web and fulltext fetchers: SemanticScholar and ResearchGate.
- We added notifications on success and failure when writing metadata to a PDF-file. [#8276](https://github.com/JabRef/jabref/issues/8276)
- We added a cleanup action that escapes `$` (by adding a backslash in front). [#8673](https://github.com/JabRef/jabref/issues/8673)

### Changed

- We upgraded to Lucene 9.1 for the fulltext search.
  Thus, the now created search index cannot be read from older versions of JabRef any longer.
  ⚠️ JabRef will recreate the index in a new folder for new files and this will take a long time for a huge library.
  Moreover, switching back and forth JabRef versions and meanwhile adding PDFs also requires rebuilding the index now and then.
  [#8362](https://github.com/JabRef/jabref/pull/8362)
- We changed the list of CSL styles to those that support formatting bibliographies. [#8421](https://github.com/JabRef/jabref/issues/8421) [michel-kraemer/citeproc-java#116](https://github.com/michel-kraemer/citeproc-java/issues/116)
- The CSL preview styles now also support displaying data from cross references entries that are linked via the `crossref` field. [#7378](https://github.com/JabRef/jabref/issues/7378)
- We made the Search button in Web Search wider. We also skewed the panel titles to the left. [#8397](https://github.com/JabRef/jabref/issues/8397)
- We introduced a preference to disable fulltext indexing. [#8468](https://github.com/JabRef/jabref/issues/8468)
- When exporting entries, the encoding is always UTF-8.
- When embedding BibTeX data into a PDF, the encoding is always UTF-8.
- We replaced the [OttoBib](https://en.wikipedia.org/wiki/OttoBib) fetcher by a fetcher by [OpenLibrary](https://openlibrary.org/dev/docs/api/books). [#8652](https://github.com/JabRef/jabref/issues/8652)
- We first fetch ISBN data from OpenLibrary, if nothing found, ebook.de is tried.
- We now only show a warning when exiting for tasks that will not be recovered automatically upon relaunch of JabRef. [#8468](https://github.com/JabRef/jabref/issues/8468)

### Fixed

- We fixed an issue where right clicking multiple entries and pressing "Change entry type" would only change one entry. [#8654](https://github.com/JabRef/jabref/issues/8654)
- We fixed an issue where it was no longer possible to add or delete multiple files in the `file` field in the entry editor. [#8659](https://github.com/JabRef/jabref/issues/8659)
- We fixed an issue where the author's lastname was not used for the citation key generation if it started with a lowercase letter. [#8601](https://github.com/JabRef/jabref/issues/8601)
- We fixed an issue where custom "Protected terms" files were missing after a restart of JabRef. [#8608](https://github.com/JabRef/jabref/issues/8608)
- We fixed an issue where JabRef could not start due to a missing directory for the fulltex index. [#8579](https://github.com/JabRef/jabref/issues/8579)
- We fixed an issue where long article numbers in the `pages` field would cause an exception and preventing the citation style to display. [#8381](https://github.com/JabRef/jabref/issues/8381), [michel-kraemer/citeproc-java#114](https://github.com/michel-kraemer/citeproc-java/issues/114)
- We fixed an issue where online links in the file field were not detected correctly and could produce an exception. [#8510](https://github.com/JabRef/jabref/issues/8510)
- We fixed an issue where an exception could occur when saving the preferences [#7614](https://github.com/JabRef/jabref/issues/7614)
- We fixed an issue where "Copy DOI url" in the right-click menu of the Entry List would just copy the DOI and not the DOI url. [#8389](https://github.com/JabRef/jabref/issues/8389)
- We fixed an issue where opening the console from the drop-down menu would cause an exception. [#8466](https://github.com/JabRef/jabref/issues/8466)
- We fixed an issue when reading non-UTF-8 encoded. When no encoding header is present, the encoding is now detected from the file content (and the preference option is disregarded). [#8417](https://github.com/JabRef/jabref/issues/8417)
- We fixed an issue where pasting a URL was replacing `+` signs by spaces making the URL unreachable. [#8448](https://github.com/JabRef/jabref/issues/8448)
- We fixed an issue where creating subsidiary files from aux files created with some versions of biblatex would produce incorrect results. [#8513](https://github.com/JabRef/jabref/issues/8513)
- We fixed an issue where opening the changelog from withing JabRef led to a 404 error. [#8563](https://github.com/JabRef/jabref/issues/8563)
- We fixed an issue where not all found unlinked local files were imported correctly due to some race condition. [#8444](https://github.com/JabRef/jabref/issues/8444)
- We fixed an issue where Merge entries dialog exceeds screen boundaries.
- We fixed an issue where the app lags when selecting an entry after a fresh start. [#8446](https://github.com/JabRef/jabref/issues/8446)
- We fixed an issue where no citationkey was generated on import, pasting a doi or an entry on the main table. [#8406](https://github.com/JabRef/jabref/issues/8406), [JabRef/jabref-koppor#553](https://github.com/JabRef/jabref-koppor/issues/553)
- We fixed an issue where accent search does not perform consistently. [#6815](https://github.com/JabRef/jabref/issues/6815)
- We fixed an issue where the incorrect entry was selected when "New Article" is pressed while search filters are active. [#8674](https://github.com/JabRef/jabref/issues/8674)
- We fixed an issue where "Write BibTeXEntry metadata to PDF" button remains enabled while writing to PDF is in-progress. [#8691](https://github.com/JabRef/jabref/issues/8691)

### Removed

- We removed the option to copy CSL Citation styles data as `XSL_FO`, `ASCIIDOC`, and `RTF` as these have not been working since a long time and are no longer supported in the external library used for processing the styles. [#7378](https://github.com/JabRef/jabref/issues/7378)
- We removed the option to configure the default encoding. The default encoding is now hard-coded to the modern UTF-8 encoding.

## [5.5] – 2022-01-17

### Changed

- We integrated the external file types dialog directly inside the preferences. [#8341](https://github.com/JabRef/jabref/pull/8341)
- We disabled the add group button color change after adding 10 new groups. [#8051](https://github.com/JabRef/jabref/issues/8051)
- We inverted the logic for resolving [BibTeX strings](https://docs.jabref.org/advanced/strings). This helps to keep `#` chars. By default String resolving is only activated for a couple of standard fields. The list of fields can be modified in the preferences. [#7010](https://github.com/JabRef/jabref/issues/7010), [#7012](https://github.com/JabRef/jabref/issues/7012), [#8303](https://github.com/JabRef/jabref/issues/8303)
- We moved the search box in preview preferences closer to the available citation styles list. [#8370](https://github.com/JabRef/jabref/pull/8370)
- Changing the preference to show the preview panel as a separate tab now has effect without restarting JabRef. [#8370](https://github.com/JabRef/jabref/pull/8370)
- We enabled switching themes in JabRef without the need to restart JabRef. [#7335](https://github.com/JabRef/jabref/pull/7335)
- We added support for the field `day`, `rights`, `coverage` and `language` when reading XMP data in Dublin Core format. [#8491](https://github.com/JabRef/jabref/issues/8491)

### Fixed

- We fixed an issue where the preferences for "Search and store files relative to library file location" where ignored when the "Main file directory" field was not empty [#8385](https://github.com/JabRef/jabref/issues/8385)
- We fixed an issue where `#`chars in certain fields would be interpreted as BibTeX strings [#7010](https://github.com/JabRef/jabref/issues/7010), [#7012](https://github.com/JabRef/jabref/issues/7012), [#8303](https://github.com/JabRef/jabref/issues/8303)
- We fixed an issue where the fulltext search on an empty library with no documents would lead to an exception [JabRef/jabref-koppor#522](https://github.com/JabRef/jabref-koppor/issues/522)
- We fixed an issue where clicking on "Accept changes" in the merge dialog would lead to an exception [forum#2418](https://discourse.jabref.org/t/the-library-has-been-modified-by-another-program/2418/8)
- We fixed an issue where clicking on headings in the entry preview could lead to an exception. [#8292](https://github.com/JabRef/jabref/issues/8292)
- We fixed an issue where IntegrityCheck used the system's character encoding instead of the one set by the library or in preferences [#8022](https://github.com/JabRef/jabref/issues/8022)
- We fixed an issue about empty metadata in library properties when called from the right click menu. [#8358](https://github.com/JabRef/jabref/issues/8358)
- We fixed an issue where someone could add a duplicate field in the customize entry type dialog. [#8194](https://github.com/JabRef/jabref/issues/8194)
- We fixed a typo in the library properties tab: "String constants". There, one can configure [BibTeX string constants](https://docs.jabref.org/advanced/strings).
- We fixed an issue when writing a non-UTF-8 encoded file: The header is written again. [#8417](https://github.com/JabRef/jabref/issues/8417)
- We fixed an issue where folder creation during systemic literature review failed due to an illegal fetcher name. [#8552](https://github.com/JabRef/jabref/pull/8552)

## [5.4] – 2021-12-20

### Added

- We added confirmation dialog when user wants to close a library where any empty entries are detected. [#8096](https://github.com/JabRef/jabref/issues/8096)
- We added import support for CFF files. [#7945](https://github.com/JabRef/jabref/issues/7945)
- We added the option to copy the DOI of an entry directly from the context menu copy submenu. [#7826](https://github.com/JabRef/jabref/issues/7826)
- We added a fulltext search feature. [#2838](https://github.com/JabRef/jabref/pull/2838)
- We improved the deduction of bib-entries from imported fulltext pdfs. [#7947](https://github.com/JabRef/jabref/pull/7947)
- We added `unprotect_terms` to the list of bracketed pattern modifiers [#7960](https://github.com/JabRef/jabref/pull/7960)
- We added a dialog that allows to parse metadata from linked pdfs. [#7929](https://github.com/JabRef/jabref/pull/7929)
- We added an icon picker in group edit dialog. [#6142](https://github.com/JabRef/jabref/issues/6142)
- We added a preference to Opt-In to JabRef's online metadata extraction service (Grobid) usage. [#8002](https://github.com/JabRef/jabref/pull/8002)
- We readded the possibility to display the search results of all databases ("Global Search"). It is shown in a separate window. [#4096](https://github.com/JabRef/jabref/issues/4096)
- We readded the possibility to keep the search string when switching tabs. It is implemented by a toggle button. [#4096](https://github.com/JabRef/jabref/issues/4096#issuecomment-575986882)
- We allowed the user to also preview the available citation styles in the preferences besides the selected ones [#8108](https://github.com/JabRef/jabref/issues/8108)
- We added an option to search the available citation styles by name in the preferences [#8108](https://github.com/JabRef/jabref/issues/8108)
- We added an option to generate bib-entries from ID through a popover in the toolbar. [#4183](https://github.com/JabRef/jabref/issues/4183)
- We added a menu option in the right click menu of the main table tabs to display the library properties. [#6527](https://github.com/JabRef/jabref/issues/6527)
- When a `.bib` file ("library") was saved successfully, a notification is shown

### Changed

- Local library settings may overwrite the setting "Search and store files relative to library file location" [#8179](https://github.com/JabRef/jabref/issues/8179)
- The option "Fit table horizontally on screen" in the "Entry table" preferences is now disabled by default [#8148](https://github.com/JabRef/jabref/pull/8148)
- We improved the preferences and descriptions in the "Linked files" preferences tab [#8148](https://github.com/JabRef/jabref/pull/8148)
- We slightly changed the layout of the Journal tab in the preferences for ui consistency. [#7937](https://github.com/JabRef/jabref/pull/7937)
- The JabRefHost on Windows now writes a temporary file and calls `-importToOpen` instead of passing the bibtex via `-importBibtex`. [#7374](https://github.com/JabRef/jabref/issues/7374), [JabRef/JabRef-Browser-Extension#274](https://github.com/JabRef/JabRef-Browser-Extension/issues/274)
- We reordered some entries in the right-click menu of the main table. [#6099](https://github.com/JabRef/jabref/issues/6099)
- We merged the barely used ImportSettingsTab and the CustomizationTab in the preferences into one single tab and moved the option to allow Integers in Edition Fields in Bibtex-Mode to the EntryEditor tab. [#7849](https://github.com/JabRef/jabref/pull/7849)
- We moved the export order in the preferences from `File` to `Import and Export`. [#7935](https://github.com/JabRef/jabref/pull/7935)
- We reworked the export order in the preferences and the save order in the library preferences. You can now set more than three sort criteria in your library preferences. [#7935](https://github.com/JabRef/jabref/pull/7935)
- The metadata-to-pdf actions now also embeds the bibfile to the PDF. [#8037](https://github.com/JabRef/jabref/pull/8037)
- The snap was updated to use the core20 base and to use lzo compression for better startup performance [#8109](https://github.com/JabRef/jabref/pull/8109)
- We moved the union/intersection view button in the group sidepane to the left of the other controls. [#8202](https://github.com/JabRef/jabref/pull/8202)
- We improved the Drag and Drop behavior in the "Customize Entry Types" Dialog [#6338](https://github.com/JabRef/jabref/issues/6338)
- When determining the URL of an ArXiV eprint, the URL now points to the version [#8149](https://github.com/JabRef/jabref/pull/8149)
- We Included all standard fields with citation key when exporting to Old OpenOffice/LibreOffice Calc Format [#8176](https://github.com/JabRef/jabref/pull/8176)
- In case the database is encoded with `UTF8`, the `% Encoding` marker is not written anymore
- The written `.bib` file has the same line endings [#390](https://github.com/JabRef/jabref-koppor/issues/390)
- The written `.bib` file always has a final line break
- The written `.bib` file keeps the newline separator of the loaded `.bib` file
- We present options to manually enter an article or return to the New Entry menu when the fetcher DOI fails to find an entry for an ID [#7870](https://github.com/JabRef/jabref/issues/7870)
- We trim white space and non-ASCII characters from DOI [#8127](https://github.com/JabRef/jabref/issues/8127)
- The duplicate checker now inspects other fields in case no difference in the required and optional fields are found.
- We reworked the library properties dialog and integrated the `Library > Preamble`, `Library > Citation key pattern` and `Library > String constants dialogs` [#8264](https://github.com/JabRef/jabref/pulls/8264)
- We improved the startup time of JabRef by switching from the logging library `log4j2` to `tinylog` [#8007](https://github.com/JabRef/jabref/issues/8007)

### Fixed

- We fixed an issue where an exception occurred when pasting an entry with a publication date-range of the form 1910/1917 [#7864](https://github.com/JabRef/jabref/issues/7864)
- We fixed an issue where an exception occurred when a preview style was edited and afterwards another preview style selected. [#8280](https://github.com/JabRef/jabref/issues/8280)
- We fixed an issue where the actions to move a file to a directory were incorrectly disabled. [#7908](https://github.com/JabRef/jabref/issues/7908)
- We fixed an issue where an exception occurred when a linked online file was edited in the entry editor [#8008](https://github.com/JabRef/jabref/issues/8008)
- We fixed an issue when checking for a new version when JabRef is used behind a corporate proxy. [#7884](https://github.com/JabRef/jabref/issues/7884)
- We fixed some icons that were drawn in the wrong color when JabRef used a custom theme. [#7853](https://github.com/JabRef/jabref/issues/7853)
- We fixed an issue where the `Aux file` on `Edit group` doesn't support relative sub-directories path to import. [#7719](https://github.com/JabRef/jabref/issues/7719).
- We fixed an issue where it was impossible to add or modify groups. [#7912](https://github.com/JabRef/jabref/pull/793://github.com/JabRef/jabref/pull/7921)
- We fixed an issue about the visible side pane components being out of sync with the view menu. [#8115](https://github.com/JabRef/jabref/issues/8115)
- We fixed an issue where the side pane would not close when all its components were closed. [#8082](https://github.com/JabRef/jabref/issues/8082)
- We fixed an issue where exported entries from a Citavi bib containing URLs could not be imported [#7882](https://github.com/JabRef/jabref/issues/7882)
- We fixed an issue where the icons in the search bar had the same color, toggled as well as untoggled. [#8014](https://github.com/JabRef/jabref/pull/8014)
- We fixed an issue where typing an invalid UNC path into the "Main file directory" text field caused an error. [#8107](https://github.com/JabRef/jabref/issues/8107)
- We fixed an issue where "Open Folder" didn't select the file on macOS in Finder [#8130](https://github.com/JabRef/jabref/issues/8130)
- We fixed an issue where importing PDFs resulted in an uncaught exception [#8143](https://github.com/JabRef/jabref/issues/8143)
- We fixed "The library has been modified by another program" showing up when line breaks change [#4877](https://github.com/JabRef/jabref/issues/4877)
- The default directory of the "LaTeX Citations" tab is now the directory of the currently opened database (and not the directory chosen at the last open file dialog or the last database save) [JabRef/jabref-koppor#538](https://github.com/JabRef/jabref-koppor/issues/538)
- When writing a bib file, the `NegativeArraySizeException` should not occur [#8231](https://github.com/JabRef/jabref/issues/8231) [#8265](https://github.com/JabRef/jabref/issues/8265)
- We fixed an issue where some menu entries were available without entries selected. [#4795](https://github.com/JabRef/jabref/issues/4795)
- We fixed an issue where right-clicking on a tab and selecting close will close the focused tab even if it is not the tab we right-clicked [#8193](https://github.com/JabRef/jabref/pull/8193)
- We fixed an issue where selecting a citation style in the preferences would sometimes produce an exception [#7860](https://github.com/JabRef/jabref/issues/7860)
- We fixed an issue where an exception would occur when clicking on a DOI link in the preview pane [#7706](https://github.com/JabRef/jabref/issues/7706)
- We fixed an issue where XMP and embedded BibTeX export would not work [#8278](https://github.com/JabRef/jabref/issues/8278)
- We fixed an issue where the XMP and embedded BibTeX import of a file containing multiple schemas failed [#8278](https://github.com/JabRef/jabref/issues/8278)
- We fixed an issue where writing embedded BibTeX import fails due to write protection or bibtex already being present [#8332](https://github.com/JabRef/jabref/pull/8332)
- We fixed an issue where pdf-paths and the pdf-indexer could get out of sync [#8182](https://github.com/JabRef/jabref/issues/8182)
- We fixed an issue where Status-Logger error messages appeared during the startup of JabRef [#5475](https://github.com/JabRef/jabref/issues/5475)

### Removed

- We removed two orphaned preferences options [#8164](https://github.com/JabRef/jabref/pull/8164)
- We removed the functionality of the `--debug` commandline options. Use the java command line switch `-Dtinylog.level=debug` for debug output instead. [#8226](https://github.com/JabRef/jabref/pull/8226)

## [5.3] – 2021-07-05

### Added

- We added a progress counter to the title bar in Possible Duplicates dialog window. [#7366](https://github.com/JabRef/jabref/issues/7366)
- We added new "Customization" tab to the preferences which includes option to choose a custom address for DOI access. [#7337](https://github.com/JabRef/jabref/issues/7337)
- We added zbmath to the public databases from which the bibliographic information of an existing entry can be updated. [#7437](https://github.com/JabRef/jabref/issues/7437)
- We showed to the find Unlinked Files Dialog the date of the files' most recent modification. [#4652](https://github.com/JabRef/jabref/issues/4652)
- We added to the find Unlinked Files function a filter to show only files based on date of last modification (Last Year, Last Month, Last Week, Last Day). [#4652](https://github.com/JabRef/jabref/issues/4652)
- We added to the find Unlinked Files function a filter that sorts the files based on the date of last modification(Sort by Newest, Sort by Oldest First). [#4652](https://github.com/JabRef/jabref/issues/4652)
- We added the possibility to add a new entry via its zbMath ID (zbMATH can be chosen as ID type in the "Select entry type" window). [#7202](https://github.com/JabRef/jabref/issues/7202)
- We added the extension support and the external application support (For Texshow, Texmaker and LyX) to the flatpak [#7248](https://github.com/JabRef/jabref/pull/7248)
- We added some symbols and keybindings to the context menu in the entry editor. [#7268](https://github.com/JabRef/jabref/pull/7268)
- We added keybindings for setting and clearing the read status. [#7264](https://github.com/JabRef/jabref/issues/7264)
- We added two new fields to track the creation and most recent modification date and time for each entry. [JabRef/jabref-koppor#130](https://github.com/JabRef/jabref-koppor/issues/130)
- We added a feature that allows the user to copy highlighted text in the preview window. [#6962](https://github.com/JabRef/jabref/issues/6962)
- We added a feature that allows you to create new BibEntry via paste arxivId [#2292](https://github.com/JabRef/jabref/issues/2292)
- We added support for conducting automated and systematic literature search across libraries and git support for persistence [#369](https://github.com/JabRef/jabref-koppor/issues/369)
- We added a add group functionality at the bottom of the side pane. [#4682](https://github.com/JabRef/jabref/issues/4682)
- We added a feature that allows the user to choose whether to trust the target site when unable to find a valid certification path from the file download site. [#7616](https://github.com/JabRef/jabref/issues/7616)
- We added a feature that allows the user to open all linked files of multiple selected entries by "Open file" option. [#6966](https://github.com/JabRef/jabref/issues/6966)
- We added a keybinding preset for new entries. [#7705](https://github.com/JabRef/jabref/issues/7705)
- We added a select all button for the library import function. [#7786](https://github.com/JabRef/jabref/issues/7786)
- We added a search feature for journal abbreviations. [#7804](https://github.com/JabRef/jabref/pull/7804)
- We added auto-key-generation progress to the background task list. [#7267](https://github.com/JabRef/jabref/issues/7267)
- We added the option to write XMP metadata to pdfs from the CLI. [#7814](https://github.com/JabRef/jabref/pull/7814)

### Changed

- The export to MS Office XML now exports the author field as `Inventor` if the bibtex entry type is `patent` [#7830](https://github.com/JabRef/jabref/issues/7830)
- We changed the EndNote importer to import the field `label` to the corresponding bibtex field `endnote-label` [forum#2734](https://discourse.jabref.org/t/importing-endnote-label-field-to-jabref-from-xml-file/2734)
- The keywords added via "Manage content selectors" are now displayed in alphabetical order. [#3791](https://github.com/JabRef/jabref/issues/3791)
- We improved the "Find unlinked files" dialog to show import results for each file. [#7209](https://github.com/JabRef/jabref/pull/7209)
- The content of the field `timestamp` is migrated to `creationdate`. In case one configured "udpate timestampe", it is migrated to `modificationdate`. [JabRef/jabref-koppor#130](https://github.com/JabRef/jabref-koppor/issues/130)
- The JabRef specific meta-data content in the main field such as priorities (prio1, prio2, ...) are migrated to their respective fields. They are removed from the keywords. [#6840](https://github.com/jabref/jabref/issues/6840)
- We fixed an issue where groups generated from authors' last names did not include all entries of the authors' [#5833](https://github.com/JabRef/jabref/issues/5833)
- The export to MS Office XML now uses the month name for the field `MonthAcessed` instead of the two digit number [#7354](https://github.com/JabRef/jabref/issues/7354)
- We included some standalone dialogs from the options menu in the main preference dialog and fixed some visual issues in the preferences dialog. [#7384](https://github.com/JabRef/jabref/pull/7384)
- We improved the linking of the `python3` interpreter via the shebang to dynamically use the systems default Python. Related to [JabRef/JabRef-Browser-Extension#177](https://github.com/JabRef/JabRef-Browser-Extension/issues/177)
- Automatically found pdf files now have the linking button to the far left and uses a link icon with a plus instead of a briefcase. The file name also has lowered opacity(70%) until added. [#3607](https://github.com/JabRef/jabref/issues/3607)
- We simplified the select entry type form by splitting it into two parts ("Recommended" and "Others") based on internal usage data. [#6730](https://github.com/JabRef/jabref/issues/6730)
- We improved the submenu list by merging the'Remove group' having two options, with or without subgroups. [#4682](https://github.com/JabRef/jabref/issues/4682)
- The export to MS Office XML now uses the month name for the field `Month` instead of the two digit number [forum#2685](https://discourse.jabref.org/t/export-month-as-text-not-number/2685)
- We reintroduced missing default keybindings for new entries. [#7346](https://github.com/JabRef/jabref/issues/7346) [#7439](https://github.com/JabRef/jabref/issues/7439)
- Lists of available fields are now sorted alphabetically. [#7716](https://github.com/JabRef/jabref/issues/7716)
- The tooltip of the search field explaining the search is always shown. [#7279](https://github.com/JabRef/jabref/pull/7279)
- We rewrote the ACM fetcher to adapt to the new interface. [#5804](https://github.com/JabRef/jabref/issues/5804)
- We moved the select/collapse buttons in the unlinked files dialog into a context menu. [#7383](https://github.com/JabRef/jabref/issues/7383)
- We fixed an issue where journal abbreviations containing curly braces were not recognized [#7773](https://github.com/JabRef/jabref/issues/7773)

### Fixed

- We fixed an issue where some texts (e.g. descriptions) in dialogs could not be translated [#7854](https://github.com/JabRef/jabref/issues/7854)
- We fixed an issue where import hangs for ris files with "ER - " [#7737](https://github.com/JabRef/jabref/issues/7737)
- We fixed an issue where getting bibliograhpic data from DOI or another identifer did not respect the library mode (BibTeX/biblatex)[#6267](https://github.com/JabRef/jabref/issues/6267)
- We fixed an issue where importing entries would not respect the library mode (BibTeX/biblatex)[#1018](https://github.com/JabRef/jabref/issues/1018)
- We fixed an issue where an exception occurred when importing entries from a web search [#7606](https://github.com/JabRef/jabref/issues/7606)
- We fixed an issue where the table column sort order was not properly stored and resulted in unsorted eports [#7524](https://github.com/JabRef/jabref/issues/7524)
- We fixed an issue where the value of the field `school` or `institution` would be printed twice in the HTML Export [forum#2634](https://discourse.jabref.org/t/problem-with-exporting-techreport-phdthesis-mastersthesis-to-html/2634)
- We fixed an issue preventing to connect to a shared database. [#7570](https://github.com/JabRef/jabref/pull/7570)
- We fixed an issue preventing files from being dragged & dropped into an empty library. [#6851](https://github.com/JabRef/jabref/issues/6851)
- We fixed an issue where double-click onto PDF in file list under the 'General' tab section should just open the file. [#7465](https://github.com/JabRef/jabref/issues/7465)
- We fixed an issue where the dark theme did not extend to a group's custom color picker. [#7481](https://github.com/JabRef/jabref/issues/7481)
- We fixed an issue where choosing the fields on which autocompletion should not work in "Entry editor" preferences had no effect. [#7320](https://github.com/JabRef/jabref/issues/7320)
- We fixed an issue where the "Normalize page numbers" formatter did not replace en-dashes or em-dashes with a hyphen-minus sign. [#7239](https://github.com/JabRef/jabref/issues/7239)
- We fixed an issue with the style of highlighted check boxes while searching in preferences. [#7226](https://github.com/JabRef/jabref/issues/7226)
- We fixed an issue where the option "Move file to file directory" was disabled in the entry editor for all files [#7194](https://github.com/JabRef/jabref/issues/7194)
- We fixed an issue where application dialogs were opening in the wrong display when using multiple screens [#7273](https://github.com/JabRef/jabref/pull/7273)
- We fixed an issue where the "Find unlinked files" dialog would freeze JabRef on importing. [#7205](https://github.com/JabRef/jabref/issues/7205)
- We fixed an issue where the "Find unlinked files" would stop importing when importing a single file failed. [#7206](https://github.com/JabRef/jabref/issues/7206)
- We fixed an issue where JabRef froze for a few seconds in MacOS when DNS resolution timed out. [#7441](https://github.com/JabRef/jabref/issues/7441)
- We fixed an issue where an exception would be displayed for previewing and preferences when a custom theme has been configured but is missing [#7177](https://github.com/JabRef/jabref/issues/7177)
- We fixed an issue where URLs in `file` fields could not be handled on Windows. [#7359](https://github.com/JabRef/jabref/issues/7359)
- We fixed an issue where the regex based file search miss-interpreted specific symbols. [#4342](https://github.com/JabRef/jabref/issues/4342)
- We fixed an issue where the Harvard RTF exporter used the wrong default file extension. [#4508](https://github.com/JabRef/jabref/issues/4508)
- We fixed an issue where the Harvard RTF exporter did not use the new authors formatter and therefore did not export "organization" authors correctly. [#4508](https://github.com/JabRef/jabref/issues/4508)
- We fixed an issue where the field `urldate` was not exported to the corresponding fields `YearAccessed`, `MonthAccessed`, `DayAccessed` in MS Office XML [#7354](https://github.com/JabRef/jabref/issues/7354)
- We fixed an issue where the password for a shared SQL database was only remembered if it was the same as the username [#6869](https://github.com/JabRef/jabref/issues/6869)
- We fixed an issue where some custom exports did not use the new authors formatter and therefore did not export authors correctly [#7356](https://github.com/JabRef/jabref/issues/7356)
- We fixed an issue where alt+keyboard shortcuts do not work [#6994](https://github.com/JabRef/jabref/issues/6994)
- We fixed an issue about the file link editor did not allow to change the file name according to the default pattern after changing an entry. [#7525](https://github.com/JabRef/jabref/issues/7525)
- We fixed an issue where the file path is invisible in dark theme. [#7382](https://github.com/JabRef/jabref/issues/7382)
- We fixed an issue where the secondary sorting is not working for some special fields. [#7015](https://github.com/JabRef/jabref/issues/7015)
- We fixed an issue where changing the font size makes the font size field too small. [#7085](https://github.com/JabRef/jabref/issues/7085)
- We fixed an issue with TexGroups on Linux systems, where the modification of an aux-file did not trigger an auto-update for TexGroups. Furthermore, the detection of file modifications is now more reliable. [#7412](https://github.com/JabRef/jabref/pull/7412)
- We fixed an issue where the Unicode to Latex formatter produced wrong results for characters with a codepoint higher than Character.MAX_VALUE. [#7387](https://github.com/JabRef/jabref/issues/7387)
- We fixed an issue where a non valid value as font size results in an uncaught exception. [#7415](https://github.com/JabRef/jabref/issues/7415)
- We fixed an issue where "Merge citations" in the Openoffice/Libreoffice integration panel did not have a corresponding opposite. [#7454](https://github.com/JabRef/jabref/issues/7454)
- We fixed an issue where drag and drop of bib files for opening resulted in uncaught exceptions [#7464](https://github.com/JabRef/jabref/issues/7464)
- We fixed an issue where columns shrink in width when we try to enlarge JabRef window. [#6818](https://github.com/JabRef/jabref/issues/6818)
- We fixed an issue where Content selector does not seem to work for custom fields. [#6819](https://github.com/JabRef/jabref/issues/6819)
- We fixed an issue where font size of the preferences dialog does not update with the rest of the GUI. [#7416](https://github.com/JabRef/jabref/issues/7416)
- We fixed an issue in which a linked online file consisting of a web page was saved as an invalid pdf file upon being downloaded. The user is now notified when downloading a linked file results in an HTML file. [#7452](https://github.com/JabRef/jabref/issues/7452)
- We fixed an issue where opening BibTex file (doubleclick) from Folder with spaces not working. [#6487](https://github.com/JabRef/jabref/issues/6487)
- We fixed the header title in the Add Group/Subgroup Dialog box. [#4682](https://github.com/JabRef/jabref/issues/4682)
- We fixed an issue with saving large `.bib` files [#7265](https://github.com/JabRef/jabref/issues/7265)
- We fixed an issue with very large page numbers [#7590](https://github.com/JabRef/jabref/issues/7590)
- We fixed an issue where the file extension is missing on saving the library file on linux [#7451](https://github.com/JabRef/jabref/issues/7451)
- We fixed an issue with opacity of disabled icon-buttons [#7195](https://github.com/JabRef/jabref/issues/7195)
- We fixed an issue where journal abbreviations in UTF-8 were not recognized [#5850](https://github.com/JabRef/jabref/issues/5850)
- We fixed an issue where the article title with curly brackets fails to download the arXiv link (pdf file). [#7633](https://github.com/JabRef/jabref/issues/7633)
- We fixed an issue with toggle of special fields does not work for sorted entries [#7016](https://github.com/JabRef/jabref/issues/7016)
- We fixed an issue with the default path of external application. [#7641](https://github.com/JabRef/jabref/issues/7641)
- We fixed an issue where urls must be embedded in a style tag when importing EndNote style Xml files. Now it can parse url with or without a style tag. [#6199](https://github.com/JabRef/jabref/issues/6199)
- We fixed an issue where the article title with colon fails to download the arXiv link (pdf file). [#7660](https://github.com/JabRef/jabref/issues/7660)
- We fixed an issue where the keybinding for delete entry did not work on the main table [#7580](https://github.com/JabRef/jabref/pull/7580)
- We fixed an issue where the RFC fetcher is not compatible with the draft [#7305](https://github.com/JabRef/jabref/issues/7305)
- We fixed an issue where duplicate files (both file names and contents are the same) is downloaded and add to linked files [#6197](https://github.com/JabRef/jabref/issues/6197)
- We fixed an issue where changing the appearance of the preview tab did not trigger a restart warning. [#5464](https://github.com/JabRef/jabref/issues/5464)
- We fixed an issue where editing "Custom preview style" triggers exception. [#7526](https://github.com/JabRef/jabref/issues/7526)
- We fixed the [SAO/NASA Astrophysics Data System](https://docs.jabref.org/collect/import-using-online-bibliographic-database#sao-nasa-astrophysics-data-system) fetcher. [#7867](https://github.com/JabRef/jabref/pull/7867)
- We fixed an issue where a title with multiple applied formattings in EndNote was not imported correctly [forum#2734](https://discourse.jabref.org/t/importing-endnote-label-field-to-jabref-from-xml-file/2734)
- We fixed an issue where a `report` in EndNote was imported as `article` [forum#2734](https://discourse.jabref.org/t/importing-endnote-label-field-to-jabref-from-xml-file/2734)
- We fixed an issue where the field `publisher` in EndNote was not imported in JabRef [forum#2734](https://discourse.jabref.org/t/importing-endnote-label-field-to-jabref-from-xml-file/2734)

### Removed

- We removed add group button beside the filter group tab. [#4682](https://github.com/JabRef/jabref/issues/4682)

## [5.2] – 2020-12-24

### Added

- We added a validation to check if the current database location is shared, preventing an exception when Pulling Changes From Shared Database. [#6959](https://github.com/JabRef/jabref/issues/6959)
- We added a query parser and mapping layer to enable conversion of queries formulated in simplified lucene syntax by the user into api queries. [#6799](https://github.com/JabRef/jabref/pull/6799)
- We added some basic functionality to customise the look of JabRef by importing a css theme file. [#5790](https://github.com/JabRef/jabref/issues/5790)
- We added connection check function in network preference setting [#6560](https://github.com/JabRef/jabref/issues/6560)
- We added support for exporting to YAML. [#6974](https://github.com/JabRef/jabref/issues/6974)
- We added a DOI format and organization check to detect [American Physical Society](https://journals.aps.org/) journals to copy the article ID to the page field for cases where the page numbers are missing. [#7019](https://github.com/JabRef/jabref/issues/7019)
- We added an error message in the New Entry dialog that is shown in case the fetcher did not find anything . [#7000](https://github.com/JabRef/jabref/issues/7000)
- We added a new formatter to output shorthand month format. [#6579](https://github.com/JabRef/jabref/issues/6579)
- We added support for the new Microsoft Edge browser in all platforms. [#7056](https://github.com/JabRef/jabref/pull/7056)
- We reintroduced emacs/bash-like keybindings. [#6017](https://github.com/JabRef/jabref/issues/6017)
- We added a feature to provide automated cross library search using a cross library query language. This provides support for the search step of systematic literature reviews (SLRs). [JabRef/jabref-koppor#369](https://github.com/JabRef/jabref-koppor/issues/369)

### Changed

- We changed the default preferences for OpenOffice/LibreOffice integration to automatically sync the bibliography when inserting new citations in a OpenOffic/LibreOffice document. [#6957](https://github.com/JabRef/jabref/issues/6957)
- We restructured the 'File' tab and extracted some parts into the 'Linked files' tab [#6779](https://github.com/JabRef/jabref/pull/6779)
- JabRef now offers journal lists from <https://abbrv.jabref.org>. JabRef the lists which use a dot inside the abbreviations. [#5749](https://github.com/JabRef/jabref/pull/5749)
- We removed two useless preferences in the groups preferences dialog. [#6836](https://github.com/JabRef/jabref/pull/6836)
- Synchronization of SpecialFields to keywords is now disabled by default. [#6621](https://github.com/JabRef/jabref/issues/6621)
- JabRef no longer opens the entry editor with the first entry on startup [#6855](https://github.com/JabRef/jabref/issues/6855)
- We completed the rebranding of `bibtexkey` as `citationkey` which was started in JabRef 5.1.
- JabRef no longer opens the entry editor with the first entry on startup [#6855](https://github.com/JabRef/jabref/issues/6855)
- Fetch by ID: (long) "SAO/NASA Astrophysics Data System" replaced by (short) "SAO/NASA ADS" [#6876](https://github.com/JabRef/jabref/pull/6876)
- We changed the title of the window "Manage field names and content" to have the same title as the corresponding menu item [#6895](https://github.com/JabRef/jabref/pull/6895)
- We renamed the menus "View -> Previous citation style" and "View -> Next citation style" into "View -> Previous preview style" and "View -> Next preview style" and renamed the "Preview" style to "Customized preview style". [#6899](https://github.com/JabRef/jabref/pull/6899)
- We changed the default preference option "Search and store files relative to library file location" to on, as this seems to be a more intuitive behaviour. [#6863](https://github.com/JabRef/jabref/issues/6863)
- We changed the title of the window "Manage field names and content": to have the same title as the corresponding menu item [#6895](https://github.com/JabRef/jabref/pull/6895)
- We improved the detection of "short" DOIs. [#6880](https://github.com/JabRef/jabref/issues/6880)
- We improved the duplicate detection when identifiers like DOI or arXiv are semantically the same, but just syntactically differ (e.g. with or without http(s):// prefix). [#6707](https://github.com/JabRef/jabref/issues/6707)
- We improved JabRef start up time [#6057](https://github.com/JabRef/jabref/issues/6057)
- We changed in the group interface "Generate groups from keywords in a BibTeX field" by "Generate groups from keywords in the following field". [#6983](https://github.com/JabRef/jabref/issues/6983)
- We changed the name of a group type from "Searching for keywords" to "Searching for a keyword". [#6995](https://github.com/JabRef/jabref/pull/6995)
- We changed the way JabRef displays the title of a tab and of the window. [#4161](https://github.com/JabRef/jabref/issues/4161)
- We changed connect timeouts for server requests to 30 seconds in general and 5 seconds for GROBID server (special) and improved user notifications on connection issues. [#7026](https://github.com/JabRef/jabref/pull/7026)
- We changed the order of the library tab context menu items. [#7171](https://github.com/JabRef/jabref/issues/7171)
- We changed the way linked files are opened on Linux to use the native openFile method, compatible with confined packages. [#7037](https://github.com/JabRef/jabref/pull/7037)
- We refined the entry preview to show the full names of authors and editors, to list the editor only if no author is present, have the year earlier. [#7083](https://github.com/JabRef/jabref/issues/7083)

### Fixed

- We fixed an issue changing the icon link_variation_off that is not meaningful. [#6834](https://github.com/JabRef/jabref/issues/6834)
- We fixed an issue where the `.sav` file was not deleted upon exiting JabRef. [#6109](https://github.com/JabRef/jabref/issues/6109)
- We fixed a linked identifier icon inconsistency. [#6705](https://github.com/JabRef/jabref/issues/6705)
- We fixed the wrong behavior that font size changes are not reflected in dialogs. [#6039](https://github.com/JabRef/jabref/issues/6039)
- We fixed the failure to Copy citation key and link. [#5835](https://github.com/JabRef/jabref/issues/5835)
- We fixed an issue where the sort order of the entry table was reset after a restart of JabRef. [#6898](https://github.com/JabRef/jabref/pull/6898)
- We fixed an issue where no longer a warning was displayed when inserting references into LibreOffice with an invalid "ReferenceParagraphFormat". [#6907](https://github.com/JabRef/jabref/pull/6907).
- We fixed an issue where a selected field was not removed after the first click in the custom entry types dialog. [#6934](https://github.com/JabRef/jabref/issues/6934)
- We fixed an issue where a remove icon was shown for standard entry types in the custom entry types dialog. [#6906](https://github.com/JabRef/jabref/issues/6906)
- We fixed an issue where it was impossible to connect to OpenOffice/LibreOffice on Mac OSX. [#6970](https://github.com/JabRef/jabref/pull/6970)
- We fixed an issue with the python script used by browser plugins that failed to locate JabRef if not installed in its default location. [#6963](https://github.com/JabRef/jabref/pull/6963/files)
- We fixed an issue where spaces and newlines in an isbn would generate an exception. [#6456](https://github.com/JabRef/jabref/issues/6456)
- We fixed an issue where identity column header had incorrect foreground color in the Dark theme. [#6796](https://github.com/JabRef/jabref/issues/6796)
- We fixed an issue where the RIS exporter added extra blank lines.[#7007](https://github.com/JabRef/jabref/pull/7007/files)
- We fixed an issue where clicking on Collapse All button in the Search for Unlinked Local Files expanded the directory structure erroneously [#6848](https://github.com/JabRef/jabref/issues/6848)
- We fixed an issue, when pulling changes from shared database via shortcut caused creation of a new tech report [#6867](https://github.com/JabRef/jabref/issues/6867)
- We fixed an issue where the JabRef GUI does not highlight the "All entries" group on start-up [#6691](https://github.com/JabRef/jabref/issues/6691)
- We fixed an issue where a custom dark theme was not applied to the entry preview tab [#7068](https://github.com/JabRef/jabref/issues/7068)
- We fixed an issue where modifications to the Custom preview layout in the preferences were not saved [#6447](https://github.com/JabRef/jabref/issues/6447)
- We fixed an issue where errors from imports were not shown to the user [#7084](https://github.com/JabRef/jabref/pull/7084)
- We fixed an issue where the EndNote XML Import would fail on empty keywords tags [forum#2387](https://discourse.jabref.org/t/importing-in-unknown-format-fails-to-import-xml-library-from-bookends-export/2387)
- We fixed an issue where the color of groups of type "free search expression" not persisting after restarting the application [#6999](https://github.com/JabRef/jabref/issues/6999)
- We fixed an issue where modifications in the source tab where not saved without switching to another field before saving the library [#6622](https://github.com/JabRef/jabref/issues/6622)
- We fixed an issue where the "Document Viewer" did not show the first page of the opened pdf document and did not show the correct total number of pages [#7108](https://github.com/JabRef/jabref/issues/7108)
- We fixed an issue where the context menu was not updated after a file link was changed. [#5777](https://github.com/JabRef/jabref/issues/5777)
- We fixed an issue where the password for a shared SQL database was not remembered [#6869](https://github.com/JabRef/jabref/issues/6869)
- We fixed an issue where newly added entires were not synced to a shared SQL database [#7176](https://github.com/JabRef/jabref/issues/7176)
- We fixed an issue where the PDF-Content importer threw an exception when no DOI number is present at the first page of the PDF document [#7203](https://github.com/JabRef/jabref/issues/7203)
- We fixed an issue where groups created from aux files did not update on file changes [#6394](https://github.com/JabRef/jabref/issues/6394)
- We fixed an issue where authors that only have last names were incorrectly identified as institutes when generating citation keys [#7199](https://github.com/JabRef/jabref/issues/7199)
- We fixed an issue where institutes were incorrectly identified as universities when generating citation keys [#6942](https://github.com/JabRef/jabref/issues/6942)

### Removed

- We removed the Google Scholar fetcher and the ACM fetcher do not work due to traffic limitations [#6369](https://github.com/JabRef/jabref/issues/6369)
- We removed the menu entry "Manage external file types" because it's already in 'Preferences' dialog [#6991](https://github.com/JabRef/jabref/issues/6991)
- We removed the integrity check "Abbreviation detected" for the field journal/journaltitle in the entry editor [#3925](https://github.com/JabRef/jabref/issues/3925)

## [5.1] – 2020-08-30

### Added

- We added a new fetcher to enable users to search mEDRA DOIs [#6602](https://github.com/JabRef/jabref/issues/6602)
- We added a new fetcher to enable users to search "[Collection of Computer Science Bibliographies](https://en.wikipedia.org/wiki/Collection_of_Computer_Science_Bibliographies)". [#6638](https://github.com/JabRef/jabref/issues/6638)
- We added default values for delimiters in Add Subgroup window [#6624](https://github.com/JabRef/jabref/issues/6624)
- We improved responsiveness of general fields specification dialog window. [#6604](https://github.com/JabRef/jabref/issues/6604)
- We added support for importing ris file and load DOI [#6530](https://github.com/JabRef/jabref/issues/6530)
- We added the Library properties to a context menu on the library tabs [#6485](https://github.com/JabRef/jabref/issues/6485)
- We added a new field in the preferences in 'BibTeX key generator' for unwanted characters that can be user-specified. [#6295](https://github.com/JabRef/jabref/issues/6295)
- We added support for searching ShortScience for an entry through the user's browser. [#6018](https://github.com/JabRef/jabref/pull/6018)
- We updated EditionChecker to permit edition to start with a number. [#6144](https://github.com/JabRef/jabref/issues/6144)
- We added tooltips for most fields in the entry editor containing a short description. [#5847](https://github.com/JabRef/jabref/issues/5847)
- We added support for basic markdown in custom formatted previews [#6194](https://github.com/JabRef/jabref/issues/6194)
- We now show the number of items found and selected to import in the online search dialog. [#6248](https://github.com/JabRef/jabref/pull/6248)
- We created a new install screen for macOS. [#5759](https://github.com/JabRef/jabref/issues/5759)
- We added a new integrity check for duplicate DOIs. [JabRef/jabref-koppor#339](https://github.com/JabRef/jabref-koppor/issues/339)
- We implemented an option to download fulltext files while importing. [#6381](https://github.com/JabRef/jabref/pull/6381)
- We added a progress-indicator showing the average progress of background tasks to the toolbar. Clicking it reveals a pop-over with a list of running background tasks. [#6443](https://github.com/JabRef/jabref/pull/6443)
- We fixed the bug when strike the delete key in the text field. [#6421](https://github.com/JabRef/jabref/issues/6421)
- We added a BibTex key modifier for truncating strings. [#3915](https://github.com/JabRef/jabref/issues/3915)
- We added support for jumping to target entry when typing letter/digit after sorting a column in maintable [#6146](https://github.com/JabRef/jabref/issues/6146)
- We added a new fetcher to enable users to search all available E-Libraries simultaneously. [JabRef/jabref-koppor#369](https://github.com/JabRef/jabref-koppor/issues/369)
- We added the field "entrytype" to the export sort criteria [#6531](https://github.com/JabRef/jabref/pull/6531)
- We added the possibility to change the display order of the fields in the entry editor. The order can now be configured using drag and drop in the "Customize entry types" dialog [#6152](https://github.com/JabRef/jabref/pull/6152)
- We added native support for biblatex-software [#6574](https://github.com/JabRef/jabref/issues/6574)
- We added a missing restart warning for AutoComplete in the preferences dialog. [#6351](https://github.com/JabRef/jabref/issues/6351)
- We added a note to the citation key pattern preferences dialog as a temporary workaround for a JavaFX bug, about committing changes in a table cell, if the focus is lost. [#5825](https://github.com/JabRef/jabref/issues/5825)
- We added support for customized fallback fields in bracketed patterns. [#7111](https://github.com/JabRef/jabref/issues/7111)

### Changed

- We improved the arXiv fetcher. Now it should find entries even more reliably and does no longer include the version (e.g `v1`) in the `eprint` field. [forum#1941](https://discourse.jabref.org/t/remove-version-in-arxiv-import/1941)
- We moved the group search bar and the button "New group" from bottom to top position to make it more prominent. [#6112](https://github.com/JabRef/jabref/pull/6112)
- When JabRef finds a `.sav` file without changes, there is no dialog asking for acceptance of changes anymore.
- We changed the buttons for import/export/show all/reset of preferences to smaller icon buttons in the preferences dialog. [#6130](https://github.com/JabRef/jabref/pull/6130)
- We moved the functionality "Manage field names & content" from the "Library" menu to the "Edit" menu, because it affects the selected entries and not the whole library
- We merged the functionality "Append contents from a BibTeX library into the currently viewed library" into the "Import into database" functionality. Fixes [#6049](https://github.com/JabRef/jabref/issues/6049).
- We changed the directory where fulltext downloads are stored to the directory set in the import-tab in preferences. [#6381](https://github.com/JabRef/jabref/pull/6381)
- We improved the error message for invalid jstyles. [#6303](https://github.com/JabRef/jabref/issues/6303)
- We changed the section name of 'Advanced' to 'Network' in the preferences and removed some obsolete options.[#6489](https://github.com/JabRef/jabref/pull/6489)
- We improved the context menu of the column "Linked identifiers" of the main table, by truncating their texts, if they are too long. [#6499](https://github.com/JabRef/jabref/issues/6499)
- We merged the main table tabs in the preferences dialog. [#6518](https://github.com/JabRef/jabref/pull/6518)
- We changed the command line option 'generateBibtexKeys' to the more generic term 'generateCitationKeys' while the short option remains 'g'.[#6545](https://github.com/JabRef/jabref/pull/6545)
- We improved the "Possible duplicate entries" window to remember its size and position throughout a session. [#6582](https://github.com/JabRef/jabref/issues/6582)
- We divided the toolbar into small parts, so if the application window is to small, only a part of the toolbar is moved into the chevron popup. [#6682](https://github.com/JabRef/jabref/pull/6682)
- We changed the layout for of the buttons in the Open Office side panel to ensure that the button text is always visible, specially when resizing. [#6639](https://github.com/JabRef/jabref/issues/6639)
- We merged the two new library commands in the file menu to one which always creates a new library in the default library mode. [#6539](https://github.com/JabRef/jabref/pull/6539#issuecomment-641056536)

### Fixed

- We fixed an issue where entry preview tab has no name in drop down list. [#6591](https://github.com/JabRef/jabref/issues/6591)
- We fixed to only search file links in the BIB file location directory when preferences has corresponding checkbox checked. [#5891](https://github.com/JabRef/jabref/issues/5891)
- We fixed wrong button order (Apply and Cancel) in ManageProtectedTermsDialog.
- We fixed an issue with incompatible characters at BibTeX key [#6257](https://github.com/JabRef/jabref/issues/6257)
- We fixed an issue where dash (`-`) was reported as illegal BibTeX key [#6295](https://github.com/JabRef/jabref/issues/6295)
- We greatly improved the performance of the overall application and many operations. [#5071](https://github.com/JabRef/jabref/issues/5071)
- We fixed an issue where sort by priority was broken. [#6222](https://github.com/JabRef/jabref/issues/6222)
- We fixed an issue where opening a library from the recent libraries menu was not possible. [#5939](https://github.com/JabRef/jabref/issues/5939)
- We fixed an issue with inconsistent capitalization of file extensions when downloading files. [#6115](https://github.com/JabRef/jabref/issues/6115)
- We fixed the display of language and encoding in the preferences dialog. [#6130](https://github.com/JabRef/jabref/pull/6130)
- Now the link and/or the link description in the column "linked files" of the main table gets truncated or wrapped, if too long, otherwise display issues arise. [#6178](https://github.com/JabRef/jabref/issues/6178)
- We fixed the issue that groups panel does not keep size when resizing window. [#6180](https://github.com/JabRef/jabref/issues/6180)
- We fixed an error that sometimes occurred when using the context menu. [#6085](https://github.com/JabRef/jabref/issues/6085)
- We fixed an issue where search full-text documents downloaded files with same name, overwriting existing files. [#6174](https://github.com/JabRef/jabref/pull/6174)
- We fixed an issue when importing into current library an erroneous message "import cancelled" is displayed even though import is successful. [#6266](https://github.com/JabRef/jabref/issues/6266)
- We fixed an issue where custom jstyles for Open/LibreOffice where not saved correctly. [#6170](https://github.com/JabRef/jabref/issues/6170)
- We fixed an issue where the INSPIRE fetcher was no longer working [#6229](https://github.com/JabRef/jabref/issues/6229)
- We fixed an issue where custom exports with an uppercase file extension could not be selected for "Copy...-> Export to Clipboard" [#6285](https://github.com/JabRef/jabref/issues/6285)
- We fixed the display of icon both in the main table and linked file editor. [#6169](https://github.com/JabRef/jabref/issues/6169)
- We fixed an issue where the windows installer did not create an entry in the start menu [bug report in the forum](https://discourse.jabref.org/t/error-while-fetching-from-doi/2018/3)
- We fixed an issue where only the field `abstract` and `comment` were declared as multiline fields. Other fields can now be configured in the preferences using "Do not wrap the following fields when saving" [#4373](https://github.com/JabRef/jabref/issues/4373)
- We fixed an issue where JabRef switched to discrete graphics under macOS [#5935](https://github.com/JabRef/jabref/issues/5935)
- We fixed an issue where the Preferences entry preview will be unexpected modified leads to Value too long exception [#6198](https://github.com/JabRef/jabref/issues/6198)
- We fixed an issue where custom jstyles for Open/LibreOffice would only be valid if a layout line for the entry type `default` was at the end of the layout section [#6303](https://github.com/JabRef/jabref/issues/6303)
- We fixed an issue where a new entry is not shown in the library if a search is active [#6297](https://github.com/JabRef/jabref/issues/6297)
- We fixed an issue where long directory names created from patterns could create an exception. [#3915](https://github.com/JabRef/jabref/issues/3915)
- We fixed an issue where sort on numeric cases was broken. [#6349](https://github.com/JabRef/jabref/issues/6349)
- We fixed an issue where year and month fields were not cleared when converting to biblatex [#6224](https://github.com/JabRef/jabref/issues/6224)
- We fixed an issue where an "Not on FX thread" exception occurred when saving on linux [#6453](https://github.com/JabRef/jabref/issues/6453)
- We fixed an issue where the library sort order was lost. [#6091](https://github.com/JabRef/jabref/issues/6091)
- We fixed an issue where brackets in regular expressions were not working. [#6469](https://github.com/JabRef/jabref/pull/6469)
- We fixed an issue where multiple background task popups stacked over each other.. [#6472](https://github.com/JabRef/jabref/issues/6472)
- We fixed an issue where LaTeX citations for specific commands (`\autocite`s) of biblatex-mla were not recognized. [#6476](https://github.com/JabRef/jabref/issues/6476)
- We fixed an issue where drag and drop was not working on empty database. [#6487](https://github.com/JabRef/jabref/issues/6487)
- We fixed an issue where the name fields were not updated after the preferences changed. [#6515](https://github.com/JabRef/jabref/issues/6515)
- We fixed an issue where "null" appeared in generated BibTeX keys. [#6459](https://github.com/JabRef/jabref/issues/6459)
- We fixed an issue where the authors' names were incorrectly displayed in the authors' column when they were bracketed. [#6465](https://github.com/JabRef/jabref/issues/6465) [#6459](https://github.com/JabRef/jabref/issues/6459)
- We fixed an issue where importing certain unlinked files would result in an exception [#5815](https://github.com/JabRef/jabref/issues/5815)
- We fixed an issue where downloaded files would be moved to a directory named after the citationkey when no file directory pattern is specified [#6589](https://github.com/JabRef/jabref/issues/6589)
- We fixed an issue with the creation of a group of cited entries which incorrectly showed the message that the library had been modified externally whenever saving the library. [#6420](https://github.com/JabRef/jabref/issues/6420)
- We fixed an issue with the creation of a group of cited entries. Now the file path to an aux file gets validated. [#6585](https://github.com/JabRef/jabref/issues/6585)
- We fixed an issue on Linux systems where the application would crash upon inotify failure. Now, the user is prompted with a warning, and given the choice to continue the session. [#6073](https://github.com/JabRef/jabref/issues/6073)
- We moved the search modifier buttons into the search bar, as they were not accessible, if autocompletion was disabled. [#6625](https://github.com/JabRef/jabref/issues/6625)
- We fixed an issue about duplicated group color indicators [#6175](https://github.com/JabRef/jabref/issues/6175)
- We fixed an issue where entries with the entry type Misc from an imported aux file would not be saved correctly to the bib file on disk [#6405](https://github.com/JabRef/jabref/issues/6405)
- We fixed an issue where percent sign ('%') was not formatted properly by the HTML formatter [#6753](https://github.com/JabRef/jabref/issues/6753)
- We fixed an issue with the [SAO/NASA Astrophysics Data System](https://docs.jabref.org/collect/add-entry-using-an-id#sao-nasa-a-ds) fetcher where `\textbackslash` appeared at the end of the abstract.
- We fixed an issue with the Science Direct fetcher where PDFs could not be downloaded. Fixes [#5860](https://github.com/JabRef/jabref/issues/5860)
- We fixed an issue with the Library of Congress importer.
- We fixed the [link to the external libraries listing](https://github.com/JabRef/jabref/blob/master/external-libraries.md) in the about dialog
- We fixed an issue regarding pasting on Linux. [#6293](https://github.com/JabRef/jabref/issues/6293)

### Removed

- We removed the option of the "enforce legal key". [#6295](https://github.com/JabRef/jabref/issues/6295)
- We removed the obsolete `External programs / Open PDF` section in the preferences, as the default application to open PDFs is now set in the `Manage external file types` dialog. [#6130](https://github.com/JabRef/jabref/pull/6130)
- We removed the option to configure whether a `.bib.bak` file should be generated upon save. It is now always enabled. Documentation at <https://docs.jabref.org/advanced/autosave>. [#6092](https://github.com/JabRef/jabref/issues/6092)
- We removed the built-in list of IEEE journal abbreviations using BibTeX strings. If you still want to use them, you have to download them separately from <https://abbrv.jabref.org>.

## [5.0] – 2020-03-06

### Changed

- Added browser integration to the snap package for firefox/chromium browsers. [#6062](https://github.com/JabRef/jabref/pull/6062)
- We reintroduced the possibility to extract references from plain text (using [GROBID](https://grobid.readthedocs.io/en/latest/)). [#5614](https://github.com/JabRef/jabref/pull/5614)
- We changed the open office panel to show buttons in rows of three instead of going straight down to save space as the button expanded out to take up unnecessary horizontal space. [#5479](https://github.com/JabRef/jabref/issues/5479)
- We cleaned up the group add/edit dialog. [#5826](https://github.com/JabRef/jabref/pull/5826)
- We reintroduced the index column. [#5844](https://github.com/JabRef/jabref/pull/5844)
- Filenames of external files can no longer contain curly braces. [#5926](https://github.com/JabRef/jabref/pull/5926)
- We made the filters more easily accessible in the integrity check dialog. [#5955](https://github.com/JabRef/jabref/pull/5955)
- We reimplemented and improved the dialog "Customize entry types". [#4719](https://github.com/JabRef/jabref/issues/4719)
- We added an [American Physical Society](https://journals.aps.org/) fetcher. [#818](https://github.com/JabRef/jabref/issues/818)
- We added possibility to enable/disable items quantity in groups. [#6042](https://github.com/JabRef/jabref/issues/6042)

### Fixed

- We fixed an issue where the command line console was always opened in the background. [#5474](https://github.com/JabRef/jabref/issues/5474)
- We fixed and issue where pdf files will not open under some KDE linux distributions when using okular. [#5253](https://github.com/JabRef/jabref/issues/5253)
- We fixed an issue where the Medline fetcher was only working when JabRef was running from source. [#5645](https://github.com/JabRef/jabref/issues/5645)
- We fixed some visual issues in the dark theme. [#5764](https://github.com/JabRef/jabref/pull/5764) [#5753](https://github.com/JabRef/jabref/issues/5753)
- We fixed an issue where non-default previews didn't handle unicode characters. [#5779](https://github.com/JabRef/jabref/issues/5779)
- We improved the performance, especially changing field values in the entry should feel smoother now. [#5843](https://github.com/JabRef/jabref/issues/5843)
- We fixed an issue where the ampersand character wasn't rendering correctly on previews. [#3840](https://github.com/JabRef/jabref/issues/3840)
- We fixed an issue where an erroneous "The library has been modified by another program" message was shown when saving. [#4877](https://github.com/JabRef/jabref/issues/4877)
- We fixed an issue where the file extension was missing after downloading a file (we now fall-back to pdf). [#5816](https://github.com/JabRef/jabref/issues/5816)
- We fixed an issue where cleaning up entries broke web URLs, if "Make paths of linked files relative (if possible)" was enabled, which resulted in various other issues subsequently. [#5861](https://github.com/JabRef/jabref/issues/5861)
- We fixed an issue where the tab "Required fields" of the entry editor did not show all required fields, if at least two of the defined required fields are linked with a logical or. [#5859](https://github.com/JabRef/jabref/issues/5859)
- We fixed several issues concerning managing external file types: Now everything is usable and fully functional. Previously, there were problems with the radio buttons, with saving the settings and with loading an input field value. Furthermore, different behavior for Windows and other operating systems was given, which was unified as well. [#5846](https://github.com/JabRef/jabref/issues/5846)
- We fixed an issue where entries containing Unicode charaters were not parsed correctly [#5899](https://github.com/JabRef/jabref/issues/5899)
- We fixed an issue where an entry containing an external filename with curly braces could not be saved. Curly braces are now longer allowed in filenames. [#5899](https://github.com/JabRef/jabref/issues/5899)
- We fixed an issue where changing the type of an entry did not update the main table [#5906](https://github.com/JabRef/jabref/issues/5906)
- We fixed an issue in the optics of the library properties, that cropped the dialog on scaled displays. [#5969](https://github.com/JabRef/jabref/issues/5969)
- We fixed an issue where changing the type of an entry did not update the main table. [#5906](https://github.com/JabRef/jabref/issues/5906)
- We fixed an issue where opening a library from the recent libraries menu was not possible. [#5939](https://github.com/JabRef/jabref/issues/5939)
- We fixed an issue where the most bottom group in the list got lost, if it was dragged on itself. [#5983](https://github.com/JabRef/jabref/issues/5983)
- We fixed an issue where changing entry type doesn't always work when biblatex source is shown. [#5905](https://github.com/JabRef/jabref/issues/5905)
- We fixed an issue where the group and the link column were not updated after changing the entry in the main table. [#5985](https://github.com/JabRef/jabref/issues/5985)
- We fixed an issue where reordering the groups was not possible after inserting an article. [#6008](https://github.com/JabRef/jabref/issues/6008)
- We fixed an issue where citation styles except the default "Preview" could not be used. [#5622](https://github.com/JabRef/jabref/issues/5622)
- We fixed an issue where a warning was displayed when the title content is made up of two sentences. [#5832](https://github.com/JabRef/jabref/issues/5832)
- We fixed an issue where an exception was thrown when adding a save action without a selected formatter in the library properties [#6069](https://github.com/JabRef/jabref/issues/6069)
- We fixed an issue where JabRef's icon was missing in the Export to clipboard Dialog. [#6286](https://github.com/JabRef/jabref/issues/6286)
- We fixed an issue when an "Abstract field" was duplicating text, when importing from RIS file (Neurons) [#6065](https://github.com/JabRef/jabref/issues/6065)
- We fixed an issue where adding the addition of a new entry was not completely validated [#6370](https://github.com/JabRef/jabref/issues/6370)
- We fixed an issue where the blue and red text colors in the Merge entries dialog were not quite visible [#6334](https://github.com/JabRef/jabref/issues/6334)
- We fixed an issue where underscore character was removed from the file name in the Recent Libraries list in File menu [#6383](https://github.com/JabRef/jabref/issues/6383)
- We fixed an issue where few keyboard shortcuts regarding new entries were missing [#6403](https://github.com/JabRef/jabref/issues/6403)

### Removed

- Ampersands are no longer escaped by default in the `bib` file. If you want to keep the current behaviour, you can use the new "Escape Ampersands" formatter as a save action. [#5869](https://github.com/JabRef/jabref/issues/5869)
- The "Merge Entries" entry was removed from the Quality Menu. Users should use the right-click menu instead. [#6021](https://github.com/JabRef/jabref/pull/6021)

## [5.0-beta] – 2019-12-15

### Changed

- We added a short DOI field formatter which shortens DOI to more human-readable form. [JabRef/jabref-koppor#343](https://github.com/JabRef/jabref-koppor/issues/343)
- We improved the display of group memberships by adding multiple colored bars if the entry belongs to more than one group. [#4574](https://github.com/JabRef/jabref/issues/4574)
- We added an option to show the preview as an extra tab in the entry editor (instead of in a split view). [#5244](https://github.com/JabRef/jabref/issues/5244)
- A custom Open/LibreOffice jstyle file now requires a layout line for the entry type `default` [#5452](https://github.com/JabRef/jabref/issues/5452)
- The entry editor is now open by default when JabRef starts up. [#5460](https://github.com/JabRef/jabref/issues/5460)
- Customized entry types are now serialized in alphabetical order in the bib file.
- We added a new ADS fetcher to use the new ADS API. [#4949](https://github.com/JabRef/jabref/issues/4949)
- We added support of the [X11 primary selection](https://unix.stackexchange.com/a/139193/18033) [#2389](https://github.com/JabRef/jabref/issues/2389)
- We added support to switch between biblatex and bibtex library types. [#5550](https://github.com/JabRef/jabref/issues/5550)
- We changed the save action buttons to be easier to understand. [#5565](https://github.com/JabRef/jabref/issues/5565)
- We made the columns for groups, files and uri in the main table reorderable and merged the clickable icon columns for uri, url, doi and eprint. [#5544](https://github.com/JabRef/jabref/pull/5544)
- We reduced the number of write actions performed when autosave is enabled [#5679](https://github.com/JabRef/jabref/issues/5679)
- We made the column sort order in the main table persistent [#5730](https://github.com/JabRef/jabref/pull/5730)
- When an entry is modified on disk, the change dialog now shows the merge dialog to highlight the changes [#5688](https://github.com/JabRef/jabref/pull/5688)

### Fixed

- Inherit fields from cross-referenced entries as specified by biblatex. [#5045](https://github.com/JabRef/jabref/issues/5045)
- We fixed an issue where it was no longer possible to connect to LibreOffice. [#5261](https://github.com/JabRef/jabref/issues/5261)
- The "All entries group" is no longer shown when no library is open.
- We fixed an exception which occurred when closing JabRef. [#5348](https://github.com/JabRef/jabref/issues/5348)
- We fixed an issue where JabRef reports incorrectly about customized entry types. [#5332](https://github.com/JabRef/jabref/issues/5332)
- We fixed a few problems that prevented JabFox to communicate with JabRef. [#4737](https://github.com/JabRef/jabref/issues/4737) [#4303](https://github.com/JabRef/jabref/issues/4303)
- We fixed an error where the groups containing an entry loose their highlight color when scrolling. [#5022](https://github.com/JabRef/jabref/issues/5022)
- We fixed an error where scrollbars were not shown. [#5374](https://github.com/JabRef/jabref/issues/5374)
- We fixed an error where an exception was thrown when merging entries. [#5169](https://github.com/JabRef/jabref/issues/5169)
- We fixed an error where certain metadata items were not serialized alphabetically.
- After assigning an entry to a group, the item count is now properly colored to reflect the new membership of the entry. [#3112](https://github.com/JabRef/jabref/issues/3112)
- The group panel is now properly updated when switching between libraries (or when closing/opening one). [#3142](https://github.com/JabRef/jabref/issues/3142)
- We fixed an error where the number of matched entries shown in the group pane was not updated correctly. [#4441](https://github.com/JabRef/jabref/issues/4441)
- We fixed an error where the wrong file is renamed and linked when using the "Copy, rename and link" action. [#5653](https://github.com/JabRef/jabref/issues/5653)
- We fixed a "null" error when writing XMP metadata. [#5449](https://github.com/JabRef/jabref/issues/5449)
- We fixed an issue where empty keywords lead to a strange display of automatic keyword groups. [#5333](https://github.com/JabRef/jabref/issues/5333)
- We fixed an error where the default color of a new group was white instead of dark gray. [#4868](https://github.com/JabRef/jabref/issues/4868)
- We fixed an issue where the first field in the entry editor got the focus while performing a different action (like searching). [#5084](https://github.com/JabRef/jabref/issues/5084)
- We fixed an issue where multiple entries were highlighted in the web search result after scrolling. [#5035](https://github.com/JabRef/jabref/issues/5035)
- We fixed an issue where the hover indication in the web search pane was not working. [#5277](https://github.com/JabRef/jabref/issues/5277)
- We fixed an error mentioning "javafx.controls/com.sun.javafx.scene.control" that was thrown when interacting with the toolbar.
- We fixed an error where a cleared search was restored after switching libraries. [#4846](https://github.com/JabRef/jabref/issues/4846)
- We fixed an exception which occurred when trying to open a non-existing file from the "Recent files"-menu [#5334](https://github.com/JabRef/jabref/issues/5334)
- We fixed an issues where the search highlight in the entry preview did not worked. [#5069](https://github.com/JabRef/jabref/issues/5069)
- The context menu for fields in the entry editor is back. [#5254](https://github.com/JabRef/jabref/issues/5254)
- We fixed an exception which occurred when trying to open a non-existing file from the "Recent files"-menu [#5334](https://github.com/JabRef/jabref/issues/5334)
- We fixed a problem where the "editor" information has been duplicated during saving a .bib-Database. [#5359](https://github.com/JabRef/jabref/issues/5359)
- We re-introduced the feature to switch between different preview styles. [#5221](https://github.com/JabRef/jabref/issues/5221)
- We fixed various issues (including [#5263](https://github.com/JabRef/jabref/issues/5263)) related to copying entries to the clipboard
- We fixed some display errors in the preferences dialog and replaced some of the controls [#5033](https://github.com/JabRef/jabref/pull/5033) [#5047](https://github.com/JabRef/jabref/pull/5047) [#5062](https://github.com/JabRef/jabref/pull/5062) [#5141](https://github.com/JabRef/jabref/pull/5141) [#5185](https://github.com/JabRef/jabref/pull/5185) [#5265](https://github.com/JabRef/jabref/pull/5265) [#5315](https://github.com/JabRef/jabref/pull/5315) [#5360](https://github.com/JabRef/jabref/pull/5360)
- We fixed an exception which occurred when trying to import entries without an open library. [#5447](https://github.com/JabRef/jabref/issues/5447)
- The "Automatically set file links" feature now follows symbolic links. [#5664](https://github.com/JabRef/jabref/issues/5664)
- After successful import of one or multiple bib entries the main table scrolls to the first imported entry [#5383](https://github.com/JabRef/jabref/issues/5383)
- We fixed an exception which occurred when an invalid jstyle was loaded. [#5452](https://github.com/JabRef/jabref/issues/5452)
- We fixed an issue where the command line arguments `importBibtex` and `importToOpen` did not import into the currently open library, but opened a new one. [#5537](https://github.com/JabRef/jabref/issues/5537)
- We fixed an error where the preview theme did not adapt to the "Dark" mode [#5463](https://github.com/JabRef/jabref/issues/5463)
- We fixed an issue where multiple entries were allowed in the "crossref" field [#5284](https://github.com/JabRef/jabref/issues/5284)
- We fixed an issue where the merge dialog showed the wrong text colour in "Dark" mode [#5516](https://github.com/JabRef/jabref/issues/5516)
- We fixed visibility issues with the scrollbar and group selection highlight in "Dark" mode, and enabled "Dark" mode for the OpenOffice preview in the style selection window. [#5522](https://github.com/JabRef/jabref/issues/5522)
- We fixed an issue where the author field was not correctly parsed during bibtex key-generation. [#5551](https://github.com/JabRef/jabref/issues/5551)
- We fixed an issue where notifications where shown during autosave. [#5555](https://github.com/JabRef/jabref/issues/5555)
- We fixed an issue where the side pane was not remembering its position. [#5615](https://github.com/JabRef/jabref/issues/5615)
- We fixed an issue where JabRef could not interact with [Oracle XE](https://www.oracle.com/de/database/technologies/appdev/xe.html) in the [shared SQL database setup](https://docs.jabref.org/collaborative-work/sqldatabase).
- We fixed an issue where the toolbar icons were hidden on smaller screens.
- We fixed an issue where renaming referenced files for bib entries with long titles was not possible. [#5603](https://github.com/JabRef/jabref/issues/5603)
- We fixed an issue where a window which is on an external screen gets unreachable when external screen is removed. [#5037](https://github.com/JabRef/jabref/issues/5037)
- We fixed a bug where the selection of groups was lost after drag and drop. [#2868](https://github.com/JabRef/jabref/issues/2868)
- We fixed an issue where the custom entry types didn't show the correct display name [#5651](https://github.com/JabRef/jabref/issues/5651)

### Removed

- We removed some obsolete notifications. [#5555](https://github.com/JabRef/jabref/issues/5555)
- We removed an internal step in the [ISBN-to-BibTeX fetcher](https://docs.jabref.org/collect/add-entry-using-an-id#isbn): The [ISBN to BibTeX Converter](https://manas.tungare.name/software/isbn-to-bibtex) by [@manastungare](https://github.com/manastungare) is not used anymore, because it is offline: "people using this tool have not been generating enough sales for Amazon."
- We removed the option to control the default drag and drop behaviour. You can use the modifier keys (like CtrL or Alt) instead.

## [5.0-alpha] – 2019-08-25

### Changed

- We added eventitle, eventdate and venue fields to `@unpublished` entry type.
- We added `@software` and `@dataSet` entry type to biblatex.
- All fields are now properly sorted alphabetically (in the subgroups of required/optional fields) when the entry is written to the bib file.
- We fixed an issue where some importers used the field `pubstatus` instead of the standard BibTeX field `pubstate`.
- We changed the latex command removal for docbook exporter. [#3838](https://github.com/JabRef/jabref/issues/3838)
- We changed the location of some fields in the entry editor (you might need to reset your preferences for these changes to come into effect)
  - Journal/Year/Month in biblatex mode -> Deprecated (if filled)
  - DOI/URL: General -> Optional
  - Internal fields like ranking, read status and priority: Other -> General
  - Moreover, empty deprecated fields are no longer shown
- Added server timezone parameter when connecting to a shared database.
- We updated the dialog for setting up general fields.
- URL field formatting is updated. All whitespace chars, located at the beginning/ending of the URL, are trimmed automatically
- We changed the behavior of the field formatting dialog such that the `bibtexkey` is not changed when formatting all fields or all text fields.
- We added a "Move file to file directory and rename file" option for simultaneously moving and renaming of document file. [#4166](https://github.com/JabRef/jabref/issues/4166)
- Use integrated graphics card instead of discrete on macOS [#4070](https://github.com/JabRef/jabref/issues/4070)
- We added a cleanup operation that detects an arXiv identifier in the note, journal or URL field and moves it to the `eprint` field.
  Because of this change, the last-used cleanup operations were reset.
- We changed the minimum required version of Java to 1.8.0_171, as this is the latest release for which the automatic Java update works. [#4093](https://github.com/JabRef/jabref/issues/4093)
- The special fields like `Printed` and `Read status` now show gray icons when the row is hovered.
- We added a button in the tab header which allows you to close the database with one click. [#494](https://github.com/JabRef/jabref/issues/494)
- Sorting in the main table now takes information from cross-referenced entries into account. [#2808](https://github.com/JabRef/jabref/issues/2808)
- If a group has a color specified, then entries matched by this group have a small colored bar in front of them in the main table.
- Change default icon for groups to a circle because a colored version of the old icon was hard to distinguish from its black counterpart.
- In the main table, the context menu appears now when you press the "context menu" button on the keyboard. [feature request in the forum](https://discourse.jabref.org/t/how-to-enable-keyboard-context-key-windows)
- We added icons to the group side panel to quickly switch between `union` and `intersection` group view mode. [#3269](https://github.com/JabRef/jabref/issues/3269).
- We use `https` for [fetching from most online bibliographic database](https://docs.jabref.org/collect/import-using-online-bibliographic-database).
- We changed the default keyboard shortcuts for moving between entries when the entry editor is active to ̀<kbd>alt</kbd> + <kbd>up/down</kbd>.
- Opening a new file now prompts the directory of the currently selected file, instead of the directory of the last opened file.
- Window state is saved on close and restored on start.
- We made the MathSciNet fetcher more reliable.
- We added the ISBN fetcher to the list of fetcher available under "Update with bibliographic information from the web" in the entry editor toolbar.
- Files without a defined external file type are now directly opened with the default application of the operating system
- We streamlined the process to rename and move files by removing the confirmation dialogs.
- We removed the redundant new lines of markings and wrapped the summary in the File annotation tab. [#3823](https://github.com/JabRef/jabref/issues/3823)
- We add auto URL formatting when user paste link to URL field in entry editor. [JabRef/jabref-koppor#254](https://github.com/JabRef/jabref-koppor/issues/254)
- We added a minimum height for the entry editor so that it can no longer be hidden by accident. [#4279](https://github.com/JabRef/jabref/issues/4279)
- We added a new keyboard shortcut so that the entry editor could be closed by <kbd>Ctrl</kbd> + <kbd>E</kbd>. [#4222](https://github.com/JabRef/jabref/issues/4222)
- We added an option in the preference dialog box, that allows user to pick the dark or light theme option. [#4130](https://github.com/JabRef/jabref/issues/4130)
- We updated the Related Articles tab to accept JSON from the new version of the Mr. DLib service
- We added an option in the preference dialog box that allows user to choose behavior after dragging and dropping files in Entry Editor. [#4356](https://github.com/JabRef/jabref/issues/4356)
- We added the ability to have an export preference where previously "File"-->"Export"/"Export selected entries" would not save the user's preference[#4495](https://github.com/JabRef/jabref/issues/4495)
- We optimized the code responsible for connecting to an external database, which should lead to huge improvements in performance.
- For automatically created groups, added ability to filter groups by entry type. [#4539](https://github.com/JabRef/jabref/issues/4539)
- We added the ability to add field names from the Preferences Dialog [#4546](https://github.com/JabRef/jabref/issues/4546)
- We added the ability to change the column widths directly in the main table. [#4546](https://github.com/JabRef/jabref/issues/4546)
- We added a description of how recommendations were chosen and better error handling to Related Articles tab
- We added the ability to execute default action in dialog by using with <kbd>Ctrl</kbd> + <kbd>Enter</kbd> combination [#4496](https://github.com/JabRef/jabref/issues/4496)
- We grouped and reordered the Main Menu (File, Edit, Library, Quality, Tools, and View tabs & icons). [#4666](https://github.com/JabRef/jabref/issues/4666) [#4667](https://github.com/JabRef/jabref/issues/4667) [#4668](https://github.com/JabRef/jabref/issues/4668) [#4669](https://github.com/JabRef/jabref/issues/4669) [#4670](https://github.com/JabRef/jabref/issues/4670) [#4671](https://github.com/JabRef/jabref/issues/4671) [#4672](https://github.com/JabRef/jabref/issues/4672) [#4673](https://github.com/JabRef/jabref/issues/4673)
- We added additional modifiers (capitalize, titlecase and sentencecase) to the Bibtex key generator. [#1506](https://github.com/JabRef/jabref/issues/1506)
- We have migrated from the mysql jdbc connector to the mariadb one for better authentication scheme support. [#4745](https://github.com/JabRef/jabref/issues/4745)
- We grouped the toolbar icons and changed the Open Library and Copy icons. [#4584](https://github.com/JabRef/jabref/issues/4584)
- We added a browse button next to the path text field for aux-based groups. [#4586](https://github.com/JabRef/jabref/issues/4586)
- We changed the title of Group Dialog to "Add subgroup" from "Edit group" when we select Add subgroup option.
- We enable import button only if entries are selected. [#4755](https://github.com/JabRef/jabref/issues/4755)
- We made modifications to improve the contrast of UI elements. [#4583](https://github.com/JabRef/jabref/issues/4583)
- We added a warning for empty BibTeX keys in the entry editor. [#4440](https://github.com/JabRef/jabref/issues/4440)
- We added an option in the settings to set the default action in JabRef when right clicking on any entry in any database and selecting "Open folder". [#4763](https://github.com/JabRef/jabref/issues/4763)
- The Medline fetcher now normalizes the author names according to the BibTeX-Standard [#4345](https://github.com/JabRef/jabref/issues/4345)
- We added an option on the Linked File Viewer to rename the attached file of an entry directly on the JabRef. [#4844](https://github.com/JabRef/jabref/issues/4844)
- We added an option in the preference dialog box that allows user to enable helpful tooltips.[#3599](https://github.com/JabRef/jabref/issues/3599)
- We reworked the functionality for extracting BibTeX entries from plain text, because our used service [freecite shut down](https://library.brown.edu/libweb/freecite_notice.php). [#5206](https://github.com/JabRef/jabref/pull/5206)
- We moved the dropdown menu for selecting the push-application from the toolbar into the external application preferences. [#674](https://github.com/JabRef/jabref/issues/674)
- We removed the alphabetical ordering of the custom tabs and updated the error message when trying to create a general field with a name containing an illegal character. [#5019](https://github.com/JabRef/jabref/issues/5019)
- We added a context menu to the bib(la)tex-source-editor to copy'n'paste. [#5007](https://github.com/JabRef/jabref/pull/5007)
- We added a tool that allows searching for citations in LaTeX files. It scans directories and shows which entries are used, how many times and where.
- We added a 'LaTeX citations' tab to the entry editor, to search for citations to the active entry in the LaTeX file directory. It can be disabled in the preferences dialog.
- We added an option in preferences to allow for integers in field "edition" when running database in bibtex mode. [#4680](https://github.com/JabRef/jabref/issues/4680)
- We added the ability to use negation in export filter layouts. [#5138](https://github.com/JabRef/jabref/pull/5138)
- Focus on Name Area instead of 'OK' button whenever user presses 'Add subgroup'. [#6307](https://github.com/JabRef/jabref/issues/6307)
- We changed the behavior of merging that the entry which has "smaller" bibkey will be selected. [#7395](https://github.com/JabRef/jabref/issues/7395)

### Fixed

- We fixed an issue where JabRef died silently for the user without enough inotify instances [#4874](https://github.com/JabRef/jabref/issues/4874)
- We fixed an issue where corresponding groups are sometimes not highlighted when clicking on entries [#3112](https://github.com/JabRef/jabref/issues/3112)
- We fixed an issue where custom exports could not be selected in the 'Export (selected) entries' dialog [#4013](https://github.com/JabRef/jabref/issues/4013)
- Italic text is now rendered correctly. [#3356](https://github.com/JabRef/jabref/issues/3356)
- The entry editor no longer gets corrupted after using the source tab. [#3532](https://github.com/JabRef/jabref/issues/3532) [#3608](https://github.com/JabRef/jabref/issues/3608) [#3616](https://github.com/JabRef/jabref/issues/3616)
- We fixed multiple issues where entries did not show up after import if a search was active. [#1513](https://github.com/JabRef/jabref/issues/1513) [#3219](https://github.com/JabRef/jabref/issues/3219))
- We fixed an issue where the group tree was not updated correctly after an entry was changed. [#3618](https://github.com/JabRef/jabref/issues/3618)
- We fixed an issue where a right-click in the main table selected a wrong entry. [#3267](https://github.com/JabRef/jabref/issues/3267)
- We fixed an issue where in rare cases entries where overlayed in the main table. [#3281](https://github.com/JabRef/jabref/issues/3281)
- We fixed an issue where selecting a group messed up the focus of the main table and the entry editor. [#3367](https://github.com/JabRef/jabref/issues/3367)
- We fixed an issue where composite author names were sorted incorrectly. [#2828](https://github.com/JabRef/jabref/issues/2828)
- We fixed an issue where commands followed by `-` didn't work. [#3805](https://github.com/JabRef/jabref/issues/3805)
- We fixed an issue where a non-existing aux file in a group made it impossible to open the library. [#4735](https://github.com/JabRef/jabref/issues/4735)
- We fixed an issue where some journal names were wrongly marked as abbreviated. [#4115](https://github.com/JabRef/jabref/issues/4115)
- We fixed an issue where the custom file column were sorted incorrectly. [#3119](https://github.com/JabRef/jabref/issues/3119)
- We improved the parsing of author names whose infix is abbreviated without a dot. [#4864](https://github.com/JabRef/jabref/issues/4864)
- We fixed an issues where the entry losses focus when a field is edited and at the same time used for sorting. [#3373](https://github.com/JabRef/jabref/issues/3373)
- We fixed an issue where the menu on Mac OS was not displayed in the usual Mac-specific way. [#3146](https://github.com/JabRef/jabref/issues/3146)
- We improved the integrity check for page numbers. [#4113](https://github.com/JabRef/jabref/issues/4113) and [feature request in the forum](https://discourse.jabref.org/t/pages-field-allow-use-of-en-dash/1199)
- We fixed an issue where the order of fields in customized entry types was not saved correctly. [#4033](https://github.com/JabRef/jabref/issues/4033)
- We fixed an issue where renaming a group did not change the group name in the interface. [#3189](https://github.com/JabRef/jabref/issues/3189)
- We fixed an issue where the groups tree of the last database was still shown even after the database was already closed.
- We fixed an issue where the "Open file dialog" may disappear behind other windows. [#3410](https://github.com/JabRef/jabref/issues/3410)
- We fixed an issue where the number of entries matched was not updated correctly upon adding or removing an entry. [#3537](https://github.com/JabRef/jabref/issues/3537)
- We fixed an issue where the default icon of a group was not colored correctly.
- We fixed an issue where the first field in entry editor was not focused when adding a new entry. [#4024](https://github.com/JabRef/jabref/issues/4024)
- We reworked the "Edit file" dialog to make it resizeable and improved the workflow for adding and editing files [#2970](https://github.com/JabRef/jabref/issues/2970)
- We fixed an issue where custom name formatters were no longer found correctly. [#3531](https://github.com/JabRef/jabref/issues/3531)
- We fixed an issue where the month was not shown in the preview. [#3239](https://github.com/JabRef/jabref/issues/3239)
- Rewritten logic to detect a second jabref instance. [#4023](https://github.com/JabRef/jabref/issues/4023)
- We fixed an issue where the "Convert to BibTeX-Cleanup" moved the content of the `file` field to the `pdf` field [#4120](https://github.com/JabRef/jabref/issues/4120)
- We fixed an issue where the preview pane in entry preview in preferences wasn't showing the citation style selected [#3849](https://github.com/JabRef/jabref/issues/3849)
- We fixed an issue where the default entry preview style still contained the field `review`. The field `review` in the style is now replaced with comment to be consistent with the entry editor [#4098](https://github.com/JabRef/jabref/issues/4098)
- We fixed an issue where users were vulnerable to XXE attacks during parsing [#4229](https://github.com/JabRef/jabref/issues/4229)
- We fixed an issue where files added via the "Attach file" contextmenu of an entry were not made relative. [#4201](https://github.com/JabRef/jabref/issues/4201) and [#4241](https://github.com/JabRef/jabref/issues/4241)
- We fixed an issue where author list parser can't generate bibtex for Chinese author. [#4169](https://github.com/JabRef/jabref/issues/4169)
- We fixed an issue where the list of XMP Exclusion fields in the preferences was not be saved [#4072](https://github.com/JabRef/jabref/issues/4072)
- We fixed an issue where the ArXiv Fetcher did not support HTTP URLs [JabRef/jabref-koppor#328](https://github.com/JabRef/jabref-koppor/issues/328)
- We fixed an issue where only one PDF file could be imported [#4422](https://github.com/JabRef/jabref/issues/4422)
- We fixed an issue where "Move to group" would always move the first entry in the library and not the selected [#4414](https://github.com/JabRef/jabref/issues/4414)
- We fixed an issue where an older dialog appears when downloading full texts from the quality menu. [#4489](https://github.com/JabRef/jabref/issues/4489)
- We fixed an issue where right clicking on any entry in any database and selecting "Open folder" results in the NullPointer exception. [#4763](https://github.com/JabRef/jabref/issues/4763)
- We fixed an issue where option 'open terminal here' with custom command was passing the wrong argument. [#4802](https://github.com/JabRef/jabref/issues/4802)
- We fixed an issue where ranking an entry would generate an IllegalArgumentException. [#4754](https://github.com/JabRef/jabref/issues/4754)
- We fixed an issue where special characters where removed from non-label key generation pattern parts [#4767](https://github.com/JabRef/jabref/issues/4767)
- We fixed an issue where the RIS import would overwite the article date with the value of the acessed date [#4816](https://github.com/JabRef/jabref/issues/4816)
- We fixed an issue where an NullPointer exception was thrown when a referenced entry in an Open/Libre Office document was no longer present in the library. Now an error message with the reference marker of the missing entry is shown. [#4932](https://github.com/JabRef/jabref/issues/4932)
- We fixed an issue where a database exception related to a missing timezone was too big. [#4827](https://github.com/JabRef/jabref/issues/4827)
- We fixed an issue where the IEEE fetcher returned an error if no keywords were present in the result from the IEEE website [#4997](https://github.com/JabRef/jabref/issues/4997)
- We fixed an issue where the command line help text had several errors, and arguments and descriptions have been rewritten to simplify and detail them better. [#2016](https://github.com/JabRef/jabref/issues/2016)
- We fixed an issue where the same menu for changing entry type had two different sizes and weights. [#4977](https://github.com/JabRef/jabref/issues/4977)
- We fixed an issue where the "Attach file" dialog, in the right-click menu for an entry, started on the working directory instead of the user's main directory. [#4995](https://github.com/JabRef/jabref/issues/4995)
- We fixed an issue where the JabRef Icon in the macOS launchpad was not displayed correctly [#5003](https://github.com/JabRef/jabref/issues/5003)
- We fixed an issue where the "Search for unlinked local files" would throw an exception when parsing the content of a PDF-file with missing "series" information [#5128](https://github.com/JabRef/jabref/issues/5128)
- We fixed an issue where the XMP Importer would incorrectly return an empty default entry when importing pdfs [#6577](https://github.com/JabRef/jabref/issues/6577)
- We fixed an issue where opening the menu 'Library properties' marked the library as modified [#6451](https://github.com/JabRef/jabref/issues/6451)
- We fixed an issue when importing resulted in an exception [#7343](https://github.com/JabRef/jabref/issues/7343)
- We fixed an issue where the field in the Field formatter dropdown selection were sorted in random order. [#7710](https://github.com/JabRef/jabref/issues/7710)

### Removed

- The feature to "mark entries" was removed and merged with the groups functionality. For migration, a group is created for every value of the `__markedentry` field and the entry is added to this group.
- The number column was removed.
- We removed the global search feature.
- We removed the coloring of cells in the main table according to whether the field is optional/required.
- We removed the feature to find and resolve duplicate BibTeX keys (as this use case is already covered by the integrity check).
- We removed a few commands from the right-click menu that are not needed often and thus don't need to be placed that prominently:
  - Print entry preview: available through entry preview
  - All commands related to marking: marking is not yet reimplemented
  - Set/clear/append/rename fields: available through Edit menu
  - Manage keywords: available through the Edit menu
  - Copy linked files to folder: available through File menu
  - Add/move/remove from group: removed completely (functionality still available through group interface)
- We removed the option to change the column widths in the preferences dialog. [#4546](https://github.com/JabRef/jabref/issues/4546)

## Older versions

The changelog of JabRef 4.x is available at the [v4.3.1 tag](https://github.com/JabRef/jabref/blob/v4.3.1/CHANGELOG.md).
The changelog of JabRef 3.x is available at the [v3.8.2 tag](https://github.com/JabRef/jabref/blob/v3.8.2/CHANGELOG.md).
The changelog of JabRef 2.11 and all previous versions is available as [text file in the v2.11.1 tag](https://github.com/JabRef/jabref/blob/v2.11.1/CHANGELOG).

[Unreleased]: https://github.com/JabRef/jabref/compare/v6.0-alpha2...HEAD
[6.0-alpha2]: https://github.com/JabRef/jabref/compare/v6.0-alpha...v6.0-alpha2
[6.0-alpha]: https://github.com/JabRef/jabref/compare/v5.15...v6.0-alpha
[5.15]: https://github.com/JabRef/jabref/compare/v5.14...v5.15
[5.14]: https://github.com/JabRef/jabref/compare/v5.13...v5.14
[5.13]: https://github.com/JabRef/jabref/compare/v5.12...v5.13
[5.12]: https://github.com/JabRef/jabref/compare/v5.11...v5.12
[5.11]: https://github.com/JabRef/jabref/compare/v5.10...v5.11
[5.10]: https://github.com/JabRef/jabref/compare/v5.9...v5.10
[5.9]: https://github.com/JabRef/jabref/compare/v5.8...v5.9
[5.8]: https://github.com/JabRef/jabref/compare/v5.7...v5.8
[5.7]: https://github.com/JabRef/jabref/compare/v5.6...v5.7
[5.6]: https://github.com/JabRef/jabref/compare/v5.5...v5.6
[5.5]: https://github.com/JabRef/jabref/compare/v5.4...v5.5
[5.4]: https://github.com/JabRef/jabref/compare/v5.3...v5.4
[5.3]: https://github.com/JabRef/jabref/compare/v5.2...v5.3
[5.2]: https://github.com/JabRef/jabref/compare/v5.1...v5.2
[5.1]: https://github.com/JabRef/jabref/compare/v5.0...v5.1
[5.0]: https://github.com/JabRef/jabref/compare/v5.0-beta...v5.0
[5.0-beta]: https://github.com/JabRef/jabref/compare/v5.0-alpha...v5.0-beta
[5.0-alpha]: https://github.com/JabRef/jabref/compare/v4.3...v5.0-alpha

<!-- markdownlint-disable-file MD024 MD033 MD053 --><|MERGE_RESOLUTION|>--- conflicted
+++ resolved
@@ -40,13 +40,10 @@
 - We added a field for the latest ICORE conference ranking lookup on the General Tab. [#13476](https://github.com/JabRef/jabref/issues/13476)
 - We added BibLaTeX datamodel validation support in order to improve error message quality in entries' fields validation. [#13318](https://github.com/JabRef/jabref/issues/13318)
 - We added more supported formats of CAYW endpoint of HTTP server. [#13578](https://github.com/JabRef/jabref/issues/13578)
-<<<<<<< HEAD
 - We added an integrity checker for the booktitle field. [#12271](https://github.com/JabRef/jabref/issues/12271)
-=======
 - We added chronological navigation for entries in each library. [#6352](https://github.com/JabRef/jabref/issues/6352)
 - We added support for using Medline/Pubmed fetcher with an API key. [#11296](https://github.com/JabRef/jabref/issues/11296#issuecomment-3289005011)
 - We added an option to choose the group during import of the entry(s). [#9191](https://github.com/JabRef/jabref/issues/9191)
->>>>>>> be8e57d1
 
 ### Changed
 
