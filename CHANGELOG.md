--- conflicted
+++ resolved
@@ -23,12 +23,9 @@
 - We fixed an issue where a bib file with UFF-8 charset was wrongly loaded with a different charset [forum#5369](https://discourse.jabref.org/t/jabref-5-15-opens-bib-files-with-shift-jis-encoding-instead-of-utf-8/5369/)
 - We fixed an issue where new entries were inserted in the middle of the table instead of at the end. [#12371](https://github.com/JabRef/jabref/pull/12371)
 - We fixed an issue where removing the sort from the table did not restore the original order. [#12371](https://github.com/JabRef/jabref/pull/12371)
-<<<<<<< HEAD
 - We fixed the citations relations merge logic. [#11189](https://github.com/JabRef/jabref/issues/11189)
-=======
 - We fixed an issue where JabRef icon merges with dark background [#7771](https://github.com/JabRef/jabref/issues/7771)
 - We fixed an issue where an entry's group was no longer highlighted on selection [#12413](https://github.com/JabRef/jabref/issues/12413)
->>>>>>> 5eda147c
 
 ### Removed
 
