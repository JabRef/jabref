--- conflicted
+++ resolved
@@ -56,12 +56,8 @@
 - We added additional modifiers (capitalize, titlecase and sentencecase) to the Bibtex key generator. [#1506](https://github.com/JabRef/jabref/issues/1506)
 - We grouped the toolbar icons and changed the Open Library and Copy icons. [#4584](https://github.com/JabRef/jabref/issues/4584) 
 - We added a browse button next to the path text field for aux-based groups. [#4586](https://github.com/JabRef/jabref/issues/4586)
-<<<<<<< HEAD
+- We changed the title of Group Dialog to "Add subgroup" from "Edit group" when we select Add subgroup option.
 - We made modifications to improve contrast of UI elements. [#4583](https://github.com/JabRef/jabref/issues/4583)
-=======
-- We changed the title of Group Dialog to "Add subgroup" from "Edit group" when we select Add subgroup option.
-
->>>>>>> 74de6b8c
 
 ### Fixed
 - We fixed an issue where corresponding groups are sometimes not highlighted when clicking on entries [#3112](https://github.com/JabRef/jabref/issues/3112)
