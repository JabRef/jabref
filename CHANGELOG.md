# Changelog

All notable changes to this project will be documented in this file.
The format is based on [Keep a Changelog](https://keepachangelog.com/en/1.0.0/).
We refer to [GitHub issues](https://github.com/JabRef/jabref/issues) by using `#NUM`.
In case, there is no issue present, the pull request implementing the feature is linked.

Note that this project **does not** adhere to [Semantic Versioning](http://semver.org/).

## [Unreleased]

### Added

- We added a field showing the BibTeX/biblatex source for added and deleted entries in the "External Changes Resolver" dialog. [#9509](https://github.com/JabRef/jabref/issues/9509)
- We added user-specific comment field so that multiple users can make separate comments. [#543](https://github.com/koppor/jabref/issues/543)
- We added a search history list in the search field's right click menu. [#7906](https://github.com/JabRef/jabref/issues/7906)
- We added a full text fetcher for IACR eprints. [#9651](https://github.com/JabRef/jabref/pull/9651)
- We added "Attach file from URL" to right-click context menu to download and store a file with the reference library. [#9646](https://github.com/JabRef/jabref/issues/9646)
- We enabled updating an existing entry with data from InspireHEP. [#9351](https://github.com/JabRef/jabref/issues/9351)
- We added a fetcher for the Bibliotheksverbund Bayern (experimental). [#9641](https://github.com/JabRef/jabref/pull/9641)
- We added support for more biblatex date formats for parsing dates [#2753](https://github.com/JabRef/issues/2753).
- We added support for multiple languages for exporting to and importing references from MS Office. [#9699](https://github.com/JabRef/jabref/issues/9699)
- We enabled scrolling in the groups list when dragging a group on another group. [#2869](https://github.com/JabRef/jabref/pull/2869)
- We added the option to automatically download online files when a new entry is created from an existing ID (e.g., DOI). The option can be disabled in the preferences under "Import and Export". [#9756](https://github.com/JabRef/jabref/issues/9756)
- We added a new Integrity check for unescaped ampersands. [koppor#585](https://github.com/koppor/jabref/issues/585)
- We added support for parsing `$\backslash$` in file paths (as exported by Mendeley). [forum#3470](https://discourse.jabref.org/t/mendeley-bib-import-with-linked-files/3470)
- We added the possibility to automatically fetch entries when an ISBN is pasted on the main table. [#9864](https://github.com/JabRef/jabref/issues/9864)
- We added the option to disable the automatic linking of files in the entry editor [#5105](https://github.com/JabRef/jabref/issues/5105)
- We added the link icon for ISBNs in linked identifiers column. [#9819](https://github.com/JabRef/jabref/issues/9819)
- We added key binding to focus on groups <kbd>alt</kbd> + <kbd>s</kbd> [#9863](https://github.com/JabRef/jabref/issues/9863)
- We added the option to unprotect a text selection, which strips all pairs of curly braces away. [#9950](https://github.com/JabRef/jabref/issues/9950)
- We added drag and drop events for field 'Groups' in entry editor panel. [#569](https://github.com/koppor/jabref/issues/569)
- We added support for parsing MathML in the Medline importer. [#4273](https://github.com/JabRef/jabref/issues/4273)
- We added the ability to search for an identifier (DOI, ISBN, ArXiv ID) directly from 'Web Search'. [#7575](https://github.com/JabRef/jabref/issues/7575) [#9674](https://github.com/JabRef/jabref/issues/9674)
- We added a cleanup activity that identifies a URL or a last-visited-date in the `note` field and moves it to the `url` and `urldate` field respectively. [koppor#216](https://github.com/koppor/jabref/issues/216)
- We enabled the user to change the name of a field in a custom entry type by double-clicking on it. [#9840](https://github.com/JabRef/jabref/issues/9840)
- We added some preferences options to disable online activity. [#10064](https://github.com/JabRef/jabref/issues/10064)
- We integrated two mail actions ("As Email" and "To Kindle") under a new "Send" option in the right-click & Tools menus. The Kindle option creates an email targeted to the user's Kindle email, which can be set in preferences under "External programs" [#6186](https://github.com/JabRef/jabref/issues/6186)
- We added an option to clear recent libraries' history. [#10003](https://github.com/JabRef/jabref/issues/10003)
- We added an option to encrypt and remember the proxy password. [#8055](https://github.com/JabRef/jabref/issues/8055)[#10044](https://github.com/JabRef/jabref/issues/10044)
- We added support for showing journal information, via info buttons next to the `Journal` and `ISSN` fields in the entry editor. [#6189](https://github.com/JabRef/jabref/issues/6189)
- We added support for pushing citations to Sublime Text 3 [#10098](https://github.com/JabRef/jabref/issues/10098)
- We added support for the Finnish language. [#10183](https://github.com/JabRef/jabref/pull/10183)
- We added the option to automatically replaces illegal characters in the filename when adding a file to JabRef. [#10182](https://github.com/JabRef/jabref/issues/10182)
- We added a privacy policy. [#10064](https://github.com/JabRef/jabref/issues/10064)

### Changed

- We replaced "Close" by "Close library" and placed it after "Save all" in the File menu. [#10043](https://github.com/JabRef/jabref/pull/10043)
- We upgraded to Lucene 9.5 for the fulltext search. The search index will be rebuild. [#9584](https://github.com/JabRef/jabref/pull/9584)
- 'Get full text' now also checks the file url. [#568](https://github.com/koppor/jabref/issues/568)
- JabRef writes a new backup file only if there is a change. Before, JabRef created a backup upon start. [#9679](https://github.com/JabRef/jabref/pull/9679)
- We modified the `Add Group` dialog to use the most recently selected group hierarchical context. [#9141](https://github.com/JabRef/jabref/issues/9141)
- We refined the 'main directory not found' error message. [#9625](https://github.com/JabRef/jabref/pull/9625)
- JabRef writes a new backup file only if there is a change. Before, JabRef created a backup upon start. [#9679](https://github.com/JabRef/jabref/pull/9679)
- Backups of libraries are not stored per JabRef version, but collected together.
- We streamlined the paths for logs and backups: The parent path fragment is always `logs` or `backups`.
- `log.txt` now contains an entry if a BibTeX entry could not be parsed.
- `log.txt` now contains debug messages. Debugging needs to be enabled explicitly. [#9678](https://github.com/JabRef/jabref/pull/9678)
- `log.txt` does not contain entries for non-found files during PDF indexing. [#9678](https://github.com/JabRef/jabref/pull/9678)
- The hostname is now determined using environment variables (`COMPUTERNAME`/`HOSTNAME`) first. [#9910](https://github.com/JabRef/jabref/pull/9910)
- We improved the Medline importer to correctly import ISO dates for `revised`. [#9536](https://github.com/JabRef/jabref/issues/9536)
- To avoid cluttering of the directory, We always delete the `.sav` file upon successful write. [#9675](https://github.com/JabRef/jabref/pull/9675)
- We improved the unlinking/deletion of multiple linked files of an entry using the <kbd>Delete</kbd> key. [#9473](https://github.com/JabRef/jabref/issues/9473)
- The field names of customized entry types are now exchanged preserving the case. [#9993](https://github.com/JabRef/jabref/pull/9993)
- We moved the custom entry types dialog into the preferences dialog. [#9760](https://github.com/JabRef/jabref/pull/9760)
- We moved the manage content selectors dialog to the library properties. [#9768](https://github.com/JabRef/jabref/pull/9768)
- We moved the preferences menu command from the options menu to the file menu. [#9768](https://github.com/JabRef/jabref/pull/9768)
- We reworked the cross ref labels in the entry editor and added a right click menu. [#10046](https://github.com/JabRef/jabref/pull/10046)
- We reorganized the order of tabs and settings in the library properties. [#9836](https://github.com/JabRef/jabref/pull/9836)
- We changed the handling of an "overflow" of authors at `[authIniN]`: JabRef uses `+` to indicate an overflow. Example: `[authIni2]` produces `A+` (instead of `AB`) for `Aachen and Berlin and Chemnitz`. [#9703](https://github.com/JabRef/jabref/pull/9703)
- We moved the preferences option to open the last edited files on startup to the 'General' tab. [#9808](https://github.com/JabRef/jabref/pull/9808)
- We improved the recognition of DOIs when pasting a link containing a DOI on the maintable. [#9864](https://github.com/JabRef/jabref/issues/9864s)
- We reordered the preferences dialog. [#9839](https://github.com/JabRef/jabref/pull/9839)
- We split the 'Import and Export' tab into 'Web Search' and 'Export'. [#9839](https://github.com/JabRef/jabref/pull/9839)
- We moved the option to run JabRef in memory stick mode into the preferences dialog toolbar. [#9866](https://github.com/JabRef/jabref/pull/9866)
- In case the library contains empty entries, they are not written to disk. [#8645](https://github.com/JabRef/jabref/issues/8645)
- The formatter `remove_unicode_ligatures` is now called `replace_unicode_ligatures`. [#9890](https://github.com/JabRef/jabref/pull/9890)
- We improved the error message when no terminal was found [#9607](https://github.com/JabRef/jabref/issues/9607)
- In the context of the "systematic literature functionality", we changed the name "database" to "catalog" to use a separate term for online catalogs in comparison to SQL databases. [#9951](https://github.com/JabRef/jabref/pull/9951)
- We now show more fields (including Special Fields) in the dropdown selection for "Save sort order" in the library properties and for "Export sort order" in the preferences. [#10010](https://github.com/JabRef/jabref/issues/10010)
- We now encrypt and store the custom API keys in the OS native credential store. [#10044](https://github.com/JabRef/jabref/issues/10044)
- We changed the behavior of group addition/edit, so that sorting by alphabetical order is not performed by default after the modification [#10017](https://github.com/JabRef/jabref/issues/10017)
- We fixed an issue with spacing in the cleanup dialogue. [#10081](https://github.com/JabRef/jabref/issues/10081)
- The GVK fetcher now uses the new [K10plus](https://www.bszgbv.de/services/k10plus/) database [#10189](https://github.com/JabRef/jabref/pull/10189)
- The SLR feature adds new entries sorted into the new bib file (and not at the end).

### Fixed

- We fixed an issue where clicking the group expansion pane/arrow caused the node to be selected, when it should just expand/detract the node - [#10111](https://github.com/JabRef/jabref/pull/10111)
- We fixed an issue where the browser import would add ' characters before the BibTeX entry on Linux. [#9588](https://github.com/JabRef/jabref/issues/9588)
- We fixed an issue where searching for a specific term with the DOAB fetcher lead to an exception. [#9571](https://github.com/JabRef/jabref/issues/9571)
- We fixed an issue where the "Import" -> "Library to import to" did not show the correct library name if two opened libraries had the same suffix. [#9567](https://github.com/JabRef/jabref/issues/9567)
- We fixed an issue where the rpm-Version of JabRef could not be properly uninstalled and reinstalled. [#9558](https://github.com/JabRef/jabref/issues/9558), [#9603](https://github.com/JabRef/jabref/issues/9603)
- We fixed an issue where the command line export using `--exportMatches` flag does not create an output bib file. [#9581](https://github.com/JabRef/jabref/issues/9581)
- We fixed an issue where custom field in the custom entry types could not be set to mulitline. [#9609](https://github.com/JabRef/jabref/issues/9609)
- We fixed an issue where the Office XML exporter did not resolve BibTeX-Strings when exporting entries. [forum#3741](https://discourse.jabref.org/t/exporting-bibtex-constant-strings-to-ms-office-2007-xml/3741)
- We fixed an issue where the Merge Entries Toolbar configuration was not saved after hitting 'Merge Entries' button. [#9091](https://github.com/JabRef/jabref/issues/9091)
- We fixed an issue where the password is stored in clear text if the user wants to use a proxy with authentication. [#8055](https://github.com/JabRef/jabref/issues/8055)
- JabRef is now more relaxed when parsing field content: In case a field content ended with `\`, the combination `\}` was treated as plain `}`. [#9668](https://github.com/JabRef/jabref/issues/9668)
- We resolved an issue that cut off the number of group entries when it exceeded four digits. [#8797](https://github.com/JabRef/jabref/issues/8797)
- We fixed the issue where the size of the global search window was not retained after closing. [#9362](https://github.com/JabRef/jabref/issues/9362)
- We fixed an issue where the Global Search UI preview is still white in dark theme. [#9362](https://github.com/JabRef/jabref/issues/9362)
- We fixed the double paste issue when <kbd>Cmd</kbd> + <kbd>v</kbd> is pressed on 'New entry from plaintext' dialog. [#9367](https://github.com/JabRef/jabref/issues/9367)
- We fixed an issue where the pin button on the Global Search dialog was located at the bottom and not at the top. [#9362](https://github.com/JabRef/jabref/issues/9362)
- We fixed the log text color in the event log console when using dark mode. [#9732](https://github.com/JabRef/jabref/issues/9732)
- We fixed an issue where searching for unlinked files would include the current library's .bib file. [#9735](https://github.com/JabRef/jabref/issues/9735)
- We fixed an issue where it was no longer possible to connect to a shared mysql database due to an exception. [#9761](https://github.com/JabRef/jabref/issues/9761)
- We fixed an issue where an exception was thrown for the user after <kbd>Ctrl</kbd>+<kbd>Z</kbd> command. [#9737](https://github.com/JabRef/jabref/issues/9737)
- We fixed the citation key generation for [`[authors]`, `[authshort]`, `[authorsAlpha]`, `[authIniN]`, `[authEtAl]`, `[auth.etal]`](https://docs.jabref.org/setup/citationkeypatterns#special-field-markers) to handle `and others` properly. [koppor#626](https://github.com/koppor/jabref/issues/626)
- We fixed the Save/save as file type shows BIBTEX_DB instead of "Bibtex library". [#9372](https://github.com/JabRef/jabref/issues/9372)
- We fixed the default main file directory for non-English Linux users. [#8010](https://github.com/JabRef/jabref/issues/8010)
- We fixed an issue when overwriting the owner was disabled. [#9896](https://github.com/JabRef/jabref/pull/9896)
- We fixed an issue regarding recording redundant prefixes in search history. [#9685](https://github.com/JabRef/jabref/issues/9685)
- We fixed an issue where passing a URL containing a DOI led to a "No entry found" notification. [#9821](https://github.com/JabRef/jabref/issues/9821)
- We fixed some minor visual inconsistencies and issues in the preferences dialog. [#9866](https://github.com/JabRef/jabref/pull/9866)
- The order of save actions is now retained. [#9890](https://github.com/JabRef/jabref/pull/9890)
- We fixed an issue where the order of save actions was not retained in the bib file. [#9890](https://github.com/JabRef/jabref/pull/9890)
- We fixed an issue in the preferences 'External file types' tab ignoring a custom application path in the edit dialog. [#9895](https://github.com/JabRef/jabref/issues/9895)
- We fixed an issue in the preferences where custom columns could be added to the entry table with no qualifier. [#9913](https://github.com/JabRef/jabref/issues/9913)
- We fixed an issue where the encoding header in a bib file was not respected when the file contained a BOM (Byte Order Mark). [#9926](https://github.com/JabRef/jabref/issues/9926)
- We fixed an issue where cli help output for import and export format was inconsistent. [koppor#429](https://github.com/koppor/jabref/issues/429)
- We fixed an issue where the user could select multiple conflicting options for autocompletion at once. [#10181](https://github.com/JabRef/jabref/issues/10181)
- We fixed an issue where no preview could be generated for some entry types and led to an exception. [#9947](https://github.com/JabRef/jabref/issues/9947)
- We fixed an issue where the Linux terminal working directory argument was malformed and therefore ignored upon opening a terminal [#9953](https://github.com/JabRef/jabref/issues/9953)
- We fixed an issue under Linux where under some systems the file instead of the folder was opened. [#9607](https://github.com/JabRef/jabref/issues/9607)
- We fixed an issue where an Automatic Keyword Group could not be deleted in the UI. [#9778](https://github.com/JabRef/jabref/issues/9778)
- We fixed an issue where the citation key pattern `[edtrN_M]` returned the wrong editor. [#9946](https://github.com/JabRef/jabref/pull/9946)
- We fixed an issue where empty grey containers would remain in the groups panel, if displaying of group item count is turned off. [#9972](https://github.com/JabRef/jabref/issues/9972)
- We fixed an issue where fetching an ISBN could lead to application freezing when the fetcher did not return any results. [#9979](https://github.com/JabRef/jabref/issues/9979)
- We fixed an issue where closing a library containing groups and entries caused an exception [#9997](https://github.com/JabRef/jabref/issues/9997)
- We fixed a bug where the editor for strings in a bibliography file did not sort the entries by their keys [#10083](https://github.com/JabRef/jabref/pull/10083)
- We fixed an issues where clicking on the empty space of specific context menu entries would not trigger the associated action. [#8388](https://github.com/JabRef/jabref/issues/8388)
- We fixed an issue where JabRef would not remember if the window was in fullscreen or not [#4939](https://github.com/JabRef/jabref/issues/4939)
- We fixed an issue where the ACM Portal search sometimes would not return entries for some search queries when the article author had no given name [#10107](https://github.com/JabRef/jabref/issues/10107)
- We fixed an issue that caused high CPU usage and a zombie process after quitting JabRef because of author names autocompletion [#10159](https://github.com/JabRef/jabref/pull/10159)
- We fixed an issue where files with illegal characters in the filename could be added to JabRef. [#10182](https://github.com/JabRef/jabref/issues/10182)
<<<<<<< HEAD
- We fixed that checked-out radio buttons under "specified keywords" were not displayed as checked after closing and reopening the "edit group" window. [#10248](https://github.com/JabRef/jabref/issues/10248)
  
=======
- We fixed that when editing groups, checked-out properties such as case sensitive and regular expression (under "Free search expression") were not displayed checked. [#10108](https://github.com/JabRef/jabref/issues/10108)

>>>>>>> 2195579d
### Removed

- We removed the support of BibTeXML. [#9540](https://github.com/JabRef/jabref/issues/9540)
- We removed support for Markdown syntax for strikethrough and task lists in comment fields. [#9726](https://github.com/JabRef/jabref/pull/9726)
- We removed the options menu, because the two contents were moved to the File menu or the properties of the library. [#9768](https://github.com/JabRef/jabref/pull/9768)
- We removed the 'File' tab in the preferences and moved its contents to the 'Export' tab. [#9839](https://github.com/JabRef/jabref/pull/9839)

## [5.9] - 2023-01-06

### Added

- We added a dropdown menu to let users change the library they want to import into during import. [#6177](https://github.com/JabRef/jabref/issues/6177)
- We added the possibility to add/remove a preview style from the selected list using a double click. [#9490](https://github.com/JabRef/jabref/issues/9490)
- We added the option to define fields as "multine" directly in the custom entry types dialog. [#6448](https://github.com/JabRef/jabref/issues/6448)
- We changed the minWidth and the minHeight of the main window, so it won't have a width and/or a height with the value 0. [#9606](https://github.com/JabRef/jabref/issues/9606)

### Changed

- We changed database structure: in MySQL/MariaDB we renamed tables by adding a `JABREF_` prefix, and in PGSQL we moved tables in `jabref` schema. We added `VersionDBStructure` variable in `METADATA` table to indicate current version of structure, this variable is needed for automatic migration. [#9312](https://github.com/JabRef/jabref/issues/9312)
- We moved some preferences options to a new tab in the preferences dialog. [#9442](https://github.com/JabRef/jabref/pull/9308)
- We renamed "Medline abbreviation" to "dotless abbreviation". [#9504](https://github.com/JabRef/jabref/pull/9504)
- We now have more "dots" in the offered journal abbreviations. [#9504](https://github.com/JabRef/jabref/pull/9504)
- We now disable the button "Full text search" in the Searchbar by default [#9527](https://github.com/JabRef/jabref/pull/9527)


### Fixed

- The tab "deprecated fields" is shown in biblatex-mode only. [#7757](https://github.com/JabRef/jabref/issues/7757)
- In case a journal name of an IEEE journal is abbreviated, the "normal" abbreviation is used - and not the one of the IEEE BibTeX strings. [abbrv#91](https://github.com/JabRef/abbrv.jabref.org/issues/91)
- We fixed a performance issue when loading large lists of custom journal abbreviations. [#8928](https://github.com/JabRef/jabref/issues/8928)
- We fixed an issue where the last opened libraries were not remembered when a new unsaved library was open as well. [#9190](https://github.com/JabRef/jabref/issues/9190)
- We fixed an issue where no context menu for the group "All entries" was present. [forum#3682](https://discourse.jabref.org/t/how-sort-groups-a-z-not-subgroups/3682)
- We fixed an issue where extra curly braces in some fields would trigger an exception when selecting the entry or doing an integrity check. [#9475](https://github.com/JabRef/jabref/issues/9475), [#9503](https://github.com/JabRef/jabref/issues/9503)
- We fixed an issue where entering a date in the format "YYYY/MM" in the entry editor date field caused an exception. [#9492](https://github.com/JabRef/jabref/issues/9492)
- For portable versions, the `.deb` file now works on plain debian again. [#9472](https://github.com/JabRef/jabref/issues/9472)
- We fixed an issue where the download of linked online files failed after an import of entries for certain urls. [#9518](https://github.com/JabRef/jabref/issues/9518)
- We fixed an issue where an exception occurred when manually downloading a file from an URL in the entry editor. [#9521](https://github.com/JabRef/jabref/issues/9521)
- We fixed an issue with open office csv file formatting where commas in the abstract field where not escaped. [#9087](https://github.com/JabRef/jabref/issues/9087)
- We fixed an issue with deleting groups where subgroups different from the selected group were deleted. [#9281](https://github.com/JabRef/jabref/issues/9281)

## [5.8] - 2022-12-18

### Added

- We integrated a new three-way merge UI for merging entries in the Entries Merger Dialog, the Duplicate Resolver Dialog, the Entry Importer Dialog, and the External Changes Resolver Dialog. [#8945](https://github.com/JabRef/jabref/pull/8945)
- We added the ability to merge groups, keywords, comments and files when merging entries. [#9022](https://github.com/JabRef/jabref/pull/9022)
- We added a warning message next to the authors field in the merge dialog to warn users when the authors are the same but formatted differently. [#8745](https://github.com/JabRef/jabref/issues/8745)
- The default file directory of a library is used as default directory for [unlinked file lookup](https://docs.jabref.org/collect/findunlinkedfiles#link-the-pdfs-to-your-bib-library). [koppor#546](https://github.com/koppor/jabref/issues/546)
- The properties of an existing systematic literature review (SLR) can be edited. [koppor#604](https://github.com/koppor/jabref/issues/604)
- An systematic literature review (SLR) can now be started from the SLR itself. [#9131](https://github.com/JabRef/jabref/pull/9131), [koppor#601](https://github.com/koppor/jabref/issues/601)
- On startup, JabRef notifies the user if there were parsing errors during opening.
- We added support for the field `fjournal` (in `@article`) for abbreviation and unabbreviation functionalities. [#321](https://github.com/JabRef/jabref/pull/321)
- In case a backup is found, the filename of the backup is shown and one can navigate to the file. [#9311](https://github.com/JabRef/jabref/pull/9311)
- We added support for the Ukrainian and Arabic languages. [#9236](https://github.com/JabRef/jabref/pull/9236), [#9243](https://github.com/JabRef/jabref/pull/9243)

### Changed

- We improved the Citavi Importer to also import so called Knowledge-items into the field `comment` of the corresponding entry [#9025](https://github.com/JabRef/jabref/issues/9025)
- We modified the change case sub-menus and their corresponding tips (displayed when you stay long over the menu) to properly reflect exemplified cases. [#9339](https://github.com/Jabref/jabref/issues/9339)
- We call backup files `.bak` and temporary writing files now `.sav`.
- JabRef keeps 10 older versions of a `.bib` file in the [user data dir](https://github.com/harawata/appdirs#supported-directories) (instead of a single `.sav` (now: `.bak`) file in the directory of the `.bib` file)
- We improved the External Changes Resolver dialog to be more usaable. [#9021](https://github.com/JabRef/jabref/pull/9021)
- We simplified the actions to fast-resolve duplicates to 'Keep Left', 'Keep Right', 'Keep Both' and 'Keep Merged'. [#9056](https://github.com/JabRef/jabref/issues/9056)
- The fallback directory of the file folder now is the general file directory. In case there was a directory configured for a library and this directory was not found, JabRef placed the PDF next to the .bib file and not into the general file directory.
- The global default directory for storing PDFs is now the documents folder in the user's home.
- When adding or editing a subgroup it is placed w.r.t. to alphabetical ordering rather than at the end. [koppor#577](https://github.com/koppor/jabref/issues/577)
- Groups context menu now shows appropriate options depending on number of subgroups. [koppor#579](https://github.com/koppor/jabref/issues/579)
- We modified the "Delete file" dialog and added the full file path to the dialog text. The file path in the title was changed to file name only. [koppor#534](https://github.com/koppor/jabref/issues/534)
- Download from URL now automatically fills with URL from clipboard. [koppor#535](https://github.com/koppor/jabref/issues/535)
- We added HTML and Markdown files to Find Unlinked Files and removed BibTeX. [koppor#547](https://github.com/koppor/jabref/issues/547)
- ArXiv fetcher now retrieves additional data from related DOIs (both ArXiv and user-assigned). [#9170](https://github.com/JabRef/jabref/pull/9170)
- We modified the Directory of Open Access Books (DOAB) fetcher so that it will now also fetch the ISBN when possible. [#8708](https://github.com/JabRef/jabref/issues/8708)
- Genres are now mapped correctly to entry types when importing MODS files. [#9185](https://github.com/JabRef/jabref/issues/9185)
- We changed the button label from "Return to JabRef" to "Return to library" to better indicate the purpose of the action.
- We changed the color of found text from red to high-contrast colors (background: yellow; font color: purple). [koppor#552](https://github.com/koppor/jabref/issues/552)
- We fixed an issue where the wrong icon for a successful import of a bib entry was shown. [#9308](https://github.com/JabRef/jabref/pull/9308)
- We changed the messages after importing unlinked local files to past tense. [koppor#548](https://github.com/koppor/jabref/issues/548)
- We fixed an issue where the wrong icon for a successful import of a bib entry was shown [#9308](https://github.com/JabRef/jabref/pull/9308)
- In the context of the [Cleanup dialog](https://docs.jabref.org/finding-sorting-and-cleaning-entries/cleanupentries) we changed the text of the conversion of BibTeX to biblatex (and vice versa) to make it more clear. [koppor#545](https://github.com/koppor/jabref/issues/545)
- We removed wrapping of string constants when writing to a `.bib` file.
- In the context of a systematic literature review (SLR), a user can now add arbitrary data into `study.yml`. JabRef just ignores this data. [#9124](https://github.com/JabRef/jabref/pull/9124)
- In the context of a systematic literature review (SLR), we reworked the "Define study" parameters dialog. [#9123](https://github.com/JabRef/jabref/pull/9123)
- We upgraded to Lucene 9.4 for the fulltext search. The search index will be rebuild. [#9213](https://github.com/JabRef/jabref/pull/9213)
- We disabled the "change case" menu for empty fields. [#9214](https://github.com/JabRef/jabref/issues/9214)
- We disabled the conversion menu for empty fields. [#9200](https://github.com/JabRef/jabref/issues/9200)

### Fixed

- We fixed an issue where applied save actions on saving the library file would lead to the dialog "The library has been modified by another program" popping up. [#4877](https://github.com/JabRef/jabref/issues/4877)
- We fixed issues with save actions not correctly loaded when opening the library. [#9122](https://github.com/JabRef/jabref/pull/9122)
- We fixed the behavior of "Discard changes" when reopening a modified library. [#9361](https://github.com/JabRef/jabref/issues/9361)
- We fixed several bugs regarding the manual and the autosave of library files that could lead to exceptions. [#9067](https://github.com/JabRef/jabref/pull/9067), [#8448](https://github.com/JabRef/jabref/issues/8484), [#8746](https://github.com/JabRef/jabref/issues/8746), [#6684](https://github.com/JabRef/jabref/issues/6684), [#6644](https://github.com/JabRef/jabref/issues/6644), [#6102](https://github.com/JabRef/jabref/issues/6102), [#6002](https://github.com/JabRef/jabref/issues/6000)
- We fixed an issue where pdfs were re-indexed on each startup. [#9166](https://github.com/JabRef/jabref/pull/9166)
- We fixed an issue when using an unsafe character in the citation key, the auto-linking feature fails to link files. [#9267](https://github.com/JabRef/jabref/issues/9267)
- We fixed an issue where a message about changed metadata would occur on saving although nothing changed. [#9159](https://github.com/JabRef/jabref/issues/9159)
- We fixed an issue where the possibility to generate a subdatabase from an aux file was writing empty files when called from the commandline. [#9115](https://github.com/JabRef/jabref/issues/9115), [forum#3516](https://discourse.jabref.org/t/export-subdatabase-from-aux-file-on-macos-command-line/3516)
- We fixed an issue where author names with tilde accents (for example ñ) were marked as "Names are not in the standard BibTeX format". [#8071](https://github.com/JabRef/jabref/issues/8071)
- We fixed an issue where capitalize didn't capitalize words after hyphen characters. [#9157](https://github.com/JabRef/jabref/issues/9157)
- We fixed an issue where title case didn't capitalize words after en-dash characters and skip capitalization of conjunctions that comes after en-dash characters. [#9068](https://github.com/JabRef/jabref/pull/9068),[#9142](https://github.com/JabRef/jabref/pull/9142)
- We fixed an issue with the message that is displayed when fetcher returns an empty list of entries for given query. [#9195](https://github.com/JabRef/jabref/issues/9195)
- We fixed an issue where editing entry's "date" field in library mode "biblatex" causes an uncaught exception. [#8747](https://github.com/JabRef/jabref/issues/8747)
- We fixed an issue where importing from XMP would fail for certain PDFs. [#9383](https://github.com/JabRef/jabref/issues/9383)
- We fixed an issue that JabRef displayed the wrong group tree after loading. [koppor#637](https://github.com/koppor/jabref/issues/637)
- We fixed that sorting of entries in the maintable by special fields is updated immediately. [#9334](https://github.com/JabRef/jabref/issues/9334)
- We fixed the display of issue, number, eid and pages fields in the entry preview. [#8607](https://github.com/JabRef/jabref/pull/8607), [#8372](https://github.com/JabRef/jabref/issues/8372), [Koppor#514](https://github.com/koppor/jabref/issues/514), [forum#2390](https://discourse.jabref.org/t/unable-to-edit-my-bibtex-file-that-i-used-before-vers-5-1/2390), [forum#3462](https://discourse.jabref.org/t/jabref-5-6-need-help-with-export-from-jabref-to-microsoft-word-entry-preview-of-apa-7-not-rendering-correctly/3462)
- We fixed the page ranges checker to detect article numbers in the pages field (used at [Check Integrity](https://docs.jabref.org/finding-sorting-and-cleaning-entries/checkintegrity)). [#8607](https://github.com/JabRef/jabref/pull/8607)
- The [HtmlToLaTeXFormatter](https://docs.jabref.org/finding-sorting-and-cleaning-entries/saveactions#html-to-latex) keeps single `<` characters.
- We fixed a performance regression when opening large libraries. [#9041](https://github.com/JabRef/jabref/issues/9041)
- We fixed a bug where spaces are trimmed when highlighting differences in the Entries merge dialog. [koppor#371](https://github.com/koppor/jabref/issues/371)
- We fixed some visual glitches with the linked files editor field in the entry editor and increased its height. [#8823](https://github.com/JabRef/jabref/issues/8823)
- We fixed some visual inconsistencies (round corners of highlighted buttons). [#8806](https://github.com/JabRef/jabref/issues/8806)
- We fixed an issue where JabRef would not exit when a connection to a LibreOffice document was established previously and the document is still open. [#9075](https://github.com/JabRef/jabref/issues/9075)
- We fixed an issue about selecting the save order in the preferences. [#9175](https://github.com/JabRef/jabref/issues/9147)
- We fixed an issue where an exception when fetching a DOI was not logged correctly. [koppor#627](https://github.com/koppor/jabref/issues/627)
- We fixed an issue where a user could not open an attached file in a new unsaved library. [#9386](https://github.com/JabRef/jabref/issues/9386)
- We fixed a typo within a connection error message. [koppor#625](https://github.com/koppor/jabref/issues/625)
- We fixed an issue where journal abbreviations would not abbreviate journal titles with escaped ampersands (\\&). [#8948](https://github.com/JabRef/jabref/issues/8948)
- We fixed the readability of the file field in the dark theme. [#9340](https://github.com/JabRef/jabref/issues/9340)
- We fixed an issue where the 'close dialog' key binding was not closing the Preferences dialog. [#8888](https://github.com/jabref/jabref/issues/8888)
- We fixed an issue where a known journal's medline/dot-less abbreviation does not switch to the full name. [#9370](https://github.com/JabRef/jabref/issues/9370)
- We fixed an issue where hitting enter on the search field within the preferences dialog closed the dialog. [koppor#630](https://github.com/koppor/jabref/issues/630)
- We fixed the "Cleanup entries" dialog is partially visible. [#9223](https://github.com/JabRef/jabref/issues/9223)
- We fixed an issue where font size preferences did not apply correctly to preference dialog window and the menu bar. [#8386](https://github.com/JabRef/jabref/issues/8386) and [#9279](https://github.com/JabRef/jabref/issues/9279)
- We fixed the display of the "Customize Entry Types" dialog title. [#9198](https://github.com/JabRef/jabref/issues/9198)
- We fixed an issue where the CSS styles are missing in some dialogs. [#9150](https://github.com/JabRef/jabref/pull/9150)
- We fixed an issue where controls in the preferences dialog could outgrow the window. [#9017](https://github.com/JabRef/jabref/issues/9017)
- We fixed an issue where highlighted text color for entry merge dialogue was not clearly visible. [#9192](https://github.com/JabRef/jabref/issues/9192)

### Removed

- We removed "last-search-date" from the systematic literature review feature, because the last-search-date can be deducted from the git logs. [#9116](https://github.com/JabRef/jabref/pull/9116)
- We removed the [CiteseerX](https://docs.jabref.org/collect/import-using-online-bibliographic-database#citeseerx) fetcher, because the API used by JabRef is sundowned. [#9466](https://github.com/JabRef/jabref/pull/9466)

## [5.7] - 2022-08-05

### Added

- We added a fetcher for [Biodiversity Heritage Library](https://www.biodiversitylibrary.org/). [8539](https://github.com/JabRef/jabref/issues/8539)
- We added support for multiple messages in the snackbar. [#7340](https://github.com/JabRef/jabref/issues/7340)
- We added an extra option in the 'Find Unlinked Files' dialog view to ignore unnecessary files like Thumbs.db, DS_Store, etc. [koppor#373](https://github.com/koppor/jabref/issues/373)
- JabRef now writes log files. Linux: `$home/.cache/jabref/logs/version`, Windows: `%APPDATA%\..\Local\harawata\jabref\version\logs`, Mac: `Users/.../Library/Logs/jabref/version`
- We added an importer for Citavi backup files, support ".ctv5bak" and ".ctv6bak" file formats. [#8322](https://github.com/JabRef/jabref/issues/8322)
- We added a feature to drag selected entries and drop them to other opened inactive library tabs [koppor521](https://github.com/koppor/jabref/issues/521).
- We added support for the [biblatex-apa](https://github.com/plk/biblatex-apa) legal entry types `Legislation`, `Legadminmaterial`, `Jurisdiction`, `Constitution` and `Legal` [#8931](https://github.com/JabRef/jabref/issues/8931)

### Changed

- The file column in the main table now shows the corresponding defined icon for the linked file [8930](https://github.com/JabRef/jabref/issues/8930).
- We improved the color of the selected entries and the color of the summary in the Import Entries Dialog in the dark theme. [#7927](https://github.com/JabRef/jabref/issues/7927)
- We upgraded to Lucene 9.2 for the fulltext search.
  Thus, the now created search index cannot be read from older versions of JabRef anylonger.
  ⚠️ JabRef will recreate the index in a new folder for new files and this will take a long time for a huge library.
  Moreover, switching back and forth JabRef versions and meanwhile adding PDFs also requires rebuilding the index now and then.
  [#8868](https://github.com/JabRef/jabref/pull/8868)
- We improved the Latex2Unicode conversion [#8639](https://github.com/JabRef/jabref/pull/8639)
- Writing BibTeX data into a PDF (XMP) removes braces. [#8452](https://github.com/JabRef/jabref/issues/8452)
- Writing BibTeX data into a PDF (XMP) does not write the `file` field.
- Writing BibTeX data into a PDF (XMP) considers the configured keyword separator (and does not use "," as default any more)
- The Medline/Pubmed search now also supports the [default fields and operators for searching](https://docs.jabref.org/collect/import-using-online-bibliographic-database#search-syntax). [forum#3554](https://discourse.jabref.org/t/native-pubmed-search/3354)
- We improved group expansion arrow that prevent it from activating group when expanding or collapsing. [#7982](https://github.com/JabRef/jabref/issues/7982), [#3176](https://github.com/JabRef/jabref/issues/3176)
- When configured SSL certificates changed, JabRef warns the user to restart to apply the configuration.
- We improved the appearances and logic of the "Manage field names & content" dialog, and renamed it to "Automatic field editor". [#6536](https://github.com/JabRef/jabref/issues/6536)
- We improved the message explaining the options when modifying an automatic keyword group [#8911](https://github.com/JabRef/jabref/issues/8911)
- We moved the preferences option "Warn about duplicates on import" option from the tab "File" to the tab "Import and Export". [koppor#570](https://github.com/koppor/jabref/issues/570)
- When JabRef encounters `% Encoding: UTF-8` header, it is kept during writing (and not removed). [#8964](https://github.com/JabRef/jabref/pull/8964)
- We replace characters which cannot be decoded using the specified encoding by a (probably another) valid character. This happens if JabRef detects the wrong charset (e.g., UTF-8 instead of Windows 1252). One can use the [Integrity Check](https://docs.jabref.org/finding-sorting-and-cleaning-entries/checkintegrity) to find those characters.

### Fixed

- We fixed an issue where linked fails containing parts of the main file directory could not be opened. [#8991](https://github.com/JabRef/jabref/issues/8991)
- Linked files with an absolute path can be opened again. [#8991](https://github.com/JabRef/jabref/issues/8991)
- We fixed an issue where the user could not rate an entry in the main table when an entry was not yet ranked. [#5842](https://github.com/JabRef/jabref/issues/5842)
- We fixed an issue that caused JabRef to sometimes open multiple instances when "Remote Operation" is enabled. [#8653](https://github.com/JabRef/jabref/issues/8653)
- We fixed an issue where linked files with the filetype "application/pdf" in an entry were not shown with the correct PDF-Icon in the main table [8930](https://github.com/JabRef/jabref/issues/8930)
- We fixed an issue where "open folder" for linked files did not open the folder and did not select the file unter certain Linux desktop environments [#8679](https://github.com/JabRef/jabref/issues/8679), [#8849](https://github.com/JabRef/jabref/issues/8849)
- We fixed an issue where the content of a big shared database library is not shown [#8788](https://github.com/JabRef/jabref/issues/8788)
- We fixed the unnecessary horizontal scroll bar in group panel [#8467](https://github.com/JabRef/jabref/issues/8467)
- We fixed an issue where the notification bar message, icon and actions appeared to be invisible. [#8761](https://github.com/JabRef/jabref/issues/8761)
- We fixed an issue where deprecated fields tab is shown when the fields don't contain any values. [#8396](https://github.com/JabRef/jabref/issues/8396)
- We fixed an issue where an exception for DOI search occurred when the DOI contained urlencoded characters. [#8787](https://github.com/JabRef/jabref/issues/8787)
- We fixed an issue which allow us to select and open identifiers from a popup list in the maintable [#8758](https://github.com/JabRef/jabref/issues/8758), [8802](https://github.com/JabRef/jabref/issues/8802)
- We fixed an issue where the escape button had no functionality within the "Filter groups" textfield. [koppor#562](https://github.com/koppor/jabref/issues/562)
- We fixed an issue where the exception that there are invalid characters in filename. [#8786](https://github.com/JabRef/jabref/issues/8786)
- When the proxy configuration removed the proxy user/password, this change is applied immediately.
- We fixed an issue where removing several groups deletes only one of them. [#8390](https://github.com/JabRef/jabref/issues/8390)
- We fixed an issue where the Sidepane (groups, web search and open office) width is not remembered after restarting JabRef. [#8907](https://github.com/JabRef/jabref/issues/8907)
- We fixed a bug where switching between themes will cause an error/exception. [#8939](https://github.com/JabRef/jabref/pull/8939)
- We fixed a bug where files that were deleted in the source bibtex file were kept in the index. [#8962](https://github.com/JabRef/jabref/pull/8962)
- We fixed "Error while sending to JabRef" when the browser extension interacts with JabRef. [JabRef-Browser-Extension#479](https://github.com/JabRef/JabRef-Browser-Extension/issues/479)
- We fixed a bug where updating group view mode (intersection or union) requires re-selecting groups to take effect. [#6998](https://github.com/JabRef/jabref/issues/6998)
- We fixed a bug that prevented external group metadata changes from being merged. [#8873](https://github.com/JabRef/jabref/issues/8873)
- We fixed the shared database opening dialog to remember autosave folder and tick. [#7516](https://github.com/JabRef/jabref/issues/7516)
- We fixed an issue where name formatter could not be saved. [#9120](https://github.com/JabRef/jabref/issues/9120)
- We fixed a bug where after the export of Preferences, custom exports were duplicated. [#10176](https://github.com/JabRef/jabref/issues/10176)

### Removed

- We removed the social media buttons for our Twitter and Facebook pages. [#8774](https://github.com/JabRef/jabref/issues/8774)

## [5.6] - 2022-04-25

### Added

- We enabled the user to customize the API Key for some fetchers. [#6877](https://github.com/JabRef/jabref/issues/6877)
- We added an extra option when right-clicking an entry in the Entry List to copy either the DOI or the DOI url.
- We added a fetcher for [Directory of Open Access Books (DOAB)](https://doabooks.org/) [8576](https://github.com/JabRef/jabref/issues/8576)
- We added an extra option to ask the user whether they want to open to reveal the folder holding the saved file with the file selected. [#8195](https://github.com/JabRef/jabref/issues/8195)
- We added a new section to network preferences to allow using custom SSL certificates. [#8126](https://github.com/JabRef/jabref/issues/8126)
- We improved the version check to take also beta version into account and now redirect to the right changelog for the version.
- We added two new web and fulltext fetchers: SemanticScholar and ResearchGate.
- We added notifications on success and failure when writing metadata to a PDF-file. [#8276](https://github.com/JabRef/jabref/issues/8276)
- We added a cleanup action that escapes `$` (by adding a backslash in front). [#8673](https://github.com/JabRef/jabref/issues/8673)

### Changed

- We upgraded to Lucene 9.1 for the fulltext search.
  Thus, the now created search index cannot be read from older versions of JabRef any longer.
  ⚠️ JabRef will recreate the index in a new folder for new files and this will take a long time for a huge library.
  Moreover, switching back and forth JabRef versions and meanwhile adding PDFs also requires rebuilding the index now and then.
  [#8362](https://github.com/JabRef/jabref/pull/8362)
- We changed the list of CSL styles to those that support formatting bibliographies. [#8421](https://github.com/JabRef/jabref/issues/8421) [citeproc-java#116](https://github.com/michel-kraemer/citeproc-java/issues/116)
- The CSL preview styles now also support displaying data from cross references entries that are linked via the `crossref` field. [#7378](https://github.com/JabRef/jabref/issues/7378)
- We made the Search button in Web Search wider. We also skewed the panel titles to the left. [#8397](https://github.com/JabRef/jabref/issues/8397)
- We introduced a preference to disable fulltext indexing. [#8468](https://github.com/JabRef/jabref/issues/8468)
- When exporting entries, the encoding is always UTF-8.
- When embedding BibTeX data into a PDF, the encoding is always UTF-8.
- We replaced the [OttoBib](https://en.wikipedia.org/wiki/OttoBib) fetcher by a fetcher by [OpenLibrary](https://openlibrary.org/dev/docs/api/books). [#8652](https://github.com/JabRef/jabref/issues/8652)
- We first fetch ISBN data from OpenLibrary, if nothing found, ebook.de is tried.
- We now only show a warning when exiting for tasks that will not be recovered automatically upon relaunch of JabRef. [#8468](https://github.com/JabRef/jabref/issues/8468)

### Fixed

- We fixed an issue where right clicking multiple entries and pressing "Change entry type" would only change one entry. [#8654](https://github.com/JabRef/jabref/issues/8654)
- We fixed an issue where it was no longer possible to add or delete multiple files in the `file` field in the entry editor. [#8659](https://github.com/JabRef/jabref/issues/8659)
- We fixed an issue where the author's lastname was not used for the citation key generation if it started with a lowercase letter. [#8601](https://github.com/JabRef/jabref/issues/8601)
- We fixed an issue where custom "Protected terms" files were missing after a restart of JabRef. [#8608](https://github.com/JabRef/jabref/issues/8608)
- We fixed an issue where JabRef could not start due to a missing directory for the fulltex index. [#8579](https://github.com/JabRef/jabref/issues/8579)
- We fixed an issue where long article numbers in the `pages` field would cause an exception and preventing the citation style to display. [#8381](https://github.com/JabRef/jabref/issues/8381), [citeproc-java](https://github.com/michel-kraemer/citeproc-java/issues/114)
- We fixed an issue where online links in the file field were not detected correctly and could produce an exception. [#8150](https://github.com/JabRef/jabref/issues/8510)
- We fixed an issue where an exception could occur when saving the preferences [#7614](https://github.com/JabRef/jabref/issues/7614)
- We fixed an issue where "Copy DOI url" in the right-click menu of the Entry List would just copy the DOI and not the DOI url. [#8389](https://github.com/JabRef/jabref/issues/8389)
- We fixed an issue where opening the console from the drop-down menu would cause an exception. [#8466](https://github.com/JabRef/jabref/issues/8466)
- We fixed an issue when reading non-UTF-8 encoded. When no encoding header is present, the encoding is now detected from the file content (and the preference option is disregarded). [#8417](https://github.com/JabRef/jabref/issues/8417)
- We fixed an issue where pasting a URL was replacing `+` signs by spaces making the URL unreachable. [#8448](https://github.com/JabRef/jabref/issues/8448)
- We fixed an issue where creating subsidiary files from aux files created with some versions of biblatex would produce incorrect results. [#8513](https://github.com/JabRef/jabref/issues/8513)
- We fixed an issue where opening the changelog from withing JabRef led to a 404 error. [#8563](https://github.com/JabRef/jabref/issues/8563)
- We fixed an issue where not all found unlinked local files were imported correctly due to some race condition. [#8444](https://github.com/JabRef/jabref/issues/8444)
- We fixed an issue where Merge entries dialog exceeds screen boundaries.
- We fixed an issue where the app lags when selecting an entry after a fresh start. [#8446](https://github.com/JabRef/jabref/issues/8446)
- We fixed an issue where no citationkey was generated on import, pasting a doi or an entry on the main table. [8406](https://github.com/JabRef/jabref/issues/8406), [koppor#553](https://github.com/koppor/jabref/issues/553)
- We fixed an issue where accent search does not perform consistently. [#6815](https://github.com/JabRef/jabref/issues/6815)
- We fixed an issue where the incorrect entry was selected when "New Article" is pressed while search filters are active. [#8674](https://github.com/JabRef/jabref/issues/8674)
- We fixed an issue where "Write BibTeXEntry metadata to PDF" button remains enabled while writing to PDF is in-progress. [#8691](https://github.com/JabRef/jabref/issues/8691)

### Removed

- We removed the option to copy CSL Citation styles data as `XSL_FO`, `ASCIIDOC`, and `RTF` as these have not been working since a long time and are no longer supported in the external library used for processing the styles. [#7378](https://github.com/JabRef/jabref/issues/7378)
- We removed the option to configure the default encoding. The default encoding is now hard-coded to the modern UTF-8 encoding.

## [5.5] - 2022-01-17

### Changed

- We integrated the external file types dialog directly inside the preferences. [#8341](https://github.com/JabRef/jabref/pull/8341)
- We disabled the add group button color change after adding 10 new groups. [#8051](https://github.com/JabRef/jabref/issues/8051)
- We inverted the logic for resolving [BibTeX strings](https://docs.jabref.org/advanced/strings). This helps to keep `#` chars. By default String resolving is only activated for a couple of standard fields. The list of fields can be modified in the preferences. [#7010](https://github.com/JabRef/jabref/issues/7010), [#7102](https://github.com/JabRef/jabref/issues/7012), [#8303](https://github.com/JabRef/jabref/issues/8303)
- We moved the search box in preview preferences closer to the available citation styles list. [#8370](https://github.com/JabRef/jabref/pull/8370)
- Changing the preference to show the preview panel as a separate tab now has effect without restarting JabRef. [#8370](https://github.com/JabRef/jabref/pull/8370)
- We enabled switching themes in JabRef without the need to restart JabRef. [#7335](https://github.com/JabRef/jabref/pull/7335)
- We added support for the field `day`, `rights`, `coverage` and `language` when reading XMP data in Dublin Core format. [#8491](https://github.com/JabRef/jabref/issues/8491)

### Fixed

- We fixed an issue where the preferences for "Search and store files relative to library file location" where ignored when the "Main file directory" field was not empty [#8385](https://github.com/JabRef/jabref/issues/8385)
- We fixed an issue where `#`chars in certain fields would be interpreted as BibTeX strings [#7010](https://github.com/JabRef/jabref/issues/7010), [#7102](https://github.com/JabRef/jabref/issues/7012), [#8303](https://github.com/JabRef/jabref/issues/8303)
- We fixed an issue where the fulltext search on an empty library with no documents would lead to an exception [koppor#522](https://github.com/koppor/jabref/issues/522)
- We fixed an issue where clicking on "Accept changes" in the merge dialog would lead to an exception [forum#2418](https://discourse.jabref.org/t/the-library-has-been-modified-by-another-program/2418/8)
- We fixed an issue where clicking on headings in the entry preview could lead to an exception. [#8292](https://github.com/JabRef/jabref/issues/8292)
- We fixed an issue where IntegrityCheck used the system's character encoding instead of the one set by the library or in preferences [#8022](https://github.com/JabRef/jabref/issues/8022)
- We fixed an issue about empty metadata in library properties when called from the right click menu. [#8358](https://github.com/JabRef/jabref/issues/8358)
- We fixed an issue where someone could add a duplicate field in the customize entry type dialog. [#8194](https://github.com/JabRef/jabref/issues/8194)
- We fixed a typo in the library properties tab: "String constants". There, one can configure [BibTeX string constants](https://docs.jabref.org/advanced/strings).
- We fixed an issue when writing a non-UTF-8 encoded file: The header is written again. [#8417](https://github.com/JabRef/jabref/issues/8417)
- We fixed an issue where folder creation during systemic literature review failed due to an illegal fetcher name. [#8552](https://github.com/JabRef/jabref/pull/8552)

## [5.4] - 2021-12-20

### Added

- We added confirmation dialog when user wants to close a library where any empty entries are detected. [#8096](https://github.com/JabRef/jabref/issues/8096)
- We added import support for CFF files. [#7945](https://github.com/JabRef/jabref/issues/7945)
- We added the option to copy the DOI of an entry directly from the context menu copy submenu. [#7826](https://github.com/JabRef/jabref/issues/7826)
- We added a fulltext search feature. [#2838](https://github.com/JabRef/jabref/pull/2838)
- We improved the deduction of bib-entries from imported fulltext pdfs. [#7947](https://github.com/JabRef/jabref/pull/7947)
- We added unprotect_terms to the list of bracketed pattern modifiers [#7826](https://github.com/JabRef/jabref/pull/7960)
- We added a dialog that allows to parse metadata from linked pdfs. [#7929](https://github.com/JabRef/jabref/pull/7929)
- We added an icon picker in group edit dialog. [#6142](https://github.com/JabRef/jabref/issues/6142)
- We added a preference to Opt-In to JabRef's online metadata extraction service (Grobid) usage. [#8002](https://github.com/JabRef/jabref/pull/8002)
- We readded the possibility to display the search results of all databases ("Global Search"). It is shown in a separate window. [#4096](https://github.com/JabRef/jabref/issues/4096)
- We readded the possibility to keep the search string when switching tabs. It is implemented by a toggle button. [#4096](https://github.com/JabRef/jabref/issues/4096#issuecomment-575986882)
- We allowed the user to also preview the available citation styles in the preferences besides the selected ones [#8108](https://github.com/JabRef/jabref/issues/8108)
- We added an option to search the available citation styles by name in the preferences [#8108](https://github.com/JabRef/jabref/issues/8108)
- We added an option to generate bib-entries from ID through a popover in the toolbar. [#4183](https://github.com/JabRef/jabref/issues/4183)
- We added a menu option in the right click menu of the main table tabs to display the library properties. [#6527](https://github.com/JabRef/jabref/issues/6527)
- When a `.bib` file ("library") was saved successfully, a notification is shown

### Changed

- Local library settings may overwrite the setting "Search and store files relative to library file location" [#8179](https://github.com/JabRef/jabref/issues/8179)
- The option "Fit table horizontally on screen" in the "Entry table" preferences is now disabled by default [#8148](https://github.com/JabRef/jabref/pull/8148)
- We improved the preferences and descriptions in the "Linked files" preferences tab [#8148](https://github.com/JabRef/jabref/pull/8148)
- We slightly changed the layout of the Journal tab in the preferences for ui consistency. [#7937](https://github.com/JabRef/jabref/pull/7937)
- The JabRefHost on Windows now writes a temporary file and calls `-importToOpen` instead of passing the bibtex via `-importBibtex`. [#7374](https://github.com/JabRef/jabref/issues/7374), [JabRef Browser Ext #274](https://github.com/JabRef/JabRef-Browser-Extension/issues/274)
- We reordered some entries in the right-click menu of the main table. [#6099](https://github.com/JabRef/jabref/issues/6099)
- We merged the barely used ImportSettingsTab and the CustomizationTab in the preferences into one single tab and moved the option to allow Integers in Edition Fields in Bibtex-Mode to the EntryEditor tab. [#7849](https://github.com/JabRef/jabref/pull/7849)
- We moved the export order in the preferences from `File` to `Import and Export`. [#7935](https://github.com/JabRef/jabref/pull/7935)
- We reworked the export order in the preferences and the save order in the library preferences. You can now set more than three sort criteria in your library preferences. [#7935](https://github.com/JabRef/jabref/pull/7935)
- The metadata-to-pdf actions now also embeds the bibfile to the PDF. [#8037](https://github.com/JabRef/jabref/pull/8037)
- The snap was updated to use the core20 base and to use lzo compression for better startup performance [#8109](https://github.com/JabRef/jabref/pull/8109)
- We moved the union/intersection view button in the group sidepane to the left of the other controls. [#8202](https://github.com/JabRef/jabref/pull/8202)
- We improved the Drag and Drop behavior in the "Customize Entry Types" Dialog [#6338](https://github.com/JabRef/jabref/issues/6338)
- When determining the URL of an ArXiV eprint, the URL now points to the version [#8149](https://github.com/JabRef/jabref/pull/8149)
- We Included all standard fields with citation key when exporting to Old OpenOffice/LibreOffice Calc Format [#8176](https://github.com/JabRef/jabref/pull/8176)
- In case the database is encoded with `UTF8`, the `% Encoding` marker is not written anymore
- The written `.bib` file has the same line endings [#390](https://github.com/koppor/jabref/issues/390)
- The written `.bib` file always has a final line break
- The written `.bib` file keeps the newline separator of the loaded `.bib` file
- We present options to manually enter an article or return to the New Entry menu when the fetcher DOI fails to find an entry for an ID [#7870](https://github.com/JabRef/jabref/issues/7870)
- We trim white space and non-ASCII characters from DOI [#8127](https://github.com/JabRef/jabref/issues/8127)
- The duplicate checker now inspects other fields in case no difference in the required and optional fields are found.
- We reworked the library properties dialog and integrated the `Library > Preamble`, `Library > Citation key pattern` and `Library > String constants dialogs` [#8264](https://github.com/JabRef/jabref/pulls/8264)
- We improved the startup time of JabRef by switching from the logging library `log4j2` to `tinylog` [#8007](https://github.com/JabRef/jabref/issues/8007)

### Fixed

- We fixed an issue where an exception occurred when pasting an entry with a publication date-range of the form 1910/1917 [#7864](https://github.com/JabRef/jabref/issues/7864)
- We fixed an issue where an exception occurred when a preview style was edited and afterwards another preview style selected. [#8280](https://github.com/JabRef/jabref/issues/8280)
- We fixed an issue where the actions to move a file to a directory were incorrectly disabled. [#7908](https://github.com/JabRef/jabref/issues/7908)
- We fixed an issue where an exception occurred when a linked online file was edited in the entry editor [#8008](https://github.com/JabRef/jabref/issues/8008)
- We fixed an issue when checking for a new version when JabRef is used behind a corporate proxy. [#7884](https://github.com/JabRef/jabref/issues/7884)
- We fixed some icons that were drawn in the wrong color when JabRef used a custom theme. [#7853](https://github.com/JabRef/jabref/issues/7853)
- We fixed an issue where the `Aux file` on `Edit group` doesn't support relative sub-directories path to import. [#7719](https://github.com/JabRef/jabref/issues/7719).
- We fixed an issue where it was impossible to add or modify groups. [#7912](https://github.com/JabRef/jabref/pull/793://github.com/JabRef/jabref/pull/7921)
- We fixed an issue about the visible side pane components being out of sync with the view menu. [#8115](https://github.com/JabRef/jabref/issues/8115)
- We fixed an issue where the side pane would not close when all its components were closed. [#8082](https://github.com/JabRef/jabref/issues/8082)
- We fixed an issue where exported entries from a Citavi bib containing URLs could not be imported [#7892](https://github.com/JabRef/jabref/issues/7882)
- We fixed an issue where the icons in the search bar had the same color, toggled as well as untoggled. [#8014](https://github.com/JabRef/jabref/pull/8014)
- We fixed an issue where typing an invalid UNC path into the "Main file directory" text field caused an error. [#8107](https://github.com/JabRef/jabref/issues/8107)
- We fixed an issue where "Open Folder" didn't select the file on macOS in Finder [#8130](https://github.com/JabRef/jabref/issues/8130)
- We fixed an issue where importing PDFs resulted in an uncaught exception [#8143](https://github.com/JabRef/jabref/issues/8143)
- We fixed "The library has been modified by another program" showing up when line breaks change [#4877](https://github.com/JabRef/jabref/issues/4877)
- The default directory of the "LaTeX Citations" tab is now the directory of the currently opened database (and not the directory chosen at the last open file dialog or the last database save) [koppor#538](https://github.com/koppor/jabref/issues/538)
- When writing a bib file, the `NegativeArraySizeException` should not occur [#8231](https://github.com/JabRef/jabref/issues/8231) [#8265](https://github.com/JabRef/jabref/issues/8265)
- We fixed an issue where some menu entries were available without entries selected. [#4795](https://github.com/JabRef/jabref/issues/4795)
- We fixed an issue where right-clicking on a tab and selecting close will close the focused tab even if it is not the tab we right-clicked [#8193](https://github.com/JabRef/jabref/pull/8193)
- We fixed an issue where selecting a citation style in the preferences would sometimes produce an exception [#7860](https://github.com/JabRef/jabref/issues/7860)
- We fixed an issue where an exception would occur when clicking on a DOI link in the preview pane [#7706](https://github.com/JabRef/jabref/issues/7706)
- We fixed an issue where XMP and embedded BibTeX export would not work [#8278](https://github.com/JabRef/jabref/issues/8278)
- We fixed an issue where the XMP and embedded BibTeX import of a file containing multiple schemas failed [#8278](https://github.com/JabRef/jabref/issues/8278)
- We fixed an issue where writing embedded BibTeX import fails due to write protection or bibtex already being present [#8332](https://github.com/JabRef/jabref/pull/8332)
- We fixed an issue where pdf-paths and the pdf-indexer could get out of sync [#8182](https://github.com/JabRef/jabref/issues/8182)
- We fixed an issue where Status-Logger error messages appeared during the startup of JabRef [#5475](https://github.com/JabRef/jabref/issues/5475)

### Removed

- We removed two orphaned preferences options [#8164](https://github.com/JabRef/jabref/pull/8164)
- We removed the functionality of the `--debug` commandline options. Use the java command line switch `-Dtinylog.level=debug` for debug output instead. [#8226](https://github.com/JabRef/jabref/pull/8226)

## [5.3] – 2021-07-05

### Added

- We added a progress counter to the title bar in Possible Duplicates dialog window. [#7366](https://github.com/JabRef/jabref/issues/7366)
- We added new "Customization" tab to the preferences which includes option to choose a custom address for DOI access. [#7337](https://github.com/JabRef/jabref/issues/7337)
- We added zbmath to the public databases from which the bibliographic information of an existing entry can be updated. [#7437](https://github.com/JabRef/jabref/issues/7437)
- We showed to the find Unlinked Files Dialog the date of the files' most recent modification. [#4652](https://github.com/JabRef/jabref/issues/4652)
- We added to the find Unlinked Files function a filter to show only files based on date of last modification (Last Year, Last Month, Last Week, Last Day). [#4652](https://github.com/JabRef/jabref/issues/4652)
- We added to the find Unlinked Files function a filter that sorts the files based on the date of last modification(Sort by Newest, Sort by Oldest First). [#4652](https://github.com/JabRef/jabref/issues/4652)
- We added the possibility to add a new entry via its zbMath ID (zbMATH can be chosen as ID type in the "Select entry type" window). [#7202](https://github.com/JabRef/jabref/issues/7202)
- We added the extension support and the external application support (For Texshow, Texmaker and LyX) to the flatpak [#7248](https://github.com/JabRef/jabref/pull/7248)
- We added some symbols and keybindings to the context menu in the entry editor. [#7268](https://github.com/JabRef/jabref/pull/7268)
- We added keybindings for setting and clearing the read status. [#7264](https://github.com/JabRef/jabref/issues/7264)
- We added two new fields to track the creation and most recent modification date and time for each entry. [koppor#130](https://github.com/koppor/jabref/issues/130)
- We added a feature that allows the user to copy highlighted text in the preview window. [#6962](https://github.com/JabRef/jabref/issues/6962)
- We added a feature that allows you to create new BibEntry via paste arxivId [#2292](https://github.com/JabRef/jabref/issues/2292)
- We added support for conducting automated and systematic literature search across libraries and git support for persistence [#369](https://github.com/koppor/jabref/issues/369)
- We added a add group functionality at the bottom of the side pane. [#4682](https://github.com/JabRef/jabref/issues/4682)
- We added a feature that allows the user to choose whether to trust the target site when unable to find a valid certification path from the file download site. [#7616](https://github.com/JabRef/jabref/issues/7616)
- We added a feature that allows the user to open all linked files of multiple selected entries by "Open file" option. [#6966](https://github.com/JabRef/jabref/issues/6966)
- We added a keybinding preset for new entries. [#7705](https://github.com/JabRef/jabref/issues/7705)
- We added a select all button for the library import function. [#7786](https://github.com/JabRef/jabref/issues/7786)
- We added a search feature for journal abbreviations. [#7804](https://github.com/JabRef/jabref/pull/7804)
- We added auto-key-generation progress to the background task list. [#7267](https://github.com/JabRef/jabref/issues/72)
- We added the option to write XMP metadata to pdfs from the CLI. [7814](https://github.com/JabRef/jabref/pull/7814)

### Changed

- The export to MS Office XML now exports the author field as `Inventor` if the bibtex entry type is `patent` [#7830](https://github.com/JabRef/jabref/issues/7830)
- We changed the EndNote importer to import the field `label` to the corresponding bibtex field `endnote-label` [forum#2734](https://discourse.jabref.org/t/importing-endnote-label-field-to-jabref-from-xml-file/2734)
- The keywords added via "Manage content selectors" are now displayed in alphabetical order. [#3791](https://github.com/JabRef/jabref/issues/3791)
- We improved the "Find unlinked files" dialog to show import results for each file. [#7209](https://github.com/JabRef/jabref/pull/7209)
- The content of the field `timestamp` is migrated to `creationdate`. In case one configured "udpate timestampe", it is migrated to `modificationdate`. [koppor#130](https://github.com/koppor/jabref/issues/130)
- The JabRef specific meta-data content in the main field such as priorities (prio1, prio2, ...) are migrated to their respective fields. They are removed from the keywords. [#6840](https://github.com/jabref/jabref/issues/6840)
- We fixed an issue where groups generated from authors' last names did not include all entries of the authors' [#5833](https://github.com/JabRef/jabref/issues/5833)
- The export to MS Office XML now uses the month name for the field `MonthAcessed` instead of the two digit number [#7354](https://github.com/JabRef/jabref/issues/7354)
- We included some standalone dialogs from the options menu in the main preference dialog and fixed some visual issues in the preferences dialog. [#7384](https://github.com/JabRef/jabref/pull/7384)
- We improved the linking of the `python3` interpreter via the shebang to dynamically use the systems default Python. Related to [JabRef-Browser-Extension #177](https://github.com/JabRef/JabRef-Browser-Extension/issues/177)
- Automatically found pdf files now have the linking button to the far left and uses a link icon with a plus instead of a briefcase. The file name also has lowered opacity(70%) until added. [#3607](https://github.com/JabRef/jabref/issues/3607)
- We simplified the select entry type form by splitting it into two parts ("Recommended" and "Others") based on internal usage data. [#6730](https://github.com/JabRef/jabref/issues/6730)
- We improved the submenu list by merging the'Remove group' having two options, with or without subgroups. [#4682](https://github.com/JabRef/jabref/issues/4682)
- The export to MS Office XML now uses the month name for the field `Month` instead of the two digit number [forum#2685](https://discourse.jabref.org/t/export-month-as-text-not-number/2685)
- We reintroduced missing default keybindings for new entries. [#7346](https://github.com/JabRef/jabref/issues/7346) [#7439](https://github.com/JabRef/jabref/issues/7439)
- Lists of available fields are now sorted alphabetically. [#7716](https://github.com/JabRef/jabref/issues/7716)
- The tooltip of the search field explaining the search is always shown. [#7279](https://github.com/JabRef/jabref/pull/7279)
- We rewrote the ACM fetcher to adapt to the new interface. [#5804](https://github.com/JabRef/jabref/issues/5804)
- We moved the select/collapse buttons in the unlinked files dialog into a context menu. [#7383](https://github.com/JabRef/jabref/issues/7383)
- We fixed an issue where journal abbreviations containing curly braces were not recognized [#7773](https://github.com/JabRef/jabref/issues/7773)

### Fixed

- We fixed an issue where some texts (e.g. descriptions) in dialogs could not be translated [#7854](https://github.com/JabRef/jabref/issues/7854)
- We fixed an issue where import hangs for ris files with "ER - " [#7737](https://github.com/JabRef/jabref/issues/7737)
- We fixed an issue where getting bibliograhpic data from DOI or another identifer did not respect the library mode (BibTeX/biblatex)[#1018](https://github.com/JabRef/jabref/issues/6267)
- We fixed an issue where importing entries would not respect the library mode (BibTeX/biblatex)[#1018](https://github.com/JabRef/jabref/issues/1018)
- We fixed an issue where an exception occurred when importing entries from a web search [#7606](https://github.com/JabRef/jabref/issues/7606)
- We fixed an issue where the table column sort order was not properly stored and resulted in unsorted eports [#7524](https://github.com/JabRef/jabref/issues/7524)
- We fixed an issue where the value of the field `school` or `institution` would be printed twice in the HTML Export [forum#2634](https://discourse.jabref.org/t/problem-with-exporting-techreport-phdthesis-mastersthesis-to-html/2634)
- We fixed an issue preventing to connect to a shared database. [#7570](https://github.com/JabRef/jabref/pull/7570)
- We fixed an issue preventing files from being dragged & dropped into an empty library. [#6851](https://github.com/JabRef/jabref/issues/6851)
- We fixed an issue where double-click onto PDF in file list under the 'General' tab section should just open the file. [#7465](https://github.com/JabRef/jabref/issues/7465)
- We fixed an issue where the dark theme did not extend to a group's custom color picker. [#7481](https://github.com/JabRef/jabref/issues/7481)
- We fixed an issue where choosing the fields on which autocompletion should not work in "Entry editor" preferences had no effect. [#7320](https://github.com/JabRef/jabref/issues/7320)
- We fixed an issue where the "Normalize page numbers" formatter did not replace en-dashes or em-dashes with a hyphen-minus sign. [#7239](https://github.com/JabRef/jabref/issues/7239)
- We fixed an issue with the style of highlighted check boxes while searching in preferences. [#7226](https://github.com/JabRef/jabref/issues/7226)
- We fixed an issue where the option "Move file to file directory" was disabled in the entry editor for all files [#7194](https://github.com/JabRef/jabref/issues/7194)
- We fixed an issue where application dialogs were opening in the wrong display when using multiple screens [#7273](https://github.com/JabRef/jabref/pull/7273)
- We fixed an issue where the "Find unlinked files" dialog would freeze JabRef on importing. [#7205](https://github.com/JabRef/jabref/issues/7205)
- We fixed an issue where the "Find unlinked files" would stop importing when importing a single file failed. [#7206](https://github.com/JabRef/jabref/issues/7206)
- We fixed an issue where JabRef froze for a few seconds in MacOS when DNS resolution timed out. [#7441](https://github.com/JabRef/jabref/issues/7441)
- We fixed an issue where an exception would be displayed for previewing and preferences when a custom theme has been configured but is missing [#7177](https://github.com/JabRef/jabref/issues/7177)
- We fixed an issue where URLs in `file` fields could not be handled on Windows. [#7359](https://github.com/JabRef/jabref/issues/7359)
- We fixed an issue where the regex based file search miss-interpreted specific symbols. [#4342](https://github.com/JabRef/jabref/issues/4342)
- We fixed an issue where the Harvard RTF exporter used the wrong default file extension. [4508](https://github.com/JabRef/jabref/issues/4508)
- We fixed an issue where the Harvard RTF exporter did not use the new authors formatter and therefore did not export "organization" authors correctly. [4508](https://github.com/JabRef/jabref/issues/4508)
- We fixed an issue where the field `urldate` was not exported to the corresponding fields `YearAccessed`, `MonthAccessed`, `DayAccessed` in MS Office XML [#7354](https://github.com/JabRef/jabref/issues/7354)
- We fixed an issue where the password for a shared SQL database was only remembered if it was the same as the username [#6869](https://github.com/JabRef/jabref/issues/6869)
- We fixed an issue where some custom exports did not use the new authors formatter and therefore did not export authors correctly [#7356](https://github.com/JabRef/jabref/issues/7356)
- We fixed an issue where alt+keyboard shortcuts do not work [#6994](https://github.com/JabRef/jabref/issues/6994)
- We fixed an issue about the file link editor did not allow to change the file name according to the default pattern after changing an entry. [#7525](https://github.com/JabRef/jabref/issues/7525)
- We fixed an issue where the file path is invisible in dark theme. [#7382](https://github.com/JabRef/jabref/issues/7382)
- We fixed an issue where the secondary sorting is not working for some special fields. [#7015](https://github.com/JabRef/jabref/issues/7015)
- We fixed an issue where changing the font size makes the font size field too small. [#7085](https://github.com/JabRef/jabref/issues/7085)
- We fixed an issue with TexGroups on Linux systems, where the modification of an aux-file did not trigger an auto-update for TexGroups. Furthermore, the detection of file modifications is now more reliable. [#7412](https://github.com/JabRef/jabref/pull/7412)
- We fixed an issue where the Unicode to Latex formatter produced wrong results for characters with a codepoint higher than Character.MAX_VALUE. [#7387](https://github.com/JabRef/jabref/issues/7387)
- We fixed an issue where a non valid value as font size results in an uncaught exception. [#7415](https://github.com/JabRef/jabref/issues/7415)
- We fixed an issue where "Merge citations" in the Openoffice/Libreoffice integration panel did not have a corresponding opposite. [#7454](https://github.com/JabRef/jabref/issues/7454)
- We fixed an issue where drag and drop of bib files for opening resulted in uncaught exceptions [#7464](https://github.com/JabRef/jabref/issues/7464)
- We fixed an issue where columns shrink in width when we try to enlarge JabRef window. [#6818](https://github.com/JabRef/jabref/issues/6818)
- We fixed an issue where Content selector does not seem to work for custom fields. [#6819](https://github.com/JabRef/jabref/issues/6819)
- We fixed an issue where font size of the preferences dialog does not update with the rest of the GUI. [#7416](https://github.com/JabRef/jabref/issues/7416)
- We fixed an issue in which a linked online file consisting of a web page was saved as an invalid pdf file upon being downloaded. The user is now notified when downloading a linked file results in an HTML file. [#7452](https://github.com/JabRef/jabref/issues/7452)
- We fixed an issue where opening BibTex file (doubleclick) from Folder with spaces not working. [#6487](https://github.com/JabRef/jabref/issues/6487)
- We fixed the header title in the Add Group/Subgroup Dialog box. [#4682](https://github.com/JabRef/jabref/issues/4682)
- We fixed an issue with saving large `.bib` files [#7265](https://github.com/JabRef/jabref/issues/7265)
- We fixed an issue with very large page numbers [#7590](https://github.com/JabRef/jabref/issues/7590)
- We fixed an issue where the file extension is missing on saving the library file on linux [#7451](https://github.com/JabRef/jabref/issues/7451)
- We fixed an issue with opacity of disabled icon-buttons [#7195](https://github.com/JabRef/jabref/issues/7195)
- We fixed an issue where journal abbreviations in UTF-8 were not recognized [#5850](https://github.com/JabRef/jabref/issues/5850)
- We fixed an issue where the article title with curly brackets fails to download the arXiv link (pdf file). [#7633](https://github.com/JabRef/jabref/issues/7633)
- We fixed an issue with toggle of special fields does not work for sorted entries [#7016](https://github.com/JabRef/jabref/issues/7016)
- We fixed an issue with the default path of external application. [#7641](https://github.com/JabRef/jabref/issues/7641)
- We fixed an issue where urls must be embedded in a style tag when importing EndNote style Xml files. Now it can parse url with or without a style tag. [#6199](https://github.com/JabRef/jabref/issues/6199)
- We fixed an issue where the article title with colon fails to download the arXiv link (pdf file). [#7660](https://github.com/JabRef/issues/7660)
- We fixed an issue where the keybinding for delete entry did not work on the main table [7580](https://github.com/JabRef/jabref/pull/7580)
- We fixed an issue where the RFC fetcher is not compatible with the draft [7305](https://github.com/JabRef/jabref/issues/7305)
- We fixed an issue where duplicate files (both file names and contents are the same) is downloaded and add to linked files [#6197](https://github.com/JabRef/jabref/issues/6197)
- We fixed an issue where changing the appearance of the preview tab did not trigger a restart warning. [#5464](https://github.com/JabRef/jabref/issues/5464)
- We fixed an issue where editing "Custom preview style" triggers exception. [#7526](https://github.com/JabRef/jabref/issues/7526)
- We fixed the [SAO/NASA Astrophysics Data System](https://docs.jabref.org/collect/import-using-online-bibliographic-database#sao-nasa-astrophysics-data-system) fetcher. [#7867](https://github.com/JabRef/jabref/pull/7867)
- We fixed an issue where a title with multiple applied formattings in EndNote was not imported correctly [forum#2734](https://discourse.jabref.org/t/importing-endnote-label-field-to-jabref-from-xml-file/2734)
- We fixed an issue where a `report` in EndNote was imported as `article` [forum#2734](https://discourse.jabref.org/t/importing-endnote-label-field-to-jabref-from-xml-file/2734)
- We fixed an issue where the field `publisher` in EndNote was not imported in JabRef [forum#2734](https://discourse.jabref.org/t/importing-endnote-label-field-to-jabref-from-xml-file/2734)

### Removed

- We removed add group button beside the filter group tab. [#4682](https://github.com/JabRef/jabref/issues/4682)

## [5.2] – 2020-12-24

### Added

- We added a validation to check if the current database location is shared, preventing an exception when Pulling Changes From Shared Database. [#6959](https://github.com/JabRef/jabref/issues/6959)
- We added a query parser and mapping layer to enable conversion of queries formulated in simplified lucene syntax by the user into api queries. [#6799](https://github.com/JabRef/jabref/pull/6799)
- We added some basic functionality to customise the look of JabRef by importing a css theme file. [#5790](https://github.com/JabRef/jabref/issues/5790)
- We added connection check function in network preference setting [#6560](https://github.com/JabRef/jabref/issues/6560)
- We added support for exporting to YAML. [#6974](https://github.com/JabRef/jabref/issues/6974)
- We added a DOI format and organization check to detect [American Physical Society](https://journals.aps.org/) journals to copy the article ID to the page field for cases where the page numbers are missing. [#7019](https://github.com/JabRef/jabref/issues/7019)
- We added an error message in the New Entry dialog that is shown in case the fetcher did not find anything . [#7000](https://github.com/JabRef/jabref/issues/7000)
- We added a new formatter to output shorthand month format. [#6579](https://github.com/JabRef/jabref/issues/6579)
- We added support for the new Microsoft Edge browser in all platforms. [#7056](https://github.com/JabRef/jabref/pull/7056)
- We reintroduced emacs/bash-like keybindings. [#6017](https://github.com/JabRef/jabref/issues/6017)
- We added a feature to provide automated cross library search using a cross library query language. This provides support for the search step of systematic literature reviews (SLRs). [koppor#369](https://github.com/koppor/jabref/issues/369)

### Changed

- We changed the default preferences for OpenOffice/LibreOffice integration to automatically sync the bibliography when inserting new citations in a OpenOffic/LibreOffice document. [#6957](https://github.com/JabRef/jabref/issues/6957)
- We restructured the 'File' tab and extracted some parts into the 'Linked files' tab [#6779](https://github.com/JabRef/jabref/pull/6779)
- JabRef now offers journal lists from <https://abbrv.jabref.org>. JabRef the lists which use a dot inside the abbreviations. [#5749](https://github.com/JabRef/jabref/pull/5749)
- We removed two useless preferences in the groups preferences dialog. [#6836](https://github.com/JabRef/jabref/pull/6836)
- Synchronization of SpecialFields to keywords is now disabled by default. [#6621](https://github.com/JabRef/jabref/issues/6621)
- JabRef no longer opens the entry editor with the first entry on startup [#6855](https://github.com/JabRef/jabref/issues/6855)
- We completed the rebranding of `bibtexkey` as `citationkey` which was started in JabRef 5.1.
- JabRef no longer opens the entry editor with the first entry on startup [#6855](https://github.com/JabRef/jabref/issues/6855)
- Fetch by ID: (long) "SAO/NASA Astrophysics Data System" replaced by (short) "SAO/NASA ADS" [#6876](https://github.com/JabRef/jabref/pull/6876)
- We changed the title of the window "Manage field names and content" to have the same title as the corresponding menu item [#6895](https://github.com/JabRef/jabref/pull/6895)
- We renamed the menus "View -> Previous citation style" and "View -> Next citation style" into "View -> Previous preview style" and "View -> Next preview style" and renamed the "Preview" style to "Customized preview style". [#6899](https://github.com/JabRef/jabref/pull/6899)
- We changed the default preference option "Search and store files relative to library file location" to on, as this seems to be a more intuitive behaviour. [#6863](https://github.com/JabRef/jabref/issues/6863)
- We changed the title of the window "Manage field names and content": to have the same title as the corresponding menu item [#6895](https://github.com/JabRef/jabref/pull/6895)
- We improved the detection of "short" DOIs [6880](https://github.com/JabRef/jabref/issues/6880)
- We improved the duplicate detection when identifiers like DOI or arxiv are semantiaclly the same, but just syntactically differ (e.g. with or without http(s):// prefix). [#6707](https://github.com/JabRef/jabref/issues/6707)
- We improved JabRef start up time [6057](https://github.com/JabRef/jabref/issues/6057)
- We changed in the group interface "Generate groups from keywords in a BibTeX field" by "Generate groups from keywords in the following field". [#6983](https://github.com/JabRef/jabref/issues/6983)
- We changed the name of a group type from "Searching for keywords" to "Searching for a keyword". [6995](https://github.com/JabRef/jabref/pull/6995)
- We changed the way JabRef displays the title of a tab and of the window. [4161](https://github.com/JabRef/jabref/issues/4161)
- We changed connect timeouts for server requests to 30 seconds in general and 5 seconds for GROBID server (special) and improved user notifications on connection issues. [7026](https://github.com/JabRef/jabref/pull/7026)
- We changed the order of the library tab context menu items. [#7171](https://github.com/JabRef/jabref/issues/7171)
- We changed the way linked files are opened on Linux to use the native openFile method, compatible with confined packages. [7037](https://github.com/JabRef/jabref/pull/7037)
- We refined the entry preview to show the full names of authors and editors, to list the editor only if no author is present, have the year earlier. [#7083](https://github.com/JabRef/jabref/issues/7083)

### Fixed

- We fixed an issue changing the icon link_variation_off that is not meaningful. [#6834](https://github.com/JabRef/jabref/issues/6834)
- We fixed an issue where the `.sav` file was not deleted upon exiting JabRef. [#6109](https://github.com/JabRef/jabref/issues/6109)
- We fixed a linked identifier icon inconsistency. [#6705](https://github.com/JabRef/jabref/issues/6705)
- We fixed the wrong behavior that font size changes are not reflected in dialogs. [#6039](https://github.com/JabRef/jabref/issues/6039)
- We fixed the failure to Copy citation key and link. [#5835](https://github.com/JabRef/jabref/issues/5835)
- We fixed an issue where the sort order of the entry table was reset after a restart of JabRef. [#6898](https://github.com/JabRef/jabref/pull/6898)
- We fixed an issue where no longer a warning was displayed when inserting references into LibreOffice with an invalid "ReferenceParagraphFormat". [#6907](https://github.com/JabRef/jabref/pull/60907).
- We fixed an issue where a selected field was not removed after the first click in the custom entry types dialog. [#6934](https://github.com/JabRef/jabref/issues/6934)
- We fixed an issue where a remove icon was shown for standard entry types in the custom entry types dialog. [#6906](https://github.com/JabRef/jabref/issues/6906)
- We fixed an issue where it was impossible to connect to OpenOffice/LibreOffice on Mac OSX. [#6970](https://github.com/JabRef/jabref/pull/6970)
- We fixed an issue with the python script used by browser plugins that failed to locate JabRef if not installed in its default location. [#6963](https://github.com/JabRef/jabref/pull/6963/files)
- We fixed an issue where spaces and newlines in an isbn would generate an exception. [#6456](https://github.com/JabRef/jabref/issues/6456)
- We fixed an issue where identity column header had incorrect foreground color in the Dark theme. [#6796](https://github.com/JabRef/jabref/issues/6796)
- We fixed an issue where the RIS exporter added extra blank lines.[#7007](https://github.com/JabRef/jabref/pull/7007/files)
- We fixed an issue where clicking on Collapse All button in the Search for Unlinked Local Files expanded the directory structure erroneously [#6848](https://github.com/JabRef/jabref/issues/6848)
- We fixed an issue, when pulling changes from shared database via shortcut caused creation of a new tech report [6867](https://github.com/JabRef/jabref/issues/6867)
- We fixed an issue where the JabRef GUI does not highlight the "All entries" group on start-up [#6691](https://github.com/JabRef/jabref/issues/6691)
- We fixed an issue where a custom dark theme was not applied to the entry preview tab [7068](https://github.com/JabRef/jabref/issues/7068)
- We fixed an issue where modifications to the Custom preview layout in the preferences were not saved [#6447](https://github.com/JabRef/jabref/issues/6447)
- We fixed an issue where errors from imports were not shown to the user [#7084](https://github.com/JabRef/jabref/pull/7084)
- We fixed an issue where the EndNote XML Import would fail on empty keywords tags [forum#2387](https://discourse.jabref.org/t/importing-in-unknown-format-fails-to-import-xml-library-from-bookends-export/2387)
- We fixed an issue where the color of groups of type "free search expression" not persisting after restarting the application [#6999](https://github.com/JabRef/jabref/issues/6999)
- We fixed an issue where modifications in the source tab where not saved without switching to another field before saving the library [#6622](https://github.com/JabRef/jabref/issues/6622)
- We fixed an issue where the "Document Viewer" did not show the first page of the opened pdf document and did not show the correct total number of pages [#7108](https://github.com/JabRef/jabref/issues/7108)
- We fixed an issue where the context menu was not updated after a file link was changed. [#5777](https://github.com/JabRef/jabref/issues/5777)
- We fixed an issue where the password for a shared SQL database was not remembered [#6869](https://github.com/JabRef/jabref/issues/6869)
- We fixed an issue where newly added entires were not synced to a shared SQL database [#7176](https://github.com/JabRef/jabref/issues/7176)
- We fixed an issue where the PDF-Content importer threw an exception when no DOI number is present at the first page of the PDF document [#7203](https://github.com/JabRef/jabref/issues/7203)
- We fixed an issue where groups created from aux files did not update on file changes [#6394](https://github.com/JabRef/jabref/issues/6394)
- We fixed an issue where authors that only have last names were incorrectly identified as institutes when generating citation keys [#7199](https://github.com/JabRef/jabref/issues/7199)
- We fixed an issue where institutes were incorrectly identified as universities when generating citation keys [#6942](https://github.com/JabRef/jabref/issues/6942)

### Removed

- We removed the Google Scholar fetcher and the ACM fetcher do not work due to traffic limitations [#6369](https://github.com/JabRef/jabref/issues/6369)
- We removed the menu entry "Manage external file types" because it's already in 'Preferences' dialog [#6991](https://github.com/JabRef/jabref/issues/6991)
- We removed the integrity check "Abbreviation detected" for the field journal/journaltitle in the entry editor [#3925](https://github.com/JabRef/jabref/issues/3925)

## [5.1] – 2020-08-30

### Added

- We added a new fetcher to enable users to search mEDRA DOIs [#6602](https://github.com/JabRef/jabref/issues/6602)
- We added a new fetcher to enable users to search "[Collection of Computer Science Bibliographies](https://liinwww.ira.uka.de/bibliography/index.html)". [#6638](https://github.com/JabRef/jabref/issues/6638)
- We added default values for delimiters in Add Subgroup window [#6624](https://github.com/JabRef/jabref/issues/6624)
- We improved responsiveness of general fields specification dialog window. [#6643](https://github.com/JabRef/jabref/issues/6604)
- We added support for importing ris file and load DOI [#6530](https://github.com/JabRef/jabref/issues/6530)
- We added the Library properties to a context menu on the library tabs [#6485](https://github.com/JabRef/jabref/issues/6485)
- We added a new field in the preferences in 'BibTeX key generator' for unwanted characters that can be user-specified. [#6295](https://github.com/JabRef/jabref/issues/6295)
- We added support for searching ShortScience for an entry through the user's browser. [#6018](https://github.com/JabRef/jabref/pull/6018)
- We updated EditionChecker to permit edition to start with a number. [#6144](https://github.com/JabRef/jabref/issues/6144)
- We added tooltips for most fields in the entry editor containing a short description. [#5847](https://github.com/JabRef/jabref/issues/5847)
- We added support for basic markdown in custom formatted previews [#6194](https://github.com/JabRef/jabref/issues/6194)
- We now show the number of items found and selected to import in the online search dialog. [#6248](https://github.com/JabRef/jabref/pull/6248)
- We created a new install screen for macOS. [#5759](https://github.com/JabRef/jabref/issues/5759)
- We added a new integrity check for duplicate DOIs. [koppor#339](https://github.com/koppor/jabref/issues/339)
- We implemented an option to download fulltext files while importing. [#6381](https://github.com/JabRef/jabref/pull/6381)
- We added a progress-indicator showing the average progress of background tasks to the toolbar. Clicking it reveals a pop-over with a list of running background tasks. [6443](https://github.com/JabRef/jabref/pull/6443)
- We fixed the bug when strike the delete key in the text field. [#6421](https://github.com/JabRef/jabref/issues/6421)
- We added a BibTex key modifier for truncating strings. [#3915](https://github.com/JabRef/jabref/issues/3915)
- We added support for jumping to target entry when typing letter/digit after sorting a column in maintable [#6146](https://github.com/JabRef/jabref/issues/6146)
- We added a new fetcher to enable users to search all available E-Libraries simultaneously. [koppor#369](https://github.com/koppor/jabref/issues/369)
- We added the field "entrytype" to the export sort criteria [#6531](https://github.com/JabRef/jabref/pull/6531)
- We added the possibility to change the display order of the fields in the entry editor. The order can now be configured using drag and drop in the "Customize entry types" dialog [#6152](https://github.com/JabRef/jabref/pull/6152)
- We added native support for biblatex-software [#6574](https://github.com/JabRef/jabref/issues/6574)
- We added a missing restart warning for AutoComplete in the preferences dialog. [#6351](https://github.com/JabRef/jabref/issues/6351)
- We added a note to the citation key pattern preferences dialog as a temporary workaround for a JavaFX bug, about committing changes in a table cell, if the focus is lost. [#5825](https://github.com/JabRef/jabref/issues/5825)
- We added support for customized fallback fields in bracketed patterns. [#7111](https://github.com/JabRef/jabref/issues/7111)

### Changed

- We improved the arXiv fetcher. Now it should find entries even more reliably and does no longer include the version (e.g `v1`) in the `eprint` field. [forum#1941](https://discourse.jabref.org/t/remove-version-in-arxiv-import/1941)
- We moved the group search bar and the button "New group" from bottom to top position to make it more prominent. [#6112](https://github.com/JabRef/jabref/pull/6112)
- When JabRef finds a `.sav` file without changes, there is no dialog asking for acceptance of changes anymore.
- We changed the buttons for import/export/show all/reset of preferences to smaller icon buttons in the preferences dialog. [#6130](https://github.com/JabRef/jabref/pull/6130)
- We moved the functionality "Manage field names & content" from the "Library" menu to the "Edit" menu, because it affects the selected entries and not the whole library
- We merged the functionality "Append contents from a BibTeX library into the currently viewed library" into the "Import into database" functionality. Fixes [#6049](https://github.com/JabRef/jabref/issues/6049).
- We changed the directory where fulltext downloads are stored to the directory set in the import-tab in preferences. [#6381](https://github.com/JabRef/jabref/pull/6381)
- We improved the error message for invalid jstyles. [#6303](https://github.com/JabRef/jabref/issues/6303)
- We changed the section name of 'Advanced' to 'Network' in the preferences and removed some obsolete options.[#6489](https://github.com/JabRef/jabref/pull/6489)
- We improved the context menu of the column "Linked identifiers" of the main table, by truncating their texts, if they are too long. [#6499](https://github.com/JabRef/jabref/issues/6499)
- We merged the main table tabs in the preferences dialog. [#6518](https://github.com/JabRef/jabref/pull/6518)
- We changed the command line option 'generateBibtexKeys' to the more generic term 'generateCitationKeys' while the short option remains 'g'.[#6545](https://github.com/JabRef/jabref/pull/6545)
- We improved the "Possible duplicate entries" window to remember its size and position throughout a session. [#6582](https://github.com/JabRef/jabref/issues/6582)
- We divided the toolbar into small parts, so if the application window is to small, only a part of the toolbar is moved into the chevron popup. [#6682](https://github.com/JabRef/jabref/pull/6682)
- We changed the layout for of the buttons in the Open Office side panel to ensure that the button text is always visible, specially when resizing. [#6639](https://github.com/JabRef/jabref/issues/6639)
- We merged the two new library commands in the file menu to one which always creates a new library in the default library mode. [#6359](https://github.com/JabRef/jabref/pull/6539#issuecomment-641056536)

### Fixed

- We fixed an issue where entry preview tab has no name in drop down list. [#6591](https://github.com/JabRef/jabref/issues/6591)
- We fixed to only search file links in the BIB file location directory when preferences has corresponding checkbox checked. [#5891](https://github.com/JabRef/jabref/issues/5891)
- We fixed wrong button order (Apply and Cancel) in ManageProtectedTermsDialog.
- We fixed an issue with incompatible characters at BibTeX key [#6257](https://github.com/JabRef/jabref/issues/6257)
- We fixed an issue where dash (`-`) was reported as illegal BibTeX key [#6295](https://github.com/JabRef/jabref/issues/6295)
- We greatly improved the performance of the overall application and many operations. [#5071](https://github.com/JabRef/jabref/issues/5071)
- We fixed an issue where sort by priority was broken. [#6222](https://github.com/JabRef/jabref/issues/6222)
- We fixed an issue where opening a library from the recent libraries menu was not possible. [#5939](https://github.com/JabRef/jabref/issues/5939)
- We fixed an issue with inconsistent capitalization of file extensions when downloading files. [#6115](https://github.com/JabRef/jabref/issues/6115)
- We fixed the display of language and encoding in the preferences dialog. [#6130](https://github.com/JabRef/jabref/pull/6130)
- Now the link and/or the link description in the column "linked files" of the main table gets truncated or wrapped, if too long, otherwise display issues arise. [#6178](https://github.com/JabRef/jabref/issues/6178)
- We fixed the issue that groups panel does not keep size when resizing window. [#6180](https://github.com/JabRef/jabref/issues/6180)
- We fixed an error that sometimes occurred when using the context menu. [#6085](https://github.com/JabRef/jabref/issues/6085)
- We fixed an issue where search full-text documents downloaded files with same name, overwriting existing files. [#6174](https://github.com/JabRef/jabref/pull/6174)
- We fixed an issue when importing into current library an erroneous message "import cancelled" is displayed even though import is successful. [#6266](https://github.com/JabRef/jabref/issues/6266)
- We fixed an issue where custom jstyles for Open/LibreOffice where not saved correctly. [#6170](https://github.com/JabRef/jabref/issues/6170)
- We fixed an issue where the INSPIRE fetcher was no longer working [#6229](https://github.com/JabRef/jabref/issues/6229)
- We fixed an issue where custom exports with an uppercase file extension could not be selected for "Copy...-> Export to Clipboard" [#6285](https://github.com/JabRef/jabref/issues/6285)
- We fixed the display of icon both in the main table and linked file editor. [#6169](https://github.com/JabRef/jabref/issues/6169)
- We fixed an issue where the windows installer did not create an entry in the start menu [bug report in the forum](https://discourse.jabref.org/t/error-while-fetching-from-doi/2018/3)
- We fixed an issue where only the field `abstract` and `comment` were declared as multiline fields. Other fields can now be configured in the preferences using "Do not wrap the following fields when saving" [4373](https://github.com/JabRef/jabref/issues/4373)
- We fixed an issue where JabRef switched to discrete graphics under macOS [#5935](https://github.com/JabRef/jabref/issues/5935)
- We fixed an issue where the Preferences entry preview will be unexpected modified leads to Value too long exception [#6198](https://github.com/JabRef/jabref/issues/6198)
- We fixed an issue where custom jstyles for Open/LibreOffice would only be valid if a layout line for the entry type `default` was at the end of the layout section [#6303](https://github.com/JabRef/jabref/issues/6303)
- We fixed an issue where a new entry is not shown in the library if a search is active [#6297](https://github.com/JabRef/jabref/issues/6297)
- We fixed an issue where long directory names created from patterns could create an exception. [#3915](https://github.com/JabRef/jabref/issues/3915)
- We fixed an issue where sort on numeric cases was broken. [#6349](https://github.com/JabRef/jabref/issues/6349)
- We fixed an issue where year and month fields were not cleared when converting to biblatex [#6224](https://github.com/JabRef/jabref/issues/6224)
- We fixed an issue where an "Not on FX thread" exception occurred when saving on linux [#6453](https://github.com/JabRef/jabref/issues/6453)
- We fixed an issue where the library sort order was lost. [#6091](https://github.com/JabRef/jabref/issues/6091)
- We fixed an issue where brackets in regular expressions were not working. [6469](https://github.com/JabRef/jabref/pull/6469)
- We fixed an issue where multiple background task popups stacked over each other.. [#6472](https://github.com/JabRef/jabref/issues/6472)
- We fixed an issue where LaTeX citations for specific commands (`\autocite`s) of biblatex-mla were not recognized. [#6476](https://github.com/JabRef/jabref/issues/6476)
- We fixed an issue where drag and drop was not working on empty database. [#6487](https://github.com/JabRef/jabref/issues/6487)
- We fixed an issue where the name fields were not updated after the preferences changed. [#6515](https://github.com/JabRef/jabref/issues/6515)
- We fixed an issue where "null" appeared in generated BibTeX keys. [#6459](https://github.com/JabRef/jabref/issues/6459)
- We fixed an issue where the authors' names were incorrectly displayed in the authors' column when they were bracketed. [#6465](https://github.com/JabRef/jabref/issues/6465) [#6459](https://github.com/JabRef/jabref/issues/6459)
- We fixed an issue where importing certain unlinked files would result in an exception [#5815](https://github.com/JabRef/jabref/issues/5815)
- We fixed an issue where downloaded files would be moved to a directory named after the citationkey when no file directory pattern is specified [#6589](https://github.com/JabRef/jabref/issues/6589)
- We fixed an issue with the creation of a group of cited entries which incorrectly showed the message that the library had been modified externally whenever saving the library. [#6420](https://github.com/JabRef/jabref/issues/6420)
- We fixed an issue with the creation of a group of cited entries. Now the file path to an aux file gets validated. [#6585](https://github.com/JabRef/jabref/issues/6585)
- We fixed an issue on Linux systems where the application would crash upon inotify failure. Now, the user is prompted with a warning, and given the choice to continue the session. [#6073](https://github.com/JabRef/jabref/issues/6073)
- We moved the search modifier buttons into the search bar, as they were not accessible, if autocompletion was disabled. [#6625](https://github.com/JabRef/jabref/issues/6625)
- We fixed an issue about duplicated group color indicators [#6175](https://github.com/JabRef/jabref/issues/6175)
- We fixed an issue where entries with the entry type Misc from an imported aux file would not be saved correctly to the bib file on disk [#6405](https://github.com/JabRef/jabref/issues/6405)
- We fixed an issue where percent sign ('%') was not formatted properly by the HTML formatter [#6753](https://github.com/JabRef/jabref/issues/6753)
- We fixed an issue with the [SAO/NASA Astrophysics Data System](https://docs.jabref.org/collect/import-using-online-bibliographic-database/ads) fetcher where `\textbackslash` appeared at the end of the abstract.
- We fixed an issue with the Science Direct fetcher where PDFs could not be downloaded. Fixes [#5860](https://github.com/JabRef/jabref/issues/5860)
- We fixed an issue with the Library of Congress importer.
- We fixed the [link to the external libraries listing](https://github.com/JabRef/jabref/blob/master/external-libraries.md) in the about dialog
- We fixed an issue regarding pasting on Linux. [#6293](https://github.com/JabRef/jabref/issues/6293)

### Removed

- We removed the option of the "enforce legal key". [#6295](https://github.com/JabRef/jabref/issues/6295)
- We removed the obsolete `External programs / Open PDF` section in the preferences, as the default application to open PDFs is now set in the `Manage external file types` dialog. [#6130](https://github.com/JabRef/jabref/pull/6130)
- We removed the option to configure whether a `.bib.bak` file should be generated upon save. It is now always enabled. Documentation at <https://docs.jabref.org/general/autosave>. [#6092](https://github.com/JabRef/jabref/issues/6092)
- We removed the built-in list of IEEE journal abbreviations using BibTeX strings. If you still want to use them, you have to download them separately from <https://abbrv.jabref.org>.

## [5.0] – 2020-03-06

### Changed

- Added browser integration to the snap package for firefox/chromium browsers. [#6062](https://github.com/JabRef/jabref/pull/6062)
- We reintroduced the possibility to extract references from plain text (using [GROBID](https://grobid.readthedocs.io/en/latest/)). [#5614](https://github.com/JabRef/jabref/pull/5614)
- We changed the open office panel to show buttons in rows of three instead of going straight down to save space as the button expanded out to take up unnecessary horizontal space. [#5479](https://github.com/JabRef/jabref/issues/5479)
- We cleaned up the group add/edit dialog. [#5826](https://github.com/JabRef/jabref/pull/5826)
- We reintroduced the index column. [#5844](https://github.com/JabRef/jabref/pull/5844)
- Filenames of external files can no longer contain curly braces. [#5926](https://github.com/JabRef/jabref/pull/5926)
- We made the filters more easily accessible in the integrity check dialog. [#5955](https://github.com/JabRef/jabref/pull/5955)
- We reimplemented and improved the dialog "Customize entry types". [#4719](https://github.com/JabRef/jabref/issues/4719)
- We added an [American Physical Society](https://journals.aps.org/) fetcher. [#818](https://github.com/JabRef/jabref/issues/818)
- We added possibility to enable/disable items quantity in groups. [#6042](https://github.com/JabRef/jabref/issues/6042)

### Fixed

- We fixed an issue where the command line console was always opened in the background. [#5474](https://github.com/JabRef/jabref/issues/5474)
- We fixed and issue where pdf files will not open under some KDE linux distributions when using okular. [#5253](https://github.com/JabRef/jabref/issues/5253)
- We fixed an issue where the Medline fetcher was only working when JabRef was running from source. [#5645](https://github.com/JabRef/jabref/issues/5645)
- We fixed some visual issues in the dark theme. [#5764](https://github.com/JabRef/jabref/pull/5764) [#5753](https://github.com/JabRef/jabref/issues/5753)
- We fixed an issue where non-default previews didn't handle unicode characters. [#5779](https://github.com/JabRef/jabref/issues/5779)
- We improved the performance, especially changing field values in the entry should feel smoother now. [#5843](https://github.com/JabRef/jabref/issues/5843)
- We fixed an issue where the ampersand character wasn't rendering correctly on previews. [#3840](https://github.com/JabRef/jabref/issues/3840)
- We fixed an issue where an erroneous "The library has been modified by another program" message was shown when saving. [#4877](https://github.com/JabRef/jabref/issues/4877)
- We fixed an issue where the file extension was missing after downloading a file (we now fall-back to pdf). [#5816](https://github.com/JabRef/jabref/issues/5816)
- We fixed an issue where cleaning up entries broke web URLs, if "Make paths of linked files relative (if possible)" was enabled, which resulted in various other issues subsequently. [#5861](https://github.com/JabRef/jabref/issues/5861)
- We fixed an issue where the tab "Required fields" of the entry editor did not show all required fields, if at least two of the defined required fields are linked with a logical or. [#5859](https://github.com/JabRef/jabref/issues/5859)
- We fixed several issues concerning managing external file types: Now everything is usable and fully functional. Previously, there were problems with the radio buttons, with saving the settings and with loading an input field value. Furthermore, different behavior for Windows and other operating systems was given, which was unified as well. [#5846](https://github.com/JabRef/jabref/issues/5846)
- We fixed an issue where entries containing Unicode charaters were not parsed correctly [#5899](https://github.com/JabRef/jabref/issues/5899)
- We fixed an issue where an entry containing an external filename with curly braces could not be saved. Curly braces are now longer allowed in filenames. [#5899](https://github.com/JabRef/jabref/issues/5899)
- We fixed an issue where changing the type of an entry did not update the main table [#5906](https://github.com/JabRef/jabref/issues/5906)
- We fixed an issue in the optics of the library properties, that cropped the dialog on scaled displays. [#5969](https://github.com/JabRef/jabref/issues/5969)
- We fixed an issue where changing the type of an entry did not update the main table. [#5906](https://github.com/JabRef/jabref/issues/5906)
- We fixed an issue where opening a library from the recent libraries menu was not possible. [#5939](https://github.com/JabRef/jabref/issues/5939)
- We fixed an issue where the most bottom group in the list got lost, if it was dragged on itself. [#5983](https://github.com/JabRef/jabref/issues/5983)
- We fixed an issue where changing entry type doesn't always work when biblatex source is shown. [#5905](https://github.com/JabRef/jabref/issues/5905)
- We fixed an issue where the group and the link column were not updated after changing the entry in the main table. [#5985](https://github.com/JabRef/jabref/issues/5985)
- We fixed an issue where reordering the groups was not possible after inserting an article. [#6008](https://github.com/JabRef/jabref/issues/6008)
- We fixed an issue where citation styles except the default "Preview" could not be used. [#56220](https://github.com/JabRef/jabref/issues/5622)
- We fixed an issue where a warning was displayed when the title content is made up of two sentences. [#5832](https://github.com/JabRef/jabref/issues/5832)
- We fixed an issue where an exception was thrown when adding a save action without a selected formatter in the library properties [#6069](https://github.com/JabRef/jabref/issues/6069)
- We fixed an issue where JabRef's icon was missing in the Export to clipboard Dialog. [#6286](https://github.com/JabRef/jabref/issues/6286)
- We fixed an issue when an "Abstract field" was duplicating text, when importing from RIS file (Neurons) [#6065](https://github.com/JabRef/jabref/issues/6065)
- We fixed an issue where adding the addition of a new entry was not completely validated [#6370](https://github.com/JabRef/jabref/issues/6370)
- We fixed an issue where the blue and red text colors in the Merge entries dialog were not quite visible [#6334](https://github.com/JabRef/jabref/issues/6334)
- We fixed an issue where underscore character was removed from the file name in the Recent Libraries list in File menu [#6383](https://github.com/JabRef/jabref/issues/6383)
- We fixed an issue where few keyboard shortcuts regarding new entries were missing [#6403](https://github.com/JabRef/jabref/issues/6403)

### Removed

- Ampersands are no longer escaped by default in the `bib` file. If you want to keep the current behaviour, you can use the new "Escape Ampersands" formatter as a save action. [#5869](https://github.com/JabRef/jabref/issues/5869)
- The "Merge Entries" entry was removed from the Quality Menu. Users should use the right-click menu instead. [#6021](https://github.com/JabRef/jabref/pull/6021)

## [5.0-beta] – 2019-12-15

### Changed

- We added a short DOI field formatter which shortens DOI to more human-readable form. [koppor#343](https://github.com/koppor/jabref/issues/343)
- We improved the display of group memberships by adding multiple colored bars if the entry belongs to more than one group. [#4574](https://github.com/JabRef/jabref/issues/4574)
- We added an option to show the preview as an extra tab in the entry editor (instead of in a split view). [#5244](https://github.com/JabRef/jabref/issues/5244)
- A custom Open/LibreOffice jstyle file now requires a layout line for the entry type `default` [#5452](https://github.com/JabRef/jabref/issues/5452)
- The entry editor is now open by default when JabRef starts up. [#5460](https://github.com/JabRef/jabref/issues/5460)
- Customized entry types are now serialized in alphabetical order in the bib file.
- We added a new ADS fetcher to use the new ADS API. [#4949](https://github.com/JabRef/jabref/issues/4949)
- We added support of the [X11 primary selection](https://unix.stackexchange.com/a/139193/18033) [#2389](https://github.com/JabRef/jabref/issues/2389)
- We added support to switch between biblatex and bibtex library types. [#5550](https://github.com/JabRef/jabref/issues/5550)
- We changed the save action buttons to be easier to understand. [#5565](https://github.com/JabRef/jabref/issues/5565)
- We made the columns for groups, files and uri in the main table reorderable and merged the clickable icon columns for uri, url, doi and eprint. [#5544](https://github.com/JabRef/jabref/pull/5544)
- We reduced the number of write actions performed when autosave is enabled [#5679](https://github.com/JabRef/jabref/issues/5679)
- We made the column sort order in the main table persistent [#5730](https://github.com/JabRef/jabref/pull/5730)
- When an entry is modified on disk, the change dialog now shows the merge dialog to highlight the changes [#5688](https://github.com/JabRef/jabref/pull/5688)

### Fixed

- Inherit fields from cross-referenced entries as specified by biblatex. [#5045](https://github.com/JabRef/jabref/issues/5045)
- We fixed an issue where it was no longer possible to connect to LibreOffice. [#5261](https://github.com/JabRef/jabref/issues/5261)
- The "All entries group" is no longer shown when no library is open.
- We fixed an exception which occurred when closing JabRef. [#5348](https://github.com/JabRef/jabref/issues/5348)
- We fixed an issue where JabRef reports incorrectly about customized entry types. [#5332](https://github.com/JabRef/jabref/issues/5332)
- We fixed a few problems that prevented JabFox to communicate with JabRef. [#4737](https://github.com/JabRef/jabref/issues/4737) [#4303](https://github.com/JabRef/jabref/issues/4303)
- We fixed an error where the groups containing an entry loose their highlight color when scrolling. [#5022](https://github.com/JabRef/jabref/issues/5022)
- We fixed an error where scrollbars were not shown. [#5374](https://github.com/JabRef/jabref/issues/5374)
- We fixed an error where an exception was thrown when merging entries. [#5169](https://github.com/JabRef/jabref/issues/5169)
- We fixed an error where certain metadata items were not serialized alphabetically.
- After assigning an entry to a group, the item count is now properly colored to reflect the new membership of the entry. [#3112](https://github.com/JabRef/jabref/issues/3112)
- The group panel is now properly updated when switching between libraries (or when closing/opening one). [#3142](https://github.com/JabRef/jabref/issues/3142)
- We fixed an error where the number of matched entries shown in the group pane was not updated correctly. [#4441](https://github.com/JabRef/jabref/issues/4441)
- We fixed an error where the wrong file is renamed and linked when using the "Copy, rename and link" action. [#5653](https://github.com/JabRef/jabref/issues/5653)
- We fixed a "null" error when writing XMP metadata. [#5449](https://github.com/JabRef/jabref/issues/5449)
- We fixed an issue where empty keywords lead to a strange display of automatic keyword groups. [#5333](https://github.com/JabRef/jabref/issues/5333)
- We fixed an error where the default color of a new group was white instead of dark gray. [#4868](https://github.com/JabRef/jabref/issues/4868)
- We fixed an issue where the first field in the entry editor got the focus while performing a different action (like searching). [#5084](https://github.com/JabRef/jabref/issues/5084)
- We fixed an issue where multiple entries were highlighted in the web search result after scrolling. [#5035](https://github.com/JabRef/jabref/issues/5035)
- We fixed an issue where the hover indication in the web search pane was not working. [#5277](https://github.com/JabRef/jabref/issues/5277)
- We fixed an error mentioning "javafx.controls/com.sun.javafx.scene.control" that was thrown when interacting with the toolbar.
- We fixed an error where a cleared search was restored after switching libraries. [#4846](https://github.com/JabRef/jabref/issues/4846)
- We fixed an exception which occurred when trying to open a non-existing file from the "Recent files"-menu [#5334](https://github.com/JabRef/jabref/issues/5334)
- We fixed an issues where the search highlight in the entry preview did not worked. [#5069](https://github.com/JabRef/jabref/issues/5069)
- The context menu for fields in the entry editor is back. [#5254](https://github.com/JabRef/jabref/issues/5254)
- We fixed an exception which occurred when trying to open a non-existing file from the "Recent files"-menu [#5334](https://github.com/JabRef/jabref/issues/5334)
- We fixed a problem where the "editor" information has been duplicated during saving a .bib-Database. [#5359](https://github.com/JabRef/jabref/issues/5359)
- We re-introduced the feature to switch between different preview styles. [#5221](https://github.com/JabRef/jabref/issues/5221)
- We fixed various issues (including [#5263](https://github.com/JabRef/jabref/issues/5263)) related to copying entries to the clipboard
- We fixed some display errors in the preferences dialog and replaced some of the controls [#5033](https://github.com/JabRef/jabref/pull/5033) [#5047](https://github.com/JabRef/jabref/pull/5047) [#5062](https://github.com/JabRef/jabref/pull/5062) [#5141](https://github.com/JabRef/jabref/pull/5141) [#5185](https://github.com/JabRef/jabref/pull/5185) [#5265](https://github.com/JabRef/jabref/pull/5265) [#5315](https://github.com/JabRef/jabref/pull/5315) [#5360](https://github.com/JabRef/jabref/pull/5360)
- We fixed an exception which occurred when trying to import entries without an open library. [#5447](https://github.com/JabRef/jabref/issues/5447)
- The "Automatically set file links" feature now follows symbolic links. [#5664](https://github.com/JabRef/jabref/issues/5664)
- After successful import of one or multiple bib entries the main table scrolls to the first imported entry [#5383](https://github.com/JabRef/jabref/issues/5383)
- We fixed an exception which occurred when an invalid jstyle was loaded. [#5452](https://github.com/JabRef/jabref/issues/5452)
- We fixed an issue where the command line arguments `importBibtex` and `importToOpen` did not import into the currently open library, but opened a new one. [#5537](https://github.com/JabRef/jabref/issues/5537)
- We fixed an error where the preview theme did not adapt to the "Dark" mode [#5463](https://github.com/JabRef/jabref/issues/5463)
- We fixed an issue where multiple entries were allowed in the "crossref" field [#5284](https://github.com/JabRef/jabref/issues/5284)
- We fixed an issue where the merge dialog showed the wrong text colour in "Dark" mode [#5516](https://github.com/JabRef/jabref/issues/5516)
- We fixed visibility issues with the scrollbar and group selection highlight in "Dark" mode, and enabled "Dark" mode for the OpenOffice preview in the style selection window. [#5522](https://github.com/JabRef/jabref/issues/5522)
- We fixed an issue where the author field was not correctly parsed during bibtex key-generation. [#5551](https://github.com/JabRef/jabref/issues/5551)
- We fixed an issue where notifications where shown during autosave. [#5555](https://github.com/JabRef/jabref/issues/5555)
- We fixed an issue where the side pane was not remembering its position. [#5615](https://github.com/JabRef/jabref/issues/5615)
- We fixed an issue where JabRef could not interact with [Oracle XE](https://www.oracle.com/de/database/technologies/appdev/xe.html) in the [shared SQL database setup](https://docs.jabref.org/collaborative-work/sqldatabase).
- We fixed an issue where the toolbar icons were hidden on smaller screens.
- We fixed an issue where renaming referenced files for bib entries with long titles was not possible. [#5603](https://github.com/JabRef/jabref/issues/5603)
- We fixed an issue where a window which is on an external screen gets unreachable when external screen is removed. [#5037](https://github.com/JabRef/jabref/issues/5037)
- We fixed a bug where the selection of groups was lost after drag and drop. [#2868](https://github.com/JabRef/jabref/issues/2868)
- We fixed an issue where the custom entry types didn't show the correct display name [#5651](https://github.com/JabRef/jabref/issues/5651)

### Removed

- We removed some obsolete notifications. [#5555](https://github.com/JabRef/jabref/issues/5555)
- We removed an internal step in the [ISBN-to-BibTeX fetcher](https://docs.jabref.org/import-using-publication-identifiers/isbntobibtex): The [ISBN to BibTeX Converter](https://manas.tungare.name/software/isbn-to-bibtex) by [@manastungare](https://github.com/manastungare) is not used anymore, because it is offline: "people using this tool have not been generating enough sales for Amazon."
- We removed the option to control the default drag and drop behaviour. You can use the modifier keys (like CtrL or Alt) instead.

## [5.0-alpha] – 2019-08-25

### Changed

- We added eventitle, eventdate and venue fields to `@unpublished` entry type.
- We added `@software` and `@dataSet` entry type to biblatex.
- All fields are now properly sorted alphabetically (in the subgroups of required/optional fields) when the entry is written to the bib file.
- We fixed an issue where some importers used the field `pubstatus` instead of the standard BibTeX field `pubstate`.
- We changed the latex command removal for docbook exporter. [#3838](https://github.com/JabRef/jabref/issues/3838)
- We changed the location of some fields in the entry editor (you might need to reset your preferences for these changes to come into effect)
  - Journal/Year/Month in biblatex mode -> Deprecated (if filled)
  - DOI/URL: General -> Optional
  - Internal fields like ranking, read status and priority: Other -> General
  - Moreover, empty deprecated fields are no longer shown
- Added server timezone parameter when connecting to a shared database.
- We updated the dialog for setting up general fields.
- URL field formatting is updated. All whitespace chars, located at the beginning/ending of the URL, are trimmed automatically
- We changed the behavior of the field formatting dialog such that the `bibtexkey` is not changed when formatting all fields or all text fields.
- We added a "Move file to file directory and rename file" option for simultaneously moving and renaming of document file. [#4166](https://github.com/JabRef/jabref/issues/4166)
- Use integrated graphics card instead of discrete on macOS [#4070](https://github.com/JabRef/jabref/issues/4070)
- We added a cleanup operation that detects an arXiv identifier in the note, journal or URL field and moves it to the `eprint` field.
  Because of this change, the last-used cleanup operations were reset.
- We changed the minimum required version of Java to 1.8.0_171, as this is the latest release for which the automatic Java update works. [#4093](https://github.com/JabRef/jabref/issues/4093)
- The special fields like `Printed` and `Read status` now show gray icons when the row is hovered.
- We added a button in the tab header which allows you to close the database with one click. [#494](https://github.com/JabRef/jabref/issues/494)
- Sorting in the main table now takes information from cross-referenced entries into account. [#2808](https://github.com/JabRef/jabref/issues/2808)
- If a group has a color specified, then entries matched by this group have a small colored bar in front of them in the main table.
- Change default icon for groups to a circle because a colored version of the old icon was hard to distinguish from its black counterpart.
- In the main table, the context menu appears now when you press the "context menu" button on the keyboard. [feature request in the forum](http://discourse.jabref.org/t/how-to-enable-keyboard-context-key-windows)
- We added icons to the group side panel to quickly switch between `union` and `intersection` group view mode. [#3269](https://github.com/JabRef/jabref/issues/3269).
- We use `https` for [fetching from most online bibliographic database](https://docs.jabref.org/import-using-online-bibliographic-database).
- We changed the default keyboard shortcuts for moving between entries when the entry editor is active to ̀<kbd>alt</kbd> + <kbd>up/down</kbd>.
- Opening a new file now prompts the directory of the currently selected file, instead of the directory of the last opened file.
- Window state is saved on close and restored on start.
- We made the MathSciNet fetcher more reliable.
- We added the ISBN fetcher to the list of fetcher available under "Update with bibliographic information from the web" in the entry editor toolbar.
- Files without a defined external file type are now directly opened with the default application of the operating system
- We streamlined the process to rename and move files by removing the confirmation dialogs.
- We removed the redundant new lines of markings and wrapped the summary in the File annotation tab. [#3823](https://github.com/JabRef/jabref/issues/3823)
- We add auto URL formatting when user paste link to URL field in entry editor. [koppor#254](https://github.com/koppor/jabref/issues/254)
- We added a minimum height for the entry editor so that it can no longer be hidden by accident. [#4279](https://github.com/JabRef/jabref/issues/4279)
- We added a new keyboard shortcut so that the entry editor could be closed by <kbd>Ctrl</kbd> + <kbd>E</kbd>. [#4222](https://github.com/JabRef/jabref/issues/4222)
- We added an option in the preference dialog box, that allows user to pick the dark or light theme option. [#4130](https://github.com/JabRef/jabref/issues/4130)
- We updated the Related Articles tab to accept JSON from the new version of the Mr. DLib service
- We added an option in the preference dialog box that allows user to choose behavior after dragging and dropping files in Entry Editor. [#4356](https://github.com/JabRef/jabref/issues/4356)
- We added the ability to have an export preference where previously "File"-->"Export"/"Export selected entries" would not save the user's preference[#4495](https://github.com/JabRef/jabref/issues/4495)
- We optimized the code responsible for connecting to an external database, which should lead to huge improvements in performance.
- For automatically created groups, added ability to filter groups by entry type. [#4539](https://github.com/JabRef/jabref/issues/4539)
- We added the ability to add field names from the Preferences Dialog [#4546](https://github.com/JabRef/jabref/issues/4546)
- We added the ability to change the column widths directly in the main table. [#4546](https://github.com/JabRef/jabref/issues/4546)
- We added a description of how recommendations were chosen and better error handling to Related Articles tab
- We added the ability to execute default action in dialog by using with <kbd>Ctrl</kbd> + <kbd>Enter</kbd> combination [#4496](https://github.com/JabRef/jabref/issues/4496)
- We grouped and reordered the Main Menu (File, Edit, Library, Quality, Tools, and View tabs & icons). [#4666](https://github.com/JabRef/jabref/issues/4666) [#4667](https://github.com/JabRef/jabref/issues/4667) [#4668](https://github.com/JabRef/jabref/issues/4668) [#4669](https://github.com/JabRef/jabref/issues/4669) [#4670](https://github.com/JabRef/jabref/issues/4670) [#4671](https://github.com/JabRef/jabref/issues/4671) [#4672](https://github.com/JabRef/jabref/issues/4672) [#4673](https://github.com/JabRef/jabref/issues/4673)
- We added additional modifiers (capitalize, titlecase and sentencecase) to the Bibtex key generator. [#1506](https://github.com/JabRef/jabref/issues/1506)
- We have migrated from the mysql jdbc connector to the mariadb one for better authentication scheme support. [#4746](https://github.com/JabRef/jabref/issues/4745)
- We grouped the toolbar icons and changed the Open Library and Copy icons. [#4584](https://github.com/JabRef/jabref/issues/4584)
- We added a browse button next to the path text field for aux-based groups. [#4586](https://github.com/JabRef/jabref/issues/4586)
- We changed the title of Group Dialog to "Add subgroup" from "Edit group" when we select Add subgroup option.
- We enable import button only if entries are selected. [#4755](https://github.com/JabRef/jabref/issues/4755)
- We made modifications to improve the contrast of UI elements. [#4583](https://github.com/JabRef/jabref/issues/4583)
- We added a warning for empty BibTeX keys in the entry editor. [#4440](https://github.com/JabRef/jabref/issues/4440)
- We added an option in the settings to set the default action in JabRef when right clicking on any entry in any database and selecting "Open folder". [#4763](https://github.com/JabRef/jabref/issues/4763)
- The Medline fetcher now normalizes the author names according to the BibTeX-Standard [#4345](https://github.com/JabRef/jabref/issues/4345)
- We added an option on the Linked File Viewer to rename the attached file of an entry directly on the JabRef. [#4844](https://github.com/JabRef/jabref/issues/4844)
- We added an option in the preference dialog box that allows user to enable helpful tooltips.[#3599](https://github.com/JabRef/jabref/issues/3599)
- We reworked the functionality for extracting BibTeX entries from plain text, because our used service [freecite shut down](https://library.brown.edu/libweb/freecite_notice.php). [#5206](https://github.com/JabRef/jabref/pull/5206)
- We moved the dropdown menu for selecting the push-application from the toolbar into the external application preferences. [#674](https://github.com/JabRef/jabref/issues/674)
- We removed the alphabetical ordering of the custom tabs and updated the error message when trying to create a general field with a name containing an illegal character. [#5019](https://github.com/JabRef/jabref/issues/5019)
- We added a context menu to the bib(la)tex-source-editor to copy'n'paste. [#5007](https://github.com/JabRef/jabref/pull/5007)
- We added a tool that allows searching for citations in LaTeX files. It scans directories and shows which entries are used, how many times and where.
- We added a 'LaTeX citations' tab to the entry editor, to search for citations to the active entry in the LaTeX file directory. It can be disabled in the preferences dialog.
- We added an option in preferences to allow for integers in field "edition" when running database in bibtex mode. [#4680](https://github.com/JabRef/jabref/issues/4680)
- We added the ability to use negation in export filter layouts. [#5138](https://github.com/JabRef/jabref/pull/5138)
- Focus on Name Area instead of 'OK' button whenever user presses 'Add subgroup'. [#6307](https://github.com/JabRef/jabref/issues/6307)
- We changed the behavior of merging that the entry which has "smaller" bibkey will be selected. [#7395](https://github.com/JabRef/jabref/issues/7395)

### Fixed

- We fixed an issue where JabRef died silently for the user without enough inotify instances [#4874](https://github.com/JabRef/jabref/issues/4847)
- We fixed an issue where corresponding groups are sometimes not highlighted when clicking on entries [#3112](https://github.com/JabRef/jabref/issues/3112)
- We fixed an issue where custom exports could not be selected in the 'Export (selected) entries' dialog [#4013](https://github.com/JabRef/jabref/issues/4013)
- Italic text is now rendered correctly. [#3356](https://github.com/JabRef/jabref/issues/3356)
- The entry editor no longer gets corrupted after using the source tab. [#3532](https://github.com/JabRef/jabref/issues/3532) [#3608](https://github.com/JabRef/jabref/issues/3608) [#3616](https://github.com/JabRef/jabref/issues/3616)
- We fixed multiple issues where entries did not show up after import if a search was active. [#1513](https://github.com/JabRef/jabref/issues/1513) [#3219](https://github.com/JabRef/jabref/issues/3219))
- We fixed an issue where the group tree was not updated correctly after an entry was changed. [#3618](https://github.com/JabRef/jabref/issues/3618)
- We fixed an issue where a right-click in the main table selected a wrong entry. [#3267](https://github.com/JabRef/jabref/issues/3267)
- We fixed an issue where in rare cases entries where overlayed in the main table. [#3281](https://github.com/JabRef/jabref/issues/3281)
- We fixed an issue where selecting a group messed up the focus of the main table and the entry editor. [#3367](https://github.com/JabRef/jabref/issues/3367)
- We fixed an issue where composite author names were sorted incorrectly. [#2828](https://github.com/JabRef/jabref/issues/2828)
- We fixed an issue where commands followed by `-` didn't work. [#3805](https://github.com/JabRef/jabref/issues/3805)
- We fixed an issue where a non-existing aux file in a group made it impossible to open the library. [#4735](https://github.com/JabRef/jabref/issues/4735)
- We fixed an issue where some journal names were wrongly marked as abbreviated. [#4115](https://github.com/JabRef/jabref/issues/4115)
- We fixed an issue where the custom file column were sorted incorrectly. [#3119](https://github.com/JabRef/jabref/issues/3119)
- We improved the parsing of author names whose infix is abbreviated without a dot. [#4864](https://github.com/JabRef/jabref/issues/4864)
- We fixed an issues where the entry losses focus when a field is edited and at the same time used for sorting. [#3373](https://github.com/JabRef/jabref/issues/3373)
- We fixed an issue where the menu on Mac OS was not displayed in the usual Mac-specific way. [#3146](https://github.com/JabRef/jabref/issues/3146)
- We improved the integrity check for page numbers. [#4113](https://github.com/JabRef/jabref/issues/4113) and [feature request in the forum](http://discourse.jabref.org/t/pages-field-allow-use-of-en-dash/1199)
- We fixed an issue where the order of fields in customized entry types was not saved correctly. [#4033](http://github.com/JabRef/jabref/issues/4033)
- We fixed an issue where renaming a group did not change the group name in the interface. [#3189](https://github.com/JabRef/jabref/issues/3189)
- We fixed an issue where the groups tree of the last database was still shown even after the database was already closed.
- We fixed an issue where the "Open file dialog" may disappear behind other windows. [#3410](https://github.com/JabRef/jabref/issues/3410)
- We fixed an issue where the number of entries matched was not updated correctly upon adding or removing an entry. [#3537](https://github.com/JabRef/jabref/issues/3537)
- We fixed an issue where the default icon of a group was not colored correctly.
- We fixed an issue where the first field in entry editor was not focused when adding a new entry. [#4024](https://github.com/JabRef/jabref/issues/4024)
- We reworked the "Edit file" dialog to make it resizeable and improved the workflow for adding and editing files [#2970](https://github.com/JabRef/jabref/issues/2970)
- We fixed an issue where custom name formatters were no longer found correctly. [#3531](https://github.com/JabRef/jabref/issues/3531)
- We fixed an issue where the month was not shown in the preview. [#3239](https://github.com/JabRef/jabref/issues/3239)
- Rewritten logic to detect a second jabref instance. [#4023](https://github.com/JabRef/jabref/issues/4023)
- We fixed an issue where the "Convert to BibTeX-Cleanup" moved the content of the `file` field to the `pdf` field [#4120](https://github.com/JabRef/jabref/issues/4120)
- We fixed an issue where the preview pane in entry preview in preferences wasn't showing the citation style selected [#3849](https://github.com/JabRef/jabref/issues/3849)
- We fixed an issue where the default entry preview style still contained the field `review`. The field `review` in the style is now replaced with comment to be consistent with the entry editor [#4098](https://github.com/JabRef/jabref/issues/4098)
- We fixed an issue where users were vulnerable to XXE attacks during parsing [#4229](https://github.com/JabRef/jabref/issues/4229)
- We fixed an issue where files added via the "Attach file" contextmenu of an entry were not made relative. [#4201](https://github.com/JabRef/jabref/issues/4201) and [#4241](https://github.com/JabRef/jabref/issues/4241)
- We fixed an issue where author list parser can't generate bibtex for Chinese author. [#4169](https://github.com/JabRef/jabref/issues/4169)
- We fixed an issue where the list of XMP Exclusion fields in the preferences was not be saved [#4072](https://github.com/JabRef/jabref/issues/4072)
- We fixed an issue where the ArXiv Fetcher did not support HTTP URLs [koppor#328](https://github.com/koppor/jabref/issues/328)
- We fixed an issue where only one PDF file could be imported [#4422](https://github.com/JabRef/jabref/issues/4422)
- We fixed an issue where "Move to group" would always move the first entry in the library and not the selected [#4414](https://github.com/JabRef/jabref/issues/4414)
- We fixed an issue where an older dialog appears when downloading full texts from the quality menu. [#4489](https://github.com/JabRef/jabref/issues/4489)
- We fixed an issue where right clicking on any entry in any database and selecting "Open folder" results in the NullPointer exception. [#4763](https://github.com/JabRef/jabref/issues/4763)
- We fixed an issue where option 'open terminal here' with custom command was passing the wrong argument. [#4802](https://github.com/JabRef/jabref/issues/4802)
- We fixed an issue where ranking an entry would generate an IllegalArgumentException. [#4754](https://github.com/JabRef/jabref/issues/4754)
- We fixed an issue where special characters where removed from non-label key generation pattern parts [#4767](https://github.com/JabRef/jabref/issues/4767)
- We fixed an issue where the RIS import would overwite the article date with the value of the acessed date [#4816](https://github.com/JabRef/jabref/issues/4816)
- We fixed an issue where an NullPointer exception was thrown when a referenced entry in an Open/Libre Office document was no longer present in the library. Now an error message with the reference marker of the missing entry is shown. [#4932](https://github.com/JabRef/jabref/issues/4932)
- We fixed an issue where a database exception related to a missing timezone was too big. [#4827](https://github.com/JabRef/jabref/issues/4827)
- We fixed an issue where the IEEE fetcher returned an error if no keywords were present in the result from the IEEE website [#4997](https://github.com/JabRef/jabref/issues/4997)
- We fixed an issue where the command line help text had several errors, and arguments and descriptions have been rewritten to simplify and detail them better. [#4932](https://github.com/JabRef/jabref/issues/2016)
- We fixed an issue where the same menu for changing entry type had two different sizes and weights. [#4977](https://github.com/JabRef/jabref/issues/4977)
- We fixed an issue where the "Attach file" dialog, in the right-click menu for an entry, started on the working directory instead of the user's main directory. [#4995](https://github.com/JabRef/jabref/issues/4995)
- We fixed an issue where the JabRef Icon in the macOS launchpad was not displayed correctly [#5003](https://github.com/JabRef/jabref/issues/5003)
- We fixed an issue where the "Search for unlinked local files" would throw an exception when parsing the content of a PDF-file with missing "series" information [#5128](https://github.com/JabRef/jabref/issues/5128)
- We fixed an issue where the XMP Importer would incorrectly return an empty default entry when importing pdfs [#6577](https://github.com/JabRef/jabref/issues/6577)
- We fixed an issue where opening the menu 'Library properties' marked the library as modified [#6451](https://github.com/JabRef/jabref/issues/6451)
- We fixed an issue when importing resulted in an exception [#7343](https://github.com/JabRef/jabref/issues/7343)
- We fixed an issue where the field in the Field formatter dropdown selection were sorted in random order. [#7710](https://github.com/JabRef/jabref/issues/7710)

### Removed

- The feature to "mark entries" was removed and merged with the groups functionality. For migration, a group is created for every value of the `__markedentry` field and the entry is added to this group.
- The number column was removed.
- We removed the global search feature.
- We removed the coloring of cells in the main table according to whether the field is optional/required.
- We removed the feature to find and resolve duplicate BibTeX keys (as this use case is already covered by the integrity check).
- We removed a few commands from the right-click menu that are not needed often and thus don't need to be placed that prominently:
  - Print entry preview: available through entry preview
  - All commands related to marking: marking is not yet reimplemented
  - Set/clear/append/rename fields: available through Edit menu
  - Manage keywords: available through the Edit menu
  - Copy linked files to folder: available through File menu
  - Add/move/remove from group: removed completely (functionality still available through group interface)
- We removed the option to change the column widths in the preferences dialog. [#4546](https://github.com/JabRef/jabref/issues/4546)

## Older versions

The changelog of JabRef 4.x is available at the [v4.3.1 tag](https://github.com/JabRef/jabref/blob/v4.3.1/CHANGELOG.md).
The changelog of JabRef 3.x is available at the [v3.8.2 tag](https://github.com/JabRef/jabref/blob/v3.8.2/CHANGELOG.md).
The changelog of JabRef 2.11 and all previous versions is available as [text file in the v2.11.1 tag](https://github.com/JabRef/jabref/blob/v2.11.1/CHANGELOG).

[Unreleased]: https://github.com/JabRef/jabref/compare/v5.9...HEAD
[5.9]: https://github.com/JabRef/jabref/compare/v5.8...v5.9
[5.8]: https://github.com/JabRef/jabref/compare/v5.7...v5.8
[5.7]: https://github.com/JabRef/jabref/compare/v5.6...v5.7
[5.6]: https://github.com/JabRef/jabref/compare/v5.5...v5.6
[5.5]: https://github.com/JabRef/jabref/compare/v5.4...v5.5
[5.4]: https://github.com/JabRef/jabref/compare/v5.3...v5.4
[5.3]: https://github.com/JabRef/jabref/compare/v5.2...v5.3
[5.2]: https://github.com/JabRef/jabref/compare/v5.1...v5.2
[5.1]: https://github.com/JabRef/jabref/compare/v5.0...v5.1
[5.0]: https://github.com/JabRef/jabref/compare/v5.0-beta...v5.0
[5.0-beta]: https://github.com/JabRef/jabref/compare/v5.0-alpha...v5.0-beta
[5.0-alpha]: https://github.com/JabRef/jabref/compare/v4.3...v5.0-alpha

<!-- markdownlint-disable-file MD012 MD024 MD033 --><|MERGE_RESOLUTION|>--- conflicted
+++ resolved
@@ -135,13 +135,9 @@
 - We fixed an issue where the ACM Portal search sometimes would not return entries for some search queries when the article author had no given name [#10107](https://github.com/JabRef/jabref/issues/10107)
 - We fixed an issue that caused high CPU usage and a zombie process after quitting JabRef because of author names autocompletion [#10159](https://github.com/JabRef/jabref/pull/10159)
 - We fixed an issue where files with illegal characters in the filename could be added to JabRef. [#10182](https://github.com/JabRef/jabref/issues/10182)
-<<<<<<< HEAD
 - We fixed that checked-out radio buttons under "specified keywords" were not displayed as checked after closing and reopening the "edit group" window. [#10248](https://github.com/JabRef/jabref/issues/10248)
-  
-=======
 - We fixed that when editing groups, checked-out properties such as case sensitive and regular expression (under "Free search expression") were not displayed checked. [#10108](https://github.com/JabRef/jabref/issues/10108)
 
->>>>>>> 2195579d
 ### Removed
 
 - We removed the support of BibTeXML. [#9540](https://github.com/JabRef/jabref/issues/9540)
