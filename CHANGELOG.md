# Changelog
All notable changes to this project will be documented in this file.
This project **does not** adhere to [Semantic Versioning](http://semver.org/).
This file tries to follow the conventions proposed by [keepachangelog.com](http://keepachangelog.com/).
Here, the categories "Changed" for added and changed functionality,
"Fixed" for fixed functionality, and
"Removed" for removed functionality are used.

We refer to [GitHub issues](https://github.com/JabRef/jabref/issues) by using `#NUM`.


## [Unreleased]

### Changed
- Bibliographic information from web resources can now be used to complete existing entries.
  This functionality can be accessed via a new button in the entry editor.
- URLs can now be passed as arguments to the `-import` and `-importToOpen` command line options.
  The referenced file is downloaded and then imported as usual.
- Windows and OSX binaries are now signed with a certificate.
- The default emacs executable name on linux changed from `gnuclient` to `emacsclient`.
  [feature-request 433](https://sourceforge.net/p/jabref/feature-requests/433/)
- Adds integrity check to detect all bibtex keys which deviate from their generation pattern [#2206](https://github.com/JabRef/jabref/issues/2206)
- Adds an integrity check that detects invalid DOIs [#1445](https://github.com/JabRef/jabref/issues/1445)
- Replaces manual thread management with cached thread pool
- Files can now be moved to subfolders named by a custom format pattern, e.g., based on `entrytype`.
  The pattern can be specified in the settings like the filename pattern. [#1092](https://github.com/JabRef/jabref/issues/1092)

### Fixed
- We fixed an issue which prevented JabRef from closing using the "Quit" menu command. [#2336](https://github.com/JabRef/jabref/issues/2336)
- We fixed an issue where the file permissions of the .bib-file were changed upon saving [#2279](https://github.com/JabRef/jabref/issues/2279).
- We fixed an issue which prevented that a database was saved successfully if JabRef failed to generate new BibTeX-keys [#2285](https://github.com/JabRef/jabref/issues/2285).
- We fixed an issue which prevented the preference dialog to open on systems with Java 9.
- Update check now correctly notifies about new release if development version is used. [#2298](https://github.com/JabRef/jabref/issues/2298)
- Fixed [#2311](https://github.com/JabRef/jabref/issues/2311): The DBLP fetcher has been rewritten and is working again.
- Fixed [#2273](https://github.com/JabRef/jabref/issues/2273): Export via commandline in no-gui mode is now working again.
<<<<<<< HEAD
- We fixed an issue when JabRef restored its session and a shared database was used: The error message "No suitable driver found" will not appear.
- We fixed an issue where the BibLaTeX Cleanup did not move the contents of the fields `year` and `month` to the field `date`. [#2335](https://github.com/JabRef/jabref/issues/2335)
=======
- We fixed an issue when JabRef restores its session and a shared database was used: The error message "No suitable driver found" will not appear.
- We fixed an issue which caused a metadata loss on reconnection to shared database. [#2219](https://github.com/JabRef/jabref/issues/2219)
- We fixed an issue which caused an internal error when leaving the file path field empty and connecting to a shared database.
>>>>>>> 9c9f8b5b

### Removed



























































































## [3.7] - 2016-11-14

### Changed
- Implementation of eventbased autosave and backup functionality and file synchronization for shared DBs. Related to [#344](https://github.com/JabRef/jabref/issues/344)
- Source tab in the entry editor displays "BibLaTeX Source" when using biblatex mode
- [koppor#171](https://github.com/koppor/jabref/issues/171): Add Shortcuts to context menu
- Add session restoring functionality for shared database. Related to [#1703](https://github.com/JabRef/jabref/issues/1703)
- Implementation of LiveUpdate for PostgreSQL & Oracle systems. Related to [#970](https://github.com/JabRef/jabref/issues/970).
- [koppor#31](https://github.com/koppor/jabref/issues/31): Number column in the main table is always Left aligned
- Added support for [1.0.1 CitationStyles](http://citationstyles.org/)
- You can set and cycle between different preview styles (including CitationStyles)
- Added fetcher for [MathSciNet](http://www.ams.org/mathscinet), [zbMATH](https://www.zbmath.org/) and [Astrophysics Data System](http://www.adsabs.harvard.edu/)
- Improved search:
  - Search queries consisting of a normal query and a field-based query are now supported (for example, `JabRef AND author == you`)
  - Implemented [#825](https://github.com/JabRef/jabref/issues/825): Search Bar across all bib files instead each having its own
  - Implemented [#573](https://github.com/JabRef/jabref/issues/573): Add key shortcut for global search (<kbd>Ctrl</kbd> + <kbd>Shift</kbd> + <kbd>F</kbd>, if the searchfield is empty it will be focused instead)
  - The search result Window will now show which entry belongs to which bib file
  - The search result Window will now remember its location
  - The search result Window won't stay on top anymore if the main Window is focused and will be present in the taskbar
  - The user can jump from the searchbar to the maintable  with <kbd>Ctrl</kbd> + <kbd>Enter</kbd>
  - Implemented [#573 (comment)](https://github.com/JabRef/jabref/issues/573#issuecomment-232284156): Added shortcut: closing the search result window with <kbd>Ctrl</kbd> + <kbd>W</kbd>
- Added integrity check for fields with BibTeX keys, e.g., `crossref` and `related`, to check that the key exists
- Fields linking to other entries (e.g., `crossref` and `related`) have now specialized editors in the entry editor. Check the tabs "Other fields" and "General".
- [#1496](https://github.com/JabRef/jabref/issues/1496) Keep track of which entry a downloaded file belongs to
- Made it possible to download multiple entries in one action
- [#1506](https://github.com/JabRef/jabref/issues/1506) It is possible to apply two new key modifier `title_case` for Title Case, `capitalize` for Capitalized first character of each word (difference is that title case will leave prepositions etc in lower case), and `sentence_case` for normal sentence case (first word capitalized). In addition `lower_case` and `upper_case` can be used instead of `lower` and `upper`. 
- Added two new pseudo-fields for search: `anykeyword` to search for a specific keyword and `anyfield` to search in all fields (useful in combination with search in specific fields)
- [#1813](https://github.com/JabRef/jabref/issues/1813) Import/Export preferences dialog default directory set to working directory
- [#1897](https://github.com/JabRef/jabref/issues/1897) Implemented integrity check for `year` field: Last four nonpunctuation characters should be numerals
- Address in MS-Office 2007 xml format is now imported as `location`
- [#1912](https://github.com/JabRef/jabref/issues/1912) Implemented integrity check for `edition` field: Should have the first letter capitalized (BibTeX), Should contain an integer or a literal (BibLaTeX)
- The dialog for choosing new entries additionally supports ID-based entry generation. For instance, when searching for a DOI or ISBN, you have to press <kbd>Ctrl</kbd> + <kbd>N</kbd> instead of using the web search (<kbd>Alt</kbd> + <kbd>4</kbd>).
- `number` field is now exported as `number` field in MS-Office 2007 xml format, if no `issue` field is present and the entry type is not `patent`
- `note` field is now exported as `comments` field in MS-Office 2007 xml format
- `comments` field in MS-Office 2007 xml format is now imported as `note` field
- [#463](https://github.com/JabRef/jabref/issues/463): Disable menu-item and toolbar-buttons while no database is open
- Implemented integrity check for `note` and `howpublished` field: Should have the first letter capitalized (BibTeX)
- <kbd>Pos1</kbd> / <kbd>Home</kbd> now select the first/last entry in the main table and the search result frame.
- <kbd>Up</kbd> / <kbd>Down</kbd> / <kbd>Tab</kbd> / <kbd>Shift</kbd> + <kbd>Tab</kbd> in the search result frame have now the same functionality as in the main  table.
- Importer for MODS format added
- [#2012](https://github.com/JabRef/jabref/issues/2012) Implemented integrity check for `month` field: Should be an integer or normalized (BibLaTeX), Should be normalized (BibTeX)
- [#1779](https://github.com/JabRef/jabref/issues/1779) Implemented integrity check for `bibtexkey` field: Empty BibTeX key
- Prohibit more than one connections to the same shared database.
- Implemented integrity check for `journaltitle` field: BibLaTeX field only (BibTeX)
- [#463](https://github.com/JabRef/jabref/issues/463): Disable certain menu items, toolbar buttons and context menu items while multiple entries are selected
- [#490](https://github.com/JabRef/jabref/issues/490) Added right click menu to main table and entry editor to allow copying doi url
- [#549](https://github.com/JabRef/jabref/issues/549) Added new shortcut to copy the BibTeX key as a hyperlink to its url to the clipboard
- Complete vietnam language translation in menu
- Generalize German translation of database into "Datenbank"
- Improve language quality of the German translation of shared database
- Change "Recent files" to "Recent databases" to keep the file menu consistent
- Customized importer files need to be slightly changed since the class `ImportFormat` was renamed to `Importer`
- [koppor/#97] (https://github.com/koppor/jabref/issues/97): When importing preferences, the explorer will start where the preferences are last exported
- [koppor#5](https://github.com/koppor/jabref/issues/5) When entries are found while dropping a pdf with xmp meta data the found entries will be displayed in the import dialog
- [koppor#61](https://github.com/koppor/jabref/issues/61) Display gray background text in "Author" and "Editor" field to assist newcomers
- Updated Vietnamese translation
- Added greyed-out suggestion for `year`/`date`/`url` fields
- [#1908](https://github.com/JabRef/jabref/issues/1908) Add a shortcut for check integrity <kbd>Ctrl</kbd> + <kbd>F8</kbd>
- When creatig an entry based on an ISBN, but the ISBN is not available on ebook.de, the error message is now more clear.

### Fixed
- Fixed problem where closing brackets could not be used as texts in layout arguments
- Fixed NullPointerException when opening search result window for an untitled database
- Fixed selecting an entry out of multiple duplicates
- Entries in the SearchResultPanel will be shown correctly (Latex to Unicode)
- Suggestions in the autocomplete will be shown correctly (Latex to Unicode)
- Selecting an entry in the search result Window will now select the correct entry in the bib file
- Suggestions in the autocomplete (search) are now in Unicode
- Entries in the SearchResultDialog are now converted to Unicode
- Fixed NullPointerException when opening search result window for an untitled database
- Fixed entry table traversal with Tab (no column traversal thus no double jump)
- Fixed: When searching the first match will be selected if the current selection is no match
- Fixed [koppor#160](https://github.com/koppor/jabref/issues/160): Tooltips now working in the main table
- Fixed [koppor/#128](https://github.com/koppor/jabref/issues/128): Sensible default settings for "Enable save actions" and "Cleanup"
- Fixed loop when pulling changes (shared database) when current selected field has changed
- Fixed field `key` field is not exported to MS-Office 2008 xml format
- Fixed field `location` containing only city is not exported correctly to MS-Office 2007 xml format
- Fixed close action of entry editor not working after parsing error corrected
- Fixed RTFChars would only use "?" for characters with unicode over the value of 127, now it uses the base character (é -> e instead of ?)
- Fixed download files failed silently when an invalid directory is selected
- Fixed InvalidBackgroundColor flickering with <kbd>Ctrl</kbd> + <kbd>S</kbd> and File > Save database
- Fixed file menu displays wrong hotkey in the German translation
- Fixed [#617](https://github.com/JabRef/jabref/issues/617): `Enter` in global search opens the selected entry & `Enter` in search dialog window opens the selected entry
- Fixed [#1181](https://github.com/JabRef/jabref/issues/1181) and [#1504](https://github.com/JabRef/jabref/issues/1504): Improved "Normalize to BibTeX name format": Support separated names with commas and colons. Considered name affixes such as "Jr".
- Fixed [#1235](https://github.com/JabRef/jabref/issues/1235): Modified Key bindings do not work correctly
- Fixed [#1542](https://github.com/JabRef/jabref/issues/1542): Improved error messages when using fetcher
- Fixed [#1663](https://github.com/JabRef/jabref/issues/1663): Better multi-monitor support
- Fixed [#1757](https://github.com/JabRef/jabref/issues/1757): Crash after saving illegal argument in entry editor
- Fixed [#1808](https://github.com/JabRef/jabref/issues/1808): Font preference dialog now keeps changes
- Fixed [#1882](https://github.com/JabRef/jabref/issues/1882): Crash after saving illegal bibtexkey in entry editor
- Fixed [#1937](https://github.com/JabRef/jabref/issues/1937): If no help page for the current chosen language exists, the english help page will be shown
- Fixed [#1949](https://github.com/JabRef/jabref/issues/1949): Error message directs to the wrong preference tab
- Fixed [#1958](https://github.com/JabRef/jabref/issues/1958): Verbatim fields are no longer checked for HTML encoded characters by integrity checks
- Fixed [#1993](https://github.com/JabRef/jabref/issues/1993): Various optimizations regarding search performance
- Fixed [#2021](https://github.com/JabRef/jabref/issues/2021): All filetypes can be selected on MacOS again
- Fixed [#2054](https://github.com/JabRef/jabref/issues/2054): Ignoring a new version now works as expected
- Fixed [#2060](https://github.com/JabRef/jabref/issues/2060): Medline fetcher now imports data in UTF-8 encoding
- Fixed [#2064](https://github.com/JabRef/jabref/issues/2064): Not all `other fields` are shown on entry change of same type
- Fixed [#2089](https://github.com/JabRef/jabref/issues/2089): Fixed faulty cite key generation
- Fixed [#2090](https://github.com/JabRef/jabref/issues/#2090): If special fields were not selected, two menu item separator were shown
- Fixed [#2092](https://github.com/JabRef/jabref/issues/2092): "None"-button in date picker clears the date field
- Fixed [#2104](https://github.com/JabRef/jabref/issues/#2104): Crash after saving BibTeX source with parsing error
- Fixed [#2109](https://github.com/JabRef/jabref/issues/#2109): <kbd>Ctrl</kbd> + <kbd>S</kbd> doesn't trigger parsing error message
- Fixed [#2200](https://github.com/JabRef/jabref/issues/#2200): Sorting now uses the same unicode representation that is also used for showing the content in the maintable
- Fixed [#2201](https://github.com/JabRef/jabref/issues/#2201) and [#1825](https://github.com/JabRef/jabref/issues/#1825): Status of the Group panel is saved and reused for next startup of JabRef
- Fixed [#2228](https://github.com/JabRef/jabref/issues/2228): Fixed Medline fetcher no longer working. The fetcher now uses `https` for fetching

### Removed
- Removed 2nd preview style
- The non-supported feature of being able to define file directories for any extension is removed. Still, it should work for older databases using the legacy `ps` and `pdf` fields, although we strongly encourage using the `file` field.
- Automatic migration for the `evastar_pdf` field is removed.
- We removed the customizable "content selectors" since they are replaced by the auto-completion feature
- Removed optional fields from `other fields` (BibTeX), Removed deprecated fields from `other fields` (BibLaTeX)


## [3.6] - 2016-08-26

### Changed
- [#462](https://github.com/JabRef/jabref/issues/462) Extend the OpenConsoleFeature by offering a selection between default terminal emulator and configurable command execution.
- [#970](https://github.com/JabRef/jabref/issues/970): Implementation of shared database support (full system) with event based synchronization for MySQL, PostgreSQL and Oracle database systems.
- [#1026](https://github.com/JabRef/jabref/issues/1026) JabRef does no longer delete user comments outside of BibTeX entries and strings
- [#1225](https://github.com/JabRef/jabref/issues/1225): Hotkeys are now consistent
- [#1249](https://github.com/JabRef/jabref/issues/1249) Date layout formatter added
- [#1345](https://github.com/JabRef/jabref/issues/1345) Cleanup ISSN
- [#1516](https://github.com/JabRef/jabref/issues/1516) Selected field names are written in uppercase in the entry editor
- [#1751](https://github.com/JabRef/jabref/issues/1751) Added tooltip to web search button
- [#1758](https://github.com/JabRef/jabref/issues/1758) Added a button to open Database Properties dialog help
- [#1841](https://github.com/JabRef/jabref/issues/1841) The "etal"-string in the Authors layout formatter can now be empty
- Added EntryTypeFormatter to add camel casing to entry type in layouts, e.g., InProceedings
- Added print entry preview to the right click menu
- Added links to JabRef internet resources
- Added integrity check to avoid non-ASCII characters in BibTeX files
- Added ISBN integrity checker
- Added filter to not show selected integrity checks
- Automatically generated group names are now converted from LaTeX to Unicode
- Enhance the entry customization dialog to give better visual feedback
- Externally fetched information can be merged for entries with an ISBN
- Externally fetched information can be merged for entries with an ArXiv eprint
- File open dialogs now use default extensions as primary file filter
- For developers: Moved the bst package into logic. This requires the regeneration of antlr sources, execute: `gradlew generateSource`
- It is now possible to generate a new BIB database from the citations in an OpenOffice/LibreOffice document
- It is now possible to add your own lists of protected terms, see Options -> Manage protected terms
- Improve focus of the maintable after a sidepane gets closed (Before it would focus the toolbar or it would focus the wrong entry)
- Table row height is adjusted on Windows which is useful for high resolution displays
- The field name in the layout files for entry type is changed from `bibtextype` to `entrytype`. Please update your existing files as support for `bibtextype` will be removed eventually.
- The contents of `crossref` and `related` will be automatically updated if a linked entry changes key
- The information shown in the main table now resolves crossrefs and strings and it can be shown which fields are resolved in this way (Preferences -> Appearance -> Color codes for resolved fields)
- The formatting of the main table is based on the actual field shown when using e.g. `title/author`
- The arXiv fetcher now also supports free-text search queries
- Undo/redo are enabled/disabled and show the action in the tool tip
- Unified dialogs for opening/saving files

### Fixed
- Fixed [#636](https://github.com/JabRef/jabref/issues/636): DOI in export filters
- Fixed [#1257](https://github.com/JabRef/jabref/issues/1324): Preferences for the BibTeX key generator set in a version prior to 3.2 are now migrated automatically to the new version
- Fixed [#1264](https://github.com/JabRef/jabref/issues/1264): S with caron does not render correctly
- Fixed [#1288](https://github.com/JabRef/jabref/issues/1288): Newly opened bib-file is not focused
- Fixed [#1321](https://github.com/JabRef/jabref/issues/1321): LaTeX commands in fields not displayed in the list of references
- Fixed [#1324](https://github.com/JabRef/jabref/issues/1324): Save-Dialog for Lookup fulltext document now opens in the specified working directory
- Fixed [#1499](https://github.com/JabRef/jabref/issues/1499): {} braces are now treated correctly in in author/editor
- Fixed [#1527](https://github.com/JabRef/jabref/issues/1527): 'Get BibTeX data from DOI' Removes Marking
- Fixed [#1519](https://github.com/JabRef/jabref/issues/1519): The word "Seiten" is automatically removed when fetching info from ISBN
- Fixed [#1531](https://github.com/JabRef/jabref/issues/1531): `\relax` can be used for abbreviation of author names
- Fixed [#1554](https://github.com/JabRef/jabref/issues/1554): Import dialog is no longer hidden behind main window
- Fixed [#1592](https://github.com/JabRef/jabref/issues/1592): LibreOffice: wrong numbers in citation labels
- Fixed [#1609](https://github.com/JabRef/jabref/issues/1324): Adding a file to an entry opened dialog in the parent folder of the working directory
- Fixed [#1632](https://github.com/JabRef/jabref/issues/1632): User comments (`@Comment`) with or without brackets are now kept
- Fixed [#1639](https://github.com/JabRef/jabref/issues/1639): Google Scholar fetching works again.
- Fixed [#1643](https://github.com/JabRef/jabref/issues/1643): Searching with double quotes in a specific field ignores the last character
- Fixed [#1669](https://github.com/JabRef/jabref/issues/1669): Dialog for manual connection to OpenOffice/LibreOffice works again on Linux
- Fixed [#1682](https://github.com/JabRef/jabref/issues/1682): An entry now must have a BibTeX key to be cited in OpenOffice/LibreOffice
- Fixed [#1687](https://github.com/JabRef/jabref/issues/1687): "month" field ascending/descending sorting swapped
- Fixed [#1716](https://github.com/JabRef/jabref/issues/1716): `@`-Symbols stored in BibTeX fields no longer break the database
- Fixed [#1750](https://github.com/JabRef/jabref/issues/1750): BibLaTeX `date` field is now correctly exported as `year` in MS-Office 2007 xml format
- Fixed [#1760](https://github.com/JabRef/jabref/issues/1760): Preview updated correctly when selecting a single entry after selecting multiple entries
- Fixed [#1771](https://github.com/JabRef/jabref/issues/1771): Show all supported import types as default
- Fixed [#1804](https://github.com/JabRef/jabref/issues/1804): Integrity check no longer removes URL field by mistake
- Fixed: LaTeX characters in author names are now converted to Unicode before export in MS-Office 2007 xml format
- Fixed: `volume`, `journaltitle`, `issue` and `number`(for patents) fields are now exported correctly in MS-Office 2007 xml format
- Fixed NullPointerException when clicking OK without specifying a field name in set/clear/rename fields
- Fixed IndexOutOfBoundsException when trying to download a full text document without selecting an entry
- Fixed NullPointerException when trying to set a special field or mark an entry through the menu without having an open database
- Fixed NullPointerException when trying to synchronize file field with an entry without BibTeX key
- Fixed NullPointerException when importing PDFs and pressing cancel when selecting entry type
- Fixed a number of issues related to accessing the GUI from outside the EDT
- Fixed NullPointerException when using BibTeX key pattern `authFirstFull` and the author does not have a "von"-part
- Fixed NullPointerException when opening Customize entry type dialog without an open database
- LaTeX to Unicode converter now handles combining accents
- Fixed NullPointerException when clicking Browse in Journal abbreviations with empty text field
- Fixed NullPointerException when opening file in Plain text import
- Fixed NullPointerException when appending database
- Fixed NullPointerException when loading a style file that has not got a default style
- Date fields in the BibLatex standard are now always formatted in the correct way, independent of the preferences
- The merge entry dialog showed wrong heading after merging from DOI
- Manage content selectors now saves edited existing lists again and only marks database as changed when the content selectors are changed
- When inserting a duplicate the right entry will be selected
- Preview panel height is now saved immediately, thus is shown correctly if the panel height is changed, closed and opened again

### Removed
- [#1610](https://github.com/JabRef/jabref/issues/1610) Removed the possibility to auto show or hide the groups interface
- It is not longer possible to choose to convert HTML sub- and superscripts to equations
- Removed option to open right-click menu with ctrl + left-click as it was not working
- Removed option to disable entry editor when multiple entries are selected as it was not working
- Removed option to show warning for empty key as it was not working
- Removed option to show warning for duplicate key as it was not working
- Removed preview toolbar (since long disabled)


## [3.5] - 2016-07-13

### Changed
- Implemented [#1356](https://github.com/JabRef/jabref/issues/1356): Added a formatter for converting HTML to Unicode
- Implemented [#661](https://github.com/JabRef/jabref/issues/661): Introducing a "check for updates" mechnism (manually/automatic at startup)
- Implemented [#1338](https://github.com/JabRef/jabref/issues/1338): clicking on a crossref in the main table selects the parent entry and added a button in the entry editor to select the parent entry.
- Implemented [#1485](https://github.com/JabRef/jabref/issues/1485): Biblatex field shorttitle is now exported/imported as standard field ShortTitle to Word bibliography
- Implemented [#1431](https://github.com/JabRef/jabref/issues/1431): Import dialog shows file extensions and filters the view
- When resolving duplicate BibTeX-keys there is now an "Ignore" button. "Cancel" and close key now quits the resolving.
- The [online forum](http://discourse.jabref.org/) is now directly accessible via the "Help" menu
- Updated German translation

### Fixed
- Fixed [#1530](https://github.com/JabRef/jabref/issues/1530): Unescaped hashes in the url field are ignored by the integrity checker
- Fixed [#405](https://github.com/JabRef/jabref/issues/405): Added more {} around capital letters in Unicode/HTML to LaTeX conversion to preserve them
- Fixed [#1476](https://github.com/JabRef/jabref/issues/1476): NPE when importing from SQL DB because of missing DatabaseMode
- Fixed [#1481](https://github.com/JabRef/jabref/issues/1481): Mac OS X binary seems broken for JabRef 3.4 release
- Fixed [#1430](https://github.com/JabRef/jabref/issues/1430): "review changes" did misinterpret changes
- Fixed [#1434](https://github.com/JabRef/jabref/issues/1434): Static groups are now longer displayed as dynamic ones
- Fixed [#1482](https://github.com/JabRef/jabref/issues/1482): Correct number of matched entries is displayed for refining subgroups
- Fixed [#1444](https://github.com/JabRef/jabref/issues/1444): Implement getExtension and getDescription for importers.
- Fixed [#1507](https://github.com/JabRef/jabref/issues/1507): Keywords are now separated by the delimiter specified in the preferences
- Fixed [#1484](https://github.com/JabRef/jabref/issues/1484): HTML export handles some UTF characters wrong
- Fixed [#1534](https://github.com/JabRef/jabref/issues/1534): "Mark entries imported into database" does not work correctly
- Fixed [#1500](https://github.com/JabRef/jabref/issues/1500): Renaming of explicit groups now changes entries accordingly
- Fixed issue where field changes were not undoable if the time stamp was updated on editing
- Springer fetcher now fetches the requested number of entries (not one less as before)
- Alleviate multiuser concurrency issue when near simultaneous saves occur to a shared database file


## [3.4] - 2016-06-02

### Changed
- Implemented [#629](https://github.com/JabRef/jabref/issues/629): Explicit groups are now written in the "groups" field of the entry instead of at the end of the bib file
- Main table now accepts pasted DOIs and tries to retrieve the entry
- Added support for several Biblatex-fields through drop-down lists with valid alternatives
- Added integrity checker for an odd number of unescaped '#'
- Implemented [feature request 384](https://sourceforge.net/p/jabref/features/384): The merge entries dialog now show all text and colored differences between the fields
- Implemented [#1233](https://github.com/JabRef/jabref/issues/1233): Group side pane now takes up all the remaining space
- Added integrity check detecting HTML-encoded characters
- Added missing help files
- Implemented [feature request #1294](https://github.com/JabRef/jabref/issues/1294): Added possibility to filter for `*.jstyle` files in OpenOffice/LibreOffice style selection dialog. Open style selection dialog in directory of last selected file
- Added integrity check for ISSN
- Add LaTeX to Unicode converter as cleanup operation
- Added an option in the about dialog to easily copy the version information of JabRef
- Integrity check table can be sorted by clicking on column headings
- Added \SOFTWARE\Jabref 'Path' registry entry for installation path inside the installer
- Added an additional icon to distinguish DOI and URL links ([feature request #696](https://github.com/JabRef/jabref/issues/696))
- Added nbib fields to Medlineplain importer and to MedlineImporter
- Implemented [#1342](https://github.com/JabRef/jabref/issues/1342): show description of case converters as tooltip 
- Updated German translation

### Fixed
- Fixed [#473](https://github.com/JabRef/jabref/issues/473): Values in an entry containing symbols like ' are now properly escaped for exporting to the database
- Fixed [#1270](https://github.com/JabRef/jabref/issues/1270): Auto save is now working again as expected (without leaving a bunch of temporary files behind)
- Fixed [#1234](https://github.com/JabRef/jabref/issues/1234): NPE when getting information from retrieved DOI
- Fixed [#1245](https://github.com/JabRef/jabref/issues/1245): Empty jstyle properties can now be specified as ""
- Fixed [#1259](https://github.com/JabRef/jabref/issues/1259): NPE when sorting tabs
- Fixed display bug in the cleanup dialog: field formatters are now correctly displayed using their name 
- Fixed [#1271](https://github.com/JabRef/jabref/issues/1271): Authors with compound first names are displayed properly 
- Fixed: Selecting invalid jstyle causes NPE and prevents opening of style selection dialog
- Fixed: Move linked files to default directory works again
- Fixed [#1327](https://github.com/JabRef/jabref/issues/1327): PDF cleanup changes order of linked pdfs
- Fixed [#1313](https://github.com/JabRef/jabref/issues/1313): Remove UI for a configuration option which was no longer available
- Fixed [#1340](https://github.com/JabRef/jabref/issues/1340): Edit -> Mark Specific Color Dysfunctional on OSX
- Fixed [#1245](https://github.com/JabRef/jabref/issues/1245): Empty jstyle properties can now be specified as ""
- Fixed [#1364](https://github.com/JabRef/jabref/issues/1364): Windows: install to LOCALAPPDATA directory for non-admin users
- Fixed [#1365](https://github.com/JabRef/jabref/issues/1365): Default label pattern back to `[auth][year]`
- Fixed [#796](https://github.com/JabRef/jabref/issues/796): Undoing more than one entry at the same time is now working
- Fixed [#1122](https://github.com/JabRef/jabref/issues/1122): Group view is immediately updated after adding an entry to a group
- Fixed [#171](https://github.com/JabRef/jabref/issues/171): Dragging an entry to a group preserves scrolling
- Fixed [#1353](https://github.com/JabRef/jabref/issues/1353): Fetch-Preview did not display updated BibTeX-Key after clicking on `Generate Now`
- Fixed [#1381](https://github.com/JabRef/jabref/issues/1381): File links containing blanks are broken if non-default viewer is set
- Fixed sourceforge bug 1000: shorttitleINI can generate the initials of the shorttitle
- Fixed [#1394](https://github.com/JabRef/jabref/issues/1394): Personal journal abbrevations could not be saved
- Fixed [#1400](https://github.com/JabRef/jabref/issues/1400): Detect path constructs wrong path for Windows
- Fixed [#973](https://github.com/JabRef/jabref/issues/973): Add additional DOI field for English version of MS Office 2007 XML
- Fixed [#1412](https://github.com/JabRef/jabref/issues/1412): Save action *protect terms* protects terms within words unecessarily
- Fixed [#1420](https://github.com/JabRef/jabref/issues/1420): Auto downloader should respect file pattern and propose correct filename
- Fixed [#651](https://github.com/JabRef/jabref/issues/651): Improve parsing of author names containing braces
- Fixed [#1421](https://github.com/JabRef/jabref/issues/1421): Auto downloader should try to retrieve DOI if not present and fetch afterwards
- Fixed [#1457](https://github.com/JabRef/jabref/issues/1457): Support multiple words inside LaTeX commands to RTF export
- Entries retain their groupmembership when undoing their cut/deletion
- Fixed [#1450](https://github.com/JabRef/jabref/issues/1450): EntryEditor is restored in the correct size after preference changes
- Fixed [#421](https://github.com/JabRef/jabref/issues/421): Remove LaTeX commands from all BibTeX fields when exporting to Word Bibliography

### Removed
- Removed possibility to export entries/databases to an `.sql` file, as the logic cannot easily use the correct escape logic
- Removed support of old groups format, which was used prior to JabRef version 1.6. If you happen to have a 10 years old .bib file, then JabRef 3.3 can be used to convert it to the current format.
- Removed possibility to automatically add braces via Option - Preferences - File - Store the following fields with braces around capital letters. Please use save actions instead for adding braces automatically.
- Removed button to refresh groups view. This button shouldn't be needed anymore. Please report any cases where the groups view is not updated automatically.
- Medline and GVK importer no longer try to expand author initials (i.e.  `EH Wissler -> E. H. Wissler`).
- Removed not-working option "Select Matches" under Groups -> Settings.


## [3.3] - 2016-04-17

### Changed
- Migrated JabRef help to markdown at https://github.com/JabRef/help.jabref.org
- Add possibility to lookup DOI from BibTeX entry contents inside the DOI field
- PDFs can be automatically fetched from IEEE (given that you have access without logging in)
- The OpenOffice/LibreOffice style file handling is changed to have only a single list of available style and you need to add your custom styles again
- OpenOffice/LibreOffice style files are now always read and written with the same default encoding as for the database (found in the preferences)
- The user journal abbreviation list is now always read and written with the same default encoding as for the database (found in the preferences)
- The mass edit function "Set/clear/rename fields" is now in the Edit menu
- Implemented [#455](https://github.com/JabRef/jabref/issues/455): Add button in preference dialog to reset preferences
- Add ability to run arbitrary formatters as cleanup actions (some old cleanup jobs are replaced by this functionality)
- Add "Move linked files to default file directory" as cleanup procedure
- Implemented [#756](https://github.com/JabRef/jabref/issues/756): Add possibility to reformat all entries on save (under Preferences, File)
- All fields in a bib entry are written without any leading and trailing whitespace 
- Comments and preamble are serialized with capitalized first letter, i.e. `@Comment` instead of `@comment` and `@Preamble` instead of `@PREAMBLE`.
- Global sorting options and preferences are removed. Databases can still be sorted on save, but this is configured locally and stored in the file
- OvidImporter now also imports fields: doi, issn, language and keywords
- Implemented [#647](https://github.com/JabRef/jabref/issues/647): The preview can now be copied
- [#459](https://github.com/JabRef/jabref/issues/459) Open default directory when trying to add files to an entry
- Implemented [#668](https://github.com/JabRef/jabref/issues/668): Replace clear with icon to reduce search bar width
- Improved layout for OSX: Toolbar buttons and search field
- BibTeX and BibLaTeX mode is now file based and can be switched at runtime. The information is stored in the .bib file, and if it is not there detected by the entry types.
- Moved all quality-related database actions inside a new quality menu
- [#684](https://github.com/JabRef/jabref/issues/684): ISBNtoBibTex Error Message is now more clear
- Moved default bibliography mode to general preferences tab
- Add dialog to show all preferences in their raw form plus some filtering
- Added Ordinal formatter (1 -> 1st etc)
- [#492](https://github.com/JabRef/jabref/issues/492): If no text is marked, the whole field is copied. Preview of pasted text in tool tip
- [#454](https://github.com/JabRef/jabref/issues/454) Add a tab that shows all remaining entry fields that are not displayed in any other tab
- The LaTeX to Unicode/HTML functionality is much improved by covering many more cases
- Ability to convert from LaTeX to Unicode in right-click field menu
- Regex-based search is know only applied entirely and not split up to different regexes on whitespaces
- [#492](https://github.com/JabRef/jabref/issues/492): If no text is marked, the whole field is copied. Preview of pasted text in tool tip
- Integrity check now also checks broken file links, abbreviations in `journal` and `booktitle`, and incorrect use of proceedings with page numbers
- PdfContentImporter does not write the content of the first page into the review field any more
- Implemented [#462](https://github.com/JabRef/jabref/issues/462): Add new action to open console where opened database file is located. New button, menu entry and shortcut (CTRL+SHIFT+J) for this action have also been added.
- [#957](https://github.com/JabRef/jabref/issues/957) Improved usability of Export save order selection in Preferences and Database Properties
- [#958](https://github.com/JabRef/jabref/issues/958) Adjusted size and changed layout of database dialog
- [#1023](https://github.com/JabRef/jabref/issues/492) ArXiv fetcher now also fetches based on eprint id
- Moved "Get BibTeX data from DOI" from main table context menu to DOI field in entry editor
- Added open buttons to DOI and URL field
- Move Look & Feel settings from advanced to appearance tab in preferences
- JabRef installer now automatically determines the user rights and installs to home directory/program dir when user is restricted/admin
- Move PDF file directory configuration from external tab to file tab in preferences
- Implemented [#672](https://github.com/JabRef/jabref/issues/672): FileList now distributes its space dependent on the width of its columns
- Added missing German translations
- Swedish is added as a language option (still not a complete translation)
- [#969](https://github.com/JabRef/jabref/issues/969) Adding and replacing old event system mechanisms with Google Guava EventBus.

### Fixed
- Fixed [#318](https://github.com/JabRef/jabref/issues/318): Improve normalization of author names
- Fixed [#598](https://github.com/JabRef/jabref/issues/598) and [#402](https://github.com/JabRef/jabref/issues/402): No more issues with invalid icons for ExternalFileTypes in global search or after editing the settings
- Fixed [#883](https://github.com/JabRef/jabref/issues/883): No NPE during cleanup
- Fixed [#845](https://github.com/JabRef/jabref/issues/845): Add checkboxes for highlighting in groups menu, fixes other toggle highlighting as well for all toggle buttons
- Fixed [#890](https://github.com/JabRef/jabref/issues/890): No NPE when renaming file
- Fixed [#466](https://github.com/JabRef/jabref/issues/466): Rename PDF cleanup now also changes case of file name
- Fixed [#621](https://github.com/JabRef/jabref/issues/621) and [#669](https://github.com/JabRef/jabref/issues/669): Encoding and preamble now end with newline.
- Make BibTex parser more robust against missing newlines
- Fix bug that prevented the import of BibTex entries having only a key as content
- Fixed [#666](https://github.com/JabRef/jabref/issues/666): MS Office 2007 export is working again
- Fixed [#670](https://github.com/JabRef/jabref/issues/670): Expressions using enclosed quotes (`keywords="one two"`) did not work.
- Fixed [#667](https://github.com/JabRef/jabref/issues/667): URL field is not sanitized anymore upon opening in browser.
- Fixed [#687](https://github.com/JabRef/jabref/issues/687): Fixed NPE when closing JabRef with new unsaved database.
- Fixed [#680](https://github.com/JabRef/jabref/issues/680): Synchronize Files key binding works again.
- Fixed [#212](https://github.com/JabRef/jabref/issues/212): Added command line option `-g` for autogenerating bibtex keys
- Fixed [#213](https://github.com/JabRef/jabref/issues/212): Added command line option `-asfl` for autosetting file links
- Fixed [#671](https://github.com/JabRef/jabref/issues/671): Remember working directory of last import
- IEEEXplore fetcher replaces keyword separator with the preferred
- Fixed [#710](https://github.com/JabRef/jabref/issues/710): Fixed quit behavior under OSX
- "Merge from DOI" now honors removed fields
- Fixed [#778](https://github.com/JabRef/jabref/issues/778): Fixed NPE when exporting to `.sql` File
- Fixed [#824](https://github.com/JabRef/jabref/issues/824): MimeTypeDetector can now also handle local file links
- Fixed [#803](https://github.com/JabRef/jabref/issues/803): Fixed dynamically group, free-form search
- Fixed [#743](https://github.com/JabRef/jabref/issues/743): Logger not configured when JAR is started
- Fixed [#822](https://github.com/JabRef/jabref/issues/822): OSX - Exception when adding the icon to the dock
- Fixed [#609](https://github.com/JabRef/jabref/issues/609): Sort Arrows are shown in the main table if table is sorted
- Fixed [#685](https://github.com/JabRef/jabref/issues/685): Fixed MySQL exporting for more than one entry
- Fixed [#815](https://github.com/JabRef/jabref/issues/815): Curly Braces no longer ignored in OpenOffice/LibreOffice citation
- Fixed [#855](https://github.com/JabRef/jabref/issues/856): Fixed OpenOffice Manual connect - Clicking on browse does now work correctly
- Fixed [#649](https://github.com/JabRef/jabref/issues/649): Key bindings are now working in the preview panel
- Fixed [#410](https://github.com/JabRef/jabref/issues/410): Find unlinked files no longer freezes when extracting entry from PDF content
- Fixed [#936](https://github.com/JabRef/jabref/issues/936): Preview panel is now updated when an entry is cut/deleted
- Fixed [#1001](https://github.com/JabRef/jabref/issues/1001): No NPE when exporting a complete database
- Fixed [#991](https://github.com/JabRef/jabref/issues/991): Entry is now correctly removed from the BibDatabase
- Fixed [#1062](https://github.com/JabRef/jabref/issues/1062): Merge entry with DOI information now also applies changes to entry type
- Fixed [#535](https://github.com/JabRef/jabref/issues/535): Add merge action to right click menu
- Fixed [#1115](https://github.com/JabRef/jabref/issues/1115): Wrong warning message when importing duplicate entries
- Fixed [#935](https://github.com/JabRef/jabref/issues/935): PDFs, which are readable, but carry a protection for editing, are treated by the XMP parser and the importer generating a BibTeX entry based on the content.
- Fixed: Showing the preview panel with a single-click at startup

### Removed
- Removed JabRef offline help files which are replaced by the new online documentation at https://github.com/JabRef/help.jabref.org
- Fixed [#627](https://github.com/JabRef/jabref/issues/627): The `pdf` field is removed from the export formats, use the `file` field
- Removed configuration option to use database file directory as base directory for attached files and make it default instead
- Removed save session functionality as it just saved the last opened tabs which is done by default
- Removed CLI option `-l` to load a session
- Removed PDF preview functionality
- Removed Sixpackimporter it is not used in the wild anymore
- Removed double click listener from `doi` and `url` fields


## [3.2] - 2016-01-10

### Changed
- All import/open database warnings are now shown in a scrolling text area
- Add an integrity check to ensure that a url has a correct protocol, implements [#358](https://github.com/JabRef/jabref/issues/358)

### Fixed
- Changes in customized entry types are now directly reflected in the table when clicking "Apply" or "OK"
- Fixed [#608](https://github.com/JabRef/jabref/issues/608): Export works again
- Fixed [#417](https://github.com/JabRef/jabref/issues/417): Table now updates when switching groups
- Fixed [#534](https://github.com/JabRef/jabref/issues/534): No OpenOffice setup panel in preferences
- Fixed [#545](https://github.com/JabRef/jabref/issues/545): ACM fetcher works again
- Fixed [#593](https://github.com/JabRef/jabref/issues/593): Reference list generation works for OpenOffice/LibreOffice again
- Fixed [#598](https://github.com/JabRef/jabref/issues/598): Use default file icon for custom external file types
- Fixed [#607](https://github.com/JabRef/jabref/issues/607): OpenOffice/LibreOffice works on OSX again

### Removed
- OpenOffice/LibreOffice is removed from the push-to-application button and only accessed through the side panel


## [3.1] - 2015-12-24

### Changed
- Added new DoiResolution fetcher that tries to download full text PDF from DOI link
- Add options to close other/all databases in tab right-click menu
- Implements [#470](https://github.com/JabRef/jabref/issues/470): Show editor (as an alternative to author) and booktitle (as an alternative to journal) in the main table by default
- Restore focus to last focused tab on start
- Add ability to format/cleanup the date field
- Add support for proxy authentication via VM args and GUI settings, this implements [feature request 388](https://sourceforge.net/p/jabref/feature-requests/388/)
- Move Bibtex and Biblatex mode switcher to File menu
- Display active edit mode (BibTeX or Biblatex) at window title
- Implements [#444](https://github.com/JabRef/jabref/issues/444): The search is cleared by either clicking the clear-button or by pressing ESC with having focus in the search field.
- Icons are shown as Header for icon columns in the entry table ([#315](https://github.com/JabRef/jabref/issues/315))
- Tooltips are shown for header columns and contents which are too wide to be displayed in the entry table ([#384](https://github.com/JabRef/jabref/issues/384))
- Default order in entry table:  # | all file based icons (file, URL/DOI, ...) | all bibtex field based icons (bibtexkey, entrytype, author, title, ...) | all activated special field icons (ranking, quality, ...)
- Write all field keys in lower case. No more camel casing of field names. E.g., `title` is written instead of `Title`, `howpublished` instead of `HowPublished`, and `doi` instead of `DOI`. The configuration option `Use camel case for field names (e.g., "HowPublished" instead of "howpublished")` is gone.
- All field saving options are removed. There is no more customization of field sorting. '=' is now appended to the field key instead of its value. The intendation is aligned for an entry and not for the entire database. Entry names are written in title case format.
- Entries are only reformatted if they were changed during a session. There is no more mandatory reformatting of the entire database on save.
- Implements [#565](https://github.com/JabRef/jabref/issues/565): Highlighting matches works now also for regular expressions in preview panel and entry editor
- IEEEXplore search now downloads the full Bibtex record instead of parsing the fields from the HTML webpage result (fixes [bug 1146](https://sourceforge.net/p/jabref/bugs/1146/) and [bug 1267](https://sourceforge.net/p/jabref/bugs/1267/))
- Christmas color theme (red and green)
- Implements #444: The search is cleared by either clicking the clear-button or by pressing ESC with having focus in the search field. 
- Added command line switch --debug to show more detailed logging messages

### Fixed
- Fixed [bug 482](https://sourceforge.net/p/jabref/bugs/482/) partly: escaped brackets are now parsed properly when opening a bib file
- Fixed [#479](https://github.com/JabRef/jabref/issues/479): Import works again
- Fixed [#434](https://github.com/JabRef/jabref/issues/434): Revert to old 'JabRef' installation folder name instead of 'jabref'
- Fixed [#435](https://github.com/JabRef/jabref/issues/435): Retrieve non open access ScienceDirect PDFs via HTTP DOM
- Fixed: Cleanup process aborts if linked file does not exists
- Fixed [#420](https://github.com/JabRef/jabref/issues/420): Reenable preference changes
- Fixed [#414](https://github.com/JabRef/jabref/issues/414): Rework BibLatex entry types with correct required and optional fields
- Fixed [#413](https://github.com/JabRef/jabref/issues/413): Help links in released jar version are not working
- Fixes [#412](https://github.com/JabRef/jabref/issues/412): Biblatex preserves capital letters, checking whether letters may be converted to lowercase within the Integrity Check action is obsolete.
- Fixed [#437](https://github.com/JabRef/jabref/issues/437): The toolbar after the search field is now correctly wrapped when using a small window size for JabRef
- Fixed [#438](https://github.com/JabRef/jabref/issues/438): Cut, Copy and Paste are now translated correctly in the menu
- Fixed [#443](https://github.com/JabRef/jabref/issues/443)/[#445](https://github.com/JabRef/jabref/issues/445): Fixed sorting and moving special field columns
- Fixed [#498](https://github.com/JabRef/jabref/issues/498): non-working legacy PDF/PS column removed
- Fixed [#473](https://github.com/JabRef/jabref/issues/473): Import/export to external database works again
- Fixed [#526](https://github.com/JabRef/jabref/issues/526): OpenOffice/LibreOffice connection works again on Linux/OSX
- Fixed [#533](https://github.com/JabRef/jabref/issues/533): Preview parsed incorrectly when regular expression was enabled
- Fixed: MedlinePlain Importer made more resistant for malformed entries
- Fixed [#564](https://github.com/JabRef/jabref/issues/564): Cite command changes are immediately reflected in the push-to-application actions, and not only after restart

### Removed
- Removed BioMail format importer
- Removed file history size preference (never available from the UI)
- Removed jstorImporter because it's hardly ever used, even Jstor.org doesn't support/export said format anymore
- Removed ScifinderImporter because it's hardly ever used, and we could not get resource files to test against
- Removed option "Show one letter heading for icon columns" which is obsolete with the fix of [#315](https://github.com/JabRef/jabref/issues/315)/[#384](https://github.com/JabRef/jabref/issues/384)
- Removed table column "PDF/PS" which refers to legacy fields "ps" resp. "pdf" which are no longer supported (see also fix [#498](https://github.com/JabRef/jabref/issues/498))
- Removed the ability to export references on the CLI interface based on year ranges


## [3.0] - 2015-11-29

### Changed
 - Updated to support OpenOffice 4 and LibreOffice 5
 - Add toolbar icon for deleting an entry, and move menu item for this action to BibTeX
 - Better support for IEEEtranBSTCTL entries
 - Quick selection of month in entry editor
 - Unknown entry types will be converted to 'Misc' (was 'Other' before).
 - EntryTypes are now clustered per group on the 'new entry' GUI screen.
 - Tab shows the minimal unique folder name substring if multiple database files share the same name
 - Added a page numbers integrity checker
 - Position and size of certain dialogs are stored and restored.
 - Feature: Search Springer
 - Feature: Search DOAJ, Directory of Open Access Journals
 - Changes the old integrity check by improving the code base (+tests) and converting it to a simple issues table
 - Added combo box in MassSetFieldAction to simplify selecting the correct field name
 - Feature: Merge information from both entries on duplication detection
 - Always use import inspection dialog on import from file
 - All duplicate whitespaces / tabs / newlines are now removed from non-multiline fields
 - Improvements to search:
   - Search bar is now at the top
   - A summary of the search result is shown in textual form in the search bar
   - The search text field changes its color based on the search result (red if nothing is found, green if at least one entry is found)
   - Autocompletion suggestions are shown in a popup
   - Search options are available via a drop-down list, this implements [feature request 853](https://sourceforge.net/p/jabref/feature-requests/853/)
   - "Clear search" button also clears search field, this implements [feature request 601](https://sourceforge.net/p/jabref/feature-requests/601/)
   - Every search is done automatically (live) as soon as the search text is changed
   - Search is local by default. To do a global search, one has to do a local search and then this search can be done globally as well, opening a new window. 
   - The local search results can be shown in a new window. 
 - Feature: Merge information from a DOI generated BibTex entry to an entry
 - Added more characters to HTML/Unicode converter
 - Feature: Push citations to Texmaker ([bug 318](https://sourceforge.net/p/jabref/bugs/318/), [bug 582](https://sourceforge.net/p/jabref/bugs/582/))
 - Case changers improved to honor words (not yet more than single words) within {}
 - Feature: Added converters from HTML and Unicode to LaTeX on right click in text fields ([#191](https://github.com/JabRef/jabref/issues/191))
 - Feature: Add an option to the FileList context menu to delete an associated file from the file system
 - Feature: Field names "Doi", "Ee", and "Url" are now written as "DOI", "EE", and "URL"
 - The default language is now automatically set to the system's locale.
 - Use correct encoding names ([#155](https://github.com/JabRef/jabref/issues/155)) and replace old encoding names in bibtex files. This changes the file header.
 - No longer write JabRef version to BibTex file header.
 - No longer add blank lines inside a bibtex entry
 - Feature: When pasting a Google search URL, meta data will be automatically stripped before insertion.
 - Feature: PDF auto download from ACS, arXiv, ScienceDirect, SpringerLink, and Google Scholar
 - List of authors is now auto generated `scripts/generate-authors.sh` and inserted into L10N About.html
 - Streamline logging API: Replace usages of java.util.logging with commons.logging
 - Remove support for custom icon themes. The user has to use the default one.
 - Solved [feature request 767](https://sourceforge.net/p/jabref/feature-requests/767/): New subdatabase based on AUX file (biblatex)
 - Feature: DOItoBibTeX fetcher now also handles HTTP URLs
 - Feature: "Normalize to BibTeX name format" also removes newlines
 - Tweak of preference defaults
   - Autolink requires that the filename starts with the given BibTeX key and the default filename patterns is key followed by title
   - Default sorting changed
   - Default label pattern changed from `[auth][year]` to `[authors3][year]`
 - Feature: case changers now leave protected areas (enclosed with curly brackets) alone
 - BREAKING: The BibTeX key generator settings from previous versions are lost
 - BREAKING: LabelPatterns `[auth.etal]`, `[authEtAl]`, `[authors]`, `[authorsN]`, `[authorLast]` and more to omit spaces and commas (and work as described at http://jabref.sourceforge.net/help/LabelPatterns.php)
 - BREAKING: `[keywordN]` returns the Nth keyword (as described in the help) and not the first N keywords
 - BREAKING: If field consists of blanks only or an emtpy string, it is not written at all
 - Feature: new LabelPattern `[authFirstFull]` returning the last name of the first author and also a "van" or "von" if it exists
 - Feature: all new lines when writing an entry are obeying the globally configured new line (File -> newline separator). Affects fields: abstract and review
 - Feature: `[veryShortTitle]` and `[shortTitle]` also skip words like "in", "among", "before", ...
 - Feature: New LabelPattern `[keywordsN]`, where N is optional. Returns the first N keywords. If no N is specified ("`[keywords]`"), all keywords are returned. Spaces are removed.
 - Update supported LookAndFeels
 - Show replaced journal abbreviations on console
 - Integrated [GVK-Plugin](http://www.gbv.de/wikis/cls/Jabref-GVK-Plugin)
 - The three options to manage file references are moved to their own separated group in the Tools menu. 
 - Default preferences: Remote server (port 6050) always started on first JabRef instance. This prevents JabRef loaded twice when opening a bib file.

### Fixed
 - Fixed the bug that the file encoding was not correctly determined from the first (or second) line
 - Fixed [#325](https://github.com/JabRef/jabref/issues/325): Deactivating AutoCompletion crashes EntryEditor
 - Fixed bug when having added and then removed a personal journal list, an exception is always shown on startup
 - Fixed a bug in the IEEEXploreFetcher
 - Fixed [bug 1282](https://sourceforge.net/p/jabref/bugs/1282/) related to backslashes duplication.
 - Fixed [bug 1285](https://sourceforge.net/p/jabref/bugs/1285/): Editing position is not lost on saving
 - Fixed [bug 1297](https://sourceforge.net/p/jabref/bugs/1297/): No console message on closing
 - Fixed [#194](https://github.com/JabRef/jabref/issues/194): JabRef starts again on Win XP and Win Vista
 - Fixed: Tooltips are now shown for the #-field when the bibtex entry is incomplete.
 - Fixed [#173](https://github.com/JabRef/jabref/issues/173): Personal journal abbreviation list is not loaded twice
 - Bugfix: Preview of external journal abbreviation list now displays the correct list
 - Fixed [#223](https://github.com/JabRef/jabref/issues/223): Window is displayed in visible area even when having multiple screens
 - Localization tweaks: "can not" -> "cannot" and "file name" -> "filename"
 - Fixed: When reconfiguring the BibTeX key generator, changes are applied instantly without requiring a restart of JabRef
 - Fixed [#250](https://github.com/JabRef/jabref/issues/250): No hard line breaks after 70 chars in serialized JabRef meta data
 - Fixed [bug 1296](https://sourceforge.net/p/jabref/bugs/1296/): External links in the help open in the standard browser
 - Fixed behavior of opening files: If an existing database is opened, it is focused now instead of opening it twice.

### Removed
 - Entry type 'Other' is not selectable anymore as it is no real entry type. Will be converted to 'Misc'.
 - BREAKING: Remove plugin functionality.
 - The key bindings for searching specific databases are removed
 - Remove option to toggle native file dialog on mac by making JabRef always use native file dialogs on mac
 - Remove options to set PDF and PS directories per .bib database as the general options have also been deleted.
 - Remove option to disable renaming in FileChooser dialogs.
 - Remove option to hide the BibTeX Code tab in the entry editor.
 - Remove option to set a custom icon for the external file types. This is not possible anymore with the new icon font.
 - Remove legacy options to sync files in the "pdf" or "ps" field
 - Remove button to merge entries and keep the old ones.
 - Remove non-compact rank symbols in favor of compact rank
 - Remove Mr.DLib support as MR.DLib will be shut down in 2015
 - Remove support for key bindings per external application by allowing only the key binding "push to application" for the currently selected external application.
 - Remove "edit preamble" from toolbar
 - Remove support to the move-to-SysTray action
 - Remove incremental search
 - Remove option to disable autocompleters for search and make this always one
 - Remove option to highlight matches and make this always one when not using regex or grammar-based search
 - Remove non-working web searches: JSTOR and Sciencedirect (planned to be fixed for the next release)
 - Remove option Tools -> Open PDF or PS which is replaced by Tools -> Open File

## 2.80 - never released

Version 2.80 was intended as intermediate step to JabRef 3.0.
Since much functionality has changed during development, a release of this version was skipped.

## 2.11

The changelog of 2.11 and versions before is maintained as [text file](https://github.com/JabRef/jabref/blob/v2.11.1/CHANGELOG) in the [v2.11.1 tag](https://github.com/JabRef/jabref/tree/v2.11.1).

[Unreleased]: https://github.com/JabRef/jabref/compare/v3.7...HEAD
[3.7]: https://github.com/JabRef/jabref/compare/v3.6...v3.7
[3.6]: https://github.com/JabRef/jabref/compare/v3.5...v3.6
[3.5]: https://github.com/JabRef/jabref/compare/v3.4...v3.5
[3.4]: https://github.com/JabRef/jabref/compare/v3.3...v3.4
[3.3]: https://github.com/JabRef/jabref/compare/v3.2...v3.3
[3.2]: https://github.com/JabRef/jabref/compare/v3.1...v3.2
[3.1]: https://github.com/JabRef/jabref/compare/v3.0...v3.1
[3.0]: https://github.com/JabRef/jabref/compare/v2.11.1...v3.0
[dev_2.11]: https://github.com/JabRef/jabref/compare/v2.11.1...dev_2.11
[2.11.1]: https://github.com/JabRef/jabref/compare/v2.11...v2.11.1<|MERGE_RESOLUTION|>--- conflicted
+++ resolved
@@ -33,15 +33,10 @@
 - Update check now correctly notifies about new release if development version is used. [#2298](https://github.com/JabRef/jabref/issues/2298)
 - Fixed [#2311](https://github.com/JabRef/jabref/issues/2311): The DBLP fetcher has been rewritten and is working again.
 - Fixed [#2273](https://github.com/JabRef/jabref/issues/2273): Export via commandline in no-gui mode is now working again.
-<<<<<<< HEAD
-- We fixed an issue when JabRef restored its session and a shared database was used: The error message "No suitable driver found" will not appear.
-- We fixed an issue where the BibLaTeX Cleanup did not move the contents of the fields `year` and `month` to the field `date`. [#2335](https://github.com/JabRef/jabref/issues/2335)
-=======
 - We fixed an issue when JabRef restores its session and a shared database was used: The error message "No suitable driver found" will not appear.
 - We fixed an issue which caused a metadata loss on reconnection to shared database. [#2219](https://github.com/JabRef/jabref/issues/2219)
 - We fixed an issue which caused an internal error when leaving the file path field empty and connecting to a shared database.
->>>>>>> 9c9f8b5b
-
+- We fixed an issue where the BibLaTeX Cleanup did not move the contents of the fields `year` and `month` to the field `date`. [#2335](https://github.com/JabRef/jabref/issues/2335)
 ### Removed
 
 
