--- conflicted
+++ resolved
@@ -27,11 +27,8 @@
 - We changed the buttons for import/export/show all/reset of preferences to smaller icon buttons in the preferences dialog. [#6130](https://github.com/JabRef/jabref/pull/6130)
 - We moved the functionality "Manage field names & content" from the "Library" menu to the "Edit" menu, because it affects the selected entries and not the whole library
 - We merged the functionality "Append contents from a BibTeX library into the currently viewed library" into the "Import into database" functionality. Fixes [#6049](https://github.com/JabRef/jabref/issues/6049).
-<<<<<<< HEAD
 - We changed the directory where fulltext downloads are stored to the directory set in the import-tab in preferences. [#6381](https://github.com/JabRef/jabref/pull/6381)
-=======
 - We improved the error message for invalid jstyles. [#6303](https://github.com/JabRef/jabref/issues/6303)
->>>>>>> e0580ede
 
 ### Fixed
 
