# Changelog

All notable changes to this project will be documented in this file.
This project **does not** adhere to [Semantic Versioning](http://semver.org/).
This file tries to follow the conventions proposed by [keepachangelog.com](http://keepachangelog.com/).
Here, the categories "Changed" for added and changed functionality,
"Fixed" for fixed functionality, and
"Removed" for removed functionality are used.

We refer to [GitHub issues](https://github.com/JabRef/jabref/issues) by using `#NUM`.

## [Unreleased]

### Changed
- we changed the open office panel to show buttons in rows of three instead of going straight down to save space as the button expanded out to take up unnecessary horizontal space [#5479] (https://github.com/JabRef/jabref/issues/5479)

- We cleaned up the group add/edit dialog. [#5826](https://github.com/JabRef/jabref/pull/5826)
- We reintroduced the index column. [#5844](https://github.com/JabRef/jabref/pull/5844)
- Filenames of external files can no longer contain curly braces


### Fixed

- We fixed and issue where pdf files will not open under some KDE linux distributions when using okular. [#5253](https://github.com/JabRef/jabref/issues/5253)
- We fixed an issue where the Medline fetcher was only working when JabRef was running from source. [#5645](https://github.com/JabRef/jabref/issues/5645)
- We fixed some visual issues in the dark theme. [#5764](https://github.com/JabRef/jabref/pull/5764) [#5753](https://github.com/JabRef/jabref/issues/5753)
- We fixed an issue where non-default previews didn't handle unicode characters. [#5779](https://github.com/JabRef/jabref/issues/5779)
- We improved the performance, especially changing field values in the entry should feel smoother now.
- We fixed an issue where the ampersand character wasn't rendering correctly on previews. [#3840](https://github.com/JabRef/jabref/issues/3840)
- We fixed an issue where an erroneous "The library has been modified by another program" message was shown when saving. [#4877](https://github.com/JabRef/jabref/issues/4877)
- We fixed an issue where the file extension was missing after downloading a file (we now fall-back to pdf). [#5816](https://github.com/JabRef/jabref/issues/5816)
- We fixed an issue where cleaning up entries broke web URLs, if "Make paths of linked files relative (if possible)" was enabled, which resulted in various other issues subsequently. [#5861](https://github.com/JabRef/jabref/issues/5861)
- We fixed an issue where the tab "Required fields" of the entry editor did not show all required fields, if at least two of the defined required fields are linked with a logical or. [#5859](https://github.com/JabRef/jabref/issues/5859)
- We fixed several issues concerning managing external file types: Now everything is usable and fully functional. Previously, there were problems with the radio buttons, with saving the settings and with loading an input field value. Furthermore, different behavior for Windows and other operating systems was given, which was unified as well. [#5846](https://github.com/JabRef/jabref/issues/5846)
<<<<<<< HEAD
- We fixed an issue where entries containing Unicode charaters were not parsed correctly [#5899](https://github.com/JabRef/jabref/issues/5899)
- We fixed an issue where an entry containing an external filename with curly braces could not be saved. Curly braces are now longer allowed in filenames. [#5899](https://github.com/JabRef/jabref/issues/5899)
=======
- We fixed an issue where changing the type of an entry did not update the main table [#5906](https://github.com/JabRef/jabref/issues/5906)

>>>>>>> a94add91

### Removed
- Ampersands are no longer escaped by default in the `bib` file. If you want to keep the current behaviour, you can use the new "Escape Ampersands" formatter as a save action.


## [5.0-beta] – 2019-12-15

### Changed

- We added a short DOI field formatter which shortens DOI to more human-readable form. [koppor#343](https://github.com/koppor/jabref/issues/343)
- We improved the display of group memberships by adding multiple colored bars if the entry belongs to more than one group. [#4574](https://github.com/JabRef/jabref/issues/4574)
- We added an option to show the preview as an extra tab in the entry editor (instead of in a split view). [#5244](https://github.com/JabRef/jabref/issues/5244)
- A custom Open/LibreOffice jstyle file now requires a layout line for the entry type `default` [#5452](https://github.com/JabRef/jabref/issues/5452)
- The entry editor is now open by default when JabRef starts up. [#5460](https://github.com/JabRef/jabref/issues/5460)
- Customized entry types are now serialized in alphabetical order in the bib file.
- We added a new ADS fetcher to use the new ADS API. [#4949](https://github.com/JabRef/jabref/issues/4949)
- We added support of the [X11 primary selection](https://unix.stackexchange.com/a/139193/18033) [#2389](https://github.com/JabRef/jabref/issues/2389)
- We added support to switch between biblatex and bibtex library types. [#5550](https://github.com/JabRef/jabref/issues/5550)
- We changed the save action buttons to be easier to understand. [#5565](https://github.com/JabRef/jabref/issues/5565)
- We made the columns for groups, files and uri in the main table reorderable and merged the clickable icon columns for uri, url, doi and eprint. [#5544](https://github.com/JabRef/jabref/pull/5544)
- We reduced the number of write actions performed when autosave is enabled [#5679](https://github.com/JabRef/jabref/issues/5679)
- We made the column sort order in the main table persistent [#5730](https://github.com/JabRef/jabref/pull/5730)
- When an entry is modified on disk, the change dialog now shows the merge dialog to highlight the changes [#5688](https://github.com/JabRef/jabref/pull/5688)

### Fixed

- Inherit fields from cross-referenced entries as specified by biblatex. [#5045](https://github.com/JabRef/jabref/issues/5045)
- We fixed an issue where it was no longer possible to connect to LibreOffice. [#5261](https://github.com/JabRef/jabref/issues/5261)
- The "All entries group" is no longer shown when no library is open.
- We fixed an exception which occurred when closing JabRef. [#5348](https://github.com/JabRef/jabref/issues/5348)
- We fixed an issue where JabRef reports incorrectly about customized entry types. [#5332](https://github.com/JabRef/jabref/issues/5332)
- We fixed a few problems that prevented JabFox to communicate with JabRef. [#4737](https://github.com/JabRef/jabref/issues/4737) [#4303](https://github.com/JabRef/jabref/issues/4303)
- We fixed an error where the groups containing an entry loose their highlight color when scrolling. [#5022](https://github.com/JabRef/jabref/issues/5022)
- We fixed an error where scrollbars were not shown. [#5374](https://github.com/JabRef/jabref/issues/5374)
- We fixed an error where an exception was thrown when merging entries. [#5169](https://github.com/JabRef/jabref/issues/5169)
- We fixed an error where certain metadata items were not serialized alphabetically.
- After assigning an entry to a group, the item count is now properly colored to reflect the new membership of the entry. [#3112](https://github.com/JabRef/jabref/issues/3112)
- The group panel is now properly updated when switching between libraries (or when closing/opening one). [#3142](https://github.com/JabRef/jabref/issues/3142)
- We fixed an error where the number of matched entries shown in the group pane was not updated correctly. [#4441](https://github.com/JabRef/jabref/issues/4441)
- We fixed an error where the wrong file is renamed and linked when using the "Copy, rename and link" action. [#5653](https://github.com/JabRef/jabref/issues/5653)
- We fixed a "null" error when writing XMP metadata. [#5449](https://github.com/JabRef/jabref/issues/5449)
- We fixed an issue where empty keywords lead to a strange display of automatic keyword groups. [#5333](https://github.com/JabRef/jabref/issues/5333)
- We fixed an error where the default color of a new group was white instead of dark gray. [#4868](https://github.com/JabRef/jabref/issues/4868)
- We fixed an issue where the first field in the entry editor got the focus while performing a different action (like searching). [#5084](https://github.com/JabRef/jabref/issues/5084)
- We fixed an issue where multiple entries were highlighted in the web search result after scrolling. [#5035](https://github.com/JabRef/jabref/issues/5035)
- We fixed an issue where the hover indication in the web search pane was not working. [#5277](https://github.com/JabRef/jabref/issues/5277)
- We fixed an error mentioning "javafx.controls/com.sun.javafx.scene.control" that was thrown when interacting with the toolbar.
- We fixed an error where a cleared search was restored after switching libraries. [#4846](https://github.com/JabRef/jabref/issues/4846)
- We fixed an exception which occurred when trying to open a non-existing file from the "Recent files"-menu [#5334](https://github.com/JabRef/jabref/issues/5334)
- We fixed an issues where the search highlight in the entry preview did not worked. [#5069](https://github.com/JabRef/jabref/issues/5069)
- The context menu for fields in the entry editor is back. [#5254](https://github.com/JabRef/jabref/issues/5254)
- We fixed an exception which occurred when trying to open a non-existing file from the "Recent files"-menu [#5334](https://github.com/JabRef/jabref/issues/5334)
- We fixed a problem where the "editor" information has been duplicated during saving a .bib-Database. [#5359](https://github.com/JabRef/jabref/issues/5359)
- We re-introduced the feature to switch between different preview styles. [#5221](https://github.com/JabRef/jabref/issues/5221)
- We fixed various issues (including [#5263](https://github.com/JabRef/jabref/issues/5263)) related to copying entries to the clipboard
- We fixed some display errors in the preferences dialog and replaced some of the controls [#5033](https://github.com/JabRef/jabref/pull/5033) [#5047](https://github.com/JabRef/jabref/pull/5047) [#5062](https://github.com/JabRef/jabref/pull/5062) [#5141](https://github.com/JabRef/jabref/pull/5141) [#5185](https://github.com/JabRef/jabref/pull/5185) [#5265](https://github.com/JabRef/jabref/pull/5265) [#5315](https://github.com/JabRef/jabref/pull/5315) [#5360](https://github.com/JabRef/jabref/pull/5360)
- We fixed an exception which occurred when trying to import entries without an open library. [#5447](https://github.com/JabRef/jabref/issues/5447)
- The "Automatically set file links" feature now follows symbolic links. [#5664](https://github.com/JabRef/jabref/issues/5664)
- After successful import of one or multiple bib entries the main table scrolls to the first imported entry [#5383](https://github.com/JabRef/jabref/issues/5383)
- We fixed an exception which occurred when an invalid jstyle was loaded. [#5452](https://github.com/JabRef/jabref/issues/5452)
- We fixed an issue where the command line arguments `importBibtex` and `importToOpen` did not import into the currently open library, but opened a new one. [#5537](https://github.com/JabRef/jabref/issues/5537)
- We fixed an error where the preview theme did not adapt to the "Dark" mode [#5463](https://github.com/JabRef/jabref/issues/5463)
- We fixed an issue where multiple entries were allowed in the "crossref" field [#5284](https://github.com/JabRef/jabref/issues/5284)
- We fixed an issue where the merge dialog showed the wrong text colour in "Dark" mode [#5516](https://github.com/JabRef/jabref/issues/5516)
- We fixed visibility issues with the scrollbar and group selection highlight in "Dark" mode, and enabled "Dark" mode for the OpenOffice preview in the style selection window. [#5522](https://github.com/JabRef/jabref/issues/5522)
- We fixed an issue where the author field was not correctly parsed during bibtex key-generation. [#5551](https://github.com/JabRef/jabref/issues/5551)
- We fixed an issue where notifications where shown during autosave. [#5555](https://github.com/JabRef/jabref/issues/5555)
- We fixed an issue where the side pane was not remembering its position. [#5615](https://github.com/JabRef/jabref/issues/5615)
- We fixed an issue where JabRef could not interact with [Oracle XE](https://www.oracle.com/de/database/technologies/appdev/xe.html) in the [shared SQL database setup](https://docs.jabref.org/collaborative-work/sqldatabase).
- We fixed an issue where the toolbar icons were hidden on smaller screens.
- We fixed an issue where renaming referenced files for bib entries with long titles was not possible. [#5603](https://github.com/JabRef/jabref/issues/5603)
- We fixed an issue where a window which is on an external screen gets unreachable when external screen is removed. [#5037](https://github.com/JabRef/jabref/issues/5037)
- We fixed a bug where the selection of groups was lost after drag and drop. [#2868](https://github.com/JabRef/jabref/issues/2868)
- We fixed an issue where the custom entry types didn't show the correct display name [#5651](https://github.com/JabRef/jabref/issues/5651)

### Removed

- We removed some obsolete notifications. [#5555](https://github.com/JabRef/jabref/issues/5555)
- We removed an internal step in the [ISBN-to-BibTeX fetcher](https://docs.jabref.org/import-using-publication-identifiers/isbntobibtex): The [ISBN to BibTeX Converter](https://manas.tungare.name/software/isbn-to-bibtex) by [@manastungare](https://github.com/manastungare) is not used anymore, because it is offline: "people using this tool have not been generating enough sales for Amazon."
- We removed the option to control the default drag and drop behaviour. You can use the modifier keys (like CtrL or Alt) instead.


## [5.0-alpha] – 2019-08-25

### Changed
- We added eventitle, eventdate and venue fields to @unpublished entry type.
- We added @software and @dataSet entry type to biblatex.
- All fields are now properly sorted alphabetically (in the subgroups of required/optional fields) when the entry is written to the bib file.
- We fixed an issue where some importers used the field `pubstatus` instead of the standard BibTeX field `pubstate`.
- We changed the latex command removal for docbook exporter. [#3838](https://github.com/JabRef/jabref/issues/3838)
- We changed the location of some fields in the entry editor (you might need to reset your preferences for these changes to come into effect)
  - Journal/Year/Month in biblatex mode -> Deprecated (if filled)
  - DOI/URL: General -> Optional
  - Internal fields like ranking, read status and priority: Other -> General
  - Moreover, empty deprecated fields are no longer shown
- Added server timezone parameter when connecting to a shared database.
- We updated the dialog for setting up general fields.
- URL field formatting is updated. All whitespace chars, located at the beginning/ending of the URL, are trimmed automatically
- We changed the behavior of the field formatting dialog such that the `bibtexkey` is not changed when formatting all fields or all text fields.
- We added a "Move file to file directory and rename file" option for simultaneously moving and renaming of document file. [#4166](https://github.com/JabRef/jabref/issues/4166)
- Use integrated graphics card instead of discrete on macOS [#4070](https://github.com/JabRef/jabref/issues/4070)
- We added a cleanup operation that detects an arXiv identifier in the note, journal or URL field and moves it to the `eprint` field.
  Because of this change, the last-used cleanup operations were reset.
- We changed the minimum required version of Java to 1.8.0_171, as this is the latest release for which the automatic Java update works.  [#4093](https://github.com/JabRef/jabref/issues/4093)
- The special fields like `Printed` and `Read status` now show gray icons when the row is hovered.
- We added a button in the tab header which allows you to close the database with one click. https://github.com/JabRef/jabref/issues/494
- Sorting in the main table now takes information from cross-referenced entries into account. https://github.com/JabRef/jabref/issues/2808
- If a group has a color specified, then entries matched by this group have a small colored bar in front of them in the main table.
- Change default icon for groups to a circle because a colored version of the old icon was hard to distinguish from its black counterpart.
- In the main table, the context menu appears now when you press the "context menu" button on the keyboard. [feature request in the forum](http://discourse.jabref.org/t/how-to-enable-keyboard-context-key-windows)
- We added icons to the group side panel to quickly switch between `union` and `intersection` group view mode https://github.com/JabRef/jabref/issues/3269.
- We use `https` for [fetching from most online bibliographic database](https://docs.jabref.org/import-using-online-bibliographic-database).
- We changed the default keyboard shortcuts for moving between entries when the entry editor is active to ̀<kbd>alt</kbd> + <kbd>up/down</kbd>.
- Opening a new file now prompts the directory of the currently selected file, instead of the directory of the last opened file.
- Window state is saved on close and restored on start.
- We made the MathSciNet fetcher more reliable.
- We added the ISBN fetcher to the list of fetcher available under "Update with bibliographic information from the web" in the entry editor toolbar.
- Files without a defined external file type are now directly opened with the default application of the operating system
- We streamlined the process to rename and move files by removing the confirmation dialogs.
- We removed the redundant new lines of markings and wrapped the summary in the File annotation tab. [#3823](https://github.com/JabRef/jabref/issues/3823)
- We add auto URL formatting when user paste link to URL field in entry editor. [koppor#254](https://github.com/koppor/jabref/issues/254)
- We added a minimum height for the entry editor so that it can no longer be hidden by accident. [#4279](https://github.com/JabRef/jabref/issues/4279)
- We added a new keyboard shortcut so that the entry editor could be closed by <kbd>Ctrl</kbd> + <kbd>E</kbd>. [#4222] (https://github.com/JabRef/jabref/issues/4222)
- We added an option in the preference dialog box, that allows user to pick the dark or light theme option. [#4130] (https://github.com/JabRef/jabref/issues/4130)
- We updated the Related Articles tab to accept JSON from the new version of the Mr. DLib service
- We added an option in the preference dialog box that allows user to choose behavior after dragging and dropping files in Entry Editor. [#4356](https://github.com/JabRef/jabref/issues/4356)
- We added the ability to have an export preference where previously "File"-->"Export"/"Export selected entries" would not save the user's preference[#4495](https://github.com/JabRef/jabref/issues/4495)
- We optimized the code responsible for connecting to an external database, which should lead to huge improvements in performance.
- For automatically created groups, added ability to filter groups by entry type. [#4539](https://github.com/JabRef/jabref/issues/4539)
- We added the ability to add field names from the Preferences Dialog [#4546](https://github.com/JabRef/jabref/issues/4546)
- We added the ability to change the column widths directly in the main
. [#4546](https://github.com/JabRef/jabref/issues/4546)
- We added a description of how recommendations were chosen and better error handling to Related Articles tab
- We added the ability to execute default action in dialog by using with <kbd>Ctrl</kbd> + <kbd>Enter</kbd> combination [#4496](https://github.com/JabRef/jabref/issues/4496)
- We grouped and reordered the Main Menu (File, Edit, Library, Quality, Tools, and View tabs & icons). [#4666](https://github.com/JabRef/jabref/issues/4666) [#4667](https://github.com/JabRef/jabref/issues/4667) [#4668](https://github.com/JabRef/jabref/issues/4668) [#4669](https://github.com/JabRef/jabref/issues/4669) [#4670](https://github.com/JabRef/jabref/issues/4670) [#4671](https://github.com/JabRef/jabref/issues/4671) [#4672](https://github.com/JabRef/jabref/issues/4672) [#4673](https://github.com/JabRef/jabref/issues/4673)
- We added additional modifiers (capitalize, titlecase and sentencecase) to the Bibtex key generator. [#1506](https://github.com/JabRef/jabref/issues/1506)
- We have migrated from the mysql jdbc connector to the mariadb one for better authentication scheme support. [#4746](https://github.com/JabRef/jabref/issues/4745)
- We grouped the toolbar icons and changed the Open Library and Copy icons. [#4584](https://github.com/JabRef/jabref/issues/4584)
- We added a browse button next to the path text field for aux-based groups. [#4586](https://github.com/JabRef/jabref/issues/4586)
- We changed the title of Group Dialog to "Add subgroup" from "Edit group" when we select Add subgroup option.
- We enable import button only if entries are selected. [#4755](https://github.com/JabRef/jabref/issues/4755)
- We made modifications to improve the contrast of UI elements. [#4583](https://github.com/JabRef/jabref/issues/4583)
- We added a warning for empty BibTeX keys in the entry editor. [#4440](https://github.com/JabRef/jabref/issues/4440)
- We added an option in the settings to set the default action in JabRef when right clicking on any entry in any database and selecting "Open folder". [#4763](https://github.com/JabRef/jabref/issues/4763)
- The Medline fetcher now normalizes the author names according to the BibTeX-Standard [#4345](https://github.com/JabRef/jabref/issues/4345)
- We added an option on the Linked File Viewer to rename the attached file of an entry directly on the JabRef. [#4844](https://github.com/JabRef/jabref/issues/4844)
- We added an option in the preference dialog box that allows user to enable helpful tooltips.[#3599](https://github.com/JabRef/jabref/issues/3599)
- We reworked the functionality for extracting BibTeX entries from plain text, because our used service [freecite shut down](https://library.brown.edu/libweb/freecite_notice.php). [#5206](https://github.com/JabRef/jabref/pull/5206)
- We moved the dropdown menu for selecting the push-application from the toolbar into the external application preferences. [#674](https://github.com/JabRef/jabref/issues/674)
- We removed the alphabetical ordering of the custom tabs and updated the error message when trying to create a general field with a name containing an illegal character. [#5019](https://github.com/JabRef/jabref/issues/5019)
- We added a context menu to the bib(la)tex-source-editor to copy'n'paste. [#5007](https://github.com/JabRef/jabref/pull/5007)
- We added a tool that allows searching for citations in LaTeX files. It scans directories and shows which entries are used, how many times and where.
- We added a 'LaTeX citations' tab to the entry editor, to search for citations to the active entry in the LaTeX file directory. It can be disabled in the preferences dialog.
- We added an option in preferences to allow for integers in field "edition" when running database in bibtex mode. [#4680](https://github.com/JabRef/jabref/issues/4680)
- We added the ability to use negation in export filter layouts. [#5138](https://github.com/JabRef/jabref/pull/5138)


### Fixed

- We fixed an issue where JabRef died silently for the user without enough inotify instances [#4874](https://github.com/JabRef/jabref/issues/4847)
- We fixed an issue where corresponding groups are sometimes not highlighted when clicking on entries [#3112](https://github.com/JabRef/jabref/issues/3112)
- We fixed an issue where custom exports could not be selected in the 'Export (selected) entries' dialog [#4013](https://github.com/JabRef/jabref/issues/4013)
- Italic text is now rendered correctly. https://github.com/JabRef/jabref/issues/3356
- The entry editor no longer gets corrupted after using the source tab. https://github.com/JabRef/jabref/issues/3532 https://github.com/JabRef/jabref/issues/3608 https://github.com/JabRef/jabref/issues/3616
- We fixed multiple issues where entries did not show up after import if a search was active. https://github.com/JabRef/jabref/issues/1513 https://github.com/JabRef/jabref/issues/3219
- We fixed an issue where the group tree was not updated correctly after an entry was changed. https://github.com/JabRef/jabref/issues/3618
- We fixed an issue where a right-click in the main table selected a wrong entry. https://github.com/JabRef/jabref/issues/3267
- We fixed an issue where in rare cases entries where overlayed in the main table. https://github.com/JabRef/jabref/issues/3281
- We fixed an issue where selecting a group messed up the focus of the main table and the entry editor. https://github.com/JabRef/jabref/issues/3367
- We fixed an issue where composite author names were sorted incorrectly. https://github.com/JabRef/jabref/issues/2828
- We fixed an issue where commands followed by `-` didn't work. [#3805](https://github.com/JabRef/jabref/issues/3805)
- We fixed an issue where a non-existing aux file in a group made it impossible to open the library. [#4735](https://github.com/JabRef/jabref/issues/4735)
- We fixed an issue where some journal names were wrongly marked as abbreviated. [#4115](https://github.com/JabRef/jabref/issues/4115)
- We fixed an issue where the custom file column were sorted incorrectly. https://github.com/JabRef/jabref/issues/3119
- We improved the parsing of author names whose infix is abbreviated without a dot. [#4864](https://github.com/JabRef/jabref/issues/4864)
- We fixed an issues where the entry losses focus when a field is edited and at the same time used for sorting. https://github.com/JabRef/jabref/issues/3373
- We fixed an issue where the menu on Mac OS was not displayed in the usual Mac-specific way. https://github.com/JabRef/jabref/issues/3146
- We improved the integrity check for page numbers. [#4113](https://github.com/JabRef/jabref/issues/4113) and [feature request in the forum](http://discourse.jabref.org/t/pages-field-allow-use-of-en-dash/1199)
- We fixed an issue where the order of fields in customized entry types was not saved correctly. [#4033](http://github.com/JabRef/jabref/issues/4033)
- We fixed an issue where renaming a group did not change the group name in the interface. [#3189](https://github.com/JabRef/jabref/issues/3189)
- We fixed an issue where the groups tree of the last database was still shown even after the database was already closed.
- We fixed an issue where the "Open file dialog" may disappear behind other windows. https://github.com/JabRef/jabref/issues/3410
- We fixed an issue where the number of entries matched was not updated correctly upon adding or removing an entry. [#3537](https://github.com/JabRef/jabref/issues/3537)
- We fixed an issue where the default icon of a group was not colored correctly.
- We fixed an issue where the first field in entry editor was not focused when adding a new entry. [#4024](https://github.com/JabRef/jabref/issues/4024)
- We reworked the "Edit file" dialog to make it resizeable and improved the workflow for adding and editing files https://github.com/JabRef/jabref/issues/2970
- We fixed an issue where custom name formatters were no longer found correctly. [#3531](https://github.com/JabRef/jabref/issues/3531)
- We fixed an issue where the month was not shown in the preview https://github.com/JabRef/jabref/issues/3239.
- Rewritten logic to detect a second jabref instance. [#4023](https://github.com/JabRef/jabref/issues/4023)
- We fixed an issue where the "Convert to BibTeX-Cleanup" moved the content of the `file` field to the `pdf` field [#4120](https://github.com/JabRef/jabref/issues/4120)
- We fixed an issue where the preview pane in entry preview in preferences wasn't showing the citation style selected [#3849](https://github.com/JabRef/jabref/issues/3849)
- We fixed an issue where the default entry preview style still contained the field `review`. The field `review` in the style is now replaced with comment to be consistent with the entry editor [#4098](https://github.com/JabRef/jabref/issues/4098)
- We fixed an issue where users were vulnerable to XXE attacks during parsing [#4229](https://github.com/JabRef/jabref/issues/4229)
- We fixed an issue where files added via the "Attach file" contextmenu of an entry were not made relative. [#4201](https://github.com/JabRef/jabref/issues/4201) and [#4241](https://github.com/JabRef/jabref/issues/4241)
- We fixed an issue where author list parser can't generate bibtex for Chinese author. [#4169](https://github.com/JabRef/jabref/issues/4169)
- We fixed an issue where the list of XMP Exclusion fields in the preferences was not be saved [#4072](https://github.com/JabRef/jabref/issues/4072)
- We fixed an issue where the ArXiv Fetcher did not support HTTP URLs [koppor#328](https://github.com/koppor/jabref/issues/328)
- We fixed an issue where only one PDF file could be imported [#4422](https://github.com/JabRef/jabref/issues/4422)
- We fixed an issue where "Move to group" would always move the first entry in the library and not the selected [#4414](https://github.com/JabRef/jabref/issues/4414)
- We fixed an issue where an older dialog appears when downloading full texts from the quality menu. [#4489](https://github.com/JabRef/jabref/issues/4489)
- We fixed an issue where right clicking on any entry in any database and selecting "Open folder" results in the NullPointer exception. [#4763](https://github.com/JabRef/jabref/issues/4763)
- We fixed an issue where option 'open terminal here' with custom command was passing the wrong argument. [#4802](https://github.com/JabRef/jabref/issues/4802)
- We fixed an issue where ranking an entry would generate an IllegalArgumentException. [#4754](https://github.com/JabRef/jabref/issues/4754)
- We fixed an issue where special characters where removed from non-label key generation pattern parts [#4767](https://github.com/JabRef/jabref/issues/4767)
- We fixed an issue where the RIS import would overwite the article date with the value of the acessed date [#4816](https://github.com/JabRef/jabref/issues/4816)
- We fixed an issue where an NullPointer exception was thrown when a referenced entry in an Open/Libre Office document was no longer present in the library. Now an error message with the reference marker of the missing entry is shown. [#4932](https://github.com/JabRef/jabref/issues/4932)
- We fixed an issue where a database exception related to a missing timezone was too big. [#4827](https://github.com/JabRef/jabref/issues/4827)
- We fixed an issue where the IEEE fetcher returned an error if no keywords were present in the result from the IEEE website [#4997](https://github.com/JabRef/jabref/issues/4997)
- We fixed an issue where the command line help text had several errors, and arguments and descriptions have been rewritten to simplify and detail them better. [#4932](https://github.com/JabRef/jabref/issues/2016)
- We fixed an issue where the same menu for changing entry type had two different sizes and weights. [#4977](https://github.com/JabRef/jabref/issues/4977)
- We fixed an issue where the "Attach file" dialog, in the right-click menu for an entry, started on the working directory instead of the user's main directory. [#4995](https://github.com/JabRef/jabref/issues/4995)
- We fixed an issue where the JabRef Icon in the macOS launchpad was not displayed correctly [#5003](https://github.com/JabRef/jabref/issues/5003)
- We fixed an issue where the "Search for unlinked local files" would throw an exception when parsing the content of a PDF-file with missing "series" information [#5128](https://github.com/JabRef/jabref/issues/5128)

### Removed

- The feature to "mark entries" was removed and merged with the groups functionality.  For migration, a group is created for every value of the `__markedentry` field and the entry is added to this group.
- The number column was removed.
- We removed the global search feature.
- We removed the coloring of cells in the main table according to whether the field is optional/required.
- We removed the feature to find and resolve duplicate BibTeX keys (as this use case is already covered by the integrity check).
- We removed a few commands from the right-click menu that are not needed often and thus don't need to be placed that prominently:
  - Print entry preview: available through entry preview
  - All commands related to marking: marking is not yet reimplemented
  - Set/clear/append/rename fields: available through Edit menu
  - Manage keywords: available through the Edit menu
  - Copy linked files to folder: available through File menu
  - Add/move/remove from group: removed completely (functionality still available through group interface)
- We removed the option to change the column widths in the preferences dialog. [#4546](https://github.com/JabRef/jabref/issues/4546)

## Older versions

The changelog of JabRef 4.x is available at the [v4.x branch](https://github.com/JabRef/jabref/blob/v4.x/CHANGELOG.md).
The changelog of JabRef 3.x is available at the [v3.8.2 tag](https://github.com/JabRef/jabref/blob/v3.8.2/CHANGELOG.md).
The changelog of JabRef 2.11 and all previous versions is available as [text file in the v2.11.1 tag](https://github.com/JabRef/jabref/blob/v2.11.1/CHANGELOG).

[Unreleased]: https://github.com/JabRef/jabref/compare/v5.0-beta...HEAD
[5.0-beta]: https://github.com/JabRef/jabref/compare/v5.0-alpha...v5.0-beta
[5.0-alpha]: https://github.com/JabRef/jabref/compare/v4.3...v5.0-alpha<|MERGE_RESOLUTION|>--- conflicted
+++ resolved
@@ -32,13 +32,10 @@
 - We fixed an issue where cleaning up entries broke web URLs, if "Make paths of linked files relative (if possible)" was enabled, which resulted in various other issues subsequently. [#5861](https://github.com/JabRef/jabref/issues/5861)
 - We fixed an issue where the tab "Required fields" of the entry editor did not show all required fields, if at least two of the defined required fields are linked with a logical or. [#5859](https://github.com/JabRef/jabref/issues/5859)
 - We fixed several issues concerning managing external file types: Now everything is usable and fully functional. Previously, there were problems with the radio buttons, with saving the settings and with loading an input field value. Furthermore, different behavior for Windows and other operating systems was given, which was unified as well. [#5846](https://github.com/JabRef/jabref/issues/5846)
-<<<<<<< HEAD
 - We fixed an issue where entries containing Unicode charaters were not parsed correctly [#5899](https://github.com/JabRef/jabref/issues/5899)
 - We fixed an issue where an entry containing an external filename with curly braces could not be saved. Curly braces are now longer allowed in filenames. [#5899](https://github.com/JabRef/jabref/issues/5899)
-=======
 - We fixed an issue where changing the type of an entry did not update the main table [#5906](https://github.com/JabRef/jabref/issues/5906)
 
->>>>>>> a94add91
 
 ### Removed
 - Ampersands are no longer escaped by default in the `bib` file. If you want to keep the current behaviour, you can use the new "Escape Ampersands" formatter as a save action.
