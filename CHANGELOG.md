--- conflicted
+++ resolved
@@ -25,12 +25,9 @@
 
 - The export formats `listrefs`, `tablerefs`, `tablerefsabsbib`, now use the ISO date format in the footer [#10383](https://github.com/JabRef/jabref/pull/10383).
 - When searching for an identifier in the "Web search", the title of the search window is now "Identifier-based Web Search". [#10391](https://github.com/JabRef/jabref/pull/10391)
-<<<<<<< HEAD
-- We modified the DOI cleanup to infer the DOI from an ArXiV ID if it's present. [10426](https://github.com/JabRef/jabref/issues/10426)
-=======
 - The ampersand checker now skips verbatim fields (`file`, `url`, ...). [#10419](https://github.com/JabRef/jabref/pull/10419)
 - If no existing document is selected for exporting "XMP annotated pdf" JabRef will now create a new PDF file with a sample text and the metadata. [#10102](https://github.com/JabRef/jabref/issues/10102)
->>>>>>> 16b5a3ca
+- We modified the DOI cleanup to infer the DOI from an ArXiV ID if it's present. [10426](https://github.com/JabRef/jabref/issues/10426)
 
 ### Fixed
 
