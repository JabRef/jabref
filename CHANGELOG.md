# Changelog

All notable changes to this project will be documented in this file.
The format is based on [Keep a Changelog](https://keepachangelog.com/en/1.0.0/).
We refer to [GitHub issues](https://github.com/JabRef/jabref/issues) by using `#NUM`.
In case, there is no issue present, the pull request implementing the feature is linked.

Note that this project **does not** adhere to [Semantic Versioning](https://semver.org/).

## [Unreleased]

### Added

- We added buttons "Add example entry" and "Import existing PDFs" when a library is empty, making it easier for new users to get started. [#12662](https://github.com/JabRef/jabref/issues/12662)
- In the Open/LibreOffice integration, we added the provision to modify the bibliography title and its format for CSL styles, in the "Select style" dialog. [#12663](https://github.com/JabRef/jabref/issues/12663)
- We added a new Welcome tab which shows a welcome screen if no database is open. [#12272](https://github.com/JabRef/jabref/issues/12272)
- We added <kbd>F5</kbd> as a shortcut key for fetching data and <kbd>Alt+F</kbd> as a shortcut for looking up data using DOI. [#11802](https://github.com/JabRef/jabref/issues/11802)
- We added a feature to rename the subgroup, with the keybinding (<kbd>F2</kbd>) for quick access. [#11896](https://github.com/JabRef/jabref/issues/11896)
- We added a new functionality that displays a drop-down list of matching suggestions when typing a citation key pattern. [#12502](https://github.com/JabRef/jabref/issues/12502)
- We added a new CLI that supports txt, csv, and console-based output for consistency in BibTeX entries. [#11984](https://github.com/JabRef/jabref/issues/11984)
- We added a new dialog for bibliography consistency check. [#11950](https://github.com/JabRef/jabref/issues/11950)
- We added a feature for copying entries to libraries, available via the context menu, with an option to include cross-references. [#12374](https://github.com/JabRef/jabref/pull/12374)
- We added a new "Copy citation (text)" button in the context menu of the preview. [#12551](https://github.com/JabRef/jabref/issues/12551)
- We added a new "Export to clipboard" button in the context menu of the preview. [#12551](https://github.com/JabRef/jabref/issues/12551)
- We added an integrity check if a URL appears in a title. [#12354](https://github.com/JabRef/jabref/issues/12354)
- We added a feature for enabling drag-and-drop of files into groups  [#12540](https://github.com/JabRef/jabref/issues/12540)
- We added support for reordering keywords via drag and drop, automatic alphabetical ordering, and improved pasting and editing functionalities in the keyword editor. [#10984](https://github.com/JabRef/jabref/issues/10984)
- We added a new functionality where author names having multiple spaces in-between will be considered as separate user block as it does for " and ". [#12701](https://github.com/JabRef/jabref/issues/12701)
- We added an option to choose whether to open the file explorer in the files directory or in the last opened directory when attaching files. [#12554](https://github.com/JabRef/jabref/issues/12554)
- We enhanced support for parsing XMP metadata from PDF files. [#12829](https://github.com/JabRef/jabref/issues/12829)
- We added a "Preview" header in the JStyles tab in the "Select style" dialog, to make it consistent with the CSL styles tab. [#12838](https://github.com/JabRef/jabref/pull/12838)
- We added automatic PubMed URL insertion when importing from PubMed if no URL is present. [#12832](https://github.com/JabRef/jabref/issues/12832/)
- We added a "LTWA" abbreviation feature in the "Quality > Abbreviate journal names > LTWA" menu [#12273](https://github.com/JabRef/jabref/issues/12273/)
- We added path validation to file directories in library properties dialog. [#11840](https://github.com/JabRef/jabref/issues/11840)

### Changed

- Added "$" to the citation key generator preferences default list of characters to remove [#12536](https://github.com/JabRef/jabref/issues/12536)
- We changed the message displayed in the Integrity Check Progress dialog to "Waiting for the check to finish...". [#12694](https://github.com/JabRef/jabref/issues/12694)
- We moved the "Generate a new key for imported entries" option from the "Web search" tab to the "Citation key generator" tab in preferences. [#12436](https://github.com/JabRef/jabref/pull/12436)
- We improved the offline parsing of BibTeX data from PDF-documents. [#12278](https://github.com/JabRef/jabref/issues/12278)
- The tab bar is now hidden when only one library is open. [#9971](https://github.com/JabRef/jabref/issues/9971)
- We renamed "Rename file to a given name" to "Rename files to configured filename format pattern" in the entry editor. [#12587](https://github.com/JabRef/jabref/pull/12587)
- We renamed "Move DOIs from note and URL field to DOI field and remove http prefix" to "Move DOIs from 'note' field and 'URL' field to 'DOI' field and remove http prefix" in the Cleanup entries. [#12587](https://github.com/JabRef/jabref/pull/12587)
- We renamed "Move preprint information from 'URL' and 'journal' field to the 'eprint' field" to "Move preprint information from 'URL' field and 'journal' field to the 'eprint' field" in the Cleanup entries. [#12587](https://github.com/JabRef/jabref/pull/12587)
- We renamed "Move URL in note field to url field" to "Move URL in 'note' field to 'URL' field" in the Cleanup entries. [#12587](https://github.com/JabRef/jabref/pull/12587)
- We renamed "Rename PDFs to given filename format pattern" to "Rename files to configured filename format pattern" in the Cleanup entries. [#12587](https://github.com/JabRef/jabref/pull/12587)
- We renamed "Rename only PDFs having a relative path" to "Only rename files that have a relative path" in the Cleanup entries. [#12587](https://github.com/JabRef/jabref/pull/12587)
- We renamed "Filename format pattern: " to "Filename format pattern (from preferences)" in the Cleanup entries. [#12587](https://github.com/JabRef/jabref/pull/12587)
- When working with CSL styles in LibreOffice, citing with a new style now updates all other citations in the document to have the currently selected style. [#12472](https://github.com/JabRef/jabref/pull/12472)
- We improved the user comments field visibility so that it remains displayed if it contains text. Additionally, users can now easily toggle the field on or off via buttons unless disabled in preferences. [#11021](https://github.com/JabRef/jabref/issues/11021)
- The LibreOffice integration for CSL styles is now more performant. [#12472](https://github.com/JabRef/jabref/pull/12472)
- The "automatically sync bibliography when citing" feature of the LibreOffice integration is now disabled by default (can be enabled in settings). [#12472](https://github.com/JabRef/jabref/pull/12472)
- For the Citation key generator patterns, we reverted how `[authorsAlpha]` would behave to the original pattern and renamed the LNI-based pattern introduced in V6.0-alpha to `[authorsAlphaLNI]`. [#12499](https://github.com/JabRef/jabref/pull/12499)
- We keep the list of recent files if one files could not be found. [#12517](https://github.com/JabRef/jabref/pull/12517)
- During the import process, the labels indicating individual paragraphs within an abstract returned by PubMed/Medline XML are preserved. [#12527](https://github.com/JabRef/jabref/issues/12527)
- We changed the "Copy Preview" button to "Copy citation (html) in the context menu of the preview. [#12551](https://github.com/JabRef/jabref/issues/12551)
- Pressing Tab in empty text fields of the entry editor now moves the focus to the next field instead of inserting a tab character. [#11938](https://github.com/JabRef/jabref/issues/11938)
- The embedded PostgresSQL server for the search now supports Linux and macOS ARM based distributions natively [#12607](https://github.com/JabRef/jabref/pull/12607)
- We disabled the search and group fields in the sidebar when no library is opened. [#12657](https://github.com/JabRef/jabref/issues/12657)
- We removed the obsolete Twitter link and added Mastodon and LinkedIn links in Help -> JabRef resources. [#12660](https://github.com/JabRef/jabref/issues/12660)
- We improved the Check Integrity dialog entry interaction so that a single click focuses on the corresponding entry and a double-click both focuses on the entry and closes the dialog. [#12245](https://github.com/JabRef/jabref/issues/12245)
- We improved journal abbreviation lookup with fuzzy matching to handle minor input errors and variations. [#12467](https://github.com/JabRef/jabref/issues/12467)
- We changed the phrase "Cleanup entries" to "Clean up entries". [#12703](https://github.com/JabRef/jabref/issues/12703)
- A tooltip now appears after 300ms (instead of 2s). [#12649](https://github.com/JabRef/jabref/issues/12649)
- We improved search in preferences and keybindings. [#12647](https://github.com/JabRef/jabref/issues/12647)
- We improved the performance of the LibreOffice integration when inserting CSL citations/bibliography. [#12851](https://github.com/JabRef/jabref/pull/12851)
- 'Affected fields' and 'Do not wrap when saving' are now displayed as tags. [#12550](https://github.com/JabRef/jabref/issues/12550)

### Fixed

- We fixed an issue where pasted entries would sometimes end up in the search bar instead of the main table [#12910](https://github.com/JabRef/jabref/issues/12910)
- We fixed an issue where warning signs were improperly positioned next to text fields containing capital letters. [#12884](https://github.com/JabRef/jabref/issues/12884)
- We fixed an issue where the drag'n'drop functionality in entryeditor did not work [#12561](https://github.com/JabRef/jabref/issues/12561)
- We fixed an issue where the F4 shortcut key did not work without opening the right-click context menu. [#6101](https://github.com/JabRef/jabref/pull/6101)
- We fixed an issue where the file renaming dialog was not resizable and its size was too small for long file names. [#12518](https://github.com/JabRef/jabref/pull/12518)
- We fixed an issue where the name of the untitled database was shown as a blank space in the right-click context menu's "Copy to" option. [#12459](https://github.com/JabRef/jabref/pull/12459)
- We fixed an issue where the F3 shortcut key did not work without opening the right-click context menu. [#12417](https://github.com/JabRef/jabref/pull/12417)
- We fixed an issue where a bib file with UFF-8 charset was wrongly loaded with a different charset [forum#5369](https://discourse.jabref.org/t/jabref-5-15-opens-bib-files-with-shift-jis-encoding-instead-of-utf-8/5369/)
- We fixed an issue where new entries were inserted in the middle of the table instead of at the end. [#12371](https://github.com/JabRef/jabref/pull/12371)
- We fixed an issue where removing the sort from the table did not restore the original order. [#12371](https://github.com/JabRef/jabref/pull/12371)
- We fixed an issue where citation keys containing superscript (`^`) and subscript (`_`) characters in text mode were incorrectly flagged by the integrity checker. [#12391](https://github.com/JabRef/jabref/pull/12391)
- We fixed an issue where JabRef icon merges with dark background [#7771](https://github.com/JabRef/jabref/issues/7771)
- We fixed an issue where an entry's group was no longer highlighted on selection [#12413](https://github.com/JabRef/jabref/issues/12413)
- We fixed an issue where BibTeX Strings were not included in the backup file [#12462](https://github.com/JabRef/jabref/issues/12462)
- We fixed an issue where mixing JStyle and CSL style citations in LibreOffice caused two separate bibliography sections to be generated. [#12262](https://github.com/JabRef/jabref/issues/12262)
- We fixed an issue in the LibreOffice integration where the formatting of text (e.g. superscript) was lost when using certain numeric CSL styles. [melting-pot#772](https://github.com/JabRef/jabref-issue-melting-pot/issues/772)
- We fixed an issue where CSL style citations with citation keys having special characters (such as hyphens or colons) would not be recognized as valid by JabRef. [forum#5431](https://discourse.jabref.org/t/error-when-connecting-to-libreoffice/5431)
- We fixed an issue where the `[authorsAlpha]` pattern in Citation key generator would not behave as per the user documentation. [#12312](https://github.com/JabRef/jabref/issues/12312)
- We fixed an issue where import at "Search for unlinked local files" would re-add already imported files. [#12274](https://github.com/JabRef/jabref/issues/12274)
- We fixed an issue where month values 21–24 (ISO 8601-2019 season codes) in Biblatex date fields were not recognized as seasons during parsing. [#12437](https://github.com/JabRef/jabref/issues/12437)
- We fixed an issue where migration of "Search groups" would fail with an exception when the search query is invalid. [#12555](https://github.com/JabRef/jabref/issues/12555)
- We fixed an issue where not all linked files from BibDesk in the field `bdsk-file-...` were parsed. [#12555](https://github.com/JabRef/jabref/issues/12555)
- We fixed an issue where it was possible to select "Search for unlinked local files" for a new (unsaved) library. [#12558](https://github.com/JabRef/jabref/issues/12558)
- We fixed an issue where user-defined keyword separator does not apply to Merge Groups. [#12535](https://github.com/JabRef/jabref/issues/12535)
- We fixed an issue where duplicate items cannot be removed correctly when merging groups or keywords. [#12585](https://github.com/JabRef/jabref/issues/12585)
- We fixed an issue where JabRef displayed an incorrect deletion notification when canceling entry deletion [#12645](https://github.com/JabRef/jabref/issues/12645)
- We fixed an issue where JabRef displayed an incorrect deletion notification when canceling entry deletion. [#12645](https://github.com/JabRef/jabref/issues/12645)
- We fixed an issue where JabRref wrote wrong field names into the PDF. [#12833](https://github.com/JabRef/jabref/pulls/12833)
- We fixed an issue where an exception would occur when running abbreviate journals for multiple entries. [#12634](https://github.com/JabRef/jabref/issues/12634)
- We fixed an issue where JabRef displayed dropdown triangle in wrong place in "Search for unlinked local files" dialog [#12713](https://github.com/JabRef/jabref/issues/12713)
- We fixed an issue where JabRef would not open if an invalid external journal abbreviation path was encountered. [#12776](https://github.com/JabRef/jabref/issues/12776)
- We fixed a bug where LaTeX commands were not removed from filenames generated using the `[bibtexkey] - [fulltitle]` pattern. [#12188](https://github.com/JabRef/jabref/issues/12188)
- We fixed an issue where JabRef interface would not properly refresh after a group removal. [#11487](https://github.com/JabRef/jabref/issues/11487)
- We fixed an issue where valid DOI could not be imported if it had special characters like `<` or `>`. [#12434](https://github.com/JabRef/jabref/issues/12434)
- We fixed an issue where the tooltip only displayed the first linked file when hovering. [#12470](https://github.com/JabRef/jabref/issues/12470)
- We fixed an issue where some texts in the "Citation Information" tab and the "Preferences" dialog could not be translated. [#12883](https://github.com/JabRef/jabref/pull/12883)
<<<<<<< HEAD
- We fixed an issue where file names were missing the citation key according to the filename format pattern. [#12556](https://github.com/JabRef/jabref/issues/12556)
=======
- We fixed an issue where downloading PDFs from URLs to empty entries resulted in meaningless filenames like "-.pdf". [#12917](https://github.com/JabRef/jabref/issues/12917)
- We fixed an issue where pasting a PDF URL into the main table caused an import error instead of creating a new entry. [#12911](https://github.com/JabRef/jabref/pull/12911)
- We fixed an issue where libraries would sometimes be hidden when closing tabs with the Welcome tab open. [#12894](https://github.com/JabRef/jabref/issues/12894)
- We fixed an issue with deleting entries in large libraries that caused it to take a long time. [#8976](https://github.com/JabRef/jabref/issues/8976)
- We fixed an issue where "Reveal in file explorer" option was disabled for newly saved libraries until reopening the file. [#12722](https://github.com/JabRef/jabref/issues/12722)
>>>>>>> ce769d4a

### Removed

- "Web of Science" [journal abbreviation list](https://docs.jabref.org/advanced/journalabbreviations) was removed. [abbrv.jabref.org#176](https://github.com/JabRef/abbrv.jabref.org/issues/176)

## [6.0-alpha] – 2024-12-23

### Added

- We added a Markdown export layout. [#12220](https://github.com/JabRef/jabref/pull/12220)
- We added a "view as BibTeX" option before importing an entry from the citation relation tab. [#11826](https://github.com/JabRef/jabref/issues/11826)
- We added support finding LaTeX-encoded special characters based on plain Unicode and vice versa. [#11542](https://github.com/JabRef/jabref/pull/11542)
- When a search hits a file, the file icon of that entry is changed accordingly. [#11542](https://github.com/JabRef/jabref/pull/11542)
- We added an AI-based chat for entries with linked PDF files. [#11430](https://github.com/JabRef/jabref/pull/11430)
- We added an AI-based summarization possibility for entries with linked PDF files. [#11430](https://github.com/JabRef/jabref/pull/11430)
- We added an AI section in JabRef's [preferences](https://docs.jabref.org/ai/preferences). [#11430](https://github.com/JabRef/jabref/pull/11430)
- We added AI providers: OpenAI, Mistral AI, Hugging Face and Google. [#11430](https://github.com/JabRef/jabref/pull/11430), [#11736](https://github.com/JabRef/jabref/pull/11736)
- We added AI providers: [Ollama](https://docs.jabref.org/ai/local-llm#step-by-step-guide-for-ollama) and GPT4All, which add the possibility to use local LLMs privately on your own device. [#11430](https://github.com/JabRef/jabref/pull/11430), [#11870](https://github.com/JabRef/jabref/issues/11870)
- We added support for selecting and using CSL Styles in JabRef's OpenOffice/LibreOffice integration for inserting bibliographic and in-text citations into a document. [#2146](https://github.com/JabRef/jabref/issues/2146), [#8893](https://github.com/JabRef/jabref/issues/8893)
- We added "Tools > New library based on references in PDF file" ... to create a new library based on the references section in a PDF file. [#11522](https://github.com/JabRef/jabref/pull/11522)
- When converting the references section of a paper (PDF file), more than the last page is treated. [#11522](https://github.com/JabRef/jabref/pull/11522)
- Added the functionality to invoke offline reference parsing explicitly. [#11565](https://github.com/JabRef/jabref/pull/11565)
- The dialog for [adding an entry using reference text](https://docs.jabref.org/collect/newentryfromplaintext) is now filled with the clipboard contents as default. [#11565](https://github.com/JabRef/jabref/pull/11565)
- Added minimal support for [biblatex data annotation](https://mirrors.ctan.org/macros/latex/contrib/biblatex/doc/biblatex.pdf#subsection.3.7) fields in `.layout` files. [#11505](https://github.com/JabRef/jabref/issues/11505)
- Added saving of selected options in the [Lookup -> Search for unlinked local files dialog](https://docs.jabref.org/collect/findunlinkedfiles#link-the-pdfs-to-your-bib-library). [#11439](https://github.com/JabRef/jabref/issues/11439)
- We enabled creating a new file link manually. [#11017](https://github.com/JabRef/jabref/issues/11017)
- We added a toggle button to invert the selected groups. [#9073](https://github.com/JabRef/jabref/issues/9073)
- We reintroduced the floating search in the main table. [#4237](https://github.com/JabRef/jabref/issues/4237)
- We improved [cleanup](https://docs.jabref.org/finding-sorting-and-cleaning-entries/cleanupentries) of `arXiv` IDs in distributed in the fields `note`, `version`, `institution`, and `eid` fields. [#11306](https://github.com/JabRef/jabref/issues/11306)
- We added a switch not to store the linked file URL, because it caused troubles at other apps. [#11735](https://github.com/JabRef/jabref/pull/11735)
- When starting a new SLR, the selected catalogs now persist within and across JabRef sessions. [koppor#614](https://github.com/koppor/jabref/issues/614)
- We added support for drag'n'drop on an entry in the maintable to an external application to get the entry preview dropped. [#11846](https://github.com/JabRef/jabref/pull/11846)
- We added the functionality to double click on a [LaTeX citation](https://docs.jabref.org/advanced/entryeditor/latex-citations) to jump to the respective line in the LaTeX editor. [#11996](https://github.com/JabRef/jabref/issues/11996)
- We added a different background color to the search bar to indicate when the search syntax is wrong. [#11658](https://github.com/JabRef/jabref/pull/11658)
- We added a setting which always adds the literal "Cited on pages" text before each JStyle citation. [#11691](https://github.com/jabref/jabref/issues/11691)
- We added a new plain citation parser that uses LLMs. [#11825](https://github.com/JabRef/jabref/issues/11825)
- We added support for `langid` field for biblatex libraries. [#10868](https://github.com/JabRef/jabref/issues/10868)
- We added support for modifier keys when dropping a file on an entry in the main table. [#12001](https://github.com/JabRef/jabref/pull/12001)
- We added an importer for SSRN URLs. [#12021](https://github.com/JabRef/jabref/pull/12021)
- We added a compare button to the duplicates in the citation relations tab to open the "Possible duplicate entries" window. [#11192](https://github.com/JabRef/jabref/issues/11192)
- We added automatic browser extension install on Windows for Chrome and Edge. [#6076](https://github.com/JabRef/jabref/issues/6076)
- We added support to automatically open a `.bib` file in the current/parent folder if no other library is opened. [koppor#377](https://github.com/koppor/jabref/issues/377)
- We added a search bar for filtering keyboard shortcuts. [#11686](https://github.com/JabRef/jabref/issues/11686)
- We added new modifiers `camel_case`, `camel_case_n`, `short_title`, and `very_short_title` for the [citation key generator](https://docs.jabref.org/setup/citationkeypatterns). [#11367](https://github.com/JabRef/jabref/issues/11367)
- By double clicking on a local citation in the Citation Relations Tab you can now jump the linked entry. [#11955](https://github.com/JabRef/jabref/pull/11955)
- We use the menu icon for background tasks as a progress indicator to visualise an import's progress when dragging and dropping several PDF files into the main table. [#12072](https://github.com/JabRef/jabref/pull/12072)
- The PDF content importer now supports importing title from upto the second page of the PDF. [#12139](https://github.com/JabRef/jabref/issues/12139)

### Changed

- A search in "any" fields ignores the [groups](https://docs.jabref.org/finding-sorting-and-cleaning-entries/groups). [#7996](https://github.com/JabRef/jabref/issues/7996)
- When a communication error with an [online service](https://docs.jabref.org/collect/import-using-online-bibliographic-database) occurs, JabRef displays the HTTP error. [#11223](https://github.com/JabRef/jabref/issues/11223)
- The Pubmed/Medline Plain importer now imports the PMID field as well [#11488](https://github.com/JabRef/jabref/issues/11488)
- The 'Check for updates' menu bar button is now always enabled. [#11485](https://github.com/JabRef/jabref/pull/11485)
- JabRef respects the [configuration for storing files relative to the .bib file](https://docs.jabref.org/finding-sorting-and-cleaning-entries/filelinks#directories-for-files) in more cases. [#11492](https://github.com/JabRef/jabref/pull/11492)
- JabRef does not show finished background tasks in the status bar popup. [#11821](https://github.com/JabRef/jabref/pull/11821)
- We enhanced the indexing speed. [#11502](https://github.com/JabRef/jabref/pull/11502)
- When dropping a file into the main table, after copy or move, the file is now put in the [configured directory and renamed according to the configured patterns](https://docs.jabref.org/finding-sorting-and-cleaning-entries/filelinks#filename-format-and-file-directory-pattern). [#12001](https://github.com/JabRef/jabref/pull/12001)
- ⚠️ Renamed command line parameters `embeddBibfileInPdf` to `embedBibFileInPdf`, `writeMetadatatoPdf` to `writeMetadataToPdf`, and `writeXMPtoPdf` to `writeXmpToPdf`. [#11575](https://github.com/JabRef/jabref/pull/11575)
- The browse button for a Custom theme now opens in the directory of the current used CSS file. [#11597](https://github.com/JabRef/jabref/pull/11597)
- The browse button for a Custom exporter now opens in the directory of the current used exporter file. [#11717](https://github.com/JabRef/jabref/pull/11717)
- ⚠️ We relaxed the escaping requirements for [bracketed patterns](https://docs.jabref.org/setup/citationkeypatterns), which are used for the [citaton key generator](https://docs.jabref.org/advanced/entryeditor#autogenerate-citation-key) and [filename and directory patterns](https://docs.jabref.org/finding-sorting-and-cleaning-entries/filelinks#auto-linking-files). One only needs to write `\"` if a quote sign should be escaped. All other escapings are not necessary (and working) any more. [#11967](https://github.com/JabRef/jabref/pull/11967)
- When importing BibTeX data starging from on a PDF, the XMP metadata takes precedence over Grobid data. [#11992](https://github.com/JabRef/jabref/pull/11992)
- JabRef now uses TLS 1.2 for all HTTPS connections. [#11852](https://github.com/JabRef/jabref/pull/11852)
- We improved the functionality of getting BibTeX data out of PDF files. [#11999](https://github.com/JabRef/jabref/issues/11999)
- We improved the display of long messages in the integrity check dialog. [#11619](https://github.com/JabRef/jabref/pull/11619)
- We improved the undo/redo buttons in the main toolbar and main menu to be disabled when there is nothing to undo/redo. [#8807](https://github.com/JabRef/jabref/issues/8807)
- We improved the DOI detection in PDF imports. [#11782](https://github.com/JabRef/jabref/pull/11782)
- We improved the performance when pasting and importing entries in an existing library. [#11843](https://github.com/JabRef/jabref/pull/11843)
- When fulltext search is selected but indexing is deactivated, a dialog is now shown asking if the user wants to enable indexing now [#9491](https://github.com/JabRef/jabref/issues/9491)
- We changed instances of 'Search Selected' to 'Search Pre-configured' in Web Search Preferences UI. [#11871](https://github.com/JabRef/jabref/pull/11871)
- We added a new CSS style class `main-table` for the main table. [#11881](https://github.com/JabRef/jabref/pull/11881)
- When renaming a file, the old extension is now used if there is none provided in the new name. [#11903](https://github.com/JabRef/jabref/issues/11903)
- When importing a file using "Find Unlinked Files", when one or more file directories are available, the file path will be relativized where possible [koppor#549](https://github.com/koppor/jabref/issues/549)
- We added minimum window sizing for windows dedicated to creating new entries [#11944](https://github.com/JabRef/jabref/issues/11944)
- We changed the name of the library-based file directory from 'General File Directory' to 'Library-specific File Directory' per issue. [#571](https://github.com/koppor/jabref/issues/571)
- We changed the defualt [unwanted charachters](https://docs.jabref.org/setup/citationkeypatterns#removing-unwanted-characters) in the citation key generator and allow a dash (`-`) and colon (`:`) being part of a citation key. [#12144](https://github.com/JabRef/jabref/pull/12144)
- The CitationKey column is now a default shown column for the entry table. [#10510](https://github.com/JabRef/jabref/issues/10510)
- We disabled the actions "Open Terminal here" and "Reveal in file explorer" for unsaved libraries. [#11920](https://github.com/JabRef/jabref/issues/11920)
- JabRef now opens the corresponding directory in the library properties when "Browse" is clicked. [#12223](https://github.com/JabRef/jabref/pull/12223)
- We changed the icon for macOS to be more consistent with Apple's Guidelines [#8443](https://github.com/JabRef/jabref/issues/8443)

### Fixed

- We fixed an issue where certain actions were not disabled when no libraries were open. [#11923](https://github.com/JabRef/jabref/issues/11923)
- We fixed an issue where the "Check for updates" preference was not saved. [#11485](https://github.com/JabRef/jabref/pull/11485)
- We fixed an issue where an exception was thrown after changing "show preview as a tab" in the preferences. [#11515](https://github.com/JabRef/jabref/pull/11515)
- We fixed an issue where JabRef put file paths as absolute path when an entry was created using drag and drop of a PDF file. [#11173](https://github.com/JabRef/jabref/issues/11173)
- We fixed an issue that online and offline mode for new library creation were handled incorrectly. [#11565](https://github.com/JabRef/jabref/pull/11565)
- We fixed an issue with colors in the search bar when dark theme is enabled. [#11569](https://github.com/JabRef/jabref/issues/11569)
- We fixed an issue with query transformers (JStor and others). [#11643](https://github.com/JabRef/jabref/pull/11643)
- We fixed an issue where a new unsaved library was not marked with an asterisk. [#11519](https://github.com/JabRef/jabref/pull/11519)
- We fixed an issue where JabRef starts without window decorations. [#11440](https://github.com/JabRef/jabref/pull/11440)
- We fixed an issue where the entry preview highlight was not working when searching before opening the entry editor. [#11659](https://github.com/JabRef/jabref/pull/11659)
- We fixed an issue where text in Dark mode inside "Citation information" was not readable. [#11512](https://github.com/JabRef/jabref/issues/11512)
- We fixed an issue where the selection of an entry in the table lost after searching for a group. [#3176](https://github.com/JabRef/jabref/issues/3176)
- We fixed the non-functionality of the option "Automatically sync bibliography when inserting citations" in the OpenOffice panel, when enabled in case of JStyles. [#11684](https://github.com/JabRef/jabref/issues/11684)
- We fixed an issue where the library was not marked changed after a migration. [#11542](https://github.com/JabRef/jabref/pull/11542)
- We fixed an issue where rebuilding the full-text search index was not working. [#11374](https://github.com/JabRef/jabref/issues/11374)
- We fixed an issue where the progress of indexing linked files showed an incorrect number of files. [#11378](https://github.com/JabRef/jabref/issues/11378)
- We fixed an issue where the full-text search results were incomplete. [#8626](https://github.com/JabRef/jabref/issues/8626)
- We fixed an issue where search result highlighting was incorrectly highlighting the boolean operators. [#11595](https://github.com/JabRef/jabref/issues/11595)
- We fixed an issue where search result highlighting was broken at complex searches. [#8067](https://github.com/JabRef/jabref/issues/8067)
- We fixed an exception when searching for unlinked files. [#11731](https://github.com/JabRef/jabref/issues/11731)
- We fixed an issue with the link to the full text at the BVB fetcher. [#11852](https://github.com/JabRef/jabref/pull/11852)
- We fixed an issue where two contradicting notifications were shown when cutting an entry in the main table. [#11724](https://github.com/JabRef/jabref/pull/11724)
- We fixed an issue where unescaped braces in the arXiv fetcher were not treated. [#11704](https://github.com/JabRef/jabref/issues/11704)
- We fixed an issue where HTML instead of the fulltext pdf was downloaded when importing arXiv entries. [#4913](https://github.com/JabRef/jabref/issues/4913)
- We fixed an issue where the keywords and crossref fields were not properly focused. [#11177](https://github.com/JabRef/jabref/issues/11177)
- We fixed handling of `\"` in [bracketed patterns](https://docs.jabref.org/setup/citationkeypatterns) containing a RegEx. [#11967](https://github.com/JabRef/jabref/pull/11967)
- We fixed an issue where the Undo/Redo buttons were active even when all libraries are closed. [#11837](https://github.com/JabRef/jabref/issues/11837)
- We fixed an issue where recently opened files were not displayed in the main menu properly. [#9042](https://github.com/JabRef/jabref/issues/9042)
- We fixed an issue where the DOI lookup would show an error when a DOI was found for an entry. [#11850](https://github.com/JabRef/jabref/issues/11850)
- We fixed an issue where <kbd>Tab</kbd> cannot be used to jump to next field in some single-line fields. [#11785](https://github.com/JabRef/jabref/issues/11785)
- We fixed an issue where the "Do not ask again" checkbox was not working, when asking for permission to use Grobid [koppor#556](https://github.com/koppor/jabref/issues/566).
- We fixed an issue where we display warning message for moving attached open files. [#10121](https://github.com/JabRef/jabref/issues/10121)
- We fixed an issue where it was not possible to select selecting content of other user's comments.[#11106](https://github.com/JabRef/jabref/issues/11106)
- We fixed an issue when handling URLs containing a pipe (`|`) character. [#11876](https://github.com/JabRef/jabref/issues/11876)
- We fixed an issue where web search preferences "Custom API key" table modifications not discarded. [#11925](https://github.com/JabRef/jabref/issues/11925)
- We fixed an issue when opening attached files in [extra file columns](https://docs.jabref.org/finding-sorting-and-cleaning-entries/filelinks#adding-additional-columns-to-entry-table-for-file-types). [#12005](https://github.com/JabRef/jabref/issues/12005)
- We fixed an issue where trying to open a library from a failed mounted directory on Mac would cause an error. [#10548](https://github.com/JabRef/jabref/issues/10548)
- We fixed an issue when the preview was out of sync. [#9172](https://github.com/JabRef/jabref/issues/9172)
- We fixed an issue where identifier paste couldn't work with Unicode REPLACEMENT CHARACTER. [#11986](https://github.com/JabRef/jabref/issues/11986)
- We fixed an issue when click on entry at "Check Integrity" wasn't properly focusing the entry and field. [#11997](https://github.com/JabRef/jabref/issues/11997)
- We fixed an issue with the ui not scaling when changing the font size [#11219](https://github.com/JabRef/jabref/issues/11219)
- We fixed an issue where a custom application for external file types would not be saved [#12311](https://github.com/JabRef/jabref/issues/12311)
- We fixed an issue where a file that no longer exists could not be deleted from an entry using keyboard shortcut [#9731](https://github.com/JabRef/jabref/issues/9731)

### Removed

- We removed the description of search strings. [#11542](https://github.com/JabRef/jabref/pull/11542)
- We removed support for importing using the SilverPlatterImporter (`Record INSPEC`). [#11576](https://github.com/JabRef/jabref/pull/11576)
- We removed support for automatically generating file links using the CLI (`--automaticallySetFileLinks`).

## [5.15] – 2024-07-10

### Added

- We made new groups automatically to focus upon creation. [#11449](https://github.com/JabRef/jabref/issues/11449)

### Fixed

- We fixed an issue where JabRef was no longer built for Intel based macs (x86) [#11468](https://github.com/JabRef/jabref/issues/11468)
- We fixed usage when using running on Snapcraft. [#11465](https://github.com/JabRef/jabref/issues/11465)
- We fixed detection for `soffice.exe` on Windows. [#11478](https://github.com/JabRef/jabref/pull/11478)
- We fixed an issue where saving preferences when importing preferences on first run in a snap did not work [forum#4399](https://discourse.jabref.org/t/how-to-report-problems-in-the-distributed-version-5-14-ensuring-that-one-can-no-longer-work-with-jabref/4399/5)

## [5.14] – 2024-07-08

### Added

- We added support for offline extracting references from PDFs following the IEEE format. [#11156](https://github.com/JabRef/jabref/pull/11156)
- We added a new keyboard shortcut  <kbd>ctrl</kbd> + <kbd>,</kbd> to open the preferences. [#11154](https://github.com/JabRef/jabref/pull/11154)
- We added value selection (such as for month) for content selectors in custom entry types. [#11109](https://github.com/JabRef/jabref/issues/11109)
- We added a duplicate checker for the Citation Relations tab. [#10414](https://github.com/JabRef/jabref/issues/10414)
- We added tooltip on main table cells that shows cell content or cell content and entry preview if set in preferences. [10925](https://github.com/JabRef/jabref/issues/10925)
- Added a formatter to remove word enclosing braces. [#11222](https://github.com/JabRef/jabref/issues/11222)
- We added the ability to add a keyword/crossref when typing the separator character (e.g., comma) in the keywords/crossref fields. [#11178](https://github.com/JabRef/jabref/issues/11178)
- We added an exporter and improved the importer for Endnote XML format. [#11137](https://github.com/JabRef/jabref/issues/11137)
- We added support for using BibTeX Style files (BST) in the Preview. [#11102](https://github.com/JabRef/jabref/issues/11102)
- We added support for automatically update LaTeX citations when a LaTeX file is created, removed, or modified. [#10585](https://github.com/JabRef/jabref/issues/10585)

### Changed

- We replaced the word "Key bindings" with "Keyboard shortcuts" in the Preferences tab. [#11153](https://github.com/JabRef/jabref/pull/11153)
- We slightly improved the duplicate check if ISBNs are present. [#8885](https://github.com/JabRef/jabref/issues/8885)
- JabRef no longer downloads HTML files of websites when a PDF was not found. [#10149](https://github.com/JabRef/jabref/issues/10149)
- We added the HTTP message (in addition to the response code) if an error is encountered. [#11341](https://github.com/JabRef/jabref/pull/11341)
- We made label wrap text to fit view size when reviewing external group changes. [#11220](https://github.com/JabRef/jabref/issues/11220)

### Fixed

- We fixed an issue where entry type with duplicate fields prevented opening existing libraries with custom entry types. [#11127](https://github.com/JabRef/jabref/issues/11127)
- We fixed an issue where Markdown rendering removed braces from the text. [#10928](https://github.com/JabRef/jabref/issues/10928)
- We fixed an issue when the file was flagged as changed on disk in the case of content selectors or groups. [#9064](https://github.com/JabRef/jabref/issues/9064)
- We fixed crash on opening the entry editor when auto-completion is enabled. [#11188](https://github.com/JabRef/jabref/issues/11188)
- We fixed the usage of the key binding for "Clear search" (default: <kbd>Escape</kbd>). [#10764](https://github.com/JabRef/jabref/issues/10764)
- We fixed an issue where library shown as unsaved and marked (*) after accepting changes made externally to the file. [#11027](https://github.com/JabRef/jabref/issues/11027)
- We fixed an issue where drag and dropping entries from one library to another was not always working. [#11254](https://github.com/JabRef/jabref/issues/11254)
- We fixed an issue where drag and dropping entries created a shallow copy. [#11160](https://github.com/JabRef/jabref/issues/11160)
- We fixed an issue where imports to a custom group would only work for the first entry [#11085](https://github.com/JabRef/jabref/issues/11085), [#11269](https://github.com/JabRef/jabref/issues/11269)
- We fixed an issue when cursor jumped to the beginning of the line. [#5904](https://github.com/JabRef/jabref/issues/5904)
- We fixed an issue where a new entry was not added to the selected group [#8933](https://github.com/JabRef/jabref/issues/8933)
- We fixed an issue where the horizontal position of the Entry Preview inside the entry editor was not remembered across restarts [#11281](https://github.com/JabRef/jabref/issues/11281)
- We fixed an issue where the search index was not updated after linking PDF files. [#11317](https://github.com/JabRef/jabref/pull/11317)
- We fixed rendering of (first) author with a single letter surname. [forum#4330](https://discourse.jabref.org/t/correct-rendering-of-first-author-with-a-single-letter-surname/4330)
- We fixed that the import of the related articles tab sometimes used the wrong library mode. [#11282](https://github.com/JabRef/jabref/pull/11282)
- We fixed an issue where the entry editor context menu was not shown correctly when JabRef is opened on a second, extended screen [#11323](https://github.com/JabRef/jabref/issues/11323), [#11174](https://github.com/JabRef/jabref/issues/11174)
- We fixed an issue where the value of "Override default font settings" was not applied on startup [#11344](https://github.com/JabRef/jabref/issues/11344)
- We fixed an issue when "Library changed on disk" appeared after a save by JabRef. [#4877](https://github.com/JabRef/jabref/issues/4877)  
- We fixed an issue where the Pubmed/Medline Plain importer would not respect the user defined keyword separator [#11413](https://github.com/JabRef/jabref/issues/11413)
- We fixed an issue where the value of "Override default font settings" was not applied on startup [#11344](https://github.com/JabRef/jabref/issues/11344)
- We fixed an issue where DatabaseChangeDetailsView was not scrollable when reviewing external metadata changes [#11220](https://github.com/JabRef/jabref/issues/11220)
- We fixed undo/redo for text fields. [#11420](https://github.com/JabRef/jabref/issues/11420)
- We fixed an issue where clicking on a page number in the search results tab opens a wrong file in the document viewer. [#11432](https://github.com/JabRef/jabref/pull/11432)

### Removed

- We removed the misleading message "Doing a cleanup for X entries" when opening the Cleanup entries dialog [#11463](https://github.com/JabRef/jabref/pull/11463)

## [5.13] – 2024-04-01

### Added

- We converted the "Custom API key" list to a table to be more accessible. [#10926](https://github.com/JabRef/jabref/issues/10926)
- We added a "refresh" button for the LaTeX citations tab in the entry editor. [#10584](https://github.com/JabRef/jabref/issues/10584)
- We added the possibility to show the BibTeX source in the [web search](https://docs.jabref.org/collect/import-using-online-bibliographic-database) import screen. [#560](https://github.com/koppor/jabref/issues/560)
- We added a fetcher for [ISIDORE](https://isidore.science/), simply paste in the link into the text field or the last 6 digits in the link that identify that paper. [#10423](https://github.com/JabRef/jabref/issues/10423)
- When importing entries form the "Citation relations" tab, the field [cites](https://docs.jabref.org/advanced/entryeditor/entrylinks) is now filled according to the relationship between the entries. [#10752](https://github.com/JabRef/jabref/pull/10752)
- We added a new integrity check and clean up option for strings having Unicode characters not encoded in [Unicode "Normalization Form Canonical Composition" (NFC)](https://en.wikipedia.org/wiki/Unicode_equivalence#Normal_forms"). [#10506](https://github.com/JabRef/jabref/issues/10506)
- We added a new group icon column to the main table showing the icons of the entry's groups. [#10801](https://github.com/JabRef/jabref/pull/10801)
- When deleting an entry, the files linked to the entry are now optionally deleted as well. [#10509](https://github.com/JabRef/jabref/issues/10509)
- We added support to move the file to the system trash (instead of deleting it). [#10591](https://github.com/JabRef/jabref/pull/10591)
- We added ability to jump to an entry in the command line using `-j CITATIONKEY`. [koppor#540](https://github.com/koppor/jabref/issues/540)
- We added a new boolean to the style files for Openoffice/Libreoffice integration to switch between ZERO_WIDTH_SPACE (default) and no space. [#10843](https://github.com/JabRef/jabref/pull/10843)
- When pasting HTML into the abstract or a comment field, the hypertext is automatically converted to Markdown. [#10558](https://github.com/JabRef/jabref/issues/10558)
- We added the possibility to redownload files that had been present but are no longer in the specified location. [#10848](https://github.com/JabRef/jabref/issues/10848)
- We added the citation key pattern `[camelN]`. Equivalent to the first N words of the `[camel]` pattern.
- We added importing of static groups and linked files from BibDesk .bib files. [#10381](https://github.com/JabRef/jabref/issues/10381)
- We added ability to export in CFF (Citation File Format) [#10661](https://github.com/JabRef/jabref/issues/10661).
- We added ability to push entries to TeXworks. [#3197](https://github.com/JabRef/jabref/issues/3197)
- We added the ability to zoom in and out in the document viewer using <kbd>Ctrl</kbd> + <kbd>Scroll</kbd>. [#10964](https://github.com/JabRef/jabref/pull/10964)
- We added a Cleanup for removing non-existent files and grouped the related options [#10929](https://github.com/JabRef/jabref/issues/10929)
- We added the functionality to parse the bibliography of PDFs using the GROBID online service. [#10200](https://github.com/JabRef/jabref/issues/10200)
- We added a seperated search bar for the global search window. [#11032](https://github.com/JabRef/jabref/pull/11032)
- We added ability to double-click on an entry in the global search window to select the corresponding entry in the main table. [#11010](https://github.com/JabRef/jabref/pull/11010)
- We added support for BibTeX String constants during copy & paste between libraries. [#10872](https://github.com/JabRef/jabref/issues/10872)
- We added the field `langid` which is important for hyphenation and casing in LaTeX. [#10868](https://github.com/JabRef/jabref/issues/10868)
- Event log entries can now be copied via a context menu. [#11100](https://github.com/JabRef/jabref/issues/11100)

### Changed

- The "Automatically open folders of attached files" preference default status has been changed to enabled on Windows. [koppor#56](https://github.com/koppor/jabref/issues/56)
- The Custom export format now uses the custom DOI base URI in the preferences for the `DOICheck`, if activated [forum#4084](https://discourse.jabref.org/t/export-html-disregards-custom-doi-base-uri/4084)
- The index directories for full text search have now more readable names to increase debugging possibilities using Apache Lucense's Lurk. [#10193](https://github.com/JabRef/jabref/issues/10193)
- The fulltext search also indexes files ending with .pdf (but do not having an explicit file type set). [#10193](https://github.com/JabRef/jabref/issues/10193)
- We changed the arrangement of the lists in the "Citation relations" tab. `Cites` are now on the left and `Cited by` on the right [#10752](https://github.com/JabRef/jabref/pull/10752)
- Sub libraries based on `aux` file can now also be generated if some citations are not found library. [#10775](https://github.com/JabRef/jabref/pull/10775)
- We rearranged the tab order in the entry editor and renamed the "Scite Tab" to "Citation information". [#10821](https://github.com/JabRef/jabref/issues/10821)
- We changed the duplicate handling in the Import entries dialog. Potential duplicate entries are marked with an icon and importing will now trigger the merge dialog [#10914](https://github.com/JabRef/jabref/pull/10914)
- We made the command "Push to TexShop" more robust to allow cite commands with a character before the first slash. [forum#2699](https://discourse.jabref.org/t/push-to-texshop-mac/2699/17?u=siedlerchr)
- We only show the notification "Saving library..." if the library contains more than 2000 entries. [#9803](https://github.com/JabRef/jabref/issues/9803)
- JabRef now keeps previous log files upon start. [#11023](https://github.com/JabRef/jabref/pull/11023)
- When normalizing author names, complete enclosing braces are kept. [#10031](https://github.com/JabRef/jabref/issues/10031)
- We enhanced the dialog for adding new fields in the content selector with a selection box containing a list of standard fields. [#10912](https://github.com/JabRef/jabref/pull/10912)
- We store the citation relations in an LRU cache to avoid bloating the memory and out-of-memory exceptions. [#10958](https://github.com/JabRef/jabref/issues/10958)
- Keywords field are now displayed as tags. [#10910](https://github.com/JabRef/jabref/pull/10910)
- Citation relations now get more information, and have quick access to view the articles in a browser without adding them to the library [#10869](https://github.com/JabRef/jabref/issues/10869)
- Importer/Exporter for CFF format now supports JabRef `cites` and `related` relationships, as well as all fields from the CFF specification. [#10993](https://github.com/JabRef/jabref/issues/10993)
- The XMP-Exporter no longer writes the content of the `file`-field. [#11083](https://github.com/JabRef/jabref/pull/11083)
- We added notes, checks and warnings for the case of selection of non-empty directories while starting a new Systematic Literature Review. [#600](https://github.com/koppor/jabref/issues/600)
- Text in the import dialog (web search results) will now be wrapped to prevent horizontal scrolling. [#10931](https://github.com/JabRef/jabref/issues/10931)
- We improved the error handling when invalid bibdesk-files are encountered [#11117](https://github.com/JabRef/jabref/issues/11117)

### Fixed

- We fixed an issue where the fulltext search button in entry editor used to disappear on click till the search is completed. [#10425](https://github.com/JabRef/jabref/issues/10425)
- We fixed an issue where attempting to cancel the importing/generation of an entry from id is ignored. [#10508](https://github.com/JabRef/jabref/issues/10508)
- We fixed an issue where the preview panel showing the wrong entry (an entry that is not selected in the entry table). [#9172](https://github.com/JabRef/jabref/issues/9172)
- We fixed an issue where HTML-reserved characters like '&' and '<', in addition to HTML entities like '&amp;' were not rendered correctly in entry preview. [#10677](https://github.com/JabRef/jabref/issues/10677)
- The last page of a PDF is now indexed by the full text search. [#10193](https://github.com/JabRef/jabref/issues/10193)
- The entry editor respects the configured custom tabs when showing "Other fields". [#11012](https://github.com/JabRef/jabref/pull/11012)
- The default owner of an entry can be changed again. [#10924](https://github.com/JabRef/jabref/issues/10924)
- We fixed an issue where the duplicate check did not take umlauts or other LaTeX-encoded characters into account. [#10744](https://github.com/JabRef/jabref/pull/10744)
- We fixed the colors of the icon on hover for unset special fields. [#10431](https://github.com/JabRef/jabref/issues/10431)
- We fixed an issue where the CrossRef field did not work if autocompletion was disabled [#8145](https://github.com/JabRef/jabref/issues/8145)
- In biblatex mode, JabRef distinguishes between "Optional fields" and "Optional fields 2" again. [#11022](https://github.com/JabRef/jabref/pull/11022)
- We fixed an issue where exporting`@electronic` and `@online` entry types to the Office XMl would duplicate the field `title`  [#10807](https://github.com/JabRef/jabref/issues/10807)
- We fixed an issue where the `CommentsTab` was not properly formatted when the `defaultOwner` contained capital or special letters. [#10870](https://github.com/JabRef/jabref/issues/10870)
- We fixed an issue where the `File -> Close library` menu item was not disabled when no library was open. [#10948](https://github.com/JabRef/jabref/issues/10948)
- We fixed an issue where the Document Viewer would show the PDF in only half the window when maximized. [#10934](https://github.com/JabRef/jabref/issues/10934)
- Clicking on the crossref and related tags in the entry editor jumps to the linked entry. [#5484](https://github.com/JabRef/jabref/issues/5484) [#9369](https://github.com/JabRef/jabref/issues/9369)
- We fixed an issue where JabRef could not parse absolute file paths from Zotero exports. [#10959](https://github.com/JabRef/jabref/issues/10959)
- We fixed an issue where an exception occured when toggling between "Live" or "Locked" in the internal Document Viewer. [#10935](https://github.com/JabRef/jabref/issues/10935)
- When fetching article information fom IEEE Xplore, the em dash is now converted correctly. [koppor#286](https://github.com/koppor/jabref/issues/286)
- Fixed an issue on Windows where the browser extension reported failure to send an entry to JabRef even though it was sent properly. [JabRef-Browser-Extension#493](https://github.com/JabRef/JabRef-Browser-Extension/issues/493)
- Fixed an issue on Windows where TeXworks path was not resolved if it was installed with MiKTeX. [#10977](https://github.com/JabRef/jabref/issues/10977)
- We fixed an issue with where JabRef would throw an error when using MathSciNet search, as it was unable to parse the fetched JSON coreectly. [10996](https://github.com/JabRef/jabref/issues/10996)
- We fixed an issue where the "Import by ID" function would throw an error when a DOI that contains URL-encoded characters was entered. [#10648](https://github.com/JabRef/jabref/issues/10648)
- We fixed an issue with handling of an "overflow" of authors at `[authIniN]`. [#11087](https://github.com/JabRef/jabref/issues/11087)
- We fixed an issue where an exception occurred when selecting entries in the web search results. [#11081](https://github.com/JabRef/jabref/issues/11081)
- When a new library is unsaved, there is now no warning when fetching entries with PDFs. [#11075](https://github.com/JabRef/jabref/issues/11075)
- We fixed an issue where the message "The libary has been modified by another program" occurred when editing library metadata and saving the library. [#4877](https://github.com/JabRef/jabref/issues/4877)

### Removed

- We removed the predatory journal checks due to a high rate of false positives. [#11066](https://github.com/JabRef/jabref/pull/11066)

## [5.12] – 2023-12-24

### Added

- We added a scite.ai tab in the entry editor that retrieves 'Smart Citation' tallies for citations that have a DOI. [koppor#375](https://github.com/koppor/jabref/issues/375)  
- We added a dropdown menu to let users change the reference library during AUX file import. [#10472](https://github.com/JabRef/jabref/issues/10472)
- We added a button to let users reset the cite command to the default value. [#10569](https://github.com/JabRef/jabref/issues/10569)
- We added the option to use System Preference for Light/Dark Theme [#8729](https://github.com/JabRef/jabref/issues/8729).
- We added [scholar.archive.org](https://scholar.archive.org/) as a new fetcher. [#10498](https://github.com/JabRef/jabref/issues/10498)
- We integrated predatory journal checking as part of the Integrity Checker based on the [check-bib-for-predatory](https://github.com/CfKu/check-bib-for-predatory). [koppor#348](https://github.com/koppor/jabref/issues/348)
- We added a 'More options' section in the main table right click menu opening the preferences dialog. [#9432](https://github.com/JabRef/jabref/issues/9432)
- When creating a new group, it inherits the icon of the parent group. [#10521](https://github.com/JabRef/jabref/pull/10521)

### Changed

- We moved the location of the 'Open only one instance of JabRef' preference option from "Network" to "General". [#9306](https://github.com/JabRef/jabref/issues/9306)
- The two previews in the change resolver dialog now have their scrollbars synchronized. [#9576](https://github.com/JabRef/jabref/issues/9576).
- We changed the setting of the keyword separator to accept a single character only. [#177](https://github.com/koppor/jabref/issues/177)
- We replaced "SearchAll" in Web Search by "Search Selected". [#10556](https://github.com/JabRef/jabref/issues/10556)
- Short DOI formatter now checks, if the value is already formatted. If so, it returns the value instead of calling the ShortDOIService again. [#10589](https://github.com/JabRef/jabref/issues/10589)
- We upgraded to JavaFX 21.0.1. As a consequence JabRef requires now macOS 11 or later and GTK 3.8 or later on Linux [10627](https://github.com/JabRef/jabref/pull/10627).
- A user-specific comment fields is not enabled by default, but can be enabled using the "Add" button. [#10424](https://github.com/JabRef/jabref/issues/10424)
- We upgraded to Lucene 9.9 for the fulltext search. The search index will be rebuild. [#10686](https://github.com/JabRef/jabref/pull/10686)
- When using "Copy..." -> "Copy citation key", the delimiter configured at "Push applications" is respected. [#10707](https://github.com/JabRef/jabref/pull/10707)

### Fixed

- We fixed an issue where the added protected term has unwanted leading and trailing whitespaces, where the formatted text has unwanted empty brackets and where the word at the cursor in the textbox can be added to the list. [#10415](https://github.com/JabRef/jabref/issues/10415)
- We fixed an issue where in the merge dialog the file field of entries was not correctly merged when the first and second entry both contained values inside the file field. [#10572](https://github.com/JabRef/jabref/issues/10572)
- We fixed some small inconsistencies in the user interface. [#10507](https://github.com/JabRef/jabref/issues/10507) [#10458](https://github.com/JabRef/jabref/issues/10458) [#10660](https://github.com/JabRef/jabref/issues/10660)
- We fixed the issue where the Hayagriva YAML exporter would not include a parent field for the publisher/series. [#10596](https://github.com/JabRef/jabref/issues/10596)
- We fixed issues in the external file type dialog w.r.t. duplicate entries in the case of a language switch. [#10271](https://github.com/JabRef/jabref/issues/10271)
- We fixed an issue where the right-click action "Copy cite..." did not respect the configured citation command under "External Programs" -> "[Push Applications](https://docs.jabref.org/cite/pushtoapplications)" [#10615](https://github.com/JabRef/jabref/issues/10615)

### Removed

- We removed duplicate filtering and sorting operations in the MainTable when editing BibEntries. [#10619](https://github.com/JabRef/jabref/pull/10619)

## [5.11] – 2023-10-22

### Added

- We added the ability to sort subgroups in Z-A order, as well as by ascending and descending number of subgroups. [#10249](https://github.com/JabRef/jabref/issues/10249)
- We added the possibility to find (and add) papers that cite or are cited by a given paper. [#6187](https://github.com/JabRef/jabref/issues/6187)
- We added an error-specific message for when a download from a URL fails. [#9826](https://github.com/JabRef/jabref/issues/9826)
- We added support for customizing the citation command (e.g., `[@key1,@key2]`) when [pushing to external applications](https://docs.jabref.org/cite/pushtoapplications). [#10133](https://github.com/JabRef/jabref/issues/10133)
- We added an integrity check for more special characters. [#8712](https://github.com/JabRef/jabref/issues/8712)
- We added protected terms described as "Computer science". [#10222](https://github.com/JabRef/jabref/pull/10222)
- We added a link "Get more themes..." in the preferences to that points to [themes.jabref.org](https://themes.jabref.org) allowing the user to download new themes. [#10243](https://github.com/JabRef/jabref/issues/10243)
- We added a fetcher for [LOBID](https://lobid.org/resources/api) resources. [koppor#386](https://github.com/koppor/jabref/issues/386)
- When in `biblatex` mode, the [integrity check](https://docs.jabref.org/finding-sorting-and-cleaning-entries/checkintegrity) for journal titles now also checks the field `journal`.
- We added support for exporting to Hayagriva YAML format. [#10382](https://github.com/JabRef/jabref/issues/10382)
- We added support for pushing citations to [TeXShop](https://pages.uoregon.edu/koch/texshop/) on macOS [forum#2699](https://discourse.jabref.org/t/push-to-texshop-mac/2699).
- We added the 'Bachelor's thesis' type for Biblatex's 'Thesis' EntryType [#10029](https://github.com/JabRef/jabref/issues/10029).

### Changed

- The export formats `listrefs`, `tablerefs`, `tablerefsabsbib`, now use the ISO date format in the footer [#10383](https://github.com/JabRef/jabref/pull/10383).
- When searching for an identifier in the "Web search", the title of the search window is now "Identifier-based Web Search". [#10391](https://github.com/JabRef/jabref/pull/10391)
- The ampersand checker now skips verbatim fields (`file`, `url`, ...). [#10419](https://github.com/JabRef/jabref/pull/10419)
- If no existing document is selected for exporting "XMP annotated pdf" JabRef will now create a new PDF file with a sample text and the metadata. [#10102](https://github.com/JabRef/jabref/issues/10102)
- We modified the DOI cleanup to infer the DOI from an ArXiV ID if it's present. [#10426](https://github.com/JabRef/jabref/issues/10426)
- The ISI importer uses the field `comment` for notes (instead of `review). [#10478](https://github.com/JabRef/jabref/pull/10478)
- If no existing document is selected for exporting "Embedded BibTeX pdf" JabRef will now create a new PDF file with a sample text and the metadata. [#10101](https://github.com/JabRef/jabref/issues/10101)
- Translated titles format no longer raise a warning. [#10459](https://github.com/JabRef/jabref/issues/10459)
- We re-added the empty grey containers in the groups panel to keep an indicator for the current selected group, if displaying of group item count is turned off [#9972](https://github.com/JabRef/jabref/issues/9972)

### Fixed

- We fixed an issue where "Move URL in note field to url field" in the cleanup dialog caused an exception if no note field was present [forum#3999](https://discourse.jabref.org/t/cleanup-entries-cant-get-it-to-work/3999)
- It is possible again to use "current table sort order" for the order of entries when saving. [#9869](https://github.com/JabRef/jabref/issues/9869)
- Passwords can be stored in GNOME key ring. [#10274](https://github.com/JabRef/jabref/issues/10274)
- We fixed an issue where groups based on an aux file could not be created due to an exception [#10350](https://github.com/JabRef/jabref/issues/10350)
- We fixed an issue where the JabRef browser extension could not communicate with JabRef under macOS due to missing files. You should use the `.pkg` for the first installation as it updates all necessary files for the extension [#10308](https://github.com/JabRef/jabref/issues/10308)
- We fixed an issue where the ISBN fetcher returned the entrytype `misc` for certain ISBN numbers [#10348](https://github.com/JabRef/jabref/issues/10348)
- We fixed a bug where an exception was raised when saving less than three export save orders in the preference. [#10157](https://github.com/JabRef/jabref/issues/10157)
- We fixed an issue where it was possible to create a group with no name or with a group separator inside the name [#9776](https://github.com/JabRef/jabref/issues/9776)
- Biblatex's `journaltitle` is now also respected for showing the journal information. [#10397](https://github.com/JabRef/jabref/issues/10397)
- JabRef does not hang anymore when exporting via CLI. [#10380](https://github.com/JabRef/jabref/issues/10380)
- We fixed an issue where it was not possible to save a library on a network share under macOS due to an exception when acquiring a file lock [#10452](https://github.com/JabRef/jabref/issues/10452)
- We fixed an issue where exporting "XMP annotated pdf" without selecting an existing document would produce an exception. [#10102](https://github.com/JabRef/jabref/issues/10102)
- We fixed an issue where the "Enabled" column in the "Protected terms files" tab in the preferences could not be resized [#10285](https://github.com/JabRef/jabref/issues/10285)
- We fixed an issue where after creation of a new library, the new library was not focused. [koppor#592](https://github.com/koppor/jabref/issues/592)
- We fixed an issue where double clicking on an url in the file field would trigger an exception instead of opening the browser [#10480](https://github.com/JabRef/jabref/pull/10480)
- We fixed an issue where scrolling was impossible on dragging a citation on the groups panel. [#9754](https://github.com/JabRef/jabref/issues/9754)
- We fixed an issue where exporting "Embedded BibTeX pdf" without selecting an existing document would produce an exception. [#10101](https://github.com/JabRef/jabref/issues/10101)
- We fixed an issue where there was a failure to access the url link for "eprint" for the ArXiv entry.[#10474](https://github.com/JabRef/jabref/issues/10474)
- We fixed an issue where it was not possible to connect to a shared database once a group with entries was added or other metadata modified [#10336](https://github.com/JabRef/jabref/issues/10336)
- We fixed an issue where middle-button paste in X not always worked [#7905](https://github.com/JabRef/jabref/issues/7905)

## [5.10] – 2023-09-02

### Added

- We added a field showing the BibTeX/biblatex source for added and deleted entries in the "External Changes Resolver" dialog. [#9509](https://github.com/JabRef/jabref/issues/9509)
- We added user-specific comment field so that multiple users can make separate comments. [#543](https://github.com/koppor/jabref/issues/543)
- We added a search history list in the search field's right click menu. [#7906](https://github.com/JabRef/jabref/issues/7906)
- We added a full text fetcher for IACR eprints. [#9651](https://github.com/JabRef/jabref/pull/9651)
- We added "Attach file from URL" to right-click context menu to download and store a file with the reference library. [#9646](https://github.com/JabRef/jabref/issues/9646)
- We enabled updating an existing entry with data from InspireHEP. [#9351](https://github.com/JabRef/jabref/issues/9351)
- We added a fetcher for the Bibliotheksverbund Bayern (experimental). [#9641](https://github.com/JabRef/jabref/pull/9641)
- We added support for more biblatex date formats for parsing dates. [#2753](https://github.com/JabRef/jabref/issues/2753)
- We added support for multiple languages for exporting to and importing references from MS Office. [#9699](https://github.com/JabRef/jabref/issues/9699)
- We enabled scrolling in the groups list when dragging a group on another group. [#2869](https://github.com/JabRef/jabref/pull/2869)
- We added the option to automatically download online files when a new entry is created from an existing ID (e.g., DOI). The option can be disabled in the preferences under "Import and Export". [#9756](https://github.com/JabRef/jabref/issues/9756)
- We added a new Integrity check for unescaped ampersands. [koppor#585](https://github.com/koppor/jabref/issues/585)
- We added support for parsing `$\backslash$` in file paths (as exported by Mendeley). [forum#3470](https://discourse.jabref.org/t/mendeley-bib-import-with-linked-files/3470)
- We added the possibility to automatically fetch entries when an ISBN is pasted on the main table. [#9864](https://github.com/JabRef/jabref/issues/9864)
- We added the option to disable the automatic linking of files in the entry editor [#5105](https://github.com/JabRef/jabref/issues/5105)
- We added the link icon for ISBNs in linked identifiers column. [#9819](https://github.com/JabRef/jabref/issues/9819)
- We added key binding to focus on groups <kbd>alt</kbd> + <kbd>s</kbd> [#9863](https://github.com/JabRef/jabref/issues/9863)
- We added the option to unprotect a text selection, which strips all pairs of curly braces away. [#9950](https://github.com/JabRef/jabref/issues/9950)
- We added drag and drop events for field 'Groups' in entry editor panel. [#569](https://github.com/koppor/jabref/issues/569)
- We added support for parsing MathML in the Medline importer. [#4273](https://github.com/JabRef/jabref/issues/4273)
- We added the ability to search for an identifier (DOI, ISBN, ArXiv ID) directly from 'Web Search'. [#7575](https://github.com/JabRef/jabref/issues/7575) [#9674](https://github.com/JabRef/jabref/issues/9674)
- We added a cleanup activity that identifies a URL or a last-visited-date in the `note` field and moves it to the `url` and `urldate` field respectively. [koppor#216](https://github.com/koppor/jabref/issues/216)
- We enabled the user to change the name of a field in a custom entry type by double-clicking on it. [#9840](https://github.com/JabRef/jabref/issues/9840)
- We added some preferences options to disable online activity. [#10064](https://github.com/JabRef/jabref/issues/10064)
- We integrated two mail actions ("As Email" and "To Kindle") under a new "Send" option in the right-click & Tools menus. The Kindle option creates an email targeted to the user's Kindle email, which can be set in preferences under "External programs" [#6186](https://github.com/JabRef/jabref/issues/6186)
- We added an option to clear recent libraries' history. [#10003](https://github.com/JabRef/jabref/issues/10003)
- We added an option to encrypt and remember the proxy password. [#8055](https://github.com/JabRef/jabref/issues/8055)[#10044](https://github.com/JabRef/jabref/issues/10044)
- We added support for showing journal information, via info buttons next to the `Journal` and `ISSN` fields in the entry editor. [#6189](https://github.com/JabRef/jabref/issues/6189)
- We added support for pushing citations to Sublime Text 3 [#10098](https://github.com/JabRef/jabref/issues/10098)
- We added support for the Finnish language. [#10183](https://github.com/JabRef/jabref/pull/10183)
- We added the option to automatically replaces illegal characters in the filename when adding a file to JabRef. [#10182](https://github.com/JabRef/jabref/issues/10182)
- We added a privacy policy. [#10064](https://github.com/JabRef/jabref/issues/10064)
- We added a tooltip to show the number of entries in a group [#10208](https://github.com/JabRef/jabref/issues/10208)
- We fixed an issue where it was no longer possible to add or remove selected entries to groups via context menu [#10404](https://github.com/JabRef/jabref/issues/10404), [#10317](https://github.com/JabRef/jabref/issues/10317) [#10374](https://github.com/JabRef/jabref/issues/10374)

### Changed

- We replaced "Close" by "Close library" and placed it after "Save all" in the File menu. [#10043](https://github.com/JabRef/jabref/pull/10043)
- We upgraded to Lucene 9.7 for the fulltext search. The search index will be rebuild. [#10036](https://github.com/JabRef/jabref/pull/10036)
- 'Get full text' now also checks the file url. [#568](https://github.com/koppor/jabref/issues/568)
- JabRef writes a new backup file only if there is a change. Before, JabRef created a backup upon start. [#9679](https://github.com/JabRef/jabref/pull/9679)
- We modified the `Add Group` dialog to use the most recently selected group hierarchical context. [#9141](https://github.com/JabRef/jabref/issues/9141)
- We refined the 'main directory not found' error message. [#9625](https://github.com/JabRef/jabref/pull/9625)
- JabRef writes a new backup file only if there is a change. Before, JabRef created a backup upon start. [#9679](https://github.com/JabRef/jabref/pull/9679)
- Backups of libraries are not stored per JabRef version, but collected together. [#9676](https://github.com/JabRef/jabref/pull/9676)
- We streamlined the paths for logs and backups: The parent path fragment is always `logs` or `backups`.
- `log.txt` now contains an entry if a BibTeX entry could not be parsed.
- `log.txt` now contains debug messages. Debugging needs to be enabled explicitly. [#9678](https://github.com/JabRef/jabref/pull/9678)
- `log.txt` does not contain entries for non-found files during PDF indexing. [#9678](https://github.com/JabRef/jabref/pull/9678)
- The hostname is now determined using environment variables (`COMPUTERNAME`/`HOSTNAME`) first. [#9910](https://github.com/JabRef/jabref/pull/9910)
- We improved the Medline importer to correctly import ISO dates for `revised`. [#9536](https://github.com/JabRef/jabref/issues/9536)
- To avoid cluttering of the directory, We always delete the `.sav` file upon successful write. [#9675](https://github.com/JabRef/jabref/pull/9675)
- We improved the unlinking/deletion of multiple linked files of an entry using the <kbd>Delete</kbd> key. [#9473](https://github.com/JabRef/jabref/issues/9473)
- The field names of customized entry types are now exchanged preserving the case. [#9993](https://github.com/JabRef/jabref/pull/9993)
- We moved the custom entry types dialog into the preferences dialog. [#9760](https://github.com/JabRef/jabref/pull/9760)
- We moved the manage content selectors dialog to the library properties. [#9768](https://github.com/JabRef/jabref/pull/9768)
- We moved the preferences menu command from the options menu to the file menu. [#9768](https://github.com/JabRef/jabref/pull/9768)
- We reworked the cross ref labels in the entry editor and added a right click menu. [#10046](https://github.com/JabRef/jabref/pull/10046)
- We reorganized the order of tabs and settings in the library properties. [#9836](https://github.com/JabRef/jabref/pull/9836)
- We changed the handling of an "overflow" of authors at `[authIniN]`: JabRef uses `+` to indicate an overflow. Example: `[authIni2]` produces `A+` (instead of `AB`) for `Aachen and Berlin and Chemnitz`. [#9703](https://github.com/JabRef/jabref/pull/9703)
- We moved the preferences option to open the last edited files on startup to the 'General' tab. [#9808](https://github.com/JabRef/jabref/pull/9808)
- We improved the recognition of DOIs when pasting a link containing a DOI on the maintable. [#9864](https://github.com/JabRef/jabref/issues/9864s)
- We reordered the preferences dialog. [#9839](https://github.com/JabRef/jabref/pull/9839)
- We split the 'Import and Export' tab into 'Web Search' and 'Export'. [#9839](https://github.com/JabRef/jabref/pull/9839)
- We moved the option to run JabRef in memory stick mode into the preferences dialog toolbar. [#9866](https://github.com/JabRef/jabref/pull/9866)
- In case the library contains empty entries, they are not written to disk. [#8645](https://github.com/JabRef/jabref/issues/8645)
- The formatter `remove_unicode_ligatures` is now called `replace_unicode_ligatures`. [#9890](https://github.com/JabRef/jabref/pull/9890)
- We improved the error message when no terminal was found. [#9607](https://github.com/JabRef/jabref/issues/9607)
- In the context of the "systematic literature functionality", we changed the name "database" to "catalog" to use a separate term for online catalogs in comparison to SQL databases. [#9951](https://github.com/JabRef/jabref/pull/9951)
- We now show more fields (including Special Fields) in the dropdown selection for "Save sort order" in the library properties and for "Export sort order" in the preferences. [#10010](https://github.com/JabRef/jabref/issues/10010)
- We now encrypt and store the custom API keys in the OS native credential store. [#10044](https://github.com/JabRef/jabref/issues/10044)
- We changed the behavior of group addition/edit, so that sorting by alphabetical order is not performed by default after the modification. [#10017](https://github.com/JabRef/jabref/issues/10017)
- We fixed an issue with spacing in the cleanup dialogue. [#10081](https://github.com/JabRef/jabref/issues/10081)
- The GVK fetcher now uses the new [K10plus](https://www.bszgbv.de/services/k10plus/) database. [#10189](https://github.com/JabRef/jabref/pull/10189)

### Fixed

- We fixed an issue where clicking the group expansion pane/arrow caused the node to be selected, when it should just expand/detract the node. [#10111](https://github.com/JabRef/jabref/pull/10111)
- We fixed an issue where the browser import would add ' characters before the BibTeX entry on Linux. [#9588](https://github.com/JabRef/jabref/issues/9588)
- We fixed an issue where searching for a specific term with the DOAB fetcher lead to an exception. [#9571](https://github.com/JabRef/jabref/issues/9571)
- We fixed an issue where the "Import" -> "Library to import to" did not show the correct library name if two opened libraries had the same suffix. [#9567](https://github.com/JabRef/jabref/issues/9567)
- We fixed an issue where the rpm-Version of JabRef could not be properly uninstalled and reinstalled. [#9558](https://github.com/JabRef/jabref/issues/9558), [#9603](https://github.com/JabRef/jabref/issues/9603)
- We fixed an issue where the command line export using `--exportMatches` flag does not create an output bib file. [#9581](https://github.com/JabRef/jabref/issues/9581)
- We fixed an issue where custom field in the custom entry types could not be set to mulitline. [#9609](https://github.com/JabRef/jabref/issues/9609)
- We fixed an issue where the Office XML exporter did not resolve BibTeX-Strings when exporting entries. [forum#3741](https://discourse.jabref.org/t/exporting-bibtex-constant-strings-to-ms-office-2007-xml/3741)
- We fixed an issue where the Merge Entries Toolbar configuration was not saved after hitting 'Merge Entries' button. [#9091](https://github.com/JabRef/jabref/issues/9091)
- We fixed an issue where the password is stored in clear text if the user wants to use a proxy with authentication. [#8055](https://github.com/JabRef/jabref/issues/8055)
- JabRef is now more relaxed when parsing field content: In case a field content ended with `\`, the combination `\}` was treated as plain `}`. [#9668](https://github.com/JabRef/jabref/issues/9668)
- We resolved an issue that cut off the number of group entries when it exceeded four digits. [#8797](https://github.com/JabRef/jabref/issues/8797)
- We fixed the issue where the size of the global search window was not retained after closing. [#9362](https://github.com/JabRef/jabref/issues/9362)
- We fixed an issue where the Global Search UI preview is still white in dark theme. [#9362](https://github.com/JabRef/jabref/issues/9362)
- We fixed the double paste issue when <kbd>Cmd</kbd> + <kbd>v</kbd> is pressed on 'New entry from plaintext' dialog. [#9367](https://github.com/JabRef/jabref/issues/9367)
- We fixed an issue where the pin button on the Global Search dialog was located at the bottom and not at the top. [#9362](https://github.com/JabRef/jabref/issues/9362)
- We fixed the log text color in the event log console when using dark mode. [#9732](https://github.com/JabRef/jabref/issues/9732)
- We fixed an issue where searching for unlinked files would include the current library's .bib file. [#9735](https://github.com/JabRef/jabref/issues/9735)
- We fixed an issue where it was no longer possible to connect to a shared mysql database due to an exception. [#9761](https://github.com/JabRef/jabref/issues/9761)
- We fixed an issue where an exception was thrown for the user after <kbd>Ctrl</kbd>+<kbd>Z</kbd> command. [#9737](https://github.com/JabRef/jabref/issues/9737)
- We fixed the citation key generation for [`[authors]`, `[authshort]`, `[authorsAlpha]`, `[authIniN]`, `[authEtAl]`, `[auth.etal]`](https://docs.jabref.org/setup/citationkeypatterns#special-field-markers) to handle `and others` properly. [koppor#626](https://github.com/koppor/jabref/issues/626)
- We fixed the Save/save as file type shows BIBTEX_DB instead of "Bibtex library". [#9372](https://github.com/JabRef/jabref/issues/9372)
- We fixed the default main file directory for non-English Linux users. [#8010](https://github.com/JabRef/jabref/issues/8010)
- We fixed an issue when overwriting the owner was disabled. [#9896](https://github.com/JabRef/jabref/pull/9896)
- We fixed an issue regarding recording redundant prefixes in search history. [#9685](https://github.com/JabRef/jabref/issues/9685)
- We fixed an issue where passing a URL containing a DOI led to a "No entry found" notification. [#9821](https://github.com/JabRef/jabref/issues/9821)
- We fixed some minor visual inconsistencies and issues in the preferences dialog. [#9866](https://github.com/JabRef/jabref/pull/9866)
- The order of save actions is now retained. [#9890](https://github.com/JabRef/jabref/pull/9890)
- We fixed an issue where the order of save actions was not retained in the bib file. [#9890](https://github.com/JabRef/jabref/pull/9890)
- We fixed an issue in the preferences 'External file types' tab ignoring a custom application path in the edit dialog. [#9895](https://github.com/JabRef/jabref/issues/9895)
- We fixed an issue in the preferences where custom columns could be added to the entry table with no qualifier. [#9913](https://github.com/JabRef/jabref/issues/9913)
- We fixed an issue where the encoding header in a bib file was not respected when the file contained a BOM (Byte Order Mark). [#9926](https://github.com/JabRef/jabref/issues/9926)
- We fixed an issue where cli help output for import and export format was inconsistent. [koppor#429](https://github.com/koppor/jabref/issues/429)
- We fixed an issue where the user could select multiple conflicting options for autocompletion at once. [#10181](https://github.com/JabRef/jabref/issues/10181)
- We fixed an issue where no preview could be generated for some entry types and led to an exception. [#9947](https://github.com/JabRef/jabref/issues/9947)
- We fixed an issue where the Linux terminal working directory argument was malformed and therefore ignored upon opening a terminal [#9953](https://github.com/JabRef/jabref/issues/9953)
- We fixed an issue under Linux where under some systems the file instead of the folder was opened. [#9607](https://github.com/JabRef/jabref/issues/9607)
- We fixed an issue where an Automatic Keyword Group could not be deleted in the UI. [#9778](https://github.com/JabRef/jabref/issues/9778)
- We fixed an issue where the citation key pattern `[edtrN_M]` returned the wrong editor. [#9946](https://github.com/JabRef/jabref/pull/9946)
- We fixed an issue where empty grey containers would remain in the groups panel, if displaying of group item count is turned off. [#9972](https://github.com/JabRef/jabref/issues/9972)
- We fixed an issue where fetching an ISBN could lead to application freezing when the fetcher did not return any results. [#9979](https://github.com/JabRef/jabref/issues/9979)
- We fixed an issue where closing a library containing groups and entries caused an exception [#9997](https://github.com/JabRef/jabref/issues/9997)
- We fixed a bug where the editor for strings in a bibliography file did not sort the entries by their keys [#10083](https://github.com/JabRef/jabref/pull/10083)
- We fixed an issues where clicking on the empty space of specific context menu entries would not trigger the associated action. [#8388](https://github.com/JabRef/jabref/issues/8388)
- We fixed an issue where JabRef would not remember whether the window was in fullscreen. [#4939](https://github.com/JabRef/jabref/issues/4939)
- We fixed an issue where the ACM Portal search sometimes would not return entries for some search queries when the article author had no given name. [#10107](https://github.com/JabRef/jabref/issues/10107)
- We fixed an issue that caused high CPU usage and a zombie process after quitting JabRef because of author names autocompletion. [#10159](https://github.com/JabRef/jabref/pull/10159)
- We fixed an issue where files with illegal characters in the filename could be added to JabRef. [#10182](https://github.com/JabRef/jabref/issues/10182)
- We fixed that checked-out radio buttons under "specified keywords" were not displayed as checked after closing and reopening the "edit group" window. [#10248](https://github.com/JabRef/jabref/issues/10248)
- We fixed that when editing groups, checked-out properties such as case sensitive and regular expression (under "Free search expression") were not displayed checked. [#10108](https://github.com/JabRef/jabref/issues/10108)

### Removed

- We removed the support of BibTeXML. [#9540](https://github.com/JabRef/jabref/issues/9540)
- We removed support for Markdown syntax for strikethrough and task lists in comment fields. [#9726](https://github.com/JabRef/jabref/pull/9726)
- We removed the options menu, because the two contents were moved to the File menu or the properties of the library. [#9768](https://github.com/JabRef/jabref/pull/9768)
- We removed the 'File' tab in the preferences and moved its contents to the 'Export' tab. [#9839](https://github.com/JabRef/jabref/pull/9839)
- We removed the "[Collection of Computer Science Bibliographies](https://en.wikipedia.org/wiki/Collection_of_Computer_Science_Bibliographies)" fetcher the websits is no longer available. [#6638](https://github.com/JabRef/jabref/issues/6638)

## [5.9] – 2023-01-06

### Added

- We added a dropdown menu to let users change the library they want to import into during import. [#6177](https://github.com/JabRef/jabref/issues/6177)
- We added the possibility to add/remove a preview style from the selected list using a double click. [#9490](https://github.com/JabRef/jabref/issues/9490)
- We added the option to define fields as "multine" directly in the custom entry types dialog. [#6448](https://github.com/JabRef/jabref/issues/6448)
- We changed the minWidth and the minHeight of the main window, so it won't have a width and/or a height with the value 0. [#9606](https://github.com/JabRef/jabref/issues/9606)

### Changed

- We changed database structure: in MySQL/MariaDB we renamed tables by adding a `JABREF_` prefix, and in PGSQL we moved tables in `jabref` schema. We added `VersionDBStructure` variable in `METADATA` table to indicate current version of structure, this variable is needed for automatic migration. [#9312](https://github.com/JabRef/jabref/issues/9312)
- We moved some preferences options to a new tab in the preferences dialog. [#9442](https://github.com/JabRef/jabref/pull/9442)
- We renamed "Medline abbreviation" to "dotless abbreviation". [#9504](https://github.com/JabRef/jabref/pull/9504)
- We now have more "dots" in the offered journal abbreviations. [#9504](https://github.com/JabRef/jabref/pull/9504)
- We now disable the button "Full text search" in the Searchbar by default [#9527](https://github.com/JabRef/jabref/pull/9527)

### Fixed

- The tab "deprecated fields" is shown in biblatex-mode only. [#7757](https://github.com/JabRef/jabref/issues/7757)
- In case a journal name of an IEEE journal is abbreviated, the "normal" abbreviation is used - and not the one of the IEEE BibTeX strings. [abbrv#91](https://github.com/JabRef/abbrv.jabref.org/issues/91)
- We fixed a performance issue when loading large lists of custom journal abbreviations. [#8928](https://github.com/JabRef/jabref/issues/8928)
- We fixed an issue where the last opened libraries were not remembered when a new unsaved library was open as well. [#9190](https://github.com/JabRef/jabref/issues/9190)
- We fixed an issue where no context menu for the group "All entries" was present. [forum#3682](https://discourse.jabref.org/t/how-sort-groups-a-z-not-subgroups/3682)
- We fixed an issue where extra curly braces in some fields would trigger an exception when selecting the entry or doing an integrity check. [#9475](https://github.com/JabRef/jabref/issues/9475), [#9503](https://github.com/JabRef/jabref/issues/9503)
- We fixed an issue where entering a date in the format "YYYY/MM" in the entry editor date field caused an exception. [#9492](https://github.com/JabRef/jabref/issues/9492)
- For portable versions, the `.deb` file now works on plain debian again. [#9472](https://github.com/JabRef/jabref/issues/9472)
- We fixed an issue where the download of linked online files failed after an import of entries for certain urls. [#9518](https://github.com/JabRef/jabref/issues/9518)
- We fixed an issue where an exception occurred when manually downloading a file from an URL in the entry editor. [#9521](https://github.com/JabRef/jabref/issues/9521)
- We fixed an issue with open office csv file formatting where commas in the abstract field where not escaped. [#9087](https://github.com/JabRef/jabref/issues/9087)
- We fixed an issue with deleting groups where subgroups different from the selected group were deleted. [#9281](https://github.com/JabRef/jabref/issues/9281)

## [5.8] – 2022-12-18

### Added

- We integrated a new three-way merge UI for merging entries in the Entries Merger Dialog, the Duplicate Resolver Dialog, the Entry Importer Dialog, and the External Changes Resolver Dialog. [#8945](https://github.com/JabRef/jabref/pull/8945)
- We added the ability to merge groups, keywords, comments and files when merging entries. [#9022](https://github.com/JabRef/jabref/pull/9022)
- We added a warning message next to the authors field in the merge dialog to warn users when the authors are the same but formatted differently. [#8745](https://github.com/JabRef/jabref/issues/8745)
- The default file directory of a library is used as default directory for [unlinked file lookup](https://docs.jabref.org/collect/findunlinkedfiles#link-the-pdfs-to-your-bib-library). [koppor#546](https://github.com/koppor/jabref/issues/546)
- The properties of an existing systematic literature review (SLR) can be edited. [koppor#604](https://github.com/koppor/jabref/issues/604)
- An systematic literature review (SLR) can now be started from the SLR itself. [#9131](https://github.com/JabRef/jabref/pull/9131), [koppor#601](https://github.com/koppor/jabref/issues/601)
- On startup, JabRef notifies the user if there were parsing errors during opening.
- We added support for the field `fjournal` (in `@article`) for abbreviation and unabbreviation functionalities. [#321](https://github.com/JabRef/jabref/pull/321)
- In case a backup is found, the filename of the backup is shown and one can navigate to the file. [#9311](https://github.com/JabRef/jabref/pull/9311)
- We added support for the Ukrainian and Arabic languages. [#9236](https://github.com/JabRef/jabref/pull/9236), [#9243](https://github.com/JabRef/jabref/pull/9243)

### Changed

- We improved the Citavi Importer to also import so called Knowledge-items into the field `comment` of the corresponding entry [#9025](https://github.com/JabRef/jabref/issues/9025)
- We modified the change case sub-menus and their corresponding tips (displayed when you stay long over the menu) to properly reflect exemplified cases. [#9339](https://github.com/Jabref/jabref/issues/9339)
- We call backup files `.bak` and temporary writing files now `.sav`.
- JabRef keeps 10 older versions of a `.bib` file in the [user data dir](https://github.com/harawata/appdirs#supported-directories) (instead of a single `.sav` (now: `.bak`) file in the directory of the `.bib` file)
- We improved the External Changes Resolver dialog to be more usaable. [#9021](https://github.com/JabRef/jabref/pull/9021)
- We simplified the actions to fast-resolve duplicates to 'Keep Left', 'Keep Right', 'Keep Both' and 'Keep Merged'. [#9056](https://github.com/JabRef/jabref/issues/9056)
- The fallback directory of the file folder now is the general file directory. In case there was a directory configured for a library and this directory was not found, JabRef placed the PDF next to the .bib file and not into the general file directory.
- The global default directory for storing PDFs is now the documents folder in the user's home.
- When adding or editing a subgroup it is placed w.r.t. to alphabetical ordering rather than at the end. [koppor#577](https://github.com/koppor/jabref/issues/577)
- Groups context menu now shows appropriate options depending on number of subgroups. [koppor#579](https://github.com/koppor/jabref/issues/579)
- We modified the "Delete file" dialog and added the full file path to the dialog text. The file path in the title was changed to file name only. [koppor#534](https://github.com/koppor/jabref/issues/534)
- Download from URL now automatically fills with URL from clipboard. [koppor#535](https://github.com/koppor/jabref/issues/535)
- We added HTML and Markdown files to Find Unlinked Files and removed BibTeX. [koppor#547](https://github.com/koppor/jabref/issues/547)
- ArXiv fetcher now retrieves additional data from related DOIs (both ArXiv and user-assigned). [#9170](https://github.com/JabRef/jabref/pull/9170)
- We modified the Directory of Open Access Books (DOAB) fetcher so that it will now also fetch the ISBN when possible. [#8708](https://github.com/JabRef/jabref/issues/8708)
- Genres are now mapped correctly to entry types when importing MODS files. [#9185](https://github.com/JabRef/jabref/issues/9185)
- We changed the button label from "Return to JabRef" to "Return to library" to better indicate the purpose of the action.
- We changed the color of found text from red to high-contrast colors (background: yellow; font color: purple). [koppor#552](https://github.com/koppor/jabref/issues/552)
- We fixed an issue where the wrong icon for a successful import of a bib entry was shown. [#9308](https://github.com/JabRef/jabref/pull/9308)
- We changed the messages after importing unlinked local files to past tense. [koppor#548](https://github.com/koppor/jabref/issues/548)
- We fixed an issue where the wrong icon for a successful import of a bib entry was shown [#9308](https://github.com/JabRef/jabref/pull/9308)
- In the context of the [Cleanup dialog](https://docs.jabref.org/finding-sorting-and-cleaning-entries/cleanupentries) we changed the text of the conversion of BibTeX to biblatex (and vice versa) to make it more clear. [koppor#545](https://github.com/koppor/jabref/issues/545)
- We removed wrapping of string constants when writing to a `.bib` file.
- In the context of a systematic literature review (SLR), a user can now add arbitrary data into `study.yml`. JabRef just ignores this data. [#9124](https://github.com/JabRef/jabref/pull/9124)
- In the context of a systematic literature review (SLR), we reworked the "Define study" parameters dialog. [#9123](https://github.com/JabRef/jabref/pull/9123)
- We upgraded to Lucene 9.4 for the fulltext search. The search index will be rebuild. [#9213](https://github.com/JabRef/jabref/pull/9213)
- We disabled the "change case" menu for empty fields. [#9214](https://github.com/JabRef/jabref/issues/9214)
- We disabled the conversion menu for empty fields. [#9200](https://github.com/JabRef/jabref/issues/9200)

### Fixed

- We fixed an issue where applied save actions on saving the library file would lead to the dialog "The library has been modified by another program" popping up. [#4877](https://github.com/JabRef/jabref/issues/4877)
- We fixed issues with save actions not correctly loaded when opening the library. [#9122](https://github.com/JabRef/jabref/pull/9122)
- We fixed the behavior of "Discard changes" when reopening a modified library. [#9361](https://github.com/JabRef/jabref/issues/9361)
- We fixed several bugs regarding the manual and the autosave of library files that could lead to exceptions. [#9067](https://github.com/JabRef/jabref/pull/9067), [#8484](https://github.com/JabRef/jabref/issues/8484), [#8746](https://github.com/JabRef/jabref/issues/8746), [#6684](https://github.com/JabRef/jabref/issues/6684), [#6644](https://github.com/JabRef/jabref/issues/6644), [#6102](https://github.com/JabRef/jabref/issues/6102), [#6000](https://github.com/JabRef/jabref/issues/6000)
- We fixed an issue where pdfs were re-indexed on each startup. [#9166](https://github.com/JabRef/jabref/pull/9166)
- We fixed an issue when using an unsafe character in the citation key, the auto-linking feature fails to link files. [#9267](https://github.com/JabRef/jabref/issues/9267)
- We fixed an issue where a message about changed metadata would occur on saving although nothing changed. [#9159](https://github.com/JabRef/jabref/issues/9159)
- We fixed an issue where the possibility to generate a subdatabase from an aux file was writing empty files when called from the commandline. [#9115](https://github.com/JabRef/jabref/issues/9115), [forum#3516](https://discourse.jabref.org/t/export-subdatabase-from-aux-file-on-macos-command-line/3516)
- We fixed an issue where author names with tilde accents (for example ñ) were marked as "Names are not in the standard BibTeX format". [#8071](https://github.com/JabRef/jabref/issues/8071)
- We fixed an issue where capitalize didn't capitalize words after hyphen characters. [#9157](https://github.com/JabRef/jabref/issues/9157)
- We fixed an issue where title case didn't capitalize words after en-dash characters and skip capitalization of conjunctions that comes after en-dash characters. [#9068](https://github.com/JabRef/jabref/pull/9068),[#9142](https://github.com/JabRef/jabref/pull/9142)
- We fixed an issue with the message that is displayed when fetcher returns an empty list of entries for given query. [#9195](https://github.com/JabRef/jabref/issues/9195)
- We fixed an issue where editing entry's "date" field in library mode "biblatex" causes an uncaught exception. [#8747](https://github.com/JabRef/jabref/issues/8747)
- We fixed an issue where importing from XMP would fail for certain PDFs. [#9383](https://github.com/JabRef/jabref/issues/9383)
- We fixed an issue that JabRef displayed the wrong group tree after loading. [koppor#637](https://github.com/koppor/jabref/issues/637)
- We fixed that sorting of entries in the maintable by special fields is updated immediately. [#9334](https://github.com/JabRef/jabref/issues/9334)
- We fixed the display of issue, number, eid and pages fields in the entry preview. [#8607](https://github.com/JabRef/jabref/pull/8607), [#8372](https://github.com/JabRef/jabref/issues/8372), [Koppor#514](https://github.com/koppor/jabref/issues/514), [forum#2390](https://discourse.jabref.org/t/unable-to-edit-my-bibtex-file-that-i-used-before-vers-5-1/2390), [forum#3462](https://discourse.jabref.org/t/jabref-5-6-need-help-with-export-from-jabref-to-microsoft-word-entry-preview-of-apa-7-not-rendering-correctly/3462)
- We fixed the page ranges checker to detect article numbers in the pages field (used at [Check Integrity](https://docs.jabref.org/finding-sorting-and-cleaning-entries/checkintegrity)). [#8607](https://github.com/JabRef/jabref/pull/8607)
- The [HtmlToLaTeXFormatter](https://docs.jabref.org/finding-sorting-and-cleaning-entries/saveactions#html-to-latex) keeps single `<` characters.
- We fixed a performance regression when opening large libraries. [#9041](https://github.com/JabRef/jabref/issues/9041)
- We fixed a bug where spaces are trimmed when highlighting differences in the Entries merge dialog. [koppor#371](https://github.com/koppor/jabref/issues/371)
- We fixed some visual glitches with the linked files editor field in the entry editor and increased its height. [#8823](https://github.com/JabRef/jabref/issues/8823)
- We fixed some visual inconsistencies (round corners of highlighted buttons). [#8806](https://github.com/JabRef/jabref/issues/8806)
- We fixed an issue where JabRef would not exit when a connection to a LibreOffice document was established previously and the document is still open. [#9075](https://github.com/JabRef/jabref/issues/9075)
- We fixed an issue about selecting the save order in the preferences. [#9147](https://github.com/JabRef/jabref/issues/9147)
- We fixed an issue where an exception when fetching a DOI was not logged correctly. [koppor#627](https://github.com/koppor/jabref/issues/627)
- We fixed an issue where a user could not open an attached file in a new unsaved library. [#9386](https://github.com/JabRef/jabref/issues/9386)
- We fixed a typo within a connection error message. [koppor#625](https://github.com/koppor/jabref/issues/625)
- We fixed an issue where journal abbreviations would not abbreviate journal titles with escaped ampersands (\\&). [#8948](https://github.com/JabRef/jabref/issues/8948)
- We fixed the readability of the file field in the dark theme. [#9340](https://github.com/JabRef/jabref/issues/9340)
- We fixed an issue where the 'close dialog' key binding was not closing the Preferences dialog. [#8888](https://github.com/jabref/jabref/issues/8888)
- We fixed an issue where a known journal's medline/dot-less abbreviation does not switch to the full name. [#9370](https://github.com/JabRef/jabref/issues/9370)
- We fixed an issue where hitting enter on the search field within the preferences dialog closed the dialog. [koppor#630](https://github.com/koppor/jabref/issues/630)
- We fixed the "Cleanup entries" dialog is partially visible. [#9223](https://github.com/JabRef/jabref/issues/9223)
- We fixed an issue where font size preferences did not apply correctly to preference dialog window and the menu bar. [#8386](https://github.com/JabRef/jabref/issues/8386) and [#9279](https://github.com/JabRef/jabref/issues/9279)
- We fixed the display of the "Customize Entry Types" dialog title. [#9198](https://github.com/JabRef/jabref/issues/9198)
- We fixed an issue where the CSS styles are missing in some dialogs. [#9150](https://github.com/JabRef/jabref/pull/9150)
- We fixed an issue where controls in the preferences dialog could outgrow the window. [#9017](https://github.com/JabRef/jabref/issues/9017)
- We fixed an issue where highlighted text color for entry merge dialogue was not clearly visible. [#9192](https://github.com/JabRef/jabref/issues/9192)

### Removed

- We removed "last-search-date" from the systematic literature review feature, because the last-search-date can be deducted from the git logs. [#9116](https://github.com/JabRef/jabref/pull/9116)
- We removed the [CiteseerX](https://docs.jabref.org/collect/import-using-online-bibliographic-database#citeseerx) fetcher, because the API used by JabRef is sundowned. [#9466](https://github.com/JabRef/jabref/pull/9466)

## [5.7] – 2022-08-05

### Added

- We added a fetcher for [Biodiversity Heritage Library](https://www.biodiversitylibrary.org/). [8539](https://github.com/JabRef/jabref/issues/8539)
- We added support for multiple messages in the snackbar. [#7340](https://github.com/JabRef/jabref/issues/7340)
- We added an extra option in the 'Find Unlinked Files' dialog view to ignore unnecessary files like Thumbs.db, DS_Store, etc. [koppor#373](https://github.com/koppor/jabref/issues/373)
- JabRef now writes log files. Linux: `$home/.cache/jabref/logs/version`, Windows: `%APPDATA%\..\Local\harawata\jabref\version\logs`, Mac: `Users/.../Library/Logs/jabref/version`
- We added an importer for Citavi backup files, support ".ctv5bak" and ".ctv6bak" file formats. [#8322](https://github.com/JabRef/jabref/issues/8322)
- We added a feature to drag selected entries and drop them to other opened inactive library tabs [koppor521](https://github.com/koppor/jabref/issues/521).
- We added support for the [biblatex-apa](https://github.com/plk/biblatex-apa) legal entry types `Legislation`, `Legadminmaterial`, `Jurisdiction`, `Constitution` and `Legal` [#8931](https://github.com/JabRef/jabref/issues/8931)

### Changed

- The file column in the main table now shows the corresponding defined icon for the linked file [8930](https://github.com/JabRef/jabref/issues/8930).
- We improved the color of the selected entries and the color of the summary in the Import Entries Dialog in the dark theme. [#7927](https://github.com/JabRef/jabref/issues/7927)
- We upgraded to Lucene 9.2 for the fulltext search.
  Thus, the now created search index cannot be read from older versions of JabRef anylonger.
  ⚠️ JabRef will recreate the index in a new folder for new files and this will take a long time for a huge library.
  Moreover, switching back and forth JabRef versions and meanwhile adding PDFs also requires rebuilding the index now and then.
  [#8868](https://github.com/JabRef/jabref/pull/8868)
- We improved the Latex2Unicode conversion [#8639](https://github.com/JabRef/jabref/pull/8639)
- Writing BibTeX data into a PDF (XMP) removes braces. [#8452](https://github.com/JabRef/jabref/issues/8452)
- Writing BibTeX data into a PDF (XMP) does not write the `file` field.
- Writing BibTeX data into a PDF (XMP) considers the configured keyword separator (and does not use "," as default any more)
- The Medline/Pubmed search now also supports the [default fields and operators for searching](https://docs.jabref.org/collect/import-using-online-bibliographic-database#search-syntax). [forum#3554](https://discourse.jabref.org/t/native-pubmed-search/3354)
- We improved group expansion arrow that prevent it from activating group when expanding or collapsing. [#7982](https://github.com/JabRef/jabref/issues/7982), [#3176](https://github.com/JabRef/jabref/issues/3176)
- When configured SSL certificates changed, JabRef warns the user to restart to apply the configuration.
- We improved the appearances and logic of the "Manage field names & content" dialog, and renamed it to "Automatic field editor". [#6536](https://github.com/JabRef/jabref/issues/6536)
- We improved the message explaining the options when modifying an automatic keyword group [#8911](https://github.com/JabRef/jabref/issues/8911)
- We moved the preferences option "Warn about duplicates on import" option from the tab "File" to the tab "Import and Export". [koppor#570](https://github.com/koppor/jabref/issues/570)
- When JabRef encounters `% Encoding: UTF-8` header, it is kept during writing (and not removed). [#8964](https://github.com/JabRef/jabref/pull/8964)
- We replace characters which cannot be decoded using the specified encoding by a (probably another) valid character. This happens if JabRef detects the wrong charset (e.g., UTF-8 instead of Windows 1252). One can use the [Integrity Check](https://docs.jabref.org/finding-sorting-and-cleaning-entries/checkintegrity) to find those characters.

### Fixed

- We fixed an issue where linked fails containing parts of the main file directory could not be opened. [#8991](https://github.com/JabRef/jabref/issues/8991)
- Linked files with an absolute path can be opened again. [#8991](https://github.com/JabRef/jabref/issues/8991)
- We fixed an issue where the user could not rate an entry in the main table when an entry was not yet ranked. [#5842](https://github.com/JabRef/jabref/issues/5842)
- We fixed an issue that caused JabRef to sometimes open multiple instances when "Remote Operation" is enabled. [#8653](https://github.com/JabRef/jabref/issues/8653)
- We fixed an issue where linked files with the filetype "application/pdf" in an entry were not shown with the correct PDF-Icon in the main table [8930](https://github.com/JabRef/jabref/issues/8930)
- We fixed an issue where "open folder" for linked files did not open the folder and did not select the file unter certain Linux desktop environments [#8679](https://github.com/JabRef/jabref/issues/8679), [#8849](https://github.com/JabRef/jabref/issues/8849)
- We fixed an issue where the content of a big shared database library is not shown [#8788](https://github.com/JabRef/jabref/issues/8788)
- We fixed the unnecessary horizontal scroll bar in group panel [#8467](https://github.com/JabRef/jabref/issues/8467)
- We fixed an issue where the notification bar message, icon and actions appeared to be invisible. [#8761](https://github.com/JabRef/jabref/issues/8761)
- We fixed an issue where deprecated fields tab is shown when the fields don't contain any values. [#8396](https://github.com/JabRef/jabref/issues/8396)
- We fixed an issue where an exception for DOI search occurred when the DOI contained urlencoded characters. [#8787](https://github.com/JabRef/jabref/issues/8787)
- We fixed an issue which allow us to select and open identifiers from a popup list in the maintable [#8758](https://github.com/JabRef/jabref/issues/8758), [8802](https://github.com/JabRef/jabref/issues/8802)
- We fixed an issue where the escape button had no functionality within the "Filter groups" textfield. [koppor#562](https://github.com/koppor/jabref/issues/562)
- We fixed an issue where the exception that there are invalid characters in filename. [#8786](https://github.com/JabRef/jabref/issues/8786)
- When the proxy configuration removed the proxy user/password, this change is applied immediately.
- We fixed an issue where removing several groups deletes only one of them. [#8390](https://github.com/JabRef/jabref/issues/8390)
- We fixed an issue where the Sidepane (groups, web search and open office) width is not remembered after restarting JabRef. [#8907](https://github.com/JabRef/jabref/issues/8907)
- We fixed a bug where switching between themes will cause an error/exception. [#8939](https://github.com/JabRef/jabref/pull/8939)
- We fixed a bug where files that were deleted in the source bibtex file were kept in the index. [#8962](https://github.com/JabRef/jabref/pull/8962)
- We fixed "Error while sending to JabRef" when the browser extension interacts with JabRef. [JabRef-Browser-Extension#479](https://github.com/JabRef/JabRef-Browser-Extension/issues/479)
- We fixed a bug where updating group view mode (intersection or union) requires re-selecting groups to take effect. [#6998](https://github.com/JabRef/jabref/issues/6998)
- We fixed a bug that prevented external group metadata changes from being merged. [#8873](https://github.com/JabRef/jabref/issues/8873)
- We fixed the shared database opening dialog to remember autosave folder and tick. [#7516](https://github.com/JabRef/jabref/issues/7516)
- We fixed an issue where name formatter could not be saved. [#9120](https://github.com/JabRef/jabref/issues/9120)
- We fixed a bug where after the export of Preferences, custom exports were duplicated. [#10176](https://github.com/JabRef/jabref/issues/10176)

### Removed

- We removed the social media buttons for our Twitter and Facebook pages. [#8774](https://github.com/JabRef/jabref/issues/8774)

## [5.6] – 2022-04-25

### Added

- We enabled the user to customize the API Key for some fetchers. [#6877](https://github.com/JabRef/jabref/issues/6877)
- We added an extra option when right-clicking an entry in the Entry List to copy either the DOI or the DOI url.
- We added a fetcher for [Directory of Open Access Books (DOAB)](https://doabooks.org/) [8576](https://github.com/JabRef/jabref/issues/8576)
- We added an extra option to ask the user whether they want to open to reveal the folder holding the saved file with the file selected. [#8195](https://github.com/JabRef/jabref/issues/8195)
- We added a new section to network preferences to allow using custom SSL certificates. [#8126](https://github.com/JabRef/jabref/issues/8126)
- We improved the version check to take also beta version into account and now redirect to the right changelog for the version.
- We added two new web and fulltext fetchers: SemanticScholar and ResearchGate.
- We added notifications on success and failure when writing metadata to a PDF-file. [#8276](https://github.com/JabRef/jabref/issues/8276)
- We added a cleanup action that escapes `$` (by adding a backslash in front). [#8673](https://github.com/JabRef/jabref/issues/8673)

### Changed

- We upgraded to Lucene 9.1 for the fulltext search.
  Thus, the now created search index cannot be read from older versions of JabRef any longer.
  ⚠️ JabRef will recreate the index in a new folder for new files and this will take a long time for a huge library.
  Moreover, switching back and forth JabRef versions and meanwhile adding PDFs also requires rebuilding the index now and then.
  [#8362](https://github.com/JabRef/jabref/pull/8362)
- We changed the list of CSL styles to those that support formatting bibliographies. [#8421](https://github.com/JabRef/jabref/issues/8421) [citeproc-java#116](https://github.com/michel-kraemer/citeproc-java/issues/116)
- The CSL preview styles now also support displaying data from cross references entries that are linked via the `crossref` field. [#7378](https://github.com/JabRef/jabref/issues/7378)
- We made the Search button in Web Search wider. We also skewed the panel titles to the left. [#8397](https://github.com/JabRef/jabref/issues/8397)
- We introduced a preference to disable fulltext indexing. [#8468](https://github.com/JabRef/jabref/issues/8468)
- When exporting entries, the encoding is always UTF-8.
- When embedding BibTeX data into a PDF, the encoding is always UTF-8.
- We replaced the [OttoBib](https://en.wikipedia.org/wiki/OttoBib) fetcher by a fetcher by [OpenLibrary](https://openlibrary.org/dev/docs/api/books). [#8652](https://github.com/JabRef/jabref/issues/8652)
- We first fetch ISBN data from OpenLibrary, if nothing found, ebook.de is tried.
- We now only show a warning when exiting for tasks that will not be recovered automatically upon relaunch of JabRef. [#8468](https://github.com/JabRef/jabref/issues/8468)

### Fixed

- We fixed an issue where right clicking multiple entries and pressing "Change entry type" would only change one entry. [#8654](https://github.com/JabRef/jabref/issues/8654)
- We fixed an issue where it was no longer possible to add or delete multiple files in the `file` field in the entry editor. [#8659](https://github.com/JabRef/jabref/issues/8659)
- We fixed an issue where the author's lastname was not used for the citation key generation if it started with a lowercase letter. [#8601](https://github.com/JabRef/jabref/issues/8601)
- We fixed an issue where custom "Protected terms" files were missing after a restart of JabRef. [#8608](https://github.com/JabRef/jabref/issues/8608)
- We fixed an issue where JabRef could not start due to a missing directory for the fulltex index. [#8579](https://github.com/JabRef/jabref/issues/8579)
- We fixed an issue where long article numbers in the `pages` field would cause an exception and preventing the citation style to display. [#8381](https://github.com/JabRef/jabref/issues/8381), [citeproc-java](https://github.com/michel-kraemer/citeproc-java/issues/114)
- We fixed an issue where online links in the file field were not detected correctly and could produce an exception. [#8510](https://github.com/JabRef/jabref/issues/8510)
- We fixed an issue where an exception could occur when saving the preferences [#7614](https://github.com/JabRef/jabref/issues/7614)
- We fixed an issue where "Copy DOI url" in the right-click menu of the Entry List would just copy the DOI and not the DOI url. [#8389](https://github.com/JabRef/jabref/issues/8389)
- We fixed an issue where opening the console from the drop-down menu would cause an exception. [#8466](https://github.com/JabRef/jabref/issues/8466)
- We fixed an issue when reading non-UTF-8 encoded. When no encoding header is present, the encoding is now detected from the file content (and the preference option is disregarded). [#8417](https://github.com/JabRef/jabref/issues/8417)
- We fixed an issue where pasting a URL was replacing `+` signs by spaces making the URL unreachable. [#8448](https://github.com/JabRef/jabref/issues/8448)
- We fixed an issue where creating subsidiary files from aux files created with some versions of biblatex would produce incorrect results. [#8513](https://github.com/JabRef/jabref/issues/8513)
- We fixed an issue where opening the changelog from withing JabRef led to a 404 error. [#8563](https://github.com/JabRef/jabref/issues/8563)
- We fixed an issue where not all found unlinked local files were imported correctly due to some race condition. [#8444](https://github.com/JabRef/jabref/issues/8444)
- We fixed an issue where Merge entries dialog exceeds screen boundaries.
- We fixed an issue where the app lags when selecting an entry after a fresh start. [#8446](https://github.com/JabRef/jabref/issues/8446)
- We fixed an issue where no citationkey was generated on import, pasting a doi or an entry on the main table. [8406](https://github.com/JabRef/jabref/issues/8406), [koppor#553](https://github.com/koppor/jabref/issues/553)
- We fixed an issue where accent search does not perform consistently. [#6815](https://github.com/JabRef/jabref/issues/6815)
- We fixed an issue where the incorrect entry was selected when "New Article" is pressed while search filters are active. [#8674](https://github.com/JabRef/jabref/issues/8674)
- We fixed an issue where "Write BibTeXEntry metadata to PDF" button remains enabled while writing to PDF is in-progress. [#8691](https://github.com/JabRef/jabref/issues/8691)

### Removed

- We removed the option to copy CSL Citation styles data as `XSL_FO`, `ASCIIDOC`, and `RTF` as these have not been working since a long time and are no longer supported in the external library used for processing the styles. [#7378](https://github.com/JabRef/jabref/issues/7378)
- We removed the option to configure the default encoding. The default encoding is now hard-coded to the modern UTF-8 encoding.

## [5.5] – 2022-01-17

### Changed

- We integrated the external file types dialog directly inside the preferences. [#8341](https://github.com/JabRef/jabref/pull/8341)
- We disabled the add group button color change after adding 10 new groups. [#8051](https://github.com/JabRef/jabref/issues/8051)
- We inverted the logic for resolving [BibTeX strings](https://docs.jabref.org/advanced/strings). This helps to keep `#` chars. By default String resolving is only activated for a couple of standard fields. The list of fields can be modified in the preferences. [#7010](https://github.com/JabRef/jabref/issues/7010), [#7012](https://github.com/JabRef/jabref/issues/7012), [#8303](https://github.com/JabRef/jabref/issues/8303)
- We moved the search box in preview preferences closer to the available citation styles list. [#8370](https://github.com/JabRef/jabref/pull/8370)
- Changing the preference to show the preview panel as a separate tab now has effect without restarting JabRef. [#8370](https://github.com/JabRef/jabref/pull/8370)
- We enabled switching themes in JabRef without the need to restart JabRef. [#7335](https://github.com/JabRef/jabref/pull/7335)
- We added support for the field `day`, `rights`, `coverage` and `language` when reading XMP data in Dublin Core format. [#8491](https://github.com/JabRef/jabref/issues/8491)

### Fixed

- We fixed an issue where the preferences for "Search and store files relative to library file location" where ignored when the "Main file directory" field was not empty [#8385](https://github.com/JabRef/jabref/issues/8385)
- We fixed an issue where `#`chars in certain fields would be interpreted as BibTeX strings [#7010](https://github.com/JabRef/jabref/issues/7010), [#7012](https://github.com/JabRef/jabref/issues/7012), [#8303](https://github.com/JabRef/jabref/issues/8303)
- We fixed an issue where the fulltext search on an empty library with no documents would lead to an exception [koppor#522](https://github.com/koppor/jabref/issues/522)
- We fixed an issue where clicking on "Accept changes" in the merge dialog would lead to an exception [forum#2418](https://discourse.jabref.org/t/the-library-has-been-modified-by-another-program/2418/8)
- We fixed an issue where clicking on headings in the entry preview could lead to an exception. [#8292](https://github.com/JabRef/jabref/issues/8292)
- We fixed an issue where IntegrityCheck used the system's character encoding instead of the one set by the library or in preferences [#8022](https://github.com/JabRef/jabref/issues/8022)
- We fixed an issue about empty metadata in library properties when called from the right click menu. [#8358](https://github.com/JabRef/jabref/issues/8358)
- We fixed an issue where someone could add a duplicate field in the customize entry type dialog. [#8194](https://github.com/JabRef/jabref/issues/8194)
- We fixed a typo in the library properties tab: "String constants". There, one can configure [BibTeX string constants](https://docs.jabref.org/advanced/strings).
- We fixed an issue when writing a non-UTF-8 encoded file: The header is written again. [#8417](https://github.com/JabRef/jabref/issues/8417)
- We fixed an issue where folder creation during systemic literature review failed due to an illegal fetcher name. [#8552](https://github.com/JabRef/jabref/pull/8552)

## [5.4] – 2021-12-20

### Added

- We added confirmation dialog when user wants to close a library where any empty entries are detected. [#8096](https://github.com/JabRef/jabref/issues/8096)
- We added import support for CFF files. [#7945](https://github.com/JabRef/jabref/issues/7945)
- We added the option to copy the DOI of an entry directly from the context menu copy submenu. [#7826](https://github.com/JabRef/jabref/issues/7826)
- We added a fulltext search feature. [#2838](https://github.com/JabRef/jabref/pull/2838)
- We improved the deduction of bib-entries from imported fulltext pdfs. [#7947](https://github.com/JabRef/jabref/pull/7947)
- We added `unprotect_terms` to the list of bracketed pattern modifiers [#7960](https://github.com/JabRef/jabref/pull/7960)
- We added a dialog that allows to parse metadata from linked pdfs. [#7929](https://github.com/JabRef/jabref/pull/7929)
- We added an icon picker in group edit dialog. [#6142](https://github.com/JabRef/jabref/issues/6142)
- We added a preference to Opt-In to JabRef's online metadata extraction service (Grobid) usage. [#8002](https://github.com/JabRef/jabref/pull/8002)
- We readded the possibility to display the search results of all databases ("Global Search"). It is shown in a separate window. [#4096](https://github.com/JabRef/jabref/issues/4096)
- We readded the possibility to keep the search string when switching tabs. It is implemented by a toggle button. [#4096](https://github.com/JabRef/jabref/issues/4096#issuecomment-575986882)
- We allowed the user to also preview the available citation styles in the preferences besides the selected ones [#8108](https://github.com/JabRef/jabref/issues/8108)
- We added an option to search the available citation styles by name in the preferences [#8108](https://github.com/JabRef/jabref/issues/8108)
- We added an option to generate bib-entries from ID through a popover in the toolbar. [#4183](https://github.com/JabRef/jabref/issues/4183)
- We added a menu option in the right click menu of the main table tabs to display the library properties. [#6527](https://github.com/JabRef/jabref/issues/6527)
- When a `.bib` file ("library") was saved successfully, a notification is shown

### Changed

- Local library settings may overwrite the setting "Search and store files relative to library file location" [#8179](https://github.com/JabRef/jabref/issues/8179)
- The option "Fit table horizontally on screen" in the "Entry table" preferences is now disabled by default [#8148](https://github.com/JabRef/jabref/pull/8148)
- We improved the preferences and descriptions in the "Linked files" preferences tab [#8148](https://github.com/JabRef/jabref/pull/8148)
- We slightly changed the layout of the Journal tab in the preferences for ui consistency. [#7937](https://github.com/JabRef/jabref/pull/7937)
- The JabRefHost on Windows now writes a temporary file and calls `-importToOpen` instead of passing the bibtex via `-importBibtex`. [#7374](https://github.com/JabRef/jabref/issues/7374), [JabRef Browser Ext #274](https://github.com/JabRef/JabRef-Browser-Extension/issues/274)
- We reordered some entries in the right-click menu of the main table. [#6099](https://github.com/JabRef/jabref/issues/6099)
- We merged the barely used ImportSettingsTab and the CustomizationTab in the preferences into one single tab and moved the option to allow Integers in Edition Fields in Bibtex-Mode to the EntryEditor tab. [#7849](https://github.com/JabRef/jabref/pull/7849)
- We moved the export order in the preferences from `File` to `Import and Export`. [#7935](https://github.com/JabRef/jabref/pull/7935)
- We reworked the export order in the preferences and the save order in the library preferences. You can now set more than three sort criteria in your library preferences. [#7935](https://github.com/JabRef/jabref/pull/7935)
- The metadata-to-pdf actions now also embeds the bibfile to the PDF. [#8037](https://github.com/JabRef/jabref/pull/8037)
- The snap was updated to use the core20 base and to use lzo compression for better startup performance [#8109](https://github.com/JabRef/jabref/pull/8109)
- We moved the union/intersection view button in the group sidepane to the left of the other controls. [#8202](https://github.com/JabRef/jabref/pull/8202)
- We improved the Drag and Drop behavior in the "Customize Entry Types" Dialog [#6338](https://github.com/JabRef/jabref/issues/6338)
- When determining the URL of an ArXiV eprint, the URL now points to the version [#8149](https://github.com/JabRef/jabref/pull/8149)
- We Included all standard fields with citation key when exporting to Old OpenOffice/LibreOffice Calc Format [#8176](https://github.com/JabRef/jabref/pull/8176)
- In case the database is encoded with `UTF8`, the `% Encoding` marker is not written anymore
- The written `.bib` file has the same line endings [#390](https://github.com/koppor/jabref/issues/390)
- The written `.bib` file always has a final line break
- The written `.bib` file keeps the newline separator of the loaded `.bib` file
- We present options to manually enter an article or return to the New Entry menu when the fetcher DOI fails to find an entry for an ID [#7870](https://github.com/JabRef/jabref/issues/7870)
- We trim white space and non-ASCII characters from DOI [#8127](https://github.com/JabRef/jabref/issues/8127)
- The duplicate checker now inspects other fields in case no difference in the required and optional fields are found.
- We reworked the library properties dialog and integrated the `Library > Preamble`, `Library > Citation key pattern` and `Library > String constants dialogs` [#8264](https://github.com/JabRef/jabref/pulls/8264)
- We improved the startup time of JabRef by switching from the logging library `log4j2` to `tinylog` [#8007](https://github.com/JabRef/jabref/issues/8007)

### Fixed

- We fixed an issue where an exception occurred when pasting an entry with a publication date-range of the form 1910/1917 [#7864](https://github.com/JabRef/jabref/issues/7864)
- We fixed an issue where an exception occurred when a preview style was edited and afterwards another preview style selected. [#8280](https://github.com/JabRef/jabref/issues/8280)
- We fixed an issue where the actions to move a file to a directory were incorrectly disabled. [#7908](https://github.com/JabRef/jabref/issues/7908)
- We fixed an issue where an exception occurred when a linked online file was edited in the entry editor [#8008](https://github.com/JabRef/jabref/issues/8008)
- We fixed an issue when checking for a new version when JabRef is used behind a corporate proxy. [#7884](https://github.com/JabRef/jabref/issues/7884)
- We fixed some icons that were drawn in the wrong color when JabRef used a custom theme. [#7853](https://github.com/JabRef/jabref/issues/7853)
- We fixed an issue where the `Aux file` on `Edit group` doesn't support relative sub-directories path to import. [#7719](https://github.com/JabRef/jabref/issues/7719).
- We fixed an issue where it was impossible to add or modify groups. [#7912](https://github.com/JabRef/jabref/pull/793://github.com/JabRef/jabref/pull/7921)
- We fixed an issue about the visible side pane components being out of sync with the view menu. [#8115](https://github.com/JabRef/jabref/issues/8115)
- We fixed an issue where the side pane would not close when all its components were closed. [#8082](https://github.com/JabRef/jabref/issues/8082)
- We fixed an issue where exported entries from a Citavi bib containing URLs could not be imported [#7882](https://github.com/JabRef/jabref/issues/7882)
- We fixed an issue where the icons in the search bar had the same color, toggled as well as untoggled. [#8014](https://github.com/JabRef/jabref/pull/8014)
- We fixed an issue where typing an invalid UNC path into the "Main file directory" text field caused an error. [#8107](https://github.com/JabRef/jabref/issues/8107)
- We fixed an issue where "Open Folder" didn't select the file on macOS in Finder [#8130](https://github.com/JabRef/jabref/issues/8130)
- We fixed an issue where importing PDFs resulted in an uncaught exception [#8143](https://github.com/JabRef/jabref/issues/8143)
- We fixed "The library has been modified by another program" showing up when line breaks change [#4877](https://github.com/JabRef/jabref/issues/4877)
- The default directory of the "LaTeX Citations" tab is now the directory of the currently opened database (and not the directory chosen at the last open file dialog or the last database save) [koppor#538](https://github.com/koppor/jabref/issues/538)
- When writing a bib file, the `NegativeArraySizeException` should not occur [#8231](https://github.com/JabRef/jabref/issues/8231) [#8265](https://github.com/JabRef/jabref/issues/8265)
- We fixed an issue where some menu entries were available without entries selected. [#4795](https://github.com/JabRef/jabref/issues/4795)
- We fixed an issue where right-clicking on a tab and selecting close will close the focused tab even if it is not the tab we right-clicked [#8193](https://github.com/JabRef/jabref/pull/8193)
- We fixed an issue where selecting a citation style in the preferences would sometimes produce an exception [#7860](https://github.com/JabRef/jabref/issues/7860)
- We fixed an issue where an exception would occur when clicking on a DOI link in the preview pane [#7706](https://github.com/JabRef/jabref/issues/7706)
- We fixed an issue where XMP and embedded BibTeX export would not work [#8278](https://github.com/JabRef/jabref/issues/8278)
- We fixed an issue where the XMP and embedded BibTeX import of a file containing multiple schemas failed [#8278](https://github.com/JabRef/jabref/issues/8278)
- We fixed an issue where writing embedded BibTeX import fails due to write protection or bibtex already being present [#8332](https://github.com/JabRef/jabref/pull/8332)
- We fixed an issue where pdf-paths and the pdf-indexer could get out of sync [#8182](https://github.com/JabRef/jabref/issues/8182)
- We fixed an issue where Status-Logger error messages appeared during the startup of JabRef [#5475](https://github.com/JabRef/jabref/issues/5475)

### Removed

- We removed two orphaned preferences options [#8164](https://github.com/JabRef/jabref/pull/8164)
- We removed the functionality of the `--debug` commandline options. Use the java command line switch `-Dtinylog.level=debug` for debug output instead. [#8226](https://github.com/JabRef/jabref/pull/8226)

## [5.3] – 2021-07-05

### Added

- We added a progress counter to the title bar in Possible Duplicates dialog window. [#7366](https://github.com/JabRef/jabref/issues/7366)
- We added new "Customization" tab to the preferences which includes option to choose a custom address for DOI access. [#7337](https://github.com/JabRef/jabref/issues/7337)
- We added zbmath to the public databases from which the bibliographic information of an existing entry can be updated. [#7437](https://github.com/JabRef/jabref/issues/7437)
- We showed to the find Unlinked Files Dialog the date of the files' most recent modification. [#4652](https://github.com/JabRef/jabref/issues/4652)
- We added to the find Unlinked Files function a filter to show only files based on date of last modification (Last Year, Last Month, Last Week, Last Day). [#4652](https://github.com/JabRef/jabref/issues/4652)
- We added to the find Unlinked Files function a filter that sorts the files based on the date of last modification(Sort by Newest, Sort by Oldest First). [#4652](https://github.com/JabRef/jabref/issues/4652)
- We added the possibility to add a new entry via its zbMath ID (zbMATH can be chosen as ID type in the "Select entry type" window). [#7202](https://github.com/JabRef/jabref/issues/7202)
- We added the extension support and the external application support (For Texshow, Texmaker and LyX) to the flatpak [#7248](https://github.com/JabRef/jabref/pull/7248)
- We added some symbols and keybindings to the context menu in the entry editor. [#7268](https://github.com/JabRef/jabref/pull/7268)
- We added keybindings for setting and clearing the read status. [#7264](https://github.com/JabRef/jabref/issues/7264)
- We added two new fields to track the creation and most recent modification date and time for each entry. [koppor#130](https://github.com/koppor/jabref/issues/130)
- We added a feature that allows the user to copy highlighted text in the preview window. [#6962](https://github.com/JabRef/jabref/issues/6962)
- We added a feature that allows you to create new BibEntry via paste arxivId [#2292](https://github.com/JabRef/jabref/issues/2292)
- We added support for conducting automated and systematic literature search across libraries and git support for persistence [#369](https://github.com/koppor/jabref/issues/369)
- We added a add group functionality at the bottom of the side pane. [#4682](https://github.com/JabRef/jabref/issues/4682)
- We added a feature that allows the user to choose whether to trust the target site when unable to find a valid certification path from the file download site. [#7616](https://github.com/JabRef/jabref/issues/7616)
- We added a feature that allows the user to open all linked files of multiple selected entries by "Open file" option. [#6966](https://github.com/JabRef/jabref/issues/6966)
- We added a keybinding preset for new entries. [#7705](https://github.com/JabRef/jabref/issues/7705)
- We added a select all button for the library import function. [#7786](https://github.com/JabRef/jabref/issues/7786)
- We added a search feature for journal abbreviations. [#7804](https://github.com/JabRef/jabref/pull/7804)
- We added auto-key-generation progress to the background task list. [#7267](https://github.com/JabRef/jabref/issues/7267)
- We added the option to write XMP metadata to pdfs from the CLI. [7814](https://github.com/JabRef/jabref/pull/7814)

### Changed

- The export to MS Office XML now exports the author field as `Inventor` if the bibtex entry type is `patent` [#7830](https://github.com/JabRef/jabref/issues/7830)
- We changed the EndNote importer to import the field `label` to the corresponding bibtex field `endnote-label` [forum#2734](https://discourse.jabref.org/t/importing-endnote-label-field-to-jabref-from-xml-file/2734)
- The keywords added via "Manage content selectors" are now displayed in alphabetical order. [#3791](https://github.com/JabRef/jabref/issues/3791)
- We improved the "Find unlinked files" dialog to show import results for each file. [#7209](https://github.com/JabRef/jabref/pull/7209)
- The content of the field `timestamp` is migrated to `creationdate`. In case one configured "udpate timestampe", it is migrated to `modificationdate`. [koppor#130](https://github.com/koppor/jabref/issues/130)
- The JabRef specific meta-data content in the main field such as priorities (prio1, prio2, ...) are migrated to their respective fields. They are removed from the keywords. [#6840](https://github.com/jabref/jabref/issues/6840)
- We fixed an issue where groups generated from authors' last names did not include all entries of the authors' [#5833](https://github.com/JabRef/jabref/issues/5833)
- The export to MS Office XML now uses the month name for the field `MonthAcessed` instead of the two digit number [#7354](https://github.com/JabRef/jabref/issues/7354)
- We included some standalone dialogs from the options menu in the main preference dialog and fixed some visual issues in the preferences dialog. [#7384](https://github.com/JabRef/jabref/pull/7384)
- We improved the linking of the `python3` interpreter via the shebang to dynamically use the systems default Python. Related to [JabRef-Browser-Extension #177](https://github.com/JabRef/JabRef-Browser-Extension/issues/177)
- Automatically found pdf files now have the linking button to the far left and uses a link icon with a plus instead of a briefcase. The file name also has lowered opacity(70%) until added. [#3607](https://github.com/JabRef/jabref/issues/3607)
- We simplified the select entry type form by splitting it into two parts ("Recommended" and "Others") based on internal usage data. [#6730](https://github.com/JabRef/jabref/issues/6730)
- We improved the submenu list by merging the'Remove group' having two options, with or without subgroups. [#4682](https://github.com/JabRef/jabref/issues/4682)
- The export to MS Office XML now uses the month name for the field `Month` instead of the two digit number [forum#2685](https://discourse.jabref.org/t/export-month-as-text-not-number/2685)
- We reintroduced missing default keybindings for new entries. [#7346](https://github.com/JabRef/jabref/issues/7346) [#7439](https://github.com/JabRef/jabref/issues/7439)
- Lists of available fields are now sorted alphabetically. [#7716](https://github.com/JabRef/jabref/issues/7716)
- The tooltip of the search field explaining the search is always shown. [#7279](https://github.com/JabRef/jabref/pull/7279)
- We rewrote the ACM fetcher to adapt to the new interface. [#5804](https://github.com/JabRef/jabref/issues/5804)
- We moved the select/collapse buttons in the unlinked files dialog into a context menu. [#7383](https://github.com/JabRef/jabref/issues/7383)
- We fixed an issue where journal abbreviations containing curly braces were not recognized [#7773](https://github.com/JabRef/jabref/issues/7773)

### Fixed

- We fixed an issue where some texts (e.g. descriptions) in dialogs could not be translated [#7854](https://github.com/JabRef/jabref/issues/7854)
- We fixed an issue where import hangs for ris files with "ER - " [#7737](https://github.com/JabRef/jabref/issues/7737)
- We fixed an issue where getting bibliograhpic data from DOI or another identifer did not respect the library mode (BibTeX/biblatex)[#6267](https://github.com/JabRef/jabref/issues/6267)
- We fixed an issue where importing entries would not respect the library mode (BibTeX/biblatex)[#1018](https://github.com/JabRef/jabref/issues/1018)
- We fixed an issue where an exception occurred when importing entries from a web search [#7606](https://github.com/JabRef/jabref/issues/7606)
- We fixed an issue where the table column sort order was not properly stored and resulted in unsorted eports [#7524](https://github.com/JabRef/jabref/issues/7524)
- We fixed an issue where the value of the field `school` or `institution` would be printed twice in the HTML Export [forum#2634](https://discourse.jabref.org/t/problem-with-exporting-techreport-phdthesis-mastersthesis-to-html/2634)
- We fixed an issue preventing to connect to a shared database. [#7570](https://github.com/JabRef/jabref/pull/7570)
- We fixed an issue preventing files from being dragged & dropped into an empty library. [#6851](https://github.com/JabRef/jabref/issues/6851)
- We fixed an issue where double-click onto PDF in file list under the 'General' tab section should just open the file. [#7465](https://github.com/JabRef/jabref/issues/7465)
- We fixed an issue where the dark theme did not extend to a group's custom color picker. [#7481](https://github.com/JabRef/jabref/issues/7481)
- We fixed an issue where choosing the fields on which autocompletion should not work in "Entry editor" preferences had no effect. [#7320](https://github.com/JabRef/jabref/issues/7320)
- We fixed an issue where the "Normalize page numbers" formatter did not replace en-dashes or em-dashes with a hyphen-minus sign. [#7239](https://github.com/JabRef/jabref/issues/7239)
- We fixed an issue with the style of highlighted check boxes while searching in preferences. [#7226](https://github.com/JabRef/jabref/issues/7226)
- We fixed an issue where the option "Move file to file directory" was disabled in the entry editor for all files [#7194](https://github.com/JabRef/jabref/issues/7194)
- We fixed an issue where application dialogs were opening in the wrong display when using multiple screens [#7273](https://github.com/JabRef/jabref/pull/7273)
- We fixed an issue where the "Find unlinked files" dialog would freeze JabRef on importing. [#7205](https://github.com/JabRef/jabref/issues/7205)
- We fixed an issue where the "Find unlinked files" would stop importing when importing a single file failed. [#7206](https://github.com/JabRef/jabref/issues/7206)
- We fixed an issue where JabRef froze for a few seconds in MacOS when DNS resolution timed out. [#7441](https://github.com/JabRef/jabref/issues/7441)
- We fixed an issue where an exception would be displayed for previewing and preferences when a custom theme has been configured but is missing [#7177](https://github.com/JabRef/jabref/issues/7177)
- We fixed an issue where URLs in `file` fields could not be handled on Windows. [#7359](https://github.com/JabRef/jabref/issues/7359)
- We fixed an issue where the regex based file search miss-interpreted specific symbols. [#4342](https://github.com/JabRef/jabref/issues/4342)
- We fixed an issue where the Harvard RTF exporter used the wrong default file extension. [4508](https://github.com/JabRef/jabref/issues/4508)
- We fixed an issue where the Harvard RTF exporter did not use the new authors formatter and therefore did not export "organization" authors correctly. [4508](https://github.com/JabRef/jabref/issues/4508)
- We fixed an issue where the field `urldate` was not exported to the corresponding fields `YearAccessed`, `MonthAccessed`, `DayAccessed` in MS Office XML [#7354](https://github.com/JabRef/jabref/issues/7354)
- We fixed an issue where the password for a shared SQL database was only remembered if it was the same as the username [#6869](https://github.com/JabRef/jabref/issues/6869)
- We fixed an issue where some custom exports did not use the new authors formatter and therefore did not export authors correctly [#7356](https://github.com/JabRef/jabref/issues/7356)
- We fixed an issue where alt+keyboard shortcuts do not work [#6994](https://github.com/JabRef/jabref/issues/6994)
- We fixed an issue about the file link editor did not allow to change the file name according to the default pattern after changing an entry. [#7525](https://github.com/JabRef/jabref/issues/7525)
- We fixed an issue where the file path is invisible in dark theme. [#7382](https://github.com/JabRef/jabref/issues/7382)
- We fixed an issue where the secondary sorting is not working for some special fields. [#7015](https://github.com/JabRef/jabref/issues/7015)
- We fixed an issue where changing the font size makes the font size field too small. [#7085](https://github.com/JabRef/jabref/issues/7085)
- We fixed an issue with TexGroups on Linux systems, where the modification of an aux-file did not trigger an auto-update for TexGroups. Furthermore, the detection of file modifications is now more reliable. [#7412](https://github.com/JabRef/jabref/pull/7412)
- We fixed an issue where the Unicode to Latex formatter produced wrong results for characters with a codepoint higher than Character.MAX_VALUE. [#7387](https://github.com/JabRef/jabref/issues/7387)
- We fixed an issue where a non valid value as font size results in an uncaught exception. [#7415](https://github.com/JabRef/jabref/issues/7415)
- We fixed an issue where "Merge citations" in the Openoffice/Libreoffice integration panel did not have a corresponding opposite. [#7454](https://github.com/JabRef/jabref/issues/7454)
- We fixed an issue where drag and drop of bib files for opening resulted in uncaught exceptions [#7464](https://github.com/JabRef/jabref/issues/7464)
- We fixed an issue where columns shrink in width when we try to enlarge JabRef window. [#6818](https://github.com/JabRef/jabref/issues/6818)
- We fixed an issue where Content selector does not seem to work for custom fields. [#6819](https://github.com/JabRef/jabref/issues/6819)
- We fixed an issue where font size of the preferences dialog does not update with the rest of the GUI. [#7416](https://github.com/JabRef/jabref/issues/7416)
- We fixed an issue in which a linked online file consisting of a web page was saved as an invalid pdf file upon being downloaded. The user is now notified when downloading a linked file results in an HTML file. [#7452](https://github.com/JabRef/jabref/issues/7452)
- We fixed an issue where opening BibTex file (doubleclick) from Folder with spaces not working. [#6487](https://github.com/JabRef/jabref/issues/6487)
- We fixed the header title in the Add Group/Subgroup Dialog box. [#4682](https://github.com/JabRef/jabref/issues/4682)
- We fixed an issue with saving large `.bib` files [#7265](https://github.com/JabRef/jabref/issues/7265)
- We fixed an issue with very large page numbers [#7590](https://github.com/JabRef/jabref/issues/7590)
- We fixed an issue where the file extension is missing on saving the library file on linux [#7451](https://github.com/JabRef/jabref/issues/7451)
- We fixed an issue with opacity of disabled icon-buttons [#7195](https://github.com/JabRef/jabref/issues/7195)
- We fixed an issue where journal abbreviations in UTF-8 were not recognized [#5850](https://github.com/JabRef/jabref/issues/5850)
- We fixed an issue where the article title with curly brackets fails to download the arXiv link (pdf file). [#7633](https://github.com/JabRef/jabref/issues/7633)
- We fixed an issue with toggle of special fields does not work for sorted entries [#7016](https://github.com/JabRef/jabref/issues/7016)
- We fixed an issue with the default path of external application. [#7641](https://github.com/JabRef/jabref/issues/7641)
- We fixed an issue where urls must be embedded in a style tag when importing EndNote style Xml files. Now it can parse url with or without a style tag. [#6199](https://github.com/JabRef/jabref/issues/6199)
- We fixed an issue where the article title with colon fails to download the arXiv link (pdf file). [#7660](https://github.com/JabRef/jabref/issues/7660)
- We fixed an issue where the keybinding for delete entry did not work on the main table [7580](https://github.com/JabRef/jabref/pull/7580)
- We fixed an issue where the RFC fetcher is not compatible with the draft [7305](https://github.com/JabRef/jabref/issues/7305)
- We fixed an issue where duplicate files (both file names and contents are the same) is downloaded and add to linked files [#6197](https://github.com/JabRef/jabref/issues/6197)
- We fixed an issue where changing the appearance of the preview tab did not trigger a restart warning. [#5464](https://github.com/JabRef/jabref/issues/5464)
- We fixed an issue where editing "Custom preview style" triggers exception. [#7526](https://github.com/JabRef/jabref/issues/7526)
- We fixed the [SAO/NASA Astrophysics Data System](https://docs.jabref.org/collect/import-using-online-bibliographic-database#sao-nasa-astrophysics-data-system) fetcher. [#7867](https://github.com/JabRef/jabref/pull/7867)
- We fixed an issue where a title with multiple applied formattings in EndNote was not imported correctly [forum#2734](https://discourse.jabref.org/t/importing-endnote-label-field-to-jabref-from-xml-file/2734)
- We fixed an issue where a `report` in EndNote was imported as `article` [forum#2734](https://discourse.jabref.org/t/importing-endnote-label-field-to-jabref-from-xml-file/2734)
- We fixed an issue where the field `publisher` in EndNote was not imported in JabRef [forum#2734](https://discourse.jabref.org/t/importing-endnote-label-field-to-jabref-from-xml-file/2734)

### Removed

- We removed add group button beside the filter group tab. [#4682](https://github.com/JabRef/jabref/issues/4682)

## [5.2] – 2020-12-24

### Added

- We added a validation to check if the current database location is shared, preventing an exception when Pulling Changes From Shared Database. [#6959](https://github.com/JabRef/jabref/issues/6959)
- We added a query parser and mapping layer to enable conversion of queries formulated in simplified lucene syntax by the user into api queries. [#6799](https://github.com/JabRef/jabref/pull/6799)
- We added some basic functionality to customise the look of JabRef by importing a css theme file. [#5790](https://github.com/JabRef/jabref/issues/5790)
- We added connection check function in network preference setting [#6560](https://github.com/JabRef/jabref/issues/6560)
- We added support for exporting to YAML. [#6974](https://github.com/JabRef/jabref/issues/6974)
- We added a DOI format and organization check to detect [American Physical Society](https://journals.aps.org/) journals to copy the article ID to the page field for cases where the page numbers are missing. [#7019](https://github.com/JabRef/jabref/issues/7019)
- We added an error message in the New Entry dialog that is shown in case the fetcher did not find anything . [#7000](https://github.com/JabRef/jabref/issues/7000)
- We added a new formatter to output shorthand month format. [#6579](https://github.com/JabRef/jabref/issues/6579)
- We added support for the new Microsoft Edge browser in all platforms. [#7056](https://github.com/JabRef/jabref/pull/7056)
- We reintroduced emacs/bash-like keybindings. [#6017](https://github.com/JabRef/jabref/issues/6017)
- We added a feature to provide automated cross library search using a cross library query language. This provides support for the search step of systematic literature reviews (SLRs). [koppor#369](https://github.com/koppor/jabref/issues/369)

### Changed

- We changed the default preferences for OpenOffice/LibreOffice integration to automatically sync the bibliography when inserting new citations in a OpenOffic/LibreOffice document. [#6957](https://github.com/JabRef/jabref/issues/6957)
- We restructured the 'File' tab and extracted some parts into the 'Linked files' tab [#6779](https://github.com/JabRef/jabref/pull/6779)
- JabRef now offers journal lists from <https://abbrv.jabref.org>. JabRef the lists which use a dot inside the abbreviations. [#5749](https://github.com/JabRef/jabref/pull/5749)
- We removed two useless preferences in the groups preferences dialog. [#6836](https://github.com/JabRef/jabref/pull/6836)
- Synchronization of SpecialFields to keywords is now disabled by default. [#6621](https://github.com/JabRef/jabref/issues/6621)
- JabRef no longer opens the entry editor with the first entry on startup [#6855](https://github.com/JabRef/jabref/issues/6855)
- We completed the rebranding of `bibtexkey` as `citationkey` which was started in JabRef 5.1.
- JabRef no longer opens the entry editor with the first entry on startup [#6855](https://github.com/JabRef/jabref/issues/6855)
- Fetch by ID: (long) "SAO/NASA Astrophysics Data System" replaced by (short) "SAO/NASA ADS" [#6876](https://github.com/JabRef/jabref/pull/6876)
- We changed the title of the window "Manage field names and content" to have the same title as the corresponding menu item [#6895](https://github.com/JabRef/jabref/pull/6895)
- We renamed the menus "View -> Previous citation style" and "View -> Next citation style" into "View -> Previous preview style" and "View -> Next preview style" and renamed the "Preview" style to "Customized preview style". [#6899](https://github.com/JabRef/jabref/pull/6899)
- We changed the default preference option "Search and store files relative to library file location" to on, as this seems to be a more intuitive behaviour. [#6863](https://github.com/JabRef/jabref/issues/6863)
- We changed the title of the window "Manage field names and content": to have the same title as the corresponding menu item [#6895](https://github.com/JabRef/jabref/pull/6895)
- We improved the detection of "short" DOIs [6880](https://github.com/JabRef/jabref/issues/6880)
- We improved the duplicate detection when identifiers like DOI or arxiv are semantiaclly the same, but just syntactically differ (e.g. with or without http(s):// prefix). [#6707](https://github.com/JabRef/jabref/issues/6707)
- We improved JabRef start up time [6057](https://github.com/JabRef/jabref/issues/6057)
- We changed in the group interface "Generate groups from keywords in a BibTeX field" by "Generate groups from keywords in the following field". [#6983](https://github.com/JabRef/jabref/issues/6983)
- We changed the name of a group type from "Searching for keywords" to "Searching for a keyword". [6995](https://github.com/JabRef/jabref/pull/6995)
- We changed the way JabRef displays the title of a tab and of the window. [4161](https://github.com/JabRef/jabref/issues/4161)
- We changed connect timeouts for server requests to 30 seconds in general and 5 seconds for GROBID server (special) and improved user notifications on connection issues. [7026](https://github.com/JabRef/jabref/pull/7026)
- We changed the order of the library tab context menu items. [#7171](https://github.com/JabRef/jabref/issues/7171)
- We changed the way linked files are opened on Linux to use the native openFile method, compatible with confined packages. [7037](https://github.com/JabRef/jabref/pull/7037)
- We refined the entry preview to show the full names of authors and editors, to list the editor only if no author is present, have the year earlier. [#7083](https://github.com/JabRef/jabref/issues/7083)

### Fixed

- We fixed an issue changing the icon link_variation_off that is not meaningful. [#6834](https://github.com/JabRef/jabref/issues/6834)
- We fixed an issue where the `.sav` file was not deleted upon exiting JabRef. [#6109](https://github.com/JabRef/jabref/issues/6109)
- We fixed a linked identifier icon inconsistency. [#6705](https://github.com/JabRef/jabref/issues/6705)
- We fixed the wrong behavior that font size changes are not reflected in dialogs. [#6039](https://github.com/JabRef/jabref/issues/6039)
- We fixed the failure to Copy citation key and link. [#5835](https://github.com/JabRef/jabref/issues/5835)
- We fixed an issue where the sort order of the entry table was reset after a restart of JabRef. [#6898](https://github.com/JabRef/jabref/pull/6898)
- We fixed an issue where no longer a warning was displayed when inserting references into LibreOffice with an invalid "ReferenceParagraphFormat". [#6907](https://github.com/JabRef/jabref/pull/6907).
- We fixed an issue where a selected field was not removed after the first click in the custom entry types dialog. [#6934](https://github.com/JabRef/jabref/issues/6934)
- We fixed an issue where a remove icon was shown for standard entry types in the custom entry types dialog. [#6906](https://github.com/JabRef/jabref/issues/6906)
- We fixed an issue where it was impossible to connect to OpenOffice/LibreOffice on Mac OSX. [#6970](https://github.com/JabRef/jabref/pull/6970)
- We fixed an issue with the python script used by browser plugins that failed to locate JabRef if not installed in its default location. [#6963](https://github.com/JabRef/jabref/pull/6963/files)
- We fixed an issue where spaces and newlines in an isbn would generate an exception. [#6456](https://github.com/JabRef/jabref/issues/6456)
- We fixed an issue where identity column header had incorrect foreground color in the Dark theme. [#6796](https://github.com/JabRef/jabref/issues/6796)
- We fixed an issue where the RIS exporter added extra blank lines.[#7007](https://github.com/JabRef/jabref/pull/7007/files)
- We fixed an issue where clicking on Collapse All button in the Search for Unlinked Local Files expanded the directory structure erroneously [#6848](https://github.com/JabRef/jabref/issues/6848)
- We fixed an issue, when pulling changes from shared database via shortcut caused creation of a new tech report [6867](https://github.com/JabRef/jabref/issues/6867)
- We fixed an issue where the JabRef GUI does not highlight the "All entries" group on start-up [#6691](https://github.com/JabRef/jabref/issues/6691)
- We fixed an issue where a custom dark theme was not applied to the entry preview tab [7068](https://github.com/JabRef/jabref/issues/7068)
- We fixed an issue where modifications to the Custom preview layout in the preferences were not saved [#6447](https://github.com/JabRef/jabref/issues/6447)
- We fixed an issue where errors from imports were not shown to the user [#7084](https://github.com/JabRef/jabref/pull/7084)
- We fixed an issue where the EndNote XML Import would fail on empty keywords tags [forum#2387](https://discourse.jabref.org/t/importing-in-unknown-format-fails-to-import-xml-library-from-bookends-export/2387)
- We fixed an issue where the color of groups of type "free search expression" not persisting after restarting the application [#6999](https://github.com/JabRef/jabref/issues/6999)
- We fixed an issue where modifications in the source tab where not saved without switching to another field before saving the library [#6622](https://github.com/JabRef/jabref/issues/6622)
- We fixed an issue where the "Document Viewer" did not show the first page of the opened pdf document and did not show the correct total number of pages [#7108](https://github.com/JabRef/jabref/issues/7108)
- We fixed an issue where the context menu was not updated after a file link was changed. [#5777](https://github.com/JabRef/jabref/issues/5777)
- We fixed an issue where the password for a shared SQL database was not remembered [#6869](https://github.com/JabRef/jabref/issues/6869)
- We fixed an issue where newly added entires were not synced to a shared SQL database [#7176](https://github.com/JabRef/jabref/issues/7176)
- We fixed an issue where the PDF-Content importer threw an exception when no DOI number is present at the first page of the PDF document [#7203](https://github.com/JabRef/jabref/issues/7203)
- We fixed an issue where groups created from aux files did not update on file changes [#6394](https://github.com/JabRef/jabref/issues/6394)
- We fixed an issue where authors that only have last names were incorrectly identified as institutes when generating citation keys [#7199](https://github.com/JabRef/jabref/issues/7199)
- We fixed an issue where institutes were incorrectly identified as universities when generating citation keys [#6942](https://github.com/JabRef/jabref/issues/6942)

### Removed

- We removed the Google Scholar fetcher and the ACM fetcher do not work due to traffic limitations [#6369](https://github.com/JabRef/jabref/issues/6369)
- We removed the menu entry "Manage external file types" because it's already in 'Preferences' dialog [#6991](https://github.com/JabRef/jabref/issues/6991)
- We removed the integrity check "Abbreviation detected" for the field journal/journaltitle in the entry editor [#3925](https://github.com/JabRef/jabref/issues/3925)

## [5.1] – 2020-08-30

### Added

- We added a new fetcher to enable users to search mEDRA DOIs [#6602](https://github.com/JabRef/jabref/issues/6602)
- We added a new fetcher to enable users to search "[Collection of Computer Science Bibliographies](https://en.wikipedia.org/wiki/Collection_of_Computer_Science_Bibliographies)". [#6638](https://github.com/JabRef/jabref/issues/6638)
- We added default values for delimiters in Add Subgroup window [#6624](https://github.com/JabRef/jabref/issues/6624)
- We improved responsiveness of general fields specification dialog window. [#6604](https://github.com/JabRef/jabref/issues/6604)
- We added support for importing ris file and load DOI [#6530](https://github.com/JabRef/jabref/issues/6530)
- We added the Library properties to a context menu on the library tabs [#6485](https://github.com/JabRef/jabref/issues/6485)
- We added a new field in the preferences in 'BibTeX key generator' for unwanted characters that can be user-specified. [#6295](https://github.com/JabRef/jabref/issues/6295)
- We added support for searching ShortScience for an entry through the user's browser. [#6018](https://github.com/JabRef/jabref/pull/6018)
- We updated EditionChecker to permit edition to start with a number. [#6144](https://github.com/JabRef/jabref/issues/6144)
- We added tooltips for most fields in the entry editor containing a short description. [#5847](https://github.com/JabRef/jabref/issues/5847)
- We added support for basic markdown in custom formatted previews [#6194](https://github.com/JabRef/jabref/issues/6194)
- We now show the number of items found and selected to import in the online search dialog. [#6248](https://github.com/JabRef/jabref/pull/6248)
- We created a new install screen for macOS. [#5759](https://github.com/JabRef/jabref/issues/5759)
- We added a new integrity check for duplicate DOIs. [koppor#339](https://github.com/koppor/jabref/issues/339)
- We implemented an option to download fulltext files while importing. [#6381](https://github.com/JabRef/jabref/pull/6381)
- We added a progress-indicator showing the average progress of background tasks to the toolbar. Clicking it reveals a pop-over with a list of running background tasks. [6443](https://github.com/JabRef/jabref/pull/6443)
- We fixed the bug when strike the delete key in the text field. [#6421](https://github.com/JabRef/jabref/issues/6421)
- We added a BibTex key modifier for truncating strings. [#3915](https://github.com/JabRef/jabref/issues/3915)
- We added support for jumping to target entry when typing letter/digit after sorting a column in maintable [#6146](https://github.com/JabRef/jabref/issues/6146)
- We added a new fetcher to enable users to search all available E-Libraries simultaneously. [koppor#369](https://github.com/koppor/jabref/issues/369)
- We added the field "entrytype" to the export sort criteria [#6531](https://github.com/JabRef/jabref/pull/6531)
- We added the possibility to change the display order of the fields in the entry editor. The order can now be configured using drag and drop in the "Customize entry types" dialog [#6152](https://github.com/JabRef/jabref/pull/6152)
- We added native support for biblatex-software [#6574](https://github.com/JabRef/jabref/issues/6574)
- We added a missing restart warning for AutoComplete in the preferences dialog. [#6351](https://github.com/JabRef/jabref/issues/6351)
- We added a note to the citation key pattern preferences dialog as a temporary workaround for a JavaFX bug, about committing changes in a table cell, if the focus is lost. [#5825](https://github.com/JabRef/jabref/issues/5825)
- We added support for customized fallback fields in bracketed patterns. [#7111](https://github.com/JabRef/jabref/issues/7111)

### Changed

- We improved the arXiv fetcher. Now it should find entries even more reliably and does no longer include the version (e.g `v1`) in the `eprint` field. [forum#1941](https://discourse.jabref.org/t/remove-version-in-arxiv-import/1941)
- We moved the group search bar and the button "New group" from bottom to top position to make it more prominent. [#6112](https://github.com/JabRef/jabref/pull/6112)
- When JabRef finds a `.sav` file without changes, there is no dialog asking for acceptance of changes anymore.
- We changed the buttons for import/export/show all/reset of preferences to smaller icon buttons in the preferences dialog. [#6130](https://github.com/JabRef/jabref/pull/6130)
- We moved the functionality "Manage field names & content" from the "Library" menu to the "Edit" menu, because it affects the selected entries and not the whole library
- We merged the functionality "Append contents from a BibTeX library into the currently viewed library" into the "Import into database" functionality. Fixes [#6049](https://github.com/JabRef/jabref/issues/6049).
- We changed the directory where fulltext downloads are stored to the directory set in the import-tab in preferences. [#6381](https://github.com/JabRef/jabref/pull/6381)
- We improved the error message for invalid jstyles. [#6303](https://github.com/JabRef/jabref/issues/6303)
- We changed the section name of 'Advanced' to 'Network' in the preferences and removed some obsolete options.[#6489](https://github.com/JabRef/jabref/pull/6489)
- We improved the context menu of the column "Linked identifiers" of the main table, by truncating their texts, if they are too long. [#6499](https://github.com/JabRef/jabref/issues/6499)
- We merged the main table tabs in the preferences dialog. [#6518](https://github.com/JabRef/jabref/pull/6518)
- We changed the command line option 'generateBibtexKeys' to the more generic term 'generateCitationKeys' while the short option remains 'g'.[#6545](https://github.com/JabRef/jabref/pull/6545)
- We improved the "Possible duplicate entries" window to remember its size and position throughout a session. [#6582](https://github.com/JabRef/jabref/issues/6582)
- We divided the toolbar into small parts, so if the application window is to small, only a part of the toolbar is moved into the chevron popup. [#6682](https://github.com/JabRef/jabref/pull/6682)
- We changed the layout for of the buttons in the Open Office side panel to ensure that the button text is always visible, specially when resizing. [#6639](https://github.com/JabRef/jabref/issues/6639)
- We merged the two new library commands in the file menu to one which always creates a new library in the default library mode. [#6539](https://github.com/JabRef/jabref/pull/6539#issuecomment-641056536)

### Fixed

- We fixed an issue where entry preview tab has no name in drop down list. [#6591](https://github.com/JabRef/jabref/issues/6591)
- We fixed to only search file links in the BIB file location directory when preferences has corresponding checkbox checked. [#5891](https://github.com/JabRef/jabref/issues/5891)
- We fixed wrong button order (Apply and Cancel) in ManageProtectedTermsDialog.
- We fixed an issue with incompatible characters at BibTeX key [#6257](https://github.com/JabRef/jabref/issues/6257)
- We fixed an issue where dash (`-`) was reported as illegal BibTeX key [#6295](https://github.com/JabRef/jabref/issues/6295)
- We greatly improved the performance of the overall application and many operations. [#5071](https://github.com/JabRef/jabref/issues/5071)
- We fixed an issue where sort by priority was broken. [#6222](https://github.com/JabRef/jabref/issues/6222)
- We fixed an issue where opening a library from the recent libraries menu was not possible. [#5939](https://github.com/JabRef/jabref/issues/5939)
- We fixed an issue with inconsistent capitalization of file extensions when downloading files. [#6115](https://github.com/JabRef/jabref/issues/6115)
- We fixed the display of language and encoding in the preferences dialog. [#6130](https://github.com/JabRef/jabref/pull/6130)
- Now the link and/or the link description in the column "linked files" of the main table gets truncated or wrapped, if too long, otherwise display issues arise. [#6178](https://github.com/JabRef/jabref/issues/6178)
- We fixed the issue that groups panel does not keep size when resizing window. [#6180](https://github.com/JabRef/jabref/issues/6180)
- We fixed an error that sometimes occurred when using the context menu. [#6085](https://github.com/JabRef/jabref/issues/6085)
- We fixed an issue where search full-text documents downloaded files with same name, overwriting existing files. [#6174](https://github.com/JabRef/jabref/pull/6174)
- We fixed an issue when importing into current library an erroneous message "import cancelled" is displayed even though import is successful. [#6266](https://github.com/JabRef/jabref/issues/6266)
- We fixed an issue where custom jstyles for Open/LibreOffice where not saved correctly. [#6170](https://github.com/JabRef/jabref/issues/6170)
- We fixed an issue where the INSPIRE fetcher was no longer working [#6229](https://github.com/JabRef/jabref/issues/6229)
- We fixed an issue where custom exports with an uppercase file extension could not be selected for "Copy...-> Export to Clipboard" [#6285](https://github.com/JabRef/jabref/issues/6285)
- We fixed the display of icon both in the main table and linked file editor. [#6169](https://github.com/JabRef/jabref/issues/6169)
- We fixed an issue where the windows installer did not create an entry in the start menu [bug report in the forum](https://discourse.jabref.org/t/error-while-fetching-from-doi/2018/3)
- We fixed an issue where only the field `abstract` and `comment` were declared as multiline fields. Other fields can now be configured in the preferences using "Do not wrap the following fields when saving" [4373](https://github.com/JabRef/jabref/issues/4373)
- We fixed an issue where JabRef switched to discrete graphics under macOS [#5935](https://github.com/JabRef/jabref/issues/5935)
- We fixed an issue where the Preferences entry preview will be unexpected modified leads to Value too long exception [#6198](https://github.com/JabRef/jabref/issues/6198)
- We fixed an issue where custom jstyles for Open/LibreOffice would only be valid if a layout line for the entry type `default` was at the end of the layout section [#6303](https://github.com/JabRef/jabref/issues/6303)
- We fixed an issue where a new entry is not shown in the library if a search is active [#6297](https://github.com/JabRef/jabref/issues/6297)
- We fixed an issue where long directory names created from patterns could create an exception. [#3915](https://github.com/JabRef/jabref/issues/3915)
- We fixed an issue where sort on numeric cases was broken. [#6349](https://github.com/JabRef/jabref/issues/6349)
- We fixed an issue where year and month fields were not cleared when converting to biblatex [#6224](https://github.com/JabRef/jabref/issues/6224)
- We fixed an issue where an "Not on FX thread" exception occurred when saving on linux [#6453](https://github.com/JabRef/jabref/issues/6453)
- We fixed an issue where the library sort order was lost. [#6091](https://github.com/JabRef/jabref/issues/6091)
- We fixed an issue where brackets in regular expressions were not working. [6469](https://github.com/JabRef/jabref/pull/6469)
- We fixed an issue where multiple background task popups stacked over each other.. [#6472](https://github.com/JabRef/jabref/issues/6472)
- We fixed an issue where LaTeX citations for specific commands (`\autocite`s) of biblatex-mla were not recognized. [#6476](https://github.com/JabRef/jabref/issues/6476)
- We fixed an issue where drag and drop was not working on empty database. [#6487](https://github.com/JabRef/jabref/issues/6487)
- We fixed an issue where the name fields were not updated after the preferences changed. [#6515](https://github.com/JabRef/jabref/issues/6515)
- We fixed an issue where "null" appeared in generated BibTeX keys. [#6459](https://github.com/JabRef/jabref/issues/6459)
- We fixed an issue where the authors' names were incorrectly displayed in the authors' column when they were bracketed. [#6465](https://github.com/JabRef/jabref/issues/6465) [#6459](https://github.com/JabRef/jabref/issues/6459)
- We fixed an issue where importing certain unlinked files would result in an exception [#5815](https://github.com/JabRef/jabref/issues/5815)
- We fixed an issue where downloaded files would be moved to a directory named after the citationkey when no file directory pattern is specified [#6589](https://github.com/JabRef/jabref/issues/6589)
- We fixed an issue with the creation of a group of cited entries which incorrectly showed the message that the library had been modified externally whenever saving the library. [#6420](https://github.com/JabRef/jabref/issues/6420)
- We fixed an issue with the creation of a group of cited entries. Now the file path to an aux file gets validated. [#6585](https://github.com/JabRef/jabref/issues/6585)
- We fixed an issue on Linux systems where the application would crash upon inotify failure. Now, the user is prompted with a warning, and given the choice to continue the session. [#6073](https://github.com/JabRef/jabref/issues/6073)
- We moved the search modifier buttons into the search bar, as they were not accessible, if autocompletion was disabled. [#6625](https://github.com/JabRef/jabref/issues/6625)
- We fixed an issue about duplicated group color indicators [#6175](https://github.com/JabRef/jabref/issues/6175)
- We fixed an issue where entries with the entry type Misc from an imported aux file would not be saved correctly to the bib file on disk [#6405](https://github.com/JabRef/jabref/issues/6405)
- We fixed an issue where percent sign ('%') was not formatted properly by the HTML formatter [#6753](https://github.com/JabRef/jabref/issues/6753)
- We fixed an issue with the [SAO/NASA Astrophysics Data System](https://docs.jabref.org/collect/add-entry-using-an-id#sao-nasa-a-ds) fetcher where `\textbackslash` appeared at the end of the abstract.
- We fixed an issue with the Science Direct fetcher where PDFs could not be downloaded. Fixes [#5860](https://github.com/JabRef/jabref/issues/5860)
- We fixed an issue with the Library of Congress importer.
- We fixed the [link to the external libraries listing](https://github.com/JabRef/jabref/blob/master/external-libraries.md) in the about dialog
- We fixed an issue regarding pasting on Linux. [#6293](https://github.com/JabRef/jabref/issues/6293)

### Removed

- We removed the option of the "enforce legal key". [#6295](https://github.com/JabRef/jabref/issues/6295)
- We removed the obsolete `External programs / Open PDF` section in the preferences, as the default application to open PDFs is now set in the `Manage external file types` dialog. [#6130](https://github.com/JabRef/jabref/pull/6130)
- We removed the option to configure whether a `.bib.bak` file should be generated upon save. It is now always enabled. Documentation at <https://docs.jabref.org/advanced/autosave>. [#6092](https://github.com/JabRef/jabref/issues/6092)
- We removed the built-in list of IEEE journal abbreviations using BibTeX strings. If you still want to use them, you have to download them separately from <https://abbrv.jabref.org>.

## [5.0] – 2020-03-06

### Changed

- Added browser integration to the snap package for firefox/chromium browsers. [#6062](https://github.com/JabRef/jabref/pull/6062)
- We reintroduced the possibility to extract references from plain text (using [GROBID](https://grobid.readthedocs.io/en/latest/)). [#5614](https://github.com/JabRef/jabref/pull/5614)
- We changed the open office panel to show buttons in rows of three instead of going straight down to save space as the button expanded out to take up unnecessary horizontal space. [#5479](https://github.com/JabRef/jabref/issues/5479)
- We cleaned up the group add/edit dialog. [#5826](https://github.com/JabRef/jabref/pull/5826)
- We reintroduced the index column. [#5844](https://github.com/JabRef/jabref/pull/5844)
- Filenames of external files can no longer contain curly braces. [#5926](https://github.com/JabRef/jabref/pull/5926)
- We made the filters more easily accessible in the integrity check dialog. [#5955](https://github.com/JabRef/jabref/pull/5955)
- We reimplemented and improved the dialog "Customize entry types". [#4719](https://github.com/JabRef/jabref/issues/4719)
- We added an [American Physical Society](https://journals.aps.org/) fetcher. [#818](https://github.com/JabRef/jabref/issues/818)
- We added possibility to enable/disable items quantity in groups. [#6042](https://github.com/JabRef/jabref/issues/6042)

### Fixed

- We fixed an issue where the command line console was always opened in the background. [#5474](https://github.com/JabRef/jabref/issues/5474)
- We fixed and issue where pdf files will not open under some KDE linux distributions when using okular. [#5253](https://github.com/JabRef/jabref/issues/5253)
- We fixed an issue where the Medline fetcher was only working when JabRef was running from source. [#5645](https://github.com/JabRef/jabref/issues/5645)
- We fixed some visual issues in the dark theme. [#5764](https://github.com/JabRef/jabref/pull/5764) [#5753](https://github.com/JabRef/jabref/issues/5753)
- We fixed an issue where non-default previews didn't handle unicode characters. [#5779](https://github.com/JabRef/jabref/issues/5779)
- We improved the performance, especially changing field values in the entry should feel smoother now. [#5843](https://github.com/JabRef/jabref/issues/5843)
- We fixed an issue where the ampersand character wasn't rendering correctly on previews. [#3840](https://github.com/JabRef/jabref/issues/3840)
- We fixed an issue where an erroneous "The library has been modified by another program" message was shown when saving. [#4877](https://github.com/JabRef/jabref/issues/4877)
- We fixed an issue where the file extension was missing after downloading a file (we now fall-back to pdf). [#5816](https://github.com/JabRef/jabref/issues/5816)
- We fixed an issue where cleaning up entries broke web URLs, if "Make paths of linked files relative (if possible)" was enabled, which resulted in various other issues subsequently. [#5861](https://github.com/JabRef/jabref/issues/5861)
- We fixed an issue where the tab "Required fields" of the entry editor did not show all required fields, if at least two of the defined required fields are linked with a logical or. [#5859](https://github.com/JabRef/jabref/issues/5859)
- We fixed several issues concerning managing external file types: Now everything is usable and fully functional. Previously, there were problems with the radio buttons, with saving the settings and with loading an input field value. Furthermore, different behavior for Windows and other operating systems was given, which was unified as well. [#5846](https://github.com/JabRef/jabref/issues/5846)
- We fixed an issue where entries containing Unicode charaters were not parsed correctly [#5899](https://github.com/JabRef/jabref/issues/5899)
- We fixed an issue where an entry containing an external filename with curly braces could not be saved. Curly braces are now longer allowed in filenames. [#5899](https://github.com/JabRef/jabref/issues/5899)
- We fixed an issue where changing the type of an entry did not update the main table [#5906](https://github.com/JabRef/jabref/issues/5906)
- We fixed an issue in the optics of the library properties, that cropped the dialog on scaled displays. [#5969](https://github.com/JabRef/jabref/issues/5969)
- We fixed an issue where changing the type of an entry did not update the main table. [#5906](https://github.com/JabRef/jabref/issues/5906)
- We fixed an issue where opening a library from the recent libraries menu was not possible. [#5939](https://github.com/JabRef/jabref/issues/5939)
- We fixed an issue where the most bottom group in the list got lost, if it was dragged on itself. [#5983](https://github.com/JabRef/jabref/issues/5983)
- We fixed an issue where changing entry type doesn't always work when biblatex source is shown. [#5905](https://github.com/JabRef/jabref/issues/5905)
- We fixed an issue where the group and the link column were not updated after changing the entry in the main table. [#5985](https://github.com/JabRef/jabref/issues/5985)
- We fixed an issue where reordering the groups was not possible after inserting an article. [#6008](https://github.com/JabRef/jabref/issues/6008)
- We fixed an issue where citation styles except the default "Preview" could not be used. [#5622](https://github.com/JabRef/jabref/issues/5622)
- We fixed an issue where a warning was displayed when the title content is made up of two sentences. [#5832](https://github.com/JabRef/jabref/issues/5832)
- We fixed an issue where an exception was thrown when adding a save action without a selected formatter in the library properties [#6069](https://github.com/JabRef/jabref/issues/6069)
- We fixed an issue where JabRef's icon was missing in the Export to clipboard Dialog. [#6286](https://github.com/JabRef/jabref/issues/6286)
- We fixed an issue when an "Abstract field" was duplicating text, when importing from RIS file (Neurons) [#6065](https://github.com/JabRef/jabref/issues/6065)
- We fixed an issue where adding the addition of a new entry was not completely validated [#6370](https://github.com/JabRef/jabref/issues/6370)
- We fixed an issue where the blue and red text colors in the Merge entries dialog were not quite visible [#6334](https://github.com/JabRef/jabref/issues/6334)
- We fixed an issue where underscore character was removed from the file name in the Recent Libraries list in File menu [#6383](https://github.com/JabRef/jabref/issues/6383)
- We fixed an issue where few keyboard shortcuts regarding new entries were missing [#6403](https://github.com/JabRef/jabref/issues/6403)

### Removed

- Ampersands are no longer escaped by default in the `bib` file. If you want to keep the current behaviour, you can use the new "Escape Ampersands" formatter as a save action. [#5869](https://github.com/JabRef/jabref/issues/5869)
- The "Merge Entries" entry was removed from the Quality Menu. Users should use the right-click menu instead. [#6021](https://github.com/JabRef/jabref/pull/6021)

## [5.0-beta] – 2019-12-15

### Changed

- We added a short DOI field formatter which shortens DOI to more human-readable form. [koppor#343](https://github.com/koppor/jabref/issues/343)
- We improved the display of group memberships by adding multiple colored bars if the entry belongs to more than one group. [#4574](https://github.com/JabRef/jabref/issues/4574)
- We added an option to show the preview as an extra tab in the entry editor (instead of in a split view). [#5244](https://github.com/JabRef/jabref/issues/5244)
- A custom Open/LibreOffice jstyle file now requires a layout line for the entry type `default` [#5452](https://github.com/JabRef/jabref/issues/5452)
- The entry editor is now open by default when JabRef starts up. [#5460](https://github.com/JabRef/jabref/issues/5460)
- Customized entry types are now serialized in alphabetical order in the bib file.
- We added a new ADS fetcher to use the new ADS API. [#4949](https://github.com/JabRef/jabref/issues/4949)
- We added support of the [X11 primary selection](https://unix.stackexchange.com/a/139193/18033) [#2389](https://github.com/JabRef/jabref/issues/2389)
- We added support to switch between biblatex and bibtex library types. [#5550](https://github.com/JabRef/jabref/issues/5550)
- We changed the save action buttons to be easier to understand. [#5565](https://github.com/JabRef/jabref/issues/5565)
- We made the columns for groups, files and uri in the main table reorderable and merged the clickable icon columns for uri, url, doi and eprint. [#5544](https://github.com/JabRef/jabref/pull/5544)
- We reduced the number of write actions performed when autosave is enabled [#5679](https://github.com/JabRef/jabref/issues/5679)
- We made the column sort order in the main table persistent [#5730](https://github.com/JabRef/jabref/pull/5730)
- When an entry is modified on disk, the change dialog now shows the merge dialog to highlight the changes [#5688](https://github.com/JabRef/jabref/pull/5688)

### Fixed

- Inherit fields from cross-referenced entries as specified by biblatex. [#5045](https://github.com/JabRef/jabref/issues/5045)
- We fixed an issue where it was no longer possible to connect to LibreOffice. [#5261](https://github.com/JabRef/jabref/issues/5261)
- The "All entries group" is no longer shown when no library is open.
- We fixed an exception which occurred when closing JabRef. [#5348](https://github.com/JabRef/jabref/issues/5348)
- We fixed an issue where JabRef reports incorrectly about customized entry types. [#5332](https://github.com/JabRef/jabref/issues/5332)
- We fixed a few problems that prevented JabFox to communicate with JabRef. [#4737](https://github.com/JabRef/jabref/issues/4737) [#4303](https://github.com/JabRef/jabref/issues/4303)
- We fixed an error where the groups containing an entry loose their highlight color when scrolling. [#5022](https://github.com/JabRef/jabref/issues/5022)
- We fixed an error where scrollbars were not shown. [#5374](https://github.com/JabRef/jabref/issues/5374)
- We fixed an error where an exception was thrown when merging entries. [#5169](https://github.com/JabRef/jabref/issues/5169)
- We fixed an error where certain metadata items were not serialized alphabetically.
- After assigning an entry to a group, the item count is now properly colored to reflect the new membership of the entry. [#3112](https://github.com/JabRef/jabref/issues/3112)
- The group panel is now properly updated when switching between libraries (or when closing/opening one). [#3142](https://github.com/JabRef/jabref/issues/3142)
- We fixed an error where the number of matched entries shown in the group pane was not updated correctly. [#4441](https://github.com/JabRef/jabref/issues/4441)
- We fixed an error where the wrong file is renamed and linked when using the "Copy, rename and link" action. [#5653](https://github.com/JabRef/jabref/issues/5653)
- We fixed a "null" error when writing XMP metadata. [#5449](https://github.com/JabRef/jabref/issues/5449)
- We fixed an issue where empty keywords lead to a strange display of automatic keyword groups. [#5333](https://github.com/JabRef/jabref/issues/5333)
- We fixed an error where the default color of a new group was white instead of dark gray. [#4868](https://github.com/JabRef/jabref/issues/4868)
- We fixed an issue where the first field in the entry editor got the focus while performing a different action (like searching). [#5084](https://github.com/JabRef/jabref/issues/5084)
- We fixed an issue where multiple entries were highlighted in the web search result after scrolling. [#5035](https://github.com/JabRef/jabref/issues/5035)
- We fixed an issue where the hover indication in the web search pane was not working. [#5277](https://github.com/JabRef/jabref/issues/5277)
- We fixed an error mentioning "javafx.controls/com.sun.javafx.scene.control" that was thrown when interacting with the toolbar.
- We fixed an error where a cleared search was restored after switching libraries. [#4846](https://github.com/JabRef/jabref/issues/4846)
- We fixed an exception which occurred when trying to open a non-existing file from the "Recent files"-menu [#5334](https://github.com/JabRef/jabref/issues/5334)
- We fixed an issues where the search highlight in the entry preview did not worked. [#5069](https://github.com/JabRef/jabref/issues/5069)
- The context menu for fields in the entry editor is back. [#5254](https://github.com/JabRef/jabref/issues/5254)
- We fixed an exception which occurred when trying to open a non-existing file from the "Recent files"-menu [#5334](https://github.com/JabRef/jabref/issues/5334)
- We fixed a problem where the "editor" information has been duplicated during saving a .bib-Database. [#5359](https://github.com/JabRef/jabref/issues/5359)
- We re-introduced the feature to switch between different preview styles. [#5221](https://github.com/JabRef/jabref/issues/5221)
- We fixed various issues (including [#5263](https://github.com/JabRef/jabref/issues/5263)) related to copying entries to the clipboard
- We fixed some display errors in the preferences dialog and replaced some of the controls [#5033](https://github.com/JabRef/jabref/pull/5033) [#5047](https://github.com/JabRef/jabref/pull/5047) [#5062](https://github.com/JabRef/jabref/pull/5062) [#5141](https://github.com/JabRef/jabref/pull/5141) [#5185](https://github.com/JabRef/jabref/pull/5185) [#5265](https://github.com/JabRef/jabref/pull/5265) [#5315](https://github.com/JabRef/jabref/pull/5315) [#5360](https://github.com/JabRef/jabref/pull/5360)
- We fixed an exception which occurred when trying to import entries without an open library. [#5447](https://github.com/JabRef/jabref/issues/5447)
- The "Automatically set file links" feature now follows symbolic links. [#5664](https://github.com/JabRef/jabref/issues/5664)
- After successful import of one or multiple bib entries the main table scrolls to the first imported entry [#5383](https://github.com/JabRef/jabref/issues/5383)
- We fixed an exception which occurred when an invalid jstyle was loaded. [#5452](https://github.com/JabRef/jabref/issues/5452)
- We fixed an issue where the command line arguments `importBibtex` and `importToOpen` did not import into the currently open library, but opened a new one. [#5537](https://github.com/JabRef/jabref/issues/5537)
- We fixed an error where the preview theme did not adapt to the "Dark" mode [#5463](https://github.com/JabRef/jabref/issues/5463)
- We fixed an issue where multiple entries were allowed in the "crossref" field [#5284](https://github.com/JabRef/jabref/issues/5284)
- We fixed an issue where the merge dialog showed the wrong text colour in "Dark" mode [#5516](https://github.com/JabRef/jabref/issues/5516)
- We fixed visibility issues with the scrollbar and group selection highlight in "Dark" mode, and enabled "Dark" mode for the OpenOffice preview in the style selection window. [#5522](https://github.com/JabRef/jabref/issues/5522)
- We fixed an issue where the author field was not correctly parsed during bibtex key-generation. [#5551](https://github.com/JabRef/jabref/issues/5551)
- We fixed an issue where notifications where shown during autosave. [#5555](https://github.com/JabRef/jabref/issues/5555)
- We fixed an issue where the side pane was not remembering its position. [#5615](https://github.com/JabRef/jabref/issues/5615)
- We fixed an issue where JabRef could not interact with [Oracle XE](https://www.oracle.com/de/database/technologies/appdev/xe.html) in the [shared SQL database setup](https://docs.jabref.org/collaborative-work/sqldatabase).
- We fixed an issue where the toolbar icons were hidden on smaller screens.
- We fixed an issue where renaming referenced files for bib entries with long titles was not possible. [#5603](https://github.com/JabRef/jabref/issues/5603)
- We fixed an issue where a window which is on an external screen gets unreachable when external screen is removed. [#5037](https://github.com/JabRef/jabref/issues/5037)
- We fixed a bug where the selection of groups was lost after drag and drop. [#2868](https://github.com/JabRef/jabref/issues/2868)
- We fixed an issue where the custom entry types didn't show the correct display name [#5651](https://github.com/JabRef/jabref/issues/5651)

### Removed

- We removed some obsolete notifications. [#5555](https://github.com/JabRef/jabref/issues/5555)
- We removed an internal step in the [ISBN-to-BibTeX fetcher](https://docs.jabref.org/collect/add-entry-using-an-id#isbn): The [ISBN to BibTeX Converter](https://manas.tungare.name/software/isbn-to-bibtex) by [@manastungare](https://github.com/manastungare) is not used anymore, because it is offline: "people using this tool have not been generating enough sales for Amazon."
- We removed the option to control the default drag and drop behaviour. You can use the modifier keys (like CtrL or Alt) instead.

## [5.0-alpha] – 2019-08-25

### Changed

- We added eventitle, eventdate and venue fields to `@unpublished` entry type.
- We added `@software` and `@dataSet` entry type to biblatex.
- All fields are now properly sorted alphabetically (in the subgroups of required/optional fields) when the entry is written to the bib file.
- We fixed an issue where some importers used the field `pubstatus` instead of the standard BibTeX field `pubstate`.
- We changed the latex command removal for docbook exporter. [#3838](https://github.com/JabRef/jabref/issues/3838)
- We changed the location of some fields in the entry editor (you might need to reset your preferences for these changes to come into effect)
  - Journal/Year/Month in biblatex mode -> Deprecated (if filled)
  - DOI/URL: General -> Optional
  - Internal fields like ranking, read status and priority: Other -> General
  - Moreover, empty deprecated fields are no longer shown
- Added server timezone parameter when connecting to a shared database.
- We updated the dialog for setting up general fields.
- URL field formatting is updated. All whitespace chars, located at the beginning/ending of the URL, are trimmed automatically
- We changed the behavior of the field formatting dialog such that the `bibtexkey` is not changed when formatting all fields or all text fields.
- We added a "Move file to file directory and rename file" option for simultaneously moving and renaming of document file. [#4166](https://github.com/JabRef/jabref/issues/4166)
- Use integrated graphics card instead of discrete on macOS [#4070](https://github.com/JabRef/jabref/issues/4070)
- We added a cleanup operation that detects an arXiv identifier in the note, journal or URL field and moves it to the `eprint` field.
  Because of this change, the last-used cleanup operations were reset.
- We changed the minimum required version of Java to 1.8.0_171, as this is the latest release for which the automatic Java update works. [#4093](https://github.com/JabRef/jabref/issues/4093)
- The special fields like `Printed` and `Read status` now show gray icons when the row is hovered.
- We added a button in the tab header which allows you to close the database with one click. [#494](https://github.com/JabRef/jabref/issues/494)
- Sorting in the main table now takes information from cross-referenced entries into account. [#2808](https://github.com/JabRef/jabref/issues/2808)
- If a group has a color specified, then entries matched by this group have a small colored bar in front of them in the main table.
- Change default icon for groups to a circle because a colored version of the old icon was hard to distinguish from its black counterpart.
- In the main table, the context menu appears now when you press the "context menu" button on the keyboard. [feature request in the forum](https://discourse.jabref.org/t/how-to-enable-keyboard-context-key-windows)
- We added icons to the group side panel to quickly switch between `union` and `intersection` group view mode. [#3269](https://github.com/JabRef/jabref/issues/3269).
- We use `https` for [fetching from most online bibliographic database](https://docs.jabref.org/collect/import-using-online-bibliographic-database).
- We changed the default keyboard shortcuts for moving between entries when the entry editor is active to ̀<kbd>alt</kbd> + <kbd>up/down</kbd>.
- Opening a new file now prompts the directory of the currently selected file, instead of the directory of the last opened file.
- Window state is saved on close and restored on start.
- We made the MathSciNet fetcher more reliable.
- We added the ISBN fetcher to the list of fetcher available under "Update with bibliographic information from the web" in the entry editor toolbar.
- Files without a defined external file type are now directly opened with the default application of the operating system
- We streamlined the process to rename and move files by removing the confirmation dialogs.
- We removed the redundant new lines of markings and wrapped the summary in the File annotation tab. [#3823](https://github.com/JabRef/jabref/issues/3823)
- We add auto URL formatting when user paste link to URL field in entry editor. [koppor#254](https://github.com/koppor/jabref/issues/254)
- We added a minimum height for the entry editor so that it can no longer be hidden by accident. [#4279](https://github.com/JabRef/jabref/issues/4279)
- We added a new keyboard shortcut so that the entry editor could be closed by <kbd>Ctrl</kbd> + <kbd>E</kbd>. [#4222](https://github.com/JabRef/jabref/issues/4222)
- We added an option in the preference dialog box, that allows user to pick the dark or light theme option. [#4130](https://github.com/JabRef/jabref/issues/4130)
- We updated the Related Articles tab to accept JSON from the new version of the Mr. DLib service
- We added an option in the preference dialog box that allows user to choose behavior after dragging and dropping files in Entry Editor. [#4356](https://github.com/JabRef/jabref/issues/4356)
- We added the ability to have an export preference where previously "File"-->"Export"/"Export selected entries" would not save the user's preference[#4495](https://github.com/JabRef/jabref/issues/4495)
- We optimized the code responsible for connecting to an external database, which should lead to huge improvements in performance.
- For automatically created groups, added ability to filter groups by entry type. [#4539](https://github.com/JabRef/jabref/issues/4539)
- We added the ability to add field names from the Preferences Dialog [#4546](https://github.com/JabRef/jabref/issues/4546)
- We added the ability to change the column widths directly in the main table. [#4546](https://github.com/JabRef/jabref/issues/4546)
- We added a description of how recommendations were chosen and better error handling to Related Articles tab
- We added the ability to execute default action in dialog by using with <kbd>Ctrl</kbd> + <kbd>Enter</kbd> combination [#4496](https://github.com/JabRef/jabref/issues/4496)
- We grouped and reordered the Main Menu (File, Edit, Library, Quality, Tools, and View tabs & icons). [#4666](https://github.com/JabRef/jabref/issues/4666) [#4667](https://github.com/JabRef/jabref/issues/4667) [#4668](https://github.com/JabRef/jabref/issues/4668) [#4669](https://github.com/JabRef/jabref/issues/4669) [#4670](https://github.com/JabRef/jabref/issues/4670) [#4671](https://github.com/JabRef/jabref/issues/4671) [#4672](https://github.com/JabRef/jabref/issues/4672) [#4673](https://github.com/JabRef/jabref/issues/4673)
- We added additional modifiers (capitalize, titlecase and sentencecase) to the Bibtex key generator. [#1506](https://github.com/JabRef/jabref/issues/1506)
- We have migrated from the mysql jdbc connector to the mariadb one for better authentication scheme support. [#4745](https://github.com/JabRef/jabref/issues/4745)
- We grouped the toolbar icons and changed the Open Library and Copy icons. [#4584](https://github.com/JabRef/jabref/issues/4584)
- We added a browse button next to the path text field for aux-based groups. [#4586](https://github.com/JabRef/jabref/issues/4586)
- We changed the title of Group Dialog to "Add subgroup" from "Edit group" when we select Add subgroup option.
- We enable import button only if entries are selected. [#4755](https://github.com/JabRef/jabref/issues/4755)
- We made modifications to improve the contrast of UI elements. [#4583](https://github.com/JabRef/jabref/issues/4583)
- We added a warning for empty BibTeX keys in the entry editor. [#4440](https://github.com/JabRef/jabref/issues/4440)
- We added an option in the settings to set the default action in JabRef when right clicking on any entry in any database and selecting "Open folder". [#4763](https://github.com/JabRef/jabref/issues/4763)
- The Medline fetcher now normalizes the author names according to the BibTeX-Standard [#4345](https://github.com/JabRef/jabref/issues/4345)
- We added an option on the Linked File Viewer to rename the attached file of an entry directly on the JabRef. [#4844](https://github.com/JabRef/jabref/issues/4844)
- We added an option in the preference dialog box that allows user to enable helpful tooltips.[#3599](https://github.com/JabRef/jabref/issues/3599)
- We reworked the functionality for extracting BibTeX entries from plain text, because our used service [freecite shut down](https://library.brown.edu/libweb/freecite_notice.php). [#5206](https://github.com/JabRef/jabref/pull/5206)
- We moved the dropdown menu for selecting the push-application from the toolbar into the external application preferences. [#674](https://github.com/JabRef/jabref/issues/674)
- We removed the alphabetical ordering of the custom tabs and updated the error message when trying to create a general field with a name containing an illegal character. [#5019](https://github.com/JabRef/jabref/issues/5019)
- We added a context menu to the bib(la)tex-source-editor to copy'n'paste. [#5007](https://github.com/JabRef/jabref/pull/5007)
- We added a tool that allows searching for citations in LaTeX files. It scans directories and shows which entries are used, how many times and where.
- We added a 'LaTeX citations' tab to the entry editor, to search for citations to the active entry in the LaTeX file directory. It can be disabled in the preferences dialog.
- We added an option in preferences to allow for integers in field "edition" when running database in bibtex mode. [#4680](https://github.com/JabRef/jabref/issues/4680)
- We added the ability to use negation in export filter layouts. [#5138](https://github.com/JabRef/jabref/pull/5138)
- Focus on Name Area instead of 'OK' button whenever user presses 'Add subgroup'. [#6307](https://github.com/JabRef/jabref/issues/6307)
- We changed the behavior of merging that the entry which has "smaller" bibkey will be selected. [#7395](https://github.com/JabRef/jabref/issues/7395)

### Fixed

- We fixed an issue where JabRef died silently for the user without enough inotify instances [#4874](https://github.com/JabRef/jabref/issues/4874)
- We fixed an issue where corresponding groups are sometimes not highlighted when clicking on entries [#3112](https://github.com/JabRef/jabref/issues/3112)
- We fixed an issue where custom exports could not be selected in the 'Export (selected) entries' dialog [#4013](https://github.com/JabRef/jabref/issues/4013)
- Italic text is now rendered correctly. [#3356](https://github.com/JabRef/jabref/issues/3356)
- The entry editor no longer gets corrupted after using the source tab. [#3532](https://github.com/JabRef/jabref/issues/3532) [#3608](https://github.com/JabRef/jabref/issues/3608) [#3616](https://github.com/JabRef/jabref/issues/3616)
- We fixed multiple issues where entries did not show up after import if a search was active. [#1513](https://github.com/JabRef/jabref/issues/1513) [#3219](https://github.com/JabRef/jabref/issues/3219))
- We fixed an issue where the group tree was not updated correctly after an entry was changed. [#3618](https://github.com/JabRef/jabref/issues/3618)
- We fixed an issue where a right-click in the main table selected a wrong entry. [#3267](https://github.com/JabRef/jabref/issues/3267)
- We fixed an issue where in rare cases entries where overlayed in the main table. [#3281](https://github.com/JabRef/jabref/issues/3281)
- We fixed an issue where selecting a group messed up the focus of the main table and the entry editor. [#3367](https://github.com/JabRef/jabref/issues/3367)
- We fixed an issue where composite author names were sorted incorrectly. [#2828](https://github.com/JabRef/jabref/issues/2828)
- We fixed an issue where commands followed by `-` didn't work. [#3805](https://github.com/JabRef/jabref/issues/3805)
- We fixed an issue where a non-existing aux file in a group made it impossible to open the library. [#4735](https://github.com/JabRef/jabref/issues/4735)
- We fixed an issue where some journal names were wrongly marked as abbreviated. [#4115](https://github.com/JabRef/jabref/issues/4115)
- We fixed an issue where the custom file column were sorted incorrectly. [#3119](https://github.com/JabRef/jabref/issues/3119)
- We improved the parsing of author names whose infix is abbreviated without a dot. [#4864](https://github.com/JabRef/jabref/issues/4864)
- We fixed an issues where the entry losses focus when a field is edited and at the same time used for sorting. [#3373](https://github.com/JabRef/jabref/issues/3373)
- We fixed an issue where the menu on Mac OS was not displayed in the usual Mac-specific way. [#3146](https://github.com/JabRef/jabref/issues/3146)
- We improved the integrity check for page numbers. [#4113](https://github.com/JabRef/jabref/issues/4113) and [feature request in the forum](https://discourse.jabref.org/t/pages-field-allow-use-of-en-dash/1199)
- We fixed an issue where the order of fields in customized entry types was not saved correctly. [#4033](https://github.com/JabRef/jabref/issues/4033)
- We fixed an issue where renaming a group did not change the group name in the interface. [#3189](https://github.com/JabRef/jabref/issues/3189)
- We fixed an issue where the groups tree of the last database was still shown even after the database was already closed.
- We fixed an issue where the "Open file dialog" may disappear behind other windows. [#3410](https://github.com/JabRef/jabref/issues/3410)
- We fixed an issue where the number of entries matched was not updated correctly upon adding or removing an entry. [#3537](https://github.com/JabRef/jabref/issues/3537)
- We fixed an issue where the default icon of a group was not colored correctly.
- We fixed an issue where the first field in entry editor was not focused when adding a new entry. [#4024](https://github.com/JabRef/jabref/issues/4024)
- We reworked the "Edit file" dialog to make it resizeable and improved the workflow for adding and editing files [#2970](https://github.com/JabRef/jabref/issues/2970)
- We fixed an issue where custom name formatters were no longer found correctly. [#3531](https://github.com/JabRef/jabref/issues/3531)
- We fixed an issue where the month was not shown in the preview. [#3239](https://github.com/JabRef/jabref/issues/3239)
- Rewritten logic to detect a second jabref instance. [#4023](https://github.com/JabRef/jabref/issues/4023)
- We fixed an issue where the "Convert to BibTeX-Cleanup" moved the content of the `file` field to the `pdf` field [#4120](https://github.com/JabRef/jabref/issues/4120)
- We fixed an issue where the preview pane in entry preview in preferences wasn't showing the citation style selected [#3849](https://github.com/JabRef/jabref/issues/3849)
- We fixed an issue where the default entry preview style still contained the field `review`. The field `review` in the style is now replaced with comment to be consistent with the entry editor [#4098](https://github.com/JabRef/jabref/issues/4098)
- We fixed an issue where users were vulnerable to XXE attacks during parsing [#4229](https://github.com/JabRef/jabref/issues/4229)
- We fixed an issue where files added via the "Attach file" contextmenu of an entry were not made relative. [#4201](https://github.com/JabRef/jabref/issues/4201) and [#4241](https://github.com/JabRef/jabref/issues/4241)
- We fixed an issue where author list parser can't generate bibtex for Chinese author. [#4169](https://github.com/JabRef/jabref/issues/4169)
- We fixed an issue where the list of XMP Exclusion fields in the preferences was not be saved [#4072](https://github.com/JabRef/jabref/issues/4072)
- We fixed an issue where the ArXiv Fetcher did not support HTTP URLs [koppor#328](https://github.com/koppor/jabref/issues/328)
- We fixed an issue where only one PDF file could be imported [#4422](https://github.com/JabRef/jabref/issues/4422)
- We fixed an issue where "Move to group" would always move the first entry in the library and not the selected [#4414](https://github.com/JabRef/jabref/issues/4414)
- We fixed an issue where an older dialog appears when downloading full texts from the quality menu. [#4489](https://github.com/JabRef/jabref/issues/4489)
- We fixed an issue where right clicking on any entry in any database and selecting "Open folder" results in the NullPointer exception. [#4763](https://github.com/JabRef/jabref/issues/4763)
- We fixed an issue where option 'open terminal here' with custom command was passing the wrong argument. [#4802](https://github.com/JabRef/jabref/issues/4802)
- We fixed an issue where ranking an entry would generate an IllegalArgumentException. [#4754](https://github.com/JabRef/jabref/issues/4754)
- We fixed an issue where special characters where removed from non-label key generation pattern parts [#4767](https://github.com/JabRef/jabref/issues/4767)
- We fixed an issue where the RIS import would overwite the article date with the value of the acessed date [#4816](https://github.com/JabRef/jabref/issues/4816)
- We fixed an issue where an NullPointer exception was thrown when a referenced entry in an Open/Libre Office document was no longer present in the library. Now an error message with the reference marker of the missing entry is shown. [#4932](https://github.com/JabRef/jabref/issues/4932)
- We fixed an issue where a database exception related to a missing timezone was too big. [#4827](https://github.com/JabRef/jabref/issues/4827)
- We fixed an issue where the IEEE fetcher returned an error if no keywords were present in the result from the IEEE website [#4997](https://github.com/JabRef/jabref/issues/4997)
- We fixed an issue where the command line help text had several errors, and arguments and descriptions have been rewritten to simplify and detail them better. [#2016](https://github.com/JabRef/jabref/issues/2016)
- We fixed an issue where the same menu for changing entry type had two different sizes and weights. [#4977](https://github.com/JabRef/jabref/issues/4977)
- We fixed an issue where the "Attach file" dialog, in the right-click menu for an entry, started on the working directory instead of the user's main directory. [#4995](https://github.com/JabRef/jabref/issues/4995)
- We fixed an issue where the JabRef Icon in the macOS launchpad was not displayed correctly [#5003](https://github.com/JabRef/jabref/issues/5003)
- We fixed an issue where the "Search for unlinked local files" would throw an exception when parsing the content of a PDF-file with missing "series" information [#5128](https://github.com/JabRef/jabref/issues/5128)
- We fixed an issue where the XMP Importer would incorrectly return an empty default entry when importing pdfs [#6577](https://github.com/JabRef/jabref/issues/6577)
- We fixed an issue where opening the menu 'Library properties' marked the library as modified [#6451](https://github.com/JabRef/jabref/issues/6451)
- We fixed an issue when importing resulted in an exception [#7343](https://github.com/JabRef/jabref/issues/7343)
- We fixed an issue where the field in the Field formatter dropdown selection were sorted in random order. [#7710](https://github.com/JabRef/jabref/issues/7710)

### Removed

- The feature to "mark entries" was removed and merged with the groups functionality. For migration, a group is created for every value of the `__markedentry` field and the entry is added to this group.
- The number column was removed.
- We removed the global search feature.
- We removed the coloring of cells in the main table according to whether the field is optional/required.
- We removed the feature to find and resolve duplicate BibTeX keys (as this use case is already covered by the integrity check).
- We removed a few commands from the right-click menu that are not needed often and thus don't need to be placed that prominently:
  - Print entry preview: available through entry preview
  - All commands related to marking: marking is not yet reimplemented
  - Set/clear/append/rename fields: available through Edit menu
  - Manage keywords: available through the Edit menu
  - Copy linked files to folder: available through File menu
  - Add/move/remove from group: removed completely (functionality still available through group interface)
- We removed the option to change the column widths in the preferences dialog. [#4546](https://github.com/JabRef/jabref/issues/4546)

## Older versions

The changelog of JabRef 4.x is available at the [v4.3.1 tag](https://github.com/JabRef/jabref/blob/v4.3.1/CHANGELOG.md).
The changelog of JabRef 3.x is available at the [v3.8.2 tag](https://github.com/JabRef/jabref/blob/v3.8.2/CHANGELOG.md).
The changelog of JabRef 2.11 and all previous versions is available as [text file in the v2.11.1 tag](https://github.com/JabRef/jabref/blob/v2.11.1/CHANGELOG).

[Unreleased]: https://github.com/JabRef/jabref/compare/v6.0-alpha...HEAD
[6.0-alpha]: https://github.com/JabRef/jabref/compare/v5.15...v6.0-alpha
[5.15]: https://github.com/JabRef/jabref/compare/v5.14...v5.15
[5.14]: https://github.com/JabRef/jabref/compare/v5.13...v5.14
[5.13]: https://github.com/JabRef/jabref/compare/v5.12...v5.13
[5.12]: https://github.com/JabRef/jabref/compare/v5.11...v5.12
[5.11]: https://github.com/JabRef/jabref/compare/v5.10...v5.11
[5.10]: https://github.com/JabRef/jabref/compare/v5.9...v5.10
[5.9]: https://github.com/JabRef/jabref/compare/v5.8...v5.9
[5.8]: https://github.com/JabRef/jabref/compare/v5.7...v5.8
[5.7]: https://github.com/JabRef/jabref/compare/v5.6...v5.7
[5.6]: https://github.com/JabRef/jabref/compare/v5.5...v5.6
[5.5]: https://github.com/JabRef/jabref/compare/v5.4...v5.5
[5.4]: https://github.com/JabRef/jabref/compare/v5.3...v5.4
[5.3]: https://github.com/JabRef/jabref/compare/v5.2...v5.3
[5.2]: https://github.com/JabRef/jabref/compare/v5.1...v5.2
[5.1]: https://github.com/JabRef/jabref/compare/v5.0...v5.1
[5.0]: https://github.com/JabRef/jabref/compare/v5.0-beta...v5.0
[5.0-beta]: https://github.com/JabRef/jabref/compare/v5.0-alpha...v5.0-beta
[5.0-alpha]: https://github.com/JabRef/jabref/compare/v4.3...v5.0-alpha

<!-- markdownlint-disable-file MD024 MD033 MD053 --><|MERGE_RESOLUTION|>--- conflicted
+++ resolved
@@ -105,15 +105,12 @@
 - We fixed an issue where valid DOI could not be imported if it had special characters like `<` or `>`. [#12434](https://github.com/JabRef/jabref/issues/12434)
 - We fixed an issue where the tooltip only displayed the first linked file when hovering. [#12470](https://github.com/JabRef/jabref/issues/12470)
 - We fixed an issue where some texts in the "Citation Information" tab and the "Preferences" dialog could not be translated. [#12883](https://github.com/JabRef/jabref/pull/12883)
-<<<<<<< HEAD
-- We fixed an issue where file names were missing the citation key according to the filename format pattern. [#12556](https://github.com/JabRef/jabref/issues/12556)
-=======
+- We fixed an issue where file names were missing the citation key according to the filename format pattern after import. [#12556](https://github.com/JabRef/jabref/issues/12556)
 - We fixed an issue where downloading PDFs from URLs to empty entries resulted in meaningless filenames like "-.pdf". [#12917](https://github.com/JabRef/jabref/issues/12917)
 - We fixed an issue where pasting a PDF URL into the main table caused an import error instead of creating a new entry. [#12911](https://github.com/JabRef/jabref/pull/12911)
 - We fixed an issue where libraries would sometimes be hidden when closing tabs with the Welcome tab open. [#12894](https://github.com/JabRef/jabref/issues/12894)
 - We fixed an issue with deleting entries in large libraries that caused it to take a long time. [#8976](https://github.com/JabRef/jabref/issues/8976)
 - We fixed an issue where "Reveal in file explorer" option was disabled for newly saved libraries until reopening the file. [#12722](https://github.com/JabRef/jabref/issues/12722)
->>>>>>> ce769d4a
 
 ### Removed
 
