# Changelog

All notable changes to this project will be documented in this file.
The format is based on [Keep a Changelog](https://keepachangelog.com/en/1.0.0/).
We refer to [GitHub issues](https://github.com/JabRef/jabref/issues) by using `#NUM`.
In case, there is no issue present, the pull request implementing the feature is linked.

Note that this project **does not** adhere to [Semantic Versioning](http://semver.org/).

## [Unreleased]

### Added

### Changed

### Fixed

### Removed













## [5.6] - 2022-04-25

### Added

- We enabled the user to customize the API Key for some fetchers. [#6877](https://github.com/JabRef/jabref/issues/6877)
- We added an extra option when right-clicking an entry in the Entry List to copy either the DOI or the DOI url.
- We added a fetcher for [Directory of Open Access Books (DOAB)](https://doabooks.org/) [8576](https://github.com/JabRef/jabref/issues/8576)
- We added an extra option to ask the user whether they want to open to reveal the folder holding the saved file with the file selected. [#8195](https://github.com/JabRef/jabref/issues/8195)
- We added a new section to network preferences to allow using custom SSL certificates. [#8126](https://github.com/JabRef/jabref/issues/8126)
- We improved the version check to take also beta version into account and now redirect to the right changelog for the version.
- We added two new web and fulltext fetchers: SemanticScholar and ResearchGate.
- We added notifications on success and failure when writing metadata to a PDF-file. [#8276](https://github.com/JabRef/jabref/issues/8276)
- We added a cleanup action that escapes `$` (by adding a backslash in front). [#8673](https://github.com/JabRef/jabref/issues/8673)

### Changed

- We upgraded to Lucene 9.1 for the fulltext search.
  Thus, the now created search index cannot be read from older versions of JabRef anylonger.
  ⚠️ JabRef will recreate the index in a new folder for new files and this will take a long time for a huge library.
  Moreover, switching back and forth JabRef versions and meanwhile adding PDFs also requires rebuilding the index now and then.
  [#8362](https://github.com/JabRef/jabref/pull/8362)
- We changed the list of CSL styles to those that support formatting bibliographies. [#8421](https://github.com/JabRef/jabref/issues/8421) [citeproc-java#116](https://github.com/michel-kraemer/citeproc-java/issues/116)
- The CSL preview styles now also support displaying data from cross references entries that are linked via the `crossref` field. [#7378](https://github.com/JabRef/jabref/issues/7378)
- We made the Search button in Web Search wider. We also skewed the panel titles to the left. [#8397](https://github.com/JabRef/jabref/issues/8397)
- We introduced a preference to disable fulltext indexing. [#8468](https://github.com/JabRef/jabref/issues/8468)
- When exporting entries, the encoding is always UTF-8.
- When embedding BibTeX data into a PDF, the encoding is always UTF-8.
- We replaced the [OttoBib](https://en.wikipedia.org/wiki/OttoBib) fetcher by a fetcher by [OpenLibrary](https://openlibrary.org/dev/docs/api/books). [#8652](https://github.com/JabRef/jabref/issues/8652)
- We first fetch ISBN data from OpenLibrary, if nothing found, ebook.de is tried.
- We now only show a warning when exiting for tasks that will not be recovered automatically upon relaunch of JabRef. [#8468](https://github.com/JabRef/jabref/issues/8468)

### Fixed

- We fixed an issue where right clicking multiple entries and pressing "Change entry type" would only change one entry. [#8654](https://github.com/JabRef/jabref/issues/8654)
- We fixed an issue where it was no longer possible to add or delete multiple files in the `file` field in the entry editor. [#8659](https://github.com/JabRef/jabref/issues/8659)
- We fixed an issue where the author's lastname was not used for the citation key generation if it started with a lowercase letter. [#8601](https://github.com/JabRef/jabref/issues/8601)
- We fixed an issue where custom "Protected terms" files were missing after a restart of JabRef. [#8608](https://github.com/JabRef/jabref/issues/8608)
- We fixed an issue where JabRef could not start due to a missing directory for the fulltex index. [#8579](https://github.com/JabRef/jabref/issues/8579)
- We fixed an issue where long article numbers in the `pages` field would cause an exception and preventing the citation style to display. [#8381](https://github.com/JabRef/jabref/issues/8381), [citeproc-java](https://github.com/michel-kraemer/citeproc-java/issues/114)
- We fixed an issue where online links in the file field were not detected correctly and could produce an exception. [#8150](https://github.com/JabRef/jabref/issues/8510)
- We fixed an issue where an exception could occur when saving the preferences [#7614](https://github.com/JabRef/jabref/issues/7614)
- We fixed an issue where "Copy DOI url" in the right-click menu of the Entry List would just copy the DOI and not the DOI url. [#8389](https://github.com/JabRef/jabref/issues/8389)
- We fixed an issue where opening the console from the drop-down menu would cause an exception. [#8466](https://github.com/JabRef/jabref/issues/8466)
- We fixed an issue when reading non-UTF-8 encoded. When no encoding header is present, the encoding is now detected from the file content (and the preference option is disregarded). [#8417](https://github.com/JabRef/jabref/issues/8417)
- We fixed an issue where pasting a URL was replacing + signs by spaces making the URL unreachable. [#8448](https://github.com/JabRef/jabref/issues/8448)
- We fixed an issue where creating subsidiary files from aux files created with some versions of biblatex would produce incorrect results. [#8513](https://github.com/JabRef/jabref/issues/8513)
- We fixed an issue where opening the changelog from withing JabRef led to a 404 error. [#8563](https://github.com/JabRef/jabref/issues/8563)
- We fixed an issue where not all found unlinked local files were imported correctly due to some race condition. [#8444](https://github.com/JabRef/jabref/issues/8444)
- We fixed an issue where Merge entries dialog exceeds screen boundaries.
- We fixed an issue where the app lags when selecting an entry after a fresh start. [#8446](https://github.com/JabRef/jabref/issues/8446)
- We fixed an issue where no citationkey was generated on import, pasting a doi or an entry on the main table. [8406](https://github.com/JabRef/jabref/issues/8406), [koppor#553](https://github.com/koppor/jabref/issues/553)
- We fixed an issue where accent search does not perform consistently. [#6815](https://github.com/JabRef/jabref/issues/6815)
<<<<<<< HEAD
- We fixed an issue where "Write BibTeXEntry metadata to PDF" button remains enabled while writing to PDF is in-progress. [#8691] (https://github.com/JabRef/jabref/issues/8691)
=======
- We fixed an issue where the incorrect entry was selected when "New Article" is pressed while search filters are active. [#8674](https://github.com/JabRef/jabref/issues/8674)
>>>>>>> 5151a61e

### Removed

- We removed the option to copy CSL Citation styles data as `XSL_FO`, `ASCIIDOC`, and `RTF` as these have not been working since a long time and are no longer supported in the external library used for processing the styles. [#7378](https://github.com/JabRef/jabref/issues/7378)
- We removed the option to configure the default encoding. The default encoding is now hard-coded to the modern UTF-8 encoding.

## [5.5] - 2022-01-17

### Changed

- We integrated the external file types dialog directly inside the preferences. [#8341](https://github.com/JabRef/jabref/pull/8341)
- We disabled the add group button color change after adding 10 new groups. [#8051](https://github.com/JabRef/jabref/issues/8051)
- We inverted the logic for resolving [BibTeX strings](https://docs.jabref.org/advanced/strings). This helps to keep `#` chars. By default String resolving is only activated for a couple of standard fields. The list of fields can be modified in the preferences. [#7010](https://github.com/JabRef/jabref/issues/7010), [#7102](https://github.com/JabRef/jabref/issues/7012), [#8303](https://github.com/JabRef/jabref/issues/8303)
- We moved the search box in preview preferences closer to the available citation styles list. [#8370](https://github.com/JabRef/jabref/pull/8370)
- Changing the preference to show the preview panel as a separate tab now has effect without restarting JabRef. [#8370](https://github.com/JabRef/jabref/pull/8370)
- We enabled switching themes in JabRef without the need to restart JabRef. [#7335](https://github.com/JabRef/jabref/pull/7335)
- We added support for the field `day`, `rights`, `coverage` and `language` when reading XMP data in Dublin Core format. [#8491](https://github.com/JabRef/jabref/issues/8491)

### Fixed

- We fixed an issue where the preferences for "Search and store files relative to library file location" where ignored when the "Main file directory" field was not empty [#8385](https://github.com/JabRef/jabref/issues/8385)
- We fixed an issue where `#`chars in certain fields would be interpreted as BibTeX strings [#7010](https://github.com/JabRef/jabref/issues/7010), [#7102](https://github.com/JabRef/jabref/issues/7012), [#8303](https://github.com/JabRef/jabref/issues/8303)
- We fixed an issue where the fulltext search on an empty library with no documents would lead to an exception [koppor#522](https://github.com/koppor/jabref/issues/522)
- We fixed an issue where clicking on "Accept changes" in the merge dialog would lead to an exception [forum#2418](https://discourse.jabref.org/t/the-library-has-been-modified-by-another-program/2418/8)
- We fixed an issue where clicking on headings in the entry preview could lead to an exception. [#8292](https://github.com/JabRef/jabref/issues/8292)
- We fixed an issue where IntegrityCheck used the system's character encoding instead of the one set by the library or in preferences [#8022](https://github.com/JabRef/jabref/issues/8022)
- We fixed an issue about empty metadata in library properties when called from the right click menu. [#8358](https://github.com/JabRef/jabref/issues/8358)
- We fixed an issue where someone could add a duplicate field in the customize entry type dialog. [#8194](https://github.com/JabRef/jabref/issues/8194)
- We fixed a typo in the library properties tab: "String constants". There, one can configure [BibTeX string constants](https://docs.jabref.org/advanced/strings).
- We fixed an issue when writing a non-UTF-8 encoded file: The header is written again. [#8417](https://github.com/JabRef/jabref/issues/8417)
- We fixed an issue where folder creation during systemic literature review failed due to an illegal fetcher name. [#8552](https://github.com/JabRef/jabref/pull/8552)


## [5.4] - 2021-12-20

### Added

- We added confirmation dialog when user wants to close a library where any empty entires are detected. [#8096](https://github.com/JabRef/jabref/issues/8096)
- We added import support for CFF files. [#7945](https://github.com/JabRef/jabref/issues/7945)
- We added the option to copy the DOI of an entry directly from the context menu copy submenu. [#7826](https://github.com/JabRef/jabref/issues/7826)
- We added a fulltext search feature. [#2838](https://github.com/JabRef/jabref/pull/2838)
- We improved the deduction of bib-entries from imported fulltext pdfs. [#7947](https://github.com/JabRef/jabref/pull/7947)
- We added unprotect_terms to the list of bracketed pattern modifiers [#7826](https://github.com/JabRef/jabref/pull/7960)
- We added a dialog that allows to parse metadata from linked pdfs. [#7929](https://github.com/JabRef/jabref/pull/7929)
- We added an icon picker in group edit dialog. [#6142](https://github.com/JabRef/jabref/issues/6142)
- We added a preference to Opt-In to JabRef's online metadata extraction service (Grobid) usage. [#8002](https://github.com/JabRef/jabref/pull/8002)
- We readded the possibility to display the search results of all databases ("Global Search"). It is shown in a separate window. [#4096](https://github.com/JabRef/jabref/issues/4096)
- We readded the possibility to keep the search string when switching tabs. It is implemented by a toggle button. [#4096](https://github.com/JabRef/jabref/issues/4096#issuecomment-575986882)
- We allowed the user to also preview the available citation styles in the preferences besides the selected ones [#8108](https://github.com/JabRef/jabref/issues/8108)
- We added an option to search the available citation styles by name in the preferences [#8108](https://github.com/JabRef/jabref/issues/8108)
- We added an option to generate bib-entries from ID through a popover in the toolbar. [#4183](https://github.com/JabRef/jabref/issues/4183)
- We added a menu option in the right click menu of the main table tabs to display the library properties. [#6527](https://github.com/JabRef/jabref/issues/6527)
- When a `.bib` file ("library") was saved successfully, a notification is shown

### Changed

- Local library settings may overwrite the setting "Search and store files relative to library file location" [#8179](https://github.com/JabRef/jabref/issues/8179)
- The option "Fit table horizontally on screen" in the "Entry table" preferences is now disabled by default [#8148](https://github.com/JabRef/jabref/pull/8148)
- We improved the preferences and descriptions in the "Linked files" preferences tab [#8148](https://github.com/JabRef/jabref/pull/8148)
- We slightly changed the layout of the Journal tab in the preferences for ui consistency. [#7937](https://github.com/JabRef/jabref/pull/7937)
- The JabRefHost on Windows now writes a temporary file and calls `-importToOpen` instead of passing the bibtex via `-importBibtex`. [#7374](https://github.com/JabRef/jabref/issues/7374), [JabRef Browser Ext #274](https://github.com/JabRef/JabRef-Browser-Extension/issues/274)
- We reordered some entries in the right-click menu of the main table. [#6099](https://github.com/JabRef/jabref/issues/6099)
- We merged the barely used ImportSettingsTab and the CustomizationTab in the preferences into one single tab and moved the option to allow Integers in Edition Fields in Bibtex-Mode to the EntryEditor tab. [#7849](https://github.com/JabRef/jabref/pull/7849)
- We moved the export order in the preferences from `File` to `Import and Export`. [#7935](https://github.com/JabRef/jabref/pull/7935)
- We reworked the export order in the preferences and the save order in the library preferences. You can now set more than three sort criteria in your library preferences. [#7935](https://github.com/JabRef/jabref/pull/7935)
- The metadata-to-pdf actions now also embeds the bibfile to the PDF. [#8037](https://github.com/JabRef/jabref/pull/8037)
- The snap was updated to use the core20 base and to use lzo compression for better startup performance [#8109](https://github.com/JabRef/jabref/pull/8109)
- We moved the union/intersection view button in the group sidepane to the left of the other controls. [#8202](https://github.com/JabRef/jabref/pull/8202)
- We improved the Drag and Drop behavior in the "Customize Entry Types" Dialog [#6338](https://github.com/JabRef/jabref/issues/6338)
- When determining the URL of an ArXiV eprint, the URL now points to the version [#8149](https://github.com/JabRef/jabref/pull/8149)
- We Included all standard fields with citation key when exporting to Old OpenOffice/LibreOffice Calc Format [#8176](https://github.com/JabRef/jabref/pull/8176)
- In case the database is encoded with `UTF8`, the `% Encoding` marker is not written anymore
- The written `.bib` file has the same line endings [#390](https://github.com/koppor/jabref/issues/390)
- The written `.bib` file always has a final line break
- The written `.bib` file keeps the newline separator of the loaded `.bib` file
- We present options to manually enter an article or return to the New Entry menu when the fetcher DOI fails to find an entry for an ID [#7870](https://github.com/JabRef/jabref/issues/7870)
- We trim white space and non-ASCII characters from DOI [#8127](https://github.com/JabRef/jabref/issues/8127)
- The duplicate checker now inspects other fields in case no difference in the required and optional fields are found.
- We reworked the library properties dialog and integrated the `Library > Preamble`, `Library > Citation key pattern` and `Library > String constants dialogs` [#8264](https://github.com/JabRef/jabref/pulls/8264)
- We improved the startup time of JabRef by switching from the logging library `log4j2` to `tinylog` [#8007](https://github.com/JabRef/jabref/issues/8007)

### Fixed

- We fixed an issue where an exception occurred when pasting an entry with a publication date-range of the form 1910/1917 [#7864](https://github.com/JabRef/jabref/issues/7864)
- We fixed an issue where an exception occured when a preview style was edited and afterwards another preview style selected. [#8280](https://github.com/JabRef/jabref/issues/8280)
- We fixed an issue where the actions to move a file to a directory were incorrectly disabled. [#7908](https://github.com/JabRef/jabref/issues/7908)
- We fixed an issue where an exception occurred when a linked online file was edited in the entry editor [#8008](https://github.com/JabRef/jabref/issues/8008)
- We fixed an issue when checking for a new version when JabRef is used behind a corporate proxy. [#7884](https://github.com/JabRef/jabref/issues/7884)
- We fixed some icons that were drawn in the wrong color when JabRef used a custom theme. [#7853](https://github.com/JabRef/jabref/issues/7853)
- We fixed an issue where the `Aux file` on `Edit group` doesn't support relative sub-directories path to import. [#7719](https://github.com/JabRef/jabref/issues/7719).
- We fixed an issue where it was impossible to add or modify groups. [#7912](https://github.com/JabRef/jabref/pull/793://github.com/JabRef/jabref/pull/7921)
- We fixed an issue about the visible side pane components being out of sync with the view menu. [#8115](https://github.com/JabRef/jabref/issues/8115)
- We fixed an issue where the side pane would not close when all its components were closed. [#8082](https://github.com/JabRef/jabref/issues/8082)
- We fixed an issue where exported entries from a Citavi bib containing URLs could not be imported [#7892](https://github.com/JabRef/jabref/issues/7882)
- We fixed an issue where the icons in the search bar had the same color, toggled as well as untoggled. [#8014](https://github.com/JabRef/jabref/pull/8014)
- We fixed an issue where typing an invalid UNC path into the "Main file directory" text field caused an error. [#8107](https://github.com/JabRef/jabref/issues/8107)
- We fixed an issue where "Open Folder" didn't select the file on macOS in Finder [#8130](https://github.com/JabRef/jabref/issues/8130)
- We fixed an issue where importing PDFs resulted in an uncaught exception [#8143](https://github.com/JabRef/jabref/issues/8143)
- We fixed "The library has been modified by another program" showing up when line breaks change [#4877](https://github.com/JabRef/jabref/issues/4877)
- The default directory of the "LaTeX Citations" tab is now the directory of the currently opened database (and not the directory chosen at the last open file dialog or the last database save) [koppor#538](https://github.com/koppor/jabref/issues/538)
- When writing a bib file, the `NegativeArraySizeException` should not occur [#8231](https://github.com/JabRef/jabref/issues/8231) [#8265](https://github.com/JabRef/jabref/issues/8265)
- We fixed an issue where some menu entries were available without entries selected. [#4795](https://github.com/JabRef/jabref/issues/4795)
- We fixed an issue where right-clicking on a tab and selecting close will close the focused tab even if it is not the tab we right-clicked [#8193](https://github.com/JabRef/jabref/pull/8193)
- We fixed an issue where selecting a citation style in the preferences would sometimes produce an exception [#7860](https://github.com/JabRef/jabref/issues/7860)
- We fixed an issue where an exception would occur when clicking on a DOI link in the preview pane [#7706](https://github.com/JabRef/jabref/issues/7706)
- We fixed an issue where XMP and embedded BibTeX export would not work [#8278](https://github.com/JabRef/jabref/issues/8278)
- We fixed an issue where the XMP and embedded BibTeX import of a file containing multiple schemas failed [#8278](https://github.com/JabRef/jabref/issues/8278)
- We fixed an issue where writing embedded BibTeX import fails due to write protection or bibtex already being present [#8332](https://github.com/JabRef/jabref/pull/8332)
- We fixed an issue where pdf-paths and the pdf-indexer could get out of sync [#8182](https://github.com/JabRef/jabref/issues/8182)
- We fixed an issue where Status-Logger error messages appeared during the startup of JabRef [#5475](https://github.com/JabRef/jabref/issues/5475)

### Removed

- We removed two orphaned preferences options [#8164](https://github.com/JabRef/jabref/pull/8164)
- We removed the functionality of the `--debug` commandline options. Use the java command line switch `-Dtinylog.level=debug` for debug output instead. [#8226](https://github.com/JabRef/jabref/pull/8226)

## [5.3] – 2021-07-05

### Added

- We added a progress counter to the title bar in Possible Duplicates dialog window. [#7366](https://github.com/JabRef/jabref/issues/7366)
- We added new "Customization" tab to the preferences which includes option to choose a custom address for DOI access. [#7337](https://github.com/JabRef/jabref/issues/7337)
- We added zbmath to the public databases from which the bibliographic information of an existing entry can be updated. [#7437](https://github.com/JabRef/jabref/issues/7437)
- We showed to the find Unlinked Files Dialog the date of the files' most recent modification. [#4652](https://github.com/JabRef/jabref/issues/4652)
- We added to the find Unlinked Files function a filter to show only files based on date of last modification (Last Year, Last Month, Last Week, Last Day). [#4652](https://github.com/JabRef/jabref/issues/4652)
- We added to the find Unlinked Files function a filter that sorts the files based on the date of last modification(Sort by Newest, Sort by Oldest First). [#4652](https://github.com/JabRef/jabref/issues/4652)
- We added the possibility to add a new entry via its zbMath ID (zbMATH can be chosen as ID type in the "Select entry type" window). [#7202](https://github.com/JabRef/jabref/issues/7202)
- We added the extension support and the external application support (For Texshow, Texmaker and LyX) to the flatpak [#7248](https://github.com/JabRef/jabref/pull/7248)
- We added some symbols and keybindings to the context menu in the entry editor. [#7268](https://github.com/JabRef/jabref/pull/7268)
- We added keybindings for setting and clearing the read status. [#7264](https://github.com/JabRef/jabref/issues/7264)
- We added two new fields to track the creation and most recent modification date and time for each entry. [koppor#130](https://github.com/koppor/jabref/issues/130)
- We added a feature that allows the user to copy highlighted text in the preview window. [#6962](https://github.com/JabRef/jabref/issues/6962)
- We added a feature that allows you to create new BibEntry via paste arxivId [#2292](https://github.com/JabRef/jabref/issues/2292)
- We added support for conducting automated and systematic literature search across libraries and git support for persistence [#369](https://github.com/koppor/jabref/issues/369)
- We added a add group functionality at the bottom of the side pane. [#4682](https://github.com/JabRef/jabref/issues/4682)
- We added a feature that allows the user to choose whether to trust the target site when unable to find a valid certification path from the file download site. [#7616](https://github.com/JabRef/jabref/issues/7616)
- We added a feature that allows the user to open all linked files of multiple selected entries by "Open file" option. [#6966](https://github.com/JabRef/jabref/issues/6966)
- We added a keybinding preset for new entries. [#7705](https://github.com/JabRef/jabref/issues/7705)
- We added a select all button for the library import function. [#7786](https://github.com/JabRef/jabref/issues/7786)
- We added a search feature for journal abbreviations. [#7804](https://github.com/JabRef/jabref/pull/7804)
- We added auto-key-generation progress to the background task list. [#7267](https://github.com/JabRef/jabref/issues/72)
- We added the option to write XMP metadata to pdfs from the CLI. [7814](https://github.com/JabRef/jabref/pull/7814)

### Changed

- The export to MS Office XML now exports the author field as `Inventor` if the bibtex entry type is `patent` [#7830](https://github.com/JabRef/jabref/issues/7830)
- We changed the EndNote importer to import the field `label` to the corresponding bibtex field `endnote-label` [forum#2734](https://discourse.jabref.org/t/importing-endnote-label-field-to-jabref-from-xml-file/2734)
- The keywords added via "Manage content selectors" are now displayed in alphabetical order. [#3791](https://github.com/JabRef/jabref/issues/3791)
- We improved the "Find unlinked files" dialog to show import results for each file. [#7209](https://github.com/JabRef/jabref/pull/7209)
- The content of the field `timestamp` is migrated to `creationdate`. In case one configured "udpate timestampe", it is migrated to `modificationdate`. [koppor#130](https://github.com/koppor/jabref/issues/130)
- The JabRef specific meta-data content in the main field such as priorities (prio1, prio2, ...) are migrated to their respective fields. They are removed from the keywords. [#6840](https://github.com/jabref/jabref/issues/6840)
- We fixed an issue where groups generated from authors' last names did not include all entries of the authors' [#5833](https://github.com/JabRef/jabref/issues/5833)
- The export to MS Office XML now uses the month name for the field `MonthAcessed` instead of the two digit number [#7354](https://github.com/JabRef/jabref/issues/7354)
- We included some standalone dialogs from the options menu in the main preference dialog and fixed some visual issues in the preferences dialog. [#7384](https://github.com/JabRef/jabref/pull/7384)
- We improved the linking of the `python3` interpreter via the shebang to dynamically use the systems default Python. Related to [JabRef-Browser-Extension #177](https://github.com/JabRef/JabRef-Browser-Extension/issues/177)
- Automatically found pdf files now have the linking button to the far left and uses a link icon with a plus instead of a briefcase. The file name also has lowered opacity(70%) until added. [#3607](https://github.com/JabRef/jabref/issues/3607)
- We simplified the select entry type form by splitting it into two parts ("Recommended" and "Others") based on internal usage data. [#6730](https://github.com/JabRef/jabref/issues/6730)
- We improved the submenu list by merging the'Remove group' having two options, with or without subgroups. [#4682](https://github.com/JabRef/jabref/issues/4682)
- The export to MS Office XML now uses the month name for the field `Month` instead of the two digit number [forum#2685](https://discourse.jabref.org/t/export-month-as-text-not-number/2685)
- We reintroduced missing default keybindings for new entries. [#7346](https://github.com/JabRef/jabref/issues/7346) [#7439](https://github.com/JabRef/jabref/issues/7439)
- Lists of available fields are now sorted alphabetically. [#7716](https://github.com/JabRef/jabref/issues/7716)
- The tooltip of the search field explaining the search is always shown. [#7279](https://github.com/JabRef/jabref/pull/7279)
- We rewrote the ACM fetcher to adapt to the new interface. [#5804](https://github.com/JabRef/jabref/issues/5804)
- We moved the select/collapse buttons in the unlinked files dialog into a context menu. [#7383](https://github.com/JabRef/jabref/issues/7383)
- We fixed an issue where journal abbreviations containing curly braces were not recognized  [#7773](https://github.com/JabRef/jabref/issues/7773)

### Fixed

- We fixed an isuse where some texts (e.g. descriptionss) in dialogs could not be translated [#7854](https://github.com/JabRef/jabref/issues/7854)
- We fixed an issue where import hangs for ris files with "ER - " [#7737](https://github.com/JabRef/jabref/issues/7737)
- We fixed an issue where getting bibliograhpic data from DOI or another identifer did not respect the library mode (BibTeX/biblatex)[#1018](https://github.com/JabRef/jabref/issues/6267)
- We fixed an issue where importing entries would not respect the library mode (BibTeX/biblatex)[#1018](https://github.com/JabRef/jabref/issues/1018)
- We fixed an issue where an exception occured when importing entries from a web search [#7606](https://github.com/JabRef/jabref/issues/7606)
- We fixed an issue where the table column sort order was not properly stored and resulted in unsorted eports [#7524](https://github.com/JabRef/jabref/issues/7524)
- We fixed an issue where the value of the field `school` or `institution` would be printed twice in the HTML Export [forum#2634](https://discourse.jabref.org/t/problem-with-exporting-techreport-phdthesis-mastersthesis-to-html/2634)
- We fixed an issue preventing to connect to a shared database. [#7570](https://github.com/JabRef/jabref/pull/7570)
- We fixed an issue preventing files from being dragged & dropped into an empty library. [#6851](https://github.com/JabRef/jabref/issues/6851)
- We fixed an issue where double-click onto PDF in file list under the 'General' tab section should just open the file. [#7465](https://github.com/JabRef/jabref/issues/7465)
- We fixed an issue where the dark theme did not extend to a group's custom color picker. [#7481](https://github.com/JabRef/jabref/issues/7481)
- We fixed an issue where choosing the fields on which autocompletion should not work in "Entry editor" preferences had no effect. [#7320](https://github.com/JabRef/jabref/issues/7320)
- We fixed an issue where the "Normalize page numbers" formatter did not replace en-dashes or em-dashes with a hyphen-minus sign. [#7239](https://github.com/JabRef/jabref/issues/7239)
- We fixed an issue with the style of highlighted check boxes while searching in preferences. [#7226](https://github.com/JabRef/jabref/issues/7226)
- We fixed an issue where the option "Move file to file directory" was disabled in the entry editor for all files [#7194](https://github.com/JabRef/jabref/issues/7194)
- We fixed an issue where application dialogs were opening in the wrong display when using multiple screens [#7273](https://github.com/JabRef/jabref/pull/7273)
- We fixed an issue where the "Find unlinked files" dialog would freeze JabRef on importing. [#7205](https://github.com/JabRef/jabref/issues/7205)
- We fixed an issue where the "Find unlinked files" would stop importing when importing a single file failed. [#7206](https://github.com/JabRef/jabref/issues/7206)
- We fixed an issue where JabRef froze for a few seconds in MacOS when DNS resolution timed out. [#7441](https://github.com/JabRef/jabref/issues/7441)
- We fixed an issue where an exception would be displayed for previewing and preferences when a custom theme has been configured but is missing [#7177](https://github.com/JabRef/jabref/issues/7177)
- We fixed an issue where URLs in `file` fields could not be handled on Windows. [#7359](https://github.com/JabRef/jabref/issues/7359)
- We fixed an issue where the regex based file search miss-interpreted specific symbols. [#4342](https://github.com/JabRef/jabref/issues/4342)
- We fixed an issue where the Harvard RTF exporter used the wrong default file extension. [4508](https://github.com/JabRef/jabref/issues/4508)
- We fixed an issue where the Harvard RTF exporter did not use the new authors formatter and therefore did not export "organization" authors correctly. [4508](https://github.com/JabRef/jabref/issues/4508)
- We fixed an issue where the field `urldate` was not exported to the corresponding fields `YearAccessed`, `MonthAccessed`, `DayAccessed` in MS Office XML [#7354](https://github.com/JabRef/jabref/issues/7354)
- We fixed an issue where the password for a shared SQL database was only remembered if it was the same as the username [#6869](https://github.com/JabRef/jabref/issues/6869)
- We fixed an issue where some custom exports did not use the new authors formatter and therefore did not export authors correctly [#7356](https://github.com/JabRef/jabref/issues/7356)
- We fixed an issue where alt+keyboard shortcuts do not work [#6994](https://github.com/JabRef/jabref/issues/6994)
- We fixed an issue about the file link editor did not allow to change the file name according to the default pattern after changing an entry. [#7525](https://github.com/JabRef/jabref/issues/7525)
- We fixed an issue where the file path is invisible in dark theme. [#7382](https://github.com/JabRef/jabref/issues/7382)
- We fixed an issue where the secondary sorting is not working for some special fields. [#7015](https://github.com/JabRef/jabref/issues/7015)
- We fixed an issue where changing the font size makes the font size field too small. [#7085](https://github.com/JabRef/jabref/issues/7085)
- We fixed an issue with TexGroups on Linux systems, where the modification of an aux-file did not trigger an auto-update for TexGroups. Furthermore, the detection of file modifications is now more reliable. [#7412](https://github.com/JabRef/jabref/pull/7412)
- We fixed an issue where the Unicode to Latex formatter produced wrong results for characters with a codepoint higher than Character.MAX_VALUE. [#7387](https://github.com/JabRef/jabref/issues/7387)
- We fixed an issue where a non valid value as font size results in an uncaught exception. [#7415](https://github.com/JabRef/jabref/issues/7415)
- We fixed an issue where "Merge citations" in the Openoffice/Libreoffice integration panel did not have a corresponding opposite. [#7454](https://github.com/JabRef/jabref/issues/7454)
- We fixed an issue where drag and drop of bib files for opening resulted in uncaught exceptions [#7464](https://github.com/JabRef/jabref/issues/7464)
- We fixed an issue where columns shrink in width when we try to enlarge JabRef window. [#6818](https://github.com/JabRef/jabref/issues/6818)
- We fixed an issue where Content selector does not seem to work for custom fields. [#6819](https://github.com/JabRef/jabref/issues/6819)
- We fixed an issue where font size of the preferences dialog does not update with the rest of the GUI. [#7416](https://github.com/JabRef/jabref/issues/7416)
- We fixed an issue in which a linked online file consisting of a web page was saved as an invalid pdf file upon being downloaded. The user is now notified when downloading a linked file results in an HTML file. [#7452](https://github.com/JabRef/jabref/issues/7452)
- We fixed an issue where opening BibTex file (doubleclick) from Folder with spaces not working. [#6487](https://github.com/JabRef/jabref/issues/6487)
- We fixed the header title in the Add Group/Subgroup Dialog box. [#4682](https://github.com/JabRef/jabref/issues/4682)
- We fixed an issue with saving large `.bib` files [#7265](https://github.com/JabRef/jabref/issues/7265)
- We fixed an issue with very large page numbers [#7590](https://github.com/JabRef/jabref/issues/7590)
- We fixed an issue where the file extension is missing on saving the library file on linux [#7451](https://github.com/JabRef/jabref/issues/7451)
- We fixed an issue with opacity of disabled icon-buttons [#7195](https://github.com/JabRef/jabref/issues/7195)
- We fixed an issue where journal abbreviations in UTF-8 were not recognized [#5850](https://github.com/JabRef/jabref/issues/5850)
- We fixed an issue where the article title with curly brackets fails to download the arXiv link (pdf file). [#7633](https://github.com/JabRef/jabref/issues/7633)
- We fixed an issue with toggle of special fields does not work for sorted entries [#7016](https://github.com/JabRef/jabref/issues/7016)
- We fixed an issue with the default path of external application. [#7641](https://github.com/JabRef/jabref/issues/7641)
- We fixed an issue where urls must be embedded in a style tag when importing EndNote style Xml files. Now it can parse url with or without a style tag. [#6199](https://github.com/JabRef/jabref/issues/6199)
- We fixed an issue where the article title with colon fails to download the arXiv link (pdf file). [#7660](https://github.com/JabRef/issues/7660)
- We fixed an issue where the keybinding for delete entry did not work on the main table [7580](https://github.com/JabRef/jabref/pull/7580)
- We fixed an issue where the RFC fetcher is not compatible with the draft [7305](https://github.com/JabRef/jabref/issues/7305)
- We fixed an issue where duplicate files (both file names and contents are the same) is downloaded and add to linked files [#6197](https://github.com/JabRef/jabref/issues/6197)
- We fixed an issue where changing the appearance of the preview tab did not trigger a restart warning. [#5464](https://github.com/JabRef/jabref/issues/5464)
- We fixed an issue where editing "Custom preview style" triggers exception. [#7526](https://github.com/JabRef/jabref/issues/7526)
- We fixed the [SAO/NASA Astrophysics Data System](https://docs.jabref.org/collect/import-using-online-bibliographic-database#sao-nasa-astrophysics-data-system) fetcher. [#7867](https://github.com/JabRef/jabref/pull/7867)
- We fixed an issue where a title with multiple applied formattings in EndNote was not imported correctly [forum#2734](https://discourse.jabref.org/t/importing-endnote-label-field-to-jabref-from-xml-file/2734)
- We fixed an issue where a `report` in EndNote was imported as `article` [forum#2734](https://discourse.jabref.org/t/importing-endnote-label-field-to-jabref-from-xml-file/2734)
- We fixed an issue where the field `publisher` in EndNote was not imported in JabRef [forum#2734](https://discourse.jabref.org/t/importing-endnote-label-field-to-jabref-from-xml-file/2734)

### Removed

- We removed add group button beside the filter group tab. [#4682](https://github.com/JabRef/jabref/issues/4682)

## [5.2] – 2020-12-24

### Added

- We added a validation to check if the current database location is shared, preventing an exception when Pulling Changes From Shared Database. [#6959](https://github.com/JabRef/jabref/issues/6959)
- We added a query parser and mapping layer to enable conversion of queries formulated in simplified lucene syntax by the user into api queries. [#6799](https://github.com/JabRef/jabref/pull/6799)
- We added some basic functionality to customise the look of JabRef by importing a css theme file. [#5790](https://github.com/JabRef/jabref/issues/5790)
- We added connection check function in network preference setting [#6560](https://github.com/JabRef/jabref/issues/6560)
- We added support for exporting to YAML. [#6974](https://github.com/JabRef/jabref/issues/6974)
- We added a DOI format and organization check to detect [American Physical Society](https://journals.aps.org/) journals to copy the article ID to the page field for cases where the page numbers are missing. [#7019](https://github.com/JabRef/jabref/issues/7019)
- We added an error message in the New Entry dialog that is shown in case the fetcher did not find anything . [#7000](https://github.com/JabRef/jabref/issues/7000)
- We added a new formatter to output shorthand month format. [#6579](https://github.com/JabRef/jabref/issues/6579)
- We added support for the new Microsoft Edge browser in all platforms. [#7056](https://github.com/JabRef/jabref/pull/7056)
- We reintroduced emacs/bash-like keybindings. [#6017](https://github.com/JabRef/jabref/issues/6017)
- We added a feature to provide automated cross library search using a cross library query language. This provides support for the search step of systematic literature reviews (SLRs). [koppor#369](https://github.com/koppor/jabref/issues/369)

### Changed

- We changed the default preferences for OpenOffice/LibreOffice integration to automatically sync the bibliography when inserting new citations in a OpenOffic/LibreOffice document. [#6957](https://github.com/JabRef/jabref/issues/6957)
- We restructured the 'File' tab and extracted some parts into the 'Linked files' tab [#6779](https://github.com/JabRef/jabref/pull/6779)
- JabRef now offers journal lists from <https://abbrv.jabref.org>. JabRef the lists which use a dot inside the abbreviations. [#5749](https://github.com/JabRef/jabref/pull/5749)
- We removed two useless preferences in the groups preferences dialog. [#6836](https://github.com/JabRef/jabref/pull/6836)
- Synchronization of SpecialFields to keywords is now disabled by default. [#6621](https://github.com/JabRef/jabref/issues/6621)
- JabRef no longer opens the entry editor with the first entry on startup [#6855](https://github.com/JabRef/jabref/issues/6855)
- We completed the rebranding of `bibtexkey` as `citationkey` which was started in JabRef 5.1.
- JabRef no longer opens the entry editor with the first entry on startup [#6855](https://github.com/JabRef/jabref/issues/6855)
- Fetch by ID: (long) "SAO/NASA Astrophysics Data System" replaced by (short) "SAO/NASA ADS" [#6876](https://github.com/JabRef/jabref/pull/6876)
- We changed the title of the window "Manage field names and content" to have the same title as the corresponding menu item [#6895](https://github.com/JabRef/jabref/pull/6895)
- We renamed the menus "View -> Previous citation style" and "View -> Next citation style" into "View -> Previous preview style" and "View -> Next preview style" and renamed the "Preview" style to "Customized preview style". [#6899](https://github.com/JabRef/jabref/pull/6899)
- We changed the default preference option "Search and store files relative to library file location" to on, as this seems to be a more intuitive behaviour. [#6863](https://github.com/JabRef/jabref/issues/6863)
- We changed the title of the window  "Manage field names and content":  to have the same title as the corresponding menu item  [#6895](https://github.com/JabRef/jabref/pull/6895)
- We improved the detection of "short" DOIs [6880](https://github.com/JabRef/jabref/issues/6880)
- We improved the duplicate detection when identifiers like DOI or arxiv are semantiaclly the same, but just syntactically differ (e.g. with or without http(s):// prefix). [#6707](https://github.com/JabRef/jabref/issues/6707)
- We improved JabRef start up time [6057](https://github.com/JabRef/jabref/issues/6057)
- We changed in the group interface "Generate groups from keywords in a BibTeX field" by "Generate groups from keywords in the following field". [#6983](https://github.com/JabRef/jabref/issues/6983)
- We changed the name of a group type from "Searching for keywords" to "Searching for a keyword". [6995](https://github.com/JabRef/jabref/pull/6995)
- We changed the way JabRef displays the title of a tab and of the window. [4161](https://github.com/JabRef/jabref/issues/4161)
- We changed connect timeouts for server requests to 30 seconds in general and 5 seconds for GROBID server (special) and improved user notifications on connection issues. [7026](https://github.com/JabRef/jabref/pull/7026)
- We changed the order of the library tab context menu items. [#7171](https://github.com/JabRef/jabref/issues/7171)
- We changed the way linked files are opened on Linux to use the native openFile method, compatible with confined  packages. [7037](https://github.com/JabRef/jabref/pull/7037)
- We refined the entry preview to show the full names of authors and editors, to list the editor only if no author is present, have the year earlier. [#7083](https://github.com/JabRef/jabref/issues/7083)

### Fixed

- We fixed an issue changing the icon link_variation_off that is not meaningful. [#6834](https://github.com/JabRef/jabref/issues/6834)
- We fixed an issue where the `.sav` file was not deleted upon exiting JabRef. [#6109](https://github.com/JabRef/jabref/issues/6109)
- We fixed a linked identifier icon inconsistency. [#6705](https://github.com/JabRef/jabref/issues/6705)
- We fixed the wrong behavior that font size changes are not reflected in dialogs. [#6039](https://github.com/JabRef/jabref/issues/6039)
- We fixed the failure to Copy citation key and link. [#5835](https://github.com/JabRef/jabref/issues/5835)
- We fixed an issue where the sort order of the entry table was reset after a restart of JabRef. [#6898](https://github.com/JabRef/jabref/pull/6898)
- We fixed an issue where no longer a warning was displayed when inserting references into LibreOffice with an invalid "ReferenceParagraphFormat". [#6907](https://github.com/JabRef/jabref/pull/60907).
- We fixed an issue where a selected field was not removed after the first click in the custom entry types dialog. [#6934](https://github.com/JabRef/jabref/issues/6934)
- We fixed an issue where a remove icon was shown for standard entry types in the custom entry types dialog. [#6906](https://github.com/JabRef/jabref/issues/6906)
- We fixed an issue where it was impossible to connect to OpenOffice/LibreOffice on Mac OSX. [#6970](https://github.com/JabRef/jabref/pull/6970)
- We fixed an issue with the python script used by browser plugins that failed to locate JabRef if not installed in its default location. [#6963](https://github.com/JabRef/jabref/pull/6963/files)
- We fixed an issue where spaces and newlines in an isbn would generate an exception. [#6456](https://github.com/JabRef/jabref/issues/6456)
- We fixed an issue where identity column header had incorrect foreground color in the  Dark theme. [#6796](https://github.com/JabRef/jabref/issues/6796)
- We fixed an issue where the RIS exporter added extra blank lines.[#7007](https://github.com/JabRef/jabref/pull/7007/files)
- We fixed an issue where clicking on Collapse All button in the Search for Unlinked Local Files expanded the directory structure erroneously [#6848](https://github.com/JabRef/jabref/issues/6848)
- We fixed an issue, when pulling changes from shared database via shortcut caused creation of a new tech report [6867](https://github.com/JabRef/jabref/issues/6867)
- We fixed an issue where the JabRef GUI does not highlight the "All entries" group on start-up [#6691](https://github.com/JabRef/jabref/issues/6691)
- We fixed an issue where a custom dark theme was not applied to the entry preview tab [7068](https://github.com/JabRef/jabref/issues/7068)
- We fixed an issue where modifications to the Custom preview layout in the preferences were not saved [#6447](https://github.com/JabRef/jabref/issues/6447)
- We fixed an issue where errors from imports were not shown to the user [#7084](https://github.com/JabRef/jabref/pull/7084)
- We fixed an issue where the EndNote XML Import would fail on empty keywords tags [forum#2387](https://discourse.jabref.org/t/importing-in-unknown-format-fails-to-import-xml-library-from-bookends-export/2387)
- We fixed an issue where the color of groups of type "free search expression" not persisting after restarting the application [#6999](https://github.com/JabRef/jabref/issues/6999)
- We fixed an issue where modifications in the source tab where not saved without switching to another field before saving the library [#6622](https://github.com/JabRef/jabref/issues/6622)
- We fixed an issue where the "Document Viewer" did not show the first page of the opened pdf document and did not show the correct total number of pages [#7108](https://github.com/JabRef/jabref/issues/7108)
- We fixed an issue where the context menu was not updated after a file link was changed. [#5777](https://github.com/JabRef/jabref/issues/5777)
- We fixed an issue where the password for a shared SQL database was not remembered [#6869](https://github.com/JabRef/jabref/issues/6869)
- We fixed an issue where newly added entires were not synced to a shared SQL database [#7176](https://github.com/JabRef/jabref/issues/7176)
- We fixed an issue where the PDF-Content importer threw an exception when no DOI number is present at the first page of the PDF document [#7203](https://github.com/JabRef/jabref/issues/7203)
- We fixed an issue where groups created from aux files did not update on file changes [#6394](https://github.com/JabRef/jabref/issues/6394)
- We fixed an issue where authors that only have last names were incorrectly identified as institutes when generating citation keys [#7199](https://github.com/JabRef/jabref/issues/7199)
- We fixed an issue where institutes were incorrectly identified as universities when generating citation keys [#6942](https://github.com/JabRef/jabref/issues/6942)

### Removed

- We removed the Google Scholar fetcher and the ACM fetcher do not work due to traffic limitations [#6369](https://github.com/JabRef/jabref/issues/6369)
- We removed the menu entry "Manage external file types" because it's already in 'Preferences' dialog [#6991](https://github.com/JabRef/jabref/issues/6991)
- We removed the integrity check "Abbreviation detected" for the field journal/journaltitle in the entry editor [#3925](https://github.com/JabRef/jabref/issues/3925)

## [5.1] – 2020-08-30

### Added

- We added a new fetcher to enable users to search mEDRA DOIs [#6602](https://github.com/JabRef/jabref/issues/6602)
- We added a new fetcher to enable users to search "[Collection of Computer Science Bibliographies](https://liinwww.ira.uka.de/bibliography/index.html)". [#6638](https://github.com/JabRef/jabref/issues/6638)
- We added default values for delimiters in Add Subgroup window [#6624](https://github.com/JabRef/jabref/issues/6624)
- We improved responsiveness of general fields specification dialog window. [#6643](https://github.com/JabRef/jabref/issues/6604)
- We added support for importing ris file and load DOI [#6530](https://github.com/JabRef/jabref/issues/6530)
- We added the Library properties to a context menu on the library tabs [#6485](https://github.com/JabRef/jabref/issues/6485)
- We added a new field in the preferences in 'BibTeX key generator' for unwanted characters that can be user-specified. [#6295](https://github.com/JabRef/jabref/issues/6295)
- We added support for searching ShortScience for an entry through the user's browser. [#6018](https://github.com/JabRef/jabref/pull/6018)
- We updated EditionChecker to permit edition to start with a number. [#6144](https://github.com/JabRef/jabref/issues/6144)
- We added tooltips for most fields in the entry editor containing a short description. [#5847](https://github.com/JabRef/jabref/issues/5847)
- We added support for basic markdown in custom formatted previews [#6194](https://github.com/JabRef/jabref/issues/6194)
- We now show the number of items found and selected to import in the online search dialog. [#6248](https://github.com/JabRef/jabref/pull/6248)
- We created a new install screen for macOS. [#5759](https://github.com/JabRef/jabref/issues/5759)
- We added a new integrity check for duplicate DOIs. [koppor#339](https://github.com/koppor/jabref/issues/339)
- We implemented an option to download fulltext files while importing. [#6381](https://github.com/JabRef/jabref/pull/6381)
- We added a progress-indicator showing the average progress of background tasks to the toolbar. Clicking it reveals a pop-over with a list of running background tasks. [6443](https://github.com/JabRef/jabref/pull/6443)
- We fixed the bug when strike the delete key in the text field. [#6421](https://github.com/JabRef/jabref/issues/6421)
- We added a BibTex key modifier for truncating strings. [#3915](https://github.com/JabRef/jabref/issues/3915)
- We added support for jumping to target entry when typing letter/digit after sorting a column in maintable [#6146](https://github.com/JabRef/jabref/issues/6146)
- We added a new fetcher to enable users to search all available E-Libraries simultaneously. [koppor#369](https://github.com/koppor/jabref/issues/369)
- We added the field "entrytype" to the export sort criteria [#6531](https://github.com/JabRef/jabref/pull/6531)
- We added the possibility to change the display order of the fields in the entry editor. The order can now be configured using drag and drop in the "Customize entry types" dialog [#6152](https://github.com/JabRef/jabref/pull/6152)
- We added native support for biblatex-software [#6574](https://github.com/JabRef/jabref/issues/6574)
- We added a missing restart warning for AutoComplete in the preferences dialog. [#6351](https://github.com/JabRef/jabref/issues/6351)
- We added a note to the citation key pattern preferences dialog as a temporary workaround for a JavaFX bug, about committing changes in a table cell, if the focus is lost. [#5825](https://github.com/JabRef/jabref/issues/5825)
- We added support for customized fallback fields in bracketed patterns. [#7111](https://github.com/JabRef/jabref/issues/7111)

### Changed

- We improved the arXiv fetcher. Now it should find entries even more reliably and does no longer include the version (e.g `v1`) in the `eprint` field. [forum#1941](https://discourse.jabref.org/t/remove-version-in-arxiv-import/1941)
- We moved the group search bar and the button "New group" from bottom to top position to make it more prominent. [#6112](https://github.com/JabRef/jabref/pull/6112)
- When JabRef finds a `.sav` file without changes, there is no dialog asking for acceptance of changes anymore.
- We changed the buttons for import/export/show all/reset of preferences to smaller icon buttons in the preferences dialog. [#6130](https://github.com/JabRef/jabref/pull/6130)
- We moved the functionality "Manage field names & content" from the "Library" menu to the "Edit" menu, because it affects the selected entries and not the whole library
- We merged the functionality "Append contents from a BibTeX library into the currently viewed library" into the "Import into database" functionality. Fixes [#6049](https://github.com/JabRef/jabref/issues/6049).
- We changed the directory where fulltext downloads are stored to the directory set in the import-tab in preferences. [#6381](https://github.com/JabRef/jabref/pull/6381)
- We improved the error message for invalid jstyles. [#6303](https://github.com/JabRef/jabref/issues/6303)
- We changed the section name of 'Advanced' to 'Network' in the preferences and removed some obsolete options.[#6489](https://github.com/JabRef/jabref/pull/6489)
- We improved the context menu of the column "Linked identifiers" of the main table, by truncating their texts, if they are too long. [#6499](https://github.com/JabRef/jabref/issues/6499)
- We merged the main table tabs in the preferences dialog. [#6518](https://github.com/JabRef/jabref/pull/6518)
- We changed the command line option 'generateBibtexKeys' to the more generic term 'generateCitationKeys' while the short option remains 'g'.[#6545](https://github.com/JabRef/jabref/pull/6545)
- We improved the "Possible duplicate entries" window to remember its size and position throughout a session. [#6582](https://github.com/JabRef/jabref/issues/6582)
- We divided the toolbar into small parts, so if the application window is to small, only a part of the toolbar is moved into the chevron popup. [#6682](https://github.com/JabRef/jabref/pull/6682)
- We changed the layout for of the buttons in the Open Office side panel to ensure that the button text is always visible, specially when resizing. [#6639](https://github.com/JabRef/jabref/issues/6639)
- We merged the two new library commands in the file menu to one which always creates a new library in the default library mode. [#6359](https://github.com/JabRef/jabref/pull/6539#issuecomment-641056536)

### Fixed

- We fixed an issue where entry preview tab has no name in drop down list. [#6591](https://github.com/JabRef/jabref/issues/6591)
- We fixed to only search file links in the BIB file location directory when preferences has corresponding checkbox checked. [#5891](https://github.com/JabRef/jabref/issues/5891)
- We fixed wrong button order (Apply and Cancel) in ManageProtectedTermsDialog.
- We fixed an issue with incompatible characters at BibTeX key [#6257](https://github.com/JabRef/jabref/issues/6257)
- We fixed an issue where dash (`-`) was reported as illegal BibTeX key [#6295](https://github.com/JabRef/jabref/issues/6295)
- We greatly improved the performance of the overall application and many operations. [#5071](https://github.com/JabRef/jabref/issues/5071)
- We fixed an issue where sort by priority was broken. [#6222](https://github.com/JabRef/jabref/issues/6222)
- We fixed an issue where opening a library from the recent libraries menu was not possible. [#5939](https://github.com/JabRef/jabref/issues/5939)
- We fixed an issue with inconsistent capitalization of file extensions when downloading files. [#6115](https://github.com/JabRef/jabref/issues/6115)
- We fixed the display of language and encoding in the preferences dialog. [#6130](https://github.com/JabRef/jabref/pull/6130)
- Now the link and/or the link description in the column "linked files" of the main table gets truncated or wrapped, if too long, otherwise display issues arise. [#6178](https://github.com/JabRef/jabref/issues/6178)
- We fixed the issue that groups panel does not keep size when resizing window. [#6180](https://github.com/JabRef/jabref/issues/6180)
- We fixed an error that sometimes occurred when using the context menu. [#6085](https://github.com/JabRef/jabref/issues/6085)
- We fixed an issue where search full-text documents downloaded files with same name, overwriting existing files. [#6174](https://github.com/JabRef/jabref/pull/6174)
- We fixed an issue when importing into current library an erroneous message "import cancelled" is displayed even though import is successful. [#6266](https://github.com/JabRef/jabref/issues/6266)
- We fixed an issue where custom jstyles for Open/LibreOffice where not saved correctly. [#6170](https://github.com/JabRef/jabref/issues/6170)
- We fixed an issue where the INSPIRE fetcher was no longer working [#6229](https://github.com/JabRef/jabref/issues/6229)
- We fixed an issue where custom exports with an uppercase file extension could not be selected for "Copy...-> Export to Clipboard" [#6285](https://github.com/JabRef/jabref/issues/6285)
- We fixed the display of icon both in the main table and linked file editor. [#6169](https://github.com/JabRef/jabref/issues/6169)
- We fixed an issue where the windows installer did not create an entry in the start menu [bug report in the forum](https://discourse.jabref.org/t/error-while-fetching-from-doi/2018/3)
- We fixed an issue where only the field `abstract` and `comment` were declared as multiline fields. Other fields can now be configured in the preferences using "Do not wrap the following fields when saving" [4373](https://github.com/JabRef/jabref/issues/4373)
- We fixed an issue where JabRef switched to discrete graphics under macOS [#5935](https://github.com/JabRef/jabref/issues/5935)
- We fixed an issue where the Preferences entry preview will be unexpected modified leads to Value too long exception [#6198](https://github.com/JabRef/jabref/issues/6198)
- We fixed an issue where custom jstyles for Open/LibreOffice would only be valid if a layout line for the entry type `default` was at the end of the layout section [#6303](https://github.com/JabRef/jabref/issues/6303)
- We fixed an issue where a new entry is not shown in the library if a search is active [#6297](https://github.com/JabRef/jabref/issues/6297)
- We fixed an issue where long directory names created from patterns could create an exception. [#3915](https://github.com/JabRef/jabref/issues/3915)
- We fixed an issue where sort on numeric cases was broken. [#6349](https://github.com/JabRef/jabref/issues/6349)
- We fixed an issue where year and month fields were not cleared when converting to biblatex [#6224](https://github.com/JabRef/jabref/issues/6224)
- We fixed an issue where an "Not on FX thread" exception occured when saving on linux [#6453](https://github.com/JabRef/jabref/issues/6453)
- We fixed an issue where the library sort order was lost. [#6091](https://github.com/JabRef/jabref/issues/6091)
- We fixed an issue where brackets in regular expressions were not working. [6469](https://github.com/JabRef/jabref/pull/6469)
- We fixed an issue where multiple background task popups stacked over each other.. [#6472](https://github.com/JabRef/jabref/issues/6472)
- We fixed an issue where LaTeX citations for specific commands (\autocites) of biblatex-mla were not recognized. [#6476](https://github.com/JabRef/jabref/issues/6476)
- We fixed an issue where drag and drop was not working on empty database. [#6487](https://github.com/JabRef/jabref/issues/6487)
- We fixed an issue where the name fields were not updated after the preferences changed. [#6515](https://github.com/JabRef/jabref/issues/6515)
- We fixed an issue where "null" appeared in generated BibTeX keys. [#6459](https://github.com/JabRef/jabref/issues/6459)
- We fixed an issue where the authors' names were incorrectly displayed in the authors' column when they were bracketed. [#6465](https://github.com/JabRef/jabref/issues/6465) [#6459](https://github.com/JabRef/jabref/issues/6459)
- We fixed an issue where importing certain unlinked files would result in an exception [#5815](https://github.com/JabRef/jabref/issues/5815)
- We fixed an issue where downloaded files would be moved to a directory named after the citationkey when no file directory pattern is specified [#6589](https://github.com/JabRef/jabref/issues/6589)
- We fixed an issue with the creation of a group of cited entries which incorrectly showed the message that the library had been modified externally whenever saving the library. [#6420](https://github.com/JabRef/jabref/issues/6420)
- We fixed an issue with the creation of a group of cited entries. Now the file path to an aux file gets validated. [#6585](https://github.com/JabRef/jabref/issues/6585)
- We fixed an issue on Linux systems where the application would crash upon inotify failure. Now, the user is prompted with a warning, and given the choice to continue the session. [#6073](https://github.com/JabRef/jabref/issues/6073)
- We moved the search modifier buttons into the search bar, as they were not accessible, if autocompletion was disabled. [#6625](https://github.com/JabRef/jabref/issues/6625)
- We fixed an issue about duplicated group color indicators [#6175](https://github.com/JabRef/jabref/issues/6175)
- We fixed an issue where entries with the entry type Misc from an imported aux file would not be saved correctly to the bib file on disk [#6405](https://github.com/JabRef/jabref/issues/6405)
- We fixed an issue where percent sign ('%') was not formatted properly by the HTML formatter [#6753](https://github.com/JabRef/jabref/issues/6753)
- We fixed an issue with the [SAO/NASA Astrophysics Data System](https://docs.jabref.org/collect/import-using-online-bibliographic-database/ads) fetcher where `\textbackslash` appeared at the end of the abstract.
- We fixed an issue with the Science Direct fetcher where PDFs could not be downloaded. Fixes [#5860](https://github.com/JabRef/jabref/issues/5860)
- We fixed an issue with the Library of Congress importer.
- We fixed the [link to the external libraries listing](https://github.com/JabRef/jabref/blob/master/external-libraries.md) in the about dialog
- We fixed an issue regarding pasting on Linux. [#6293](https://github.com/JabRef/jabref/issues/6293)

### Removed

- We removed the option of the "enforce legal key". [#6295](https://github.com/JabRef/jabref/issues/6295)
- We removed the obsolete `External programs / Open PDF` section in the preferences, as the default application to open PDFs is now set in the `Manage external file types` dialog. [#6130](https://github.com/JabRef/jabref/pull/6130)
- We removed the option to configure whether a `.bib.bak` file should be generated upon save. It is now always enabled. Documentation at <https://docs.jabref.org/general/autosave>. [#6092](https://github.com/JabRef/jabref/issues/6092)
- We removed the built-in list of IEEE journal abbreviations using BibTeX strings. If you still want to use them, you have to download them separately from <https://abbrv.jabref.org>.

## [5.0] – 2020-03-06

### Changed

- Added browser integration to the snap package for firefox/chromium browsers. [#6062](https://github.com/JabRef/jabref/pull/6062)
- We reintroduced the possibility to extract references from plain text (using [GROBID](https://grobid.readthedocs.io/en/latest/)). [#5614](https://github.com/JabRef/jabref/pull/5614)
- We changed the open office panel to show buttons in rows of three instead of going straight down to save space as the button expanded out to take up unnecessary horizontal space. [#5479](https://github.com/JabRef/jabref/issues/5479)
- We cleaned up the group add/edit dialog. [#5826](https://github.com/JabRef/jabref/pull/5826)
- We reintroduced the index column. [#5844](https://github.com/JabRef/jabref/pull/5844)
- Filenames of external files can no longer contain curly braces. [#5926](https://github.com/JabRef/jabref/pull/5926)
- We made the filters more easily accessible in the integrity check dialog. [#5955](https://github.com/JabRef/jabref/pull/5955)
- We reimplemented and improved the dialog "Customize entry types". [#4719](https://github.com/JabRef/jabref/issues/4719)
- We added an [American Physical Society](https://journals.aps.org/) fetcher. [#818](https://github.com/JabRef/jabref/issues/818)
- We added possibility to enable/disable items quantity in groups. [#6042](https://github.com/JabRef/jabref/issues/6042)

### Fixed

- We fixed an issue where the command line console was always opened in the background. [#5474](https://github.com/JabRef/jabref/issues/5474)
- We fixed and issue where pdf files will not open under some KDE linux distributions when using okular. [#5253](https://github.com/JabRef/jabref/issues/5253)
- We fixed an issue where the Medline fetcher was only working when JabRef was running from source. [#5645](https://github.com/JabRef/jabref/issues/5645)
- We fixed some visual issues in the dark theme. [#5764](https://github.com/JabRef/jabref/pull/5764) [#5753](https://github.com/JabRef/jabref/issues/5753)
- We fixed an issue where non-default previews didn't handle unicode characters. [#5779](https://github.com/JabRef/jabref/issues/5779)
- We improved the performance, especially changing field values in the entry should feel smoother now. [#5843](https://github.com/JabRef/jabref/issues/5843)
- We fixed an issue where the ampersand character wasn't rendering correctly on previews. [#3840](https://github.com/JabRef/jabref/issues/3840)
- We fixed an issue where an erroneous "The library has been modified by another program" message was shown when saving. [#4877](https://github.com/JabRef/jabref/issues/4877)
- We fixed an issue where the file extension was missing after downloading a file (we now fall-back to pdf). [#5816](https://github.com/JabRef/jabref/issues/5816)
- We fixed an issue where cleaning up entries broke web URLs, if "Make paths of linked files relative (if possible)" was enabled, which resulted in various other issues subsequently. [#5861](https://github.com/JabRef/jabref/issues/5861)
- We fixed an issue where the tab "Required fields" of the entry editor did not show all required fields, if at least two of the defined required fields are linked with a logical or. [#5859](https://github.com/JabRef/jabref/issues/5859)
- We fixed several issues concerning managing external file types: Now everything is usable and fully functional. Previously, there were problems with the radio buttons, with saving the settings and with loading an input field value. Furthermore, different behavior for Windows and other operating systems was given, which was unified as well. [#5846](https://github.com/JabRef/jabref/issues/5846)
- We fixed an issue where entries containing Unicode charaters were not parsed correctly [#5899](https://github.com/JabRef/jabref/issues/5899)
- We fixed an issue where an entry containing an external filename with curly braces could not be saved. Curly braces are now longer allowed in filenames. [#5899](https://github.com/JabRef/jabref/issues/5899)
- We fixed an issue where changing the type of an entry did not update the main table [#5906](https://github.com/JabRef/jabref/issues/5906)
- We fixed an issue in the optics of the library properties, that cropped the dialog on scaled displays. [#5969](https://github.com/JabRef/jabref/issues/5969)
- We fixed an issue where changing the type of an entry did not update the main table. [#5906](https://github.com/JabRef/jabref/issues/5906)
- We fixed an issue where opening a library from the recent libraries menu was not possible. [#5939](https://github.com/JabRef/jabref/issues/5939)
- We fixed an issue where the most bottom group in the list got lost, if it was dragged on itself. [#5983](https://github.com/JabRef/jabref/issues/5983)
- We fixed an issue where changing entry type doesn't always work when biblatex source is shown. [#5905](https://github.com/JabRef/jabref/issues/5905)
- We fixed an issue where the group and the link column were not updated after changing the entry in the main table. [#5985](https://github.com/JabRef/jabref/issues/5985)
- We fixed an issue where reordering the groups was not possible after inserting an article. [#6008](https://github.com/JabRef/jabref/issues/6008)
- We fixed an issue where citation styles except the default "Preview" could not be used. [#56220](https://github.com/JabRef/jabref/issues/5622)
- We fixed an issue where a warning was displayed when the title content is made up of two sentences. [#5832](https://github.com/JabRef/jabref/issues/5832)
- We fixed an issue where an exception was thrown when adding a save action without a selected formatter in the library properties [#6069](https://github.com/JabRef/jabref/issues/6069)
- We fixed an issue where JabRef's icon was missing in the Export to clipboard Dialog. [#6286](https://github.com/JabRef/jabref/issues/6286)
- We fixed an issue when an "Abstract field" was duplicating text, when importing from RIS file (Neurons) [#6065](https://github.com/JabRef/jabref/issues/6065)
- We fixed an issue where adding the addition of a new entry was not completely validated [#6370](https://github.com/JabRef/jabref/issues/6370)
- We fixed an issue where the blue and red text colors in the Merge entries dialog were not quite visible [#6334](https://github.com/JabRef/jabref/issues/6334)
- We fixed an issue where underscore character was removed from the file name in the Recent Libraries list in File menu [#6383](https://github.com/JabRef/jabref/issues/6383)
- We fixed an issue where few keyboard shortcuts regarding new entries were missing [#6403](https://github.com/JabRef/jabref/issues/6403)

### Removed

- Ampersands are no longer escaped by default in the `bib` file. If you want to keep the current behaviour, you can use the new "Escape Ampersands" formatter as a save action. [#5869](https://github.com/JabRef/jabref/issues/5869)
- The "Merge Entries" entry was removed from the Quality Menu. Users should use the right-click menu instead. [#6021](https://github.com/JabRef/jabref/pull/6021)

## [5.0-beta] – 2019-12-15

### Changed

- We added a short DOI field formatter which shortens DOI to more human-readable form. [koppor#343](https://github.com/koppor/jabref/issues/343)
- We improved the display of group memberships by adding multiple colored bars if the entry belongs to more than one group. [#4574](https://github.com/JabRef/jabref/issues/4574)
- We added an option to show the preview as an extra tab in the entry editor (instead of in a split view). [#5244](https://github.com/JabRef/jabref/issues/5244)
- A custom Open/LibreOffice jstyle file now requires a layout line for the entry type `default` [#5452](https://github.com/JabRef/jabref/issues/5452)
- The entry editor is now open by default when JabRef starts up. [#5460](https://github.com/JabRef/jabref/issues/5460)
- Customized entry types are now serialized in alphabetical order in the bib file.
- We added a new ADS fetcher to use the new ADS API. [#4949](https://github.com/JabRef/jabref/issues/4949)
- We added support of the [X11 primary selection](https://unix.stackexchange.com/a/139193/18033) [#2389](https://github.com/JabRef/jabref/issues/2389)
- We added support to switch between biblatex and bibtex library types. [#5550](https://github.com/JabRef/jabref/issues/5550)
- We changed the save action buttons to be easier to understand. [#5565](https://github.com/JabRef/jabref/issues/5565)
- We made the columns for groups, files and uri in the main table reorderable and merged the clickable icon columns for uri, url, doi and eprint. [#5544](https://github.com/JabRef/jabref/pull/5544)
- We reduced the number of write actions performed when autosave is enabled [#5679](https://github.com/JabRef/jabref/issues/5679)
- We made the column sort order in the main table persistent [#5730](https://github.com/JabRef/jabref/pull/5730)
- When an entry is modified on disk, the change dialog now shows the merge dialog to highlight the changes [#5688](https://github.com/JabRef/jabref/pull/5688)

### Fixed

- Inherit fields from cross-referenced entries as specified by biblatex. [#5045](https://github.com/JabRef/jabref/issues/5045)
- We fixed an issue where it was no longer possible to connect to LibreOffice. [#5261](https://github.com/JabRef/jabref/issues/5261)
- The "All entries group" is no longer shown when no library is open.
- We fixed an exception which occurred when closing JabRef. [#5348](https://github.com/JabRef/jabref/issues/5348)
- We fixed an issue where JabRef reports incorrectly about customized entry types. [#5332](https://github.com/JabRef/jabref/issues/5332)
- We fixed a few problems that prevented JabFox to communicate with JabRef. [#4737](https://github.com/JabRef/jabref/issues/4737) [#4303](https://github.com/JabRef/jabref/issues/4303)
- We fixed an error where the groups containing an entry loose their highlight color when scrolling. [#5022](https://github.com/JabRef/jabref/issues/5022)
- We fixed an error where scrollbars were not shown. [#5374](https://github.com/JabRef/jabref/issues/5374)
- We fixed an error where an exception was thrown when merging entries. [#5169](https://github.com/JabRef/jabref/issues/5169)
- We fixed an error where certain metadata items were not serialized alphabetically.
- After assigning an entry to a group, the item count is now properly colored to reflect the new membership of the entry. [#3112](https://github.com/JabRef/jabref/issues/3112)
- The group panel is now properly updated when switching between libraries (or when closing/opening one). [#3142](https://github.com/JabRef/jabref/issues/3142)
- We fixed an error where the number of matched entries shown in the group pane was not updated correctly. [#4441](https://github.com/JabRef/jabref/issues/4441)
- We fixed an error where the wrong file is renamed and linked when using the "Copy, rename and link" action. [#5653](https://github.com/JabRef/jabref/issues/5653)
- We fixed a "null" error when writing XMP metadata. [#5449](https://github.com/JabRef/jabref/issues/5449)
- We fixed an issue where empty keywords lead to a strange display of automatic keyword groups. [#5333](https://github.com/JabRef/jabref/issues/5333)
- We fixed an error where the default color of a new group was white instead of dark gray. [#4868](https://github.com/JabRef/jabref/issues/4868)
- We fixed an issue where the first field in the entry editor got the focus while performing a different action (like searching). [#5084](https://github.com/JabRef/jabref/issues/5084)
- We fixed an issue where multiple entries were highlighted in the web search result after scrolling. [#5035](https://github.com/JabRef/jabref/issues/5035)
- We fixed an issue where the hover indication in the web search pane was not working. [#5277](https://github.com/JabRef/jabref/issues/5277)
- We fixed an error mentioning "javafx.controls/com.sun.javafx.scene.control" that was thrown when interacting with the toolbar.
- We fixed an error where a cleared search was restored after switching libraries. [#4846](https://github.com/JabRef/jabref/issues/4846)
- We fixed an exception which occurred when trying to open a non-existing file from the "Recent files"-menu [#5334](https://github.com/JabRef/jabref/issues/5334)
- We fixed an issues where the search highlight in the entry preview did not worked. [#5069](https://github.com/JabRef/jabref/issues/5069)
- The context menu for fields in the entry editor is back. [#5254](https://github.com/JabRef/jabref/issues/5254)
- We fixed an exception which occurred when trying to open a non-existing file from the "Recent files"-menu [#5334](https://github.com/JabRef/jabref/issues/5334)
- We fixed a problem where the "editor" information has been duplicated during saving a .bib-Database. [#5359](https://github.com/JabRef/jabref/issues/5359)
- We re-introduced the feature to switch between different preview styles. [#5221](https://github.com/JabRef/jabref/issues/5221)
- We fixed various issues (including [#5263](https://github.com/JabRef/jabref/issues/5263)) related to copying entries to the clipboard
- We fixed some display errors in the preferences dialog and replaced some of the controls [#5033](https://github.com/JabRef/jabref/pull/5033) [#5047](https://github.com/JabRef/jabref/pull/5047) [#5062](https://github.com/JabRef/jabref/pull/5062) [#5141](https://github.com/JabRef/jabref/pull/5141) [#5185](https://github.com/JabRef/jabref/pull/5185) [#5265](https://github.com/JabRef/jabref/pull/5265) [#5315](https://github.com/JabRef/jabref/pull/5315) [#5360](https://github.com/JabRef/jabref/pull/5360)
- We fixed an exception which occurred when trying to import entries without an open library. [#5447](https://github.com/JabRef/jabref/issues/5447)
- The "Automatically set file links" feature now follows symbolic links. [#5664](https://github.com/JabRef/jabref/issues/5664)
- After successful import of one or multiple bib entries the main table scrolls to the first imported entry [#5383](https://github.com/JabRef/jabref/issues/5383)
- We fixed an exception which occurred when an invalid jstyle was loaded. [#5452](https://github.com/JabRef/jabref/issues/5452)
- We fixed an issue where the command line arguments `importBibtex` and `importToOpen` did not import into the currently open library, but opened a new one. [#5537](https://github.com/JabRef/jabref/issues/5537)
- We fixed an error where the preview theme did not adapt to the "Dark" mode [#5463](https://github.com/JabRef/jabref/issues/5463)
- We fixed an issue where multiple entries were allowed in the "crossref" field [#5284](https://github.com/JabRef/jabref/issues/5284)
- We fixed an issue where the merge dialog showed the wrong text colour in "Dark" mode [#5516](https://github.com/JabRef/jabref/issues/5516)
- We fixed visibility issues with the scrollbar and group selection highlight in "Dark" mode, and enabled "Dark" mode for the OpenOffice preview in the style selection window. [#5522](https://github.com/JabRef/jabref/issues/5522)
- We fixed an issue where the author field was not correctly parsed during bibtex key-generation. [#5551](https://github.com/JabRef/jabref/issues/5551)
- We fixed an issue where notifications where shown during autosave. [#5555](https://github.com/JabRef/jabref/issues/5555)
- We fixed an issue where the side pane was not remembering its position. [#5615](https://github.com/JabRef/jabref/issues/5615)
- We fixed an issue where JabRef could not interact with [Oracle XE](https://www.oracle.com/de/database/technologies/appdev/xe.html) in the [shared SQL database setup](https://docs.jabref.org/collaborative-work/sqldatabase).
- We fixed an issue where the toolbar icons were hidden on smaller screens.
- We fixed an issue where renaming referenced files for bib entries with long titles was not possible. [#5603](https://github.com/JabRef/jabref/issues/5603)
- We fixed an issue where a window which is on an external screen gets unreachable when external screen is removed. [#5037](https://github.com/JabRef/jabref/issues/5037)
- We fixed a bug where the selection of groups was lost after drag and drop. [#2868](https://github.com/JabRef/jabref/issues/2868)
- We fixed an issue where the custom entry types didn't show the correct display name [#5651](https://github.com/JabRef/jabref/issues/5651)

### Removed

- We removed some obsolete notifications. [#5555](https://github.com/JabRef/jabref/issues/5555)
- We removed an internal step in the [ISBN-to-BibTeX fetcher](https://docs.jabref.org/import-using-publication-identifiers/isbntobibtex): The [ISBN to BibTeX Converter](https://manas.tungare.name/software/isbn-to-bibtex) by [@manastungare](https://github.com/manastungare) is not used anymore, because it is offline: "people using this tool have not been generating enough sales for Amazon."
- We removed the option to control the default drag and drop behaviour. You can use the modifier keys (like CtrL or Alt) instead.

## [5.0-alpha] – 2019-08-25

### Changed

- We added eventitle, eventdate and venue fields to `@unpublished` entry type.
- We added `@software` and `@dataSet` entry type to biblatex.
- All fields are now properly sorted alphabetically (in the subgroups of required/optional fields) when the entry is written to the bib file.
- We fixed an issue where some importers used the field `pubstatus` instead of the standard BibTeX field `pubstate`.
- We changed the latex command removal for docbook exporter. [#3838](https://github.com/JabRef/jabref/issues/3838)
- We changed the location of some fields in the entry editor (you might need to reset your preferences for these changes to come into effect)
  - Journal/Year/Month in biblatex mode -> Deprecated (if filled)
  - DOI/URL: General -> Optional
  - Internal fields like ranking, read status and priority: Other -> General
  - Moreover, empty deprecated fields are no longer shown
- Added server timezone parameter when connecting to a shared database.
- We updated the dialog for setting up general fields.
- URL field formatting is updated. All whitespace chars, located at the beginning/ending of the URL, are trimmed automatically
- We changed the behavior of the field formatting dialog such that the `bibtexkey` is not changed when formatting all fields or all text fields.
- We added a "Move file to file directory and rename file" option for simultaneously moving and renaming of document file. [#4166](https://github.com/JabRef/jabref/issues/4166)
- Use integrated graphics card instead of discrete on macOS [#4070](https://github.com/JabRef/jabref/issues/4070)
- We added a cleanup operation that detects an arXiv identifier in the note, journal or URL field and moves it to the `eprint` field.
  Because of this change, the last-used cleanup operations were reset.
- We changed the minimum required version of Java to 1.8.0_171, as this is the latest release for which the automatic Java update works.  [#4093](https://github.com/JabRef/jabref/issues/4093)
- The special fields like `Printed` and `Read status` now show gray icons when the row is hovered.
- We added a button in the tab header which allows you to close the database with one click. [#494](https://github.com/JabRef/jabref/issues/494)
- Sorting in the main table now takes information from cross-referenced entries into account. [#2808](https://github.com/JabRef/jabref/issues/2808)
- If a group has a color specified, then entries matched by this group have a small colored bar in front of them in the main table.
- Change default icon for groups to a circle because a colored version of the old icon was hard to distinguish from its black counterpart.
- In the main table, the context menu appears now when you press the "context menu" button on the keyboard. [feature request in the forum](http://discourse.jabref.org/t/how-to-enable-keyboard-context-key-windows)
- We added icons to the group side panel to quickly switch between `union` and `intersection` group view mode. [#3269](https://github.com/JabRef/jabref/issues/3269).
- We use `https` for [fetching from most online bibliographic database](https://docs.jabref.org/import-using-online-bibliographic-database).
- We changed the default keyboard shortcuts for moving between entries when the entry editor is active to ̀<kbd>alt</kbd> + <kbd>up/down</kbd>.
- Opening a new file now prompts the directory of the currently selected file, instead of the directory of the last opened file.
- Window state is saved on close and restored on start.
- We made the MathSciNet fetcher more reliable.
- We added the ISBN fetcher to the list of fetcher available under "Update with bibliographic information from the web" in the entry editor toolbar.
- Files without a defined external file type are now directly opened with the default application of the operating system
- We streamlined the process to rename and move files by removing the confirmation dialogs.
- We removed the redundant new lines of markings and wrapped the summary in the File annotation tab. [#3823](https://github.com/JabRef/jabref/issues/3823)
- We add auto URL formatting when user paste link to URL field in entry editor. [koppor#254](https://github.com/koppor/jabref/issues/254)
- We added a minimum height for the entry editor so that it can no longer be hidden by accident. [#4279](https://github.com/JabRef/jabref/issues/4279)
- We added a new keyboard shortcut so that the entry editor could be closed by <kbd>Ctrl</kbd> + <kbd>E</kbd>. [#4222](https://github.com/JabRef/jabref/issues/4222)
- We added an option in the preference dialog box, that allows user to pick the dark or light theme option. [#4130](https://github.com/JabRef/jabref/issues/4130)
- We updated the Related Articles tab to accept JSON from the new version of the Mr. DLib service
- We added an option in the preference dialog box that allows user to choose behavior after dragging and dropping files in Entry Editor. [#4356](https://github.com/JabRef/jabref/issues/4356)
- We added the ability to have an export preference where previously "File"-->"Export"/"Export selected entries" would not save the user's preference[#4495](https://github.com/JabRef/jabref/issues/4495)
- We optimized the code responsible for connecting to an external database, which should lead to huge improvements in performance.
- For automatically created groups, added ability to filter groups by entry type. [#4539](https://github.com/JabRef/jabref/issues/4539)
- We added the ability to add field names from the Preferences Dialog [#4546](https://github.com/JabRef/jabref/issues/4546)
- We added the ability to change the column widths directly in the main
. [#4546](https://github.com/JabRef/jabref/issues/4546)
- We added a description of how recommendations were chosen and better error handling to Related Articles tab
- We added the ability to execute default action in dialog by using with <kbd>Ctrl</kbd> + <kbd>Enter</kbd> combination [#4496](https://github.com/JabRef/jabref/issues/4496)
- We grouped and reordered the Main Menu (File, Edit, Library, Quality, Tools, and View tabs & icons). [#4666](https://github.com/JabRef/jabref/issues/4666) [#4667](https://github.com/JabRef/jabref/issues/4667) [#4668](https://github.com/JabRef/jabref/issues/4668) [#4669](https://github.com/JabRef/jabref/issues/4669) [#4670](https://github.com/JabRef/jabref/issues/4670) [#4671](https://github.com/JabRef/jabref/issues/4671) [#4672](https://github.com/JabRef/jabref/issues/4672) [#4673](https://github.com/JabRef/jabref/issues/4673)
- We added additional modifiers (capitalize, titlecase and sentencecase) to the Bibtex key generator. [#1506](https://github.com/JabRef/jabref/issues/1506)
- We have migrated from the mysql jdbc connector to the mariadb one for better authentication scheme support. [#4746](https://github.com/JabRef/jabref/issues/4745)
- We grouped the toolbar icons and changed the Open Library and Copy icons. [#4584](https://github.com/JabRef/jabref/issues/4584)
- We added a browse button next to the path text field for aux-based groups. [#4586](https://github.com/JabRef/jabref/issues/4586)
- We changed the title of Group Dialog to "Add subgroup" from "Edit group" when we select Add subgroup option.
- We enable import button only if entries are selected. [#4755](https://github.com/JabRef/jabref/issues/4755)
- We made modifications to improve the contrast of UI elements. [#4583](https://github.com/JabRef/jabref/issues/4583)
- We added a warning for empty BibTeX keys in the entry editor. [#4440](https://github.com/JabRef/jabref/issues/4440)
- We added an option in the settings to set the default action in JabRef when right clicking on any entry in any database and selecting "Open folder". [#4763](https://github.com/JabRef/jabref/issues/4763)
- The Medline fetcher now normalizes the author names according to the BibTeX-Standard [#4345](https://github.com/JabRef/jabref/issues/4345)
- We added an option on the Linked File Viewer to rename the attached file of an entry directly on the JabRef. [#4844](https://github.com/JabRef/jabref/issues/4844)
- We added an option in the preference dialog box that allows user to enable helpful tooltips.[#3599](https://github.com/JabRef/jabref/issues/3599)
- We reworked the functionality for extracting BibTeX entries from plain text, because our used service [freecite shut down](https://library.brown.edu/libweb/freecite_notice.php). [#5206](https://github.com/JabRef/jabref/pull/5206)
- We moved the dropdown menu for selecting the push-application from the toolbar into the external application preferences. [#674](https://github.com/JabRef/jabref/issues/674)
- We removed the alphabetical ordering of the custom tabs and updated the error message when trying to create a general field with a name containing an illegal character. [#5019](https://github.com/JabRef/jabref/issues/5019)
- We added a context menu to the bib(la)tex-source-editor to copy'n'paste. [#5007](https://github.com/JabRef/jabref/pull/5007)
- We added a tool that allows searching for citations in LaTeX files. It scans directories and shows which entries are used, how many times and where.
- We added a 'LaTeX citations' tab to the entry editor, to search for citations to the active entry in the LaTeX file directory. It can be disabled in the preferences dialog.
- We added an option in preferences to allow for integers in field "edition" when running database in bibtex mode. [#4680](https://github.com/JabRef/jabref/issues/4680)
- We added the ability to use negation in export filter layouts. [#5138](https://github.com/JabRef/jabref/pull/5138)
- Focus on Name Area instead of 'OK' button whenever user presses 'Add subgroup'. [#6307](https://github.com/JabRef/jabref/issues/6307)
- We changed the behavior of merging that the entry which has "smaller" bibkey will be selected. [#7395](https://github.com/JabRef/jabref/issues/7395)

### Fixed

- We fixed an issue where JabRef died silently for the user without enough inotify instances [#4874](https://github.com/JabRef/jabref/issues/4847)
- We fixed an issue where corresponding groups are sometimes not highlighted when clicking on entries [#3112](https://github.com/JabRef/jabref/issues/3112)
- We fixed an issue where custom exports could not be selected in the 'Export (selected) entries' dialog [#4013](https://github.com/JabRef/jabref/issues/4013)
- Italic text is now rendered correctly. [#3356](https://github.com/JabRef/jabref/issues/3356)
- The entry editor no longer gets corrupted after using the source tab. [#3532](https://github.com/JabRef/jabref/issues/3532) [#3608](https://github.com/JabRef/jabref/issues/3608) [#3616](https://github.com/JabRef/jabref/issues/3616)
- We fixed multiple issues where entries did not show up after import if a search was active. [#1513](https://github.com/JabRef/jabref/issues/1513) [#3219](https://github.com/JabRef/jabref/issues/3219))
- We fixed an issue where the group tree was not updated correctly after an entry was changed. [#3618](https://github.com/JabRef/jabref/issues/3618)
- We fixed an issue where a right-click in the main table selected a wrong entry. [#3267](https://github.com/JabRef/jabref/issues/3267)
- We fixed an issue where in rare cases entries where overlayed in the main table. [#3281](https://github.com/JabRef/jabref/issues/3281)
- We fixed an issue where selecting a group messed up the focus of the main table and the entry editor. [#3367](https://github.com/JabRef/jabref/issues/3367)
- We fixed an issue where composite author names were sorted incorrectly. [#2828](https://github.com/JabRef/jabref/issues/2828)
- We fixed an issue where commands followed by `-` didn't work. [#3805](https://github.com/JabRef/jabref/issues/3805)
- We fixed an issue where a non-existing aux file in a group made it impossible to open the library. [#4735](https://github.com/JabRef/jabref/issues/4735)
- We fixed an issue where some journal names were wrongly marked as abbreviated. [#4115](https://github.com/JabRef/jabref/issues/4115)
- We fixed an issue where the custom file column were sorted incorrectly. [#3119](https://github.com/JabRef/jabref/issues/3119)
- We improved the parsing of author names whose infix is abbreviated without a dot. [#4864](https://github.com/JabRef/jabref/issues/4864)
- We fixed an issues where the entry losses focus when a field is edited and at the same time used for sorting. [#3373](https://github.com/JabRef/jabref/issues/3373)
- We fixed an issue where the menu on Mac OS was not displayed in the usual Mac-specific way. [#3146](https://github.com/JabRef/jabref/issues/3146)
- We improved the integrity check for page numbers. [#4113](https://github.com/JabRef/jabref/issues/4113) and [feature request in the forum](http://discourse.jabref.org/t/pages-field-allow-use-of-en-dash/1199)
- We fixed an issue where the order of fields in customized entry types was not saved correctly. [#4033](http://github.com/JabRef/jabref/issues/4033)
- We fixed an issue where renaming a group did not change the group name in the interface. [#3189](https://github.com/JabRef/jabref/issues/3189)
- We fixed an issue where the groups tree of the last database was still shown even after the database was already closed.
- We fixed an issue where the "Open file dialog" may disappear behind other windows. [#3410](https://github.com/JabRef/jabref/issues/3410)
- We fixed an issue where the number of entries matched was not updated correctly upon adding or removing an entry. [#3537](https://github.com/JabRef/jabref/issues/3537)
- We fixed an issue where the default icon of a group was not colored correctly.
- We fixed an issue where the first field in entry editor was not focused when adding a new entry. [#4024](https://github.com/JabRef/jabref/issues/4024)
- We reworked the "Edit file" dialog to make it resizeable and improved the workflow for adding and editing files [#2970](https://github.com/JabRef/jabref/issues/2970)
- We fixed an issue where custom name formatters were no longer found correctly. [#3531](https://github.com/JabRef/jabref/issues/3531)
- We fixed an issue where the month was not shown in the preview. [#3239](https://github.com/JabRef/jabref/issues/3239)
- Rewritten logic to detect a second jabref instance. [#4023](https://github.com/JabRef/jabref/issues/4023)
- We fixed an issue where the "Convert to BibTeX-Cleanup" moved the content of the `file` field to the `pdf` field [#4120](https://github.com/JabRef/jabref/issues/4120)
- We fixed an issue where the preview pane in entry preview in preferences wasn't showing the citation style selected [#3849](https://github.com/JabRef/jabref/issues/3849)
- We fixed an issue where the default entry preview style still contained the field `review`. The field `review` in the style is now replaced with comment to be consistent with the entry editor [#4098](https://github.com/JabRef/jabref/issues/4098)
- We fixed an issue where users were vulnerable to XXE attacks during parsing [#4229](https://github.com/JabRef/jabref/issues/4229)
- We fixed an issue where files added via the "Attach file" contextmenu of an entry were not made relative. [#4201](https://github.com/JabRef/jabref/issues/4201) and [#4241](https://github.com/JabRef/jabref/issues/4241)
- We fixed an issue where author list parser can't generate bibtex for Chinese author. [#4169](https://github.com/JabRef/jabref/issues/4169)
- We fixed an issue where the list of XMP Exclusion fields in the preferences was not be saved [#4072](https://github.com/JabRef/jabref/issues/4072)
- We fixed an issue where the ArXiv Fetcher did not support HTTP URLs [koppor#328](https://github.com/koppor/jabref/issues/328)
- We fixed an issue where only one PDF file could be imported [#4422](https://github.com/JabRef/jabref/issues/4422)
- We fixed an issue where "Move to group" would always move the first entry in the library and not the selected [#4414](https://github.com/JabRef/jabref/issues/4414)
- We fixed an issue where an older dialog appears when downloading full texts from the quality menu. [#4489](https://github.com/JabRef/jabref/issues/4489)
- We fixed an issue where right clicking on any entry in any database and selecting "Open folder" results in the NullPointer exception. [#4763](https://github.com/JabRef/jabref/issues/4763)
- We fixed an issue where option 'open terminal here' with custom command was passing the wrong argument. [#4802](https://github.com/JabRef/jabref/issues/4802)
- We fixed an issue where ranking an entry would generate an IllegalArgumentException. [#4754](https://github.com/JabRef/jabref/issues/4754)
- We fixed an issue where special characters where removed from non-label key generation pattern parts [#4767](https://github.com/JabRef/jabref/issues/4767)
- We fixed an issue where the RIS import would overwite the article date with the value of the acessed date [#4816](https://github.com/JabRef/jabref/issues/4816)
- We fixed an issue where an NullPointer exception was thrown when a referenced entry in an Open/Libre Office document was no longer present in the library. Now an error message with the reference marker of the missing entry is shown. [#4932](https://github.com/JabRef/jabref/issues/4932)
- We fixed an issue where a database exception related to a missing timezone was too big. [#4827](https://github.com/JabRef/jabref/issues/4827)
- We fixed an issue where the IEEE fetcher returned an error if no keywords were present in the result from the IEEE website [#4997](https://github.com/JabRef/jabref/issues/4997)
- We fixed an issue where the command line help text had several errors, and arguments and descriptions have been rewritten to simplify and detail them better. [#4932](https://github.com/JabRef/jabref/issues/2016)
- We fixed an issue where the same menu for changing entry type had two different sizes and weights. [#4977](https://github.com/JabRef/jabref/issues/4977)
- We fixed an issue where the "Attach file" dialog, in the right-click menu for an entry, started on the working directory instead of the user's main directory. [#4995](https://github.com/JabRef/jabref/issues/4995)
- We fixed an issue where the JabRef Icon in the macOS launchpad was not displayed correctly [#5003](https://github.com/JabRef/jabref/issues/5003)
- We fixed an issue where the "Search for unlinked local files" would throw an exception when parsing the content of a PDF-file with missing "series" information [#5128](https://github.com/JabRef/jabref/issues/5128)
- We fixed an issue where the XMP Importer would incorrectly return an empty default entry when importing pdfs [#6577](https://github.com/JabRef/jabref/issues/6577)
- We fixed an issue where opening the menu 'Library properties' marked the library as modified [#6451](https://github.com/JabRef/jabref/issues/6451)
- We fixed an issue when importing resulted in an exception [#7343](https://github.com/JabRef/jabref/issues/7343)
- We fixed an issue where the field in the Field formatter dropdown selection were sorted in random order. [#7710](https://github.com/JabRef/jabref/issues/7710)

### Removed

- The feature to "mark entries" was removed and merged with the groups functionality.  For migration, a group is created for every value of the `__markedentry` field and the entry is added to this group.
- The number column was removed.
- We removed the global search feature.
- We removed the coloring of cells in the main table according to whether the field is optional/required.
- We removed the feature to find and resolve duplicate BibTeX keys (as this use case is already covered by the integrity check).
- We removed a few commands from the right-click menu that are not needed often and thus don't need to be placed that prominently:
  - Print entry preview: available through entry preview
  - All commands related to marking: marking is not yet reimplemented
  - Set/clear/append/rename fields: available through Edit menu
  - Manage keywords: available through the Edit menu
  - Copy linked files to folder: available through File menu
  - Add/move/remove from group: removed completely (functionality still available through group interface)
- We removed the option to change the column widths in the preferences dialog. [#4546](https://github.com/JabRef/jabref/issues/4546)

## Older versions

The changelog of JabRef 4.x is available at the [v4.3.1 tag](https://github.com/JabRef/jabref/blob/v4.3.1/CHANGELOG.md).
The changelog of JabRef 3.x is available at the [v3.8.2 tag](https://github.com/JabRef/jabref/blob/v3.8.2/CHANGELOG.md).
The changelog of JabRef 2.11 and all previous versions is available as [text file in the v2.11.1 tag](https://github.com/JabRef/jabref/blob/v2.11.1/CHANGELOG).

[Unreleased]: https://github.com/JabRef/jabref/compare/v5.6...HEAD
[5.6]: https://github.com/JabRef/jabref/compare/v5.5...v5.6
[5.5]: https://github.com/JabRef/jabref/compare/v5.4...v5.5
[5.4]: https://github.com/JabRef/jabref/compare/v5.3...v5.4
[5.3]: https://github.com/JabRef/jabref/compare/v5.2...v5.3
[5.2]: https://github.com/JabRef/jabref/compare/v5.1...v5.2
[5.1]: https://github.com/JabRef/jabref/compare/v5.0...v5.1
[5.0]: https://github.com/JabRef/jabref/compare/v5.0-beta...v5.0
[5.0-beta]: https://github.com/JabRef/jabref/compare/v5.0-alpha...v5.0-beta
[5.0-alpha]: https://github.com/JabRef/jabref/compare/v4.3...v5.0-alpha

<!-- markdownlint-disable-file MD012 MD024 MD033 --><|MERGE_RESOLUTION|>--- conflicted
+++ resolved
@@ -81,11 +81,8 @@
 - We fixed an issue where the app lags when selecting an entry after a fresh start. [#8446](https://github.com/JabRef/jabref/issues/8446)
 - We fixed an issue where no citationkey was generated on import, pasting a doi or an entry on the main table. [8406](https://github.com/JabRef/jabref/issues/8406), [koppor#553](https://github.com/koppor/jabref/issues/553)
 - We fixed an issue where accent search does not perform consistently. [#6815](https://github.com/JabRef/jabref/issues/6815)
-<<<<<<< HEAD
+- We fixed an issue where the incorrect entry was selected when "New Article" is pressed while search filters are active. [#8674](https://github.com/JabRef/jabref/issues/8674)
 - We fixed an issue where "Write BibTeXEntry metadata to PDF" button remains enabled while writing to PDF is in-progress. [#8691] (https://github.com/JabRef/jabref/issues/8691)
-=======
-- We fixed an issue where the incorrect entry was selected when "New Article" is pressed while search filters are active. [#8674](https://github.com/JabRef/jabref/issues/8674)
->>>>>>> 5151a61e
 
 ### Removed
 
