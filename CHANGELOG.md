--- conflicted
+++ resolved
@@ -50,13 +50,10 @@
 - We added BibLaTeX datamodel validation support in order to improve error message quality in entries' fields validation. [#13318](https://github.com/JabRef/jabref/issues/13318)
 - We added chronological navigation for entries in each library. [#6352](https://github.com/JabRef/jabref/issues/6352)
 - We added support for using Medline/Pubmed fetcher with an API key. [#11296](https://github.com/JabRef/jabref/issues/11296#issuecomment-3289005011)
-<<<<<<< HEAD
-=======
 - We added support for using OpenAlex fetcher. [#13940](https://github.com/JabRef/jabref/issues/13940)
 - We added an option to choose the group during import of the entry(s). [#9191](https://github.com/JabRef/jabref/issues/9191)
 - We added an option to search and filter the fields and formatters in the Clean up entries dialog. [#13890](https://github.com/JabRef/jabref/issues/13890)
 - We added support for managing multiple linked files via the entry context menu. [#12567](https://github.com/JabRef/jabref/issues/12567)
->>>>>>> e77c85fa
 - We added support for transliteration of citation keys. [#11377](https://github.com/JabRef/jabref/issues/11377) [#9605](https://github.com/JabRef/jabref/issues/9605)
 
 ### Changed
