# Changelog

All notable changes to this project will be documented in this file.
The format is based on [Keep a Changelog](https://keepachangelog.com/en/1.0.0/).
We refer to [GitHub issues](https://github.com/JabRef/jabref/issues) by using `#NUM`.
In case, there is no issue present, the pull request implementing the feature is linked.

Note that this project **does not** adhere to [Semantic Versioning](https://semver.org/).

## [Unreleased]

### Added

- We added a feature to rename the subgroup, with the keybinding (<kbd>F2</kbd>) for quick access. [#11896](https://github.com/JabRef/jabref/issues/11896)
- We added a new functionality that displays a drop-down list of matching suggestions when typing a citation key pattern. [#12502](https://github.com/JabRef/jabref/issues/12502)
- We added a new CLI that supports txt, csv, and console-based output for consistency in BibTeX entries. [#11984](https://github.com/JabRef/jabref/issues/11984)
- We added a new dialog for bibliography consistency check. [#11950](https://github.com/JabRef/jabref/issues/11950)
- We added a feature for copying entries to libraries, available via the context menu, with an option to include cross-references. [#12374](https://github.com/JabRef/jabref/pull/12374)
- We added a new "Copy citation (text)" button in the context menu of the preview. [#12551](https://github.com/JabRef/jabref/issues/12551)
- We added a new "Export to clipboard" button in the context menu of the preview. [#12551](https://github.com/JabRef/jabref/issues/12551)
- We added an integrity check if a URL appears in a title. [#12354](https://github.com/JabRef/jabref/issues/12354)
- We added a feature for enabling drag-and-drop of files into groups  [#12540](https://github.com/JabRef/jabref/issues/12540)
- We added support for reordering keywords via drag and drop, automatic alphabetical ordering, and improved pasting and editing functionalities in the keyword editor. [#10984](https://github.com/JabRef/jabref/issues/10984)

### Changed

- We changed the message displayed in the Integrity Check Progress dialog to "Waiting for the check to finish...". [#12694](https://github.com/JabRef/jabref/issues/12694)
- We moved the "Generate a new key for imported entries" option from the "Web search" tab to the "Citation key generator" tab in preferences. [#12436](https://github.com/JabRef/jabref/pull/12436)
- We improved the offline parsing of BibTeX data from PDF-documents. [#12278](https://github.com/JabRef/jabref/issues/12278)
- The tab bar is now hidden when only one library is open. [#9971](https://github.com/JabRef/jabref/issues/9971)
- We renamed "Rename file to a given name" to "Rename files to configured filename format pattern" in the entry editor. [#12587](https://github.com/JabRef/jabref/pull/12587)
- We renamed "Move DOIs from note and URL field to DOI field and remove http prefix" to "Move DOIs from 'note' field and 'URL' field to 'DOI' field and remove http prefix" in the Cleanup entries. [#12587](https://github.com/JabRef/jabref/pull/12587)
- We renamed "Move preprint information from 'URL' and 'journal' field to the 'eprint' field" to "Move preprint information from 'URL' field and 'journal' field to the 'eprint' field" in the Cleanup entries. [#12587](https://github.com/JabRef/jabref/pull/12587)
- We renamed "Move URL in note field to url field" to "Move URL in 'note' field to 'URL' field" in the Cleanup entries. [#12587](https://github.com/JabRef/jabref/pull/12587)
- We renamed "Rename PDFs to given filename format pattern" to "Rename files to configured filename format pattern" in the Cleanup entries. [#12587](https://github.com/JabRef/jabref/pull/12587)
- We renamed "Rename only PDFs having a relative path" to "Only rename files that have a relative path" in the Cleanup entries. [#12587](https://github.com/JabRef/jabref/pull/12587)
- We renamed "Filename format pattern: " to "Filename format pattern (from preferences)" in the Cleanup entries. [#12587](https://github.com/JabRef/jabref/pull/12587)
- When working with CSL styles in LibreOffice, citing with a new style now updates all other citations in the document to have the currently selected style. [#12472](https://github.com/JabRef/jabref/pull/12472)
- We improved the user comments field visibility so that it remains displayed if it contains text. Additionally, users can now easily toggle the field on or off via buttons unless disabled in preferences. [#11021](https://github.com/JabRef/jabref/issues/11021)
- The LibreOffice integration for CSL styles is now more performant. [#12472](https://github.com/JabRef/jabref/pull/12472)
- The "automatically sync bibliography when citing" feature of the LibreOffice integration is now disabled by default (can be enabled in settings). [#12472](https://github.com/JabRef/jabref/pull/12472)
- For the Citation key generator patterns, we reverted how `[authorsAlpha]` would behave to the original pattern and renamed the LNI-based pattern introduced in V6.0-alpha to `[authorsAlphaLNI]`. [#12499](https://github.com/JabRef/jabref/pull/12499)
- We keep the list of recent files if one files could not be found. [#12517](https://github.com/JabRef/jabref/pull/12517)
- During the import process, the labels indicating individual paragraphs within an abstract returned by PubMed/Medline XML are preserved. [#12527](https://github.com/JabRef/jabref/issues/12527)
- We changed the "Copy Preview" button to "Copy citation (html) in the context menu of the preview. [#12551](https://github.com/JabRef/jabref/issues/12551)
- Pressing Tab in empty text fields of the entry editor now moves the focus to the next field instead of inserting a tab character. [#11938](https://github.com/JabRef/jabref/issues/11938)
- The embedded PostgresSQL server for the search now supports Linux and macOS ARM based distributions natively [#12607](https://github.com/JabRef/jabref/pull/12607)
- We disabled the search and group fields in the sidebar when no library is opened. [#12657](https://github.com/JabRef/jabref/issues/12657)
- We removed the obsolete Twitter link and added Mastodon and LinkedIn links in Help -> JabRef resources. [#12660](https://github.com/JabRef/jabref/issues/12660)
- We improved the Check Integrity dialog entry interaction so that a single click focuses on the corresponding entry and a double-click both focuses on the entry and closes the dialog. [#12245](https://github.com/JabRef/jabref/issues/12245)
- We improved journal abbreviation lookup with fuzzy matching to handle minor input errors and variations. [#12467](https://github.com/JabRef/jabref/issues/12467)
<<<<<<< HEAD
- Changed tooltip delay from 2sec to 500ms in the main table. [#12649](https://github.com/JabRef/jabref/issues/12649)
=======
- We changed the phrase "Cleanup entries" to "Clean up entries". [#12703](https://github.com/JabRef/jabref/issues/12703)
>>>>>>> 977353a5

### Fixed

- We fixed an issue where the F4 shortcut key did not work without opening the right-click context menu. [#6101](https://github.com/JabRef/jabref/pull/6101)
- We fixed an issue where the file renaming dialog was not resizable and its size was too small for long file names. [#12518](https://github.com/JabRef/jabref/pull/12518)
- We fixed an issue where the name of the untitled database was shown as a blank space in the right-click context menu's "Copy to" option. [#12459](https://github.com/JabRef/jabref/pull/12459)
- We fixed an issue where the F3 shortcut key did not work without opening the right-click context menu. [#12417](https://github.com/JabRef/jabref/pull/12417)
- We fixed an issue where a bib file with UFF-8 charset was wrongly loaded with a different charset [forum#5369](https://discourse.jabref.org/t/jabref-5-15-opens-bib-files-with-shift-jis-encoding-instead-of-utf-8/5369/)
- We fixed an issue where new entries were inserted in the middle of the table instead of at the end. [#12371](https://github.com/JabRef/jabref/pull/12371)
- We fixed an issue where removing the sort from the table did not restore the original order. [#12371](https://github.com/JabRef/jabref/pull/12371)
- We fixed an issue where citation keys containing superscript (`^`) and subscript (`_`) characters in text mode were incorrectly flagged by the integrity checker. [#12391](https://github.com/JabRef/jabref/pull/12391)
- We fixed an issue where JabRef icon merges with dark background [#7771](https://github.com/JabRef/jabref/issues/7771)
- We fixed an issue where an entry's group was no longer highlighted on selection [#12413](https://github.com/JabRef/jabref/issues/12413)
- We fixed an issue where BibTeX Strings were not included in the backup file [#12462](https://github.com/JabRef/jabref/issues/12462)
- We fixed an issue where mixing JStyle and CSL style citations in LibreOffice caused two separate bibliography sections to be generated. [#12262](https://github.com/JabRef/jabref/issues/12262)
- We fixed an issue in the LibreOffice integration where the formatting of text (e.g. superscript) was lost when using certain numeric CSL styles. [melting-pot#772](https://github.com/JabRef/jabref-issue-melting-pot/issues/772)
- We fixed an issue where CSL style citations with citation keys having special characters (such as hyphens or colons) would not be recognized as valid by JabRef. [forum#5431](https://discourse.jabref.org/t/error-when-connecting-to-libreoffice/5431)
- We fixed an issue where the `[authorsAlpha]` pattern in Citation key generator would not behave as per the user documentation. [#12312](https://github.com/JabRef/jabref/issues/12312)
- We fixed an issue where import at "Search for unlinked local files" would re-add already imported files. [#12274](https://github.com/JabRef/jabref/issues/12274)
- We fixed an issue where month values 21–24 (ISO 8601-2019 season codes) in Biblatex date fields were not recognized as seasons during parsing. [#12437](https://github.com/JabRef/jabref/issues/12437)
- We fixed an issue where migration of "Search groups" would fail with an exception when the search query is invalid. [#12555](https://github.com/JabRef/jabref/issues/12555)
- We fixed an issue where not all linked files from BibDesk in the field `bdsk-file-...` were parsed. [#12555](https://github.com/JabRef/jabref/issues/12555)
- We fixed an issue where JabRef displayed an incorrect deletion notification when canceling entry deletion [#12645](https://github.com/JabRef/jabref/issues/12645)


### Removed

- "Web of Science" [journal abbreviation list](https://docs.jabref.org/advanced/journalabbreviations) was removed. [abbrv.jabref.org#176](https://github.com/JabRef/abbrv.jabref.org/issues/176)

## [6.0-alpha] – 2024-12-23

### Added

- We added a Markdown export layout. [#12220](https://github.com/JabRef/jabref/pull/12220)
- We added a "view as BibTeX" option before importing an entry from the citation relation tab. [#11826](https://github.com/JabRef/jabref/issues/11826)
- We added support finding LaTeX-encoded special characters based on plain Unicode and vice versa. [#11542](https://github.com/JabRef/jabref/pull/11542)
- When a search hits a file, the file icon of that entry is changed accordingly. [#11542](https://github.com/JabRef/jabref/pull/11542)
- We added an AI-based chat for entries with linked PDF files. [#11430](https://github.com/JabRef/jabref/pull/11430)
- We added an AI-based summarization possibility for entries with linked PDF files. [#11430](https://github.com/JabRef/jabref/pull/11430)
- We added an AI section in JabRef's [preferences](https://docs.jabref.org/ai/preferences). [#11430](https://github.com/JabRef/jabref/pull/11430)
- We added AI providers: OpenAI, Mistral AI, Hugging Face and Google. [#11430](https://github.com/JabRef/jabref/pull/11430), [#11736](https://github.com/JabRef/jabref/pull/11736)
- We added AI providers: [Ollama](https://docs.jabref.org/ai/local-llm#step-by-step-guide-for-ollama) and GPT4All, which add the possibility to use local LLMs privately on your own device. [#11430](https://github.com/JabRef/jabref/pull/11430), [#11870](https://github.com/JabRef/jabref/issues/11870)
- We added support for selecting and using CSL Styles in JabRef's OpenOffice/LibreOffice integration for inserting bibliographic and in-text citations into a document. [#2146](https://github.com/JabRef/jabref/issues/2146), [#8893](https://github.com/JabRef/jabref/issues/8893)
- We added "Tools > New library based on references in PDF file" ... to create a new library based on the references section in a PDF file. [#11522](https://github.com/JabRef/jabref/pull/11522)
- When converting the references section of a paper (PDF file), more than the last page is treated. [#11522](https://github.com/JabRef/jabref/pull/11522)
- Added the functionality to invoke offline reference parsing explicitly. [#11565](https://github.com/JabRef/jabref/pull/11565)
- The dialog for [adding an entry using reference text](https://docs.jabref.org/collect/newentryfromplaintext) is now filled with the clipboard contents as default. [#11565](https://github.com/JabRef/jabref/pull/11565)
- Added minimal support for [biblatex data annotation](https://mirrors.ctan.org/macros/latex/contrib/biblatex/doc/biblatex.pdf#subsection.3.7) fields in `.layout` files. [#11505](https://github.com/JabRef/jabref/issues/11505)
- Added saving of selected options in the [Lookup -> Search for unlinked local files dialog](https://docs.jabref.org/collect/findunlinkedfiles#link-the-pdfs-to-your-bib-library). [#11439](https://github.com/JabRef/jabref/issues/11439)
- We enabled creating a new file link manually. [#11017](https://github.com/JabRef/jabref/issues/11017)
- We added a toggle button to invert the selected groups. [#9073](https://github.com/JabRef/jabref/issues/9073)
- We reintroduced the floating search in the main table. [#4237](https://github.com/JabRef/jabref/issues/4237)
- We improved [cleanup](https://docs.jabref.org/finding-sorting-and-cleaning-entries/cleanupentries) of `arXiv` IDs in distributed in the fields `note`, `version`, `institution`, and `eid` fields. [#11306](https://github.com/JabRef/jabref/issues/11306)
- We added a switch not to store the linked file URL, because it caused troubles at other apps. [#11735](https://github.com/JabRef/jabref/pull/11735)
- When starting a new SLR, the selected catalogs now persist within and across JabRef sessions. [koppor#614](https://github.com/koppor/jabref/issues/614)
- We added support for drag'n'drop on an entry in the maintable to an external application to get the entry preview dropped. [#11846](https://github.com/JabRef/jabref/pull/11846)
- We added the functionality to double click on a [LaTeX citation](https://docs.jabref.org/advanced/entryeditor/latex-citations) to jump to the respective line in the LaTeX editor. [#11996](https://github.com/JabRef/jabref/issues/11996)
- We added a different background color to the search bar to indicate when the search syntax is wrong. [#11658](https://github.com/JabRef/jabref/pull/11658)
- We added a setting which always adds the literal "Cited on pages" text before each JStyle citation. [#11691](https://github.com/jabref/jabref/issues/11691)
- We added a new plain citation parser that uses LLMs. [#11825](https://github.com/JabRef/jabref/issues/11825)
- We added support for `langid` field for biblatex libraries. [#10868](https://github.com/JabRef/jabref/issues/10868)
- We added support for modifier keys when dropping a file on an entry in the main table. [#12001](https://github.com/JabRef/jabref/pull/12001)
- We added an importer for SSRN URLs. [#12021](https://github.com/JabRef/jabref/pull/12021)
- We added a compare button to the duplicates in the citation relations tab to open the "Possible duplicate entries" window. [#11192](https://github.com/JabRef/jabref/issues/11192)
- We added automatic browser extension install on Windows for Chrome and Edge. [#6076](https://github.com/JabRef/jabref/issues/6076)
- We added support to automatically open a `.bib` file in the current/parent folder if no other library is opened. [koppor#377](https://github.com/koppor/jabref/issues/377)
- We added a search bar for filtering keyboard shortcuts. [#11686](https://github.com/JabRef/jabref/issues/11686)
- We added new modifiers `camel_case`, `camel_case_n`, `short_title`, and `very_short_title` for the [citation key generator](https://docs.jabref.org/setup/citationkeypatterns). [#11367](https://github.com/JabRef/jabref/issues/11367)
- By double clicking on a local citation in the Citation Relations Tab you can now jump the linked entry. [#11955](https://github.com/JabRef/jabref/pull/11955)
- We use the menu icon for background tasks as a progress indicator to visualise an import's progress when dragging and dropping several PDF files into the main table. [#12072](https://github.com/JabRef/jabref/pull/12072)
- The PDF content importer now supports importing title from upto the second page of the PDF. [#12139](https://github.com/JabRef/jabref/issues/12139)

### Changed

- A search in "any" fields ignores the [groups](https://docs.jabref.org/finding-sorting-and-cleaning-entries/groups). [#7996](https://github.com/JabRef/jabref/issues/7996)
- When a communication error with an [online service](https://docs.jabref.org/collect/import-using-online-bibliographic-database) occurs, JabRef displays the HTTP error. [#11223](https://github.com/JabRef/jabref/issues/11223)
- The Pubmed/Medline Plain importer now imports the PMID field as well [#11488](https://github.com/JabRef/jabref/issues/11488)
- The 'Check for updates' menu bar button is now always enabled. [#11485](https://github.com/JabRef/jabref/pull/11485)
- JabRef respects the [configuration for storing files relative to the .bib file](https://docs.jabref.org/finding-sorting-and-cleaning-entries/filelinks#directories-for-files) in more cases. [#11492](https://github.com/JabRef/jabref/pull/11492)
- JabRef does not show finished background tasks in the status bar popup. [#11821](https://github.com/JabRef/jabref/pull/11821)
- We enhanced the indexing speed. [#11502](https://github.com/JabRef/jabref/pull/11502)
- When dropping a file into the main table, after copy or move, the file is now put in the [configured directory and renamed according to the configured patterns](https://docs.jabref.org/finding-sorting-and-cleaning-entries/filelinks#filename-format-and-file-directory-pattern). [#12001](https://github.com/JabRef/jabref/pull/12001)
- ⚠️ Renamed command line parameters `embeddBibfileInPdf` to `embedBibFileInPdf`, `writeMetadatatoPdf` to `writeMetadataToPdf`, and `writeXMPtoPdf` to `writeXmpToPdf`. [#11575](https://github.com/JabRef/jabref/pull/11575)
- The browse button for a Custom theme now opens in the directory of the current used CSS file. [#11597](https://github.com/JabRef/jabref/pull/11597)
- The browse button for a Custom exporter now opens in the directory of the current used exporter file. [#11717](https://github.com/JabRef/jabref/pull/11717)
- ⚠️ We relaxed the escaping requirements for [bracketed patterns](https://docs.jabref.org/setup/citationkeypatterns), which are used for the [citaton key generator](https://docs.jabref.org/advanced/entryeditor#autogenerate-citation-key) and [filename and directory patterns](https://docs.jabref.org/finding-sorting-and-cleaning-entries/filelinks#auto-linking-files). One only needs to write `\"` if a quote sign should be escaped. All other escapings are not necessary (and working) any more. [#11967](https://github.com/JabRef/jabref/pull/11967)
- When importing BibTeX data starging from on a PDF, the XMP metadata takes precedence over Grobid data. [#11992](https://github.com/JabRef/jabref/pull/11992)
- JabRef now uses TLS 1.2 for all HTTPS connections. [#11852](https://github.com/JabRef/jabref/pull/11852)
- We improved the functionality of getting BibTeX data out of PDF files. [#11999](https://github.com/JabRef/jabref/issues/11999)
- We improved the display of long messages in the integrity check dialog. [#11619](https://github.com/JabRef/jabref/pull/11619)
- We improved the undo/redo buttons in the main toolbar and main menu to be disabled when there is nothing to undo/redo. [#8807](https://github.com/JabRef/jabref/issues/8807)
- We improved the DOI detection in PDF imports. [#11782](https://github.com/JabRef/jabref/pull/11782)
- We improved the performance when pasting and importing entries in an existing library. [#11843](https://github.com/JabRef/jabref/pull/11843)
- When fulltext search is selected but indexing is deactivated, a dialog is now shown asking if the user wants to enable indexing now [#9491](https://github.com/JabRef/jabref/issues/9491)
- We changed instances of 'Search Selected' to 'Search Pre-configured' in Web Search Preferences UI. [#11871](https://github.com/JabRef/jabref/pull/11871)
- We added a new CSS style class `main-table` for the main table. [#11881](https://github.com/JabRef/jabref/pull/11881)
- When renaming a file, the old extension is now used if there is none provided in the new name. [#11903](https://github.com/JabRef/jabref/issues/11903)
- When importing a file using "Find Unlinked Files", when one or more file directories are available, the file path will be relativized where possible [koppor#549](https://github.com/koppor/jabref/issues/549)
- We added minimum window sizing for windows dedicated to creating new entries [#11944](https://github.com/JabRef/jabref/issues/11944)
- We changed the name of the library-based file directory from 'General File Directory' to 'Library-specific File Directory' per issue. [#571](https://github.com/koppor/jabref/issues/571)
- We changed the defualt [unwanted charachters](https://docs.jabref.org/setup/citationkeypatterns#removing-unwanted-characters) in the citation key generator and allow a dash (`-`) and colon (`:`) being part of a citation key. [#12144](https://github.com/JabRef/jabref/pull/12144)
- The CitationKey column is now a default shown column for the entry table. [#10510](https://github.com/JabRef/jabref/issues/10510)
- We disabled the actions "Open Terminal here" and "Reveal in file explorer" for unsaved libraries. [#11920](https://github.com/JabRef/jabref/issues/11920)
- JabRef now opens the corresponding directory in the library properties when "Browse" is clicked. [#12223](https://github.com/JabRef/jabref/pull/12223)
- We changed the icon for macOS to be more consistent with Apple's Guidelines [#8443](https://github.com/JabRef/jabref/issues/8443)

### Fixed

- We fixed an issue where certain actions were not disabled when no libraries were open. [#11923](https://github.com/JabRef/jabref/issues/11923)
- We fixed an issue where the "Check for updates" preference was not saved. [#11485](https://github.com/JabRef/jabref/pull/11485)
- We fixed an issue where an exception was thrown after changing "show preview as a tab" in the preferences. [#11515](https://github.com/JabRef/jabref/pull/11515)
- We fixed an issue where JabRef put file paths as absolute path when an entry was created using drag and drop of a PDF file. [#11173](https://github.com/JabRef/jabref/issues/11173)
- We fixed an issue that online and offline mode for new library creation were handled incorrectly. [#11565](https://github.com/JabRef/jabref/pull/11565)
- We fixed an issue with colors in the search bar when dark theme is enabled. [#11569](https://github.com/JabRef/jabref/issues/11569)
- We fixed an issue with query transformers (JStor and others). [#11643](https://github.com/JabRef/jabref/pull/11643)
- We fixed an issue where a new unsaved library was not marked with an asterisk. [#11519](https://github.com/JabRef/jabref/pull/11519)
- We fixed an issue where JabRef starts without window decorations. [#11440](https://github.com/JabRef/jabref/pull/11440)
- We fixed an issue where the entry preview highlight was not working when searching before opening the entry editor. [#11659](https://github.com/JabRef/jabref/pull/11659)
- We fixed an issue where text in Dark mode inside "Citation information" was not readable. [#11512](https://github.com/JabRef/jabref/issues/11512)
- We fixed an issue where the selection of an entry in the table lost after searching for a group. [#3176](https://github.com/JabRef/jabref/issues/3176)
- We fixed the non-functionality of the option "Automatically sync bibliography when inserting citations" in the OpenOffice panel, when enabled in case of JStyles. [#11684](https://github.com/JabRef/jabref/issues/11684)
- We fixed an issue where the library was not marked changed after a migration. [#11542](https://github.com/JabRef/jabref/pull/11542)
- We fixed an issue where rebuilding the full-text search index was not working. [#11374](https://github.com/JabRef/jabref/issues/11374)
- We fixed an issue where the progress of indexing linked files showed an incorrect number of files. [#11378](https://github.com/JabRef/jabref/issues/11378)
- We fixed an issue where the full-text search results were incomplete. [#8626](https://github.com/JabRef/jabref/issues/8626)
- We fixed an issue where search result highlighting was incorrectly highlighting the boolean operators. [#11595](https://github.com/JabRef/jabref/issues/11595)
- We fixed an issue where search result highlighting was broken at complex searches. [#8067](https://github.com/JabRef/jabref/issues/8067)
- We fixed an exception when searching for unlinked files. [#11731](https://github.com/JabRef/jabref/issues/11731)
- We fixed an issue with the link to the full text at the BVB fetcher. [#11852](https://github.com/JabRef/jabref/pull/11852)
- We fixed an issue where two contradicting notifications were shown when cutting an entry in the main table. [#11724](https://github.com/JabRef/jabref/pull/11724)
- We fixed an issue where unescaped braces in the arXiv fetcher were not treated. [#11704](https://github.com/JabRef/jabref/issues/11704)
- We fixed an issue where HTML instead of the fulltext pdf was downloaded when importing arXiv entries. [#4913](https://github.com/JabRef/jabref/issues/4913)
- We fixed an issue where the keywords and crossref fields were not properly focused. [#11177](https://github.com/JabRef/jabref/issues/11177)
- We fixed handling of `\"` in [bracketed patterns](https://docs.jabref.org/setup/citationkeypatterns) containing a RegEx. [#11967](https://github.com/JabRef/jabref/pull/11967)
- We fixed an issue where the Undo/Redo buttons were active even when all libraries are closed. [#11837](https://github.com/JabRef/jabref/issues/11837)
- We fixed an issue where recently opened files were not displayed in the main menu properly. [#9042](https://github.com/JabRef/jabref/issues/9042)
- We fixed an issue where the DOI lookup would show an error when a DOI was found for an entry. [#11850](https://github.com/JabRef/jabref/issues/11850)
- We fixed an issue where <kbd>Tab</kbd> cannot be used to jump to next field in some single-line fields. [#11785](https://github.com/JabRef/jabref/issues/11785)
- We fixed an issue where the "Do not ask again" checkbox was not working, when asking for permission to use Grobid [koppor#556](https://github.com/koppor/jabref/issues/566).
- We fixed an issue where we display warning message for moving attached open files. [#10121](https://github.com/JabRef/jabref/issues/10121)
- We fixed an issue where it was not possible to select selecting content of other user's comments.[#11106](https://github.com/JabRef/jabref/issues/11106)
- We fixed an issue when handling URLs containing a pipe (`|`) character. [#11876](https://github.com/JabRef/jabref/issues/11876)
- We fixed an issue where web search preferences "Custom API key" table modifications not discarded. [#11925](https://github.com/JabRef/jabref/issues/11925)
- We fixed an issue when opening attached files in [extra file columns](https://docs.jabref.org/finding-sorting-and-cleaning-entries/filelinks#adding-additional-columns-to-entry-table-for-file-types). [#12005](https://github.com/JabRef/jabref/issues/12005)
- We fixed an issue where trying to open a library from a failed mounted directory on Mac would cause an error. [#10548](https://github.com/JabRef/jabref/issues/10548)
- We fixed an issue when the preview was out of sync. [#9172](https://github.com/JabRef/jabref/issues/9172)
- We fixed an issue where identifier paste couldn't work with Unicode REPLACEMENT CHARACTER. [#11986](https://github.com/JabRef/jabref/issues/11986)
- We fixed an issue when click on entry at "Check Integrity" wasn't properly focusing the entry and field. [#11997](https://github.com/JabRef/jabref/issues/11997)
- We fixed an issue with the ui not scaling when changing the font size [#11219](https://github.com/JabRef/jabref/issues/11219)
- We fixed an issue where a custom application for external file types would not be saved [#12311](https://github.com/JabRef/jabref/issues/12311)
- We fixed an issue where a file that no longer exists could not be deleted from an entry using keyboard shortcut [#9731](https://github.com/JabRef/jabref/issues/9731)

### Removed

- We removed the description of search strings. [#11542](https://github.com/JabRef/jabref/pull/11542)
- We removed support for importing using the SilverPlatterImporter (`Record INSPEC`). [#11576](https://github.com/JabRef/jabref/pull/11576)
- We removed support for automatically generating file links using the CLI (`--automaticallySetFileLinks`).

## [5.15] – 2024-07-10

### Added

- We made new groups automatically to focus upon creation. [#11449](https://github.com/JabRef/jabref/issues/11449)

### Fixed

- We fixed an issue where JabRef was no longer built for Intel based macs (x86) [#11468](https://github.com/JabRef/jabref/issues/11468)
- We fixed usage when using running on Snapcraft. [#11465](https://github.com/JabRef/jabref/issues/11465)
- We fixed detection for `soffice.exe` on Windows. [#11478](https://github.com/JabRef/jabref/pull/11478)
- We fixed an issue where saving preferences when importing preferences on first run in a snap did not work [forum#4399](https://discourse.jabref.org/t/how-to-report-problems-in-the-distributed-version-5-14-ensuring-that-one-can-no-longer-work-with-jabref/4399/5)

## [5.14] – 2024-07-08

### Added

- We added support for offline extracting references from PDFs following the IEEE format. [#11156](https://github.com/JabRef/jabref/pull/11156)
- We added a new keyboard shortcut  <kbd>ctrl</kbd> + <kbd>,</kbd> to open the preferences. [#11154](https://github.com/JabRef/jabref/pull/11154)
- We added value selection (such as for month) for content selectors in custom entry types. [#11109](https://github.com/JabRef/jabref/issues/11109)
- We added a duplicate checker for the Citation Relations tab. [#10414](https://github.com/JabRef/jabref/issues/10414)
- We added tooltip on main table cells that shows cell content or cell content and entry preview if set in preferences. [10925](https://github.com/JabRef/jabref/issues/10925)
- Added a formatter to remove word enclosing braces. [#11222](https://github.com/JabRef/jabref/issues/11222)
- We added the ability to add a keyword/crossref when typing the separator character (e.g., comma) in the keywords/crossref fields. [#11178](https://github.com/JabRef/jabref/issues/11178)
- We added an exporter and improved the importer for Endnote XML format. [#11137](https://github.com/JabRef/jabref/issues/11137)
- We added support for using BibTeX Style files (BST) in the Preview. [#11102](https://github.com/JabRef/jabref/issues/11102)
- We added support for automatically update LaTeX citations when a LaTeX file is created, removed, or modified. [#10585](https://github.com/JabRef/jabref/issues/10585)

### Changed

- We replaced the word "Key bindings" with "Keyboard shortcuts" in the Preferences tab. [#11153](https://github.com/JabRef/jabref/pull/11153)
- We slightly improved the duplicate check if ISBNs are present. [#8885](https://github.com/JabRef/jabref/issues/8885)
- JabRef no longer downloads HTML files of websites when a PDF was not found. [#10149](https://github.com/JabRef/jabref/issues/10149)
- We added the HTTP message (in addition to the response code) if an error is encountered. [#11341](https://github.com/JabRef/jabref/pull/11341)
- We made label wrap text to fit view size when reviewing external group changes. [#11220](https://github.com/JabRef/jabref/issues/11220)

### Fixed

- We fixed an issue where entry type with duplicate fields prevented opening existing libraries with custom entry types. [#11127](https://github.com/JabRef/jabref/issues/11127)
- We fixed an issue where Markdown rendering removed braces from the text. [#10928](https://github.com/JabRef/jabref/issues/10928)
- We fixed an issue when the file was flagged as changed on disk in the case of content selectors or groups. [#9064](https://github.com/JabRef/jabref/issues/9064)
- We fixed crash on opening the entry editor when auto-completion is enabled. [#11188](https://github.com/JabRef/jabref/issues/11188)
- We fixed the usage of the key binding for "Clear search" (default: <kbd>Escape</kbd>). [#10764](https://github.com/JabRef/jabref/issues/10764)
- We fixed an issue where library shown as unsaved and marked (*) after accepting changes made externally to the file. [#11027](https://github.com/JabRef/jabref/issues/11027)
- We fixed an issue where drag and dropping entries from one library to another was not always working. [#11254](https://github.com/JabRef/jabref/issues/11254)
- We fixed an issue where drag and dropping entries created a shallow copy. [#11160](https://github.com/JabRef/jabref/issues/11160)
- We fixed an issue where imports to a custom group would only work for the first entry [#11085](https://github.com/JabRef/jabref/issues/11085), [#11269](https://github.com/JabRef/jabref/issues/11269)
- We fixed an issue when cursor jumped to the beginning of the line. [#5904](https://github.com/JabRef/jabref/issues/5904)
- We fixed an issue where a new entry was not added to the selected group [#8933](https://github.com/JabRef/jabref/issues/8933)
- We fixed an issue where the horizontal position of the Entry Preview inside the entry editor was not remembered across restarts [#11281](https://github.com/JabRef/jabref/issues/11281)
- We fixed an issue where the search index was not updated after linking PDF files. [#11317](https://github.com/JabRef/jabref/pull/11317)
- We fixed rendering of (first) author with a single letter surname. [forum#4330](https://discourse.jabref.org/t/correct-rendering-of-first-author-with-a-single-letter-surname/4330)
- We fixed that the import of the related articles tab sometimes used the wrong library mode. [#11282](https://github.com/JabRef/jabref/pull/11282)
- We fixed an issue where the entry editor context menu was not shown correctly when JabRef is opened on a second, extended screen [#11323](https://github.com/JabRef/jabref/issues/11323), [#11174](https://github.com/JabRef/jabref/issues/11174)
- We fixed an issue where the value of "Override default font settings" was not applied on startup [#11344](https://github.com/JabRef/jabref/issues/11344)
- We fixed an issue when "Library changed on disk" appeared after a save by JabRef. [#4877](https://github.com/JabRef/jabref/issues/4877)  
- We fixed an issue where the Pubmed/Medline Plain importer would not respect the user defined keyword separator [#11413](https://github.com/JabRef/jabref/issues/11413)
- We fixed an issue where the value of "Override default font settings" was not applied on startup [#11344](https://github.com/JabRef/jabref/issues/11344)
- We fixed an issue where DatabaseChangeDetailsView was not scrollable when reviewing external metadata changes [#11220](https://github.com/JabRef/jabref/issues/11220)
- We fixed undo/redo for text fields. [#11420](https://github.com/JabRef/jabref/issues/11420)
- We fixed an issue where clicking on a page number in the search results tab opens a wrong file in the document viewer. [#11432](https://github.com/JabRef/jabref/pull/11432)

### Removed

- We removed the misleading message "Doing a cleanup for X entries" when opening the Cleanup entries dialog [#11463](https://github.com/JabRef/jabref/pull/11463)

## [5.13] – 2024-04-01

### Added

- We converted the "Custom API key" list to a table to be more accessible. [#10926](https://github.com/JabRef/jabref/issues/10926)
- We added a "refresh" button for the LaTeX citations tab in the entry editor. [#10584](https://github.com/JabRef/jabref/issues/10584)
- We added the possibility to show the BibTeX source in the [web search](https://docs.jabref.org/collect/import-using-online-bibliographic-database) import screen. [#560](https://github.com/koppor/jabref/issues/560)
- We added a fetcher for [ISIDORE](https://isidore.science/), simply paste in the link into the text field or the last 6 digits in the link that identify that paper. [#10423](https://github.com/JabRef/jabref/issues/10423)
- When importing entries form the "Citation relations" tab, the field [cites](https://docs.jabref.org/advanced/entryeditor/entrylinks) is now filled according to the relationship between the entries. [#10752](https://github.com/JabRef/jabref/pull/10752)
- We added a new integrity check and clean up option for strings having Unicode characters not encoded in [Unicode "Normalization Form Canonical Composition" (NFC)](https://en.wikipedia.org/wiki/Unicode_equivalence#Normal_forms"). [#10506](https://github.com/JabRef/jabref/issues/10506)
- We added a new group icon column to the main table showing the icons of the entry's groups. [#10801](https://github.com/JabRef/jabref/pull/10801)
- When deleting an entry, the files linked to the entry are now optionally deleted as well. [#10509](https://github.com/JabRef/jabref/issues/10509)
- We added support to move the file to the system trash (instead of deleting it). [#10591](https://github.com/JabRef/jabref/pull/10591)
- We added ability to jump to an entry in the command line using `-j CITATIONKEY`. [koppor#540](https://github.com/koppor/jabref/issues/540)
- We added a new boolean to the style files for Openoffice/Libreoffice integration to switch between ZERO_WIDTH_SPACE (default) and no space. [#10843](https://github.com/JabRef/jabref/pull/10843)
- When pasting HTML into the abstract or a comment field, the hypertext is automatically converted to Markdown. [#10558](https://github.com/JabRef/jabref/issues/10558)
- We added the possibility to redownload files that had been present but are no longer in the specified location. [#10848](https://github.com/JabRef/jabref/issues/10848)
- We added the citation key pattern `[camelN]`. Equivalent to the first N words of the `[camel]` pattern.
- We added importing of static groups and linked files from BibDesk .bib files. [#10381](https://github.com/JabRef/jabref/issues/10381)
- We added ability to export in CFF (Citation File Format) [#10661](https://github.com/JabRef/jabref/issues/10661).
- We added ability to push entries to TeXworks. [#3197](https://github.com/JabRef/jabref/issues/3197)
- We added the ability to zoom in and out in the document viewer using <kbd>Ctrl</kbd> + <kbd>Scroll</kbd>. [#10964](https://github.com/JabRef/jabref/pull/10964)
- We added a Cleanup for removing non-existent files and grouped the related options [#10929](https://github.com/JabRef/jabref/issues/10929)
- We added the functionality to parse the bibliography of PDFs using the GROBID online service. [#10200](https://github.com/JabRef/jabref/issues/10200)
- We added a seperated search bar for the global search window. [#11032](https://github.com/JabRef/jabref/pull/11032)
- We added ability to double-click on an entry in the global search window to select the corresponding entry in the main table. [#11010](https://github.com/JabRef/jabref/pull/11010)
- We added support for BibTeX String constants during copy & paste between libraries. [#10872](https://github.com/JabRef/jabref/issues/10872)
- We added the field `langid` which is important for hyphenation and casing in LaTeX. [#10868](https://github.com/JabRef/jabref/issues/10868)
- Event log entries can now be copied via a context menu. [#11100](https://github.com/JabRef/jabref/issues/11100)

### Changed

- The "Automatically open folders of attached files" preference default status has been changed to enabled on Windows. [koppor#56](https://github.com/koppor/jabref/issues/56)
- The Custom export format now uses the custom DOI base URI in the preferences for the `DOICheck`, if activated [forum#4084](https://discourse.jabref.org/t/export-html-disregards-custom-doi-base-uri/4084)
- The index directories for full text search have now more readable names to increase debugging possibilities using Apache Lucense's Lurk. [#10193](https://github.com/JabRef/jabref/issues/10193)
- The fulltext search also indexes files ending with .pdf (but do not having an explicit file type set). [#10193](https://github.com/JabRef/jabref/issues/10193)
- We changed the arrangement of the lists in the "Citation relations" tab. `Cites` are now on the left and `Cited by` on the right [#10752](https://github.com/JabRef/jabref/pull/10752)
- Sub libraries based on `aux` file can now also be generated if some citations are not found library. [#10775](https://github.com/JabRef/jabref/pull/10775)
- We rearranged the tab order in the entry editor and renamed the "Scite Tab" to "Citation information". [#10821](https://github.com/JabRef/jabref/issues/10821)
- We changed the duplicate handling in the Import entries dialog. Potential duplicate entries are marked with an icon and importing will now trigger the merge dialog [#10914](https://github.com/JabRef/jabref/pull/10914)
- We made the command "Push to TexShop" more robust to allow cite commands with a character before the first slash. [forum#2699](https://discourse.jabref.org/t/push-to-texshop-mac/2699/17?u=siedlerchr)
- We only show the notification "Saving library..." if the library contains more than 2000 entries. [#9803](https://github.com/JabRef/jabref/issues/9803)
- JabRef now keeps previous log files upon start. [#11023](https://github.com/JabRef/jabref/pull/11023)
- When normalizing author names, complete enclosing braces are kept. [#10031](https://github.com/JabRef/jabref/issues/10031)
- We enhanced the dialog for adding new fields in the content selector with a selection box containing a list of standard fields. [#10912](https://github.com/JabRef/jabref/pull/10912)
- We store the citation relations in an LRU cache to avoid bloating the memory and out-of-memory exceptions. [#10958](https://github.com/JabRef/jabref/issues/10958)
- Keywords field are now displayed as tags. [#10910](https://github.com/JabRef/jabref/pull/10910)
- Citation relations now get more information, and have quick access to view the articles in a browser without adding them to the library [#10869](https://github.com/JabRef/jabref/issues/10869)
- Importer/Exporter for CFF format now supports JabRef `cites` and `related` relationships, as well as all fields from the CFF specification. [#10993](https://github.com/JabRef/jabref/issues/10993)
- The XMP-Exporter no longer writes the content of the `file`-field. [#11083](https://github.com/JabRef/jabref/pull/11083)
- We added notes, checks and warnings for the case of selection of non-empty directories while starting a new Systematic Literature Review. [#600](https://github.com/koppor/jabref/issues/600)
- Text in the import dialog (web search results) will now be wrapped to prevent horizontal scrolling. [#10931](https://github.com/JabRef/jabref/issues/10931)
- We improved the error handling when invalid bibdesk-files are encountered [#11117](https://github.com/JabRef/jabref/issues/11117)

### Fixed

- We fixed an issue where the fulltext search button in entry editor used to disappear on click till the search is completed. [#10425](https://github.com/JabRef/jabref/issues/10425)
- We fixed an issue where attempting to cancel the importing/generation of an entry from id is ignored. [#10508](https://github.com/JabRef/jabref/issues/10508)
- We fixed an issue where the preview panel showing the wrong entry (an entry that is not selected in the entry table). [#9172](https://github.com/JabRef/jabref/issues/9172)
- We fixed an issue where HTML-reserved characters like '&' and '<', in addition to HTML entities like '&amp;' were not rendered correctly in entry preview. [#10677](https://github.com/JabRef/jabref/issues/10677)
- The last page of a PDF is now indexed by the full text search. [#10193](https://github.com/JabRef/jabref/issues/10193)
- The entry editor respects the configured custom tabs when showing "Other fields". [#11012](https://github.com/JabRef/jabref/pull/11012)
- The default owner of an entry can be changed again. [#10924](https://github.com/JabRef/jabref/issues/10924)
- We fixed an issue where the duplicate check did not take umlauts or other LaTeX-encoded characters into account. [#10744](https://github.com/JabRef/jabref/pull/10744)
- We fixed the colors of the icon on hover for unset special fields. [#10431](https://github.com/JabRef/jabref/issues/10431)
- We fixed an issue where the CrossRef field did not work if autocompletion was disabled [#8145](https://github.com/JabRef/jabref/issues/8145)
- In biblatex mode, JabRef distinguishes between "Optional fields" and "Optional fields 2" again. [#11022](https://github.com/JabRef/jabref/pull/11022)
- We fixed an issue where exporting`@electronic` and `@online` entry types to the Office XMl would duplicate the field `title`  [#10807](https://github.com/JabRef/jabref/issues/10807)
- We fixed an issue where the `CommentsTab` was not properly formatted when the `defaultOwner` contained capital or special letters. [#10870](https://github.com/JabRef/jabref/issues/10870)
- We fixed an issue where the `File -> Close library` menu item was not disabled when no library was open. [#10948](https://github.com/JabRef/jabref/issues/10948)
- We fixed an issue where the Document Viewer would show the PDF in only half the window when maximized. [#10934](https://github.com/JabRef/jabref/issues/10934)
- Clicking on the crossref and related tags in the entry editor jumps to the linked entry. [#5484](https://github.com/JabRef/jabref/issues/5484) [#9369](https://github.com/JabRef/jabref/issues/9369)
- We fixed an issue where JabRef could not parse absolute file paths from Zotero exports. [#10959](https://github.com/JabRef/jabref/issues/10959)
- We fixed an issue where an exception occured when toggling between "Live" or "Locked" in the internal Document Viewer. [#10935](https://github.com/JabRef/jabref/issues/10935)
- When fetching article information fom IEEE Xplore, the em dash is now converted correctly. [koppor#286](https://github.com/koppor/jabref/issues/286)
- Fixed an issue on Windows where the browser extension reported failure to send an entry to JabRef even though it was sent properly. [JabRef-Browser-Extension#493](https://github.com/JabRef/JabRef-Browser-Extension/issues/493)
- Fixed an issue on Windows where TeXworks path was not resolved if it was installed with MiKTeX. [#10977](https://github.com/JabRef/jabref/issues/10977)
- We fixed an issue with where JabRef would throw an error when using MathSciNet search, as it was unable to parse the fetched JSON coreectly. [10996](https://github.com/JabRef/jabref/issues/10996)
- We fixed an issue where the "Import by ID" function would throw an error when a DOI that contains URL-encoded characters was entered. [#10648](https://github.com/JabRef/jabref/issues/10648)
- We fixed an issue with handling of an "overflow" of authors at `[authIniN]`. [#11087](https://github.com/JabRef/jabref/issues/11087)
- We fixed an issue where an exception occurred when selecting entries in the web search results. [#11081](https://github.com/JabRef/jabref/issues/11081)
- When a new library is unsaved, there is now no warning when fetching entries with PDFs. [#11075](https://github.com/JabRef/jabref/issues/11075)
- We fixed an issue where the message "The libary has been modified by another program" occurred when editing library metadata and saving the library. [#4877](https://github.com/JabRef/jabref/issues/4877)

### Removed

- We removed the predatory journal checks due to a high rate of false positives. [#11066](https://github.com/JabRef/jabref/pull/11066)

## [5.12] – 2023-12-24

### Added

- We added a scite.ai tab in the entry editor that retrieves 'Smart Citation' tallies for citations that have a DOI. [koppor#375](https://github.com/koppor/jabref/issues/375)  
- We added a dropdown menu to let users change the reference library during AUX file import. [#10472](https://github.com/JabRef/jabref/issues/10472)
- We added a button to let users reset the cite command to the default value. [#10569](https://github.com/JabRef/jabref/issues/10569)
- We added the option to use System Preference for Light/Dark Theme [#8729](https://github.com/JabRef/jabref/issues/8729).
- We added [scholar.archive.org](https://scholar.archive.org/) as a new fetcher. [#10498](https://github.com/JabRef/jabref/issues/10498)
- We integrated predatory journal checking as part of the Integrity Checker based on the [check-bib-for-predatory](https://github.com/CfKu/check-bib-for-predatory). [koppor#348](https://github.com/koppor/jabref/issues/348)
- We added a 'More options' section in the main table right click menu opening the preferences dialog. [#9432](https://github.com/JabRef/jabref/issues/9432)
- When creating a new group, it inherits the icon of the parent group. [#10521](https://github.com/JabRef/jabref/pull/10521)

### Changed

- We moved the location of the 'Open only one instance of JabRef' preference option from "Network" to "General". [#9306](https://github.com/JabRef/jabref/issues/9306)
- The two previews in the change resolver dialog now have their scrollbars synchronized. [#9576](https://github.com/JabRef/jabref/issues/9576).
- We changed the setting of the keyword separator to accept a single character only. [#177](https://github.com/koppor/jabref/issues/177)
- We replaced "SearchAll" in Web Search by "Search Selected". [#10556](https://github.com/JabRef/jabref/issues/10556)
- Short DOI formatter now checks, if the value is already formatted. If so, it returns the value instead of calling the ShortDOIService again. [#10589](https://github.com/JabRef/jabref/issues/10589)
- We upgraded to JavaFX 21.0.1. As a consequence JabRef requires now macOS 11 or later and GTK 3.8 or later on Linux [10627](https://github.com/JabRef/jabref/pull/10627).
- A user-specific comment fields is not enabled by default, but can be enabled using the "Add" button. [#10424](https://github.com/JabRef/jabref/issues/10424)
- We upgraded to Lucene 9.9 for the fulltext search. The search index will be rebuild. [#10686](https://github.com/JabRef/jabref/pull/10686)
- When using "Copy..." -> "Copy citation key", the delimiter configured at "Push applications" is respected. [#10707](https://github.com/JabRef/jabref/pull/10707)

### Fixed

- We fixed an issue where the added protected term has unwanted leading and trailing whitespaces, where the formatted text has unwanted empty brackets and where the word at the cursor in the textbox can be added to the list. [#10415](https://github.com/JabRef/jabref/issues/10415)
- We fixed an issue where in the merge dialog the file field of entries was not correctly merged when the first and second entry both contained values inside the file field. [#10572](https://github.com/JabRef/jabref/issues/10572)
- We fixed some small inconsistencies in the user interface. [#10507](https://github.com/JabRef/jabref/issues/10507) [#10458](https://github.com/JabRef/jabref/issues/10458) [#10660](https://github.com/JabRef/jabref/issues/10660)
- We fixed the issue where the Hayagriva YAML exporter would not include a parent field for the publisher/series. [#10596](https://github.com/JabRef/jabref/issues/10596)
- We fixed issues in the external file type dialog w.r.t. duplicate entries in the case of a language switch. [#10271](https://github.com/JabRef/jabref/issues/10271)
- We fixed an issue where the right-click action "Copy cite..." did not respect the configured citation command under "External Programs" -> "[Push Applications](https://docs.jabref.org/cite/pushtoapplications)" [#10615](https://github.com/JabRef/jabref/issues/10615)

### Removed

- We removed duplicate filtering and sorting operations in the MainTable when editing BibEntries. [#10619](https://github.com/JabRef/jabref/pull/10619)

## [5.11] – 2023-10-22

### Added

- We added the ability to sort subgroups in Z-A order, as well as by ascending and descending number of subgroups. [#10249](https://github.com/JabRef/jabref/issues/10249)
- We added the possibility to find (and add) papers that cite or are cited by a given paper. [#6187](https://github.com/JabRef/jabref/issues/6187)
- We added an error-specific message for when a download from a URL fails. [#9826](https://github.com/JabRef/jabref/issues/9826)
- We added support for customizing the citation command (e.g., `[@key1,@key2]`) when [pushing to external applications](https://docs.jabref.org/cite/pushtoapplications). [#10133](https://github.com/JabRef/jabref/issues/10133)
- We added an integrity check for more special characters. [#8712](https://github.com/JabRef/jabref/issues/8712)
- We added protected terms described as "Computer science". [#10222](https://github.com/JabRef/jabref/pull/10222)
- We added a link "Get more themes..." in the preferences to that points to [themes.jabref.org](https://themes.jabref.org) allowing the user to download new themes. [#10243](https://github.com/JabRef/jabref/issues/10243)
- We added a fetcher for [LOBID](https://lobid.org/resources/api) resources. [koppor#386](https://github.com/koppor/jabref/issues/386)
- When in `biblatex` mode, the [integrity check](https://docs.jabref.org/finding-sorting-and-cleaning-entries/checkintegrity) for journal titles now also checks the field `journal`.
- We added support for exporting to Hayagriva YAML format. [#10382](https://github.com/JabRef/jabref/issues/10382)
- We added support for pushing citations to [TeXShop](https://pages.uoregon.edu/koch/texshop/) on macOS [forum#2699](https://discourse.jabref.org/t/push-to-texshop-mac/2699).
- We added the 'Bachelor's thesis' type for Biblatex's 'Thesis' EntryType [#10029](https://github.com/JabRef/jabref/issues/10029).

### Changed

- The export formats `listrefs`, `tablerefs`, `tablerefsabsbib`, now use the ISO date format in the footer [#10383](https://github.com/JabRef/jabref/pull/10383).
- When searching for an identifier in the "Web search", the title of the search window is now "Identifier-based Web Search". [#10391](https://github.com/JabRef/jabref/pull/10391)
- The ampersand checker now skips verbatim fields (`file`, `url`, ...). [#10419](https://github.com/JabRef/jabref/pull/10419)
- If no existing document is selected for exporting "XMP annotated pdf" JabRef will now create a new PDF file with a sample text and the metadata. [#10102](https://github.com/JabRef/jabref/issues/10102)
- We modified the DOI cleanup to infer the DOI from an ArXiV ID if it's present. [#10426](https://github.com/JabRef/jabref/issues/10426)
- The ISI importer uses the field `comment` for notes (instead of `review). [#10478](https://github.com/JabRef/jabref/pull/10478)
- If no existing document is selected for exporting "Embedded BibTeX pdf" JabRef will now create a new PDF file with a sample text and the metadata. [#10101](https://github.com/JabRef/jabref/issues/10101)
- Translated titles format no longer raise a warning. [#10459](https://github.com/JabRef/jabref/issues/10459)
- We re-added the empty grey containers in the groups panel to keep an indicator for the current selected group, if displaying of group item count is turned off [#9972](https://github.com/JabRef/jabref/issues/9972)

### Fixed

- We fixed an issue where "Move URL in note field to url field" in the cleanup dialog caused an exception if no note field was present [forum#3999](https://discourse.jabref.org/t/cleanup-entries-cant-get-it-to-work/3999)
- It is possible again to use "current table sort order" for the order of entries when saving. [#9869](https://github.com/JabRef/jabref/issues/9869)
- Passwords can be stored in GNOME key ring. [#10274](https://github.com/JabRef/jabref/issues/10274)
- We fixed an issue where groups based on an aux file could not be created due to an exception [#10350](https://github.com/JabRef/jabref/issues/10350)
- We fixed an issue where the JabRef browser extension could not communicate with JabRef under macOS due to missing files. You should use the `.pkg` for the first installation as it updates all necessary files for the extension [#10308](https://github.com/JabRef/jabref/issues/10308)
- We fixed an issue where the ISBN fetcher returned the entrytype `misc` for certain ISBN numbers [#10348](https://github.com/JabRef/jabref/issues/10348)
- We fixed a bug where an exception was raised when saving less than three export save orders in the preference. [#10157](https://github.com/JabRef/jabref/issues/10157)
- We fixed an issue where it was possible to create a group with no name or with a group separator inside the name [#9776](https://github.com/JabRef/jabref/issues/9776)
- Biblatex's `journaltitle` is now also respected for showing the journal information. [#10397](https://github.com/JabRef/jabref/issues/10397)
- JabRef does not hang anymore when exporting via CLI. [#10380](https://github.com/JabRef/jabref/issues/10380)
- We fixed an issue where it was not possible to save a library on a network share under macOS due to an exception when acquiring a file lock [#10452](https://github.com/JabRef/jabref/issues/10452)
- We fixed an issue where exporting "XMP annotated pdf" without selecting an existing document would produce an exception. [#10102](https://github.com/JabRef/jabref/issues/10102)
- We fixed an issue where the "Enabled" column in the "Protected terms files" tab in the preferences could not be resized [#10285](https://github.com/JabRef/jabref/issues/10285)
- We fixed an issue where after creation of a new library, the new library was not focused. [koppor#592](https://github.com/koppor/jabref/issues/592)
- We fixed an issue where double clicking on an url in the file field would trigger an exception instead of opening the browser [#10480](https://github.com/JabRef/jabref/pull/10480)
- We fixed an issue where scrolling was impossible on dragging a citation on the groups panel. [#9754](https://github.com/JabRef/jabref/issues/9754)
- We fixed an issue where exporting "Embedded BibTeX pdf" without selecting an existing document would produce an exception. [#10101](https://github.com/JabRef/jabref/issues/10101)
- We fixed an issue where there was a failure to access the url link for "eprint" for the ArXiv entry.[#10474](https://github.com/JabRef/jabref/issues/10474)
- We fixed an issue where it was not possible to connect to a shared database once a group with entries was added or other metadata modified [#10336](https://github.com/JabRef/jabref/issues/10336)
- We fixed an issue where middle-button paste in X not always worked [#7905](https://github.com/JabRef/jabref/issues/7905)

## [5.10] – 2023-09-02

### Added

- We added a field showing the BibTeX/biblatex source for added and deleted entries in the "External Changes Resolver" dialog. [#9509](https://github.com/JabRef/jabref/issues/9509)
- We added user-specific comment field so that multiple users can make separate comments. [#543](https://github.com/koppor/jabref/issues/543)
- We added a search history list in the search field's right click menu. [#7906](https://github.com/JabRef/jabref/issues/7906)
- We added a full text fetcher for IACR eprints. [#9651](https://github.com/JabRef/jabref/pull/9651)
- We added "Attach file from URL" to right-click context menu to download and store a file with the reference library. [#9646](https://github.com/JabRef/jabref/issues/9646)
- We enabled updating an existing entry with data from InspireHEP. [#9351](https://github.com/JabRef/jabref/issues/9351)
- We added a fetcher for the Bibliotheksverbund Bayern (experimental). [#9641](https://github.com/JabRef/jabref/pull/9641)
- We added support for more biblatex date formats for parsing dates. [#2753](https://github.com/JabRef/jabref/issues/2753)
- We added support for multiple languages for exporting to and importing references from MS Office. [#9699](https://github.com/JabRef/jabref/issues/9699)
- We enabled scrolling in the groups list when dragging a group on another group. [#2869](https://github.com/JabRef/jabref/pull/2869)
- We added the option to automatically download online files when a new entry is created from an existing ID (e.g., DOI). The option can be disabled in the preferences under "Import and Export". [#9756](https://github.com/JabRef/jabref/issues/9756)
- We added a new Integrity check for unescaped ampersands. [koppor#585](https://github.com/koppor/jabref/issues/585)
- We added support for parsing `$\backslash$` in file paths (as exported by Mendeley). [forum#3470](https://discourse.jabref.org/t/mendeley-bib-import-with-linked-files/3470)
- We added the possibility to automatically fetch entries when an ISBN is pasted on the main table. [#9864](https://github.com/JabRef/jabref/issues/9864)
- We added the option to disable the automatic linking of files in the entry editor [#5105](https://github.com/JabRef/jabref/issues/5105)
- We added the link icon for ISBNs in linked identifiers column. [#9819](https://github.com/JabRef/jabref/issues/9819)
- We added key binding to focus on groups <kbd>alt</kbd> + <kbd>s</kbd> [#9863](https://github.com/JabRef/jabref/issues/9863)
- We added the option to unprotect a text selection, which strips all pairs of curly braces away. [#9950](https://github.com/JabRef/jabref/issues/9950)
- We added drag and drop events for field 'Groups' in entry editor panel. [#569](https://github.com/koppor/jabref/issues/569)
- We added support for parsing MathML in the Medline importer. [#4273](https://github.com/JabRef/jabref/issues/4273)
- We added the ability to search for an identifier (DOI, ISBN, ArXiv ID) directly from 'Web Search'. [#7575](https://github.com/JabRef/jabref/issues/7575) [#9674](https://github.com/JabRef/jabref/issues/9674)
- We added a cleanup activity that identifies a URL or a last-visited-date in the `note` field and moves it to the `url` and `urldate` field respectively. [koppor#216](https://github.com/koppor/jabref/issues/216)
- We enabled the user to change the name of a field in a custom entry type by double-clicking on it. [#9840](https://github.com/JabRef/jabref/issues/9840)
- We added some preferences options to disable online activity. [#10064](https://github.com/JabRef/jabref/issues/10064)
- We integrated two mail actions ("As Email" and "To Kindle") under a new "Send" option in the right-click & Tools menus. The Kindle option creates an email targeted to the user's Kindle email, which can be set in preferences under "External programs" [#6186](https://github.com/JabRef/jabref/issues/6186)
- We added an option to clear recent libraries' history. [#10003](https://github.com/JabRef/jabref/issues/10003)
- We added an option to encrypt and remember the proxy password. [#8055](https://github.com/JabRef/jabref/issues/8055)[#10044](https://github.com/JabRef/jabref/issues/10044)
- We added support for showing journal information, via info buttons next to the `Journal` and `ISSN` fields in the entry editor. [#6189](https://github.com/JabRef/jabref/issues/6189)
- We added support for pushing citations to Sublime Text 3 [#10098](https://github.com/JabRef/jabref/issues/10098)
- We added support for the Finnish language. [#10183](https://github.com/JabRef/jabref/pull/10183)
- We added the option to automatically replaces illegal characters in the filename when adding a file to JabRef. [#10182](https://github.com/JabRef/jabref/issues/10182)
- We added a privacy policy. [#10064](https://github.com/JabRef/jabref/issues/10064)
- We added a tooltip to show the number of entries in a group [#10208](https://github.com/JabRef/jabref/issues/10208)
- We fixed an issue where it was no longer possible to add or remove selected entries to groups via context menu [#10404](https://github.com/JabRef/jabref/issues/10404), [#10317](https://github.com/JabRef/jabref/issues/10317) [#10374](https://github.com/JabRef/jabref/issues/10374)

### Changed

- We replaced "Close" by "Close library" and placed it after "Save all" in the File menu. [#10043](https://github.com/JabRef/jabref/pull/10043)
- We upgraded to Lucene 9.7 for the fulltext search. The search index will be rebuild. [#10036](https://github.com/JabRef/jabref/pull/10036)
- 'Get full text' now also checks the file url. [#568](https://github.com/koppor/jabref/issues/568)
- JabRef writes a new backup file only if there is a change. Before, JabRef created a backup upon start. [#9679](https://github.com/JabRef/jabref/pull/9679)
- We modified the `Add Group` dialog to use the most recently selected group hierarchical context. [#9141](https://github.com/JabRef/jabref/issues/9141)
- We refined the 'main directory not found' error message. [#9625](https://github.com/JabRef/jabref/pull/9625)
- JabRef writes a new backup file only if there is a change. Before, JabRef created a backup upon start. [#9679](https://github.com/JabRef/jabref/pull/9679)
- Backups of libraries are not stored per JabRef version, but collected together. [#9676](https://github.com/JabRef/jabref/pull/9676)
- We streamlined the paths for logs and backups: The parent path fragment is always `logs` or `backups`.
- `log.txt` now contains an entry if a BibTeX entry could not be parsed.
- `log.txt` now contains debug messages. Debugging needs to be enabled explicitly. [#9678](https://github.com/JabRef/jabref/pull/9678)
- `log.txt` does not contain entries for non-found files during PDF indexing. [#9678](https://github.com/JabRef/jabref/pull/9678)
- The hostname is now determined using environment variables (`COMPUTERNAME`/`HOSTNAME`) first. [#9910](https://github.com/JabRef/jabref/pull/9910)
- We improved the Medline importer to correctly import ISO dates for `revised`. [#9536](https://github.com/JabRef/jabref/issues/9536)
- To avoid cluttering of the directory, We always delete the `.sav` file upon successful write. [#9675](https://github.com/JabRef/jabref/pull/9675)
- We improved the unlinking/deletion of multiple linked files of an entry using the <kbd>Delete</kbd> key. [#9473](https://github.com/JabRef/jabref/issues/9473)
- The field names of customized entry types are now exchanged preserving the case. [#9993](https://github.com/JabRef/jabref/pull/9993)
- We moved the custom entry types dialog into the preferences dialog. [#9760](https://github.com/JabRef/jabref/pull/9760)
- We moved the manage content selectors dialog to the library properties. [#9768](https://github.com/JabRef/jabref/pull/9768)
- We moved the preferences menu command from the options menu to the file menu. [#9768](https://github.com/JabRef/jabref/pull/9768)
- We reworked the cross ref labels in the entry editor and added a right click menu. [#10046](https://github.com/JabRef/jabref/pull/10046)
- We reorganized the order of tabs and settings in the library properties. [#9836](https://github.com/JabRef/jabref/pull/9836)
- We changed the handling of an "overflow" of authors at `[authIniN]`: JabRef uses `+` to indicate an overflow. Example: `[authIni2]` produces `A+` (instead of `AB`) for `Aachen and Berlin and Chemnitz`. [#9703](https://github.com/JabRef/jabref/pull/9703)
- We moved the preferences option to open the last edited files on startup to the 'General' tab. [#9808](https://github.com/JabRef/jabref/pull/9808)
- We improved the recognition of DOIs when pasting a link containing a DOI on the maintable. [#9864](https://github.com/JabRef/jabref/issues/9864s)
- We reordered the preferences dialog. [#9839](https://github.com/JabRef/jabref/pull/9839)
- We split the 'Import and Export' tab into 'Web Search' and 'Export'. [#9839](https://github.com/JabRef/jabref/pull/9839)
- We moved the option to run JabRef in memory stick mode into the preferences dialog toolbar. [#9866](https://github.com/JabRef/jabref/pull/9866)
- In case the library contains empty entries, they are not written to disk. [#8645](https://github.com/JabRef/jabref/issues/8645)
- The formatter `remove_unicode_ligatures` is now called `replace_unicode_ligatures`. [#9890](https://github.com/JabRef/jabref/pull/9890)
- We improved the error message when no terminal was found. [#9607](https://github.com/JabRef/jabref/issues/9607)
- In the context of the "systematic literature functionality", we changed the name "database" to "catalog" to use a separate term for online catalogs in comparison to SQL databases. [#9951](https://github.com/JabRef/jabref/pull/9951)
- We now show more fields (including Special Fields) in the dropdown selection for "Save sort order" in the library properties and for "Export sort order" in the preferences. [#10010](https://github.com/JabRef/jabref/issues/10010)
- We now encrypt and store the custom API keys in the OS native credential store. [#10044](https://github.com/JabRef/jabref/issues/10044)
- We changed the behavior of group addition/edit, so that sorting by alphabetical order is not performed by default after the modification. [#10017](https://github.com/JabRef/jabref/issues/10017)
- We fixed an issue with spacing in the cleanup dialogue. [#10081](https://github.com/JabRef/jabref/issues/10081)
- The GVK fetcher now uses the new [K10plus](https://www.bszgbv.de/services/k10plus/) database. [#10189](https://github.com/JabRef/jabref/pull/10189)

### Fixed

- We fixed an issue where clicking the group expansion pane/arrow caused the node to be selected, when it should just expand/detract the node. [#10111](https://github.com/JabRef/jabref/pull/10111)
- We fixed an issue where the browser import would add ' characters before the BibTeX entry on Linux. [#9588](https://github.com/JabRef/jabref/issues/9588)
- We fixed an issue where searching for a specific term with the DOAB fetcher lead to an exception. [#9571](https://github.com/JabRef/jabref/issues/9571)
- We fixed an issue where the "Import" -> "Library to import to" did not show the correct library name if two opened libraries had the same suffix. [#9567](https://github.com/JabRef/jabref/issues/9567)
- We fixed an issue where the rpm-Version of JabRef could not be properly uninstalled and reinstalled. [#9558](https://github.com/JabRef/jabref/issues/9558), [#9603](https://github.com/JabRef/jabref/issues/9603)
- We fixed an issue where the command line export using `--exportMatches` flag does not create an output bib file. [#9581](https://github.com/JabRef/jabref/issues/9581)
- We fixed an issue where custom field in the custom entry types could not be set to mulitline. [#9609](https://github.com/JabRef/jabref/issues/9609)
- We fixed an issue where the Office XML exporter did not resolve BibTeX-Strings when exporting entries. [forum#3741](https://discourse.jabref.org/t/exporting-bibtex-constant-strings-to-ms-office-2007-xml/3741)
- We fixed an issue where the Merge Entries Toolbar configuration was not saved after hitting 'Merge Entries' button. [#9091](https://github.com/JabRef/jabref/issues/9091)
- We fixed an issue where the password is stored in clear text if the user wants to use a proxy with authentication. [#8055](https://github.com/JabRef/jabref/issues/8055)
- JabRef is now more relaxed when parsing field content: In case a field content ended with `\`, the combination `\}` was treated as plain `}`. [#9668](https://github.com/JabRef/jabref/issues/9668)
- We resolved an issue that cut off the number of group entries when it exceeded four digits. [#8797](https://github.com/JabRef/jabref/issues/8797)
- We fixed the issue where the size of the global search window was not retained after closing. [#9362](https://github.com/JabRef/jabref/issues/9362)
- We fixed an issue where the Global Search UI preview is still white in dark theme. [#9362](https://github.com/JabRef/jabref/issues/9362)
- We fixed the double paste issue when <kbd>Cmd</kbd> + <kbd>v</kbd> is pressed on 'New entry from plaintext' dialog. [#9367](https://github.com/JabRef/jabref/issues/9367)
- We fixed an issue where the pin button on the Global Search dialog was located at the bottom and not at the top. [#9362](https://github.com/JabRef/jabref/issues/9362)
- We fixed the log text color in the event log console when using dark mode. [#9732](https://github.com/JabRef/jabref/issues/9732)
- We fixed an issue where searching for unlinked files would include the current library's .bib file. [#9735](https://github.com/JabRef/jabref/issues/9735)
- We fixed an issue where it was no longer possible to connect to a shared mysql database due to an exception. [#9761](https://github.com/JabRef/jabref/issues/9761)
- We fixed an issue where an exception was thrown for the user after <kbd>Ctrl</kbd>+<kbd>Z</kbd> command. [#9737](https://github.com/JabRef/jabref/issues/9737)
- We fixed the citation key generation for [`[authors]`, `[authshort]`, `[authorsAlpha]`, `[authIniN]`, `[authEtAl]`, `[auth.etal]`](https://docs.jabref.org/setup/citationkeypatterns#special-field-markers) to handle `and others` properly. [koppor#626](https://github.com/koppor/jabref/issues/626)
- We fixed the Save/save as file type shows BIBTEX_DB instead of "Bibtex library". [#9372](https://github.com/JabRef/jabref/issues/9372)
- We fixed the default main file directory for non-English Linux users. [#8010](https://github.com/JabRef/jabref/issues/8010)
- We fixed an issue when overwriting the owner was disabled. [#9896](https://github.com/JabRef/jabref/pull/9896)
- We fixed an issue regarding recording redundant prefixes in search history. [#9685](https://github.com/JabRef/jabref/issues/9685)
- We fixed an issue where passing a URL containing a DOI led to a "No entry found" notification. [#9821](https://github.com/JabRef/jabref/issues/9821)
- We fixed some minor visual inconsistencies and issues in the preferences dialog. [#9866](https://github.com/JabRef/jabref/pull/9866)
- The order of save actions is now retained. [#9890](https://github.com/JabRef/jabref/pull/9890)
- We fixed an issue where the order of save actions was not retained in the bib file. [#9890](https://github.com/JabRef/jabref/pull/9890)
- We fixed an issue in the preferences 'External file types' tab ignoring a custom application path in the edit dialog. [#9895](https://github.com/JabRef/jabref/issues/9895)
- We fixed an issue in the preferences where custom columns could be added to the entry table with no qualifier. [#9913](https://github.com/JabRef/jabref/issues/9913)
- We fixed an issue where the encoding header in a bib file was not respected when the file contained a BOM (Byte Order Mark). [#9926](https://github.com/JabRef/jabref/issues/9926)
- We fixed an issue where cli help output for import and export format was inconsistent. [koppor#429](https://github.com/koppor/jabref/issues/429)
- We fixed an issue where the user could select multiple conflicting options for autocompletion at once. [#10181](https://github.com/JabRef/jabref/issues/10181)
- We fixed an issue where no preview could be generated for some entry types and led to an exception. [#9947](https://github.com/JabRef/jabref/issues/9947)
- We fixed an issue where the Linux terminal working directory argument was malformed and therefore ignored upon opening a terminal [#9953](https://github.com/JabRef/jabref/issues/9953)
- We fixed an issue under Linux where under some systems the file instead of the folder was opened. [#9607](https://github.com/JabRef/jabref/issues/9607)
- We fixed an issue where an Automatic Keyword Group could not be deleted in the UI. [#9778](https://github.com/JabRef/jabref/issues/9778)
- We fixed an issue where the citation key pattern `[edtrN_M]` returned the wrong editor. [#9946](https://github.com/JabRef/jabref/pull/9946)
- We fixed an issue where empty grey containers would remain in the groups panel, if displaying of group item count is turned off. [#9972](https://github.com/JabRef/jabref/issues/9972)
- We fixed an issue where fetching an ISBN could lead to application freezing when the fetcher did not return any results. [#9979](https://github.com/JabRef/jabref/issues/9979)
- We fixed an issue where closing a library containing groups and entries caused an exception [#9997](https://github.com/JabRef/jabref/issues/9997)
- We fixed a bug where the editor for strings in a bibliography file did not sort the entries by their keys [#10083](https://github.com/JabRef/jabref/pull/10083)
- We fixed an issues where clicking on the empty space of specific context menu entries would not trigger the associated action. [#8388](https://github.com/JabRef/jabref/issues/8388)
- We fixed an issue where JabRef would not remember whether the window was in fullscreen. [#4939](https://github.com/JabRef/jabref/issues/4939)
- We fixed an issue where the ACM Portal search sometimes would not return entries for some search queries when the article author had no given name. [#10107](https://github.com/JabRef/jabref/issues/10107)
- We fixed an issue that caused high CPU usage and a zombie process after quitting JabRef because of author names autocompletion. [#10159](https://github.com/JabRef/jabref/pull/10159)
- We fixed an issue where files with illegal characters in the filename could be added to JabRef. [#10182](https://github.com/JabRef/jabref/issues/10182)
- We fixed that checked-out radio buttons under "specified keywords" were not displayed as checked after closing and reopening the "edit group" window. [#10248](https://github.com/JabRef/jabref/issues/10248)
- We fixed that when editing groups, checked-out properties such as case sensitive and regular expression (under "Free search expression") were not displayed checked. [#10108](https://github.com/JabRef/jabref/issues/10108)

### Removed

- We removed the support of BibTeXML. [#9540](https://github.com/JabRef/jabref/issues/9540)
- We removed support for Markdown syntax for strikethrough and task lists in comment fields. [#9726](https://github.com/JabRef/jabref/pull/9726)
- We removed the options menu, because the two contents were moved to the File menu or the properties of the library. [#9768](https://github.com/JabRef/jabref/pull/9768)
- We removed the 'File' tab in the preferences and moved its contents to the 'Export' tab. [#9839](https://github.com/JabRef/jabref/pull/9839)
- We removed the "[Collection of Computer Science Bibliographies](https://en.wikipedia.org/wiki/Collection_of_Computer_Science_Bibliographies)" fetcher the websits is no longer available. [#6638](https://github.com/JabRef/jabref/issues/6638)

## [5.9] – 2023-01-06

### Added

- We added a dropdown menu to let users change the library they want to import into during import. [#6177](https://github.com/JabRef/jabref/issues/6177)
- We added the possibility to add/remove a preview style from the selected list using a double click. [#9490](https://github.com/JabRef/jabref/issues/9490)
- We added the option to define fields as "multine" directly in the custom entry types dialog. [#6448](https://github.com/JabRef/jabref/issues/6448)
- We changed the minWidth and the minHeight of the main window, so it won't have a width and/or a height with the value 0. [#9606](https://github.com/JabRef/jabref/issues/9606)

### Changed

- We changed database structure: in MySQL/MariaDB we renamed tables by adding a `JABREF_` prefix, and in PGSQL we moved tables in `jabref` schema. We added `VersionDBStructure` variable in `METADATA` table to indicate current version of structure, this variable is needed for automatic migration. [#9312](https://github.com/JabRef/jabref/issues/9312)
- We moved some preferences options to a new tab in the preferences dialog. [#9442](https://github.com/JabRef/jabref/pull/9442)
- We renamed "Medline abbreviation" to "dotless abbreviation". [#9504](https://github.com/JabRef/jabref/pull/9504)
- We now have more "dots" in the offered journal abbreviations. [#9504](https://github.com/JabRef/jabref/pull/9504)
- We now disable the button "Full text search" in the Searchbar by default [#9527](https://github.com/JabRef/jabref/pull/9527)


### Fixed

- The tab "deprecated fields" is shown in biblatex-mode only. [#7757](https://github.com/JabRef/jabref/issues/7757)
- In case a journal name of an IEEE journal is abbreviated, the "normal" abbreviation is used - and not the one of the IEEE BibTeX strings. [abbrv#91](https://github.com/JabRef/abbrv.jabref.org/issues/91)
- We fixed a performance issue when loading large lists of custom journal abbreviations. [#8928](https://github.com/JabRef/jabref/issues/8928)
- We fixed an issue where the last opened libraries were not remembered when a new unsaved library was open as well. [#9190](https://github.com/JabRef/jabref/issues/9190)
- We fixed an issue where no context menu for the group "All entries" was present. [forum#3682](https://discourse.jabref.org/t/how-sort-groups-a-z-not-subgroups/3682)
- We fixed an issue where extra curly braces in some fields would trigger an exception when selecting the entry or doing an integrity check. [#9475](https://github.com/JabRef/jabref/issues/9475), [#9503](https://github.com/JabRef/jabref/issues/9503)
- We fixed an issue where entering a date in the format "YYYY/MM" in the entry editor date field caused an exception. [#9492](https://github.com/JabRef/jabref/issues/9492)
- For portable versions, the `.deb` file now works on plain debian again. [#9472](https://github.com/JabRef/jabref/issues/9472)
- We fixed an issue where the download of linked online files failed after an import of entries for certain urls. [#9518](https://github.com/JabRef/jabref/issues/9518)
- We fixed an issue where an exception occurred when manually downloading a file from an URL in the entry editor. [#9521](https://github.com/JabRef/jabref/issues/9521)
- We fixed an issue with open office csv file formatting where commas in the abstract field where not escaped. [#9087](https://github.com/JabRef/jabref/issues/9087)
- We fixed an issue with deleting groups where subgroups different from the selected group were deleted. [#9281](https://github.com/JabRef/jabref/issues/9281)

## [5.8] – 2022-12-18

### Added

- We integrated a new three-way merge UI for merging entries in the Entries Merger Dialog, the Duplicate Resolver Dialog, the Entry Importer Dialog, and the External Changes Resolver Dialog. [#8945](https://github.com/JabRef/jabref/pull/8945)
- We added the ability to merge groups, keywords, comments and files when merging entries. [#9022](https://github.com/JabRef/jabref/pull/9022)
- We added a warning message next to the authors field in the merge dialog to warn users when the authors are the same but formatted differently. [#8745](https://github.com/JabRef/jabref/issues/8745)
- The default file directory of a library is used as default directory for [unlinked file lookup](https://docs.jabref.org/collect/findunlinkedfiles#link-the-pdfs-to-your-bib-library). [koppor#546](https://github.com/koppor/jabref/issues/546)
- The properties of an existing systematic literature review (SLR) can be edited. [koppor#604](https://github.com/koppor/jabref/issues/604)
- An systematic literature review (SLR) can now be started from the SLR itself. [#9131](https://github.com/JabRef/jabref/pull/9131), [koppor#601](https://github.com/koppor/jabref/issues/601)
- On startup, JabRef notifies the user if there were parsing errors during opening.
- We added support for the field `fjournal` (in `@article`) for abbreviation and unabbreviation functionalities. [#321](https://github.com/JabRef/jabref/pull/321)
- In case a backup is found, the filename of the backup is shown and one can navigate to the file. [#9311](https://github.com/JabRef/jabref/pull/9311)
- We added support for the Ukrainian and Arabic languages. [#9236](https://github.com/JabRef/jabref/pull/9236), [#9243](https://github.com/JabRef/jabref/pull/9243)

### Changed

- We improved the Citavi Importer to also import so called Knowledge-items into the field `comment` of the corresponding entry [#9025](https://github.com/JabRef/jabref/issues/9025)
- We modified the change case sub-menus and their corresponding tips (displayed when you stay long over the menu) to properly reflect exemplified cases. [#9339](https://github.com/Jabref/jabref/issues/9339)
- We call backup files `.bak` and temporary writing files now `.sav`.
- JabRef keeps 10 older versions of a `.bib` file in the [user data dir](https://github.com/harawata/appdirs#supported-directories) (instead of a single `.sav` (now: `.bak`) file in the directory of the `.bib` file)
- We improved the External Changes Resolver dialog to be more usaable. [#9021](https://github.com/JabRef/jabref/pull/9021)
- We simplified the actions to fast-resolve duplicates to 'Keep Left', 'Keep Right', 'Keep Both' and 'Keep Merged'. [#9056](https://github.com/JabRef/jabref/issues/9056)
- The fallback directory of the file folder now is the general file directory. In case there was a directory configured for a library and this directory was not found, JabRef placed the PDF next to the .bib file and not into the general file directory.
- The global default directory for storing PDFs is now the documents folder in the user's home.
- When adding or editing a subgroup it is placed w.r.t. to alphabetical ordering rather than at the end. [koppor#577](https://github.com/koppor/jabref/issues/577)
- Groups context menu now shows appropriate options depending on number of subgroups. [koppor#579](https://github.com/koppor/jabref/issues/579)
- We modified the "Delete file" dialog and added the full file path to the dialog text. The file path in the title was changed to file name only. [koppor#534](https://github.com/koppor/jabref/issues/534)
- Download from URL now automatically fills with URL from clipboard. [koppor#535](https://github.com/koppor/jabref/issues/535)
- We added HTML and Markdown files to Find Unlinked Files and removed BibTeX. [koppor#547](https://github.com/koppor/jabref/issues/547)
- ArXiv fetcher now retrieves additional data from related DOIs (both ArXiv and user-assigned). [#9170](https://github.com/JabRef/jabref/pull/9170)
- We modified the Directory of Open Access Books (DOAB) fetcher so that it will now also fetch the ISBN when possible. [#8708](https://github.com/JabRef/jabref/issues/8708)
- Genres are now mapped correctly to entry types when importing MODS files. [#9185](https://github.com/JabRef/jabref/issues/9185)
- We changed the button label from "Return to JabRef" to "Return to library" to better indicate the purpose of the action.
- We changed the color of found text from red to high-contrast colors (background: yellow; font color: purple). [koppor#552](https://github.com/koppor/jabref/issues/552)
- We fixed an issue where the wrong icon for a successful import of a bib entry was shown. [#9308](https://github.com/JabRef/jabref/pull/9308)
- We changed the messages after importing unlinked local files to past tense. [koppor#548](https://github.com/koppor/jabref/issues/548)
- We fixed an issue where the wrong icon for a successful import of a bib entry was shown [#9308](https://github.com/JabRef/jabref/pull/9308)
- In the context of the [Cleanup dialog](https://docs.jabref.org/finding-sorting-and-cleaning-entries/cleanupentries) we changed the text of the conversion of BibTeX to biblatex (and vice versa) to make it more clear. [koppor#545](https://github.com/koppor/jabref/issues/545)
- We removed wrapping of string constants when writing to a `.bib` file.
- In the context of a systematic literature review (SLR), a user can now add arbitrary data into `study.yml`. JabRef just ignores this data. [#9124](https://github.com/JabRef/jabref/pull/9124)
- In the context of a systematic literature review (SLR), we reworked the "Define study" parameters dialog. [#9123](https://github.com/JabRef/jabref/pull/9123)
- We upgraded to Lucene 9.4 for the fulltext search. The search index will be rebuild. [#9213](https://github.com/JabRef/jabref/pull/9213)
- We disabled the "change case" menu for empty fields. [#9214](https://github.com/JabRef/jabref/issues/9214)
- We disabled the conversion menu for empty fields. [#9200](https://github.com/JabRef/jabref/issues/9200)

### Fixed

- We fixed an issue where applied save actions on saving the library file would lead to the dialog "The library has been modified by another program" popping up. [#4877](https://github.com/JabRef/jabref/issues/4877)
- We fixed issues with save actions not correctly loaded when opening the library. [#9122](https://github.com/JabRef/jabref/pull/9122)
- We fixed the behavior of "Discard changes" when reopening a modified library. [#9361](https://github.com/JabRef/jabref/issues/9361)
- We fixed several bugs regarding the manual and the autosave of library files that could lead to exceptions. [#9067](https://github.com/JabRef/jabref/pull/9067), [#8484](https://github.com/JabRef/jabref/issues/8484), [#8746](https://github.com/JabRef/jabref/issues/8746), [#6684](https://github.com/JabRef/jabref/issues/6684), [#6644](https://github.com/JabRef/jabref/issues/6644), [#6102](https://github.com/JabRef/jabref/issues/6102), [#6000](https://github.com/JabRef/jabref/issues/6000)
- We fixed an issue where pdfs were re-indexed on each startup. [#9166](https://github.com/JabRef/jabref/pull/9166)
- We fixed an issue when using an unsafe character in the citation key, the auto-linking feature fails to link files. [#9267](https://github.com/JabRef/jabref/issues/9267)
- We fixed an issue where a message about changed metadata would occur on saving although nothing changed. [#9159](https://github.com/JabRef/jabref/issues/9159)
- We fixed an issue where the possibility to generate a subdatabase from an aux file was writing empty files when called from the commandline. [#9115](https://github.com/JabRef/jabref/issues/9115), [forum#3516](https://discourse.jabref.org/t/export-subdatabase-from-aux-file-on-macos-command-line/3516)
- We fixed an issue where author names with tilde accents (for example ñ) were marked as "Names are not in the standard BibTeX format". [#8071](https://github.com/JabRef/jabref/issues/8071)
- We fixed an issue where capitalize didn't capitalize words after hyphen characters. [#9157](https://github.com/JabRef/jabref/issues/9157)
- We fixed an issue where title case didn't capitalize words after en-dash characters and skip capitalization of conjunctions that comes after en-dash characters. [#9068](https://github.com/JabRef/jabref/pull/9068),[#9142](https://github.com/JabRef/jabref/pull/9142)
- We fixed an issue with the message that is displayed when fetcher returns an empty list of entries for given query. [#9195](https://github.com/JabRef/jabref/issues/9195)
- We fixed an issue where editing entry's "date" field in library mode "biblatex" causes an uncaught exception. [#8747](https://github.com/JabRef/jabref/issues/8747)
- We fixed an issue where importing from XMP would fail for certain PDFs. [#9383](https://github.com/JabRef/jabref/issues/9383)
- We fixed an issue that JabRef displayed the wrong group tree after loading. [koppor#637](https://github.com/koppor/jabref/issues/637)
- We fixed that sorting of entries in the maintable by special fields is updated immediately. [#9334](https://github.com/JabRef/jabref/issues/9334)
- We fixed the display of issue, number, eid and pages fields in the entry preview. [#8607](https://github.com/JabRef/jabref/pull/8607), [#8372](https://github.com/JabRef/jabref/issues/8372), [Koppor#514](https://github.com/koppor/jabref/issues/514), [forum#2390](https://discourse.jabref.org/t/unable-to-edit-my-bibtex-file-that-i-used-before-vers-5-1/2390), [forum#3462](https://discourse.jabref.org/t/jabref-5-6-need-help-with-export-from-jabref-to-microsoft-word-entry-preview-of-apa-7-not-rendering-correctly/3462)
- We fixed the page ranges checker to detect article numbers in the pages field (used at [Check Integrity](https://docs.jabref.org/finding-sorting-and-cleaning-entries/checkintegrity)). [#8607](https://github.com/JabRef/jabref/pull/8607)
- The [HtmlToLaTeXFormatter](https://docs.jabref.org/finding-sorting-and-cleaning-entries/saveactions#html-to-latex) keeps single `<` characters.
- We fixed a performance regression when opening large libraries. [#9041](https://github.com/JabRef/jabref/issues/9041)
- We fixed a bug where spaces are trimmed when highlighting differences in the Entries merge dialog. [koppor#371](https://github.com/koppor/jabref/issues/371)
- We fixed some visual glitches with the linked files editor field in the entry editor and increased its height. [#8823](https://github.com/JabRef/jabref/issues/8823)
- We fixed some visual inconsistencies (round corners of highlighted buttons). [#8806](https://github.com/JabRef/jabref/issues/8806)
- We fixed an issue where JabRef would not exit when a connection to a LibreOffice document was established previously and the document is still open. [#9075](https://github.com/JabRef/jabref/issues/9075)
- We fixed an issue about selecting the save order in the preferences. [#9147](https://github.com/JabRef/jabref/issues/9147)
- We fixed an issue where an exception when fetching a DOI was not logged correctly. [koppor#627](https://github.com/koppor/jabref/issues/627)
- We fixed an issue where a user could not open an attached file in a new unsaved library. [#9386](https://github.com/JabRef/jabref/issues/9386)
- We fixed a typo within a connection error message. [koppor#625](https://github.com/koppor/jabref/issues/625)
- We fixed an issue where journal abbreviations would not abbreviate journal titles with escaped ampersands (\\&). [#8948](https://github.com/JabRef/jabref/issues/8948)
- We fixed the readability of the file field in the dark theme. [#9340](https://github.com/JabRef/jabref/issues/9340)
- We fixed an issue where the 'close dialog' key binding was not closing the Preferences dialog. [#8888](https://github.com/jabref/jabref/issues/8888)
- We fixed an issue where a known journal's medline/dot-less abbreviation does not switch to the full name. [#9370](https://github.com/JabRef/jabref/issues/9370)
- We fixed an issue where hitting enter on the search field within the preferences dialog closed the dialog. [koppor#630](https://github.com/koppor/jabref/issues/630)
- We fixed the "Cleanup entries" dialog is partially visible. [#9223](https://github.com/JabRef/jabref/issues/9223)
- We fixed an issue where font size preferences did not apply correctly to preference dialog window and the menu bar. [#8386](https://github.com/JabRef/jabref/issues/8386) and [#9279](https://github.com/JabRef/jabref/issues/9279)
- We fixed the display of the "Customize Entry Types" dialog title. [#9198](https://github.com/JabRef/jabref/issues/9198)
- We fixed an issue where the CSS styles are missing in some dialogs. [#9150](https://github.com/JabRef/jabref/pull/9150)
- We fixed an issue where controls in the preferences dialog could outgrow the window. [#9017](https://github.com/JabRef/jabref/issues/9017)
- We fixed an issue where highlighted text color for entry merge dialogue was not clearly visible. [#9192](https://github.com/JabRef/jabref/issues/9192)

### Removed

- We removed "last-search-date" from the systematic literature review feature, because the last-search-date can be deducted from the git logs. [#9116](https://github.com/JabRef/jabref/pull/9116)
- We removed the [CiteseerX](https://docs.jabref.org/collect/import-using-online-bibliographic-database#citeseerx) fetcher, because the API used by JabRef is sundowned. [#9466](https://github.com/JabRef/jabref/pull/9466)

## [5.7] – 2022-08-05

### Added

- We added a fetcher for [Biodiversity Heritage Library](https://www.biodiversitylibrary.org/). [8539](https://github.com/JabRef/jabref/issues/8539)
- We added support for multiple messages in the snackbar. [#7340](https://github.com/JabRef/jabref/issues/7340)
- We added an extra option in the 'Find Unlinked Files' dialog view to ignore unnecessary files like Thumbs.db, DS_Store, etc. [koppor#373](https://github.com/koppor/jabref/issues/373)
- JabRef now writes log files. Linux: `$home/.cache/jabref/logs/version`, Windows: `%APPDATA%\..\Local\harawata\jabref\version\logs`, Mac: `Users/.../Library/Logs/jabref/version`
- We added an importer for Citavi backup files, support ".ctv5bak" and ".ctv6bak" file formats. [#8322](https://github.com/JabRef/jabref/issues/8322)
- We added a feature to drag selected entries and drop them to other opened inactive library tabs [koppor521](https://github.com/koppor/jabref/issues/521).
- We added support for the [biblatex-apa](https://github.com/plk/biblatex-apa) legal entry types `Legislation`, `Legadminmaterial`, `Jurisdiction`, `Constitution` and `Legal` [#8931](https://github.com/JabRef/jabref/issues/8931)

### Changed

- The file column in the main table now shows the corresponding defined icon for the linked file [8930](https://github.com/JabRef/jabref/issues/8930).
- We improved the color of the selected entries and the color of the summary in the Import Entries Dialog in the dark theme. [#7927](https://github.com/JabRef/jabref/issues/7927)
- We upgraded to Lucene 9.2 for the fulltext search.
  Thus, the now created search index cannot be read from older versions of JabRef anylonger.
  ⚠️ JabRef will recreate the index in a new folder for new files and this will take a long time for a huge library.
  Moreover, switching back and forth JabRef versions and meanwhile adding PDFs also requires rebuilding the index now and then.
  [#8868](https://github.com/JabRef/jabref/pull/8868)
- We improved the Latex2Unicode conversion [#8639](https://github.com/JabRef/jabref/pull/8639)
- Writing BibTeX data into a PDF (XMP) removes braces. [#8452](https://github.com/JabRef/jabref/issues/8452)
- Writing BibTeX data into a PDF (XMP) does not write the `file` field.
- Writing BibTeX data into a PDF (XMP) considers the configured keyword separator (and does not use "," as default any more)
- The Medline/Pubmed search now also supports the [default fields and operators for searching](https://docs.jabref.org/collect/import-using-online-bibliographic-database#search-syntax). [forum#3554](https://discourse.jabref.org/t/native-pubmed-search/3354)
- We improved group expansion arrow that prevent it from activating group when expanding or collapsing. [#7982](https://github.com/JabRef/jabref/issues/7982), [#3176](https://github.com/JabRef/jabref/issues/3176)
- When configured SSL certificates changed, JabRef warns the user to restart to apply the configuration.
- We improved the appearances and logic of the "Manage field names & content" dialog, and renamed it to "Automatic field editor". [#6536](https://github.com/JabRef/jabref/issues/6536)
- We improved the message explaining the options when modifying an automatic keyword group [#8911](https://github.com/JabRef/jabref/issues/8911)
- We moved the preferences option "Warn about duplicates on import" option from the tab "File" to the tab "Import and Export". [koppor#570](https://github.com/koppor/jabref/issues/570)
- When JabRef encounters `% Encoding: UTF-8` header, it is kept during writing (and not removed). [#8964](https://github.com/JabRef/jabref/pull/8964)
- We replace characters which cannot be decoded using the specified encoding by a (probably another) valid character. This happens if JabRef detects the wrong charset (e.g., UTF-8 instead of Windows 1252). One can use the [Integrity Check](https://docs.jabref.org/finding-sorting-and-cleaning-entries/checkintegrity) to find those characters.

### Fixed

- We fixed an issue where linked fails containing parts of the main file directory could not be opened. [#8991](https://github.com/JabRef/jabref/issues/8991)
- Linked files with an absolute path can be opened again. [#8991](https://github.com/JabRef/jabref/issues/8991)
- We fixed an issue where the user could not rate an entry in the main table when an entry was not yet ranked. [#5842](https://github.com/JabRef/jabref/issues/5842)
- We fixed an issue that caused JabRef to sometimes open multiple instances when "Remote Operation" is enabled. [#8653](https://github.com/JabRef/jabref/issues/8653)
- We fixed an issue where linked files with the filetype "application/pdf" in an entry were not shown with the correct PDF-Icon in the main table [8930](https://github.com/JabRef/jabref/issues/8930)
- We fixed an issue where "open folder" for linked files did not open the folder and did not select the file unter certain Linux desktop environments [#8679](https://github.com/JabRef/jabref/issues/8679), [#8849](https://github.com/JabRef/jabref/issues/8849)
- We fixed an issue where the content of a big shared database library is not shown [#8788](https://github.com/JabRef/jabref/issues/8788)
- We fixed the unnecessary horizontal scroll bar in group panel [#8467](https://github.com/JabRef/jabref/issues/8467)
- We fixed an issue where the notification bar message, icon and actions appeared to be invisible. [#8761](https://github.com/JabRef/jabref/issues/8761)
- We fixed an issue where deprecated fields tab is shown when the fields don't contain any values. [#8396](https://github.com/JabRef/jabref/issues/8396)
- We fixed an issue where an exception for DOI search occurred when the DOI contained urlencoded characters. [#8787](https://github.com/JabRef/jabref/issues/8787)
- We fixed an issue which allow us to select and open identifiers from a popup list in the maintable [#8758](https://github.com/JabRef/jabref/issues/8758), [8802](https://github.com/JabRef/jabref/issues/8802)
- We fixed an issue where the escape button had no functionality within the "Filter groups" textfield. [koppor#562](https://github.com/koppor/jabref/issues/562)
- We fixed an issue where the exception that there are invalid characters in filename. [#8786](https://github.com/JabRef/jabref/issues/8786)
- When the proxy configuration removed the proxy user/password, this change is applied immediately.
- We fixed an issue where removing several groups deletes only one of them. [#8390](https://github.com/JabRef/jabref/issues/8390)
- We fixed an issue where the Sidepane (groups, web search and open office) width is not remembered after restarting JabRef. [#8907](https://github.com/JabRef/jabref/issues/8907)
- We fixed a bug where switching between themes will cause an error/exception. [#8939](https://github.com/JabRef/jabref/pull/8939)
- We fixed a bug where files that were deleted in the source bibtex file were kept in the index. [#8962](https://github.com/JabRef/jabref/pull/8962)
- We fixed "Error while sending to JabRef" when the browser extension interacts with JabRef. [JabRef-Browser-Extension#479](https://github.com/JabRef/JabRef-Browser-Extension/issues/479)
- We fixed a bug where updating group view mode (intersection or union) requires re-selecting groups to take effect. [#6998](https://github.com/JabRef/jabref/issues/6998)
- We fixed a bug that prevented external group metadata changes from being merged. [#8873](https://github.com/JabRef/jabref/issues/8873)
- We fixed the shared database opening dialog to remember autosave folder and tick. [#7516](https://github.com/JabRef/jabref/issues/7516)
- We fixed an issue where name formatter could not be saved. [#9120](https://github.com/JabRef/jabref/issues/9120)
- We fixed a bug where after the export of Preferences, custom exports were duplicated. [#10176](https://github.com/JabRef/jabref/issues/10176)

### Removed

- We removed the social media buttons for our Twitter and Facebook pages. [#8774](https://github.com/JabRef/jabref/issues/8774)

## [5.6] – 2022-04-25

### Added

- We enabled the user to customize the API Key for some fetchers. [#6877](https://github.com/JabRef/jabref/issues/6877)
- We added an extra option when right-clicking an entry in the Entry List to copy either the DOI or the DOI url.
- We added a fetcher for [Directory of Open Access Books (DOAB)](https://doabooks.org/) [8576](https://github.com/JabRef/jabref/issues/8576)
- We added an extra option to ask the user whether they want to open to reveal the folder holding the saved file with the file selected. [#8195](https://github.com/JabRef/jabref/issues/8195)
- We added a new section to network preferences to allow using custom SSL certificates. [#8126](https://github.com/JabRef/jabref/issues/8126)
- We improved the version check to take also beta version into account and now redirect to the right changelog for the version.
- We added two new web and fulltext fetchers: SemanticScholar and ResearchGate.
- We added notifications on success and failure when writing metadata to a PDF-file. [#8276](https://github.com/JabRef/jabref/issues/8276)
- We added a cleanup action that escapes `$` (by adding a backslash in front). [#8673](https://github.com/JabRef/jabref/issues/8673)

### Changed

- We upgraded to Lucene 9.1 for the fulltext search.
  Thus, the now created search index cannot be read from older versions of JabRef any longer.
  ⚠️ JabRef will recreate the index in a new folder for new files and this will take a long time for a huge library.
  Moreover, switching back and forth JabRef versions and meanwhile adding PDFs also requires rebuilding the index now and then.
  [#8362](https://github.com/JabRef/jabref/pull/8362)
- We changed the list of CSL styles to those that support formatting bibliographies. [#8421](https://github.com/JabRef/jabref/issues/8421) [citeproc-java#116](https://github.com/michel-kraemer/citeproc-java/issues/116)
- The CSL preview styles now also support displaying data from cross references entries that are linked via the `crossref` field. [#7378](https://github.com/JabRef/jabref/issues/7378)
- We made the Search button in Web Search wider. We also skewed the panel titles to the left. [#8397](https://github.com/JabRef/jabref/issues/8397)
- We introduced a preference to disable fulltext indexing. [#8468](https://github.com/JabRef/jabref/issues/8468)
- When exporting entries, the encoding is always UTF-8.
- When embedding BibTeX data into a PDF, the encoding is always UTF-8.
- We replaced the [OttoBib](https://en.wikipedia.org/wiki/OttoBib) fetcher by a fetcher by [OpenLibrary](https://openlibrary.org/dev/docs/api/books). [#8652](https://github.com/JabRef/jabref/issues/8652)
- We first fetch ISBN data from OpenLibrary, if nothing found, ebook.de is tried.
- We now only show a warning when exiting for tasks that will not be recovered automatically upon relaunch of JabRef. [#8468](https://github.com/JabRef/jabref/issues/8468)

### Fixed

- We fixed an issue where right clicking multiple entries and pressing "Change entry type" would only change one entry. [#8654](https://github.com/JabRef/jabref/issues/8654)
- We fixed an issue where it was no longer possible to add or delete multiple files in the `file` field in the entry editor. [#8659](https://github.com/JabRef/jabref/issues/8659)
- We fixed an issue where the author's lastname was not used for the citation key generation if it started with a lowercase letter. [#8601](https://github.com/JabRef/jabref/issues/8601)
- We fixed an issue where custom "Protected terms" files were missing after a restart of JabRef. [#8608](https://github.com/JabRef/jabref/issues/8608)
- We fixed an issue where JabRef could not start due to a missing directory for the fulltex index. [#8579](https://github.com/JabRef/jabref/issues/8579)
- We fixed an issue where long article numbers in the `pages` field would cause an exception and preventing the citation style to display. [#8381](https://github.com/JabRef/jabref/issues/8381), [citeproc-java](https://github.com/michel-kraemer/citeproc-java/issues/114)
- We fixed an issue where online links in the file field were not detected correctly and could produce an exception. [#8510](https://github.com/JabRef/jabref/issues/8510)
- We fixed an issue where an exception could occur when saving the preferences [#7614](https://github.com/JabRef/jabref/issues/7614)
- We fixed an issue where "Copy DOI url" in the right-click menu of the Entry List would just copy the DOI and not the DOI url. [#8389](https://github.com/JabRef/jabref/issues/8389)
- We fixed an issue where opening the console from the drop-down menu would cause an exception. [#8466](https://github.com/JabRef/jabref/issues/8466)
- We fixed an issue when reading non-UTF-8 encoded. When no encoding header is present, the encoding is now detected from the file content (and the preference option is disregarded). [#8417](https://github.com/JabRef/jabref/issues/8417)
- We fixed an issue where pasting a URL was replacing `+` signs by spaces making the URL unreachable. [#8448](https://github.com/JabRef/jabref/issues/8448)
- We fixed an issue where creating subsidiary files from aux files created with some versions of biblatex would produce incorrect results. [#8513](https://github.com/JabRef/jabref/issues/8513)
- We fixed an issue where opening the changelog from withing JabRef led to a 404 error. [#8563](https://github.com/JabRef/jabref/issues/8563)
- We fixed an issue where not all found unlinked local files were imported correctly due to some race condition. [#8444](https://github.com/JabRef/jabref/issues/8444)
- We fixed an issue where Merge entries dialog exceeds screen boundaries.
- We fixed an issue where the app lags when selecting an entry after a fresh start. [#8446](https://github.com/JabRef/jabref/issues/8446)
- We fixed an issue where no citationkey was generated on import, pasting a doi or an entry on the main table. [8406](https://github.com/JabRef/jabref/issues/8406), [koppor#553](https://github.com/koppor/jabref/issues/553)
- We fixed an issue where accent search does not perform consistently. [#6815](https://github.com/JabRef/jabref/issues/6815)
- We fixed an issue where the incorrect entry was selected when "New Article" is pressed while search filters are active. [#8674](https://github.com/JabRef/jabref/issues/8674)
- We fixed an issue where "Write BibTeXEntry metadata to PDF" button remains enabled while writing to PDF is in-progress. [#8691](https://github.com/JabRef/jabref/issues/8691)

### Removed

- We removed the option to copy CSL Citation styles data as `XSL_FO`, `ASCIIDOC`, and `RTF` as these have not been working since a long time and are no longer supported in the external library used for processing the styles. [#7378](https://github.com/JabRef/jabref/issues/7378)
- We removed the option to configure the default encoding. The default encoding is now hard-coded to the modern UTF-8 encoding.

## [5.5] – 2022-01-17

### Changed

- We integrated the external file types dialog directly inside the preferences. [#8341](https://github.com/JabRef/jabref/pull/8341)
- We disabled the add group button color change after adding 10 new groups. [#8051](https://github.com/JabRef/jabref/issues/8051)
- We inverted the logic for resolving [BibTeX strings](https://docs.jabref.org/advanced/strings). This helps to keep `#` chars. By default String resolving is only activated for a couple of standard fields. The list of fields can be modified in the preferences. [#7010](https://github.com/JabRef/jabref/issues/7010), [#7012](https://github.com/JabRef/jabref/issues/7012), [#8303](https://github.com/JabRef/jabref/issues/8303)
- We moved the search box in preview preferences closer to the available citation styles list. [#8370](https://github.com/JabRef/jabref/pull/8370)
- Changing the preference to show the preview panel as a separate tab now has effect without restarting JabRef. [#8370](https://github.com/JabRef/jabref/pull/8370)
- We enabled switching themes in JabRef without the need to restart JabRef. [#7335](https://github.com/JabRef/jabref/pull/7335)
- We added support for the field `day`, `rights`, `coverage` and `language` when reading XMP data in Dublin Core format. [#8491](https://github.com/JabRef/jabref/issues/8491)

### Fixed

- We fixed an issue where the preferences for "Search and store files relative to library file location" where ignored when the "Main file directory" field was not empty [#8385](https://github.com/JabRef/jabref/issues/8385)
- We fixed an issue where `#`chars in certain fields would be interpreted as BibTeX strings [#7010](https://github.com/JabRef/jabref/issues/7010), [#7012](https://github.com/JabRef/jabref/issues/7012), [#8303](https://github.com/JabRef/jabref/issues/8303)
- We fixed an issue where the fulltext search on an empty library with no documents would lead to an exception [koppor#522](https://github.com/koppor/jabref/issues/522)
- We fixed an issue where clicking on "Accept changes" in the merge dialog would lead to an exception [forum#2418](https://discourse.jabref.org/t/the-library-has-been-modified-by-another-program/2418/8)
- We fixed an issue where clicking on headings in the entry preview could lead to an exception. [#8292](https://github.com/JabRef/jabref/issues/8292)
- We fixed an issue where IntegrityCheck used the system's character encoding instead of the one set by the library or in preferences [#8022](https://github.com/JabRef/jabref/issues/8022)
- We fixed an issue about empty metadata in library properties when called from the right click menu. [#8358](https://github.com/JabRef/jabref/issues/8358)
- We fixed an issue where someone could add a duplicate field in the customize entry type dialog. [#8194](https://github.com/JabRef/jabref/issues/8194)
- We fixed a typo in the library properties tab: "String constants". There, one can configure [BibTeX string constants](https://docs.jabref.org/advanced/strings).
- We fixed an issue when writing a non-UTF-8 encoded file: The header is written again. [#8417](https://github.com/JabRef/jabref/issues/8417)
- We fixed an issue where folder creation during systemic literature review failed due to an illegal fetcher name. [#8552](https://github.com/JabRef/jabref/pull/8552)

## [5.4] – 2021-12-20

### Added

- We added confirmation dialog when user wants to close a library where any empty entries are detected. [#8096](https://github.com/JabRef/jabref/issues/8096)
- We added import support for CFF files. [#7945](https://github.com/JabRef/jabref/issues/7945)
- We added the option to copy the DOI of an entry directly from the context menu copy submenu. [#7826](https://github.com/JabRef/jabref/issues/7826)
- We added a fulltext search feature. [#2838](https://github.com/JabRef/jabref/pull/2838)
- We improved the deduction of bib-entries from imported fulltext pdfs. [#7947](https://github.com/JabRef/jabref/pull/7947)
- We added `unprotect_terms` to the list of bracketed pattern modifiers [#7960](https://github.com/JabRef/jabref/pull/7960)
- We added a dialog that allows to parse metadata from linked pdfs. [#7929](https://github.com/JabRef/jabref/pull/7929)
- We added an icon picker in group edit dialog. [#6142](https://github.com/JabRef/jabref/issues/6142)
- We added a preference to Opt-In to JabRef's online metadata extraction service (Grobid) usage. [#8002](https://github.com/JabRef/jabref/pull/8002)
- We readded the possibility to display the search results of all databases ("Global Search"). It is shown in a separate window. [#4096](https://github.com/JabRef/jabref/issues/4096)
- We readded the possibility to keep the search string when switching tabs. It is implemented by a toggle button. [#4096](https://github.com/JabRef/jabref/issues/4096#issuecomment-575986882)
- We allowed the user to also preview the available citation styles in the preferences besides the selected ones [#8108](https://github.com/JabRef/jabref/issues/8108)
- We added an option to search the available citation styles by name in the preferences [#8108](https://github.com/JabRef/jabref/issues/8108)
- We added an option to generate bib-entries from ID through a popover in the toolbar. [#4183](https://github.com/JabRef/jabref/issues/4183)
- We added a menu option in the right click menu of the main table tabs to display the library properties. [#6527](https://github.com/JabRef/jabref/issues/6527)
- When a `.bib` file ("library") was saved successfully, a notification is shown

### Changed

- Local library settings may overwrite the setting "Search and store files relative to library file location" [#8179](https://github.com/JabRef/jabref/issues/8179)
- The option "Fit table horizontally on screen" in the "Entry table" preferences is now disabled by default [#8148](https://github.com/JabRef/jabref/pull/8148)
- We improved the preferences and descriptions in the "Linked files" preferences tab [#8148](https://github.com/JabRef/jabref/pull/8148)
- We slightly changed the layout of the Journal tab in the preferences for ui consistency. [#7937](https://github.com/JabRef/jabref/pull/7937)
- The JabRefHost on Windows now writes a temporary file and calls `-importToOpen` instead of passing the bibtex via `-importBibtex`. [#7374](https://github.com/JabRef/jabref/issues/7374), [JabRef Browser Ext #274](https://github.com/JabRef/JabRef-Browser-Extension/issues/274)
- We reordered some entries in the right-click menu of the main table. [#6099](https://github.com/JabRef/jabref/issues/6099)
- We merged the barely used ImportSettingsTab and the CustomizationTab in the preferences into one single tab and moved the option to allow Integers in Edition Fields in Bibtex-Mode to the EntryEditor tab. [#7849](https://github.com/JabRef/jabref/pull/7849)
- We moved the export order in the preferences from `File` to `Import and Export`. [#7935](https://github.com/JabRef/jabref/pull/7935)
- We reworked the export order in the preferences and the save order in the library preferences. You can now set more than three sort criteria in your library preferences. [#7935](https://github.com/JabRef/jabref/pull/7935)
- The metadata-to-pdf actions now also embeds the bibfile to the PDF. [#8037](https://github.com/JabRef/jabref/pull/8037)
- The snap was updated to use the core20 base and to use lzo compression for better startup performance [#8109](https://github.com/JabRef/jabref/pull/8109)
- We moved the union/intersection view button in the group sidepane to the left of the other controls. [#8202](https://github.com/JabRef/jabref/pull/8202)
- We improved the Drag and Drop behavior in the "Customize Entry Types" Dialog [#6338](https://github.com/JabRef/jabref/issues/6338)
- When determining the URL of an ArXiV eprint, the URL now points to the version [#8149](https://github.com/JabRef/jabref/pull/8149)
- We Included all standard fields with citation key when exporting to Old OpenOffice/LibreOffice Calc Format [#8176](https://github.com/JabRef/jabref/pull/8176)
- In case the database is encoded with `UTF8`, the `% Encoding` marker is not written anymore
- The written `.bib` file has the same line endings [#390](https://github.com/koppor/jabref/issues/390)
- The written `.bib` file always has a final line break
- The written `.bib` file keeps the newline separator of the loaded `.bib` file
- We present options to manually enter an article or return to the New Entry menu when the fetcher DOI fails to find an entry for an ID [#7870](https://github.com/JabRef/jabref/issues/7870)
- We trim white space and non-ASCII characters from DOI [#8127](https://github.com/JabRef/jabref/issues/8127)
- The duplicate checker now inspects other fields in case no difference in the required and optional fields are found.
- We reworked the library properties dialog and integrated the `Library > Preamble`, `Library > Citation key pattern` and `Library > String constants dialogs` [#8264](https://github.com/JabRef/jabref/pulls/8264)
- We improved the startup time of JabRef by switching from the logging library `log4j2` to `tinylog` [#8007](https://github.com/JabRef/jabref/issues/8007)

### Fixed

- We fixed an issue where an exception occurred when pasting an entry with a publication date-range of the form 1910/1917 [#7864](https://github.com/JabRef/jabref/issues/7864)
- We fixed an issue where an exception occurred when a preview style was edited and afterwards another preview style selected. [#8280](https://github.com/JabRef/jabref/issues/8280)
- We fixed an issue where the actions to move a file to a directory were incorrectly disabled. [#7908](https://github.com/JabRef/jabref/issues/7908)
- We fixed an issue where an exception occurred when a linked online file was edited in the entry editor [#8008](https://github.com/JabRef/jabref/issues/8008)
- We fixed an issue when checking for a new version when JabRef is used behind a corporate proxy. [#7884](https://github.com/JabRef/jabref/issues/7884)
- We fixed some icons that were drawn in the wrong color when JabRef used a custom theme. [#7853](https://github.com/JabRef/jabref/issues/7853)
- We fixed an issue where the `Aux file` on `Edit group` doesn't support relative sub-directories path to import. [#7719](https://github.com/JabRef/jabref/issues/7719).
- We fixed an issue where it was impossible to add or modify groups. [#7912](https://github.com/JabRef/jabref/pull/793://github.com/JabRef/jabref/pull/7921)
- We fixed an issue about the visible side pane components being out of sync with the view menu. [#8115](https://github.com/JabRef/jabref/issues/8115)
- We fixed an issue where the side pane would not close when all its components were closed. [#8082](https://github.com/JabRef/jabref/issues/8082)
- We fixed an issue where exported entries from a Citavi bib containing URLs could not be imported [#7882](https://github.com/JabRef/jabref/issues/7882)
- We fixed an issue where the icons in the search bar had the same color, toggled as well as untoggled. [#8014](https://github.com/JabRef/jabref/pull/8014)
- We fixed an issue where typing an invalid UNC path into the "Main file directory" text field caused an error. [#8107](https://github.com/JabRef/jabref/issues/8107)
- We fixed an issue where "Open Folder" didn't select the file on macOS in Finder [#8130](https://github.com/JabRef/jabref/issues/8130)
- We fixed an issue where importing PDFs resulted in an uncaught exception [#8143](https://github.com/JabRef/jabref/issues/8143)
- We fixed "The library has been modified by another program" showing up when line breaks change [#4877](https://github.com/JabRef/jabref/issues/4877)
- The default directory of the "LaTeX Citations" tab is now the directory of the currently opened database (and not the directory chosen at the last open file dialog or the last database save) [koppor#538](https://github.com/koppor/jabref/issues/538)
- When writing a bib file, the `NegativeArraySizeException` should not occur [#8231](https://github.com/JabRef/jabref/issues/8231) [#8265](https://github.com/JabRef/jabref/issues/8265)
- We fixed an issue where some menu entries were available without entries selected. [#4795](https://github.com/JabRef/jabref/issues/4795)
- We fixed an issue where right-clicking on a tab and selecting close will close the focused tab even if it is not the tab we right-clicked [#8193](https://github.com/JabRef/jabref/pull/8193)
- We fixed an issue where selecting a citation style in the preferences would sometimes produce an exception [#7860](https://github.com/JabRef/jabref/issues/7860)
- We fixed an issue where an exception would occur when clicking on a DOI link in the preview pane [#7706](https://github.com/JabRef/jabref/issues/7706)
- We fixed an issue where XMP and embedded BibTeX export would not work [#8278](https://github.com/JabRef/jabref/issues/8278)
- We fixed an issue where the XMP and embedded BibTeX import of a file containing multiple schemas failed [#8278](https://github.com/JabRef/jabref/issues/8278)
- We fixed an issue where writing embedded BibTeX import fails due to write protection or bibtex already being present [#8332](https://github.com/JabRef/jabref/pull/8332)
- We fixed an issue where pdf-paths and the pdf-indexer could get out of sync [#8182](https://github.com/JabRef/jabref/issues/8182)
- We fixed an issue where Status-Logger error messages appeared during the startup of JabRef [#5475](https://github.com/JabRef/jabref/issues/5475)

### Removed

- We removed two orphaned preferences options [#8164](https://github.com/JabRef/jabref/pull/8164)
- We removed the functionality of the `--debug` commandline options. Use the java command line switch `-Dtinylog.level=debug` for debug output instead. [#8226](https://github.com/JabRef/jabref/pull/8226)

## [5.3] – 2021-07-05

### Added

- We added a progress counter to the title bar in Possible Duplicates dialog window. [#7366](https://github.com/JabRef/jabref/issues/7366)
- We added new "Customization" tab to the preferences which includes option to choose a custom address for DOI access. [#7337](https://github.com/JabRef/jabref/issues/7337)
- We added zbmath to the public databases from which the bibliographic information of an existing entry can be updated. [#7437](https://github.com/JabRef/jabref/issues/7437)
- We showed to the find Unlinked Files Dialog the date of the files' most recent modification. [#4652](https://github.com/JabRef/jabref/issues/4652)
- We added to the find Unlinked Files function a filter to show only files based on date of last modification (Last Year, Last Month, Last Week, Last Day). [#4652](https://github.com/JabRef/jabref/issues/4652)
- We added to the find Unlinked Files function a filter that sorts the files based on the date of last modification(Sort by Newest, Sort by Oldest First). [#4652](https://github.com/JabRef/jabref/issues/4652)
- We added the possibility to add a new entry via its zbMath ID (zbMATH can be chosen as ID type in the "Select entry type" window). [#7202](https://github.com/JabRef/jabref/issues/7202)
- We added the extension support and the external application support (For Texshow, Texmaker and LyX) to the flatpak [#7248](https://github.com/JabRef/jabref/pull/7248)
- We added some symbols and keybindings to the context menu in the entry editor. [#7268](https://github.com/JabRef/jabref/pull/7268)
- We added keybindings for setting and clearing the read status. [#7264](https://github.com/JabRef/jabref/issues/7264)
- We added two new fields to track the creation and most recent modification date and time for each entry. [koppor#130](https://github.com/koppor/jabref/issues/130)
- We added a feature that allows the user to copy highlighted text in the preview window. [#6962](https://github.com/JabRef/jabref/issues/6962)
- We added a feature that allows you to create new BibEntry via paste arxivId [#2292](https://github.com/JabRef/jabref/issues/2292)
- We added support for conducting automated and systematic literature search across libraries and git support for persistence [#369](https://github.com/koppor/jabref/issues/369)
- We added a add group functionality at the bottom of the side pane. [#4682](https://github.com/JabRef/jabref/issues/4682)
- We added a feature that allows the user to choose whether to trust the target site when unable to find a valid certification path from the file download site. [#7616](https://github.com/JabRef/jabref/issues/7616)
- We added a feature that allows the user to open all linked files of multiple selected entries by "Open file" option. [#6966](https://github.com/JabRef/jabref/issues/6966)
- We added a keybinding preset for new entries. [#7705](https://github.com/JabRef/jabref/issues/7705)
- We added a select all button for the library import function. [#7786](https://github.com/JabRef/jabref/issues/7786)
- We added a search feature for journal abbreviations. [#7804](https://github.com/JabRef/jabref/pull/7804)
- We added auto-key-generation progress to the background task list. [#7267](https://github.com/JabRef/jabref/issues/7267)
- We added the option to write XMP metadata to pdfs from the CLI. [7814](https://github.com/JabRef/jabref/pull/7814)

### Changed

- The export to MS Office XML now exports the author field as `Inventor` if the bibtex entry type is `patent` [#7830](https://github.com/JabRef/jabref/issues/7830)
- We changed the EndNote importer to import the field `label` to the corresponding bibtex field `endnote-label` [forum#2734](https://discourse.jabref.org/t/importing-endnote-label-field-to-jabref-from-xml-file/2734)
- The keywords added via "Manage content selectors" are now displayed in alphabetical order. [#3791](https://github.com/JabRef/jabref/issues/3791)
- We improved the "Find unlinked files" dialog to show import results for each file. [#7209](https://github.com/JabRef/jabref/pull/7209)
- The content of the field `timestamp` is migrated to `creationdate`. In case one configured "udpate timestampe", it is migrated to `modificationdate`. [koppor#130](https://github.com/koppor/jabref/issues/130)
- The JabRef specific meta-data content in the main field such as priorities (prio1, prio2, ...) are migrated to their respective fields. They are removed from the keywords. [#6840](https://github.com/jabref/jabref/issues/6840)
- We fixed an issue where groups generated from authors' last names did not include all entries of the authors' [#5833](https://github.com/JabRef/jabref/issues/5833)
- The export to MS Office XML now uses the month name for the field `MonthAcessed` instead of the two digit number [#7354](https://github.com/JabRef/jabref/issues/7354)
- We included some standalone dialogs from the options menu in the main preference dialog and fixed some visual issues in the preferences dialog. [#7384](https://github.com/JabRef/jabref/pull/7384)
- We improved the linking of the `python3` interpreter via the shebang to dynamically use the systems default Python. Related to [JabRef-Browser-Extension #177](https://github.com/JabRef/JabRef-Browser-Extension/issues/177)
- Automatically found pdf files now have the linking button to the far left and uses a link icon with a plus instead of a briefcase. The file name also has lowered opacity(70%) until added. [#3607](https://github.com/JabRef/jabref/issues/3607)
- We simplified the select entry type form by splitting it into two parts ("Recommended" and "Others") based on internal usage data. [#6730](https://github.com/JabRef/jabref/issues/6730)
- We improved the submenu list by merging the'Remove group' having two options, with or without subgroups. [#4682](https://github.com/JabRef/jabref/issues/4682)
- The export to MS Office XML now uses the month name for the field `Month` instead of the two digit number [forum#2685](https://discourse.jabref.org/t/export-month-as-text-not-number/2685)
- We reintroduced missing default keybindings for new entries. [#7346](https://github.com/JabRef/jabref/issues/7346) [#7439](https://github.com/JabRef/jabref/issues/7439)
- Lists of available fields are now sorted alphabetically. [#7716](https://github.com/JabRef/jabref/issues/7716)
- The tooltip of the search field explaining the search is always shown. [#7279](https://github.com/JabRef/jabref/pull/7279)
- We rewrote the ACM fetcher to adapt to the new interface. [#5804](https://github.com/JabRef/jabref/issues/5804)
- We moved the select/collapse buttons in the unlinked files dialog into a context menu. [#7383](https://github.com/JabRef/jabref/issues/7383)
- We fixed an issue where journal abbreviations containing curly braces were not recognized [#7773](https://github.com/JabRef/jabref/issues/7773)

### Fixed

- We fixed an issue where some texts (e.g. descriptions) in dialogs could not be translated [#7854](https://github.com/JabRef/jabref/issues/7854)
- We fixed an issue where import hangs for ris files with "ER - " [#7737](https://github.com/JabRef/jabref/issues/7737)
- We fixed an issue where getting bibliograhpic data from DOI or another identifer did not respect the library mode (BibTeX/biblatex)[#6267](https://github.com/JabRef/jabref/issues/6267)
- We fixed an issue where importing entries would not respect the library mode (BibTeX/biblatex)[#1018](https://github.com/JabRef/jabref/issues/1018)
- We fixed an issue where an exception occurred when importing entries from a web search [#7606](https://github.com/JabRef/jabref/issues/7606)
- We fixed an issue where the table column sort order was not properly stored and resulted in unsorted eports [#7524](https://github.com/JabRef/jabref/issues/7524)
- We fixed an issue where the value of the field `school` or `institution` would be printed twice in the HTML Export [forum#2634](https://discourse.jabref.org/t/problem-with-exporting-techreport-phdthesis-mastersthesis-to-html/2634)
- We fixed an issue preventing to connect to a shared database. [#7570](https://github.com/JabRef/jabref/pull/7570)
- We fixed an issue preventing files from being dragged & dropped into an empty library. [#6851](https://github.com/JabRef/jabref/issues/6851)
- We fixed an issue where double-click onto PDF in file list under the 'General' tab section should just open the file. [#7465](https://github.com/JabRef/jabref/issues/7465)
- We fixed an issue where the dark theme did not extend to a group's custom color picker. [#7481](https://github.com/JabRef/jabref/issues/7481)
- We fixed an issue where choosing the fields on which autocompletion should not work in "Entry editor" preferences had no effect. [#7320](https://github.com/JabRef/jabref/issues/7320)
- We fixed an issue where the "Normalize page numbers" formatter did not replace en-dashes or em-dashes with a hyphen-minus sign. [#7239](https://github.com/JabRef/jabref/issues/7239)
- We fixed an issue with the style of highlighted check boxes while searching in preferences. [#7226](https://github.com/JabRef/jabref/issues/7226)
- We fixed an issue where the option "Move file to file directory" was disabled in the entry editor for all files [#7194](https://github.com/JabRef/jabref/issues/7194)
- We fixed an issue where application dialogs were opening in the wrong display when using multiple screens [#7273](https://github.com/JabRef/jabref/pull/7273)
- We fixed an issue where the "Find unlinked files" dialog would freeze JabRef on importing. [#7205](https://github.com/JabRef/jabref/issues/7205)
- We fixed an issue where the "Find unlinked files" would stop importing when importing a single file failed. [#7206](https://github.com/JabRef/jabref/issues/7206)
- We fixed an issue where JabRef froze for a few seconds in MacOS when DNS resolution timed out. [#7441](https://github.com/JabRef/jabref/issues/7441)
- We fixed an issue where an exception would be displayed for previewing and preferences when a custom theme has been configured but is missing [#7177](https://github.com/JabRef/jabref/issues/7177)
- We fixed an issue where URLs in `file` fields could not be handled on Windows. [#7359](https://github.com/JabRef/jabref/issues/7359)
- We fixed an issue where the regex based file search miss-interpreted specific symbols. [#4342](https://github.com/JabRef/jabref/issues/4342)
- We fixed an issue where the Harvard RTF exporter used the wrong default file extension. [4508](https://github.com/JabRef/jabref/issues/4508)
- We fixed an issue where the Harvard RTF exporter did not use the new authors formatter and therefore did not export "organization" authors correctly. [4508](https://github.com/JabRef/jabref/issues/4508)
- We fixed an issue where the field `urldate` was not exported to the corresponding fields `YearAccessed`, `MonthAccessed`, `DayAccessed` in MS Office XML [#7354](https://github.com/JabRef/jabref/issues/7354)
- We fixed an issue where the password for a shared SQL database was only remembered if it was the same as the username [#6869](https://github.com/JabRef/jabref/issues/6869)
- We fixed an issue where some custom exports did not use the new authors formatter and therefore did not export authors correctly [#7356](https://github.com/JabRef/jabref/issues/7356)
- We fixed an issue where alt+keyboard shortcuts do not work [#6994](https://github.com/JabRef/jabref/issues/6994)
- We fixed an issue about the file link editor did not allow to change the file name according to the default pattern after changing an entry. [#7525](https://github.com/JabRef/jabref/issues/7525)
- We fixed an issue where the file path is invisible in dark theme. [#7382](https://github.com/JabRef/jabref/issues/7382)
- We fixed an issue where the secondary sorting is not working for some special fields. [#7015](https://github.com/JabRef/jabref/issues/7015)
- We fixed an issue where changing the font size makes the font size field too small. [#7085](https://github.com/JabRef/jabref/issues/7085)
- We fixed an issue with TexGroups on Linux systems, where the modification of an aux-file did not trigger an auto-update for TexGroups. Furthermore, the detection of file modifications is now more reliable. [#7412](https://github.com/JabRef/jabref/pull/7412)
- We fixed an issue where the Unicode to Latex formatter produced wrong results for characters with a codepoint higher than Character.MAX_VALUE. [#7387](https://github.com/JabRef/jabref/issues/7387)
- We fixed an issue where a non valid value as font size results in an uncaught exception. [#7415](https://github.com/JabRef/jabref/issues/7415)
- We fixed an issue where "Merge citations" in the Openoffice/Libreoffice integration panel did not have a corresponding opposite. [#7454](https://github.com/JabRef/jabref/issues/7454)
- We fixed an issue where drag and drop of bib files for opening resulted in uncaught exceptions [#7464](https://github.com/JabRef/jabref/issues/7464)
- We fixed an issue where columns shrink in width when we try to enlarge JabRef window. [#6818](https://github.com/JabRef/jabref/issues/6818)
- We fixed an issue where Content selector does not seem to work for custom fields. [#6819](https://github.com/JabRef/jabref/issues/6819)
- We fixed an issue where font size of the preferences dialog does not update with the rest of the GUI. [#7416](https://github.com/JabRef/jabref/issues/7416)
- We fixed an issue in which a linked online file consisting of a web page was saved as an invalid pdf file upon being downloaded. The user is now notified when downloading a linked file results in an HTML file. [#7452](https://github.com/JabRef/jabref/issues/7452)
- We fixed an issue where opening BibTex file (doubleclick) from Folder with spaces not working. [#6487](https://github.com/JabRef/jabref/issues/6487)
- We fixed the header title in the Add Group/Subgroup Dialog box. [#4682](https://github.com/JabRef/jabref/issues/4682)
- We fixed an issue with saving large `.bib` files [#7265](https://github.com/JabRef/jabref/issues/7265)
- We fixed an issue with very large page numbers [#7590](https://github.com/JabRef/jabref/issues/7590)
- We fixed an issue where the file extension is missing on saving the library file on linux [#7451](https://github.com/JabRef/jabref/issues/7451)
- We fixed an issue with opacity of disabled icon-buttons [#7195](https://github.com/JabRef/jabref/issues/7195)
- We fixed an issue where journal abbreviations in UTF-8 were not recognized [#5850](https://github.com/JabRef/jabref/issues/5850)
- We fixed an issue where the article title with curly brackets fails to download the arXiv link (pdf file). [#7633](https://github.com/JabRef/jabref/issues/7633)
- We fixed an issue with toggle of special fields does not work for sorted entries [#7016](https://github.com/JabRef/jabref/issues/7016)
- We fixed an issue with the default path of external application. [#7641](https://github.com/JabRef/jabref/issues/7641)
- We fixed an issue where urls must be embedded in a style tag when importing EndNote style Xml files. Now it can parse url with or without a style tag. [#6199](https://github.com/JabRef/jabref/issues/6199)
- We fixed an issue where the article title with colon fails to download the arXiv link (pdf file). [#7660](https://github.com/JabRef/jabref/issues/7660)
- We fixed an issue where the keybinding for delete entry did not work on the main table [7580](https://github.com/JabRef/jabref/pull/7580)
- We fixed an issue where the RFC fetcher is not compatible with the draft [7305](https://github.com/JabRef/jabref/issues/7305)
- We fixed an issue where duplicate files (both file names and contents are the same) is downloaded and add to linked files [#6197](https://github.com/JabRef/jabref/issues/6197)
- We fixed an issue where changing the appearance of the preview tab did not trigger a restart warning. [#5464](https://github.com/JabRef/jabref/issues/5464)
- We fixed an issue where editing "Custom preview style" triggers exception. [#7526](https://github.com/JabRef/jabref/issues/7526)
- We fixed the [SAO/NASA Astrophysics Data System](https://docs.jabref.org/collect/import-using-online-bibliographic-database#sao-nasa-astrophysics-data-system) fetcher. [#7867](https://github.com/JabRef/jabref/pull/7867)
- We fixed an issue where a title with multiple applied formattings in EndNote was not imported correctly [forum#2734](https://discourse.jabref.org/t/importing-endnote-label-field-to-jabref-from-xml-file/2734)
- We fixed an issue where a `report` in EndNote was imported as `article` [forum#2734](https://discourse.jabref.org/t/importing-endnote-label-field-to-jabref-from-xml-file/2734)
- We fixed an issue where the field `publisher` in EndNote was not imported in JabRef [forum#2734](https://discourse.jabref.org/t/importing-endnote-label-field-to-jabref-from-xml-file/2734)

### Removed

- We removed add group button beside the filter group tab. [#4682](https://github.com/JabRef/jabref/issues/4682)

## [5.2] – 2020-12-24

### Added

- We added a validation to check if the current database location is shared, preventing an exception when Pulling Changes From Shared Database. [#6959](https://github.com/JabRef/jabref/issues/6959)
- We added a query parser and mapping layer to enable conversion of queries formulated in simplified lucene syntax by the user into api queries. [#6799](https://github.com/JabRef/jabref/pull/6799)
- We added some basic functionality to customise the look of JabRef by importing a css theme file. [#5790](https://github.com/JabRef/jabref/issues/5790)
- We added connection check function in network preference setting [#6560](https://github.com/JabRef/jabref/issues/6560)
- We added support for exporting to YAML. [#6974](https://github.com/JabRef/jabref/issues/6974)
- We added a DOI format and organization check to detect [American Physical Society](https://journals.aps.org/) journals to copy the article ID to the page field for cases where the page numbers are missing. [#7019](https://github.com/JabRef/jabref/issues/7019)
- We added an error message in the New Entry dialog that is shown in case the fetcher did not find anything . [#7000](https://github.com/JabRef/jabref/issues/7000)
- We added a new formatter to output shorthand month format. [#6579](https://github.com/JabRef/jabref/issues/6579)
- We added support for the new Microsoft Edge browser in all platforms. [#7056](https://github.com/JabRef/jabref/pull/7056)
- We reintroduced emacs/bash-like keybindings. [#6017](https://github.com/JabRef/jabref/issues/6017)
- We added a feature to provide automated cross library search using a cross library query language. This provides support for the search step of systematic literature reviews (SLRs). [koppor#369](https://github.com/koppor/jabref/issues/369)

### Changed

- We changed the default preferences for OpenOffice/LibreOffice integration to automatically sync the bibliography when inserting new citations in a OpenOffic/LibreOffice document. [#6957](https://github.com/JabRef/jabref/issues/6957)
- We restructured the 'File' tab and extracted some parts into the 'Linked files' tab [#6779](https://github.com/JabRef/jabref/pull/6779)
- JabRef now offers journal lists from <https://abbrv.jabref.org>. JabRef the lists which use a dot inside the abbreviations. [#5749](https://github.com/JabRef/jabref/pull/5749)
- We removed two useless preferences in the groups preferences dialog. [#6836](https://github.com/JabRef/jabref/pull/6836)
- Synchronization of SpecialFields to keywords is now disabled by default. [#6621](https://github.com/JabRef/jabref/issues/6621)
- JabRef no longer opens the entry editor with the first entry on startup [#6855](https://github.com/JabRef/jabref/issues/6855)
- We completed the rebranding of `bibtexkey` as `citationkey` which was started in JabRef 5.1.
- JabRef no longer opens the entry editor with the first entry on startup [#6855](https://github.com/JabRef/jabref/issues/6855)
- Fetch by ID: (long) "SAO/NASA Astrophysics Data System" replaced by (short) "SAO/NASA ADS" [#6876](https://github.com/JabRef/jabref/pull/6876)
- We changed the title of the window "Manage field names and content" to have the same title as the corresponding menu item [#6895](https://github.com/JabRef/jabref/pull/6895)
- We renamed the menus "View -> Previous citation style" and "View -> Next citation style" into "View -> Previous preview style" and "View -> Next preview style" and renamed the "Preview" style to "Customized preview style". [#6899](https://github.com/JabRef/jabref/pull/6899)
- We changed the default preference option "Search and store files relative to library file location" to on, as this seems to be a more intuitive behaviour. [#6863](https://github.com/JabRef/jabref/issues/6863)
- We changed the title of the window "Manage field names and content": to have the same title as the corresponding menu item [#6895](https://github.com/JabRef/jabref/pull/6895)
- We improved the detection of "short" DOIs [6880](https://github.com/JabRef/jabref/issues/6880)
- We improved the duplicate detection when identifiers like DOI or arxiv are semantiaclly the same, but just syntactically differ (e.g. with or without http(s):// prefix). [#6707](https://github.com/JabRef/jabref/issues/6707)
- We improved JabRef start up time [6057](https://github.com/JabRef/jabref/issues/6057)
- We changed in the group interface "Generate groups from keywords in a BibTeX field" by "Generate groups from keywords in the following field". [#6983](https://github.com/JabRef/jabref/issues/6983)
- We changed the name of a group type from "Searching for keywords" to "Searching for a keyword". [6995](https://github.com/JabRef/jabref/pull/6995)
- We changed the way JabRef displays the title of a tab and of the window. [4161](https://github.com/JabRef/jabref/issues/4161)
- We changed connect timeouts for server requests to 30 seconds in general and 5 seconds for GROBID server (special) and improved user notifications on connection issues. [7026](https://github.com/JabRef/jabref/pull/7026)
- We changed the order of the library tab context menu items. [#7171](https://github.com/JabRef/jabref/issues/7171)
- We changed the way linked files are opened on Linux to use the native openFile method, compatible with confined packages. [7037](https://github.com/JabRef/jabref/pull/7037)
- We refined the entry preview to show the full names of authors and editors, to list the editor only if no author is present, have the year earlier. [#7083](https://github.com/JabRef/jabref/issues/7083)

### Fixed

- We fixed an issue changing the icon link_variation_off that is not meaningful. [#6834](https://github.com/JabRef/jabref/issues/6834)
- We fixed an issue where the `.sav` file was not deleted upon exiting JabRef. [#6109](https://github.com/JabRef/jabref/issues/6109)
- We fixed a linked identifier icon inconsistency. [#6705](https://github.com/JabRef/jabref/issues/6705)
- We fixed the wrong behavior that font size changes are not reflected in dialogs. [#6039](https://github.com/JabRef/jabref/issues/6039)
- We fixed the failure to Copy citation key and link. [#5835](https://github.com/JabRef/jabref/issues/5835)
- We fixed an issue where the sort order of the entry table was reset after a restart of JabRef. [#6898](https://github.com/JabRef/jabref/pull/6898)
- We fixed an issue where no longer a warning was displayed when inserting references into LibreOffice with an invalid "ReferenceParagraphFormat". [#6907](https://github.com/JabRef/jabref/pull/6907).
- We fixed an issue where a selected field was not removed after the first click in the custom entry types dialog. [#6934](https://github.com/JabRef/jabref/issues/6934)
- We fixed an issue where a remove icon was shown for standard entry types in the custom entry types dialog. [#6906](https://github.com/JabRef/jabref/issues/6906)
- We fixed an issue where it was impossible to connect to OpenOffice/LibreOffice on Mac OSX. [#6970](https://github.com/JabRef/jabref/pull/6970)
- We fixed an issue with the python script used by browser plugins that failed to locate JabRef if not installed in its default location. [#6963](https://github.com/JabRef/jabref/pull/6963/files)
- We fixed an issue where spaces and newlines in an isbn would generate an exception. [#6456](https://github.com/JabRef/jabref/issues/6456)
- We fixed an issue where identity column header had incorrect foreground color in the Dark theme. [#6796](https://github.com/JabRef/jabref/issues/6796)
- We fixed an issue where the RIS exporter added extra blank lines.[#7007](https://github.com/JabRef/jabref/pull/7007/files)
- We fixed an issue where clicking on Collapse All button in the Search for Unlinked Local Files expanded the directory structure erroneously [#6848](https://github.com/JabRef/jabref/issues/6848)
- We fixed an issue, when pulling changes from shared database via shortcut caused creation of a new tech report [6867](https://github.com/JabRef/jabref/issues/6867)
- We fixed an issue where the JabRef GUI does not highlight the "All entries" group on start-up [#6691](https://github.com/JabRef/jabref/issues/6691)
- We fixed an issue where a custom dark theme was not applied to the entry preview tab [7068](https://github.com/JabRef/jabref/issues/7068)
- We fixed an issue where modifications to the Custom preview layout in the preferences were not saved [#6447](https://github.com/JabRef/jabref/issues/6447)
- We fixed an issue where errors from imports were not shown to the user [#7084](https://github.com/JabRef/jabref/pull/7084)
- We fixed an issue where the EndNote XML Import would fail on empty keywords tags [forum#2387](https://discourse.jabref.org/t/importing-in-unknown-format-fails-to-import-xml-library-from-bookends-export/2387)
- We fixed an issue where the color of groups of type "free search expression" not persisting after restarting the application [#6999](https://github.com/JabRef/jabref/issues/6999)
- We fixed an issue where modifications in the source tab where not saved without switching to another field before saving the library [#6622](https://github.com/JabRef/jabref/issues/6622)
- We fixed an issue where the "Document Viewer" did not show the first page of the opened pdf document and did not show the correct total number of pages [#7108](https://github.com/JabRef/jabref/issues/7108)
- We fixed an issue where the context menu was not updated after a file link was changed. [#5777](https://github.com/JabRef/jabref/issues/5777)
- We fixed an issue where the password for a shared SQL database was not remembered [#6869](https://github.com/JabRef/jabref/issues/6869)
- We fixed an issue where newly added entires were not synced to a shared SQL database [#7176](https://github.com/JabRef/jabref/issues/7176)
- We fixed an issue where the PDF-Content importer threw an exception when no DOI number is present at the first page of the PDF document [#7203](https://github.com/JabRef/jabref/issues/7203)
- We fixed an issue where groups created from aux files did not update on file changes [#6394](https://github.com/JabRef/jabref/issues/6394)
- We fixed an issue where authors that only have last names were incorrectly identified as institutes when generating citation keys [#7199](https://github.com/JabRef/jabref/issues/7199)
- We fixed an issue where institutes were incorrectly identified as universities when generating citation keys [#6942](https://github.com/JabRef/jabref/issues/6942)

### Removed

- We removed the Google Scholar fetcher and the ACM fetcher do not work due to traffic limitations [#6369](https://github.com/JabRef/jabref/issues/6369)
- We removed the menu entry "Manage external file types" because it's already in 'Preferences' dialog [#6991](https://github.com/JabRef/jabref/issues/6991)
- We removed the integrity check "Abbreviation detected" for the field journal/journaltitle in the entry editor [#3925](https://github.com/JabRef/jabref/issues/3925)

## [5.1] – 2020-08-30

### Added

- We added a new fetcher to enable users to search mEDRA DOIs [#6602](https://github.com/JabRef/jabref/issues/6602)
- We added a new fetcher to enable users to search "[Collection of Computer Science Bibliographies](https://en.wikipedia.org/wiki/Collection_of_Computer_Science_Bibliographies)". [#6638](https://github.com/JabRef/jabref/issues/6638)
- We added default values for delimiters in Add Subgroup window [#6624](https://github.com/JabRef/jabref/issues/6624)
- We improved responsiveness of general fields specification dialog window. [#6604](https://github.com/JabRef/jabref/issues/6604)
- We added support for importing ris file and load DOI [#6530](https://github.com/JabRef/jabref/issues/6530)
- We added the Library properties to a context menu on the library tabs [#6485](https://github.com/JabRef/jabref/issues/6485)
- We added a new field in the preferences in 'BibTeX key generator' for unwanted characters that can be user-specified. [#6295](https://github.com/JabRef/jabref/issues/6295)
- We added support for searching ShortScience for an entry through the user's browser. [#6018](https://github.com/JabRef/jabref/pull/6018)
- We updated EditionChecker to permit edition to start with a number. [#6144](https://github.com/JabRef/jabref/issues/6144)
- We added tooltips for most fields in the entry editor containing a short description. [#5847](https://github.com/JabRef/jabref/issues/5847)
- We added support for basic markdown in custom formatted previews [#6194](https://github.com/JabRef/jabref/issues/6194)
- We now show the number of items found and selected to import in the online search dialog. [#6248](https://github.com/JabRef/jabref/pull/6248)
- We created a new install screen for macOS. [#5759](https://github.com/JabRef/jabref/issues/5759)
- We added a new integrity check for duplicate DOIs. [koppor#339](https://github.com/koppor/jabref/issues/339)
- We implemented an option to download fulltext files while importing. [#6381](https://github.com/JabRef/jabref/pull/6381)
- We added a progress-indicator showing the average progress of background tasks to the toolbar. Clicking it reveals a pop-over with a list of running background tasks. [6443](https://github.com/JabRef/jabref/pull/6443)
- We fixed the bug when strike the delete key in the text field. [#6421](https://github.com/JabRef/jabref/issues/6421)
- We added a BibTex key modifier for truncating strings. [#3915](https://github.com/JabRef/jabref/issues/3915)
- We added support for jumping to target entry when typing letter/digit after sorting a column in maintable [#6146](https://github.com/JabRef/jabref/issues/6146)
- We added a new fetcher to enable users to search all available E-Libraries simultaneously. [koppor#369](https://github.com/koppor/jabref/issues/369)
- We added the field "entrytype" to the export sort criteria [#6531](https://github.com/JabRef/jabref/pull/6531)
- We added the possibility to change the display order of the fields in the entry editor. The order can now be configured using drag and drop in the "Customize entry types" dialog [#6152](https://github.com/JabRef/jabref/pull/6152)
- We added native support for biblatex-software [#6574](https://github.com/JabRef/jabref/issues/6574)
- We added a missing restart warning for AutoComplete in the preferences dialog. [#6351](https://github.com/JabRef/jabref/issues/6351)
- We added a note to the citation key pattern preferences dialog as a temporary workaround for a JavaFX bug, about committing changes in a table cell, if the focus is lost. [#5825](https://github.com/JabRef/jabref/issues/5825)
- We added support for customized fallback fields in bracketed patterns. [#7111](https://github.com/JabRef/jabref/issues/7111)

### Changed

- We improved the arXiv fetcher. Now it should find entries even more reliably and does no longer include the version (e.g `v1`) in the `eprint` field. [forum#1941](https://discourse.jabref.org/t/remove-version-in-arxiv-import/1941)
- We moved the group search bar and the button "New group" from bottom to top position to make it more prominent. [#6112](https://github.com/JabRef/jabref/pull/6112)
- When JabRef finds a `.sav` file without changes, there is no dialog asking for acceptance of changes anymore.
- We changed the buttons for import/export/show all/reset of preferences to smaller icon buttons in the preferences dialog. [#6130](https://github.com/JabRef/jabref/pull/6130)
- We moved the functionality "Manage field names & content" from the "Library" menu to the "Edit" menu, because it affects the selected entries and not the whole library
- We merged the functionality "Append contents from a BibTeX library into the currently viewed library" into the "Import into database" functionality. Fixes [#6049](https://github.com/JabRef/jabref/issues/6049).
- We changed the directory where fulltext downloads are stored to the directory set in the import-tab in preferences. [#6381](https://github.com/JabRef/jabref/pull/6381)
- We improved the error message for invalid jstyles. [#6303](https://github.com/JabRef/jabref/issues/6303)
- We changed the section name of 'Advanced' to 'Network' in the preferences and removed some obsolete options.[#6489](https://github.com/JabRef/jabref/pull/6489)
- We improved the context menu of the column "Linked identifiers" of the main table, by truncating their texts, if they are too long. [#6499](https://github.com/JabRef/jabref/issues/6499)
- We merged the main table tabs in the preferences dialog. [#6518](https://github.com/JabRef/jabref/pull/6518)
- We changed the command line option 'generateBibtexKeys' to the more generic term 'generateCitationKeys' while the short option remains 'g'.[#6545](https://github.com/JabRef/jabref/pull/6545)
- We improved the "Possible duplicate entries" window to remember its size and position throughout a session. [#6582](https://github.com/JabRef/jabref/issues/6582)
- We divided the toolbar into small parts, so if the application window is to small, only a part of the toolbar is moved into the chevron popup. [#6682](https://github.com/JabRef/jabref/pull/6682)
- We changed the layout for of the buttons in the Open Office side panel to ensure that the button text is always visible, specially when resizing. [#6639](https://github.com/JabRef/jabref/issues/6639)
- We merged the two new library commands in the file menu to one which always creates a new library in the default library mode. [#6539](https://github.com/JabRef/jabref/pull/6539#issuecomment-641056536)

### Fixed

- We fixed an issue where entry preview tab has no name in drop down list. [#6591](https://github.com/JabRef/jabref/issues/6591)
- We fixed to only search file links in the BIB file location directory when preferences has corresponding checkbox checked. [#5891](https://github.com/JabRef/jabref/issues/5891)
- We fixed wrong button order (Apply and Cancel) in ManageProtectedTermsDialog.
- We fixed an issue with incompatible characters at BibTeX key [#6257](https://github.com/JabRef/jabref/issues/6257)
- We fixed an issue where dash (`-`) was reported as illegal BibTeX key [#6295](https://github.com/JabRef/jabref/issues/6295)
- We greatly improved the performance of the overall application and many operations. [#5071](https://github.com/JabRef/jabref/issues/5071)
- We fixed an issue where sort by priority was broken. [#6222](https://github.com/JabRef/jabref/issues/6222)
- We fixed an issue where opening a library from the recent libraries menu was not possible. [#5939](https://github.com/JabRef/jabref/issues/5939)
- We fixed an issue with inconsistent capitalization of file extensions when downloading files. [#6115](https://github.com/JabRef/jabref/issues/6115)
- We fixed the display of language and encoding in the preferences dialog. [#6130](https://github.com/JabRef/jabref/pull/6130)
- Now the link and/or the link description in the column "linked files" of the main table gets truncated or wrapped, if too long, otherwise display issues arise. [#6178](https://github.com/JabRef/jabref/issues/6178)
- We fixed the issue that groups panel does not keep size when resizing window. [#6180](https://github.com/JabRef/jabref/issues/6180)
- We fixed an error that sometimes occurred when using the context menu. [#6085](https://github.com/JabRef/jabref/issues/6085)
- We fixed an issue where search full-text documents downloaded files with same name, overwriting existing files. [#6174](https://github.com/JabRef/jabref/pull/6174)
- We fixed an issue when importing into current library an erroneous message "import cancelled" is displayed even though import is successful. [#6266](https://github.com/JabRef/jabref/issues/6266)
- We fixed an issue where custom jstyles for Open/LibreOffice where not saved correctly. [#6170](https://github.com/JabRef/jabref/issues/6170)
- We fixed an issue where the INSPIRE fetcher was no longer working [#6229](https://github.com/JabRef/jabref/issues/6229)
- We fixed an issue where custom exports with an uppercase file extension could not be selected for "Copy...-> Export to Clipboard" [#6285](https://github.com/JabRef/jabref/issues/6285)
- We fixed the display of icon both in the main table and linked file editor. [#6169](https://github.com/JabRef/jabref/issues/6169)
- We fixed an issue where the windows installer did not create an entry in the start menu [bug report in the forum](https://discourse.jabref.org/t/error-while-fetching-from-doi/2018/3)
- We fixed an issue where only the field `abstract` and `comment` were declared as multiline fields. Other fields can now be configured in the preferences using "Do not wrap the following fields when saving" [4373](https://github.com/JabRef/jabref/issues/4373)
- We fixed an issue where JabRef switched to discrete graphics under macOS [#5935](https://github.com/JabRef/jabref/issues/5935)
- We fixed an issue where the Preferences entry preview will be unexpected modified leads to Value too long exception [#6198](https://github.com/JabRef/jabref/issues/6198)
- We fixed an issue where custom jstyles for Open/LibreOffice would only be valid if a layout line for the entry type `default` was at the end of the layout section [#6303](https://github.com/JabRef/jabref/issues/6303)
- We fixed an issue where a new entry is not shown in the library if a search is active [#6297](https://github.com/JabRef/jabref/issues/6297)
- We fixed an issue where long directory names created from patterns could create an exception. [#3915](https://github.com/JabRef/jabref/issues/3915)
- We fixed an issue where sort on numeric cases was broken. [#6349](https://github.com/JabRef/jabref/issues/6349)
- We fixed an issue where year and month fields were not cleared when converting to biblatex [#6224](https://github.com/JabRef/jabref/issues/6224)
- We fixed an issue where an "Not on FX thread" exception occurred when saving on linux [#6453](https://github.com/JabRef/jabref/issues/6453)
- We fixed an issue where the library sort order was lost. [#6091](https://github.com/JabRef/jabref/issues/6091)
- We fixed an issue where brackets in regular expressions were not working. [6469](https://github.com/JabRef/jabref/pull/6469)
- We fixed an issue where multiple background task popups stacked over each other.. [#6472](https://github.com/JabRef/jabref/issues/6472)
- We fixed an issue where LaTeX citations for specific commands (`\autocite`s) of biblatex-mla were not recognized. [#6476](https://github.com/JabRef/jabref/issues/6476)
- We fixed an issue where drag and drop was not working on empty database. [#6487](https://github.com/JabRef/jabref/issues/6487)
- We fixed an issue where the name fields were not updated after the preferences changed. [#6515](https://github.com/JabRef/jabref/issues/6515)
- We fixed an issue where "null" appeared in generated BibTeX keys. [#6459](https://github.com/JabRef/jabref/issues/6459)
- We fixed an issue where the authors' names were incorrectly displayed in the authors' column when they were bracketed. [#6465](https://github.com/JabRef/jabref/issues/6465) [#6459](https://github.com/JabRef/jabref/issues/6459)
- We fixed an issue where importing certain unlinked files would result in an exception [#5815](https://github.com/JabRef/jabref/issues/5815)
- We fixed an issue where downloaded files would be moved to a directory named after the citationkey when no file directory pattern is specified [#6589](https://github.com/JabRef/jabref/issues/6589)
- We fixed an issue with the creation of a group of cited entries which incorrectly showed the message that the library had been modified externally whenever saving the library. [#6420](https://github.com/JabRef/jabref/issues/6420)
- We fixed an issue with the creation of a group of cited entries. Now the file path to an aux file gets validated. [#6585](https://github.com/JabRef/jabref/issues/6585)
- We fixed an issue on Linux systems where the application would crash upon inotify failure. Now, the user is prompted with a warning, and given the choice to continue the session. [#6073](https://github.com/JabRef/jabref/issues/6073)
- We moved the search modifier buttons into the search bar, as they were not accessible, if autocompletion was disabled. [#6625](https://github.com/JabRef/jabref/issues/6625)
- We fixed an issue about duplicated group color indicators [#6175](https://github.com/JabRef/jabref/issues/6175)
- We fixed an issue where entries with the entry type Misc from an imported aux file would not be saved correctly to the bib file on disk [#6405](https://github.com/JabRef/jabref/issues/6405)
- We fixed an issue where percent sign ('%') was not formatted properly by the HTML formatter [#6753](https://github.com/JabRef/jabref/issues/6753)
- We fixed an issue with the [SAO/NASA Astrophysics Data System](https://docs.jabref.org/collect/add-entry-using-an-id#sao-nasa-a-ds) fetcher where `\textbackslash` appeared at the end of the abstract.
- We fixed an issue with the Science Direct fetcher where PDFs could not be downloaded. Fixes [#5860](https://github.com/JabRef/jabref/issues/5860)
- We fixed an issue with the Library of Congress importer.
- We fixed the [link to the external libraries listing](https://github.com/JabRef/jabref/blob/master/external-libraries.md) in the about dialog
- We fixed an issue regarding pasting on Linux. [#6293](https://github.com/JabRef/jabref/issues/6293)

### Removed

- We removed the option of the "enforce legal key". [#6295](https://github.com/JabRef/jabref/issues/6295)
- We removed the obsolete `External programs / Open PDF` section in the preferences, as the default application to open PDFs is now set in the `Manage external file types` dialog. [#6130](https://github.com/JabRef/jabref/pull/6130)
- We removed the option to configure whether a `.bib.bak` file should be generated upon save. It is now always enabled. Documentation at <https://docs.jabref.org/advanced/autosave>. [#6092](https://github.com/JabRef/jabref/issues/6092)
- We removed the built-in list of IEEE journal abbreviations using BibTeX strings. If you still want to use them, you have to download them separately from <https://abbrv.jabref.org>.

## [5.0] – 2020-03-06

### Changed

- Added browser integration to the snap package for firefox/chromium browsers. [#6062](https://github.com/JabRef/jabref/pull/6062)
- We reintroduced the possibility to extract references from plain text (using [GROBID](https://grobid.readthedocs.io/en/latest/)). [#5614](https://github.com/JabRef/jabref/pull/5614)
- We changed the open office panel to show buttons in rows of three instead of going straight down to save space as the button expanded out to take up unnecessary horizontal space. [#5479](https://github.com/JabRef/jabref/issues/5479)
- We cleaned up the group add/edit dialog. [#5826](https://github.com/JabRef/jabref/pull/5826)
- We reintroduced the index column. [#5844](https://github.com/JabRef/jabref/pull/5844)
- Filenames of external files can no longer contain curly braces. [#5926](https://github.com/JabRef/jabref/pull/5926)
- We made the filters more easily accessible in the integrity check dialog. [#5955](https://github.com/JabRef/jabref/pull/5955)
- We reimplemented and improved the dialog "Customize entry types". [#4719](https://github.com/JabRef/jabref/issues/4719)
- We added an [American Physical Society](https://journals.aps.org/) fetcher. [#818](https://github.com/JabRef/jabref/issues/818)
- We added possibility to enable/disable items quantity in groups. [#6042](https://github.com/JabRef/jabref/issues/6042)

### Fixed

- We fixed an issue where the command line console was always opened in the background. [#5474](https://github.com/JabRef/jabref/issues/5474)
- We fixed and issue where pdf files will not open under some KDE linux distributions when using okular. [#5253](https://github.com/JabRef/jabref/issues/5253)
- We fixed an issue where the Medline fetcher was only working when JabRef was running from source. [#5645](https://github.com/JabRef/jabref/issues/5645)
- We fixed some visual issues in the dark theme. [#5764](https://github.com/JabRef/jabref/pull/5764) [#5753](https://github.com/JabRef/jabref/issues/5753)
- We fixed an issue where non-default previews didn't handle unicode characters. [#5779](https://github.com/JabRef/jabref/issues/5779)
- We improved the performance, especially changing field values in the entry should feel smoother now. [#5843](https://github.com/JabRef/jabref/issues/5843)
- We fixed an issue where the ampersand character wasn't rendering correctly on previews. [#3840](https://github.com/JabRef/jabref/issues/3840)
- We fixed an issue where an erroneous "The library has been modified by another program" message was shown when saving. [#4877](https://github.com/JabRef/jabref/issues/4877)
- We fixed an issue where the file extension was missing after downloading a file (we now fall-back to pdf). [#5816](https://github.com/JabRef/jabref/issues/5816)
- We fixed an issue where cleaning up entries broke web URLs, if "Make paths of linked files relative (if possible)" was enabled, which resulted in various other issues subsequently. [#5861](https://github.com/JabRef/jabref/issues/5861)
- We fixed an issue where the tab "Required fields" of the entry editor did not show all required fields, if at least two of the defined required fields are linked with a logical or. [#5859](https://github.com/JabRef/jabref/issues/5859)
- We fixed several issues concerning managing external file types: Now everything is usable and fully functional. Previously, there were problems with the radio buttons, with saving the settings and with loading an input field value. Furthermore, different behavior for Windows and other operating systems was given, which was unified as well. [#5846](https://github.com/JabRef/jabref/issues/5846)
- We fixed an issue where entries containing Unicode charaters were not parsed correctly [#5899](https://github.com/JabRef/jabref/issues/5899)
- We fixed an issue where an entry containing an external filename with curly braces could not be saved. Curly braces are now longer allowed in filenames. [#5899](https://github.com/JabRef/jabref/issues/5899)
- We fixed an issue where changing the type of an entry did not update the main table [#5906](https://github.com/JabRef/jabref/issues/5906)
- We fixed an issue in the optics of the library properties, that cropped the dialog on scaled displays. [#5969](https://github.com/JabRef/jabref/issues/5969)
- We fixed an issue where changing the type of an entry did not update the main table. [#5906](https://github.com/JabRef/jabref/issues/5906)
- We fixed an issue where opening a library from the recent libraries menu was not possible. [#5939](https://github.com/JabRef/jabref/issues/5939)
- We fixed an issue where the most bottom group in the list got lost, if it was dragged on itself. [#5983](https://github.com/JabRef/jabref/issues/5983)
- We fixed an issue where changing entry type doesn't always work when biblatex source is shown. [#5905](https://github.com/JabRef/jabref/issues/5905)
- We fixed an issue where the group and the link column were not updated after changing the entry in the main table. [#5985](https://github.com/JabRef/jabref/issues/5985)
- We fixed an issue where reordering the groups was not possible after inserting an article. [#6008](https://github.com/JabRef/jabref/issues/6008)
- We fixed an issue where citation styles except the default "Preview" could not be used. [#5622](https://github.com/JabRef/jabref/issues/5622)
- We fixed an issue where a warning was displayed when the title content is made up of two sentences. [#5832](https://github.com/JabRef/jabref/issues/5832)
- We fixed an issue where an exception was thrown when adding a save action without a selected formatter in the library properties [#6069](https://github.com/JabRef/jabref/issues/6069)
- We fixed an issue where JabRef's icon was missing in the Export to clipboard Dialog. [#6286](https://github.com/JabRef/jabref/issues/6286)
- We fixed an issue when an "Abstract field" was duplicating text, when importing from RIS file (Neurons) [#6065](https://github.com/JabRef/jabref/issues/6065)
- We fixed an issue where adding the addition of a new entry was not completely validated [#6370](https://github.com/JabRef/jabref/issues/6370)
- We fixed an issue where the blue and red text colors in the Merge entries dialog were not quite visible [#6334](https://github.com/JabRef/jabref/issues/6334)
- We fixed an issue where underscore character was removed from the file name in the Recent Libraries list in File menu [#6383](https://github.com/JabRef/jabref/issues/6383)
- We fixed an issue where few keyboard shortcuts regarding new entries were missing [#6403](https://github.com/JabRef/jabref/issues/6403)

### Removed

- Ampersands are no longer escaped by default in the `bib` file. If you want to keep the current behaviour, you can use the new "Escape Ampersands" formatter as a save action. [#5869](https://github.com/JabRef/jabref/issues/5869)
- The "Merge Entries" entry was removed from the Quality Menu. Users should use the right-click menu instead. [#6021](https://github.com/JabRef/jabref/pull/6021)

## [5.0-beta] – 2019-12-15

### Changed

- We added a short DOI field formatter which shortens DOI to more human-readable form. [koppor#343](https://github.com/koppor/jabref/issues/343)
- We improved the display of group memberships by adding multiple colored bars if the entry belongs to more than one group. [#4574](https://github.com/JabRef/jabref/issues/4574)
- We added an option to show the preview as an extra tab in the entry editor (instead of in a split view). [#5244](https://github.com/JabRef/jabref/issues/5244)
- A custom Open/LibreOffice jstyle file now requires a layout line for the entry type `default` [#5452](https://github.com/JabRef/jabref/issues/5452)
- The entry editor is now open by default when JabRef starts up. [#5460](https://github.com/JabRef/jabref/issues/5460)
- Customized entry types are now serialized in alphabetical order in the bib file.
- We added a new ADS fetcher to use the new ADS API. [#4949](https://github.com/JabRef/jabref/issues/4949)
- We added support of the [X11 primary selection](https://unix.stackexchange.com/a/139193/18033) [#2389](https://github.com/JabRef/jabref/issues/2389)
- We added support to switch between biblatex and bibtex library types. [#5550](https://github.com/JabRef/jabref/issues/5550)
- We changed the save action buttons to be easier to understand. [#5565](https://github.com/JabRef/jabref/issues/5565)
- We made the columns for groups, files and uri in the main table reorderable and merged the clickable icon columns for uri, url, doi and eprint. [#5544](https://github.com/JabRef/jabref/pull/5544)
- We reduced the number of write actions performed when autosave is enabled [#5679](https://github.com/JabRef/jabref/issues/5679)
- We made the column sort order in the main table persistent [#5730](https://github.com/JabRef/jabref/pull/5730)
- When an entry is modified on disk, the change dialog now shows the merge dialog to highlight the changes [#5688](https://github.com/JabRef/jabref/pull/5688)

### Fixed

- Inherit fields from cross-referenced entries as specified by biblatex. [#5045](https://github.com/JabRef/jabref/issues/5045)
- We fixed an issue where it was no longer possible to connect to LibreOffice. [#5261](https://github.com/JabRef/jabref/issues/5261)
- The "All entries group" is no longer shown when no library is open.
- We fixed an exception which occurred when closing JabRef. [#5348](https://github.com/JabRef/jabref/issues/5348)
- We fixed an issue where JabRef reports incorrectly about customized entry types. [#5332](https://github.com/JabRef/jabref/issues/5332)
- We fixed a few problems that prevented JabFox to communicate with JabRef. [#4737](https://github.com/JabRef/jabref/issues/4737) [#4303](https://github.com/JabRef/jabref/issues/4303)
- We fixed an error where the groups containing an entry loose their highlight color when scrolling. [#5022](https://github.com/JabRef/jabref/issues/5022)
- We fixed an error where scrollbars were not shown. [#5374](https://github.com/JabRef/jabref/issues/5374)
- We fixed an error where an exception was thrown when merging entries. [#5169](https://github.com/JabRef/jabref/issues/5169)
- We fixed an error where certain metadata items were not serialized alphabetically.
- After assigning an entry to a group, the item count is now properly colored to reflect the new membership of the entry. [#3112](https://github.com/JabRef/jabref/issues/3112)
- The group panel is now properly updated when switching between libraries (or when closing/opening one). [#3142](https://github.com/JabRef/jabref/issues/3142)
- We fixed an error where the number of matched entries shown in the group pane was not updated correctly. [#4441](https://github.com/JabRef/jabref/issues/4441)
- We fixed an error where the wrong file is renamed and linked when using the "Copy, rename and link" action. [#5653](https://github.com/JabRef/jabref/issues/5653)
- We fixed a "null" error when writing XMP metadata. [#5449](https://github.com/JabRef/jabref/issues/5449)
- We fixed an issue where empty keywords lead to a strange display of automatic keyword groups. [#5333](https://github.com/JabRef/jabref/issues/5333)
- We fixed an error where the default color of a new group was white instead of dark gray. [#4868](https://github.com/JabRef/jabref/issues/4868)
- We fixed an issue where the first field in the entry editor got the focus while performing a different action (like searching). [#5084](https://github.com/JabRef/jabref/issues/5084)
- We fixed an issue where multiple entries were highlighted in the web search result after scrolling. [#5035](https://github.com/JabRef/jabref/issues/5035)
- We fixed an issue where the hover indication in the web search pane was not working. [#5277](https://github.com/JabRef/jabref/issues/5277)
- We fixed an error mentioning "javafx.controls/com.sun.javafx.scene.control" that was thrown when interacting with the toolbar.
- We fixed an error where a cleared search was restored after switching libraries. [#4846](https://github.com/JabRef/jabref/issues/4846)
- We fixed an exception which occurred when trying to open a non-existing file from the "Recent files"-menu [#5334](https://github.com/JabRef/jabref/issues/5334)
- We fixed an issues where the search highlight in the entry preview did not worked. [#5069](https://github.com/JabRef/jabref/issues/5069)
- The context menu for fields in the entry editor is back. [#5254](https://github.com/JabRef/jabref/issues/5254)
- We fixed an exception which occurred when trying to open a non-existing file from the "Recent files"-menu [#5334](https://github.com/JabRef/jabref/issues/5334)
- We fixed a problem where the "editor" information has been duplicated during saving a .bib-Database. [#5359](https://github.com/JabRef/jabref/issues/5359)
- We re-introduced the feature to switch between different preview styles. [#5221](https://github.com/JabRef/jabref/issues/5221)
- We fixed various issues (including [#5263](https://github.com/JabRef/jabref/issues/5263)) related to copying entries to the clipboard
- We fixed some display errors in the preferences dialog and replaced some of the controls [#5033](https://github.com/JabRef/jabref/pull/5033) [#5047](https://github.com/JabRef/jabref/pull/5047) [#5062](https://github.com/JabRef/jabref/pull/5062) [#5141](https://github.com/JabRef/jabref/pull/5141) [#5185](https://github.com/JabRef/jabref/pull/5185) [#5265](https://github.com/JabRef/jabref/pull/5265) [#5315](https://github.com/JabRef/jabref/pull/5315) [#5360](https://github.com/JabRef/jabref/pull/5360)
- We fixed an exception which occurred when trying to import entries without an open library. [#5447](https://github.com/JabRef/jabref/issues/5447)
- The "Automatically set file links" feature now follows symbolic links. [#5664](https://github.com/JabRef/jabref/issues/5664)
- After successful import of one or multiple bib entries the main table scrolls to the first imported entry [#5383](https://github.com/JabRef/jabref/issues/5383)
- We fixed an exception which occurred when an invalid jstyle was loaded. [#5452](https://github.com/JabRef/jabref/issues/5452)
- We fixed an issue where the command line arguments `importBibtex` and `importToOpen` did not import into the currently open library, but opened a new one. [#5537](https://github.com/JabRef/jabref/issues/5537)
- We fixed an error where the preview theme did not adapt to the "Dark" mode [#5463](https://github.com/JabRef/jabref/issues/5463)
- We fixed an issue where multiple entries were allowed in the "crossref" field [#5284](https://github.com/JabRef/jabref/issues/5284)
- We fixed an issue where the merge dialog showed the wrong text colour in "Dark" mode [#5516](https://github.com/JabRef/jabref/issues/5516)
- We fixed visibility issues with the scrollbar and group selection highlight in "Dark" mode, and enabled "Dark" mode for the OpenOffice preview in the style selection window. [#5522](https://github.com/JabRef/jabref/issues/5522)
- We fixed an issue where the author field was not correctly parsed during bibtex key-generation. [#5551](https://github.com/JabRef/jabref/issues/5551)
- We fixed an issue where notifications where shown during autosave. [#5555](https://github.com/JabRef/jabref/issues/5555)
- We fixed an issue where the side pane was not remembering its position. [#5615](https://github.com/JabRef/jabref/issues/5615)
- We fixed an issue where JabRef could not interact with [Oracle XE](https://www.oracle.com/de/database/technologies/appdev/xe.html) in the [shared SQL database setup](https://docs.jabref.org/collaborative-work/sqldatabase).
- We fixed an issue where the toolbar icons were hidden on smaller screens.
- We fixed an issue where renaming referenced files for bib entries with long titles was not possible. [#5603](https://github.com/JabRef/jabref/issues/5603)
- We fixed an issue where a window which is on an external screen gets unreachable when external screen is removed. [#5037](https://github.com/JabRef/jabref/issues/5037)
- We fixed a bug where the selection of groups was lost after drag and drop. [#2868](https://github.com/JabRef/jabref/issues/2868)
- We fixed an issue where the custom entry types didn't show the correct display name [#5651](https://github.com/JabRef/jabref/issues/5651)

### Removed

- We removed some obsolete notifications. [#5555](https://github.com/JabRef/jabref/issues/5555)
- We removed an internal step in the [ISBN-to-BibTeX fetcher](https://docs.jabref.org/collect/add-entry-using-an-id#isbn): The [ISBN to BibTeX Converter](https://manas.tungare.name/software/isbn-to-bibtex) by [@manastungare](https://github.com/manastungare) is not used anymore, because it is offline: "people using this tool have not been generating enough sales for Amazon."
- We removed the option to control the default drag and drop behaviour. You can use the modifier keys (like CtrL or Alt) instead.

## [5.0-alpha] – 2019-08-25

### Changed

- We added eventitle, eventdate and venue fields to `@unpublished` entry type.
- We added `@software` and `@dataSet` entry type to biblatex.
- All fields are now properly sorted alphabetically (in the subgroups of required/optional fields) when the entry is written to the bib file.
- We fixed an issue where some importers used the field `pubstatus` instead of the standard BibTeX field `pubstate`.
- We changed the latex command removal for docbook exporter. [#3838](https://github.com/JabRef/jabref/issues/3838)
- We changed the location of some fields in the entry editor (you might need to reset your preferences for these changes to come into effect)
  - Journal/Year/Month in biblatex mode -> Deprecated (if filled)
  - DOI/URL: General -> Optional
  - Internal fields like ranking, read status and priority: Other -> General
  - Moreover, empty deprecated fields are no longer shown
- Added server timezone parameter when connecting to a shared database.
- We updated the dialog for setting up general fields.
- URL field formatting is updated. All whitespace chars, located at the beginning/ending of the URL, are trimmed automatically
- We changed the behavior of the field formatting dialog such that the `bibtexkey` is not changed when formatting all fields or all text fields.
- We added a "Move file to file directory and rename file" option for simultaneously moving and renaming of document file. [#4166](https://github.com/JabRef/jabref/issues/4166)
- Use integrated graphics card instead of discrete on macOS [#4070](https://github.com/JabRef/jabref/issues/4070)
- We added a cleanup operation that detects an arXiv identifier in the note, journal or URL field and moves it to the `eprint` field.
  Because of this change, the last-used cleanup operations were reset.
- We changed the minimum required version of Java to 1.8.0_171, as this is the latest release for which the automatic Java update works. [#4093](https://github.com/JabRef/jabref/issues/4093)
- The special fields like `Printed` and `Read status` now show gray icons when the row is hovered.
- We added a button in the tab header which allows you to close the database with one click. [#494](https://github.com/JabRef/jabref/issues/494)
- Sorting in the main table now takes information from cross-referenced entries into account. [#2808](https://github.com/JabRef/jabref/issues/2808)
- If a group has a color specified, then entries matched by this group have a small colored bar in front of them in the main table.
- Change default icon for groups to a circle because a colored version of the old icon was hard to distinguish from its black counterpart.
- In the main table, the context menu appears now when you press the "context menu" button on the keyboard. [feature request in the forum](https://discourse.jabref.org/t/how-to-enable-keyboard-context-key-windows)
- We added icons to the group side panel to quickly switch between `union` and `intersection` group view mode. [#3269](https://github.com/JabRef/jabref/issues/3269).
- We use `https` for [fetching from most online bibliographic database](https://docs.jabref.org/collect/import-using-online-bibliographic-database).
- We changed the default keyboard shortcuts for moving between entries when the entry editor is active to ̀<kbd>alt</kbd> + <kbd>up/down</kbd>.
- Opening a new file now prompts the directory of the currently selected file, instead of the directory of the last opened file.
- Window state is saved on close and restored on start.
- We made the MathSciNet fetcher more reliable.
- We added the ISBN fetcher to the list of fetcher available under "Update with bibliographic information from the web" in the entry editor toolbar.
- Files without a defined external file type are now directly opened with the default application of the operating system
- We streamlined the process to rename and move files by removing the confirmation dialogs.
- We removed the redundant new lines of markings and wrapped the summary in the File annotation tab. [#3823](https://github.com/JabRef/jabref/issues/3823)
- We add auto URL formatting when user paste link to URL field in entry editor. [koppor#254](https://github.com/koppor/jabref/issues/254)
- We added a minimum height for the entry editor so that it can no longer be hidden by accident. [#4279](https://github.com/JabRef/jabref/issues/4279)
- We added a new keyboard shortcut so that the entry editor could be closed by <kbd>Ctrl</kbd> + <kbd>E</kbd>. [#4222](https://github.com/JabRef/jabref/issues/4222)
- We added an option in the preference dialog box, that allows user to pick the dark or light theme option. [#4130](https://github.com/JabRef/jabref/issues/4130)
- We updated the Related Articles tab to accept JSON from the new version of the Mr. DLib service
- We added an option in the preference dialog box that allows user to choose behavior after dragging and dropping files in Entry Editor. [#4356](https://github.com/JabRef/jabref/issues/4356)
- We added the ability to have an export preference where previously "File"-->"Export"/"Export selected entries" would not save the user's preference[#4495](https://github.com/JabRef/jabref/issues/4495)
- We optimized the code responsible for connecting to an external database, which should lead to huge improvements in performance.
- For automatically created groups, added ability to filter groups by entry type. [#4539](https://github.com/JabRef/jabref/issues/4539)
- We added the ability to add field names from the Preferences Dialog [#4546](https://github.com/JabRef/jabref/issues/4546)
- We added the ability to change the column widths directly in the main table. [#4546](https://github.com/JabRef/jabref/issues/4546)
- We added a description of how recommendations were chosen and better error handling to Related Articles tab
- We added the ability to execute default action in dialog by using with <kbd>Ctrl</kbd> + <kbd>Enter</kbd> combination [#4496](https://github.com/JabRef/jabref/issues/4496)
- We grouped and reordered the Main Menu (File, Edit, Library, Quality, Tools, and View tabs & icons). [#4666](https://github.com/JabRef/jabref/issues/4666) [#4667](https://github.com/JabRef/jabref/issues/4667) [#4668](https://github.com/JabRef/jabref/issues/4668) [#4669](https://github.com/JabRef/jabref/issues/4669) [#4670](https://github.com/JabRef/jabref/issues/4670) [#4671](https://github.com/JabRef/jabref/issues/4671) [#4672](https://github.com/JabRef/jabref/issues/4672) [#4673](https://github.com/JabRef/jabref/issues/4673)
- We added additional modifiers (capitalize, titlecase and sentencecase) to the Bibtex key generator. [#1506](https://github.com/JabRef/jabref/issues/1506)
- We have migrated from the mysql jdbc connector to the mariadb one for better authentication scheme support. [#4745](https://github.com/JabRef/jabref/issues/4745)
- We grouped the toolbar icons and changed the Open Library and Copy icons. [#4584](https://github.com/JabRef/jabref/issues/4584)
- We added a browse button next to the path text field for aux-based groups. [#4586](https://github.com/JabRef/jabref/issues/4586)
- We changed the title of Group Dialog to "Add subgroup" from "Edit group" when we select Add subgroup option.
- We enable import button only if entries are selected. [#4755](https://github.com/JabRef/jabref/issues/4755)
- We made modifications to improve the contrast of UI elements. [#4583](https://github.com/JabRef/jabref/issues/4583)
- We added a warning for empty BibTeX keys in the entry editor. [#4440](https://github.com/JabRef/jabref/issues/4440)
- We added an option in the settings to set the default action in JabRef when right clicking on any entry in any database and selecting "Open folder". [#4763](https://github.com/JabRef/jabref/issues/4763)
- The Medline fetcher now normalizes the author names according to the BibTeX-Standard [#4345](https://github.com/JabRef/jabref/issues/4345)
- We added an option on the Linked File Viewer to rename the attached file of an entry directly on the JabRef. [#4844](https://github.com/JabRef/jabref/issues/4844)
- We added an option in the preference dialog box that allows user to enable helpful tooltips.[#3599](https://github.com/JabRef/jabref/issues/3599)
- We reworked the functionality for extracting BibTeX entries from plain text, because our used service [freecite shut down](https://library.brown.edu/libweb/freecite_notice.php). [#5206](https://github.com/JabRef/jabref/pull/5206)
- We moved the dropdown menu for selecting the push-application from the toolbar into the external application preferences. [#674](https://github.com/JabRef/jabref/issues/674)
- We removed the alphabetical ordering of the custom tabs and updated the error message when trying to create a general field with a name containing an illegal character. [#5019](https://github.com/JabRef/jabref/issues/5019)
- We added a context menu to the bib(la)tex-source-editor to copy'n'paste. [#5007](https://github.com/JabRef/jabref/pull/5007)
- We added a tool that allows searching for citations in LaTeX files. It scans directories and shows which entries are used, how many times and where.
- We added a 'LaTeX citations' tab to the entry editor, to search for citations to the active entry in the LaTeX file directory. It can be disabled in the preferences dialog.
- We added an option in preferences to allow for integers in field "edition" when running database in bibtex mode. [#4680](https://github.com/JabRef/jabref/issues/4680)
- We added the ability to use negation in export filter layouts. [#5138](https://github.com/JabRef/jabref/pull/5138)
- Focus on Name Area instead of 'OK' button whenever user presses 'Add subgroup'. [#6307](https://github.com/JabRef/jabref/issues/6307)
- We changed the behavior of merging that the entry which has "smaller" bibkey will be selected. [#7395](https://github.com/JabRef/jabref/issues/7395)

### Fixed

- We fixed an issue where JabRef died silently for the user without enough inotify instances [#4874](https://github.com/JabRef/jabref/issues/4874)
- We fixed an issue where corresponding groups are sometimes not highlighted when clicking on entries [#3112](https://github.com/JabRef/jabref/issues/3112)
- We fixed an issue where custom exports could not be selected in the 'Export (selected) entries' dialog [#4013](https://github.com/JabRef/jabref/issues/4013)
- Italic text is now rendered correctly. [#3356](https://github.com/JabRef/jabref/issues/3356)
- The entry editor no longer gets corrupted after using the source tab. [#3532](https://github.com/JabRef/jabref/issues/3532) [#3608](https://github.com/JabRef/jabref/issues/3608) [#3616](https://github.com/JabRef/jabref/issues/3616)
- We fixed multiple issues where entries did not show up after import if a search was active. [#1513](https://github.com/JabRef/jabref/issues/1513) [#3219](https://github.com/JabRef/jabref/issues/3219))
- We fixed an issue where the group tree was not updated correctly after an entry was changed. [#3618](https://github.com/JabRef/jabref/issues/3618)
- We fixed an issue where a right-click in the main table selected a wrong entry. [#3267](https://github.com/JabRef/jabref/issues/3267)
- We fixed an issue where in rare cases entries where overlayed in the main table. [#3281](https://github.com/JabRef/jabref/issues/3281)
- We fixed an issue where selecting a group messed up the focus of the main table and the entry editor. [#3367](https://github.com/JabRef/jabref/issues/3367)
- We fixed an issue where composite author names were sorted incorrectly. [#2828](https://github.com/JabRef/jabref/issues/2828)
- We fixed an issue where commands followed by `-` didn't work. [#3805](https://github.com/JabRef/jabref/issues/3805)
- We fixed an issue where a non-existing aux file in a group made it impossible to open the library. [#4735](https://github.com/JabRef/jabref/issues/4735)
- We fixed an issue where some journal names were wrongly marked as abbreviated. [#4115](https://github.com/JabRef/jabref/issues/4115)
- We fixed an issue where the custom file column were sorted incorrectly. [#3119](https://github.com/JabRef/jabref/issues/3119)
- We improved the parsing of author names whose infix is abbreviated without a dot. [#4864](https://github.com/JabRef/jabref/issues/4864)
- We fixed an issues where the entry losses focus when a field is edited and at the same time used for sorting. [#3373](https://github.com/JabRef/jabref/issues/3373)
- We fixed an issue where the menu on Mac OS was not displayed in the usual Mac-specific way. [#3146](https://github.com/JabRef/jabref/issues/3146)
- We improved the integrity check for page numbers. [#4113](https://github.com/JabRef/jabref/issues/4113) and [feature request in the forum](https://discourse.jabref.org/t/pages-field-allow-use-of-en-dash/1199)
- We fixed an issue where the order of fields in customized entry types was not saved correctly. [#4033](https://github.com/JabRef/jabref/issues/4033)
- We fixed an issue where renaming a group did not change the group name in the interface. [#3189](https://github.com/JabRef/jabref/issues/3189)
- We fixed an issue where the groups tree of the last database was still shown even after the database was already closed.
- We fixed an issue where the "Open file dialog" may disappear behind other windows. [#3410](https://github.com/JabRef/jabref/issues/3410)
- We fixed an issue where the number of entries matched was not updated correctly upon adding or removing an entry. [#3537](https://github.com/JabRef/jabref/issues/3537)
- We fixed an issue where the default icon of a group was not colored correctly.
- We fixed an issue where the first field in entry editor was not focused when adding a new entry. [#4024](https://github.com/JabRef/jabref/issues/4024)
- We reworked the "Edit file" dialog to make it resizeable and improved the workflow for adding and editing files [#2970](https://github.com/JabRef/jabref/issues/2970)
- We fixed an issue where custom name formatters were no longer found correctly. [#3531](https://github.com/JabRef/jabref/issues/3531)
- We fixed an issue where the month was not shown in the preview. [#3239](https://github.com/JabRef/jabref/issues/3239)
- Rewritten logic to detect a second jabref instance. [#4023](https://github.com/JabRef/jabref/issues/4023)
- We fixed an issue where the "Convert to BibTeX-Cleanup" moved the content of the `file` field to the `pdf` field [#4120](https://github.com/JabRef/jabref/issues/4120)
- We fixed an issue where the preview pane in entry preview in preferences wasn't showing the citation style selected [#3849](https://github.com/JabRef/jabref/issues/3849)
- We fixed an issue where the default entry preview style still contained the field `review`. The field `review` in the style is now replaced with comment to be consistent with the entry editor [#4098](https://github.com/JabRef/jabref/issues/4098)
- We fixed an issue where users were vulnerable to XXE attacks during parsing [#4229](https://github.com/JabRef/jabref/issues/4229)
- We fixed an issue where files added via the "Attach file" contextmenu of an entry were not made relative. [#4201](https://github.com/JabRef/jabref/issues/4201) and [#4241](https://github.com/JabRef/jabref/issues/4241)
- We fixed an issue where author list parser can't generate bibtex for Chinese author. [#4169](https://github.com/JabRef/jabref/issues/4169)
- We fixed an issue where the list of XMP Exclusion fields in the preferences was not be saved [#4072](https://github.com/JabRef/jabref/issues/4072)
- We fixed an issue where the ArXiv Fetcher did not support HTTP URLs [koppor#328](https://github.com/koppor/jabref/issues/328)
- We fixed an issue where only one PDF file could be imported [#4422](https://github.com/JabRef/jabref/issues/4422)
- We fixed an issue where "Move to group" would always move the first entry in the library and not the selected [#4414](https://github.com/JabRef/jabref/issues/4414)
- We fixed an issue where an older dialog appears when downloading full texts from the quality menu. [#4489](https://github.com/JabRef/jabref/issues/4489)
- We fixed an issue where right clicking on any entry in any database and selecting "Open folder" results in the NullPointer exception. [#4763](https://github.com/JabRef/jabref/issues/4763)
- We fixed an issue where option 'open terminal here' with custom command was passing the wrong argument. [#4802](https://github.com/JabRef/jabref/issues/4802)
- We fixed an issue where ranking an entry would generate an IllegalArgumentException. [#4754](https://github.com/JabRef/jabref/issues/4754)
- We fixed an issue where special characters where removed from non-label key generation pattern parts [#4767](https://github.com/JabRef/jabref/issues/4767)
- We fixed an issue where the RIS import would overwite the article date with the value of the acessed date [#4816](https://github.com/JabRef/jabref/issues/4816)
- We fixed an issue where an NullPointer exception was thrown when a referenced entry in an Open/Libre Office document was no longer present in the library. Now an error message with the reference marker of the missing entry is shown. [#4932](https://github.com/JabRef/jabref/issues/4932)
- We fixed an issue where a database exception related to a missing timezone was too big. [#4827](https://github.com/JabRef/jabref/issues/4827)
- We fixed an issue where the IEEE fetcher returned an error if no keywords were present in the result from the IEEE website [#4997](https://github.com/JabRef/jabref/issues/4997)
- We fixed an issue where the command line help text had several errors, and arguments and descriptions have been rewritten to simplify and detail them better. [#2016](https://github.com/JabRef/jabref/issues/2016)
- We fixed an issue where the same menu for changing entry type had two different sizes and weights. [#4977](https://github.com/JabRef/jabref/issues/4977)
- We fixed an issue where the "Attach file" dialog, in the right-click menu for an entry, started on the working directory instead of the user's main directory. [#4995](https://github.com/JabRef/jabref/issues/4995)
- We fixed an issue where the JabRef Icon in the macOS launchpad was not displayed correctly [#5003](https://github.com/JabRef/jabref/issues/5003)
- We fixed an issue where the "Search for unlinked local files" would throw an exception when parsing the content of a PDF-file with missing "series" information [#5128](https://github.com/JabRef/jabref/issues/5128)
- We fixed an issue where the XMP Importer would incorrectly return an empty default entry when importing pdfs [#6577](https://github.com/JabRef/jabref/issues/6577)
- We fixed an issue where opening the menu 'Library properties' marked the library as modified [#6451](https://github.com/JabRef/jabref/issues/6451)
- We fixed an issue when importing resulted in an exception [#7343](https://github.com/JabRef/jabref/issues/7343)
- We fixed an issue where the field in the Field formatter dropdown selection were sorted in random order. [#7710](https://github.com/JabRef/jabref/issues/7710)

### Removed

- The feature to "mark entries" was removed and merged with the groups functionality. For migration, a group is created for every value of the `__markedentry` field and the entry is added to this group.
- The number column was removed.
- We removed the global search feature.
- We removed the coloring of cells in the main table according to whether the field is optional/required.
- We removed the feature to find and resolve duplicate BibTeX keys (as this use case is already covered by the integrity check).
- We removed a few commands from the right-click menu that are not needed often and thus don't need to be placed that prominently:
  - Print entry preview: available through entry preview
  - All commands related to marking: marking is not yet reimplemented
  - Set/clear/append/rename fields: available through Edit menu
  - Manage keywords: available through the Edit menu
  - Copy linked files to folder: available through File menu
  - Add/move/remove from group: removed completely (functionality still available through group interface)
- We removed the option to change the column widths in the preferences dialog. [#4546](https://github.com/JabRef/jabref/issues/4546)

## Older versions

The changelog of JabRef 4.x is available at the [v4.3.1 tag](https://github.com/JabRef/jabref/blob/v4.3.1/CHANGELOG.md).
The changelog of JabRef 3.x is available at the [v3.8.2 tag](https://github.com/JabRef/jabref/blob/v3.8.2/CHANGELOG.md).
The changelog of JabRef 2.11 and all previous versions is available as [text file in the v2.11.1 tag](https://github.com/JabRef/jabref/blob/v2.11.1/CHANGELOG).

[Unreleased]: https://github.com/JabRef/jabref/compare/v6.0-alpha...HEAD
[6.0-alpha]: https://github.com/JabRef/jabref/compare/v5.15...v6.0-alpha
[5.15]: https://github.com/JabRef/jabref/compare/v5.14...v5.15
[5.14]: https://github.com/JabRef/jabref/compare/v5.13...v5.14
[5.13]: https://github.com/JabRef/jabref/compare/v5.12...v5.13
[5.12]: https://github.com/JabRef/jabref/compare/v5.11...v5.12
[5.11]: https://github.com/JabRef/jabref/compare/v5.10...v5.11
[5.10]: https://github.com/JabRef/jabref/compare/v5.9...v5.10
[5.9]: https://github.com/JabRef/jabref/compare/v5.8...v5.9
[5.8]: https://github.com/JabRef/jabref/compare/v5.7...v5.8
[5.7]: https://github.com/JabRef/jabref/compare/v5.6...v5.7
[5.6]: https://github.com/JabRef/jabref/compare/v5.5...v5.6
[5.5]: https://github.com/JabRef/jabref/compare/v5.4...v5.5
[5.4]: https://github.com/JabRef/jabref/compare/v5.3...v5.4
[5.3]: https://github.com/JabRef/jabref/compare/v5.2...v5.3
[5.2]: https://github.com/JabRef/jabref/compare/v5.1...v5.2
[5.1]: https://github.com/JabRef/jabref/compare/v5.0...v5.1
[5.0]: https://github.com/JabRef/jabref/compare/v5.0-beta...v5.0
[5.0-beta]: https://github.com/JabRef/jabref/compare/v5.0-alpha...v5.0-beta
[5.0-alpha]: https://github.com/JabRef/jabref/compare/v4.3...v5.0-alpha
<!-- markdownlint-disable-file MD012 MD024 MD033 MD053 --><|MERGE_RESOLUTION|>--- conflicted
+++ resolved
@@ -49,11 +49,9 @@
 - We removed the obsolete Twitter link and added Mastodon and LinkedIn links in Help -> JabRef resources. [#12660](https://github.com/JabRef/jabref/issues/12660)
 - We improved the Check Integrity dialog entry interaction so that a single click focuses on the corresponding entry and a double-click both focuses on the entry and closes the dialog. [#12245](https://github.com/JabRef/jabref/issues/12245)
 - We improved journal abbreviation lookup with fuzzy matching to handle minor input errors and variations. [#12467](https://github.com/JabRef/jabref/issues/12467)
-<<<<<<< HEAD
+- We changed the phrase "Cleanup entries" to "Clean up entries". [#12703](https://github.com/JabRef/jabref/issues/12703)
 - Changed tooltip delay from 2sec to 500ms in the main table. [#12649](https://github.com/JabRef/jabref/issues/12649)
-=======
-- We changed the phrase "Cleanup entries" to "Clean up entries". [#12703](https://github.com/JabRef/jabref/issues/12703)
->>>>>>> 977353a5
+
 
 ### Fixed
 
