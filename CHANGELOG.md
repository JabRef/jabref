
# Changelog

All notable changes to this project will be documented in this file.
The format is based on [Keep a Changelog](https://keepachangelog.com/en/1.0.0/).
We refer to [GitHub issues](https://github.com/JabRef/jabref/issues) by using `#NUM`.
In case, there is no issue present, the pull request implementing the feature is linked.

Note that this project **does not** adhere to [Semantic Versioning](http://semver.org/).

## [Unreleased]

### Added

- We added a query parser and mapping layer to enable conversion of queries formulated in simplified lucene syntax by the user into api queries. [#6799](https://github.com/JabRef/jabref/pull/6799)
- We added some basic functionality to customise the look of JabRef by importing a css theme file. [#5790](https://github.com/JabRef/jabref/issues/5790)
- We added connection check function in network preference setting [#6560](https://github.com/JabRef/jabref/issues/6560)

### Changed

- We restructured the 'File' tab and extracted some parts into the 'Linked files' tab [#6779](https://github.com/JabRef/jabref/pull/6779)
- JabRef now offers journal lists from <https://abbrv.jabref.org>. JabRef the lists which use a dot inside the abbreviations. [#5749](https://github.com/JabRef/jabref/pull/5749)
- We removed two useless preferences in the groups preferences dialog. [#6836](https://github.com/JabRef/jabref/pull/6836)
<<<<<<< HEAD
- We changed the synchronization of SpecialFields to keywords to not to do so as default. [#6621](https://github.com/JabRef/jabref/issues/6621)
=======
- JabRef no longer opens the entry editor with the first entry on startup [6855](https://github.com/JabRef/jabref/issues/6855)
>>>>>>> 41ef8122

### Fixed

- We fixed an issue where the `.sav` file was not deleted upon exiting JabRef. [#6109](https://github.com/JabRef/jabref/issues/6109)
- We fixed a linked identifier icon inconsistency. [#6705](https://github.com/JabRef/jabref/issues/6705)
- We fixed the wrong behavior that font size changes are not reflected in dialogs. [#6039](https://github.com/JabRef/jabref/issues/6039)

### Removed


## [5.1] – 2020-08-30

### Added

- We added a new fetcher to enable users to search mEDRA DOIs [#6602](https://github.com/JabRef/jabref/issues/6602)
- We added a new fetcher to enable users to search "[Collection of Computer Science Bibliographies](https://liinwww.ira.uka.de/bibliography/index.html)". [#6638](https://github.com/JabRef/jabref/issues/6638)
- We added default values for delimiters in Add Subgroup window [#6624](https://github.com/JabRef/jabref/issues/6624)
- We improved responsiveness of general fields specification dialog window. [#6643](https://github.com/JabRef/jabref/issues/6604)
- We added support for importing ris file and load DOI [#6530](https://github.com/JabRef/jabref/issues/6530)
- We added the Library properties to a context menu on the library tabs [#6485](https://github.com/JabRef/jabref/issues/6485)
- We added a new field in the preferences in 'BibTeX key generator' for unwanted characters that can be user-specified. [#6295](https://github.com/JabRef/jabref/issues/6295)
- We added support for searching ShortScience for an entry through the user's browser. [#6018](https://github.com/JabRef/jabref/pull/6018)
- We updated EditionChecker to permit edition to start with a number. [#6144](https://github.com/JabRef/jabref/issues/6144)
- We added tooltips for most fields in the entry editor containing a short description. [#5847](https://github.com/JabRef/jabref/issues/5847)
- We added support for basic markdown in custom formatted previews [#6194](https://github.com/JabRef/jabref/issues/6194)
- We now show the number of items found and selected to import in the online search dialog. [#6248](https://github.com/JabRef/jabref/pull/6248)
- We created a new install screen for macOS. [#5759](https://github.com/JabRef/jabref/issues/5759)
- We added a new integrity check for duplicate DOIs. [koppor#339](https://github.com/koppor/jabref/issues/339)
- We implemented an option to download fulltext files while importing. [#6381](https://github.com/JabRef/jabref/pull/6381)
- We added a progress-indicator showing the average progress of background tasks to the toolbar. Clicking it reveals a pop-over with a list of running background tasks. [6443](https://github.com/JabRef/jabref/pull/6443)
- We fixed the bug when strike the delete key in the text field. [#6421](https://github.com/JabRef/jabref/issues/6421)
- We added a BibTex key modifier for truncating strings. [#3915](https://github.com/JabRef/jabref/issues/3915)
- We added support for jumping to target entry when typing letter/digit after sorting a column in maintable [#6146](https://github.com/JabRef/jabref/issues/6146)
- We added a new fetcher to enable users to search all available E-Libraries simultaneously. [koppor#369](https://github.com/koppor/jabref/issues/369)
- We added the field "entrytype" to the export sort criteria [#6531](https://github.com/JabRef/jabref/pull/6531)
- We added the possibility to change the display order of the fields in the entry editor. The order can now be configured using drag and drop in the "Customize entry types" dialog [#6152](https://github.com/JabRef/jabref/pull/6152)
- We added native support for biblatex-software [#6574](https://github.com/JabRef/jabref/issues/6574)
- We added a missing restart warning for AutoComplete in the preferences dialog. [#6351](https://github.com/JabRef/jabref/issues/6351)
- We added a note to the citation key pattern preferences dialog as a temporary workaround for a JavaFX bug, about committing changes in a table cell, if the focus is lost. [#5825](https://github.com/JabRef/jabref/issues/5825)

### Changed

- We improved the arXiv fetcher. Now it should find entries even more reliably and does no longer include the version (e.g `v1`) in the `eprint` field. [forum#1941](https://discourse.jabref.org/t/remove-version-in-arxiv-import/1941)
- We moved the group search bar and the button "New group" from bottom to top position to make it more prominent. [#6112](https://github.com/JabRef/jabref/pull/6112)
- When JabRef finds a `.sav` file without changes, there is no dialog asking for acceptance of changes anymore.
- We changed the buttons for import/export/show all/reset of preferences to smaller icon buttons in the preferences dialog. [#6130](https://github.com/JabRef/jabref/pull/6130)
- We moved the functionality "Manage field names & content" from the "Library" menu to the "Edit" menu, because it affects the selected entries and not the whole library
- We merged the functionality "Append contents from a BibTeX library into the currently viewed library" into the "Import into database" functionality. Fixes [#6049](https://github.com/JabRef/jabref/issues/6049).
- We changed the directory where fulltext downloads are stored to the directory set in the import-tab in preferences. [#6381](https://github.com/JabRef/jabref/pull/6381)
- We improved the error message for invalid jstyles. [#6303](https://github.com/JabRef/jabref/issues/6303)
- We changed the section name of 'Advanced' to 'Network' in the preferences and removed some obsolete options.[#6489](https://github.com/JabRef/jabref/pull/6489)
- We improved the context menu of the column "Linked identifiers" of the main table, by truncating their texts, if they are too long. [#6499](https://github.com/JabRef/jabref/issues/6499)
- We merged the main table tabs in the preferences dialog. [#6518](https://github.com/JabRef/jabref/pull/6518)
- We changed the command line option 'generateBibtexKeys' to the more generic term 'generateCitationKeys' while the short option remains 'g'.[#6545](https://github.com/JabRef/jabref/pull/6545)
- We improved the "Possible duplicate entries" window to remember its size and position throughout a session. [#6582](https://github.com/JabRef/jabref/issues/6582)
- We divided the toolbar into small parts, so if the application window is to small, only a part of the toolbar is moved into the chevron popup. [#6682](https://github.com/JabRef/jabref/pull/6682)
- We changed the layout for of the buttons in the Open Office side panel to ensure that the button text is always visible, specially when resizing. [#6639](https://github.com/JabRef/jabref/issues/6639)
- We merged the two new library commands in the file menu to one which always creates a new library in the default library mode. [#6359](https://github.com/JabRef/jabref/pull/6539#issuecomment-641056536)

### Fixed

- We fixed an issue where entry preview tab has no name in drop down list. [#6591](https://github.com/JabRef/jabref/issues/6591)
- We fixed to only search file links in the BIB file location directory when preferences has corresponding checkbox checked. [#5891](https://github.com/JabRef/jabref/issues/5891)
- We fixed wrong button order (Apply and Cancel) in ManageProtectedTermsDialog.
- We fixed an issue with incompatible characters at BibTeX key [#6257](https://github.com/JabRef/jabref/issues/6257)
- We fixed an issue where dash (`-`) was reported as illegal BibTeX key [#6295](https://github.com/JabRef/jabref/issues/6295)
- We greatly improved the performance of the overall application and many operations. [#5071](https://github.com/JabRef/jabref/issues/5071)
- We fixed an issue where sort by priority was broken. [#6222](https://github.com/JabRef/jabref/issues/6222)
- We fixed an issue where opening a library from the recent libraries menu was not possible. [#5939](https://github.com/JabRef/jabref/issues/5939)
- We fixed an issue with inconsistent capitalization of file extensions when downloading files. [#6115](https://github.com/JabRef/jabref/issues/6115)
- We fixed the display of language and encoding in the preferences dialog. [#6130](https://github.com/JabRef/jabref/pull/6130)
- Now the link and/or the link description in the column "linked files" of the main table gets truncated or wrapped, if too long, otherwise display issues arise. [#6178](https://github.com/JabRef/jabref/issues/6178)
- We fixed the issue that groups panel does not keep size when resizing window. [#6180](https://github.com/JabRef/jabref/issues/6180)
- We fixed an error that sometimes occurred when using the context menu. [#6085](https://github.com/JabRef/jabref/issues/6085)
- We fixed an issue where search full-text documents downloaded files with same name, overwriting existing files. [#6174](https://github.com/JabRef/jabref/pull/6174)
- We fixed an issue when importing into current library an erroneous message "import cancelled" is displayed even though import is successful. [#6266](https://github.com/JabRef/jabref/issues/6266)
- We fixed an issue where custom jstyles for Open/LibreOffice where not saved correctly. [#6170](https://github.com/JabRef/jabref/issues/6170)
- We fixed an issue where the INSPIRE fetcher was no longer working [#6229](https://github.com/JabRef/jabref/issues/6229)
- We fixed an issue where custom exports with an uppercase file extension could not be selected for "Copy...-> Export to Clipboard" [#6285](https://github.com/JabRef/jabref/issues/6285)
- We fixed the display of icon both in the main table and linked file editor. [#6169](https://github.com/JabRef/jabref/issues/6169)
- We fixed an issue where the windows installer did not create an entry in the start menu [bug report in the forum](https://discourse.jabref.org/t/error-while-fetching-from-doi/2018/3)
- We fixed an issue where only the field `abstract` and `comment` were declared as multiline fields. Other fields can now be configured in the preferences using "Do not wrap the following fields when saving" [4373](https://github.com/JabRef/jabref/issues/4373)
- We fixed an issue where JabRef switched to discrete graphics under macOS [#5935](https://github.com/JabRef/jabref/issues/5935)
- We fixed an issue where the Preferences entry preview will be unexpected modified leads to Value too long exception [#6198](https://github.com/JabRef/jabref/issues/6198)
- We fixed an issue where custom jstyles for Open/LibreOffice would only be valid if a layout line for the entry type `default` was at the end of the layout section [#6303](https://github.com/JabRef/jabref/issues/6303)
- We fixed an issue where a new entry is not shown in the library if a search is active [#6297](https://github.com/JabRef/jabref/issues/6297)
- We fixed an issue where long directory names created from patterns could create an exception. [#3915](https://github.com/JabRef/jabref/issues/3915)
- We fixed an issue where sort on numeric cases was broken. [#6349](https://github.com/JabRef/jabref/issues/6349)
- We fixed an issue where year and month fields were not cleared when converting to biblatex [#6224](https://github.com/JabRef/jabref/issues/6224)
- We fixed an issue where an "Not on FX thread" exception occured when saving on linux [#6453](https://github.com/JabRef/jabref/issues/6453)
- We fixed an issue where the library sort order was lost. [#6091](https://github.com/JabRef/jabref/issues/6091)
- We fixed an issue where brackets in regular expressions were not working. [6469](https://github.com/JabRef/jabref/pull/6469)
- We fixed an issue where multiple background task popups stacked over each other.. [#6472](https://github.com/JabRef/jabref/issues/6472)
- We fixed an issue where LaTeX citations for specific commands (\autocites) of biblatex-mla were not recognized. [#6476](https://github.com/JabRef/jabref/issues/6476)
- We fixed an issue where drag and drop was not working on empty database. [#6487](https://github.com/JabRef/jabref/issues/6487)
- We fixed an issue where the name fields were not updated after the preferences changed. [#6515](https://github.com/JabRef/jabref/issues/6515)
- We fixed an issue where "null" appeared in generated BibTeX keys. [#6459](https://github.com/JabRef/jabref/issues/6459)
- We fixed an issue where the authors' names were incorrectly displayed in the authors' column when they were bracketed. [#6465](https://github.com/JabRef/jabref/issues/6465) [#6459](https://github.com/JabRef/jabref/issues/6459)
- We fixed an issue where importing certain unlinked files would result in an exception [#5815](https://github.com/JabRef/jabref/issues/5815)
- We fixed an issue where downloaded files would be moved to a directory named after the citationkey when no file directory pattern is specified [#6589](https://github.com/JabRef/jabref/issues/6589)
- We fixed an issue with the creation of a group of cited entries which incorrectly showed the message that the library had been modified externally whenever saving the library. [#6420](https://github.com/JabRef/jabref/issues/6420)
- We fixed an issue with the creation of a group of cited entries. Now the file path to an aux file gets validated. [#6585](https://github.com/JabRef/jabref/issues/6585)
- We fixed an issue on Linux systems where the application would crash upon inotify failure. Now, the user is prompted with a warning, and given the choice to continue the session. [#6073](https://github.com/JabRef/jabref/issues/6073)
- We moved the search modifier buttons into the search bar, as they were not accessible, if autocompletion was disabled. [#6625](https://github.com/JabRef/jabref/issues/6625)
- We fixed an issue about duplicated group color indicators [#6175](https://github.com/JabRef/jabref/issues/6175)
- We fixed an issue where entries with the entry type Misc from an imported aux file would not be saved correctly to the bib file on disk [#6405](https://github.com/JabRef/jabref/issues/6405)
- We fixed an issue where percent sign ('%') was not formatted properly by the HTML formatter [#6753](https://github.com/JabRef/jabref/issues/6753)
- We fixed an issue with the [SAO/NASA Astrophysics Data System](https://docs.jabref.org/collect/import-using-online-bibliographic-database/ads) fetcher where `\textbackslash` appeared at the end of the abstract.
- We fixed an issue with the Science Direct fetcher where PDFs could not be downloaded. Fixes [#5860](https://github.com/JabRef/jabref/issues/5860)
- We fixed an issue with the Library of Congress importer.
- We fixed the [link to the external libraries listing](https://github.com/JabRef/jabref/blob/master/external-libraries.md) in the about dialog
- We fixed an issue regarding pasting on Linux. [#6293](https://github.com/JabRef/jabref/issues/6293)

### Removed

- We removed the option of the "enforce legal key". [#6295](https://github.com/JabRef/jabref/issues/6295)
- We removed the obsolete `External programs / Open PDF` section in the preferences, as the default application to open PDFs is now set in the `Manage external file types` dialog. [#6130](https://github.com/JabRef/jabref/pull/6130)
- We removed the option to configure whether a `.bib.bak` file should be generated upon save. It is now always enabled. Documentation at <https://docs.jabref.org/general/autosave>. [#6092](https://github.com/JabRef/jabref/issues/6092)
- We removed the built-in list of IEEE journal abbreviations using BibTeX strings. If you still want to use them, you have to download them separately from <https://abbrv.jabref.org>.

## [5.0] – 2020-03-06

### Changed

- Added browser integration to the snap package for firefox/chromium browsers. [#6062](https://github.com/JabRef/jabref/pull/6062)
- We reintroduced the possibility to extract references from plain text (using [GROBID](https://grobid.readthedocs.io/en/latest/)). [#5614](https://github.com/JabRef/jabref/pull/5614)
- We changed the open office panel to show buttons in rows of three instead of going straight down to save space as the button expanded out to take up unnecessary horizontal space. [#5479](https://github.com/JabRef/jabref/issues/5479)
- We cleaned up the group add/edit dialog. [#5826](https://github.com/JabRef/jabref/pull/5826)
- We reintroduced the index column. [#5844](https://github.com/JabRef/jabref/pull/5844)
- Filenames of external files can no longer contain curly braces. [#5926](https://github.com/JabRef/jabref/pull/5926)
- We made the filters more easily accessible in the integrity check dialog. [#5955](https://github.com/JabRef/jabref/pull/5955)
- We reimplemented and improved the dialog "Customize entry types". [#4719](https://github.com/JabRef/jabref/issues/4719)
- We added an [American Physical Society](https://journals.aps.org/) fetcher. [#818](https://github.com/JabRef/jabref/issues/818)
- We added possibility to enable/disable items quantity in groups. [#6042](https://github.com/JabRef/jabref/issues/6042)

### Fixed

- We fixed an issue where the command line console was always opened in the background. [#5474](https://github.com/JabRef/jabref/issues/5474)
- We fixed and issue where pdf files will not open under some KDE linux distributions when using okular. [#5253](https://github.com/JabRef/jabref/issues/5253)
- We fixed an issue where the Medline fetcher was only working when JabRef was running from source. [#5645](https://github.com/JabRef/jabref/issues/5645)
- We fixed some visual issues in the dark theme. [#5764](https://github.com/JabRef/jabref/pull/5764) [#5753](https://github.com/JabRef/jabref/issues/5753)
- We fixed an issue where non-default previews didn't handle unicode characters. [#5779](https://github.com/JabRef/jabref/issues/5779)
- We improved the performance, especially changing field values in the entry should feel smoother now. [#5843](https://github.com/JabRef/jabref/issues/5843)
- We fixed an issue where the ampersand character wasn't rendering correctly on previews. [#3840](https://github.com/JabRef/jabref/issues/3840)
- We fixed an issue where an erroneous "The library has been modified by another program" message was shown when saving. [#4877](https://github.com/JabRef/jabref/issues/4877)
- We fixed an issue where the file extension was missing after downloading a file (we now fall-back to pdf). [#5816](https://github.com/JabRef/jabref/issues/5816)
- We fixed an issue where cleaning up entries broke web URLs, if "Make paths of linked files relative (if possible)" was enabled, which resulted in various other issues subsequently. [#5861](https://github.com/JabRef/jabref/issues/5861)
- We fixed an issue where the tab "Required fields" of the entry editor did not show all required fields, if at least two of the defined required fields are linked with a logical or. [#5859](https://github.com/JabRef/jabref/issues/5859)
- We fixed several issues concerning managing external file types: Now everything is usable and fully functional. Previously, there were problems with the radio buttons, with saving the settings and with loading an input field value. Furthermore, different behavior for Windows and other operating systems was given, which was unified as well. [#5846](https://github.com/JabRef/jabref/issues/5846)
- We fixed an issue where entries containing Unicode charaters were not parsed correctly [#5899](https://github.com/JabRef/jabref/issues/5899)
- We fixed an issue where an entry containing an external filename with curly braces could not be saved. Curly braces are now longer allowed in filenames. [#5899](https://github.com/JabRef/jabref/issues/5899)
- We fixed an issue where changing the type of an entry did not update the main table [#5906](https://github.com/JabRef/jabref/issues/5906)
- We fixed an issue in the optics of the library properties, that cropped the dialog on scaled displays. [#5969](https://github.com/JabRef/jabref/issues/5969)
- We fixed an issue where changing the type of an entry did not update the main table. [#5906](https://github.com/JabRef/jabref/issues/5906)
- We fixed an issue where opening a library from the recent libraries menu was not possible. [#5939](https://github.com/JabRef/jabref/issues/5939)
- We fixed an issue where the most bottom group in the list got lost, if it was dragged on itself. [#5983](https://github.com/JabRef/jabref/issues/5983)
- We fixed an issue where changing entry type doesn't always work when biblatex source is shown. [#5905](https://github.com/JabRef/jabref/issues/5905)
- We fixed an issue where the group and the link column were not updated after changing the entry in the main table. [#5985](https://github.com/JabRef/jabref/issues/5985)
- We fixed an issue where reordering the groups was not possible after inserting an article. [#6008](https://github.com/JabRef/jabref/issues/6008)
- We fixed an issue where citation styles except the default "Preview" could not be used. [#56220](https://github.com/JabRef/jabref/issues/5622)
- We fixed an issue where a warning was displayed when the title content is made up of two sentences. [#5832](https://github.com/JabRef/jabref/issues/5832)
- We fixed an issue where an exception was thrown when adding a save action without a selected formatter in the library properties [#6069](https://github.com/JabRef/jabref/issues/6069)
- We fixed an issue where JabRef's icon was missing in the Export to clipboard Dialog. [#6286](https://github.com/JabRef/jabref/issues/6286)
- We fixed an issue when an "Abstract field" was duplicating text, when importing from RIS file (Neurons) [#6065](https://github.com/JabRef/jabref/issues/6065)
- We fixed an issue where adding the addition of a new entry was not completely validated [#6370](https://github.com/JabRef/jabref/issues/6370)
- We fixed an issue where the blue and red text colors in the Merge entries dialog were not quite visible [#6334](https://github.com/JabRef/jabref/issues/6334)
- We fixed an issue where underscore character was removed from the file name in the Recent Libraries list in File menu [#6383](https://github.com/JabRef/jabref/issues/6383)
- We fixed an issue where few keyboard shortcuts regarding new entries were missing [#6403](https://github.com/JabRef/jabref/issues/6403)

### Removed

- Ampersands are no longer escaped by default in the `bib` file. If you want to keep the current behaviour, you can use the new "Escape Ampersands" formatter as a save action. [#5869](https://github.com/JabRef/jabref/issues/5869)
- The "Merge Entries" entry was removed from the Quality Menu. Users should use the right-click menu instead. [#6021](https://github.com/JabRef/jabref/pull/6021)

## [5.0-beta] – 2019-12-15

### Changed

- We added a short DOI field formatter which shortens DOI to more human-readable form. [koppor#343](https://github.com/koppor/jabref/issues/343)
- We improved the display of group memberships by adding multiple colored bars if the entry belongs to more than one group. [#4574](https://github.com/JabRef/jabref/issues/4574)
- We added an option to show the preview as an extra tab in the entry editor (instead of in a split view). [#5244](https://github.com/JabRef/jabref/issues/5244)
- A custom Open/LibreOffice jstyle file now requires a layout line for the entry type `default` [#5452](https://github.com/JabRef/jabref/issues/5452)
- The entry editor is now open by default when JabRef starts up. [#5460](https://github.com/JabRef/jabref/issues/5460)
- Customized entry types are now serialized in alphabetical order in the bib file.
- We added a new ADS fetcher to use the new ADS API. [#4949](https://github.com/JabRef/jabref/issues/4949)
- We added support of the [X11 primary selection](https://unix.stackexchange.com/a/139193/18033) [#2389](https://github.com/JabRef/jabref/issues/2389)
- We added support to switch between biblatex and bibtex library types. [#5550](https://github.com/JabRef/jabref/issues/5550)
- We changed the save action buttons to be easier to understand. [#5565](https://github.com/JabRef/jabref/issues/5565)
- We made the columns for groups, files and uri in the main table reorderable and merged the clickable icon columns for uri, url, doi and eprint. [#5544](https://github.com/JabRef/jabref/pull/5544)
- We reduced the number of write actions performed when autosave is enabled [#5679](https://github.com/JabRef/jabref/issues/5679)
- We made the column sort order in the main table persistent [#5730](https://github.com/JabRef/jabref/pull/5730)
- When an entry is modified on disk, the change dialog now shows the merge dialog to highlight the changes [#5688](https://github.com/JabRef/jabref/pull/5688)

### Fixed

- Inherit fields from cross-referenced entries as specified by biblatex. [#5045](https://github.com/JabRef/jabref/issues/5045)
- We fixed an issue where it was no longer possible to connect to LibreOffice. [#5261](https://github.com/JabRef/jabref/issues/5261)
- The "All entries group" is no longer shown when no library is open.
- We fixed an exception which occurred when closing JabRef. [#5348](https://github.com/JabRef/jabref/issues/5348)
- We fixed an issue where JabRef reports incorrectly about customized entry types. [#5332](https://github.com/JabRef/jabref/issues/5332)
- We fixed a few problems that prevented JabFox to communicate with JabRef. [#4737](https://github.com/JabRef/jabref/issues/4737) [#4303](https://github.com/JabRef/jabref/issues/4303)
- We fixed an error where the groups containing an entry loose their highlight color when scrolling. [#5022](https://github.com/JabRef/jabref/issues/5022)
- We fixed an error where scrollbars were not shown. [#5374](https://github.com/JabRef/jabref/issues/5374)
- We fixed an error where an exception was thrown when merging entries. [#5169](https://github.com/JabRef/jabref/issues/5169)
- We fixed an error where certain metadata items were not serialized alphabetically.
- After assigning an entry to a group, the item count is now properly colored to reflect the new membership of the entry. [#3112](https://github.com/JabRef/jabref/issues/3112)
- The group panel is now properly updated when switching between libraries (or when closing/opening one). [#3142](https://github.com/JabRef/jabref/issues/3142)
- We fixed an error where the number of matched entries shown in the group pane was not updated correctly. [#4441](https://github.com/JabRef/jabref/issues/4441)
- We fixed an error where the wrong file is renamed and linked when using the "Copy, rename and link" action. [#5653](https://github.com/JabRef/jabref/issues/5653)
- We fixed a "null" error when writing XMP metadata. [#5449](https://github.com/JabRef/jabref/issues/5449)
- We fixed an issue where empty keywords lead to a strange display of automatic keyword groups. [#5333](https://github.com/JabRef/jabref/issues/5333)
- We fixed an error where the default color of a new group was white instead of dark gray. [#4868](https://github.com/JabRef/jabref/issues/4868)
- We fixed an issue where the first field in the entry editor got the focus while performing a different action (like searching). [#5084](https://github.com/JabRef/jabref/issues/5084)
- We fixed an issue where multiple entries were highlighted in the web search result after scrolling. [#5035](https://github.com/JabRef/jabref/issues/5035)
- We fixed an issue where the hover indication in the web search pane was not working. [#5277](https://github.com/JabRef/jabref/issues/5277)
- We fixed an error mentioning "javafx.controls/com.sun.javafx.scene.control" that was thrown when interacting with the toolbar.
- We fixed an error where a cleared search was restored after switching libraries. [#4846](https://github.com/JabRef/jabref/issues/4846)
- We fixed an exception which occurred when trying to open a non-existing file from the "Recent files"-menu [#5334](https://github.com/JabRef/jabref/issues/5334)
- We fixed an issues where the search highlight in the entry preview did not worked. [#5069](https://github.com/JabRef/jabref/issues/5069)
- The context menu for fields in the entry editor is back. [#5254](https://github.com/JabRef/jabref/issues/5254)
- We fixed an exception which occurred when trying to open a non-existing file from the "Recent files"-menu [#5334](https://github.com/JabRef/jabref/issues/5334)
- We fixed a problem where the "editor" information has been duplicated during saving a .bib-Database. [#5359](https://github.com/JabRef/jabref/issues/5359)
- We re-introduced the feature to switch between different preview styles. [#5221](https://github.com/JabRef/jabref/issues/5221)
- We fixed various issues (including [#5263](https://github.com/JabRef/jabref/issues/5263)) related to copying entries to the clipboard
- We fixed some display errors in the preferences dialog and replaced some of the controls [#5033](https://github.com/JabRef/jabref/pull/5033) [#5047](https://github.com/JabRef/jabref/pull/5047) [#5062](https://github.com/JabRef/jabref/pull/5062) [#5141](https://github.com/JabRef/jabref/pull/5141) [#5185](https://github.com/JabRef/jabref/pull/5185) [#5265](https://github.com/JabRef/jabref/pull/5265) [#5315](https://github.com/JabRef/jabref/pull/5315) [#5360](https://github.com/JabRef/jabref/pull/5360)
- We fixed an exception which occurred when trying to import entries without an open library. [#5447](https://github.com/JabRef/jabref/issues/5447)
- The "Automatically set file links" feature now follows symbolic links. [#5664](https://github.com/JabRef/jabref/issues/5664)
- After successful import of one or multiple bib entries the main table scrolls to the first imported entry [#5383](https://github.com/JabRef/jabref/issues/5383)
- We fixed an exception which occurred when an invalid jstyle was loaded. [#5452](https://github.com/JabRef/jabref/issues/5452)
- We fixed an issue where the command line arguments `importBibtex` and `importToOpen` did not import into the currently open library, but opened a new one. [#5537](https://github.com/JabRef/jabref/issues/5537)
- We fixed an error where the preview theme did not adapt to the "Dark" mode [#5463](https://github.com/JabRef/jabref/issues/5463)
- We fixed an issue where multiple entries were allowed in the "crossref" field [#5284](https://github.com/JabRef/jabref/issues/5284)
- We fixed an issue where the merge dialog showed the wrong text colour in "Dark" mode [#5516](https://github.com/JabRef/jabref/issues/5516)
- We fixed visibility issues with the scrollbar and group selection highlight in "Dark" mode, and enabled "Dark" mode for the OpenOffice preview in the style selection window. [#5522](https://github.com/JabRef/jabref/issues/5522)
- We fixed an issue where the author field was not correctly parsed during bibtex key-generation. [#5551](https://github.com/JabRef/jabref/issues/5551)
- We fixed an issue where notifications where shown during autosave. [#5555](https://github.com/JabRef/jabref/issues/5555)
- We fixed an issue where the side pane was not remembering its position. [#5615](https://github.com/JabRef/jabref/issues/5615)
- We fixed an issue where JabRef could not interact with [Oracle XE](https://www.oracle.com/de/database/technologies/appdev/xe.html) in the [shared SQL database setup](https://docs.jabref.org/collaborative-work/sqldatabase).
- We fixed an issue where the toolbar icons were hidden on smaller screens.
- We fixed an issue where renaming referenced files for bib entries with long titles was not possible. [#5603](https://github.com/JabRef/jabref/issues/5603)
- We fixed an issue where a window which is on an external screen gets unreachable when external screen is removed. [#5037](https://github.com/JabRef/jabref/issues/5037)
- We fixed a bug where the selection of groups was lost after drag and drop. [#2868](https://github.com/JabRef/jabref/issues/2868)
- We fixed an issue where the custom entry types didn't show the correct display name [#5651](https://github.com/JabRef/jabref/issues/5651)

### Removed

- We removed some obsolete notifications. [#5555](https://github.com/JabRef/jabref/issues/5555)
- We removed an internal step in the [ISBN-to-BibTeX fetcher](https://docs.jabref.org/import-using-publication-identifiers/isbntobibtex): The [ISBN to BibTeX Converter](https://manas.tungare.name/software/isbn-to-bibtex) by [@manastungare](https://github.com/manastungare) is not used anymore, because it is offline: "people using this tool have not been generating enough sales for Amazon."
- We removed the option to control the default drag and drop behaviour. You can use the modifier keys (like CtrL or Alt) instead.

## [5.0-alpha] – 2019-08-25

### Changed

- We added eventitle, eventdate and venue fields to `@unpublished` entry type.
- We added `@software` and `@dataSet` entry type to biblatex.
- All fields are now properly sorted alphabetically (in the subgroups of required/optional fields) when the entry is written to the bib file.
- We fixed an issue where some importers used the field `pubstatus` instead of the standard BibTeX field `pubstate`.
- We changed the latex command removal for docbook exporter. [#3838](https://github.com/JabRef/jabref/issues/3838)
- We changed the location of some fields in the entry editor (you might need to reset your preferences for these changes to come into effect)
  - Journal/Year/Month in biblatex mode -> Deprecated (if filled)
  - DOI/URL: General -> Optional
  - Internal fields like ranking, read status and priority: Other -> General
  - Moreover, empty deprecated fields are no longer shown
- Added server timezone parameter when connecting to a shared database.
- We updated the dialog for setting up general fields.
- URL field formatting is updated. All whitespace chars, located at the beginning/ending of the URL, are trimmed automatically
- We changed the behavior of the field formatting dialog such that the `bibtexkey` is not changed when formatting all fields or all text fields.
- We added a "Move file to file directory and rename file" option for simultaneously moving and renaming of document file. [#4166](https://github.com/JabRef/jabref/issues/4166)
- Use integrated graphics card instead of discrete on macOS [#4070](https://github.com/JabRef/jabref/issues/4070)
- We added a cleanup operation that detects an arXiv identifier in the note, journal or URL field and moves it to the `eprint` field.
  Because of this change, the last-used cleanup operations were reset.
- We changed the minimum required version of Java to 1.8.0_171, as this is the latest release for which the automatic Java update works.  [#4093](https://github.com/JabRef/jabref/issues/4093)
- The special fields like `Printed` and `Read status` now show gray icons when the row is hovered.
- We added a button in the tab header which allows you to close the database with one click. [#494](https://github.com/JabRef/jabref/issues/494)
- Sorting in the main table now takes information from cross-referenced entries into account. [#2808](https://github.com/JabRef/jabref/issues/2808)
- If a group has a color specified, then entries matched by this group have a small colored bar in front of them in the main table.
- Change default icon for groups to a circle because a colored version of the old icon was hard to distinguish from its black counterpart.
- In the main table, the context menu appears now when you press the "context menu" button on the keyboard. [feature request in the forum](http://discourse.jabref.org/t/how-to-enable-keyboard-context-key-windows)
- We added icons to the group side panel to quickly switch between `union` and `intersection` group view mode. [#3269](https://github.com/JabRef/jabref/issues/3269).
- We use `https` for [fetching from most online bibliographic database](https://docs.jabref.org/import-using-online-bibliographic-database).
- We changed the default keyboard shortcuts for moving between entries when the entry editor is active to ̀<kbd>alt</kbd> + <kbd>up/down</kbd>.
- Opening a new file now prompts the directory of the currently selected file, instead of the directory of the last opened file.
- Window state is saved on close and restored on start.
- We made the MathSciNet fetcher more reliable.
- We added the ISBN fetcher to the list of fetcher available under "Update with bibliographic information from the web" in the entry editor toolbar.
- Files without a defined external file type are now directly opened with the default application of the operating system
- We streamlined the process to rename and move files by removing the confirmation dialogs.
- We removed the redundant new lines of markings and wrapped the summary in the File annotation tab. [#3823](https://github.com/JabRef/jabref/issues/3823)
- We add auto URL formatting when user paste link to URL field in entry editor. [koppor#254](https://github.com/koppor/jabref/issues/254)
- We added a minimum height for the entry editor so that it can no longer be hidden by accident. [#4279](https://github.com/JabRef/jabref/issues/4279)
- We added a new keyboard shortcut so that the entry editor could be closed by <kbd>Ctrl</kbd> + <kbd>E</kbd>. [#4222](https://github.com/JabRef/jabref/issues/4222)
- We added an option in the preference dialog box, that allows user to pick the dark or light theme option. [#4130](https://github.com/JabRef/jabref/issues/4130)
- We updated the Related Articles tab to accept JSON from the new version of the Mr. DLib service
- We added an option in the preference dialog box that allows user to choose behavior after dragging and dropping files in Entry Editor. [#4356](https://github.com/JabRef/jabref/issues/4356)
- We added the ability to have an export preference where previously "File"-->"Export"/"Export selected entries" would not save the user's preference[#4495](https://github.com/JabRef/jabref/issues/4495)
- We optimized the code responsible for connecting to an external database, which should lead to huge improvements in performance.
- For automatically created groups, added ability to filter groups by entry type. [#4539](https://github.com/JabRef/jabref/issues/4539)
- We added the ability to add field names from the Preferences Dialog [#4546](https://github.com/JabRef/jabref/issues/4546)
- We added the ability to change the column widths directly in the main
. [#4546](https://github.com/JabRef/jabref/issues/4546)
- We added a description of how recommendations were chosen and better error handling to Related Articles tab
- We added the ability to execute default action in dialog by using with <kbd>Ctrl</kbd> + <kbd>Enter</kbd> combination [#4496](https://github.com/JabRef/jabref/issues/4496)
- We grouped and reordered the Main Menu (File, Edit, Library, Quality, Tools, and View tabs & icons). [#4666](https://github.com/JabRef/jabref/issues/4666) [#4667](https://github.com/JabRef/jabref/issues/4667) [#4668](https://github.com/JabRef/jabref/issues/4668) [#4669](https://github.com/JabRef/jabref/issues/4669) [#4670](https://github.com/JabRef/jabref/issues/4670) [#4671](https://github.com/JabRef/jabref/issues/4671) [#4672](https://github.com/JabRef/jabref/issues/4672) [#4673](https://github.com/JabRef/jabref/issues/4673)
- We added additional modifiers (capitalize, titlecase and sentencecase) to the Bibtex key generator. [#1506](https://github.com/JabRef/jabref/issues/1506)
- We have migrated from the mysql jdbc connector to the mariadb one for better authentication scheme support. [#4746](https://github.com/JabRef/jabref/issues/4745)
- We grouped the toolbar icons and changed the Open Library and Copy icons. [#4584](https://github.com/JabRef/jabref/issues/4584)
- We added a browse button next to the path text field for aux-based groups. [#4586](https://github.com/JabRef/jabref/issues/4586)
- We changed the title of Group Dialog to "Add subgroup" from "Edit group" when we select Add subgroup option.
- We enable import button only if entries are selected. [#4755](https://github.com/JabRef/jabref/issues/4755)
- We made modifications to improve the contrast of UI elements. [#4583](https://github.com/JabRef/jabref/issues/4583)
- We added a warning for empty BibTeX keys in the entry editor. [#4440](https://github.com/JabRef/jabref/issues/4440)
- We added an option in the settings to set the default action in JabRef when right clicking on any entry in any database and selecting "Open folder". [#4763](https://github.com/JabRef/jabref/issues/4763)
- The Medline fetcher now normalizes the author names according to the BibTeX-Standard [#4345](https://github.com/JabRef/jabref/issues/4345)
- We added an option on the Linked File Viewer to rename the attached file of an entry directly on the JabRef. [#4844](https://github.com/JabRef/jabref/issues/4844)
- We added an option in the preference dialog box that allows user to enable helpful tooltips.[#3599](https://github.com/JabRef/jabref/issues/3599)
- We reworked the functionality for extracting BibTeX entries from plain text, because our used service [freecite shut down](https://library.brown.edu/libweb/freecite_notice.php). [#5206](https://github.com/JabRef/jabref/pull/5206)
- We moved the dropdown menu for selecting the push-application from the toolbar into the external application preferences. [#674](https://github.com/JabRef/jabref/issues/674)
- We removed the alphabetical ordering of the custom tabs and updated the error message when trying to create a general field with a name containing an illegal character. [#5019](https://github.com/JabRef/jabref/issues/5019)
- We added a context menu to the bib(la)tex-source-editor to copy'n'paste. [#5007](https://github.com/JabRef/jabref/pull/5007)
- We added a tool that allows searching for citations in LaTeX files. It scans directories and shows which entries are used, how many times and where.
- We added a 'LaTeX citations' tab to the entry editor, to search for citations to the active entry in the LaTeX file directory. It can be disabled in the preferences dialog.
- We added an option in preferences to allow for integers in field "edition" when running database in bibtex mode. [#4680](https://github.com/JabRef/jabref/issues/4680)
- We added the ability to use negation in export filter layouts. [#5138](https://github.com/JabRef/jabref/pull/5138)
- Focus on Name Area instead of 'OK' button whenever user presses 'Add subgroup'. [#6307](https://github.com/JabRef/jabref/issues/6307)

### Fixed

- We fixed an issue where JabRef died silently for the user without enough inotify instances [#4874](https://github.com/JabRef/jabref/issues/4847)
- We fixed an issue where corresponding groups are sometimes not highlighted when clicking on entries [#3112](https://github.com/JabRef/jabref/issues/3112)
- We fixed an issue where custom exports could not be selected in the 'Export (selected) entries' dialog [#4013](https://github.com/JabRef/jabref/issues/4013)
- Italic text is now rendered correctly. [#3356](https://github.com/JabRef/jabref/issues/3356)
- The entry editor no longer gets corrupted after using the source tab. [#3532](https://github.com/JabRef/jabref/issues/3532) [#3608](https://github.com/JabRef/jabref/issues/3608) [#3616](https://github.com/JabRef/jabref/issues/3616)
- We fixed multiple issues where entries did not show up after import if a search was active. [#1513](https://github.com/JabRef/jabref/issues/1513) [#3219](https://github.com/JabRef/jabref/issues/3219))
- We fixed an issue where the group tree was not updated correctly after an entry was changed. [#3618](https://github.com/JabRef/jabref/issues/3618)
- We fixed an issue where a right-click in the main table selected a wrong entry. [#3267](https://github.com/JabRef/jabref/issues/3267)
- We fixed an issue where in rare cases entries where overlayed in the main table. [#3281](https://github.com/JabRef/jabref/issues/3281)
- We fixed an issue where selecting a group messed up the focus of the main table and the entry editor. [#3367](https://github.com/JabRef/jabref/issues/3367)
- We fixed an issue where composite author names were sorted incorrectly. [#2828](https://github.com/JabRef/jabref/issues/2828)
- We fixed an issue where commands followed by `-` didn't work. [#3805](https://github.com/JabRef/jabref/issues/3805)
- We fixed an issue where a non-existing aux file in a group made it impossible to open the library. [#4735](https://github.com/JabRef/jabref/issues/4735)
- We fixed an issue where some journal names were wrongly marked as abbreviated. [#4115](https://github.com/JabRef/jabref/issues/4115)
- We fixed an issue where the custom file column were sorted incorrectly. [#3119](https://github.com/JabRef/jabref/issues/3119)
- We improved the parsing of author names whose infix is abbreviated without a dot. [#4864](https://github.com/JabRef/jabref/issues/4864)
- We fixed an issues where the entry losses focus when a field is edited and at the same time used for sorting. [#3373](https://github.com/JabRef/jabref/issues/3373)
- We fixed an issue where the menu on Mac OS was not displayed in the usual Mac-specific way. [#3146](https://github.com/JabRef/jabref/issues/3146)
- We improved the integrity check for page numbers. [#4113](https://github.com/JabRef/jabref/issues/4113) and [feature request in the forum](http://discourse.jabref.org/t/pages-field-allow-use-of-en-dash/1199)
- We fixed an issue where the order of fields in customized entry types was not saved correctly. [#4033](http://github.com/JabRef/jabref/issues/4033)
- We fixed an issue where renaming a group did not change the group name in the interface. [#3189](https://github.com/JabRef/jabref/issues/3189)
- We fixed an issue where the groups tree of the last database was still shown even after the database was already closed.
- We fixed an issue where the "Open file dialog" may disappear behind other windows. [#3410](https://github.com/JabRef/jabref/issues/3410)
- We fixed an issue where the number of entries matched was not updated correctly upon adding or removing an entry. [#3537](https://github.com/JabRef/jabref/issues/3537)
- We fixed an issue where the default icon of a group was not colored correctly.
- We fixed an issue where the first field in entry editor was not focused when adding a new entry. [#4024](https://github.com/JabRef/jabref/issues/4024)
- We reworked the "Edit file" dialog to make it resizeable and improved the workflow for adding and editing files [#2970](https://github.com/JabRef/jabref/issues/2970)
- We fixed an issue where custom name formatters were no longer found correctly. [#3531](https://github.com/JabRef/jabref/issues/3531)
- We fixed an issue where the month was not shown in the preview. [#3239](https://github.com/JabRef/jabref/issues/3239)
- Rewritten logic to detect a second jabref instance. [#4023](https://github.com/JabRef/jabref/issues/4023)
- We fixed an issue where the "Convert to BibTeX-Cleanup" moved the content of the `file` field to the `pdf` field [#4120](https://github.com/JabRef/jabref/issues/4120)
- We fixed an issue where the preview pane in entry preview in preferences wasn't showing the citation style selected [#3849](https://github.com/JabRef/jabref/issues/3849)
- We fixed an issue where the default entry preview style still contained the field `review`. The field `review` in the style is now replaced with comment to be consistent with the entry editor [#4098](https://github.com/JabRef/jabref/issues/4098)
- We fixed an issue where users were vulnerable to XXE attacks during parsing [#4229](https://github.com/JabRef/jabref/issues/4229)
- We fixed an issue where files added via the "Attach file" contextmenu of an entry were not made relative. [#4201](https://github.com/JabRef/jabref/issues/4201) and [#4241](https://github.com/JabRef/jabref/issues/4241)
- We fixed an issue where author list parser can't generate bibtex for Chinese author. [#4169](https://github.com/JabRef/jabref/issues/4169)
- We fixed an issue where the list of XMP Exclusion fields in the preferences was not be saved [#4072](https://github.com/JabRef/jabref/issues/4072)
- We fixed an issue where the ArXiv Fetcher did not support HTTP URLs [koppor#328](https://github.com/koppor/jabref/issues/328)
- We fixed an issue where only one PDF file could be imported [#4422](https://github.com/JabRef/jabref/issues/4422)
- We fixed an issue where "Move to group" would always move the first entry in the library and not the selected [#4414](https://github.com/JabRef/jabref/issues/4414)
- We fixed an issue where an older dialog appears when downloading full texts from the quality menu. [#4489](https://github.com/JabRef/jabref/issues/4489)
- We fixed an issue where right clicking on any entry in any database and selecting "Open folder" results in the NullPointer exception. [#4763](https://github.com/JabRef/jabref/issues/4763)
- We fixed an issue where option 'open terminal here' with custom command was passing the wrong argument. [#4802](https://github.com/JabRef/jabref/issues/4802)
- We fixed an issue where ranking an entry would generate an IllegalArgumentException. [#4754](https://github.com/JabRef/jabref/issues/4754)
- We fixed an issue where special characters where removed from non-label key generation pattern parts [#4767](https://github.com/JabRef/jabref/issues/4767)
- We fixed an issue where the RIS import would overwite the article date with the value of the acessed date [#4816](https://github.com/JabRef/jabref/issues/4816)
- We fixed an issue where an NullPointer exception was thrown when a referenced entry in an Open/Libre Office document was no longer present in the library. Now an error message with the reference marker of the missing entry is shown. [#4932](https://github.com/JabRef/jabref/issues/4932)
- We fixed an issue where a database exception related to a missing timezone was too big. [#4827](https://github.com/JabRef/jabref/issues/4827)
- We fixed an issue where the IEEE fetcher returned an error if no keywords were present in the result from the IEEE website [#4997](https://github.com/JabRef/jabref/issues/4997)
- We fixed an issue where the command line help text had several errors, and arguments and descriptions have been rewritten to simplify and detail them better. [#4932](https://github.com/JabRef/jabref/issues/2016)
- We fixed an issue where the same menu for changing entry type had two different sizes and weights. [#4977](https://github.com/JabRef/jabref/issues/4977)
- We fixed an issue where the "Attach file" dialog, in the right-click menu for an entry, started on the working directory instead of the user's main directory. [#4995](https://github.com/JabRef/jabref/issues/4995)
- We fixed an issue where the JabRef Icon in the macOS launchpad was not displayed correctly [#5003](https://github.com/JabRef/jabref/issues/5003)
- We fixed an issue where the "Search for unlinked local files" would throw an exception when parsing the content of a PDF-file with missing "series" information [#5128](https://github.com/JabRef/jabref/issues/5128)
- We fixed an issue where the XMP Importer would incorrectly return an empty default entry when importing pdfs [#6577](https://github.com/JabRef/jabref/issues/6577)
- We fixed an issue where opening the menu 'Library properties' marked the library as modified [#6451](https://github.com/JabRef/jabref/issues/6451)

### Removed

- The feature to "mark entries" was removed and merged with the groups functionality.  For migration, a group is created for every value of the `__markedentry` field and the entry is added to this group.
- The number column was removed.
- We removed the global search feature.
- We removed the coloring of cells in the main table according to whether the field is optional/required.
- We removed the feature to find and resolve duplicate BibTeX keys (as this use case is already covered by the integrity check).
- We removed a few commands from the right-click menu that are not needed often and thus don't need to be placed that prominently:
  - Print entry preview: available through entry preview
  - All commands related to marking: marking is not yet reimplemented
  - Set/clear/append/rename fields: available through Edit menu
  - Manage keywords: available through the Edit menu
  - Copy linked files to folder: available through File menu
  - Add/move/remove from group: removed completely (functionality still available through group interface)
- We removed the option to change the column widths in the preferences dialog. [#4546](https://github.com/JabRef/jabref/issues/4546)

## Older versions

The changelog of JabRef 4.x is available at the [v4.3.1 tag](https://github.com/JabRef/jabref/blob/v4.3.1/CHANGELOG.md).
The changelog of JabRef 3.x is available at the [v3.8.2 tag](https://github.com/JabRef/jabref/blob/v3.8.2/CHANGELOG.md).
The changelog of JabRef 2.11 and all previous versions is available as [text file in the v2.11.1 tag](https://github.com/JabRef/jabref/blob/v2.11.1/CHANGELOG).

[Unreleased]: https://github.com/JabRef/jabref/compare/v5.1...HEAD
[5.1]: https://github.com/JabRef/jabref/compare/v5.0...v5.1
[5.0]: https://github.com/JabRef/jabref/compare/v5.0-beta...v5.0
[5.0-beta]: https://github.com/JabRef/jabref/compare/v5.0-alpha...v5.0-beta
[5.0-alpha]: https://github.com/JabRef/jabref/compare/v4.3...v5.0-alpha

<!-- markdownlint-disable-file MD024 MD033 --><|MERGE_RESOLUTION|>--- conflicted
+++ resolved
@@ -21,11 +21,8 @@
 - We restructured the 'File' tab and extracted some parts into the 'Linked files' tab [#6779](https://github.com/JabRef/jabref/pull/6779)
 - JabRef now offers journal lists from <https://abbrv.jabref.org>. JabRef the lists which use a dot inside the abbreviations. [#5749](https://github.com/JabRef/jabref/pull/5749)
 - We removed two useless preferences in the groups preferences dialog. [#6836](https://github.com/JabRef/jabref/pull/6836)
-<<<<<<< HEAD
 - We changed the synchronization of SpecialFields to keywords to not to do so as default. [#6621](https://github.com/JabRef/jabref/issues/6621)
-=======
 - JabRef no longer opens the entry editor with the first entry on startup [6855](https://github.com/JabRef/jabref/issues/6855)
->>>>>>> 41ef8122
 
 ### Fixed
 
