--- conflicted
+++ resolved
@@ -87,12 +87,9 @@
 - We fixed an issue where JabRef displayed dropdown triangle in wrong place in "Search for unlinked local files" dialog [#12713](https://github.com/JabRef/jabref/issues/12713)
 - We fixed an issue where JabRef would not open if an invalid external journal abbreviation path was encountered. [#12776](https://github.com/JabRef/jabref/issues/12776)
 - We fixed a bug where LaTeX commands were not removed from filenames generated using the `[bibtexkey] - [fulltitle]` pattern. [#12188](https://github.com/JabRef/jabref/issues/12188)
-<<<<<<< HEAD
-- We fixed an issue where the tooltip only displayed the first linked file when hovering. [#12470](https://github.com/JabRef/jabref/issues/12470)
-=======
 - We fixed an issue where JabRef interface would not properly refresh after a group removal. [#11487](https://github.com/JabRef/jabref/issues/11487)
 - We fixed an issue where valid DOI could not be imported if it had special characters like `<` or `>`. [#12434](https://github.com/JabRef/jabref/issues/12434)
->>>>>>> 66a2f7b3
+- We fixed an issue where the tooltip only displayed the first linked file when hovering. [#12470](https://github.com/JabRef/jabref/issues/12470)
 
 ### Removed
 
