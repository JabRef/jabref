--- conflicted
+++ resolved
@@ -58,13 +58,10 @@
 - We fixed an issue where the Preferences entry preview will be unexpected modified leads to Value too long exception [#6198](https://github.com/JabRef/jabref/issues/6198)
 - We fixed an issue where custom jstyles for Open/LibreOffice would only be valid if a layout line for the entry type `default` was at the end of the layout section [#6303](https://github.com/JabRef/jabref/issues/6303)
 - We fixed an issue where sort on numeric cases was broken. [#6349](https://github.com/JabRef/jabref/issues/6349)
-<<<<<<< HEAD
 - We fixed an issue where year and month fields were not cleared when converting to biblatex [#6224](https://github.com/JabRef/jabref/issues/6224)
-=======
 - We fixed an issue where an "Not on FX thread" exception occured when saving on linux [#6453](https://github.com/JabRef/jabref/issues/6453)
 - We fixed an issue where the library sort order was lost. [#6091](https://github.com/JabRef/jabref/issues/6091)
 - We fixed an issue where brackets in regular expressions were not working. [6469](https://github.com/JabRef/jabref/pull/6469)
->>>>>>> ce492619
 
 ### Removed
 
