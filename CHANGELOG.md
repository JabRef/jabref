--- conflicted
+++ resolved
@@ -11,10 +11,8 @@
 
 ### Added
 
-<<<<<<< HEAD
 - Enhanced backup and restore functionality. [#2961](https://github.com/JabRef/jabref/issues/2961)
 - We added a 'Copy to' context menu option with features for cross-reference inclusion/exclusion, as well as the ability to save user preferences. [#12374](https://github.com/JabRef/jabref/pull/12374)
-=======
 - We added a feature to rename the subgroup, with the keybinding (<kbd>F2</kbd>) for quick access. [#11896](https://github.com/JabRef/jabref/issues/11896)
 - We added a new functionality that displays a drop-down list of matching suggestions when typing a citation key pattern. [#12502](https://github.com/JabRef/jabref/issues/12502)
 - We added a new CLI that supports txt, csv, and console-based output for consistency in BibTeX entries. [#11984](https://github.com/JabRef/jabref/issues/11984)
@@ -25,7 +23,6 @@
 - We added an integrity check if a URL appears in a title. [#12354](https://github.com/JabRef/jabref/issues/12354)
 - We added a feature for enabling drag-and-drop of files into groups  [#12540](https://github.com/JabRef/jabref/issues/12540)
 - We added support for reordering keywords via drag and drop, automatic alphabetical ordering, and improved pasting and editing functionalities in the keyword editor. [#10984](https://github.com/JabRef/jabref/issues/10984)
->>>>>>> 9df60687
 
 ### Changed
 
