--- conflicted
+++ resolved
@@ -1,137 +1,3 @@
-<<<<<<< HEAD
-﻿# Changelog
-All notable changes to this project will be documented in this file.
-This project **does not** adhere to [Semantic Versioning](http://semver.org/).
-This file tries to follow the conventions proposed by [keepachangelog.com](http://keepachangelog.com/).
-Here, the categories "Changed" for added and changed functionality,
-"Fixed" for fixed functionality, and
-"Removed" for removed functionality are used.
-
-We refer to [GitHub issues](https://github.com/JabRef/jabref/issues) by using `#NUM`.
-
-## [Unreleased]
-
-### Changed
-- We added a "Move file to file directory and rename file" option for simultaneously moving and renaming of document file. [#4166](https://github.com/JabRef/jabref/issues/4166)
-- Use integrated graphics card instead of discrete on macOS [#4070](https://github.com/JabRef/jabref/issues/4070)
-- We changed the minimum required version of Java to 1.8.0_171, as this is the latest release for which the automatic Java update works.  [4093](https://github.com/JabRef/jabref/issues/4093)
-- The special fields like `Printed` and `Read status` now show gray icons when the row is hovered.
-- We added a button in the tab header which allows you to close the database with one click. https://github.com/JabRef/jabref/issues/494
-- Sorting in the main table now takes information from cross-referenced entries into account. https://github.com/JabRef/jabref/issues/2808
-- If a group has a color specified, then entries matched by this group have a small colored bar in front of them in the main table.
-- Change default icon for groups to a circle because a colored version of the old icon was hard to distinguish from its black counterpart.
-- In the main table, the context menu appears now when you press the "context menu" button on the keyboard. [feature request in the forum](http://discourse.jabref.org/t/how-to-enable-keyboard-context-key-windows)
-- We added icons to the group side panel to quickly switch between `union` and `intersection` group view mode https://github.com/JabRef/jabref/issues/3269.
-- We use `https` for [fetching from most online bibliographic database](https://help.jabref.org/en/#-using-online-bibliographic-database).
-- We changed the default keyboard shortcuts for moving between entries when the entry editor is active to ̀<kbd>alt</kbd> + <kbd>up/down</kbd>.
-- Opening a new file now prompts the directory of the currently selected file, instead of the directory of the last opened file.
-- Window state is saved on close and restored on start.
-- Files without a defined external file type are now directly opened with the default application of the operating system
-- We streamlined the process to rename and move files by removing the confirmation dialogs.
-- We removed the redundant new lines of markings and wrapped the summary in the File annotation tab. [#3823](https://github.com/JabRef/jabref/issues/3823)
-- We add auto url formatting when user paste link to URL field in Entry editor  [#254](https://github.com/koppor/jabref/issues/254)
-
-
-
-
-
-
-
-### Fixed
-- We fixed an issue where custom exports could not be selected in the 'Export (selected) entries' dialog [#4013](https://github.com/JabRef/jabref/issues/4013)
-- Italic text is now rendered correctly. https://github.com/JabRef/jabref/issues/3356
-- The entry editor no longer gets corrupted after using the source tab. https://github.com/JabRef/jabref/issues/3532 https://github.com/JabRef/jabref/issues/3608 https://github.com/JabRef/jabref/issues/3616
-- We fixed multiple issues where entries did not show up after import if a search was active. https://github.com/JabRef/jabref/issues/1513 https://github.com/JabRef/jabref/issues/3219
-- We fixed an issue where the group tree was not updated correctly after an entry was changed. https://github.com/JabRef/jabref/issues/3618
-- We fixed an issue where a right-click in the main table selected a wrong entry. https://github.com/JabRef/jabref/issues/3267
-- We fixed an issue where in rare cases entries where overlayed in the main table. https://github.com/JabRef/jabref/issues/3281
-- We fixed an issue where selecting a group messed up the focus of the main table / entry editor. https://github.com/JabRef/jabref/issues/3367
-- We fixed an issue where composite author names were sorted incorrectly. https://github.com/JabRef/jabref/issues/2828
-- We fixed an issue where commands followed by `-` didn't work. [#3805](https://github.com/JabRef/jabref/issues/3805)
-- We fixed an issue where some journal names were wrongly marked as abbreviated. [#4115](https://github.com/JabRef/jabref/issues/4115)
-- We fixed an issue where the custom file column were sorted incorrectly. https://github.com/JabRef/jabref/issues/3119
-- We fixed an issues where the entry losses focus when a field is edited and at the same time used for sorting. https://github.com/JabRef/jabref/issues/3373
-- We fixed an issue where the menu on Mac OS was not displayed in the usual Mac-specific way. https://github.com/JabRef/jabref/issues/3146
-- We fixed an issue where the order of fields in customized entry types was not saved correctly. [#4033](http://github.com/JabRef/jabref/issues/4033)
-- We fixed an issue where the groups tree of the last database was still shown even after the database was already closed.
-- We fixed an issue where the "Open file dialog" may disappear behind other windows. https://github.com/JabRef/jabref/issues/3410
-- We fixed an issue where the default icon of a group was not colored correctly.
-- We fixed an issue where the first field in entry editor was not focused when adding a new entry. [#4024](https://github.com/JabRef/jabref/issues/4024)
-- We reworked the "Edit file" dialog to make it resizeable and improved the workflow for adding and editing files https://github.com/JabRef/jabref/issues/2970
-- We fixed an issue where the month was not shown in the preview https://github.com/JabRef/jabref/issues/3239.
-- Rewritten logic to detect a second jabref instance. [#4023](https://github.com/JabRef/jabref/issues/4023)
-- We fixed an issue where the "Convert to BibTeX-Cleanup" moved the content of the `file` field to the `pdf` field [#4120](https://github.com/JabRef/jabref/issues/4120)
-- We fixed an issue where the preview pane in entry preview in preferences wasn't showing the citation style selected [#3849](https://github.com/JabRef/jabref/issues/3849)
-- We fixed an issue where the default entry preview style still contained the field `review`. The field `review` in the style is now replaced with comment to be consistent with the entry editor [#4098](https://github.com/JabRef/jabref/issues/4098)
-- We fixed an issue where users were vulnerable to XXE attacks during parsing [#4229](https://github.com/JabRef/jabref/issues/4229)
-- We fixed an issue where files added via the "Attach file" contextmenu of an entry were not made relative. [#4201](https://github.com/JabRef/jabref/issues/4201) and [#4241](https://github.com/JabRef/jabref/issues/4241)
-- We fixed an issue where author list parser can't generate bibtex for Chinese author. [#4169](https://github.com/JabRef/jabref/issues/4169)
-
-
-
-
-
-
-
-
-
-### Removed
-- The feature to "mark entries" was removed and merged with the groups functionality.  For migration, a group is created for every value of the `__markedentry` field and the entry is added to this group.
-- The number column was removed.
-- We removed the coloring of cells in the maintable according to whether the field is optional/required.
-- We removed a few commands from the right-click menu that are not needed often and thus don't need to be placed that prominently:
-  - Print entry preview: available through entry preview
-  - All commands related to marking: marking is not yet reimplemented
-  - Set/clear/append/rename fields: available through Edit menu
-  - Manage keywords: available through Edit menu
-  - Copy linked files to folder: available through File menu
-
-
-
-
-
-
-
-
-
-
-
-
-
-
-
-
-
-
-
-
-
-
-
-
-
-
-
-
-
-
-## Older versions
-
-The changelog of JabRef 4.x is available at the [v4.x branch](https://github.com/JabRef/jabref/blob/v4.x/CHANGELOG.md).  
-The changelog of JabRef 3.x is available at the [v3.8.2 tag](https://github.com/JabRef/jabref/blob/v3.8.2/CHANGELOG.md).  
-The changelog of JabRef 2.11 and all previous versions is available as [text file in the v2.11.1 tag](https://github.com/JabRef/jabref/blob/v2.11.1/CHANGELOG).  
-
-[Unreleased]: https://github.com/JabRef/jabref/compare/v4.3...HEAD
-[4.3]: https://github.com/JabRef/jabref/compare/v4.2...v4.3
-[4.2]: https://github.com/JabRef/jabref/compare/v4.1...v4.2
-[4.1]: https://github.com/JabRef/jabref/compare/v4.0...v4.1
-[4.0]: https://github.com/JabRef/jabref/compare/v4.0-beta3...v4.0
-[4.0-beta3]: https://github.com/JabRef/jabref/compare/v4.0-beta2...v4.0-beta3
-[4.0-beta2]: https://github.com/JabRef/jabref/compare/v4.0-beta...v4.0-beta2
-[4.0-beta]: https://github.com/JabRef/jabref/compare/v3.8.2...v4.0-beta
-[2.11.1]: https://github.com/JabRef/jabref/compare/v2.11...v2.11.1
-[JavaFX]: https://en.wikipedia.org/wiki/JavaFX
-=======
 # Changelog
 All notable changes to this project will be documented in this file.
 This project **does not** adhere to [Semantic Versioning](http://semver.org/).
@@ -266,4 +132,3 @@
 [4.0-beta]: https://github.com/JabRef/jabref/compare/v3.8.2...v4.0-beta
 [2.11.1]: https://github.com/JabRef/jabref/compare/v2.11...v2.11.1
 [JavaFX]: https://en.wikipedia.org/wiki/JavaFX
->>>>>>> 57126659
