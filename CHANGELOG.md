--- conflicted
+++ resolved
@@ -51,7 +51,6 @@
 - We added an option to choose the group during import of the entry(s). [#9191](https://github.com/JabRef/jabref/issues/9191)
 - We added an option to search and filter the fields and formatters in the clean up entries dialog. [#13890](https://github.com/JabRef/jabref/issues/13890)
 - We added support for managing multiple linked files via the entry context menu. [#12567](https://github.com/JabRef/jabref/issues/12567)
-<<<<<<< HEAD
 - We added a "Regenerate" button for the AI chat allowing the user to make the LLM reformulate its answer to the previous prompt [#12191](https://github.com/JabRef/jabref/issues/12191)
 
 ### Changed
@@ -71,10 +70,8 @@
 - We use `https` to connect to [shortDOI](https://shortdoi.org/) service. [#13637](https://github.com/JabRef/jabref/pull/13637)
 - We added "Bibliography Heading" to the available CSL bibliography header formats in the LibreOffice integration. [#13049](https://github.com/JabRef/jabref/issues/13049)
 - We added [LOBID](https://lobid.org/) as an alternative ISBN-Fetcher. [#13076](https://github.com/JabRef/jabref/issues/13076)
-=======
 - We made the "Configure API key" option in the Web Search preferences tab searchable via preferences search. [#13929](https://github.com/JabRef/jabref/issues/13929)
 - We added support for Cygwin-file paths on a Windows Operating System. [#13274](https://github.com/JabRef/jabref/issues/13274)
->>>>>>> 5aca73ab
 - We added a success dialog when using the "Copy to" option, indicating whether the entry was successfully copied and specifying if a cross-reference entry was included. [#12486](https://github.com/JabRef/jabref/issues/12486)
 - We added a new button to toggle the file path between an absolute and relative formats in context of library properties. [#13031](https://github.com/JabRef/jabref/issues/13031)
 - We added automatic selection of the “Enter Identifier” tab with pre-filled clipboard content if the clipboard contains a valid identifier when opening the “Create New Entry” dialog. [#13087](https://github.com/JabRef/jabref/issues/13087)
