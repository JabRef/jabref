# Changelog

All notable changes to this project will be documented in this file.
The format is based on [Keep a Changelog](https://keepachangelog.com/en/1.0.0/).
We refer to [GitHub issues](https://github.com/JabRef/jabref/issues) by using `#NUM`.
In case, there is no issue present, the pull request implementing the feature is linked.

Note that this project **does not** adhere to [Semantic Versioning](https://semver.org/).

## [Unreleased]

### Added

<<<<<<< HEAD
- We added a new CLI that supports TXT, CSV, and console-based output for consistency in BibTeX entries. [#11984](https://github.com/JabRef/jabref/pull/12475)
=======
- We added a new dialog for bibliography consistency check. [#11950](https://github.com/JabRef/jabref/issues/11950)
>>>>>>> c6e317db
- We added a feature for copying entries to libraries, available via the context menu, with an option to include cross-references. [#12374](https://github.com/JabRef/jabref/pull/12374)

### Changed

- We moved the "Generate a new key for imported entries" option from the "Web search" tab to the "Citation key generator" tab in preferences. [#12436](https://github.com/JabRef/jabref/pull/12436)
- We improved the offline parsing of BibTeX data from PDF-documents. [#12278](https://github.com/JabRef/jabref/issues/12278)
- The tab bar is now hidden when only one library is open. [#9971](https://github.com/JabRef/jabref/issues/9971)
- We improved the user comments field visibility so that it remains displayed if it contains text. Additionally, users can now easily toggle the field on or off via buttons unless disabled in preferences. [#11021](https://github.com/JabRef/jabref/issues/11021)

### Fixed

- We fixed an issue where the name of the untitled database was shown as a blank space in the right-click context menu's "Copy to" option. [#12459](https://github.com/JabRef/jabref/pull/12459)
- We fixed an issue where the F3 shortcut key did not work without opening the right-click context menu. [#12417](https://github.com/JabRef/jabref/pull/12417)
- We fixed an issue where a bib file with UFF-8 charset was wrongly loaded with a different charset [forum#5369](https://discourse.jabref.org/t/jabref-5-15-opens-bib-files-with-shift-jis-encoding-instead-of-utf-8/5369/)
- We fixed an issue where new entries were inserted in the middle of the table instead of at the end. [#12371](https://github.com/JabRef/jabref/pull/12371)
- We fixed an issue where removing the sort from the table did not restore the original order. [#12371](https://github.com/JabRef/jabref/pull/12371)
- We fixed an issue where JabRef icon merges with dark background [#7771](https://github.com/JabRef/jabref/issues/7771)
- We fixed an issue where an entry's group was no longer highlighted on selection [#12413](https://github.com/JabRef/jabref/issues/12413)
- We fixed an issue where BibTeX Strings were not included in the backup file [#12462](https://github.com/JabRef/jabref/issues/12462)
- We fixed an issue where CSL style citations with citation keys having special characters (such as hyphens or colons) would not be recognized as valid by JabRef. [forum#5431](https://discourse.jabref.org/t/error-when-connecting-to-libreoffice/5431)

### Removed

- "Web of Science" [journal abbreviation list](https://docs.jabref.org/advanced/journalabbreviations) was removed. [abbrv.jabref.org#176](https://github.com/JabRef/abbrv.jabref.org/issues/176)

## [6.0-alpha] – 2024-12-23

### Added

- We added a Markdown export layout. [#12220](https://github.com/JabRef/jabref/pull/12220)
- We added a "view as BibTeX" option before importing an entry from the citation relation tab. [#11826](https://github.com/JabRef/jabref/issues/11826)
- We added support finding LaTeX-encoded special characters based on plain Unicode and vice versa. [#11542](https://github.com/JabRef/jabref/pull/11542)
- When a search hits a file, the file icon of that entry is changed accordingly. [#11542](https://github.com/JabRef/jabref/pull/11542)
- We added an AI-based chat for entries with linked PDF files. [#11430](https://github.com/JabRef/jabref/pull/11430)
- We added an AI-based summarization possibility for entries with linked PDF files. [#11430](https://github.com/JabRef/jabref/pull/11430)
- We added an AI section in JabRef's [preferences](https://docs.jabref.org/ai/preferences). [#11430](https://github.com/JabRef/jabref/pull/11430)
- We added AI providers: OpenAI, Mistral AI, Hugging Face and Google. [#11430](https://github.com/JabRef/jabref/pull/11430), [#11736](https://github.com/JabRef/jabref/pull/11736)
- We added AI providers: [Ollama](https://docs.jabref.org/ai/local-llm#step-by-step-guide-for-ollama) and GPT4All, which add the possibility to use local LLMs privately on your own device. [#11430](https://github.com/JabRef/jabref/pull/11430), [#11870](https://github.com/JabRef/jabref/issues/11870)
- We added support for selecting and using CSL Styles in JabRef's OpenOffice/LibreOffice integration for inserting bibliographic and in-text citations into a document. [#2146](https://github.com/JabRef/jabref/issues/2146), [#8893](https://github.com/JabRef/jabref/issues/8893)
- We added "Tools > New library based on references in PDF file" ... to create a new library based on the references section in a PDF file. [#11522](https://github.com/JabRef/jabref/pull/11522)
- When converting the references section of a paper (PDF file), more than the last page is treated. [#11522](https://github.com/JabRef/jabref/pull/11522)
- Added the functionality to invoke offline reference parsing explicitly. [#11565](https://github.com/JabRef/jabref/pull/11565)
- The dialog for [adding an entry using reference text](https://docs.jabref.org/collect/newentryfromplaintext) is now filled with the clipboard contents as default. [#11565](https://github.com/JabRef/jabref/pull/11565)
- Added minimal support for [biblatex data annotation](https://mirrors.ctan.org/macros/latex/contrib/biblatex/doc/biblatex.pdf#subsection.3.7) fields in `.layout` files. [#11505](https://github.com/JabRef/jabref/issues/11505)
- Added saving of selected options in the [Lookup -> Search for unlinked local files dialog](https://docs.jabref.org/collect/findunlinkedfiles#link-the-pdfs-to-your-bib-library). [#11439](https://github.com/JabRef/jabref/issues/11439)
- We enabled creating a new file link manually. [#11017](https://github.com/JabRef/jabref/issues/11017)
- We added a toggle button to invert the selected groups. [#9073](https://github.com/JabRef/jabref/issues/9073)
- We reintroduced the floating search in the main table. [#4237](https://github.com/JabRef/jabref/issues/4237)
- We improved [cleanup](https://docs.jabref.org/finding-sorting-and-cleaning-entries/cleanupentries) of `arXiv` IDs in distributed in the fields `note`, `version`, `institution`, and `eid` fields. [#11306](https://github.com/JabRef/jabref/issues/11306)
- We added a switch not to store the linked file URL, because it caused troubles at other apps. [#11735](https://github.com/JabRef/jabref/pull/11735)
- When starting a new SLR, the selected catalogs now persist within and across JabRef sessions. [koppor#614](https://github.com/koppor/jabref/issues/614)
- We added support for drag'n'drop on an entry in the maintable to an external application to get the entry preview dropped. [#11846](https://github.com/JabRef/jabref/pull/11846)
- We added the functionality to double click on a [LaTeX citation](https://docs.jabref.org/advanced/entryeditor/latex-citations) to jump to the respective line in the LaTeX editor. [#11996](https://github.com/JabRef/jabref/issues/11996)
- We added a different background color to the search bar to indicate when the search syntax is wrong. [#11658](https://github.com/JabRef/jabref/pull/11658)
- We added a setting which always adds the literal "Cited on pages" text before each JStyle citation. [#11691](https://github.com/JabRef/jabref/pull/11732)
- We added a new plain citation parser that uses LLMs. [#11825](https://github.com/JabRef/jabref/issues/11825)
- We added support for `langid` field for biblatex libraries. [#10868](https://github.com/JabRef/jabref/issues/10868)
- We added support for modifier keys when dropping a file on an entry in the main table. [#12001](https://github.com/JabRef/jabref/pull/12001)
- We added an importer for SSRN URLs. [#12021](https://github.com/JabRef/jabref/pull/12021)
- We added a compare button to the duplicates in the citation relations tab to open the "Possible duplicate entries" window. [#11192](https://github.com/JabRef/jabref/issues/11192)
- We added automatic browser extension install on Windows for Chrome and Edge. [#6076](https://github.com/JabRef/jabref/issues/6076)
- We added support to automatically open a `.bib` file in the current/parent folder if no other library is opened. [koppor#377](https://github.com/koppor/jabref/issues/377)
- We added a search bar for filtering keyboard shortcuts. [#11686](https://github.com/JabRef/jabref/issues/11686)
- We added new modifiers `camel_case`, `camel_case_n`, `short_title`, and `very_short_title` for the [citation key generator](https://docs.jabref.org/setup/citationkeypatterns). [#11367](https://github.com/JabRef/jabref/issues/11367)
- By double clicking on a local citation in the Citation Relations Tab you can now jump the linked entry. [#11955](https://github.com/JabRef/jabref/pull/11955)
- We use the menu icon for background tasks as a progress indicator to visualise an import's progress when dragging and dropping several PDF files into the main table. [#12072](https://github.com/JabRef/jabref/pull/12072)
- The PDF content importer now supports importing title from upto the second page of the PDF. [#12139](https://github.com/JabRef/jabref/issues/12139)

### Changed

- A search in "any" fields ignores the [groups](https://docs.jabref.org/finding-sorting-and-cleaning-entries/groups). [#7996](https://github.com/JabRef/jabref/issues/7996)
- When a communication error with an [online service](https://docs.jabref.org/collect/import-using-online-bibliographic-database) occurs, JabRef displays the HTTP error. [#11223](https://github.com/JabRef/jabref/issues/11223)
- The Pubmed/Medline Plain importer now imports the PMID field as well [#11488](https://github.com/JabRef/jabref/issues/11488)
- The 'Check for updates' menu bar button is now always enabled. [#11485](https://github.com/JabRef/jabref/pull/11485)
- JabRef respects the [configuration for storing files relative to the .bib file](https://docs.jabref.org/finding-sorting-and-cleaning-entries/filelinks#directories-for-files) in more cases. [#11492](https://github.com/JabRef/jabref/pull/11492)
- JabRef does not show finished background tasks in the status bar popup. [#11821](https://github.com/JabRef/jabref/pull/11821)
- We enhanced the indexing speed. [#11502](https://github.com/JabRef/jabref/pull/11502)
- When dropping a file into the main table, after copy or move, the file is now put in the [configured directory and renamed according to the configured patterns](https://docs.jabref.org/finding-sorting-and-cleaning-entries/filelinks#filename-format-and-file-directory-pattern). [#12001](https://github.com/JabRef/jabref/pull/12001)
- ⚠️ Renamed command line parameters `embeddBibfileInPdf` to `embedBibFileInPdf`, `writeMetadatatoPdf` to `writeMetadataToPdf`, and `writeXMPtoPdf` to `writeXmpToPdf`. [#11575](https://github.com/JabRef/jabref/pull/11575)
- The browse button for a Custom theme now opens in the directory of the current used CSS file. [#11597](https://github.com/JabRef/jabref/pull/11597)
- The browse button for a Custom exporter now opens in the directory of the current used exporter file. [#11717](https://github.com/JabRef/jabref/pull/11717)
- ⚠️ We relaxed the escaping requirements for [bracketed patterns](https://docs.jabref.org/setup/citationkeypatterns), which are used for the [citaton key generator](https://docs.jabref.org/advanced/entryeditor#autogenerate-citation-key) and [filename and directory patterns](https://docs.jabref.org/finding-sorting-and-cleaning-entries/filelinks#auto-linking-files). One only needs to write `\"` if a quote sign should be escaped. All other escapings are not necessary (and working) any more. [#11967](https://github.com/JabRef/jabref/pull/11967)
- When importing BibTeX data starging from on a PDF, the XMP metadata takes precedence over Grobid data. [#11992](https://github.com/JabRef/jabref/pull/11992)
- JabRef now uses TLS 1.2 for all HTTPS connections. [#11852](https://github.com/JabRef/jabref/pull/11852)
- We improved the functionality of getting BibTeX data out of PDF files. [#11999](https://github.com/JabRef/jabref/issues/11999)
- We improved the display of long messages in the integrity check dialog. [#11619](https://github.com/JabRef/jabref/pull/11619)
- We improved the undo/redo buttons in the main toolbar and main menu to be disabled when there is nothing to undo/redo. [#8807](https://github.com/JabRef/jabref/issues/8807)
- We improved the DOI detection in PDF imports. [#11782](https://github.com/JabRef/jabref/pull/11782)
- We improved the performance when pasting and importing entries in an existing library. [#11843](https://github.com/JabRef/jabref/pull/11843)
- When fulltext search is selected but indexing is deactivated, a dialog is now shown asking if the user wants to enable indexing now [#9491](https://github.com/JabRef/jabref/issues/9491)
- We changed instances of 'Search Selected' to 'Search Pre-configured' in Web Search Preferences UI. [#11871](https://github.com/JabRef/jabref/pull/11871)
- We added a new CSS style class `main-table` for the main table. [#11881](https://github.com/JabRef/jabref/pull/11881)
- When renaming a file, the old extension is now used if there is none provided in the new name. [#11903](https://github.com/JabRef/jabref/issues/11903)
- When importing a file using "Find Unlinked Files", when one or more file directories are available, the file path will be relativized where possible [koppor#549](https://github.com/koppor/jabref/issues/549)
- We added minimum window sizing for windows dedicated to creating new entries [#11944](https://github.com/JabRef/jabref/issues/11944)
- We changed the name of the library-based file directory from 'General File Directory' to 'Library-specific File Directory' per issue. [#571](https://github.com/koppor/jabref/issues/571)
- We changed the defualt [unwanted charachters](https://docs.jabref.org/setup/citationkeypatterns#removing-unwanted-characters) in the citation key generator and allow a dash (`-`) and colon (`:`) being part of a citation key. [#12144](https://github.com/JabRef/jabref/pull/12144)
- The CitationKey column is now a default shown column for the entry table. [#10510](https://github.com/JabRef/jabref/issues/10510)
- We disabled the actions "Open Terminal here" and "Reveal in file explorer" for unsaved libraries. [#11920](https://github.com/JabRef/jabref/issues/11920)
- JabRef now opens the corresponding directory in the library properties when "Browse" is clicked. [#12223](https://github.com/JabRef/jabref/pull/12223)
- We changed the icon for macOS to be more consistent with Apple's Guidelines [#8443](https://github.com/JabRef/jabref/issues/8443)

### Fixed

- We fixed an issue where certain actions were not disabled when no libraries were open. [#11923](https://github.com/JabRef/jabref/issues/11923)
- We fixed an issue where the "Check for updates" preference was not saved. [#11485](https://github.com/JabRef/jabref/pull/11485)
- We fixed an issue where an exception was thrown after changing "show preview as a tab" in the preferences. [#11515](https://github.com/JabRef/jabref/pull/11515)
- We fixed an issue where JabRef put file paths as absolute path when an entry was created using drag and drop of a PDF file. [#11173](https://github.com/JabRef/jabref/issues/11173)
- We fixed an issue that online and offline mode for new library creation were handled incorrectly. [#11565](https://github.com/JabRef/jabref/pull/11565)
- We fixed an issue with colors in the search bar when dark theme is enabled. [#11569](https://github.com/JabRef/jabref/issues/11569)
- We fixed an issue with query transformers (JStor and others). [#11643](https://github.com/JabRef/jabref/pull/11643)
- We fixed an issue where a new unsaved library was not marked with an asterisk. [#11519](https://github.com/JabRef/jabref/pull/11519)
- We fixed an issue where JabRef starts without window decorations. [#11440](https://github.com/JabRef/jabref/pull/11440)
- We fixed an issue where the entry preview highlight was not working when searching before opening the entry editor. [#11659](https://github.com/JabRef/jabref/pull/11659)
- We fixed an issue where text in Dark mode inside "Citation information" was not readable. [#11512](https://github.com/JabRef/jabref/issues/11512)
- We fixed an issue where the selection of an entry in the table lost after searching for a group. [#3176](https://github.com/JabRef/jabref/issues/3176)
- We fixed the non-functionality of the option "Automatically sync bibliography when inserting citations" in the OpenOffice panel, when enabled in case of JStyles. [#11684](https://github.com/JabRef/jabref/issues/11684)
- We fixed an issue where the library was not marked changed after a migration. [#11542](https://github.com/JabRef/jabref/pull/11542)
- We fixed an issue where rebuilding the full-text search index was not working. [#11374](https://github.com/JabRef/jabref/issues/11374)
- We fixed an issue where the progress of indexing linked files showed an incorrect number of files. [#11378](https://github.com/JabRef/jabref/issues/11378)
- We fixed an issue where the full-text search results were incomplete. [#8626](https://github.com/JabRef/jabref/issues/8626)
- We fixed an issue where search result highlighting was incorrectly highlighting the boolean operators. [#11595](https://github.com/JabRef/jabref/issues/11595)
- We fixed an issue where search result highlighting was broken at complex searches. [#8067](https://github.com/JabRef/jabref/issues/8067)
- We fixed an exception when searching for unlinked files. [#11731](https://github.com/JabRef/jabref/issues/11731)
- We fixed an issue with the link to the full text at the BVB fetcher. [#11852](https://github.com/JabRef/jabref/pull/11852)
- We fixed an issue where two contradicting notifications were shown when cutting an entry in the main table. [#11724](https://github.com/JabRef/jabref/pull/11724)
- We fixed an issue where unescaped braces in the arXiv fetcher were not treated. [#11704](https://github.com/JabRef/jabref/issues/11704)
- We fixed an issue where HTML instead of the fulltext pdf was downloaded when importing arXiv entries. [#4913](https://github.com/JabRef/jabref/issues/4913)
- We fixed an issue where the keywords and crossref fields were not properly focused. [#11177](https://github.com/JabRef/jabref/issues/11177)
- We fixed handling of `\"` in [bracketed patterns](https://docs.jabref.org/setup/citationkeypatterns) containing a RegEx. [#11967](https://github.com/JabRef/jabref/pull/11967)
- We fixed an issue where the Undo/Redo buttons were active even when all libraries are closed. [#11837](https://github.com/JabRef/jabref/issues/11837)
- We fixed an issue where recently opened files were not displayed in the main menu properly. [#9042](https://github.com/JabRef/jabref/issues/9042)
- We fixed an issue where the DOI lookup would show an error when a DOI was found for an entry. [#11850](https://github.com/JabRef/jabref/issues/11850)
- We fixed an issue where <kbd>Tab</kbd> cannot be used to jump to next field in some single-line fields. [#11785](https://github.com/JabRef/jabref/issues/11785)
- We fixed an issue where the "Do not ask again" checkbox was not working, when asking for permission to use Grobid [koppor#556](https://github.com/koppor/jabref/issues/566).
- We fixed an issue where we display warning message for moving attached open files. [#10121](https://github.com/JabRef/jabref/issues/10121)
- We fixed an issue where it was not possible to select selecting content of other user's comments.[#11106](https://github.com/JabRef/jabref/issues/11106)
- We fixed an issue when handling URLs containing a pipe (`|`) character. [#11876](https://github.com/JabRef/jabref/issues/11876)
- We fixed an issue where web search preferences "Custom API key" table modifications not discarded. [#11925](https://github.com/JabRef/jabref/issues/11925)
- We fixed an issue when opening attached files in [extra file columns](https://docs.jabref.org/finding-sorting-and-cleaning-entries/filelinks#adding-additional-columns-to-entry-table-for-file-types). [#12005](https://github.com/JabRef/jabref/issues/12005)
- We fixed an issue where trying to open a library from a failed mounted directory on Mac would cause an error. [#10548](https://github.com/JabRef/jabref/issues/10548)
- We fixed an issue when the preview was out of sync. [#9172](https://github.com/JabRef/jabref/issues/9172)
- We fixed an issue where identifier paste couldn't work with Unicode REPLACEMENT CHARACTER. [#11986](https://github.com/JabRef/jabref/issues/11986)
- We fixed an issue when click on entry at "Check Integrity" wasn't properly focusing the entry and field. [#11997](https://github.com/JabRef/jabref/issues/11997)
- We fixed an issue with the ui not scaling when changing the font size [#11219](https://github.com/JabRef/jabref/issues/11219)
- We fixed an issue where a custom application for external file types would not be saved [#112311](https://github.com/JabRef/jabref/issues/12311)
- We fixed an issue where a file that no longer exists could not be deleted from an entry using keyboard shortcut [#9731](https://github.com/JabRef/jabref/issues/9731)

### Removed

- We removed the description of search strings. [#11542](https://github.com/JabRef/jabref/pull/11542)
- We removed support for importing using the SilverPlatterImporter (`Record INSPEC`). [#11576](https://github.com/JabRef/jabref/pull/11576)
- We removed support for automatically generating file links using the CLI (`--automaticallySetFileLinks`).

## [5.15] – 2024-07-10

### Added

- We made new groups automatically to focus upon creation. [#11449](https://github.com/JabRef/jabref/issues/11449)

### Fixed

- We fixed an issue where JabRef was no longer built for Intel based macs (x86) [#11468](https://github.com/JabRef/jabref/issues/11468)
- We fixed usage when using running on Snapcraft. [#11465](https://github.com/JabRef/jabref/issues/11465)
- We fixed detection for `soffice.exe` on Windows. [#11478](https://github.com/JabRef/jabref/pull/11478)
- We fixed an issue where saving preferences when importing preferences on first run in a snap did not work [forum#4399](https://discourse.jabref.org/t/how-to-report-problems-in-the-distributed-version-5-14-ensuring-that-one-can-no-longer-work-with-jabref/4399/5)

## [5.14] – 2024-07-08

### Added

- We added support for offline extracting references from PDFs following the IEEE format. [#11156](https://github.com/JabRef/jabref/pull/11156)
- We added a new keyboard shortcut  <kbd>ctrl</kbd> + <kbd>,</kbd> to open the preferences. [#11154](https://github.com/JabRef/jabref/pull/11154)
- We added value selection (such as for month) for content selectors in custom entry types. [#11109](https://github.com/JabRef/jabref/issues/11109)
- We added a duplicate checker for the Citation Relations tab. [#10414](https://github.com/JabRef/jabref/issues/10414)
- We added tooltip on main table cells that shows cell content or cell content and entry preview if set in preferences. [10925](https://github.com/JabRef/jabref/issues/10925)
- Added a formatter to remove word enclosing braces. [#11222](https://github.com/JabRef/jabref/issues/11222)
- We added the ability to add a keyword/crossref when typing the separator character (e.g., comma) in the keywords/crossref fields. [#11178](https://github.com/JabRef/jabref/issues/11178)
- We added an exporter and improved the importer for Endnote XML format. [#11137](https://github.com/JabRef/jabref/issues/11137)
- We added support for using BibTeX Style files (BST) in the Preview. [#11102](https://github.com/JabRef/jabref/issues/11102)
- We added support for automatically update LaTeX citations when a LaTeX file is created, removed, or modified. [#10585](https://github.com/JabRef/jabref/issues/10585)

### Changed

- We replaced the word "Key bindings" with "Keyboard shortcuts" in the Preferences tab. [#11153](https://github.com/JabRef/jabref/pull/11153)
- We slightly improved the duplicate check if ISBNs are present. [#8885](https://github.com/JabRef/jabref/issues/8885)
- JabRef no longer downloads HTML files of websites when a PDF was not found. [#10149](https://github.com/JabRef/jabref/issues/10149)
- We added the HTTP message (in addition to the response code) if an error is encountered. [#11341](https://github.com/JabRef/jabref/pull/11341)
- We made label wrap text to fit view size when reviewing external group changes. [#11220](https://github.com/JabRef/jabref/issues/11220)

### Fixed

- We fixed an issue where entry type with duplicate fields prevented opening existing libraries with custom entry types. [#11127](https://github.com/JabRef/jabref/issues/11127)
- We fixed an issue where Markdown rendering removed braces from the text. [#10928](https://github.com/JabRef/jabref/issues/10928)
- We fixed an issue when the file was flagged as changed on disk in the case of content selectors or groups. [#9064](https://github.com/JabRef/jabref/issues/9064)
- We fixed crash on opening the entry editor when auto-completion is enabled. [#11188](https://github.com/JabRef/jabref/issues/11188)
- We fixed the usage of the key binding for "Clear search" (default: <kbd>Escape</kbd>). [#10764](https://github.com/JabRef/jabref/issues/10764)
- We fixed an issue where library shown as unsaved and marked (*) after accepting changes made externally to the file. [#11027](https://github.com/JabRef/jabref/issues/11027)
- We fixed an issue where drag and dropping entries from one library to another was not always working. [#11254](https://github.com/JabRef/jabref/issues/11254)
- We fixed an issue where drag and dropping entries created a shallow copy. [#11160](https://github.com/JabRef/jabref/issues/11160)
- We fixed an issue where imports to a custom group would only work for the first entry [#11085](https://github.com/JabRef/jabref/issues/11085), [#11269](https://github.com/JabRef/jabref/issues/11269)
- We fixed an issue when cursor jumped to the beginning of the line. [#5904](https://github.com/JabRef/jabref/issues/5904)
- We fixed an issue where a new entry was not added to the selected group [#8933](https://github.com/JabRef/jabref/issues/8933)
- We fixed an issue where the horizontal position of the Entry Preview inside the entry editor was not remembered across restarts [#11281](https://github.com/JabRef/jabref/issues/11281)
- We fixed an issue where the search index was not updated after linking PDF files. [#11317](https://github.com/JabRef/jabref/pull/11317)
- We fixed rendering of (first) author with a single letter surname. [forum#4330](https://discourse.jabref.org/t/correct-rendering-of-first-author-with-a-single-letter-surname/4330)
- We fixed that the import of the related articles tab sometimes used the wrong library mode. [#11282](https://github.com/JabRef/jabref/pull/11282)
- We fixed an issue where the entry editor context menu was not shown correctly when JabRef is opened on a second, extended screen [#11323](https://github.com/JabRef/jabref/issues/11323), [#11174](https://github.com/JabRef/jabref/issues/11174)
- We fixed an issue where the value of "Override default font settings" was not applied on startup [#11344](https://github.com/JabRef/jabref/issues/11344)
- We fixed an issue when "Library changed on disk" appeared after a save by JabRef. [#4877](https://github.com/JabRef/jabref/issues/4877)  
- We fixed an issue where the Pubmed/Medline Plain importer would not respect the user defined keyword separator [#11413](https://github.com/JabRef/jabref/issues/11413)
- We fixed an issue where the value of "Override default font settings" was not applied on startup [#11344](https://github.com/JabRef/jabref/issues/11344)
- We fixed an issue where DatabaseChangeDetailsView was not scrollable when reviewing external metadata changes [#11220](https://github.com/JabRef/jabref/issues/11220)
- We fixed undo/redo for text fields. [#11420](https://github.com/JabRef/jabref/issues/11420)
- We fixed an issue where clicking on a page number in the search results tab opens a wrong file in the document viewer. [#11432](https://github.com/JabRef/jabref/pull/11432)

### Removed

- We removed the misleading message "Doing a cleanup for X entries" when opening the Cleanup entries dialog [#11463](https://github.com/JabRef/jabref/pull/11463)

## [5.13] – 2024-04-01

### Added

- We converted the "Custom API key" list to a table to be more accessible. [#10926](https://github.com/JabRef/jabref/issues/10926)
- We added a "refresh" button for the LaTeX citations tab in the entry editor. [#10584](https://github.com/JabRef/jabref/issues/10584)
- We added the possibility to show the BibTeX source in the [web search](https://docs.jabref.org/collect/import-using-online-bibliographic-database) import screen. [#560](https://github.com/koppor/jabref/issues/560)
- We added a fetcher for [ISIDORE](https://isidore.science/), simply paste in the link into the text field or the last 6 digits in the link that identify that paper. [#10423](https://github.com/JabRef/jabref/issues/10423)
- When importing entries form the "Citation relations" tab, the field [cites](https://docs.jabref.org/advanced/entryeditor/entrylinks) is now filled according to the relationship between the entries. [#10572](https://github.com/JabRef/jabref/pull/10752)
- We added a new integrity check and clean up option for strings having Unicode characters not encoded in [Unicode "Normalization Form Canonical Composition" (NFC)](https://en.wikipedia.org/wiki/Unicode_equivalence#Normal_forms"). [#10506](https://github.com/JabRef/jabref/issues/10506)
- We added a new group icon column to the main table showing the icons of the entry's groups. [#10801](https://github.com/JabRef/jabref/pull/10801)
- When deleting an entry, the files linked to the entry are now optionally deleted as well. [#10509](https://github.com/JabRef/jabref/issues/10509)
- We added support to move the file to the system trash (instead of deleting it). [#10591](https://github.com/JabRef/jabref/pull/10591)
- We added ability to jump to an entry in the command line using `-j CITATIONKEY`. [koppor#540](https://github.com/koppor/jabref/issues/540)
- We added a new boolean to the style files for Openoffice/Libreoffice integration to switch between ZERO_WIDTH_SPACE (default) and no space. [#10843](https://github.com/JabRef/jabref/pull/10843)
- When pasting HTML into the abstract or a comment field, the hypertext is automatically converted to Markdown. [#10558](https://github.com/JabRef/jabref/issues/10558)
- We added the possibility to redownload files that had been present but are no longer in the specified location. [#10848](https://github.com/JabRef/jabref/issues/10848)
- We added the citation key pattern `[camelN]`. Equivalent to the first N words of the `[camel]` pattern.
- We added importing of static groups and linked files from BibDesk .bib files. [#10381](https://github.com/JabRef/jabref/issues/10381)
- We added ability to export in CFF (Citation File Format) [#10661](https://github.com/JabRef/jabref/issues/10661).
- We added ability to push entries to TeXworks. [#3197](https://github.com/JabRef/jabref/issues/3197)
- We added the ability to zoom in and out in the document viewer using <kbd>Ctrl</kbd> + <kbd>Scroll</kbd>. [#10964](https://github.com/JabRef/jabref/pull/10964)
- We added a Cleanup for removing non-existent files and grouped the related options [#10929](https://github.com/JabRef/jabref/issues/10929)
- We added the functionality to parse the bibliography of PDFs using the GROBID online service. [#10200](https://github.com/JabRef/jabref/issues/10200)
- We added a seperated search bar for the global search window. [#11032](https://github.com/JabRef/jabref/pull/11032)
- We added ability to double-click on an entry in the global search window to select the corresponding entry in the main table. [#11010](https://github.com/JabRef/jabref/pull/11010)
- We added support for BibTeX String constants during copy & paste between libraries. [#10872](https://github.com/JabRef/jabref/issues/10872)
- We added the field `langid` which is important for hyphenation and casing in LaTeX. [#10868](https://github.com/JabRef/jabref/issues/10868)
- Event log entries can now be copied via a context menu. [#11100](https://github.com/JabRef/jabref/issues/11100)

### Changed

- The "Automatically open folders of attached files" preference default status has been changed to enabled on Windows. [koppor#56](https://github.com/koppor/jabref/issues/56)
- The Custom export format now uses the custom DOI base URI in the preferences for the `DOICheck`, if activated [forum#4084](https://discourse.jabref.org/t/export-html-disregards-custom-doi-base-uri/4084)
- The index directories for full text search have now more readable names to increase debugging possibilities using Apache Lucense's Lurk. [#10193](https://github.com/JabRef/jabref/issues/10193)
- The fulltext search also indexes files ending with .pdf (but do not having an explicit file type set). [#10193](https://github.com/JabRef/jabref/issues/10193)
- We changed the arrangement of the lists in the "Citation relations" tab. `Cites` are now on the left and `Cited by` on the right [#10572](https://github.com/JabRef/jabref/pull/10752)
- Sub libraries based on `aux` file can now also be generated if some citations are not found library. [#10775](https://github.com/JabRef/jabref/pull/10775)
- We rearranged the tab order in the entry editor and renamed the "Scite Tab" to "Citation information". [#10821](https://github.com/JabRef/jabref/issues/10821)
- We changed the duplicate handling in the Import entries dialog. Potential duplicate entries are marked with an icon and importing will now trigger the merge dialog [#10914](https://github.com/JabRef/jabref/pull/10914)
- We made the command "Push to TexShop" more robust to allow cite commands with a character before the first slash. [forum#2699](https://discourse.jabref.org/t/push-to-texshop-mac/2699/17?u=siedlerchr)
- We only show the notification "Saving library..." if the library contains more than 2000 entries. [#9803](https://github.com/JabRef/jabref/issues/9803)
- JabRef now keeps previous log files upon start. [#11023](https://github.com/JabRef/jabref/pull/11023)
- When normalizing author names, complete enclosing braces are kept. [#10031](https://github.com/JabRef/jabref/issues/10031)
- We enhanced the dialog for adding new fields in the content selector with a selection box containing a list of standard fields. [#10912](https://github.com/JabRef/jabref/pull/10912)
- We store the citation relations in an LRU cache to avoid bloating the memory and out-of-memory exceptions. [#10958](https://github.com/JabRef/jabref/issues/10958)
- Keywords field are now displayed as tags. [#10910](https://github.com/JabRef/jabref/pull/10910)
- Citation relations now get more information, and have quick access to view the articles in a browser without adding them to the library [#10869](https://github.com/JabRef/jabref/issues/10869)
- Importer/Exporter for CFF format now supports JabRef `cites` and `related` relationships, as well as all fields from the CFF specification. [#10993](https://github.com/JabRef/jabref/issues/10993)
- The XMP-Exporter no longer writes the content of the `file`-field. [#11083](https://github.com/JabRef/jabref/pull/11083)
- We added notes, checks and warnings for the case of selection of non-empty directories while starting a new Systematic Literature Review. [#600](https://github.com/koppor/jabref/issues/600)
- Text in the import dialog (web search results) will now be wrapped to prevent horizontal scrolling. [#10931](https://github.com/JabRef/jabref/issues/10931)
- We improved the error handling when invalid bibdesk-files are encountered [#11117](https://github.com/JabRef/jabref/issues/11117)

### Fixed

- We fixed an issue where the fulltext search button in entry editor used to disappear on click till the search is completed. [#10425](https://github.com/JabRef/jabref/issues/10425)
- We fixed an issue where attempting to cancel the importing/generation of an entry from id is ignored. [#10508](https://github.com/JabRef/jabref/issues/10508)
- We fixed an issue where the preview panel showing the wrong entry (an entry that is not selected in the entry table). [#9172](https://github.com/JabRef/jabref/issues/9172)
- We fixed an issue where HTML-reserved characters like '&' and '<', in addition to HTML entities like '&amp;' were not rendered correctly in entry preview. [#10677](https://github.com/JabRef/jabref/issues/10677)
- The last page of a PDF is now indexed by the full text search. [#10193](https://github.com/JabRef/jabref/issues/10193)
- The entry editor respects the configured custom tabs when showing "Other fields". [#11012](https://github.com/JabRef/jabref/pull/11012)
- The default owner of an entry can be changed again. [#10924](https://github.com/JabRef/jabref/issues/10924)
- We fixed an issue where the duplicate check did not take umlauts or other LaTeX-encoded characters into account. [#10744](https://github.com/JabRef/jabref/pull/10744)
- We fixed the colors of the icon on hover for unset special fields. [#10431](https://github.com/JabRef/jabref/issues/10431)
- We fixed an issue where the CrossRef field did not work if autocompletion was disabled [#8145](https://github.com/JabRef/jabref/issues/8145)
- In biblatex mode, JabRef distinguishes between "Optional fields" and "Optional fields 2" again. [#11022](https://github.com/JabRef/jabref/pull/11022)
- We fixed an issue where exporting`@electronic` and `@online` entry types to the Office XMl would duplicate the field `title`  [#10807](https://github.com/JabRef/jabref/issues/10807)
- We fixed an issue where the `CommentsTab` was not properly formatted when the `defaultOwner` contained capital or special letters. [#10870](https://github.com/JabRef/jabref/issues/10870)
- We fixed an issue where the `File -> Close library` menu item was not disabled when no library was open. [#10948](https://github.com/JabRef/jabref/issues/10948)
- We fixed an issue where the Document Viewer would show the PDF in only half the window when maximized. [#10934](https://github.com/JabRef/jabref/issues/10934)
- Clicking on the crossref and related tags in the entry editor jumps to the linked entry. [#5484](https://github.com/JabRef/jabref/issues/5484) [#9369](https://github.com/JabRef/jabref/issues/9369)
- We fixed an issue where JabRef could not parse absolute file paths from Zotero exports. [#10959](https://github.com/JabRef/jabref/issues/10959)
- We fixed an issue where an exception occured when toggling between "Live" or "Locked" in the internal Document Viewer. [#10935](https://github.com/JabRef/jabref/issues/10935)
- When fetching article information fom IEEE Xplore, the em dash is now converted correctly. [koppor#286](https://github.com/koppor/jabref/issues/286)
- Fixed an issue on Windows where the browser extension reported failure to send an entry to JabRef even though it was sent properly. [JabRef-Browser-Extension#493](https://github.com/JabRef/JabRef-Browser-Extension/issues/493)
- Fixed an issue on Windows where TeXworks path was not resolved if it was installed with MiKTeX. [#10977](https://github.com/JabRef/jabref/issues/10977)
- We fixed an issue with where JabRef would throw an error when using MathSciNet search, as it was unable to parse the fetched JSON coreectly. [10996](https://github.com/JabRef/jabref/issues/10996)
- We fixed an issue where the "Import by ID" function would throw an error when a DOI that contains URL-encoded characters was entered. [#10648](https://github.com/JabRef/jabref/issues/10648)
- We fixed an issue with handling of an "overflow" of authors at `[authIniN]`. [#11087](https://github.com/JabRef/jabref/issues/11087)
- We fixed an issue where an exception occurred when selecting entries in the web search results. [#11081](https://github.com/JabRef/jabref/issues/11081)
- When a new library is unsaved, there is now no warning when fetching entries with PDFs. [#11075](https://github.com/JabRef/jabref/issues/11075)
- We fixed an issue where the message "The libary has been modified by another program" occurred when editing library metadata and saving the library. [#4877](https://github.com/JabRef/jabref/issues/4877)

### Removed

- We removed the predatory journal checks due to a high rate of false positives. [#11066](https://github.com/JabRef/jabref/pull/11066)

## [5.12] – 2023-12-24

### Added

- We added a scite.ai tab in the entry editor that retrieves 'Smart Citation' tallies for citations that have a DOI. [koppor#375](https://github.com/koppor/jabref/issues/375)  
- We added a dropdown menu to let users change the reference library during AUX file import. [#10472](https://github.com/JabRef/jabref/issues/10472)
- We added a button to let users reset the cite command to the default value. [#10569](https://github.com/JabRef/jabref/issues/10569)
- We added the option to use System Preference for Light/Dark Theme [#8729](https://github.com/JabRef/jabref/issues/8729).
- We added [scholar.archive.org](https://scholar.archive.org/) as a new fetcher. [#10498](https://github.com/JabRef/jabref/issues/10498)
- We integrated predatory journal checking as part of the Integrity Checker based on the [check-bib-for-predatory](https://github.com/CfKu/check-bib-for-predatory). [koppor#348](https://github.com/koppor/jabref/issues/348)
- We added a 'More options' section in the main table right click menu opening the preferences dialog. [#9432](https://github.com/JabRef/jabref/issues/9432)
- When creating a new group, it inherits the icon of the parent group. [#10521](https://github.com/JabRef/jabref/pull/10521)

### Changed

- We moved the location of the 'Open only one instance of JabRef' preference option from "Network" to "General". [#9306](https://github.com/JabRef/jabref/issues/9306)
- The two previews in the change resolver dialog now have their scrollbars synchronized. [#9576](https://github.com/JabRef/jabref/issues/9576).
- We changed the setting of the keyword separator to accept a single character only. [#177](https://github.com/koppor/jabref/issues/177)
- We replaced "SearchAll" in Web Search by "Search Selected". [#10556](https://github.com/JabRef/jabref/issues/10556)
- Short DOI formatter now checks, if the value is already formatted. If so, it returns the value instead of calling the ShortDOIService again. [#10589](https://github.com/JabRef/jabref/issues/10589)
- We upgraded to JavaFX 21.0.1. As a consequence JabRef requires now macOS 11 or later and GTK 3.8 or later on Linux [10627](https://github.com/JabRef/jabref/pull/10627).
- A user-specific comment fields is not enabled by default, but can be enabled using the "Add" button. [#10424](https://github.com/JabRef/jabref/issues/10424)
- We upgraded to Lucene 9.9 for the fulltext search. The search index will be rebuild. [#10686](https://github.com/JabRef/jabref/pull/10686)
- When using "Copy..." -> "Copy citation key", the delimiter configured at "Push applications" is respected. [#10707](https://github.com/JabRef/jabref/pull/10707)

### Fixed

- We fixed an issue where the added protected term has unwanted leading and trailing whitespaces, where the formatted text has unwanted empty brackets and where the word at the cursor in the textbox can be added to the list. [#10415](https://github.com/JabRef/jabref/issues/10415)
- We fixed an issue where in the merge dialog the file field of entries was not correctly merged when the first and second entry both contained values inside the file field. [#10572](https://github.com/JabRef/jabref/issues/10572)
- We fixed some small inconsistencies in the user interface. [#10507](https://github.com/JabRef/jabref/issues/10507) [#10458](https://github.com/JabRef/jabref/issues/10458) [#10660](https://github.com/JabRef/jabref/issues/10660)
- We fixed the issue where the Hayagriva YAML exporter would not include a parent field for the publisher/series. [#10596](https://github.com/JabRef/jabref/issues/10596)
- We fixed issues in the external file type dialog w.r.t. duplicate entries in the case of a language switch. [#10271](https://github.com/JabRef/jabref/issues/10271)
- We fixed an issue where the right-click action "Copy cite..." did not respect the configured citation command under "External Programs" -> "[Push Applications](https://docs.jabref.org/cite/pushtoapplications)" [#10615](https://github.com/JabRef/jabref/issues/10615)

### Removed

- We removed duplicate filtering and sorting operations in the MainTable when editing BibEntries. [#10619](https://github.com/JabRef/jabref/pull/10619)

## [5.11] – 2023-10-22

### Added

- We added the ability to sort subgroups in Z-A order, as well as by ascending and descending number of subgroups. [#10249](https://github.com/JabRef/jabref/issues/10249)
- We added the possibility to find (and add) papers that cite or are cited by a given paper. [#6187](https://github.com/JabRef/jabref/issues/6187)
- We added an error-specific message for when a download from a URL fails. [#9826](https://github.com/JabRef/jabref/issues/9826)
- We added support for customizing the citation command (e.g., `[@key1,@key2]`) when [pushing to external applications](https://docs.jabref.org/cite/pushtoapplications). [#10133](https://github.com/JabRef/jabref/issues/10133)
- We added an integrity check for more special characters. [#8712](https://github.com/JabRef/jabref/issues/8712)
- We added protected terms described as "Computer science". [#10222](https://github.com/JabRef/jabref/pull/10222)
- We added a link "Get more themes..." in the preferences to that points to [themes.jabref.org](https://themes.jabref.org) allowing the user to download new themes. [#10243](https://github.com/JabRef/jabref/issues/10243)
- We added a fetcher for [LOBID](https://lobid.org/resources/api) resources. [koppor#386](https://github.com/koppor/jabref/issues/386)
- When in `biblatex` mode, the [integrity check](https://docs.jabref.org/finding-sorting-and-cleaning-entries/checkintegrity) for journal titles now also checks the field `journal`.
- We added support for exporting to Hayagriva YAML format. [#10382](https://github.com/JabRef/jabref/issues/10382)
- We added support for pushing citations to [TeXShop](https://pages.uoregon.edu/koch/texshop/) on macOS [forum#2699](https://discourse.jabref.org/t/push-to-texshop-mac/2699).
- We added the 'Bachelor's thesis' type for Biblatex's 'Thesis' EntryType [#10029](https://github.com/JabRef/jabref/issues/10029).

### Changed

- The export formats `listrefs`, `tablerefs`, `tablerefsabsbib`, now use the ISO date format in the footer [#10383](https://github.com/JabRef/jabref/pull/10383).
- When searching for an identifier in the "Web search", the title of the search window is now "Identifier-based Web Search". [#10391](https://github.com/JabRef/jabref/pull/10391)
- The ampersand checker now skips verbatim fields (`file`, `url`, ...). [#10419](https://github.com/JabRef/jabref/pull/10419)
- If no existing document is selected for exporting "XMP annotated pdf" JabRef will now create a new PDF file with a sample text and the metadata. [#10102](https://github.com/JabRef/jabref/issues/10102)
- We modified the DOI cleanup to infer the DOI from an ArXiV ID if it's present. [#10426](https://github.com/JabRef/jabref/issues/10426)
- The ISI importer uses the field `comment` for notes (instead of `review). [#10478](https://github.com/JabRef/jabref/pull/10478)
- If no existing document is selected for exporting "Embedded BibTeX pdf" JabRef will now create a new PDF file with a sample text and the metadata. [#10101](https://github.com/JabRef/jabref/issues/10101)
- Translated titles format no longer raise a warning. [#10459](https://github.com/JabRef/jabref/issues/10459)
- We re-added the empty grey containers in the groups panel to keep an indicator for the current selected group, if displaying of group item count is turned off [#9972](https://github.com/JabRef/jabref/issues/9972)

### Fixed

- We fixed an issue where "Move URL in note field to url field" in the cleanup dialog caused an exception if no note field was present [forum#3999](https://discourse.jabref.org/t/cleanup-entries-cant-get-it-to-work/3999)
- It is possible again to use "current table sort order" for the order of entries when saving. [#9869](https://github.com/JabRef/jabref/issues/9869)
- Passwords can be stored in GNOME key ring. [#10274](https://github.com/JabRef/jabref/issues/10274)
- We fixed an issue where groups based on an aux file could not be created due to an exception [#10350](https://github.com/JabRef/jabref/issues/10350)
- We fixed an issue where the JabRef browser extension could not communicate with JabRef under macOS due to missing files. You should use the `.pkg` for the first installation as it updates all necessary files for the extension [#10308](https://github.com/JabRef/jabref/issues/10308)
- We fixed an issue where the ISBN fetcher returned the entrytype `misc` for certain ISBN numbers [#10348](https://github.com/JabRef/jabref/issues/10348)
- We fixed a bug where an exception was raised when saving less than three export save orders in the preference. [#10157](https://github.com/JabRef/jabref/issues/10157)
- We fixed an issue where it was possible to create a group with no name or with a group separator inside the name [#9776](https://github.com/JabRef/jabref/issues/9776)
- Biblatex's `journaltitle` is now also respected for showing the journal information. [#10397](https://github.com/JabRef/jabref/issues/10397)
- JabRef does not hang anymore when exporting via CLI. [#10380](https://github.com/JabRef/jabref/issues/10380)
- We fixed an issue where it was not possible to save a library on a network share under macOS due to an exception when acquiring a file lock [#10452](https://github.com/JabRef/jabref/issues/10452)
- We fixed an issue where exporting "XMP annotated pdf" without selecting an existing document would produce an exception. [#10102](https://github.com/JabRef/jabref/issues/10102)
- We fixed an issue where the "Enabled" column in the "Protected terms files" tab in the preferences could not be resized [#10285](https://github.com/JabRef/jabref/issues/10285)
- We fixed an issue where after creation of a new library, the new library was not focused. [koppor#592](https://github.com/koppor/jabref/issues/592)
- We fixed an issue where double clicking on an url in the file field would trigger an exception instead of opening the browser [#10480](https://github.com/JabRef/jabref/pull/10480)
- We fixed an issue where scrolling was impossible on dragging a citation on the groups panel. [#9754](https://github.com/JabRef/jabref/issues/9754)
- We fixed an issue where exporting "Embedded BibTeX pdf" without selecting an existing document would produce an exception. [#10101](https://github.com/JabRef/jabref/issues/10101)
- We fixed an issue where there was a failure to access the url link for "eprint" for the ArXiv entry.[#10474](https://github.com/JabRef/jabref/issues/10474)
- We fixed an issue where it was not possible to connect to a shared database once a group with entries was added or other metadata modified [#10336](https://github.com/JabRef/jabref/issues/10336)
- We fixed an issue where middle-button paste in X not always worked [#7905](https://github.com/JabRef/jabref/issues/7905)

## [5.10] – 2023-09-02

### Added

- We added a field showing the BibTeX/biblatex source for added and deleted entries in the "External Changes Resolver" dialog. [#9509](https://github.com/JabRef/jabref/issues/9509)
- We added user-specific comment field so that multiple users can make separate comments. [#543](https://github.com/koppor/jabref/issues/543)
- We added a search history list in the search field's right click menu. [#7906](https://github.com/JabRef/jabref/issues/7906)
- We added a full text fetcher for IACR eprints. [#9651](https://github.com/JabRef/jabref/pull/9651)
- We added "Attach file from URL" to right-click context menu to download and store a file with the reference library. [#9646](https://github.com/JabRef/jabref/issues/9646)
- We enabled updating an existing entry with data from InspireHEP. [#9351](https://github.com/JabRef/jabref/issues/9351)
- We added a fetcher for the Bibliotheksverbund Bayern (experimental). [#9641](https://github.com/JabRef/jabref/pull/9641)
- We added support for more biblatex date formats for parsing dates. [#2753](https://github.com/JabRef/jabref/issues/2753)
- We added support for multiple languages for exporting to and importing references from MS Office. [#9699](https://github.com/JabRef/jabref/issues/9699)
- We enabled scrolling in the groups list when dragging a group on another group. [#2869](https://github.com/JabRef/jabref/pull/2869)
- We added the option to automatically download online files when a new entry is created from an existing ID (e.g., DOI). The option can be disabled in the preferences under "Import and Export". [#9756](https://github.com/JabRef/jabref/issues/9756)
- We added a new Integrity check for unescaped ampersands. [koppor#585](https://github.com/koppor/jabref/issues/585)
- We added support for parsing `$\backslash$` in file paths (as exported by Mendeley). [forum#3470](https://discourse.jabref.org/t/mendeley-bib-import-with-linked-files/3470)
- We added the possibility to automatically fetch entries when an ISBN is pasted on the main table. [#9864](https://github.com/JabRef/jabref/issues/9864)
- We added the option to disable the automatic linking of files in the entry editor [#5105](https://github.com/JabRef/jabref/issues/5105)
- We added the link icon for ISBNs in linked identifiers column. [#9819](https://github.com/JabRef/jabref/issues/9819)
- We added key binding to focus on groups <kbd>alt</kbd> + <kbd>s</kbd> [#9863](https://github.com/JabRef/jabref/issues/9863)
- We added the option to unprotect a text selection, which strips all pairs of curly braces away. [#9950](https://github.com/JabRef/jabref/issues/9950)
- We added drag and drop events for field 'Groups' in entry editor panel. [#569](https://github.com/koppor/jabref/issues/569)
- We added support for parsing MathML in the Medline importer. [#4273](https://github.com/JabRef/jabref/issues/4273)
- We added the ability to search for an identifier (DOI, ISBN, ArXiv ID) directly from 'Web Search'. [#7575](https://github.com/JabRef/jabref/issues/7575) [#9674](https://github.com/JabRef/jabref/issues/9674)
- We added a cleanup activity that identifies a URL or a last-visited-date in the `note` field and moves it to the `url` and `urldate` field respectively. [koppor#216](https://github.com/koppor/jabref/issues/216)
- We enabled the user to change the name of a field in a custom entry type by double-clicking on it. [#9840](https://github.com/JabRef/jabref/issues/9840)
- We added some preferences options to disable online activity. [#10064](https://github.com/JabRef/jabref/issues/10064)
- We integrated two mail actions ("As Email" and "To Kindle") under a new "Send" option in the right-click & Tools menus. The Kindle option creates an email targeted to the user's Kindle email, which can be set in preferences under "External programs" [#6186](https://github.com/JabRef/jabref/issues/6186)
- We added an option to clear recent libraries' history. [#10003](https://github.com/JabRef/jabref/issues/10003)
- We added an option to encrypt and remember the proxy password. [#8055](https://github.com/JabRef/jabref/issues/8055)[#10044](https://github.com/JabRef/jabref/issues/10044)
- We added support for showing journal information, via info buttons next to the `Journal` and `ISSN` fields in the entry editor. [#6189](https://github.com/JabRef/jabref/issues/6189)
- We added support for pushing citations to Sublime Text 3 [#10098](https://github.com/JabRef/jabref/issues/10098)
- We added support for the Finnish language. [#10183](https://github.com/JabRef/jabref/pull/10183)
- We added the option to automatically replaces illegal characters in the filename when adding a file to JabRef. [#10182](https://github.com/JabRef/jabref/issues/10182)
- We added a privacy policy. [#10064](https://github.com/JabRef/jabref/issues/10064)
- We added a tooltip to show the number of entries in a group [#10208](https://github.com/JabRef/jabref/issues/10208)
- We fixed an issue where it was no longer possible to add or remove selected entries to groups via context menu [#10404](https://github.com/JabRef/jabref/issues/10404), [#10317](https://github.com/JabRef/jabref/issues/10317) [#10374](https://github.com/JabRef/jabref/issues/10374)

### Changed

- We replaced "Close" by "Close library" and placed it after "Save all" in the File menu. [#10043](https://github.com/JabRef/jabref/pull/10043)
- We upgraded to Lucene 9.7 for the fulltext search. The search index will be rebuild. [#9584](https://github.com/JabRef/jabref/pull/10036)
- 'Get full text' now also checks the file url. [#568](https://github.com/koppor/jabref/issues/568)
- JabRef writes a new backup file only if there is a change. Before, JabRef created a backup upon start. [#9679](https://github.com/JabRef/jabref/pull/9679)
- We modified the `Add Group` dialog to use the most recently selected group hierarchical context. [#9141](https://github.com/JabRef/jabref/issues/9141)
- We refined the 'main directory not found' error message. [#9625](https://github.com/JabRef/jabref/pull/9625)
- JabRef writes a new backup file only if there is a change. Before, JabRef created a backup upon start. [#9679](https://github.com/JabRef/jabref/pull/9679)
- Backups of libraries are not stored per JabRef version, but collected together. [#9676](https://github.com/JabRef/jabref/pull/9676)
- We streamlined the paths for logs and backups: The parent path fragment is always `logs` or `backups`.
- `log.txt` now contains an entry if a BibTeX entry could not be parsed.
- `log.txt` now contains debug messages. Debugging needs to be enabled explicitly. [#9678](https://github.com/JabRef/jabref/pull/9678)
- `log.txt` does not contain entries for non-found files during PDF indexing. [#9678](https://github.com/JabRef/jabref/pull/9678)
- The hostname is now determined using environment variables (`COMPUTERNAME`/`HOSTNAME`) first. [#9910](https://github.com/JabRef/jabref/pull/9910)
- We improved the Medline importer to correctly import ISO dates for `revised`. [#9536](https://github.com/JabRef/jabref/issues/9536)
- To avoid cluttering of the directory, We always delete the `.sav` file upon successful write. [#9675](https://github.com/JabRef/jabref/pull/9675)
- We improved the unlinking/deletion of multiple linked files of an entry using the <kbd>Delete</kbd> key. [#9473](https://github.com/JabRef/jabref/issues/9473)
- The field names of customized entry types are now exchanged preserving the case. [#9993](https://github.com/JabRef/jabref/pull/9993)
- We moved the custom entry types dialog into the preferences dialog. [#9760](https://github.com/JabRef/jabref/pull/9760)
- We moved the manage content selectors dialog to the library properties. [#9768](https://github.com/JabRef/jabref/pull/9768)
- We moved the preferences menu command from the options menu to the file menu. [#9768](https://github.com/JabRef/jabref/pull/9768)
- We reworked the cross ref labels in the entry editor and added a right click menu. [#10046](https://github.com/JabRef/jabref/pull/10046)
- We reorganized the order of tabs and settings in the library properties. [#9836](https://github.com/JabRef/jabref/pull/9836)
- We changed the handling of an "overflow" of authors at `[authIniN]`: JabRef uses `+` to indicate an overflow. Example: `[authIni2]` produces `A+` (instead of `AB`) for `Aachen and Berlin and Chemnitz`. [#9703](https://github.com/JabRef/jabref/pull/9703)
- We moved the preferences option to open the last edited files on startup to the 'General' tab. [#9808](https://github.com/JabRef/jabref/pull/9808)
- We improved the recognition of DOIs when pasting a link containing a DOI on the maintable. [#9864](https://github.com/JabRef/jabref/issues/9864s)
- We reordered the preferences dialog. [#9839](https://github.com/JabRef/jabref/pull/9839)
- We split the 'Import and Export' tab into 'Web Search' and 'Export'. [#9839](https://github.com/JabRef/jabref/pull/9839)
- We moved the option to run JabRef in memory stick mode into the preferences dialog toolbar. [#9866](https://github.com/JabRef/jabref/pull/9866)
- In case the library contains empty entries, they are not written to disk. [#8645](https://github.com/JabRef/jabref/issues/8645)
- The formatter `remove_unicode_ligatures` is now called `replace_unicode_ligatures`. [#9890](https://github.com/JabRef/jabref/pull/9890)
- We improved the error message when no terminal was found. [#9607](https://github.com/JabRef/jabref/issues/9607)
- In the context of the "systematic literature functionality", we changed the name "database" to "catalog" to use a separate term for online catalogs in comparison to SQL databases. [#9951](https://github.com/JabRef/jabref/pull/9951)
- We now show more fields (including Special Fields) in the dropdown selection for "Save sort order" in the library properties and for "Export sort order" in the preferences. [#10010](https://github.com/JabRef/jabref/issues/10010)
- We now encrypt and store the custom API keys in the OS native credential store. [#10044](https://github.com/JabRef/jabref/issues/10044)
- We changed the behavior of group addition/edit, so that sorting by alphabetical order is not performed by default after the modification. [#10017](https://github.com/JabRef/jabref/issues/10017)
- We fixed an issue with spacing in the cleanup dialogue. [#10081](https://github.com/JabRef/jabref/issues/10081)
- The GVK fetcher now uses the new [K10plus](https://www.bszgbv.de/services/k10plus/) database. [#10189](https://github.com/JabRef/jabref/pull/10189)

### Fixed

- We fixed an issue where clicking the group expansion pane/arrow caused the node to be selected, when it should just expand/detract the node. [#10111](https://github.com/JabRef/jabref/pull/10111)
- We fixed an issue where the browser import would add ' characters before the BibTeX entry on Linux. [#9588](https://github.com/JabRef/jabref/issues/9588)
- We fixed an issue where searching for a specific term with the DOAB fetcher lead to an exception. [#9571](https://github.com/JabRef/jabref/issues/9571)
- We fixed an issue where the "Import" -> "Library to import to" did not show the correct library name if two opened libraries had the same suffix. [#9567](https://github.com/JabRef/jabref/issues/9567)
- We fixed an issue where the rpm-Version of JabRef could not be properly uninstalled and reinstalled. [#9558](https://github.com/JabRef/jabref/issues/9558), [#9603](https://github.com/JabRef/jabref/issues/9603)
- We fixed an issue where the command line export using `--exportMatches` flag does not create an output bib file. [#9581](https://github.com/JabRef/jabref/issues/9581)
- We fixed an issue where custom field in the custom entry types could not be set to mulitline. [#9609](https://github.com/JabRef/jabref/issues/9609)
- We fixed an issue where the Office XML exporter did not resolve BibTeX-Strings when exporting entries. [forum#3741](https://discourse.jabref.org/t/exporting-bibtex-constant-strings-to-ms-office-2007-xml/3741)
- We fixed an issue where the Merge Entries Toolbar configuration was not saved after hitting 'Merge Entries' button. [#9091](https://github.com/JabRef/jabref/issues/9091)
- We fixed an issue where the password is stored in clear text if the user wants to use a proxy with authentication. [#8055](https://github.com/JabRef/jabref/issues/8055)
- JabRef is now more relaxed when parsing field content: In case a field content ended with `\`, the combination `\}` was treated as plain `}`. [#9668](https://github.com/JabRef/jabref/issues/9668)
- We resolved an issue that cut off the number of group entries when it exceeded four digits. [#8797](https://github.com/JabRef/jabref/issues/8797)
- We fixed the issue where the size of the global search window was not retained after closing. [#9362](https://github.com/JabRef/jabref/issues/9362)
- We fixed an issue where the Global Search UI preview is still white in dark theme. [#9362](https://github.com/JabRef/jabref/issues/9362)
- We fixed the double paste issue when <kbd>Cmd</kbd> + <kbd>v</kbd> is pressed on 'New entry from plaintext' dialog. [#9367](https://github.com/JabRef/jabref/issues/9367)
- We fixed an issue where the pin button on the Global Search dialog was located at the bottom and not at the top. [#9362](https://github.com/JabRef/jabref/issues/9362)
- We fixed the log text color in the event log console when using dark mode. [#9732](https://github.com/JabRef/jabref/issues/9732)
- We fixed an issue where searching for unlinked files would include the current library's .bib file. [#9735](https://github.com/JabRef/jabref/issues/9735)
- We fixed an issue where it was no longer possible to connect to a shared mysql database due to an exception. [#9761](https://github.com/JabRef/jabref/issues/9761)
- We fixed an issue where an exception was thrown for the user after <kbd>Ctrl</kbd>+<kbd>Z</kbd> command. [#9737](https://github.com/JabRef/jabref/issues/9737)
- We fixed the citation key generation for [`[authors]`, `[authshort]`, `[authorsAlpha]`, `[authIniN]`, `[authEtAl]`, `[auth.etal]`](https://docs.jabref.org/setup/citationkeypatterns#special-field-markers) to handle `and others` properly. [koppor#626](https://github.com/koppor/jabref/issues/626)
- We fixed the Save/save as file type shows BIBTEX_DB instead of "Bibtex library". [#9372](https://github.com/JabRef/jabref/issues/9372)
- We fixed the default main file directory for non-English Linux users. [#8010](https://github.com/JabRef/jabref/issues/8010)
- We fixed an issue when overwriting the owner was disabled. [#9896](https://github.com/JabRef/jabref/pull/9896)
- We fixed an issue regarding recording redundant prefixes in search history. [#9685](https://github.com/JabRef/jabref/issues/9685)
- We fixed an issue where passing a URL containing a DOI led to a "No entry found" notification. [#9821](https://github.com/JabRef/jabref/issues/9821)
- We fixed some minor visual inconsistencies and issues in the preferences dialog. [#9866](https://github.com/JabRef/jabref/pull/9866)
- The order of save actions is now retained. [#9890](https://github.com/JabRef/jabref/pull/9890)
- We fixed an issue where the order of save actions was not retained in the bib file. [#9890](https://github.com/JabRef/jabref/pull/9890)
- We fixed an issue in the preferences 'External file types' tab ignoring a custom application path in the edit dialog. [#9895](https://github.com/JabRef/jabref/issues/9895)
- We fixed an issue in the preferences where custom columns could be added to the entry table with no qualifier. [#9913](https://github.com/JabRef/jabref/issues/9913)
- We fixed an issue where the encoding header in a bib file was not respected when the file contained a BOM (Byte Order Mark). [#9926](https://github.com/JabRef/jabref/issues/9926)
- We fixed an issue where cli help output for import and export format was inconsistent. [koppor#429](https://github.com/koppor/jabref/issues/429)
- We fixed an issue where the user could select multiple conflicting options for autocompletion at once. [#10181](https://github.com/JabRef/jabref/issues/10181)
- We fixed an issue where no preview could be generated for some entry types and led to an exception. [#9947](https://github.com/JabRef/jabref/issues/9947)
- We fixed an issue where the Linux terminal working directory argument was malformed and therefore ignored upon opening a terminal [#9953](https://github.com/JabRef/jabref/issues/9953)
- We fixed an issue under Linux where under some systems the file instead of the folder was opened. [#9607](https://github.com/JabRef/jabref/issues/9607)
- We fixed an issue where an Automatic Keyword Group could not be deleted in the UI. [#9778](https://github.com/JabRef/jabref/issues/9778)
- We fixed an issue where the citation key pattern `[edtrN_M]` returned the wrong editor. [#9946](https://github.com/JabRef/jabref/pull/9946)
- We fixed an issue where empty grey containers would remain in the groups panel, if displaying of group item count is turned off. [#9972](https://github.com/JabRef/jabref/issues/9972)
- We fixed an issue where fetching an ISBN could lead to application freezing when the fetcher did not return any results. [#9979](https://github.com/JabRef/jabref/issues/9979)
- We fixed an issue where closing a library containing groups and entries caused an exception [#9997](https://github.com/JabRef/jabref/issues/9997)
- We fixed a bug where the editor for strings in a bibliography file did not sort the entries by their keys [#10083](https://github.com/JabRef/jabref/pull/10083)
- We fixed an issues where clicking on the empty space of specific context menu entries would not trigger the associated action. [#8388](https://github.com/JabRef/jabref/issues/8388)
- We fixed an issue where JabRef would not remember whether the window was in fullscreen. [#4939](https://github.com/JabRef/jabref/issues/4939)
- We fixed an issue where the ACM Portal search sometimes would not return entries for some search queries when the article author had no given name. [#10107](https://github.com/JabRef/jabref/issues/10107)
- We fixed an issue that caused high CPU usage and a zombie process after quitting JabRef because of author names autocompletion. [#10159](https://github.com/JabRef/jabref/pull/10159)
- We fixed an issue where files with illegal characters in the filename could be added to JabRef. [#10182](https://github.com/JabRef/jabref/issues/10182)
- We fixed that checked-out radio buttons under "specified keywords" were not displayed as checked after closing and reopening the "edit group" window. [#10248](https://github.com/JabRef/jabref/issues/10248)
- We fixed that when editing groups, checked-out properties such as case sensitive and regular expression (under "Free search expression") were not displayed checked. [#10108](https://github.com/JabRef/jabref/issues/10108)

### Removed

- We removed the support of BibTeXML. [#9540](https://github.com/JabRef/jabref/issues/9540)
- We removed support for Markdown syntax for strikethrough and task lists in comment fields. [#9726](https://github.com/JabRef/jabref/pull/9726)
- We removed the options menu, because the two contents were moved to the File menu or the properties of the library. [#9768](https://github.com/JabRef/jabref/pull/9768)
- We removed the 'File' tab in the preferences and moved its contents to the 'Export' tab. [#9839](https://github.com/JabRef/jabref/pull/9839)
- We removed the "[Collection of Computer Science Bibliographies](https://en.wikipedia.org/wiki/Collection_of_Computer_Science_Bibliographies)" fetcher the websits is no longer available. [#6638](https://github.com/JabRef/jabref/issues/6638)

## [5.9] – 2023-01-06

### Added

- We added a dropdown menu to let users change the library they want to import into during import. [#6177](https://github.com/JabRef/jabref/issues/6177)
- We added the possibility to add/remove a preview style from the selected list using a double click. [#9490](https://github.com/JabRef/jabref/issues/9490)
- We added the option to define fields as "multine" directly in the custom entry types dialog. [#6448](https://github.com/JabRef/jabref/issues/6448)
- We changed the minWidth and the minHeight of the main window, so it won't have a width and/or a height with the value 0. [#9606](https://github.com/JabRef/jabref/issues/9606)

### Changed

- We changed database structure: in MySQL/MariaDB we renamed tables by adding a `JABREF_` prefix, and in PGSQL we moved tables in `jabref` schema. We added `VersionDBStructure` variable in `METADATA` table to indicate current version of structure, this variable is needed for automatic migration. [#9312](https://github.com/JabRef/jabref/issues/9312)
- We moved some preferences options to a new tab in the preferences dialog. [#9442](https://github.com/JabRef/jabref/pull/9308)
- We renamed "Medline abbreviation" to "dotless abbreviation". [#9504](https://github.com/JabRef/jabref/pull/9504)
- We now have more "dots" in the offered journal abbreviations. [#9504](https://github.com/JabRef/jabref/pull/9504)
- We now disable the button "Full text search" in the Searchbar by default [#9527](https://github.com/JabRef/jabref/pull/9527)


### Fixed

- The tab "deprecated fields" is shown in biblatex-mode only. [#7757](https://github.com/JabRef/jabref/issues/7757)
- In case a journal name of an IEEE journal is abbreviated, the "normal" abbreviation is used - and not the one of the IEEE BibTeX strings. [abbrv#91](https://github.com/JabRef/abbrv.jabref.org/issues/91)
- We fixed a performance issue when loading large lists of custom journal abbreviations. [#8928](https://github.com/JabRef/jabref/issues/8928)
- We fixed an issue where the last opened libraries were not remembered when a new unsaved library was open as well. [#9190](https://github.com/JabRef/jabref/issues/9190)
- We fixed an issue where no context menu for the group "All entries" was present. [forum#3682](https://discourse.jabref.org/t/how-sort-groups-a-z-not-subgroups/3682)
- We fixed an issue where extra curly braces in some fields would trigger an exception when selecting the entry or doing an integrity check. [#9475](https://github.com/JabRef/jabref/issues/9475), [#9503](https://github.com/JabRef/jabref/issues/9503)
- We fixed an issue where entering a date in the format "YYYY/MM" in the entry editor date field caused an exception. [#9492](https://github.com/JabRef/jabref/issues/9492)
- For portable versions, the `.deb` file now works on plain debian again. [#9472](https://github.com/JabRef/jabref/issues/9472)
- We fixed an issue where the download of linked online files failed after an import of entries for certain urls. [#9518](https://github.com/JabRef/jabref/issues/9518)
- We fixed an issue where an exception occurred when manually downloading a file from an URL in the entry editor. [#9521](https://github.com/JabRef/jabref/issues/9521)
- We fixed an issue with open office csv file formatting where commas in the abstract field where not escaped. [#9087](https://github.com/JabRef/jabref/issues/9087)
- We fixed an issue with deleting groups where subgroups different from the selected group were deleted. [#9281](https://github.com/JabRef/jabref/issues/9281)

## [5.8] – 2022-12-18

### Added

- We integrated a new three-way merge UI for merging entries in the Entries Merger Dialog, the Duplicate Resolver Dialog, the Entry Importer Dialog, and the External Changes Resolver Dialog. [#8945](https://github.com/JabRef/jabref/pull/8945)
- We added the ability to merge groups, keywords, comments and files when merging entries. [#9022](https://github.com/JabRef/jabref/pull/9022)
- We added a warning message next to the authors field in the merge dialog to warn users when the authors are the same but formatted differently. [#8745](https://github.com/JabRef/jabref/issues/8745)
- The default file directory of a library is used as default directory for [unlinked file lookup](https://docs.jabref.org/collect/findunlinkedfiles#link-the-pdfs-to-your-bib-library). [koppor#546](https://github.com/koppor/jabref/issues/546)
- The properties of an existing systematic literature review (SLR) can be edited. [koppor#604](https://github.com/koppor/jabref/issues/604)
- An systematic literature review (SLR) can now be started from the SLR itself. [#9131](https://github.com/JabRef/jabref/pull/9131), [koppor#601](https://github.com/koppor/jabref/issues/601)
- On startup, JabRef notifies the user if there were parsing errors during opening.
- We added support for the field `fjournal` (in `@article`) for abbreviation and unabbreviation functionalities. [#321](https://github.com/JabRef/jabref/pull/321)
- In case a backup is found, the filename of the backup is shown and one can navigate to the file. [#9311](https://github.com/JabRef/jabref/pull/9311)
- We added support for the Ukrainian and Arabic languages. [#9236](https://github.com/JabRef/jabref/pull/9236), [#9243](https://github.com/JabRef/jabref/pull/9243)

### Changed

- We improved the Citavi Importer to also import so called Knowledge-items into the field `comment` of the corresponding entry [#9025](https://github.com/JabRef/jabref/issues/9025)
- We modified the change case sub-menus and their corresponding tips (displayed when you stay long over the menu) to properly reflect exemplified cases. [#9339](https://github.com/Jabref/jabref/issues/9339)
- We call backup files `.bak` and temporary writing files now `.sav`.
- JabRef keeps 10 older versions of a `.bib` file in the [user data dir](https://github.com/harawata/appdirs#supported-directories) (instead of a single `.sav` (now: `.bak`) file in the directory of the `.bib` file)
- We improved the External Changes Resolver dialog to be more usaable. [#9021](https://github.com/JabRef/jabref/pull/9021)
- We simplified the actions to fast-resolve duplicates to 'Keep Left', 'Keep Right', 'Keep Both' and 'Keep Merged'. [#9056](https://github.com/JabRef/jabref/issues/9056)
- The fallback directory of the file folder now is the general file directory. In case there was a directory configured for a library and this directory was not found, JabRef placed the PDF next to the .bib file and not into the general file directory.
- The global default directory for storing PDFs is now the documents folder in the user's home.
- When adding or editing a subgroup it is placed w.r.t. to alphabetical ordering rather than at the end. [koppor#577](https://github.com/koppor/jabref/issues/577)
- Groups context menu now shows appropriate options depending on number of subgroups. [koppor#579](https://github.com/koppor/jabref/issues/579)
- We modified the "Delete file" dialog and added the full file path to the dialog text. The file path in the title was changed to file name only. [koppor#534](https://github.com/koppor/jabref/issues/534)
- Download from URL now automatically fills with URL from clipboard. [koppor#535](https://github.com/koppor/jabref/issues/535)
- We added HTML and Markdown files to Find Unlinked Files and removed BibTeX. [koppor#547](https://github.com/koppor/jabref/issues/547)
- ArXiv fetcher now retrieves additional data from related DOIs (both ArXiv and user-assigned). [#9170](https://github.com/JabRef/jabref/pull/9170)
- We modified the Directory of Open Access Books (DOAB) fetcher so that it will now also fetch the ISBN when possible. [#8708](https://github.com/JabRef/jabref/issues/8708)
- Genres are now mapped correctly to entry types when importing MODS files. [#9185](https://github.com/JabRef/jabref/issues/9185)
- We changed the button label from "Return to JabRef" to "Return to library" to better indicate the purpose of the action.
- We changed the color of found text from red to high-contrast colors (background: yellow; font color: purple). [koppor#552](https://github.com/koppor/jabref/issues/552)
- We fixed an issue where the wrong icon for a successful import of a bib entry was shown. [#9308](https://github.com/JabRef/jabref/pull/9308)
- We changed the messages after importing unlinked local files to past tense. [koppor#548](https://github.com/koppor/jabref/issues/548)
- We fixed an issue where the wrong icon for a successful import of a bib entry was shown [#9308](https://github.com/JabRef/jabref/pull/9308)
- In the context of the [Cleanup dialog](https://docs.jabref.org/finding-sorting-and-cleaning-entries/cleanupentries) we changed the text of the conversion of BibTeX to biblatex (and vice versa) to make it more clear. [koppor#545](https://github.com/koppor/jabref/issues/545)
- We removed wrapping of string constants when writing to a `.bib` file.
- In the context of a systematic literature review (SLR), a user can now add arbitrary data into `study.yml`. JabRef just ignores this data. [#9124](https://github.com/JabRef/jabref/pull/9124)
- In the context of a systematic literature review (SLR), we reworked the "Define study" parameters dialog. [#9123](https://github.com/JabRef/jabref/pull/9123)
- We upgraded to Lucene 9.4 for the fulltext search. The search index will be rebuild. [#9213](https://github.com/JabRef/jabref/pull/9213)
- We disabled the "change case" menu for empty fields. [#9214](https://github.com/JabRef/jabref/issues/9214)
- We disabled the conversion menu for empty fields. [#9200](https://github.com/JabRef/jabref/issues/9200)

### Fixed

- We fixed an issue where applied save actions on saving the library file would lead to the dialog "The library has been modified by another program" popping up. [#4877](https://github.com/JabRef/jabref/issues/4877)
- We fixed issues with save actions not correctly loaded when opening the library. [#9122](https://github.com/JabRef/jabref/pull/9122)
- We fixed the behavior of "Discard changes" when reopening a modified library. [#9361](https://github.com/JabRef/jabref/issues/9361)
- We fixed several bugs regarding the manual and the autosave of library files that could lead to exceptions. [#9067](https://github.com/JabRef/jabref/pull/9067), [#8484](https://github.com/JabRef/jabref/issues/8484), [#8746](https://github.com/JabRef/jabref/issues/8746), [#6684](https://github.com/JabRef/jabref/issues/6684), [#6644](https://github.com/JabRef/jabref/issues/6644), [#6102](https://github.com/JabRef/jabref/issues/6102), [#6000](https://github.com/JabRef/jabref/issues/6000)
- We fixed an issue where pdfs were re-indexed on each startup. [#9166](https://github.com/JabRef/jabref/pull/9166)
- We fixed an issue when using an unsafe character in the citation key, the auto-linking feature fails to link files. [#9267](https://github.com/JabRef/jabref/issues/9267)
- We fixed an issue where a message about changed metadata would occur on saving although nothing changed. [#9159](https://github.com/JabRef/jabref/issues/9159)
- We fixed an issue where the possibility to generate a subdatabase from an aux file was writing empty files when called from the commandline. [#9115](https://github.com/JabRef/jabref/issues/9115), [forum#3516](https://discourse.jabref.org/t/export-subdatabase-from-aux-file-on-macos-command-line/3516)
- We fixed an issue where author names with tilde accents (for example ñ) were marked as "Names are not in the standard BibTeX format". [#8071](https://github.com/JabRef/jabref/issues/8071)
- We fixed an issue where capitalize didn't capitalize words after hyphen characters. [#9157](https://github.com/JabRef/jabref/issues/9157)
- We fixed an issue where title case didn't capitalize words after en-dash characters and skip capitalization of conjunctions that comes after en-dash characters. [#9068](https://github.com/JabRef/jabref/pull/9068),[#9142](https://github.com/JabRef/jabref/pull/9142)
- We fixed an issue with the message that is displayed when fetcher returns an empty list of entries for given query. [#9195](https://github.com/JabRef/jabref/issues/9195)
- We fixed an issue where editing entry's "date" field in library mode "biblatex" causes an uncaught exception. [#8747](https://github.com/JabRef/jabref/issues/8747)
- We fixed an issue where importing from XMP would fail for certain PDFs. [#9383](https://github.com/JabRef/jabref/issues/9383)
- We fixed an issue that JabRef displayed the wrong group tree after loading. [koppor#637](https://github.com/koppor/jabref/issues/637)
- We fixed that sorting of entries in the maintable by special fields is updated immediately. [#9334](https://github.com/JabRef/jabref/issues/9334)
- We fixed the display of issue, number, eid and pages fields in the entry preview. [#8607](https://github.com/JabRef/jabref/pull/8607), [#8372](https://github.com/JabRef/jabref/issues/8372), [Koppor#514](https://github.com/koppor/jabref/issues/514), [forum#2390](https://discourse.jabref.org/t/unable-to-edit-my-bibtex-file-that-i-used-before-vers-5-1/2390), [forum#3462](https://discourse.jabref.org/t/jabref-5-6-need-help-with-export-from-jabref-to-microsoft-word-entry-preview-of-apa-7-not-rendering-correctly/3462)
- We fixed the page ranges checker to detect article numbers in the pages field (used at [Check Integrity](https://docs.jabref.org/finding-sorting-and-cleaning-entries/checkintegrity)). [#8607](https://github.com/JabRef/jabref/pull/8607)
- The [HtmlToLaTeXFormatter](https://docs.jabref.org/finding-sorting-and-cleaning-entries/saveactions#html-to-latex) keeps single `<` characters.
- We fixed a performance regression when opening large libraries. [#9041](https://github.com/JabRef/jabref/issues/9041)
- We fixed a bug where spaces are trimmed when highlighting differences in the Entries merge dialog. [koppor#371](https://github.com/koppor/jabref/issues/371)
- We fixed some visual glitches with the linked files editor field in the entry editor and increased its height. [#8823](https://github.com/JabRef/jabref/issues/8823)
- We fixed some visual inconsistencies (round corners of highlighted buttons). [#8806](https://github.com/JabRef/jabref/issues/8806)
- We fixed an issue where JabRef would not exit when a connection to a LibreOffice document was established previously and the document is still open. [#9075](https://github.com/JabRef/jabref/issues/9075)
- We fixed an issue about selecting the save order in the preferences. [#9147](https://github.com/JabRef/jabref/issues/9147)
- We fixed an issue where an exception when fetching a DOI was not logged correctly. [koppor#627](https://github.com/koppor/jabref/issues/627)
- We fixed an issue where a user could not open an attached file in a new unsaved library. [#9386](https://github.com/JabRef/jabref/issues/9386)
- We fixed a typo within a connection error message. [koppor#625](https://github.com/koppor/jabref/issues/625)
- We fixed an issue where journal abbreviations would not abbreviate journal titles with escaped ampersands (\\&). [#8948](https://github.com/JabRef/jabref/issues/8948)
- We fixed the readability of the file field in the dark theme. [#9340](https://github.com/JabRef/jabref/issues/9340)
- We fixed an issue where the 'close dialog' key binding was not closing the Preferences dialog. [#8888](https://github.com/jabref/jabref/issues/8888)
- We fixed an issue where a known journal's medline/dot-less abbreviation does not switch to the full name. [#9370](https://github.com/JabRef/jabref/issues/9370)
- We fixed an issue where hitting enter on the search field within the preferences dialog closed the dialog. [koppor#630](https://github.com/koppor/jabref/issues/630)
- We fixed the "Cleanup entries" dialog is partially visible. [#9223](https://github.com/JabRef/jabref/issues/9223)
- We fixed an issue where font size preferences did not apply correctly to preference dialog window and the menu bar. [#8386](https://github.com/JabRef/jabref/issues/8386) and [#9279](https://github.com/JabRef/jabref/issues/9279)
- We fixed the display of the "Customize Entry Types" dialog title. [#9198](https://github.com/JabRef/jabref/issues/9198)
- We fixed an issue where the CSS styles are missing in some dialogs. [#9150](https://github.com/JabRef/jabref/pull/9150)
- We fixed an issue where controls in the preferences dialog could outgrow the window. [#9017](https://github.com/JabRef/jabref/issues/9017)
- We fixed an issue where highlighted text color for entry merge dialogue was not clearly visible. [#9192](https://github.com/JabRef/jabref/issues/9192)

### Removed

- We removed "last-search-date" from the systematic literature review feature, because the last-search-date can be deducted from the git logs. [#9116](https://github.com/JabRef/jabref/pull/9116)
- We removed the [CiteseerX](https://docs.jabref.org/collect/import-using-online-bibliographic-database#citeseerx) fetcher, because the API used by JabRef is sundowned. [#9466](https://github.com/JabRef/jabref/pull/9466)

## [5.7] – 2022-08-05

### Added

- We added a fetcher for [Biodiversity Heritage Library](https://www.biodiversitylibrary.org/). [8539](https://github.com/JabRef/jabref/issues/8539)
- We added support for multiple messages in the snackbar. [#7340](https://github.com/JabRef/jabref/issues/7340)
- We added an extra option in the 'Find Unlinked Files' dialog view to ignore unnecessary files like Thumbs.db, DS_Store, etc. [koppor#373](https://github.com/koppor/jabref/issues/373)
- JabRef now writes log files. Linux: `$home/.cache/jabref/logs/version`, Windows: `%APPDATA%\..\Local\harawata\jabref\version\logs`, Mac: `Users/.../Library/Logs/jabref/version`
- We added an importer for Citavi backup files, support ".ctv5bak" and ".ctv6bak" file formats. [#8322](https://github.com/JabRef/jabref/issues/8322)
- We added a feature to drag selected entries and drop them to other opened inactive library tabs [koppor521](https://github.com/koppor/jabref/issues/521).
- We added support for the [biblatex-apa](https://github.com/plk/biblatex-apa) legal entry types `Legislation`, `Legadminmaterial`, `Jurisdiction`, `Constitution` and `Legal` [#8931](https://github.com/JabRef/jabref/issues/8931)

### Changed

- The file column in the main table now shows the corresponding defined icon for the linked file [8930](https://github.com/JabRef/jabref/issues/8930).
- We improved the color of the selected entries and the color of the summary in the Import Entries Dialog in the dark theme. [#7927](https://github.com/JabRef/jabref/issues/7927)
- We upgraded to Lucene 9.2 for the fulltext search.
  Thus, the now created search index cannot be read from older versions of JabRef anylonger.
  ⚠️ JabRef will recreate the index in a new folder for new files and this will take a long time for a huge library.
  Moreover, switching back and forth JabRef versions and meanwhile adding PDFs also requires rebuilding the index now and then.
  [#8868](https://github.com/JabRef/jabref/pull/8868)
- We improved the Latex2Unicode conversion [#8639](https://github.com/JabRef/jabref/pull/8639)
- Writing BibTeX data into a PDF (XMP) removes braces. [#8452](https://github.com/JabRef/jabref/issues/8452)
- Writing BibTeX data into a PDF (XMP) does not write the `file` field.
- Writing BibTeX data into a PDF (XMP) considers the configured keyword separator (and does not use "," as default any more)
- The Medline/Pubmed search now also supports the [default fields and operators for searching](https://docs.jabref.org/collect/import-using-online-bibliographic-database#search-syntax). [forum#3554](https://discourse.jabref.org/t/native-pubmed-search/3354)
- We improved group expansion arrow that prevent it from activating group when expanding or collapsing. [#7982](https://github.com/JabRef/jabref/issues/7982), [#3176](https://github.com/JabRef/jabref/issues/3176)
- When configured SSL certificates changed, JabRef warns the user to restart to apply the configuration.
- We improved the appearances and logic of the "Manage field names & content" dialog, and renamed it to "Automatic field editor". [#6536](https://github.com/JabRef/jabref/issues/6536)
- We improved the message explaining the options when modifying an automatic keyword group [#8911](https://github.com/JabRef/jabref/issues/8911)
- We moved the preferences option "Warn about duplicates on import" option from the tab "File" to the tab "Import and Export". [koppor#570](https://github.com/koppor/jabref/issues/570)
- When JabRef encounters `% Encoding: UTF-8` header, it is kept during writing (and not removed). [#8964](https://github.com/JabRef/jabref/pull/8964)
- We replace characters which cannot be decoded using the specified encoding by a (probably another) valid character. This happens if JabRef detects the wrong charset (e.g., UTF-8 instead of Windows 1252). One can use the [Integrity Check](https://docs.jabref.org/finding-sorting-and-cleaning-entries/checkintegrity) to find those characters.

### Fixed

- We fixed an issue where linked fails containing parts of the main file directory could not be opened. [#8991](https://github.com/JabRef/jabref/issues/8991)
- Linked files with an absolute path can be opened again. [#8991](https://github.com/JabRef/jabref/issues/8991)
- We fixed an issue where the user could not rate an entry in the main table when an entry was not yet ranked. [#5842](https://github.com/JabRef/jabref/issues/5842)
- We fixed an issue that caused JabRef to sometimes open multiple instances when "Remote Operation" is enabled. [#8653](https://github.com/JabRef/jabref/issues/8653)
- We fixed an issue where linked files with the filetype "application/pdf" in an entry were not shown with the correct PDF-Icon in the main table [8930](https://github.com/JabRef/jabref/issues/8930)
- We fixed an issue where "open folder" for linked files did not open the folder and did not select the file unter certain Linux desktop environments [#8679](https://github.com/JabRef/jabref/issues/8679), [#8849](https://github.com/JabRef/jabref/issues/8849)
- We fixed an issue where the content of a big shared database library is not shown [#8788](https://github.com/JabRef/jabref/issues/8788)
- We fixed the unnecessary horizontal scroll bar in group panel [#8467](https://github.com/JabRef/jabref/issues/8467)
- We fixed an issue where the notification bar message, icon and actions appeared to be invisible. [#8761](https://github.com/JabRef/jabref/issues/8761)
- We fixed an issue where deprecated fields tab is shown when the fields don't contain any values. [#8396](https://github.com/JabRef/jabref/issues/8396)
- We fixed an issue where an exception for DOI search occurred when the DOI contained urlencoded characters. [#8787](https://github.com/JabRef/jabref/issues/8787)
- We fixed an issue which allow us to select and open identifiers from a popup list in the maintable [#8758](https://github.com/JabRef/jabref/issues/8758), [8802](https://github.com/JabRef/jabref/issues/8802)
- We fixed an issue where the escape button had no functionality within the "Filter groups" textfield. [koppor#562](https://github.com/koppor/jabref/issues/562)
- We fixed an issue where the exception that there are invalid characters in filename. [#8786](https://github.com/JabRef/jabref/issues/8786)
- When the proxy configuration removed the proxy user/password, this change is applied immediately.
- We fixed an issue where removing several groups deletes only one of them. [#8390](https://github.com/JabRef/jabref/issues/8390)
- We fixed an issue where the Sidepane (groups, web search and open office) width is not remembered after restarting JabRef. [#8907](https://github.com/JabRef/jabref/issues/8907)
- We fixed a bug where switching between themes will cause an error/exception. [#8939](https://github.com/JabRef/jabref/pull/8939)
- We fixed a bug where files that were deleted in the source bibtex file were kept in the index. [#8962](https://github.com/JabRef/jabref/pull/8962)
- We fixed "Error while sending to JabRef" when the browser extension interacts with JabRef. [JabRef-Browser-Extension#479](https://github.com/JabRef/JabRef-Browser-Extension/issues/479)
- We fixed a bug where updating group view mode (intersection or union) requires re-selecting groups to take effect. [#6998](https://github.com/JabRef/jabref/issues/6998)
- We fixed a bug that prevented external group metadata changes from being merged. [#8873](https://github.com/JabRef/jabref/issues/8873)
- We fixed the shared database opening dialog to remember autosave folder and tick. [#7516](https://github.com/JabRef/jabref/issues/7516)
- We fixed an issue where name formatter could not be saved. [#9120](https://github.com/JabRef/jabref/issues/9120)
- We fixed a bug where after the export of Preferences, custom exports were duplicated. [#10176](https://github.com/JabRef/jabref/issues/10176)

### Removed

- We removed the social media buttons for our Twitter and Facebook pages. [#8774](https://github.com/JabRef/jabref/issues/8774)

## [5.6] – 2022-04-25

### Added

- We enabled the user to customize the API Key for some fetchers. [#6877](https://github.com/JabRef/jabref/issues/6877)
- We added an extra option when right-clicking an entry in the Entry List to copy either the DOI or the DOI url.
- We added a fetcher for [Directory of Open Access Books (DOAB)](https://doabooks.org/) [8576](https://github.com/JabRef/jabref/issues/8576)
- We added an extra option to ask the user whether they want to open to reveal the folder holding the saved file with the file selected. [#8195](https://github.com/JabRef/jabref/issues/8195)
- We added a new section to network preferences to allow using custom SSL certificates. [#8126](https://github.com/JabRef/jabref/issues/8126)
- We improved the version check to take also beta version into account and now redirect to the right changelog for the version.
- We added two new web and fulltext fetchers: SemanticScholar and ResearchGate.
- We added notifications on success and failure when writing metadata to a PDF-file. [#8276](https://github.com/JabRef/jabref/issues/8276)
- We added a cleanup action that escapes `$` (by adding a backslash in front). [#8673](https://github.com/JabRef/jabref/issues/8673)

### Changed

- We upgraded to Lucene 9.1 for the fulltext search.
  Thus, the now created search index cannot be read from older versions of JabRef any longer.
  ⚠️ JabRef will recreate the index in a new folder for new files and this will take a long time for a huge library.
  Moreover, switching back and forth JabRef versions and meanwhile adding PDFs also requires rebuilding the index now and then.
  [#8362](https://github.com/JabRef/jabref/pull/8362)
- We changed the list of CSL styles to those that support formatting bibliographies. [#8421](https://github.com/JabRef/jabref/issues/8421) [citeproc-java#116](https://github.com/michel-kraemer/citeproc-java/issues/116)
- The CSL preview styles now also support displaying data from cross references entries that are linked via the `crossref` field. [#7378](https://github.com/JabRef/jabref/issues/7378)
- We made the Search button in Web Search wider. We also skewed the panel titles to the left. [#8397](https://github.com/JabRef/jabref/issues/8397)
- We introduced a preference to disable fulltext indexing. [#8468](https://github.com/JabRef/jabref/issues/8468)
- When exporting entries, the encoding is always UTF-8.
- When embedding BibTeX data into a PDF, the encoding is always UTF-8.
- We replaced the [OttoBib](https://en.wikipedia.org/wiki/OttoBib) fetcher by a fetcher by [OpenLibrary](https://openlibrary.org/dev/docs/api/books). [#8652](https://github.com/JabRef/jabref/issues/8652)
- We first fetch ISBN data from OpenLibrary, if nothing found, ebook.de is tried.
- We now only show a warning when exiting for tasks that will not be recovered automatically upon relaunch of JabRef. [#8468](https://github.com/JabRef/jabref/issues/8468)

### Fixed

- We fixed an issue where right clicking multiple entries and pressing "Change entry type" would only change one entry. [#8654](https://github.com/JabRef/jabref/issues/8654)
- We fixed an issue where it was no longer possible to add or delete multiple files in the `file` field in the entry editor. [#8659](https://github.com/JabRef/jabref/issues/8659)
- We fixed an issue where the author's lastname was not used for the citation key generation if it started with a lowercase letter. [#8601](https://github.com/JabRef/jabref/issues/8601)
- We fixed an issue where custom "Protected terms" files were missing after a restart of JabRef. [#8608](https://github.com/JabRef/jabref/issues/8608)
- We fixed an issue where JabRef could not start due to a missing directory for the fulltex index. [#8579](https://github.com/JabRef/jabref/issues/8579)
- We fixed an issue where long article numbers in the `pages` field would cause an exception and preventing the citation style to display. [#8381](https://github.com/JabRef/jabref/issues/8381), [citeproc-java](https://github.com/michel-kraemer/citeproc-java/issues/114)
- We fixed an issue where online links in the file field were not detected correctly and could produce an exception. [#8510](https://github.com/JabRef/jabref/issues/8510)
- We fixed an issue where an exception could occur when saving the preferences [#7614](https://github.com/JabRef/jabref/issues/7614)
- We fixed an issue where "Copy DOI url" in the right-click menu of the Entry List would just copy the DOI and not the DOI url. [#8389](https://github.com/JabRef/jabref/issues/8389)
- We fixed an issue where opening the console from the drop-down menu would cause an exception. [#8466](https://github.com/JabRef/jabref/issues/8466)
- We fixed an issue when reading non-UTF-8 encoded. When no encoding header is present, the encoding is now detected from the file content (and the preference option is disregarded). [#8417](https://github.com/JabRef/jabref/issues/8417)
- We fixed an issue where pasting a URL was replacing `+` signs by spaces making the URL unreachable. [#8448](https://github.com/JabRef/jabref/issues/8448)
- We fixed an issue where creating subsidiary files from aux files created with some versions of biblatex would produce incorrect results. [#8513](https://github.com/JabRef/jabref/issues/8513)
- We fixed an issue where opening the changelog from withing JabRef led to a 404 error. [#8563](https://github.com/JabRef/jabref/issues/8563)
- We fixed an issue where not all found unlinked local files were imported correctly due to some race condition. [#8444](https://github.com/JabRef/jabref/issues/8444)
- We fixed an issue where Merge entries dialog exceeds screen boundaries.
- We fixed an issue where the app lags when selecting an entry after a fresh start. [#8446](https://github.com/JabRef/jabref/issues/8446)
- We fixed an issue where no citationkey was generated on import, pasting a doi or an entry on the main table. [8406](https://github.com/JabRef/jabref/issues/8406), [koppor#553](https://github.com/koppor/jabref/issues/553)
- We fixed an issue where accent search does not perform consistently. [#6815](https://github.com/JabRef/jabref/issues/6815)
- We fixed an issue where the incorrect entry was selected when "New Article" is pressed while search filters are active. [#8674](https://github.com/JabRef/jabref/issues/8674)
- We fixed an issue where "Write BibTeXEntry metadata to PDF" button remains enabled while writing to PDF is in-progress. [#8691](https://github.com/JabRef/jabref/issues/8691)

### Removed

- We removed the option to copy CSL Citation styles data as `XSL_FO`, `ASCIIDOC`, and `RTF` as these have not been working since a long time and are no longer supported in the external library used for processing the styles. [#7378](https://github.com/JabRef/jabref/issues/7378)
- We removed the option to configure the default encoding. The default encoding is now hard-coded to the modern UTF-8 encoding.

## [5.5] – 2022-01-17

### Changed

- We integrated the external file types dialog directly inside the preferences. [#8341](https://github.com/JabRef/jabref/pull/8341)
- We disabled the add group button color change after adding 10 new groups. [#8051](https://github.com/JabRef/jabref/issues/8051)
- We inverted the logic for resolving [BibTeX strings](https://docs.jabref.org/advanced/strings). This helps to keep `#` chars. By default String resolving is only activated for a couple of standard fields. The list of fields can be modified in the preferences. [#7010](https://github.com/JabRef/jabref/issues/7010), [#7012](https://github.com/JabRef/jabref/issues/7012), [#8303](https://github.com/JabRef/jabref/issues/8303)
- We moved the search box in preview preferences closer to the available citation styles list. [#8370](https://github.com/JabRef/jabref/pull/8370)
- Changing the preference to show the preview panel as a separate tab now has effect without restarting JabRef. [#8370](https://github.com/JabRef/jabref/pull/8370)
- We enabled switching themes in JabRef without the need to restart JabRef. [#7335](https://github.com/JabRef/jabref/pull/7335)
- We added support for the field `day`, `rights`, `coverage` and `language` when reading XMP data in Dublin Core format. [#8491](https://github.com/JabRef/jabref/issues/8491)

### Fixed

- We fixed an issue where the preferences for "Search and store files relative to library file location" where ignored when the "Main file directory" field was not empty [#8385](https://github.com/JabRef/jabref/issues/8385)
- We fixed an issue where `#`chars in certain fields would be interpreted as BibTeX strings [#7010](https://github.com/JabRef/jabref/issues/7010), [#7012](https://github.com/JabRef/jabref/issues/7012), [#8303](https://github.com/JabRef/jabref/issues/8303)
- We fixed an issue where the fulltext search on an empty library with no documents would lead to an exception [koppor#522](https://github.com/koppor/jabref/issues/522)
- We fixed an issue where clicking on "Accept changes" in the merge dialog would lead to an exception [forum#2418](https://discourse.jabref.org/t/the-library-has-been-modified-by-another-program/2418/8)
- We fixed an issue where clicking on headings in the entry preview could lead to an exception. [#8292](https://github.com/JabRef/jabref/issues/8292)
- We fixed an issue where IntegrityCheck used the system's character encoding instead of the one set by the library or in preferences [#8022](https://github.com/JabRef/jabref/issues/8022)
- We fixed an issue about empty metadata in library properties when called from the right click menu. [#8358](https://github.com/JabRef/jabref/issues/8358)
- We fixed an issue where someone could add a duplicate field in the customize entry type dialog. [#8194](https://github.com/JabRef/jabref/issues/8194)
- We fixed a typo in the library properties tab: "String constants". There, one can configure [BibTeX string constants](https://docs.jabref.org/advanced/strings).
- We fixed an issue when writing a non-UTF-8 encoded file: The header is written again. [#8417](https://github.com/JabRef/jabref/issues/8417)
- We fixed an issue where folder creation during systemic literature review failed due to an illegal fetcher name. [#8552](https://github.com/JabRef/jabref/pull/8552)

## [5.4] – 2021-12-20

### Added

- We added confirmation dialog when user wants to close a library where any empty entries are detected. [#8096](https://github.com/JabRef/jabref/issues/8096)
- We added import support for CFF files. [#7945](https://github.com/JabRef/jabref/issues/7945)
- We added the option to copy the DOI of an entry directly from the context menu copy submenu. [#7826](https://github.com/JabRef/jabref/issues/7826)
- We added a fulltext search feature. [#2838](https://github.com/JabRef/jabref/pull/2838)
- We improved the deduction of bib-entries from imported fulltext pdfs. [#7947](https://github.com/JabRef/jabref/pull/7947)
- We added unprotect_terms to the list of bracketed pattern modifiers [#7826](https://github.com/JabRef/jabref/pull/7960)
- We added a dialog that allows to parse metadata from linked pdfs. [#7929](https://github.com/JabRef/jabref/pull/7929)
- We added an icon picker in group edit dialog. [#6142](https://github.com/JabRef/jabref/issues/6142)
- We added a preference to Opt-In to JabRef's online metadata extraction service (Grobid) usage. [#8002](https://github.com/JabRef/jabref/pull/8002)
- We readded the possibility to display the search results of all databases ("Global Search"). It is shown in a separate window. [#4096](https://github.com/JabRef/jabref/issues/4096)
- We readded the possibility to keep the search string when switching tabs. It is implemented by a toggle button. [#4096](https://github.com/JabRef/jabref/issues/4096#issuecomment-575986882)
- We allowed the user to also preview the available citation styles in the preferences besides the selected ones [#8108](https://github.com/JabRef/jabref/issues/8108)
- We added an option to search the available citation styles by name in the preferences [#8108](https://github.com/JabRef/jabref/issues/8108)
- We added an option to generate bib-entries from ID through a popover in the toolbar. [#4183](https://github.com/JabRef/jabref/issues/4183)
- We added a menu option in the right click menu of the main table tabs to display the library properties. [#6527](https://github.com/JabRef/jabref/issues/6527)
- When a `.bib` file ("library") was saved successfully, a notification is shown

### Changed

- Local library settings may overwrite the setting "Search and store files relative to library file location" [#8179](https://github.com/JabRef/jabref/issues/8179)
- The option "Fit table horizontally on screen" in the "Entry table" preferences is now disabled by default [#8148](https://github.com/JabRef/jabref/pull/8148)
- We improved the preferences and descriptions in the "Linked files" preferences tab [#8148](https://github.com/JabRef/jabref/pull/8148)
- We slightly changed the layout of the Journal tab in the preferences for ui consistency. [#7937](https://github.com/JabRef/jabref/pull/7937)
- The JabRefHost on Windows now writes a temporary file and calls `-importToOpen` instead of passing the bibtex via `-importBibtex`. [#7374](https://github.com/JabRef/jabref/issues/7374), [JabRef Browser Ext #274](https://github.com/JabRef/JabRef-Browser-Extension/issues/274)
- We reordered some entries in the right-click menu of the main table. [#6099](https://github.com/JabRef/jabref/issues/6099)
- We merged the barely used ImportSettingsTab and the CustomizationTab in the preferences into one single tab and moved the option to allow Integers in Edition Fields in Bibtex-Mode to the EntryEditor tab. [#7849](https://github.com/JabRef/jabref/pull/7849)
- We moved the export order in the preferences from `File` to `Import and Export`. [#7935](https://github.com/JabRef/jabref/pull/7935)
- We reworked the export order in the preferences and the save order in the library preferences. You can now set more than three sort criteria in your library preferences. [#7935](https://github.com/JabRef/jabref/pull/7935)
- The metadata-to-pdf actions now also embeds the bibfile to the PDF. [#8037](https://github.com/JabRef/jabref/pull/8037)
- The snap was updated to use the core20 base and to use lzo compression for better startup performance [#8109](https://github.com/JabRef/jabref/pull/8109)
- We moved the union/intersection view button in the group sidepane to the left of the other controls. [#8202](https://github.com/JabRef/jabref/pull/8202)
- We improved the Drag and Drop behavior in the "Customize Entry Types" Dialog [#6338](https://github.com/JabRef/jabref/issues/6338)
- When determining the URL of an ArXiV eprint, the URL now points to the version [#8149](https://github.com/JabRef/jabref/pull/8149)
- We Included all standard fields with citation key when exporting to Old OpenOffice/LibreOffice Calc Format [#8176](https://github.com/JabRef/jabref/pull/8176)
- In case the database is encoded with `UTF8`, the `% Encoding` marker is not written anymore
- The written `.bib` file has the same line endings [#390](https://github.com/koppor/jabref/issues/390)
- The written `.bib` file always has a final line break
- The written `.bib` file keeps the newline separator of the loaded `.bib` file
- We present options to manually enter an article or return to the New Entry menu when the fetcher DOI fails to find an entry for an ID [#7870](https://github.com/JabRef/jabref/issues/7870)
- We trim white space and non-ASCII characters from DOI [#8127](https://github.com/JabRef/jabref/issues/8127)
- The duplicate checker now inspects other fields in case no difference in the required and optional fields are found.
- We reworked the library properties dialog and integrated the `Library > Preamble`, `Library > Citation key pattern` and `Library > String constants dialogs` [#8264](https://github.com/JabRef/jabref/pulls/8264)
- We improved the startup time of JabRef by switching from the logging library `log4j2` to `tinylog` [#8007](https://github.com/JabRef/jabref/issues/8007)

### Fixed

- We fixed an issue where an exception occurred when pasting an entry with a publication date-range of the form 1910/1917 [#7864](https://github.com/JabRef/jabref/issues/7864)
- We fixed an issue where an exception occurred when a preview style was edited and afterwards another preview style selected. [#8280](https://github.com/JabRef/jabref/issues/8280)
- We fixed an issue where the actions to move a file to a directory were incorrectly disabled. [#7908](https://github.com/JabRef/jabref/issues/7908)
- We fixed an issue where an exception occurred when a linked online file was edited in the entry editor [#8008](https://github.com/JabRef/jabref/issues/8008)
- We fixed an issue when checking for a new version when JabRef is used behind a corporate proxy. [#7884](https://github.com/JabRef/jabref/issues/7884)
- We fixed some icons that were drawn in the wrong color when JabRef used a custom theme. [#7853](https://github.com/JabRef/jabref/issues/7853)
- We fixed an issue where the `Aux file` on `Edit group` doesn't support relative sub-directories path to import. [#7719](https://github.com/JabRef/jabref/issues/7719).
- We fixed an issue where it was impossible to add or modify groups. [#7912](https://github.com/JabRef/jabref/pull/793://github.com/JabRef/jabref/pull/7921)
- We fixed an issue about the visible side pane components being out of sync with the view menu. [#8115](https://github.com/JabRef/jabref/issues/8115)
- We fixed an issue where the side pane would not close when all its components were closed. [#8082](https://github.com/JabRef/jabref/issues/8082)
- We fixed an issue where exported entries from a Citavi bib containing URLs could not be imported [#7882](https://github.com/JabRef/jabref/issues/7882)
- We fixed an issue where the icons in the search bar had the same color, toggled as well as untoggled. [#8014](https://github.com/JabRef/jabref/pull/8014)
- We fixed an issue where typing an invalid UNC path into the "Main file directory" text field caused an error. [#8107](https://github.com/JabRef/jabref/issues/8107)
- We fixed an issue where "Open Folder" didn't select the file on macOS in Finder [#8130](https://github.com/JabRef/jabref/issues/8130)
- We fixed an issue where importing PDFs resulted in an uncaught exception [#8143](https://github.com/JabRef/jabref/issues/8143)
- We fixed "The library has been modified by another program" showing up when line breaks change [#4877](https://github.com/JabRef/jabref/issues/4877)
- The default directory of the "LaTeX Citations" tab is now the directory of the currently opened database (and not the directory chosen at the last open file dialog or the last database save) [koppor#538](https://github.com/koppor/jabref/issues/538)
- When writing a bib file, the `NegativeArraySizeException` should not occur [#8231](https://github.com/JabRef/jabref/issues/8231) [#8265](https://github.com/JabRef/jabref/issues/8265)
- We fixed an issue where some menu entries were available without entries selected. [#4795](https://github.com/JabRef/jabref/issues/4795)
- We fixed an issue where right-clicking on a tab and selecting close will close the focused tab even if it is not the tab we right-clicked [#8193](https://github.com/JabRef/jabref/pull/8193)
- We fixed an issue where selecting a citation style in the preferences would sometimes produce an exception [#7860](https://github.com/JabRef/jabref/issues/7860)
- We fixed an issue where an exception would occur when clicking on a DOI link in the preview pane [#7706](https://github.com/JabRef/jabref/issues/7706)
- We fixed an issue where XMP and embedded BibTeX export would not work [#8278](https://github.com/JabRef/jabref/issues/8278)
- We fixed an issue where the XMP and embedded BibTeX import of a file containing multiple schemas failed [#8278](https://github.com/JabRef/jabref/issues/8278)
- We fixed an issue where writing embedded BibTeX import fails due to write protection or bibtex already being present [#8332](https://github.com/JabRef/jabref/pull/8332)
- We fixed an issue where pdf-paths and the pdf-indexer could get out of sync [#8182](https://github.com/JabRef/jabref/issues/8182)
- We fixed an issue where Status-Logger error messages appeared during the startup of JabRef [#5475](https://github.com/JabRef/jabref/issues/5475)

### Removed

- We removed two orphaned preferences options [#8164](https://github.com/JabRef/jabref/pull/8164)
- We removed the functionality of the `--debug` commandline options. Use the java command line switch `-Dtinylog.level=debug` for debug output instead. [#8226](https://github.com/JabRef/jabref/pull/8226)

## [5.3] – 2021-07-05

### Added

- We added a progress counter to the title bar in Possible Duplicates dialog window. [#7366](https://github.com/JabRef/jabref/issues/7366)
- We added new "Customization" tab to the preferences which includes option to choose a custom address for DOI access. [#7337](https://github.com/JabRef/jabref/issues/7337)
- We added zbmath to the public databases from which the bibliographic information of an existing entry can be updated. [#7437](https://github.com/JabRef/jabref/issues/7437)
- We showed to the find Unlinked Files Dialog the date of the files' most recent modification. [#4652](https://github.com/JabRef/jabref/issues/4652)
- We added to the find Unlinked Files function a filter to show only files based on date of last modification (Last Year, Last Month, Last Week, Last Day). [#4652](https://github.com/JabRef/jabref/issues/4652)
- We added to the find Unlinked Files function a filter that sorts the files based on the date of last modification(Sort by Newest, Sort by Oldest First). [#4652](https://github.com/JabRef/jabref/issues/4652)
- We added the possibility to add a new entry via its zbMath ID (zbMATH can be chosen as ID type in the "Select entry type" window). [#7202](https://github.com/JabRef/jabref/issues/7202)
- We added the extension support and the external application support (For Texshow, Texmaker and LyX) to the flatpak [#7248](https://github.com/JabRef/jabref/pull/7248)
- We added some symbols and keybindings to the context menu in the entry editor. [#7268](https://github.com/JabRef/jabref/pull/7268)
- We added keybindings for setting and clearing the read status. [#7264](https://github.com/JabRef/jabref/issues/7264)
- We added two new fields to track the creation and most recent modification date and time for each entry. [koppor#130](https://github.com/koppor/jabref/issues/130)
- We added a feature that allows the user to copy highlighted text in the preview window. [#6962](https://github.com/JabRef/jabref/issues/6962)
- We added a feature that allows you to create new BibEntry via paste arxivId [#2292](https://github.com/JabRef/jabref/issues/2292)
- We added support for conducting automated and systematic literature search across libraries and git support for persistence [#369](https://github.com/koppor/jabref/issues/369)
- We added a add group functionality at the bottom of the side pane. [#4682](https://github.com/JabRef/jabref/issues/4682)
- We added a feature that allows the user to choose whether to trust the target site when unable to find a valid certification path from the file download site. [#7616](https://github.com/JabRef/jabref/issues/7616)
- We added a feature that allows the user to open all linked files of multiple selected entries by "Open file" option. [#6966](https://github.com/JabRef/jabref/issues/6966)
- We added a keybinding preset for new entries. [#7705](https://github.com/JabRef/jabref/issues/7705)
- We added a select all button for the library import function. [#7786](https://github.com/JabRef/jabref/issues/7786)
- We added a search feature for journal abbreviations. [#7804](https://github.com/JabRef/jabref/pull/7804)
- We added auto-key-generation progress to the background task list. [#7267](https://github.com/JabRef/jabref/issues/7267)
- We added the option to write XMP metadata to pdfs from the CLI. [7814](https://github.com/JabRef/jabref/pull/7814)

### Changed

- The export to MS Office XML now exports the author field as `Inventor` if the bibtex entry type is `patent` [#7830](https://github.com/JabRef/jabref/issues/7830)
- We changed the EndNote importer to import the field `label` to the corresponding bibtex field `endnote-label` [forum#2734](https://discourse.jabref.org/t/importing-endnote-label-field-to-jabref-from-xml-file/2734)
- The keywords added via "Manage content selectors" are now displayed in alphabetical order. [#3791](https://github.com/JabRef/jabref/issues/3791)
- We improved the "Find unlinked files" dialog to show import results for each file. [#7209](https://github.com/JabRef/jabref/pull/7209)
- The content of the field `timestamp` is migrated to `creationdate`. In case one configured "udpate timestampe", it is migrated to `modificationdate`. [koppor#130](https://github.com/koppor/jabref/issues/130)
- The JabRef specific meta-data content in the main field such as priorities (prio1, prio2, ...) are migrated to their respective fields. They are removed from the keywords. [#6840](https://github.com/jabref/jabref/issues/6840)
- We fixed an issue where groups generated from authors' last names did not include all entries of the authors' [#5833](https://github.com/JabRef/jabref/issues/5833)
- The export to MS Office XML now uses the month name for the field `MonthAcessed` instead of the two digit number [#7354](https://github.com/JabRef/jabref/issues/7354)
- We included some standalone dialogs from the options menu in the main preference dialog and fixed some visual issues in the preferences dialog. [#7384](https://github.com/JabRef/jabref/pull/7384)
- We improved the linking of the `python3` interpreter via the shebang to dynamically use the systems default Python. Related to [JabRef-Browser-Extension #177](https://github.com/JabRef/JabRef-Browser-Extension/issues/177)
- Automatically found pdf files now have the linking button to the far left and uses a link icon with a plus instead of a briefcase. The file name also has lowered opacity(70%) until added. [#3607](https://github.com/JabRef/jabref/issues/3607)
- We simplified the select entry type form by splitting it into two parts ("Recommended" and "Others") based on internal usage data. [#6730](https://github.com/JabRef/jabref/issues/6730)
- We improved the submenu list by merging the'Remove group' having two options, with or without subgroups. [#4682](https://github.com/JabRef/jabref/issues/4682)
- The export to MS Office XML now uses the month name for the field `Month` instead of the two digit number [forum#2685](https://discourse.jabref.org/t/export-month-as-text-not-number/2685)
- We reintroduced missing default keybindings for new entries. [#7346](https://github.com/JabRef/jabref/issues/7346) [#7439](https://github.com/JabRef/jabref/issues/7439)
- Lists of available fields are now sorted alphabetically. [#7716](https://github.com/JabRef/jabref/issues/7716)
- The tooltip of the search field explaining the search is always shown. [#7279](https://github.com/JabRef/jabref/pull/7279)
- We rewrote the ACM fetcher to adapt to the new interface. [#5804](https://github.com/JabRef/jabref/issues/5804)
- We moved the select/collapse buttons in the unlinked files dialog into a context menu. [#7383](https://github.com/JabRef/jabref/issues/7383)
- We fixed an issue where journal abbreviations containing curly braces were not recognized [#7773](https://github.com/JabRef/jabref/issues/7773)

### Fixed

- We fixed an issue where some texts (e.g. descriptions) in dialogs could not be translated [#7854](https://github.com/JabRef/jabref/issues/7854)
- We fixed an issue where import hangs for ris files with "ER - " [#7737](https://github.com/JabRef/jabref/issues/7737)
- We fixed an issue where getting bibliograhpic data from DOI or another identifer did not respect the library mode (BibTeX/biblatex)[#6267](https://github.com/JabRef/jabref/issues/6267)
- We fixed an issue where importing entries would not respect the library mode (BibTeX/biblatex)[#1018](https://github.com/JabRef/jabref/issues/1018)
- We fixed an issue where an exception occurred when importing entries from a web search [#7606](https://github.com/JabRef/jabref/issues/7606)
- We fixed an issue where the table column sort order was not properly stored and resulted in unsorted eports [#7524](https://github.com/JabRef/jabref/issues/7524)
- We fixed an issue where the value of the field `school` or `institution` would be printed twice in the HTML Export [forum#2634](https://discourse.jabref.org/t/problem-with-exporting-techreport-phdthesis-mastersthesis-to-html/2634)
- We fixed an issue preventing to connect to a shared database. [#7570](https://github.com/JabRef/jabref/pull/7570)
- We fixed an issue preventing files from being dragged & dropped into an empty library. [#6851](https://github.com/JabRef/jabref/issues/6851)
- We fixed an issue where double-click onto PDF in file list under the 'General' tab section should just open the file. [#7465](https://github.com/JabRef/jabref/issues/7465)
- We fixed an issue where the dark theme did not extend to a group's custom color picker. [#7481](https://github.com/JabRef/jabref/issues/7481)
- We fixed an issue where choosing the fields on which autocompletion should not work in "Entry editor" preferences had no effect. [#7320](https://github.com/JabRef/jabref/issues/7320)
- We fixed an issue where the "Normalize page numbers" formatter did not replace en-dashes or em-dashes with a hyphen-minus sign. [#7239](https://github.com/JabRef/jabref/issues/7239)
- We fixed an issue with the style of highlighted check boxes while searching in preferences. [#7226](https://github.com/JabRef/jabref/issues/7226)
- We fixed an issue where the option "Move file to file directory" was disabled in the entry editor for all files [#7194](https://github.com/JabRef/jabref/issues/7194)
- We fixed an issue where application dialogs were opening in the wrong display when using multiple screens [#7273](https://github.com/JabRef/jabref/pull/7273)
- We fixed an issue where the "Find unlinked files" dialog would freeze JabRef on importing. [#7205](https://github.com/JabRef/jabref/issues/7205)
- We fixed an issue where the "Find unlinked files" would stop importing when importing a single file failed. [#7206](https://github.com/JabRef/jabref/issues/7206)
- We fixed an issue where JabRef froze for a few seconds in MacOS when DNS resolution timed out. [#7441](https://github.com/JabRef/jabref/issues/7441)
- We fixed an issue where an exception would be displayed for previewing and preferences when a custom theme has been configured but is missing [#7177](https://github.com/JabRef/jabref/issues/7177)
- We fixed an issue where URLs in `file` fields could not be handled on Windows. [#7359](https://github.com/JabRef/jabref/issues/7359)
- We fixed an issue where the regex based file search miss-interpreted specific symbols. [#4342](https://github.com/JabRef/jabref/issues/4342)
- We fixed an issue where the Harvard RTF exporter used the wrong default file extension. [4508](https://github.com/JabRef/jabref/issues/4508)
- We fixed an issue where the Harvard RTF exporter did not use the new authors formatter and therefore did not export "organization" authors correctly. [4508](https://github.com/JabRef/jabref/issues/4508)
- We fixed an issue where the field `urldate` was not exported to the corresponding fields `YearAccessed`, `MonthAccessed`, `DayAccessed` in MS Office XML [#7354](https://github.com/JabRef/jabref/issues/7354)
- We fixed an issue where the password for a shared SQL database was only remembered if it was the same as the username [#6869](https://github.com/JabRef/jabref/issues/6869)
- We fixed an issue where some custom exports did not use the new authors formatter and therefore did not export authors correctly [#7356](https://github.com/JabRef/jabref/issues/7356)
- We fixed an issue where alt+keyboard shortcuts do not work [#6994](https://github.com/JabRef/jabref/issues/6994)
- We fixed an issue about the file link editor did not allow to change the file name according to the default pattern after changing an entry. [#7525](https://github.com/JabRef/jabref/issues/7525)
- We fixed an issue where the file path is invisible in dark theme. [#7382](https://github.com/JabRef/jabref/issues/7382)
- We fixed an issue where the secondary sorting is not working for some special fields. [#7015](https://github.com/JabRef/jabref/issues/7015)
- We fixed an issue where changing the font size makes the font size field too small. [#7085](https://github.com/JabRef/jabref/issues/7085)
- We fixed an issue with TexGroups on Linux systems, where the modification of an aux-file did not trigger an auto-update for TexGroups. Furthermore, the detection of file modifications is now more reliable. [#7412](https://github.com/JabRef/jabref/pull/7412)
- We fixed an issue where the Unicode to Latex formatter produced wrong results for characters with a codepoint higher than Character.MAX_VALUE. [#7387](https://github.com/JabRef/jabref/issues/7387)
- We fixed an issue where a non valid value as font size results in an uncaught exception. [#7415](https://github.com/JabRef/jabref/issues/7415)
- We fixed an issue where "Merge citations" in the Openoffice/Libreoffice integration panel did not have a corresponding opposite. [#7454](https://github.com/JabRef/jabref/issues/7454)
- We fixed an issue where drag and drop of bib files for opening resulted in uncaught exceptions [#7464](https://github.com/JabRef/jabref/issues/7464)
- We fixed an issue where columns shrink in width when we try to enlarge JabRef window. [#6818](https://github.com/JabRef/jabref/issues/6818)
- We fixed an issue where Content selector does not seem to work for custom fields. [#6819](https://github.com/JabRef/jabref/issues/6819)
- We fixed an issue where font size of the preferences dialog does not update with the rest of the GUI. [#7416](https://github.com/JabRef/jabref/issues/7416)
- We fixed an issue in which a linked online file consisting of a web page was saved as an invalid pdf file upon being downloaded. The user is now notified when downloading a linked file results in an HTML file. [#7452](https://github.com/JabRef/jabref/issues/7452)
- We fixed an issue where opening BibTex file (doubleclick) from Folder with spaces not working. [#6487](https://github.com/JabRef/jabref/issues/6487)
- We fixed the header title in the Add Group/Subgroup Dialog box. [#4682](https://github.com/JabRef/jabref/issues/4682)
- We fixed an issue with saving large `.bib` files [#7265](https://github.com/JabRef/jabref/issues/7265)
- We fixed an issue with very large page numbers [#7590](https://github.com/JabRef/jabref/issues/7590)
- We fixed an issue where the file extension is missing on saving the library file on linux [#7451](https://github.com/JabRef/jabref/issues/7451)
- We fixed an issue with opacity of disabled icon-buttons [#7195](https://github.com/JabRef/jabref/issues/7195)
- We fixed an issue where journal abbreviations in UTF-8 were not recognized [#5850](https://github.com/JabRef/jabref/issues/5850)
- We fixed an issue where the article title with curly brackets fails to download the arXiv link (pdf file). [#7633](https://github.com/JabRef/jabref/issues/7633)
- We fixed an issue with toggle of special fields does not work for sorted entries [#7016](https://github.com/JabRef/jabref/issues/7016)
- We fixed an issue with the default path of external application. [#7641](https://github.com/JabRef/jabref/issues/7641)
- We fixed an issue where urls must be embedded in a style tag when importing EndNote style Xml files. Now it can parse url with or without a style tag. [#6199](https://github.com/JabRef/jabref/issues/6199)
- We fixed an issue where the article title with colon fails to download the arXiv link (pdf file). [#7660](https://github.com/JabRef/jabref/issues/7660)
- We fixed an issue where the keybinding for delete entry did not work on the main table [7580](https://github.com/JabRef/jabref/pull/7580)
- We fixed an issue where the RFC fetcher is not compatible with the draft [7305](https://github.com/JabRef/jabref/issues/7305)
- We fixed an issue where duplicate files (both file names and contents are the same) is downloaded and add to linked files [#6197](https://github.com/JabRef/jabref/issues/6197)
- We fixed an issue where changing the appearance of the preview tab did not trigger a restart warning. [#5464](https://github.com/JabRef/jabref/issues/5464)
- We fixed an issue where editing "Custom preview style" triggers exception. [#7526](https://github.com/JabRef/jabref/issues/7526)
- We fixed the [SAO/NASA Astrophysics Data System](https://docs.jabref.org/collect/import-using-online-bibliographic-database#sao-nasa-astrophysics-data-system) fetcher. [#7867](https://github.com/JabRef/jabref/pull/7867)
- We fixed an issue where a title with multiple applied formattings in EndNote was not imported correctly [forum#2734](https://discourse.jabref.org/t/importing-endnote-label-field-to-jabref-from-xml-file/2734)
- We fixed an issue where a `report` in EndNote was imported as `article` [forum#2734](https://discourse.jabref.org/t/importing-endnote-label-field-to-jabref-from-xml-file/2734)
- We fixed an issue where the field `publisher` in EndNote was not imported in JabRef [forum#2734](https://discourse.jabref.org/t/importing-endnote-label-field-to-jabref-from-xml-file/2734)

### Removed

- We removed add group button beside the filter group tab. [#4682](https://github.com/JabRef/jabref/issues/4682)

## [5.2] – 2020-12-24

### Added

- We added a validation to check if the current database location is shared, preventing an exception when Pulling Changes From Shared Database. [#6959](https://github.com/JabRef/jabref/issues/6959)
- We added a query parser and mapping layer to enable conversion of queries formulated in simplified lucene syntax by the user into api queries. [#6799](https://github.com/JabRef/jabref/pull/6799)
- We added some basic functionality to customise the look of JabRef by importing a css theme file. [#5790](https://github.com/JabRef/jabref/issues/5790)
- We added connection check function in network preference setting [#6560](https://github.com/JabRef/jabref/issues/6560)
- We added support for exporting to YAML. [#6974](https://github.com/JabRef/jabref/issues/6974)
- We added a DOI format and organization check to detect [American Physical Society](https://journals.aps.org/) journals to copy the article ID to the page field for cases where the page numbers are missing. [#7019](https://github.com/JabRef/jabref/issues/7019)
- We added an error message in the New Entry dialog that is shown in case the fetcher did not find anything . [#7000](https://github.com/JabRef/jabref/issues/7000)
- We added a new formatter to output shorthand month format. [#6579](https://github.com/JabRef/jabref/issues/6579)
- We added support for the new Microsoft Edge browser in all platforms. [#7056](https://github.com/JabRef/jabref/pull/7056)
- We reintroduced emacs/bash-like keybindings. [#6017](https://github.com/JabRef/jabref/issues/6017)
- We added a feature to provide automated cross library search using a cross library query language. This provides support for the search step of systematic literature reviews (SLRs). [koppor#369](https://github.com/koppor/jabref/issues/369)

### Changed

- We changed the default preferences for OpenOffice/LibreOffice integration to automatically sync the bibliography when inserting new citations in a OpenOffic/LibreOffice document. [#6957](https://github.com/JabRef/jabref/issues/6957)
- We restructured the 'File' tab and extracted some parts into the 'Linked files' tab [#6779](https://github.com/JabRef/jabref/pull/6779)
- JabRef now offers journal lists from <https://abbrv.jabref.org>. JabRef the lists which use a dot inside the abbreviations. [#5749](https://github.com/JabRef/jabref/pull/5749)
- We removed two useless preferences in the groups preferences dialog. [#6836](https://github.com/JabRef/jabref/pull/6836)
- Synchronization of SpecialFields to keywords is now disabled by default. [#6621](https://github.com/JabRef/jabref/issues/6621)
- JabRef no longer opens the entry editor with the first entry on startup [#6855](https://github.com/JabRef/jabref/issues/6855)
- We completed the rebranding of `bibtexkey` as `citationkey` which was started in JabRef 5.1.
- JabRef no longer opens the entry editor with the first entry on startup [#6855](https://github.com/JabRef/jabref/issues/6855)
- Fetch by ID: (long) "SAO/NASA Astrophysics Data System" replaced by (short) "SAO/NASA ADS" [#6876](https://github.com/JabRef/jabref/pull/6876)
- We changed the title of the window "Manage field names and content" to have the same title as the corresponding menu item [#6895](https://github.com/JabRef/jabref/pull/6895)
- We renamed the menus "View -> Previous citation style" and "View -> Next citation style" into "View -> Previous preview style" and "View -> Next preview style" and renamed the "Preview" style to "Customized preview style". [#6899](https://github.com/JabRef/jabref/pull/6899)
- We changed the default preference option "Search and store files relative to library file location" to on, as this seems to be a more intuitive behaviour. [#6863](https://github.com/JabRef/jabref/issues/6863)
- We changed the title of the window "Manage field names and content": to have the same title as the corresponding menu item [#6895](https://github.com/JabRef/jabref/pull/6895)
- We improved the detection of "short" DOIs [6880](https://github.com/JabRef/jabref/issues/6880)
- We improved the duplicate detection when identifiers like DOI or arxiv are semantiaclly the same, but just syntactically differ (e.g. with or without http(s):// prefix). [#6707](https://github.com/JabRef/jabref/issues/6707)
- We improved JabRef start up time [6057](https://github.com/JabRef/jabref/issues/6057)
- We changed in the group interface "Generate groups from keywords in a BibTeX field" by "Generate groups from keywords in the following field". [#6983](https://github.com/JabRef/jabref/issues/6983)
- We changed the name of a group type from "Searching for keywords" to "Searching for a keyword". [6995](https://github.com/JabRef/jabref/pull/6995)
- We changed the way JabRef displays the title of a tab and of the window. [4161](https://github.com/JabRef/jabref/issues/4161)
- We changed connect timeouts for server requests to 30 seconds in general and 5 seconds for GROBID server (special) and improved user notifications on connection issues. [7026](https://github.com/JabRef/jabref/pull/7026)
- We changed the order of the library tab context menu items. [#7171](https://github.com/JabRef/jabref/issues/7171)
- We changed the way linked files are opened on Linux to use the native openFile method, compatible with confined packages. [7037](https://github.com/JabRef/jabref/pull/7037)
- We refined the entry preview to show the full names of authors and editors, to list the editor only if no author is present, have the year earlier. [#7083](https://github.com/JabRef/jabref/issues/7083)

### Fixed

- We fixed an issue changing the icon link_variation_off that is not meaningful. [#6834](https://github.com/JabRef/jabref/issues/6834)
- We fixed an issue where the `.sav` file was not deleted upon exiting JabRef. [#6109](https://github.com/JabRef/jabref/issues/6109)
- We fixed a linked identifier icon inconsistency. [#6705](https://github.com/JabRef/jabref/issues/6705)
- We fixed the wrong behavior that font size changes are not reflected in dialogs. [#6039](https://github.com/JabRef/jabref/issues/6039)
- We fixed the failure to Copy citation key and link. [#5835](https://github.com/JabRef/jabref/issues/5835)
- We fixed an issue where the sort order of the entry table was reset after a restart of JabRef. [#6898](https://github.com/JabRef/jabref/pull/6898)
- We fixed an issue where no longer a warning was displayed when inserting references into LibreOffice with an invalid "ReferenceParagraphFormat". [#6907](https://github.com/JabRef/jabref/pull/60907).
- We fixed an issue where a selected field was not removed after the first click in the custom entry types dialog. [#6934](https://github.com/JabRef/jabref/issues/6934)
- We fixed an issue where a remove icon was shown for standard entry types in the custom entry types dialog. [#6906](https://github.com/JabRef/jabref/issues/6906)
- We fixed an issue where it was impossible to connect to OpenOffice/LibreOffice on Mac OSX. [#6970](https://github.com/JabRef/jabref/pull/6970)
- We fixed an issue with the python script used by browser plugins that failed to locate JabRef if not installed in its default location. [#6963](https://github.com/JabRef/jabref/pull/6963/files)
- We fixed an issue where spaces and newlines in an isbn would generate an exception. [#6456](https://github.com/JabRef/jabref/issues/6456)
- We fixed an issue where identity column header had incorrect foreground color in the Dark theme. [#6796](https://github.com/JabRef/jabref/issues/6796)
- We fixed an issue where the RIS exporter added extra blank lines.[#7007](https://github.com/JabRef/jabref/pull/7007/files)
- We fixed an issue where clicking on Collapse All button in the Search for Unlinked Local Files expanded the directory structure erroneously [#6848](https://github.com/JabRef/jabref/issues/6848)
- We fixed an issue, when pulling changes from shared database via shortcut caused creation of a new tech report [6867](https://github.com/JabRef/jabref/issues/6867)
- We fixed an issue where the JabRef GUI does not highlight the "All entries" group on start-up [#6691](https://github.com/JabRef/jabref/issues/6691)
- We fixed an issue where a custom dark theme was not applied to the entry preview tab [7068](https://github.com/JabRef/jabref/issues/7068)
- We fixed an issue where modifications to the Custom preview layout in the preferences were not saved [#6447](https://github.com/JabRef/jabref/issues/6447)
- We fixed an issue where errors from imports were not shown to the user [#7084](https://github.com/JabRef/jabref/pull/7084)
- We fixed an issue where the EndNote XML Import would fail on empty keywords tags [forum#2387](https://discourse.jabref.org/t/importing-in-unknown-format-fails-to-import-xml-library-from-bookends-export/2387)
- We fixed an issue where the color of groups of type "free search expression" not persisting after restarting the application [#6999](https://github.com/JabRef/jabref/issues/6999)
- We fixed an issue where modifications in the source tab where not saved without switching to another field before saving the library [#6622](https://github.com/JabRef/jabref/issues/6622)
- We fixed an issue where the "Document Viewer" did not show the first page of the opened pdf document and did not show the correct total number of pages [#7108](https://github.com/JabRef/jabref/issues/7108)
- We fixed an issue where the context menu was not updated after a file link was changed. [#5777](https://github.com/JabRef/jabref/issues/5777)
- We fixed an issue where the password for a shared SQL database was not remembered [#6869](https://github.com/JabRef/jabref/issues/6869)
- We fixed an issue where newly added entires were not synced to a shared SQL database [#7176](https://github.com/JabRef/jabref/issues/7176)
- We fixed an issue where the PDF-Content importer threw an exception when no DOI number is present at the first page of the PDF document [#7203](https://github.com/JabRef/jabref/issues/7203)
- We fixed an issue where groups created from aux files did not update on file changes [#6394](https://github.com/JabRef/jabref/issues/6394)
- We fixed an issue where authors that only have last names were incorrectly identified as institutes when generating citation keys [#7199](https://github.com/JabRef/jabref/issues/7199)
- We fixed an issue where institutes were incorrectly identified as universities when generating citation keys [#6942](https://github.com/JabRef/jabref/issues/6942)

### Removed

- We removed the Google Scholar fetcher and the ACM fetcher do not work due to traffic limitations [#6369](https://github.com/JabRef/jabref/issues/6369)
- We removed the menu entry "Manage external file types" because it's already in 'Preferences' dialog [#6991](https://github.com/JabRef/jabref/issues/6991)
- We removed the integrity check "Abbreviation detected" for the field journal/journaltitle in the entry editor [#3925](https://github.com/JabRef/jabref/issues/3925)

## [5.1] – 2020-08-30

### Added

- We added a new fetcher to enable users to search mEDRA DOIs [#6602](https://github.com/JabRef/jabref/issues/6602)
- We added a new fetcher to enable users to search "[Collection of Computer Science Bibliographies](https://en.wikipedia.org/wiki/Collection_of_Computer_Science_Bibliographies)". [#6638](https://github.com/JabRef/jabref/issues/6638)
- We added default values for delimiters in Add Subgroup window [#6624](https://github.com/JabRef/jabref/issues/6624)
- We improved responsiveness of general fields specification dialog window. [#6604](https://github.com/JabRef/jabref/issues/6604)
- We added support for importing ris file and load DOI [#6530](https://github.com/JabRef/jabref/issues/6530)
- We added the Library properties to a context menu on the library tabs [#6485](https://github.com/JabRef/jabref/issues/6485)
- We added a new field in the preferences in 'BibTeX key generator' for unwanted characters that can be user-specified. [#6295](https://github.com/JabRef/jabref/issues/6295)
- We added support for searching ShortScience for an entry through the user's browser. [#6018](https://github.com/JabRef/jabref/pull/6018)
- We updated EditionChecker to permit edition to start with a number. [#6144](https://github.com/JabRef/jabref/issues/6144)
- We added tooltips for most fields in the entry editor containing a short description. [#5847](https://github.com/JabRef/jabref/issues/5847)
- We added support for basic markdown in custom formatted previews [#6194](https://github.com/JabRef/jabref/issues/6194)
- We now show the number of items found and selected to import in the online search dialog. [#6248](https://github.com/JabRef/jabref/pull/6248)
- We created a new install screen for macOS. [#5759](https://github.com/JabRef/jabref/issues/5759)
- We added a new integrity check for duplicate DOIs. [koppor#339](https://github.com/koppor/jabref/issues/339)
- We implemented an option to download fulltext files while importing. [#6381](https://github.com/JabRef/jabref/pull/6381)
- We added a progress-indicator showing the average progress of background tasks to the toolbar. Clicking it reveals a pop-over with a list of running background tasks. [6443](https://github.com/JabRef/jabref/pull/6443)
- We fixed the bug when strike the delete key in the text field. [#6421](https://github.com/JabRef/jabref/issues/6421)
- We added a BibTex key modifier for truncating strings. [#3915](https://github.com/JabRef/jabref/issues/3915)
- We added support for jumping to target entry when typing letter/digit after sorting a column in maintable [#6146](https://github.com/JabRef/jabref/issues/6146)
- We added a new fetcher to enable users to search all available E-Libraries simultaneously. [koppor#369](https://github.com/koppor/jabref/issues/369)
- We added the field "entrytype" to the export sort criteria [#6531](https://github.com/JabRef/jabref/pull/6531)
- We added the possibility to change the display order of the fields in the entry editor. The order can now be configured using drag and drop in the "Customize entry types" dialog [#6152](https://github.com/JabRef/jabref/pull/6152)
- We added native support for biblatex-software [#6574](https://github.com/JabRef/jabref/issues/6574)
- We added a missing restart warning for AutoComplete in the preferences dialog. [#6351](https://github.com/JabRef/jabref/issues/6351)
- We added a note to the citation key pattern preferences dialog as a temporary workaround for a JavaFX bug, about committing changes in a table cell, if the focus is lost. [#5825](https://github.com/JabRef/jabref/issues/5825)
- We added support for customized fallback fields in bracketed patterns. [#7111](https://github.com/JabRef/jabref/issues/7111)

### Changed

- We improved the arXiv fetcher. Now it should find entries even more reliably and does no longer include the version (e.g `v1`) in the `eprint` field. [forum#1941](https://discourse.jabref.org/t/remove-version-in-arxiv-import/1941)
- We moved the group search bar and the button "New group" from bottom to top position to make it more prominent. [#6112](https://github.com/JabRef/jabref/pull/6112)
- When JabRef finds a `.sav` file without changes, there is no dialog asking for acceptance of changes anymore.
- We changed the buttons for import/export/show all/reset of preferences to smaller icon buttons in the preferences dialog. [#6130](https://github.com/JabRef/jabref/pull/6130)
- We moved the functionality "Manage field names & content" from the "Library" menu to the "Edit" menu, because it affects the selected entries and not the whole library
- We merged the functionality "Append contents from a BibTeX library into the currently viewed library" into the "Import into database" functionality. Fixes [#6049](https://github.com/JabRef/jabref/issues/6049).
- We changed the directory where fulltext downloads are stored to the directory set in the import-tab in preferences. [#6381](https://github.com/JabRef/jabref/pull/6381)
- We improved the error message for invalid jstyles. [#6303](https://github.com/JabRef/jabref/issues/6303)
- We changed the section name of 'Advanced' to 'Network' in the preferences and removed some obsolete options.[#6489](https://github.com/JabRef/jabref/pull/6489)
- We improved the context menu of the column "Linked identifiers" of the main table, by truncating their texts, if they are too long. [#6499](https://github.com/JabRef/jabref/issues/6499)
- We merged the main table tabs in the preferences dialog. [#6518](https://github.com/JabRef/jabref/pull/6518)
- We changed the command line option 'generateBibtexKeys' to the more generic term 'generateCitationKeys' while the short option remains 'g'.[#6545](https://github.com/JabRef/jabref/pull/6545)
- We improved the "Possible duplicate entries" window to remember its size and position throughout a session. [#6582](https://github.com/JabRef/jabref/issues/6582)
- We divided the toolbar into small parts, so if the application window is to small, only a part of the toolbar is moved into the chevron popup. [#6682](https://github.com/JabRef/jabref/pull/6682)
- We changed the layout for of the buttons in the Open Office side panel to ensure that the button text is always visible, specially when resizing. [#6639](https://github.com/JabRef/jabref/issues/6639)
- We merged the two new library commands in the file menu to one which always creates a new library in the default library mode. [#6359](https://github.com/JabRef/jabref/pull/6539#issuecomment-641056536)

### Fixed

- We fixed an issue where entry preview tab has no name in drop down list. [#6591](https://github.com/JabRef/jabref/issues/6591)
- We fixed to only search file links in the BIB file location directory when preferences has corresponding checkbox checked. [#5891](https://github.com/JabRef/jabref/issues/5891)
- We fixed wrong button order (Apply and Cancel) in ManageProtectedTermsDialog.
- We fixed an issue with incompatible characters at BibTeX key [#6257](https://github.com/JabRef/jabref/issues/6257)
- We fixed an issue where dash (`-`) was reported as illegal BibTeX key [#6295](https://github.com/JabRef/jabref/issues/6295)
- We greatly improved the performance of the overall application and many operations. [#5071](https://github.com/JabRef/jabref/issues/5071)
- We fixed an issue where sort by priority was broken. [#6222](https://github.com/JabRef/jabref/issues/6222)
- We fixed an issue where opening a library from the recent libraries menu was not possible. [#5939](https://github.com/JabRef/jabref/issues/5939)
- We fixed an issue with inconsistent capitalization of file extensions when downloading files. [#6115](https://github.com/JabRef/jabref/issues/6115)
- We fixed the display of language and encoding in the preferences dialog. [#6130](https://github.com/JabRef/jabref/pull/6130)
- Now the link and/or the link description in the column "linked files" of the main table gets truncated or wrapped, if too long, otherwise display issues arise. [#6178](https://github.com/JabRef/jabref/issues/6178)
- We fixed the issue that groups panel does not keep size when resizing window. [#6180](https://github.com/JabRef/jabref/issues/6180)
- We fixed an error that sometimes occurred when using the context menu. [#6085](https://github.com/JabRef/jabref/issues/6085)
- We fixed an issue where search full-text documents downloaded files with same name, overwriting existing files. [#6174](https://github.com/JabRef/jabref/pull/6174)
- We fixed an issue when importing into current library an erroneous message "import cancelled" is displayed even though import is successful. [#6266](https://github.com/JabRef/jabref/issues/6266)
- We fixed an issue where custom jstyles for Open/LibreOffice where not saved correctly. [#6170](https://github.com/JabRef/jabref/issues/6170)
- We fixed an issue where the INSPIRE fetcher was no longer working [#6229](https://github.com/JabRef/jabref/issues/6229)
- We fixed an issue where custom exports with an uppercase file extension could not be selected for "Copy...-> Export to Clipboard" [#6285](https://github.com/JabRef/jabref/issues/6285)
- We fixed the display of icon both in the main table and linked file editor. [#6169](https://github.com/JabRef/jabref/issues/6169)
- We fixed an issue where the windows installer did not create an entry in the start menu [bug report in the forum](https://discourse.jabref.org/t/error-while-fetching-from-doi/2018/3)
- We fixed an issue where only the field `abstract` and `comment` were declared as multiline fields. Other fields can now be configured in the preferences using "Do not wrap the following fields when saving" [4373](https://github.com/JabRef/jabref/issues/4373)
- We fixed an issue where JabRef switched to discrete graphics under macOS [#5935](https://github.com/JabRef/jabref/issues/5935)
- We fixed an issue where the Preferences entry preview will be unexpected modified leads to Value too long exception [#6198](https://github.com/JabRef/jabref/issues/6198)
- We fixed an issue where custom jstyles for Open/LibreOffice would only be valid if a layout line for the entry type `default` was at the end of the layout section [#6303](https://github.com/JabRef/jabref/issues/6303)
- We fixed an issue where a new entry is not shown in the library if a search is active [#6297](https://github.com/JabRef/jabref/issues/6297)
- We fixed an issue where long directory names created from patterns could create an exception. [#3915](https://github.com/JabRef/jabref/issues/3915)
- We fixed an issue where sort on numeric cases was broken. [#6349](https://github.com/JabRef/jabref/issues/6349)
- We fixed an issue where year and month fields were not cleared when converting to biblatex [#6224](https://github.com/JabRef/jabref/issues/6224)
- We fixed an issue where an "Not on FX thread" exception occurred when saving on linux [#6453](https://github.com/JabRef/jabref/issues/6453)
- We fixed an issue where the library sort order was lost. [#6091](https://github.com/JabRef/jabref/issues/6091)
- We fixed an issue where brackets in regular expressions were not working. [6469](https://github.com/JabRef/jabref/pull/6469)
- We fixed an issue where multiple background task popups stacked over each other.. [#6472](https://github.com/JabRef/jabref/issues/6472)
- We fixed an issue where LaTeX citations for specific commands (`\autocite`s) of biblatex-mla were not recognized. [#6476](https://github.com/JabRef/jabref/issues/6476)
- We fixed an issue where drag and drop was not working on empty database. [#6487](https://github.com/JabRef/jabref/issues/6487)
- We fixed an issue where the name fields were not updated after the preferences changed. [#6515](https://github.com/JabRef/jabref/issues/6515)
- We fixed an issue where "null" appeared in generated BibTeX keys. [#6459](https://github.com/JabRef/jabref/issues/6459)
- We fixed an issue where the authors' names were incorrectly displayed in the authors' column when they were bracketed. [#6465](https://github.com/JabRef/jabref/issues/6465) [#6459](https://github.com/JabRef/jabref/issues/6459)
- We fixed an issue where importing certain unlinked files would result in an exception [#5815](https://github.com/JabRef/jabref/issues/5815)
- We fixed an issue where downloaded files would be moved to a directory named after the citationkey when no file directory pattern is specified [#6589](https://github.com/JabRef/jabref/issues/6589)
- We fixed an issue with the creation of a group of cited entries which incorrectly showed the message that the library had been modified externally whenever saving the library. [#6420](https://github.com/JabRef/jabref/issues/6420)
- We fixed an issue with the creation of a group of cited entries. Now the file path to an aux file gets validated. [#6585](https://github.com/JabRef/jabref/issues/6585)
- We fixed an issue on Linux systems where the application would crash upon inotify failure. Now, the user is prompted with a warning, and given the choice to continue the session. [#6073](https://github.com/JabRef/jabref/issues/6073)
- We moved the search modifier buttons into the search bar, as they were not accessible, if autocompletion was disabled. [#6625](https://github.com/JabRef/jabref/issues/6625)
- We fixed an issue about duplicated group color indicators [#6175](https://github.com/JabRef/jabref/issues/6175)
- We fixed an issue where entries with the entry type Misc from an imported aux file would not be saved correctly to the bib file on disk [#6405](https://github.com/JabRef/jabref/issues/6405)
- We fixed an issue where percent sign ('%') was not formatted properly by the HTML formatter [#6753](https://github.com/JabRef/jabref/issues/6753)
- We fixed an issue with the [SAO/NASA Astrophysics Data System](https://docs.jabref.org/collect/add-entry-using-an-id#sao-nasa-a-ds) fetcher where `\textbackslash` appeared at the end of the abstract.
- We fixed an issue with the Science Direct fetcher where PDFs could not be downloaded. Fixes [#5860](https://github.com/JabRef/jabref/issues/5860)
- We fixed an issue with the Library of Congress importer.
- We fixed the [link to the external libraries listing](https://github.com/JabRef/jabref/blob/master/external-libraries.md) in the about dialog
- We fixed an issue regarding pasting on Linux. [#6293](https://github.com/JabRef/jabref/issues/6293)

### Removed

- We removed the option of the "enforce legal key". [#6295](https://github.com/JabRef/jabref/issues/6295)
- We removed the obsolete `External programs / Open PDF` section in the preferences, as the default application to open PDFs is now set in the `Manage external file types` dialog. [#6130](https://github.com/JabRef/jabref/pull/6130)
- We removed the option to configure whether a `.bib.bak` file should be generated upon save. It is now always enabled. Documentation at <https://docs.jabref.org/advanced/autosave>. [#6092](https://github.com/JabRef/jabref/issues/6092)
- We removed the built-in list of IEEE journal abbreviations using BibTeX strings. If you still want to use them, you have to download them separately from <https://abbrv.jabref.org>.

## [5.0] – 2020-03-06

### Changed

- Added browser integration to the snap package for firefox/chromium browsers. [#6062](https://github.com/JabRef/jabref/pull/6062)
- We reintroduced the possibility to extract references from plain text (using [GROBID](https://grobid.readthedocs.io/en/latest/)). [#5614](https://github.com/JabRef/jabref/pull/5614)
- We changed the open office panel to show buttons in rows of three instead of going straight down to save space as the button expanded out to take up unnecessary horizontal space. [#5479](https://github.com/JabRef/jabref/issues/5479)
- We cleaned up the group add/edit dialog. [#5826](https://github.com/JabRef/jabref/pull/5826)
- We reintroduced the index column. [#5844](https://github.com/JabRef/jabref/pull/5844)
- Filenames of external files can no longer contain curly braces. [#5926](https://github.com/JabRef/jabref/pull/5926)
- We made the filters more easily accessible in the integrity check dialog. [#5955](https://github.com/JabRef/jabref/pull/5955)
- We reimplemented and improved the dialog "Customize entry types". [#4719](https://github.com/JabRef/jabref/issues/4719)
- We added an [American Physical Society](https://journals.aps.org/) fetcher. [#818](https://github.com/JabRef/jabref/issues/818)
- We added possibility to enable/disable items quantity in groups. [#6042](https://github.com/JabRef/jabref/issues/6042)

### Fixed

- We fixed an issue where the command line console was always opened in the background. [#5474](https://github.com/JabRef/jabref/issues/5474)
- We fixed and issue where pdf files will not open under some KDE linux distributions when using okular. [#5253](https://github.com/JabRef/jabref/issues/5253)
- We fixed an issue where the Medline fetcher was only working when JabRef was running from source. [#5645](https://github.com/JabRef/jabref/issues/5645)
- We fixed some visual issues in the dark theme. [#5764](https://github.com/JabRef/jabref/pull/5764) [#5753](https://github.com/JabRef/jabref/issues/5753)
- We fixed an issue where non-default previews didn't handle unicode characters. [#5779](https://github.com/JabRef/jabref/issues/5779)
- We improved the performance, especially changing field values in the entry should feel smoother now. [#5843](https://github.com/JabRef/jabref/issues/5843)
- We fixed an issue where the ampersand character wasn't rendering correctly on previews. [#3840](https://github.com/JabRef/jabref/issues/3840)
- We fixed an issue where an erroneous "The library has been modified by another program" message was shown when saving. [#4877](https://github.com/JabRef/jabref/issues/4877)
- We fixed an issue where the file extension was missing after downloading a file (we now fall-back to pdf). [#5816](https://github.com/JabRef/jabref/issues/5816)
- We fixed an issue where cleaning up entries broke web URLs, if "Make paths of linked files relative (if possible)" was enabled, which resulted in various other issues subsequently. [#5861](https://github.com/JabRef/jabref/issues/5861)
- We fixed an issue where the tab "Required fields" of the entry editor did not show all required fields, if at least two of the defined required fields are linked with a logical or. [#5859](https://github.com/JabRef/jabref/issues/5859)
- We fixed several issues concerning managing external file types: Now everything is usable and fully functional. Previously, there were problems with the radio buttons, with saving the settings and with loading an input field value. Furthermore, different behavior for Windows and other operating systems was given, which was unified as well. [#5846](https://github.com/JabRef/jabref/issues/5846)
- We fixed an issue where entries containing Unicode charaters were not parsed correctly [#5899](https://github.com/JabRef/jabref/issues/5899)
- We fixed an issue where an entry containing an external filename with curly braces could not be saved. Curly braces are now longer allowed in filenames. [#5899](https://github.com/JabRef/jabref/issues/5899)
- We fixed an issue where changing the type of an entry did not update the main table [#5906](https://github.com/JabRef/jabref/issues/5906)
- We fixed an issue in the optics of the library properties, that cropped the dialog on scaled displays. [#5969](https://github.com/JabRef/jabref/issues/5969)
- We fixed an issue where changing the type of an entry did not update the main table. [#5906](https://github.com/JabRef/jabref/issues/5906)
- We fixed an issue where opening a library from the recent libraries menu was not possible. [#5939](https://github.com/JabRef/jabref/issues/5939)
- We fixed an issue where the most bottom group in the list got lost, if it was dragged on itself. [#5983](https://github.com/JabRef/jabref/issues/5983)
- We fixed an issue where changing entry type doesn't always work when biblatex source is shown. [#5905](https://github.com/JabRef/jabref/issues/5905)
- We fixed an issue where the group and the link column were not updated after changing the entry in the main table. [#5985](https://github.com/JabRef/jabref/issues/5985)
- We fixed an issue where reordering the groups was not possible after inserting an article. [#6008](https://github.com/JabRef/jabref/issues/6008)
- We fixed an issue where citation styles except the default "Preview" could not be used. [#5622](https://github.com/JabRef/jabref/issues/5622)
- We fixed an issue where a warning was displayed when the title content is made up of two sentences. [#5832](https://github.com/JabRef/jabref/issues/5832)
- We fixed an issue where an exception was thrown when adding a save action without a selected formatter in the library properties [#6069](https://github.com/JabRef/jabref/issues/6069)
- We fixed an issue where JabRef's icon was missing in the Export to clipboard Dialog. [#6286](https://github.com/JabRef/jabref/issues/6286)
- We fixed an issue when an "Abstract field" was duplicating text, when importing from RIS file (Neurons) [#6065](https://github.com/JabRef/jabref/issues/6065)
- We fixed an issue where adding the addition of a new entry was not completely validated [#6370](https://github.com/JabRef/jabref/issues/6370)
- We fixed an issue where the blue and red text colors in the Merge entries dialog were not quite visible [#6334](https://github.com/JabRef/jabref/issues/6334)
- We fixed an issue where underscore character was removed from the file name in the Recent Libraries list in File menu [#6383](https://github.com/JabRef/jabref/issues/6383)
- We fixed an issue where few keyboard shortcuts regarding new entries were missing [#6403](https://github.com/JabRef/jabref/issues/6403)

### Removed

- Ampersands are no longer escaped by default in the `bib` file. If you want to keep the current behaviour, you can use the new "Escape Ampersands" formatter as a save action. [#5869](https://github.com/JabRef/jabref/issues/5869)
- The "Merge Entries" entry was removed from the Quality Menu. Users should use the right-click menu instead. [#6021](https://github.com/JabRef/jabref/pull/6021)

## [5.0-beta] – 2019-12-15

### Changed

- We added a short DOI field formatter which shortens DOI to more human-readable form. [koppor#343](https://github.com/koppor/jabref/issues/343)
- We improved the display of group memberships by adding multiple colored bars if the entry belongs to more than one group. [#4574](https://github.com/JabRef/jabref/issues/4574)
- We added an option to show the preview as an extra tab in the entry editor (instead of in a split view). [#5244](https://github.com/JabRef/jabref/issues/5244)
- A custom Open/LibreOffice jstyle file now requires a layout line for the entry type `default` [#5452](https://github.com/JabRef/jabref/issues/5452)
- The entry editor is now open by default when JabRef starts up. [#5460](https://github.com/JabRef/jabref/issues/5460)
- Customized entry types are now serialized in alphabetical order in the bib file.
- We added a new ADS fetcher to use the new ADS API. [#4949](https://github.com/JabRef/jabref/issues/4949)
- We added support of the [X11 primary selection](https://unix.stackexchange.com/a/139193/18033) [#2389](https://github.com/JabRef/jabref/issues/2389)
- We added support to switch between biblatex and bibtex library types. [#5550](https://github.com/JabRef/jabref/issues/5550)
- We changed the save action buttons to be easier to understand. [#5565](https://github.com/JabRef/jabref/issues/5565)
- We made the columns for groups, files and uri in the main table reorderable and merged the clickable icon columns for uri, url, doi and eprint. [#5544](https://github.com/JabRef/jabref/pull/5544)
- We reduced the number of write actions performed when autosave is enabled [#5679](https://github.com/JabRef/jabref/issues/5679)
- We made the column sort order in the main table persistent [#5730](https://github.com/JabRef/jabref/pull/5730)
- When an entry is modified on disk, the change dialog now shows the merge dialog to highlight the changes [#5688](https://github.com/JabRef/jabref/pull/5688)

### Fixed

- Inherit fields from cross-referenced entries as specified by biblatex. [#5045](https://github.com/JabRef/jabref/issues/5045)
- We fixed an issue where it was no longer possible to connect to LibreOffice. [#5261](https://github.com/JabRef/jabref/issues/5261)
- The "All entries group" is no longer shown when no library is open.
- We fixed an exception which occurred when closing JabRef. [#5348](https://github.com/JabRef/jabref/issues/5348)
- We fixed an issue where JabRef reports incorrectly about customized entry types. [#5332](https://github.com/JabRef/jabref/issues/5332)
- We fixed a few problems that prevented JabFox to communicate with JabRef. [#4737](https://github.com/JabRef/jabref/issues/4737) [#4303](https://github.com/JabRef/jabref/issues/4303)
- We fixed an error where the groups containing an entry loose their highlight color when scrolling. [#5022](https://github.com/JabRef/jabref/issues/5022)
- We fixed an error where scrollbars were not shown. [#5374](https://github.com/JabRef/jabref/issues/5374)
- We fixed an error where an exception was thrown when merging entries. [#5169](https://github.com/JabRef/jabref/issues/5169)
- We fixed an error where certain metadata items were not serialized alphabetically.
- After assigning an entry to a group, the item count is now properly colored to reflect the new membership of the entry. [#3112](https://github.com/JabRef/jabref/issues/3112)
- The group panel is now properly updated when switching between libraries (or when closing/opening one). [#3142](https://github.com/JabRef/jabref/issues/3142)
- We fixed an error where the number of matched entries shown in the group pane was not updated correctly. [#4441](https://github.com/JabRef/jabref/issues/4441)
- We fixed an error where the wrong file is renamed and linked when using the "Copy, rename and link" action. [#5653](https://github.com/JabRef/jabref/issues/5653)
- We fixed a "null" error when writing XMP metadata. [#5449](https://github.com/JabRef/jabref/issues/5449)
- We fixed an issue where empty keywords lead to a strange display of automatic keyword groups. [#5333](https://github.com/JabRef/jabref/issues/5333)
- We fixed an error where the default color of a new group was white instead of dark gray. [#4868](https://github.com/JabRef/jabref/issues/4868)
- We fixed an issue where the first field in the entry editor got the focus while performing a different action (like searching). [#5084](https://github.com/JabRef/jabref/issues/5084)
- We fixed an issue where multiple entries were highlighted in the web search result after scrolling. [#5035](https://github.com/JabRef/jabref/issues/5035)
- We fixed an issue where the hover indication in the web search pane was not working. [#5277](https://github.com/JabRef/jabref/issues/5277)
- We fixed an error mentioning "javafx.controls/com.sun.javafx.scene.control" that was thrown when interacting with the toolbar.
- We fixed an error where a cleared search was restored after switching libraries. [#4846](https://github.com/JabRef/jabref/issues/4846)
- We fixed an exception which occurred when trying to open a non-existing file from the "Recent files"-menu [#5334](https://github.com/JabRef/jabref/issues/5334)
- We fixed an issues where the search highlight in the entry preview did not worked. [#5069](https://github.com/JabRef/jabref/issues/5069)
- The context menu for fields in the entry editor is back. [#5254](https://github.com/JabRef/jabref/issues/5254)
- We fixed an exception which occurred when trying to open a non-existing file from the "Recent files"-menu [#5334](https://github.com/JabRef/jabref/issues/5334)
- We fixed a problem where the "editor" information has been duplicated during saving a .bib-Database. [#5359](https://github.com/JabRef/jabref/issues/5359)
- We re-introduced the feature to switch between different preview styles. [#5221](https://github.com/JabRef/jabref/issues/5221)
- We fixed various issues (including [#5263](https://github.com/JabRef/jabref/issues/5263)) related to copying entries to the clipboard
- We fixed some display errors in the preferences dialog and replaced some of the controls [#5033](https://github.com/JabRef/jabref/pull/5033) [#5047](https://github.com/JabRef/jabref/pull/5047) [#5062](https://github.com/JabRef/jabref/pull/5062) [#5141](https://github.com/JabRef/jabref/pull/5141) [#5185](https://github.com/JabRef/jabref/pull/5185) [#5265](https://github.com/JabRef/jabref/pull/5265) [#5315](https://github.com/JabRef/jabref/pull/5315) [#5360](https://github.com/JabRef/jabref/pull/5360)
- We fixed an exception which occurred when trying to import entries without an open library. [#5447](https://github.com/JabRef/jabref/issues/5447)
- The "Automatically set file links" feature now follows symbolic links. [#5664](https://github.com/JabRef/jabref/issues/5664)
- After successful import of one or multiple bib entries the main table scrolls to the first imported entry [#5383](https://github.com/JabRef/jabref/issues/5383)
- We fixed an exception which occurred when an invalid jstyle was loaded. [#5452](https://github.com/JabRef/jabref/issues/5452)
- We fixed an issue where the command line arguments `importBibtex` and `importToOpen` did not import into the currently open library, but opened a new one. [#5537](https://github.com/JabRef/jabref/issues/5537)
- We fixed an error where the preview theme did not adapt to the "Dark" mode [#5463](https://github.com/JabRef/jabref/issues/5463)
- We fixed an issue where multiple entries were allowed in the "crossref" field [#5284](https://github.com/JabRef/jabref/issues/5284)
- We fixed an issue where the merge dialog showed the wrong text colour in "Dark" mode [#5516](https://github.com/JabRef/jabref/issues/5516)
- We fixed visibility issues with the scrollbar and group selection highlight in "Dark" mode, and enabled "Dark" mode for the OpenOffice preview in the style selection window. [#5522](https://github.com/JabRef/jabref/issues/5522)
- We fixed an issue where the author field was not correctly parsed during bibtex key-generation. [#5551](https://github.com/JabRef/jabref/issues/5551)
- We fixed an issue where notifications where shown during autosave. [#5555](https://github.com/JabRef/jabref/issues/5555)
- We fixed an issue where the side pane was not remembering its position. [#5615](https://github.com/JabRef/jabref/issues/5615)
- We fixed an issue where JabRef could not interact with [Oracle XE](https://www.oracle.com/de/database/technologies/appdev/xe.html) in the [shared SQL database setup](https://docs.jabref.org/collaborative-work/sqldatabase).
- We fixed an issue where the toolbar icons were hidden on smaller screens.
- We fixed an issue where renaming referenced files for bib entries with long titles was not possible. [#5603](https://github.com/JabRef/jabref/issues/5603)
- We fixed an issue where a window which is on an external screen gets unreachable when external screen is removed. [#5037](https://github.com/JabRef/jabref/issues/5037)
- We fixed a bug where the selection of groups was lost after drag and drop. [#2868](https://github.com/JabRef/jabref/issues/2868)
- We fixed an issue where the custom entry types didn't show the correct display name [#5651](https://github.com/JabRef/jabref/issues/5651)

### Removed

- We removed some obsolete notifications. [#5555](https://github.com/JabRef/jabref/issues/5555)
- We removed an internal step in the [ISBN-to-BibTeX fetcher](https://docs.jabref.org/collect/add-entry-using-an-id#isbn): The [ISBN to BibTeX Converter](https://manas.tungare.name/software/isbn-to-bibtex) by [@manastungare](https://github.com/manastungare) is not used anymore, because it is offline: "people using this tool have not been generating enough sales for Amazon."
- We removed the option to control the default drag and drop behaviour. You can use the modifier keys (like CtrL or Alt) instead.

## [5.0-alpha] – 2019-08-25

### Changed

- We added eventitle, eventdate and venue fields to `@unpublished` entry type.
- We added `@software` and `@dataSet` entry type to biblatex.
- All fields are now properly sorted alphabetically (in the subgroups of required/optional fields) when the entry is written to the bib file.
- We fixed an issue where some importers used the field `pubstatus` instead of the standard BibTeX field `pubstate`.
- We changed the latex command removal for docbook exporter. [#3838](https://github.com/JabRef/jabref/issues/3838)
- We changed the location of some fields in the entry editor (you might need to reset your preferences for these changes to come into effect)
  - Journal/Year/Month in biblatex mode -> Deprecated (if filled)
  - DOI/URL: General -> Optional
  - Internal fields like ranking, read status and priority: Other -> General
  - Moreover, empty deprecated fields are no longer shown
- Added server timezone parameter when connecting to a shared database.
- We updated the dialog for setting up general fields.
- URL field formatting is updated. All whitespace chars, located at the beginning/ending of the URL, are trimmed automatically
- We changed the behavior of the field formatting dialog such that the `bibtexkey` is not changed when formatting all fields or all text fields.
- We added a "Move file to file directory and rename file" option for simultaneously moving and renaming of document file. [#4166](https://github.com/JabRef/jabref/issues/4166)
- Use integrated graphics card instead of discrete on macOS [#4070](https://github.com/JabRef/jabref/issues/4070)
- We added a cleanup operation that detects an arXiv identifier in the note, journal or URL field and moves it to the `eprint` field.
  Because of this change, the last-used cleanup operations were reset.
- We changed the minimum required version of Java to 1.8.0_171, as this is the latest release for which the automatic Java update works. [#4093](https://github.com/JabRef/jabref/issues/4093)
- The special fields like `Printed` and `Read status` now show gray icons when the row is hovered.
- We added a button in the tab header which allows you to close the database with one click. [#494](https://github.com/JabRef/jabref/issues/494)
- Sorting in the main table now takes information from cross-referenced entries into account. [#2808](https://github.com/JabRef/jabref/issues/2808)
- If a group has a color specified, then entries matched by this group have a small colored bar in front of them in the main table.
- Change default icon for groups to a circle because a colored version of the old icon was hard to distinguish from its black counterpart.
- In the main table, the context menu appears now when you press the "context menu" button on the keyboard. [feature request in the forum](https://discourse.jabref.org/t/how-to-enable-keyboard-context-key-windows)
- We added icons to the group side panel to quickly switch between `union` and `intersection` group view mode. [#3269](https://github.com/JabRef/jabref/issues/3269).
- We use `https` for [fetching from most online bibliographic database](https://docs.jabref.org/collect/import-using-online-bibliographic-database).
- We changed the default keyboard shortcuts for moving between entries when the entry editor is active to ̀<kbd>alt</kbd> + <kbd>up/down</kbd>.
- Opening a new file now prompts the directory of the currently selected file, instead of the directory of the last opened file.
- Window state is saved on close and restored on start.
- We made the MathSciNet fetcher more reliable.
- We added the ISBN fetcher to the list of fetcher available under "Update with bibliographic information from the web" in the entry editor toolbar.
- Files without a defined external file type are now directly opened with the default application of the operating system
- We streamlined the process to rename and move files by removing the confirmation dialogs.
- We removed the redundant new lines of markings and wrapped the summary in the File annotation tab. [#3823](https://github.com/JabRef/jabref/issues/3823)
- We add auto URL formatting when user paste link to URL field in entry editor. [koppor#254](https://github.com/koppor/jabref/issues/254)
- We added a minimum height for the entry editor so that it can no longer be hidden by accident. [#4279](https://github.com/JabRef/jabref/issues/4279)
- We added a new keyboard shortcut so that the entry editor could be closed by <kbd>Ctrl</kbd> + <kbd>E</kbd>. [#4222](https://github.com/JabRef/jabref/issues/4222)
- We added an option in the preference dialog box, that allows user to pick the dark or light theme option. [#4130](https://github.com/JabRef/jabref/issues/4130)
- We updated the Related Articles tab to accept JSON from the new version of the Mr. DLib service
- We added an option in the preference dialog box that allows user to choose behavior after dragging and dropping files in Entry Editor. [#4356](https://github.com/JabRef/jabref/issues/4356)
- We added the ability to have an export preference where previously "File"-->"Export"/"Export selected entries" would not save the user's preference[#4495](https://github.com/JabRef/jabref/issues/4495)
- We optimized the code responsible for connecting to an external database, which should lead to huge improvements in performance.
- For automatically created groups, added ability to filter groups by entry type. [#4539](https://github.com/JabRef/jabref/issues/4539)
- We added the ability to add field names from the Preferences Dialog [#4546](https://github.com/JabRef/jabref/issues/4546)
- We added the ability to change the column widths directly in the main table. [#4546](https://github.com/JabRef/jabref/issues/4546)
- We added a description of how recommendations were chosen and better error handling to Related Articles tab
- We added the ability to execute default action in dialog by using with <kbd>Ctrl</kbd> + <kbd>Enter</kbd> combination [#4496](https://github.com/JabRef/jabref/issues/4496)
- We grouped and reordered the Main Menu (File, Edit, Library, Quality, Tools, and View tabs & icons). [#4666](https://github.com/JabRef/jabref/issues/4666) [#4667](https://github.com/JabRef/jabref/issues/4667) [#4668](https://github.com/JabRef/jabref/issues/4668) [#4669](https://github.com/JabRef/jabref/issues/4669) [#4670](https://github.com/JabRef/jabref/issues/4670) [#4671](https://github.com/JabRef/jabref/issues/4671) [#4672](https://github.com/JabRef/jabref/issues/4672) [#4673](https://github.com/JabRef/jabref/issues/4673)
- We added additional modifiers (capitalize, titlecase and sentencecase) to the Bibtex key generator. [#1506](https://github.com/JabRef/jabref/issues/1506)
- We have migrated from the mysql jdbc connector to the mariadb one for better authentication scheme support. [#4745](https://github.com/JabRef/jabref/issues/4745)
- We grouped the toolbar icons and changed the Open Library and Copy icons. [#4584](https://github.com/JabRef/jabref/issues/4584)
- We added a browse button next to the path text field for aux-based groups. [#4586](https://github.com/JabRef/jabref/issues/4586)
- We changed the title of Group Dialog to "Add subgroup" from "Edit group" when we select Add subgroup option.
- We enable import button only if entries are selected. [#4755](https://github.com/JabRef/jabref/issues/4755)
- We made modifications to improve the contrast of UI elements. [#4583](https://github.com/JabRef/jabref/issues/4583)
- We added a warning for empty BibTeX keys in the entry editor. [#4440](https://github.com/JabRef/jabref/issues/4440)
- We added an option in the settings to set the default action in JabRef when right clicking on any entry in any database and selecting "Open folder". [#4763](https://github.com/JabRef/jabref/issues/4763)
- The Medline fetcher now normalizes the author names according to the BibTeX-Standard [#4345](https://github.com/JabRef/jabref/issues/4345)
- We added an option on the Linked File Viewer to rename the attached file of an entry directly on the JabRef. [#4844](https://github.com/JabRef/jabref/issues/4844)
- We added an option in the preference dialog box that allows user to enable helpful tooltips.[#3599](https://github.com/JabRef/jabref/issues/3599)
- We reworked the functionality for extracting BibTeX entries from plain text, because our used service [freecite shut down](https://library.brown.edu/libweb/freecite_notice.php). [#5206](https://github.com/JabRef/jabref/pull/5206)
- We moved the dropdown menu for selecting the push-application from the toolbar into the external application preferences. [#674](https://github.com/JabRef/jabref/issues/674)
- We removed the alphabetical ordering of the custom tabs and updated the error message when trying to create a general field with a name containing an illegal character. [#5019](https://github.com/JabRef/jabref/issues/5019)
- We added a context menu to the bib(la)tex-source-editor to copy'n'paste. [#5007](https://github.com/JabRef/jabref/pull/5007)
- We added a tool that allows searching for citations in LaTeX files. It scans directories and shows which entries are used, how many times and where.
- We added a 'LaTeX citations' tab to the entry editor, to search for citations to the active entry in the LaTeX file directory. It can be disabled in the preferences dialog.
- We added an option in preferences to allow for integers in field "edition" when running database in bibtex mode. [#4680](https://github.com/JabRef/jabref/issues/4680)
- We added the ability to use negation in export filter layouts. [#5138](https://github.com/JabRef/jabref/pull/5138)
- Focus on Name Area instead of 'OK' button whenever user presses 'Add subgroup'. [#6307](https://github.com/JabRef/jabref/issues/6307)
- We changed the behavior of merging that the entry which has "smaller" bibkey will be selected. [#7395](https://github.com/JabRef/jabref/issues/7395)

### Fixed

- We fixed an issue where JabRef died silently for the user without enough inotify instances [#4874](https://github.com/JabRef/jabref/issues/4874)
- We fixed an issue where corresponding groups are sometimes not highlighted when clicking on entries [#3112](https://github.com/JabRef/jabref/issues/3112)
- We fixed an issue where custom exports could not be selected in the 'Export (selected) entries' dialog [#4013](https://github.com/JabRef/jabref/issues/4013)
- Italic text is now rendered correctly. [#3356](https://github.com/JabRef/jabref/issues/3356)
- The entry editor no longer gets corrupted after using the source tab. [#3532](https://github.com/JabRef/jabref/issues/3532) [#3608](https://github.com/JabRef/jabref/issues/3608) [#3616](https://github.com/JabRef/jabref/issues/3616)
- We fixed multiple issues where entries did not show up after import if a search was active. [#1513](https://github.com/JabRef/jabref/issues/1513) [#3219](https://github.com/JabRef/jabref/issues/3219))
- We fixed an issue where the group tree was not updated correctly after an entry was changed. [#3618](https://github.com/JabRef/jabref/issues/3618)
- We fixed an issue where a right-click in the main table selected a wrong entry. [#3267](https://github.com/JabRef/jabref/issues/3267)
- We fixed an issue where in rare cases entries where overlayed in the main table. [#3281](https://github.com/JabRef/jabref/issues/3281)
- We fixed an issue where selecting a group messed up the focus of the main table and the entry editor. [#3367](https://github.com/JabRef/jabref/issues/3367)
- We fixed an issue where composite author names were sorted incorrectly. [#2828](https://github.com/JabRef/jabref/issues/2828)
- We fixed an issue where commands followed by `-` didn't work. [#3805](https://github.com/JabRef/jabref/issues/3805)
- We fixed an issue where a non-existing aux file in a group made it impossible to open the library. [#4735](https://github.com/JabRef/jabref/issues/4735)
- We fixed an issue where some journal names were wrongly marked as abbreviated. [#4115](https://github.com/JabRef/jabref/issues/4115)
- We fixed an issue where the custom file column were sorted incorrectly. [#3119](https://github.com/JabRef/jabref/issues/3119)
- We improved the parsing of author names whose infix is abbreviated without a dot. [#4864](https://github.com/JabRef/jabref/issues/4864)
- We fixed an issues where the entry losses focus when a field is edited and at the same time used for sorting. [#3373](https://github.com/JabRef/jabref/issues/3373)
- We fixed an issue where the menu on Mac OS was not displayed in the usual Mac-specific way. [#3146](https://github.com/JabRef/jabref/issues/3146)
- We improved the integrity check for page numbers. [#4113](https://github.com/JabRef/jabref/issues/4113) and [feature request in the forum](https://discourse.jabref.org/t/pages-field-allow-use-of-en-dash/1199)
- We fixed an issue where the order of fields in customized entry types was not saved correctly. [#4033](https://github.com/JabRef/jabref/issues/4033)
- We fixed an issue where renaming a group did not change the group name in the interface. [#3189](https://github.com/JabRef/jabref/issues/3189)
- We fixed an issue where the groups tree of the last database was still shown even after the database was already closed.
- We fixed an issue where the "Open file dialog" may disappear behind other windows. [#3410](https://github.com/JabRef/jabref/issues/3410)
- We fixed an issue where the number of entries matched was not updated correctly upon adding or removing an entry. [#3537](https://github.com/JabRef/jabref/issues/3537)
- We fixed an issue where the default icon of a group was not colored correctly.
- We fixed an issue where the first field in entry editor was not focused when adding a new entry. [#4024](https://github.com/JabRef/jabref/issues/4024)
- We reworked the "Edit file" dialog to make it resizeable and improved the workflow for adding and editing files [#2970](https://github.com/JabRef/jabref/issues/2970)
- We fixed an issue where custom name formatters were no longer found correctly. [#3531](https://github.com/JabRef/jabref/issues/3531)
- We fixed an issue where the month was not shown in the preview. [#3239](https://github.com/JabRef/jabref/issues/3239)
- Rewritten logic to detect a second jabref instance. [#4023](https://github.com/JabRef/jabref/issues/4023)
- We fixed an issue where the "Convert to BibTeX-Cleanup" moved the content of the `file` field to the `pdf` field [#4120](https://github.com/JabRef/jabref/issues/4120)
- We fixed an issue where the preview pane in entry preview in preferences wasn't showing the citation style selected [#3849](https://github.com/JabRef/jabref/issues/3849)
- We fixed an issue where the default entry preview style still contained the field `review`. The field `review` in the style is now replaced with comment to be consistent with the entry editor [#4098](https://github.com/JabRef/jabref/issues/4098)
- We fixed an issue where users were vulnerable to XXE attacks during parsing [#4229](https://github.com/JabRef/jabref/issues/4229)
- We fixed an issue where files added via the "Attach file" contextmenu of an entry were not made relative. [#4201](https://github.com/JabRef/jabref/issues/4201) and [#4241](https://github.com/JabRef/jabref/issues/4241)
- We fixed an issue where author list parser can't generate bibtex for Chinese author. [#4169](https://github.com/JabRef/jabref/issues/4169)
- We fixed an issue where the list of XMP Exclusion fields in the preferences was not be saved [#4072](https://github.com/JabRef/jabref/issues/4072)
- We fixed an issue where the ArXiv Fetcher did not support HTTP URLs [koppor#328](https://github.com/koppor/jabref/issues/328)
- We fixed an issue where only one PDF file could be imported [#4422](https://github.com/JabRef/jabref/issues/4422)
- We fixed an issue where "Move to group" would always move the first entry in the library and not the selected [#4414](https://github.com/JabRef/jabref/issues/4414)
- We fixed an issue where an older dialog appears when downloading full texts from the quality menu. [#4489](https://github.com/JabRef/jabref/issues/4489)
- We fixed an issue where right clicking on any entry in any database and selecting "Open folder" results in the NullPointer exception. [#4763](https://github.com/JabRef/jabref/issues/4763)
- We fixed an issue where option 'open terminal here' with custom command was passing the wrong argument. [#4802](https://github.com/JabRef/jabref/issues/4802)
- We fixed an issue where ranking an entry would generate an IllegalArgumentException. [#4754](https://github.com/JabRef/jabref/issues/4754)
- We fixed an issue where special characters where removed from non-label key generation pattern parts [#4767](https://github.com/JabRef/jabref/issues/4767)
- We fixed an issue where the RIS import would overwite the article date with the value of the acessed date [#4816](https://github.com/JabRef/jabref/issues/4816)
- We fixed an issue where an NullPointer exception was thrown when a referenced entry in an Open/Libre Office document was no longer present in the library. Now an error message with the reference marker of the missing entry is shown. [#4932](https://github.com/JabRef/jabref/issues/4932)
- We fixed an issue where a database exception related to a missing timezone was too big. [#4827](https://github.com/JabRef/jabref/issues/4827)
- We fixed an issue where the IEEE fetcher returned an error if no keywords were present in the result from the IEEE website [#4997](https://github.com/JabRef/jabref/issues/4997)
- We fixed an issue where the command line help text had several errors, and arguments and descriptions have been rewritten to simplify and detail them better. [#2016](https://github.com/JabRef/jabref/issues/2016)
- We fixed an issue where the same menu for changing entry type had two different sizes and weights. [#4977](https://github.com/JabRef/jabref/issues/4977)
- We fixed an issue where the "Attach file" dialog, in the right-click menu for an entry, started on the working directory instead of the user's main directory. [#4995](https://github.com/JabRef/jabref/issues/4995)
- We fixed an issue where the JabRef Icon in the macOS launchpad was not displayed correctly [#5003](https://github.com/JabRef/jabref/issues/5003)
- We fixed an issue where the "Search for unlinked local files" would throw an exception when parsing the content of a PDF-file with missing "series" information [#5128](https://github.com/JabRef/jabref/issues/5128)
- We fixed an issue where the XMP Importer would incorrectly return an empty default entry when importing pdfs [#6577](https://github.com/JabRef/jabref/issues/6577)
- We fixed an issue where opening the menu 'Library properties' marked the library as modified [#6451](https://github.com/JabRef/jabref/issues/6451)
- We fixed an issue when importing resulted in an exception [#7343](https://github.com/JabRef/jabref/issues/7343)
- We fixed an issue where the field in the Field formatter dropdown selection were sorted in random order. [#7710](https://github.com/JabRef/jabref/issues/7710)

### Removed

- The feature to "mark entries" was removed and merged with the groups functionality. For migration, a group is created for every value of the `__markedentry` field and the entry is added to this group.
- The number column was removed.
- We removed the global search feature.
- We removed the coloring of cells in the main table according to whether the field is optional/required.
- We removed the feature to find and resolve duplicate BibTeX keys (as this use case is already covered by the integrity check).
- We removed a few commands from the right-click menu that are not needed often and thus don't need to be placed that prominently:
  - Print entry preview: available through entry preview
  - All commands related to marking: marking is not yet reimplemented
  - Set/clear/append/rename fields: available through Edit menu
  - Manage keywords: available through the Edit menu
  - Copy linked files to folder: available through File menu
  - Add/move/remove from group: removed completely (functionality still available through group interface)
- We removed the option to change the column widths in the preferences dialog. [#4546](https://github.com/JabRef/jabref/issues/4546)

## Older versions

The changelog of JabRef 4.x is available at the [v4.3.1 tag](https://github.com/JabRef/jabref/blob/v4.3.1/CHANGELOG.md).
The changelog of JabRef 3.x is available at the [v3.8.2 tag](https://github.com/JabRef/jabref/blob/v3.8.2/CHANGELOG.md).
The changelog of JabRef 2.11 and all previous versions is available as [text file in the v2.11.1 tag](https://github.com/JabRef/jabref/blob/v2.11.1/CHANGELOG).

[Unreleased]: https://github.com/JabRef/jabref/compare/v6.0-alpha...HEAD
[6.0-alpha]: https://github.com/JabRef/jabref/compare/v5.15...v6.0-alpha
[5.15]: https://github.com/JabRef/jabref/compare/v5.14...v5.15
[5.14]: https://github.com/JabRef/jabref/compare/v5.13...v5.14
[5.13]: https://github.com/JabRef/jabref/compare/v5.12...v5.13
[5.12]: https://github.com/JabRef/jabref/compare/v5.11...v5.12
[5.11]: https://github.com/JabRef/jabref/compare/v5.10...v5.11
[5.10]: https://github.com/JabRef/jabref/compare/v5.9...v5.10
[5.9]: https://github.com/JabRef/jabref/compare/v5.8...v5.9
[5.8]: https://github.com/JabRef/jabref/compare/v5.7...v5.8
[5.7]: https://github.com/JabRef/jabref/compare/v5.6...v5.7
[5.6]: https://github.com/JabRef/jabref/compare/v5.5...v5.6
[5.5]: https://github.com/JabRef/jabref/compare/v5.4...v5.5
[5.4]: https://github.com/JabRef/jabref/compare/v5.3...v5.4
[5.3]: https://github.com/JabRef/jabref/compare/v5.2...v5.3
[5.2]: https://github.com/JabRef/jabref/compare/v5.1...v5.2
[5.1]: https://github.com/JabRef/jabref/compare/v5.0...v5.1
[5.0]: https://github.com/JabRef/jabref/compare/v5.0-beta...v5.0
[5.0-beta]: https://github.com/JabRef/jabref/compare/v5.0-alpha...v5.0-beta
[5.0-alpha]: https://github.com/JabRef/jabref/compare/v4.3...v5.0-alpha
<!-- markdownlint-disable-file MD012 MD024 MD033 MD053 --><|MERGE_RESOLUTION|>--- conflicted
+++ resolved
@@ -11,11 +11,8 @@
 
 ### Added
 
-<<<<<<< HEAD
 - We added a new CLI that supports TXT, CSV, and console-based output for consistency in BibTeX entries. [#11984](https://github.com/JabRef/jabref/pull/12475)
-=======
 - We added a new dialog for bibliography consistency check. [#11950](https://github.com/JabRef/jabref/issues/11950)
->>>>>>> c6e317db
 - We added a feature for copying entries to libraries, available via the context menu, with an option to include cross-references. [#12374](https://github.com/JabRef/jabref/pull/12374)
 
 ### Changed
