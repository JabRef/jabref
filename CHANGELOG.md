# Changelog

All notable changes to this project will be documented in this file.
The format is based on [Keep a Changelog](https://keepachangelog.com/en/1.0.0/).
We refer to [GitHub issues](https://github.com/JabRef/jabref/issues) by using `#NUM`.
In case, there is no issue present, the pull request implementing the feature is linked.

Note that this project **does not** adhere to [Semantic Versioning](https://semver.org/).

## [Unreleased]

### Added

- We added "IEEE" as another option for parsing plain text citations. [#14233](github.com/JabRef/jabref/pull/14233)
- We added automatic date-based groups that create year/month/day subgroups from an entry’s date fields. [#10822](https://github.com/JabRef/jabref/issues/10822)
- We added `doi-to-bibtex` to `JabKit`. [#14244](https://github.com/JabRef/jabref/pull/14244)
<<<<<<< HEAD
- We added a "Regenerate" button for the AI chat allowing the user to make the LLM reformulate its answer to the previous prompt [#12191](https://github.com/JabRef/jabref/issues/12191)
=======
- We added support for transliteration of fields to English and automatic transliteration of generated citation key. [#11377](https://github.com/JabRef/jabref/issues/11377)
>>>>>>> c215a398

### Changed

- We replaced the standard ComboBox with a SearchableComboBox and added a free text field in custom Entry Types [#14082](https://github.com/JabRef/jabref/issues/14082)
- We separated the "Clean up entries" dialog into three tabs for clarity [#13819](https://github.com/JabRef/jabref/issues/13819)
- `JabKit`: `--porcelain` does not output any logs to the console anymore. [#14244](https://github.com/JabRef/jabref/pull/14244)
- <kbd>Ctrl</kbd> + <kbd>Shift</kbd> + <kbd>L</kbd> now opens the terminal in the active library directory. [#14130](https://github.com/JabRef/jabref/issues/14130)
- We changed  fixed-value ComboBoxes to SearchableComboBox for better usability. [#14083](https://github.com/JabRef/jabref/issues/14083)

### Fixed

- We fixed an issue where pressing <kbd>ESC</kbd> in the preferences dialog would not always close the dialog. [#8888](https://github.com/JabRef/jabref/issues/8888)
- We fixed the checkbox in merge dialog "Treat duplicates the same way" to make it functional. [#14224](https://github.com/JabRef/jabref/pull/14224)
- Correct fallback window height (786 → 768) in JabRefGUI. [#14295](https://github.com/JabRef/jabref/pull/14295)

### Removed

## [6.0-alpha.3] – 2025-10-30

### Added

- We added an initial [cite as you write](https://retorque.re/zotero-better-bibtex/citing/cayw/) ("CAYW") endpoint. [#13187](https://github.com/JabRef/jabref/issues/13187)
- We added a field for the latest ICORE conference ranking lookup on the General Tab. [#13476](https://github.com/JabRef/jabref/issues/13476)
- We added the option to enable the language server in the preferences. [#13697](https://github.com/JabRef/jabref/pull/13697)
- We introduced an option in Preferences under (under Linked files -> Linked file name conventions) to automatically rename linked files when an entry data changes. [#11316](https://github.com/JabRef/jabref/issues/11316)
- We added tooltips (on hover) for 'Library-specific file directory', 'User-specific file directory' and 'LaTeX file directory' fields of the library properties window. [#12269](https://github.com/JabRef/jabref/issues/12269)
- We added the option to configure 'Add space after citation' in Libre/OpenOffice panel settings. [#13559](https://github.com/JabRef/jabref/issues/13559)
- We added automatic lookup of DOI at citation information. [#13561](https://github.com/JabRef/jabref/issues/13561)
- We added a field for the citation count field on the General tab. [#13477](https://github.com/JabRef/jabref/issues/13477)
- We added automatic lookup of DOI at citation relations [#13234](https://github.com/JabRef/jabref/issues/13234)
- We added focus on the field Link in the "Add file link" dialog. [#13486](https://github.com/JabRef/jabref/issues/13486)
- We introduced a settings parameter to manage citations' relations local storage time-to-live with a default value set to 30 days. [#11189](https://github.com/JabRef/jabref/issues/11189)
- We distribute arm64 images for Linux. [#10842](https://github.com/JabRef/jabref/issues/10842)
- When adding an entry to a library, a warning is displayed if said entry already exists in an active library. [#13261](https://github.com/JabRef/jabref/issues/13261)
- We added the field `monthfiled` to the default list of fields to resolve BibTeX-Strings for [#13375](https://github.com/JabRef/jabref/issues/13375)
- We added a new ID based fetcher for [EuropePMC](https://europepmc.org/). [#13389](https://github.com/JabRef/jabref/pull/13389)
- We added quick settings for welcome tab. [#12664](https://github.com/JabRef/jabref/issues/12664)
- We added pagination support for the web search entries dialog, improving navigation for large search results. [#5507](https://github.com/JabRef/jabref/issues/5507)
- We added "copy preview as markdown" feature. [#12552](https://github.com/JabRef/jabref/issues/12552)
- In case no citation relation information can be fetched, we show the data providers reason. [#13549](https://github.com/JabRef/jabref/pull/13549)
- When relativizing file names, symlinks are now taken into account. [#12995](https://github.com/JabRef/jabref/issues/12995)
- We added a new button for shortening the DOI near the DOI field in the general tab when viewing an entry. [#13639](https://github.com/JabRef/jabref/issues/13639)
- We added support for finding CSL-Styles based on their short title (e.g. apa instead of "american psychological association"). [#13728](https://github.com/JabRef/jabref/pull/13728)
- We added BibLaTeX datamodel validation support in order to improve error message quality in entries' fields validation. [#13318](https://github.com/JabRef/jabref/issues/13318)
- We added chronological navigation for entries in each library. [#6352](https://github.com/JabRef/jabref/issues/6352)
- We added support for using Medline/Pubmed fetcher with an API key. [#11296](https://github.com/JabRef/jabref/issues/11296#issuecomment-3289005011)
- We added support for using OpenAlex fetcher. [#13940](https://github.com/JabRef/jabref/issues/13940)
- We added [LOBID](https://lobid.org/) as an alternative ISBN-Fetcher. [#13076](https://github.com/JabRef/jabref/issues/13076)
- We added an option to choose the group during import of the entry(s). [#9191](https://github.com/JabRef/jabref/issues/9191)
- We added an option to search and filter the fields and formatters in the clean up entries dialog. [#13890](https://github.com/JabRef/jabref/issues/13890)
- We added support for managing multiple linked files via the entry context menu. [#12567](https://github.com/JabRef/jabref/issues/12567)
- We made the "Configure API key" option in the Web Search preferences tab searchable via preferences search. [#13929](https://github.com/JabRef/jabref/issues/13929)
- We added support for Cygwin-file paths on a Windows Operating System. [#13274](https://github.com/JabRef/jabref/issues/13274)
- We added a success dialog when using the "Copy to" option, indicating whether the entry was successfully copied and specifying if a cross-reference entry was included. [#12486](https://github.com/JabRef/jabref/issues/12486)
- We added a new button to toggle the file path between an absolute and relative formats in context of library properties. [#13031](https://github.com/JabRef/jabref/issues/13031)
- We added automatic selection of the “Enter Identifier” tab with pre-filled clipboard content if the clipboard contains a valid identifier when opening the “Create New Entry” dialog. [#13087](https://github.com/JabRef/jabref/issues/13087)
- We added batch fetching of bibliographic data for multiple entries in the "Lookup" menu. [#12275](https://github.com/JabRef/jabref/issues/12275)
- We added an "Open example library" button to Welcome Tab. [#13014](https://github.com/JabRef/jabref/issues/13014)
- We added automatic detection and selection of the identifier type (e.g., DOI, ISBN, arXiv) based on clipboard content when opening the "New Entry" dialog [#13111](https://github.com/JabRef/jabref/pull/13111)
- We added support for import of a Refer/BibIX file format. [#13069](https://github.com/JabRef/jabref/issues/13069)
- We added markdown rendering and copy capabilities to AI chat responses. [#12234](https://github.com/JabRef/jabref/issues/12234)
- We introduced a user-configurable group 'Imported entries' for automatic import of entries from web search, PDF import and web fetchers. [#12548](https://github.com/JabRef/jabref/issues/12548)
- We added a tooltip to keywords that resemble Math Subject Classification (MSC) codes. [#12944](https://github.com/JabRef/jabref/issues/12944)
- We added a formatter to convert keywords that resemble MSC codes to their descriptions. [#12944](https://github.com/JabRef/jabref/issues/12944)
- We added support for multi-file import across different formats. [#13269](https://github.com/JabRef/jabref/issues/13269)
- We added support for dark title bar on Windows. [#11457](https://github.com/JabRef/jabref/issues/11457)
- We added functionality to focus running instance when trying to start a second instance. [#13129](https://github.com/JabRef/jabref/issues/13129)
- We added a "Copy Field Content" submenu to the entry context menu, allowing users to quickly copy specific field contents including Author, Journal, Date, Keywords, and Abstract fields from selected entries. [#13280](https://github.com/JabRef/jabref/pull/13280)
- We added a highlighted diff regarding changes to the Group Tree Structure of a bib file, made outside JabRef. [#11221](https://github.com/JabRef/jabref/issues/11221)
- We added a new setting in the 'Entry Editor' preferences to hide the 'File Annotations' tab when no annotations are available. [#13143](https://github.com/JabRef/jabref/issues/13143)
- We added a new "Add JabRef suggested groups" option in the context menu of "All entries". [#12659](https://github.com/JabRef/jabref/issues/12659)
- We added an option to create entries directly from Bib(La)TeX sources to the 'Create New Entry' tool. [#8808](https://github.com/JabRef/jabref/issues/8808)
- We added the provision to choose different CSL bibliography body formats (e.g. First Line Indent, Hanging Indent, Bibliography 1, etc.) in the LibreOffice integration. [#13049](https://github.com/JabRef/jabref/issues/13049)
- We introduced walkthrough functionality [#12664](https://github.com/JabRef/jabref/issues/12664)
- The Welcome Tab now has a responsive layout. [#12664](https://github.com/JabRef/jabref/issues/12664)
- We introduced a donation prompt in the Welcome tab. [#12664](https://github.com/JabRef/jabref/issues/12664)
- We introduced a new command line application called `jabkit`. [#13012](https://github.com/JabRef/jabref/pull/13012) [#110](https://github.com/JabRef/jabref/issues/110)
- We added a new `jabkit` command `pseudonymize` to pseudonymize the library. [#13109](https://github.com/JabRef/jabref/issues/13109)
- We added the integrity check to the jabkit cli application. [#13848](https://github.com/JabRef/jabref/issues/13848)
- We added "Bibliography Heading" to the available CSL bibliography header formats in the LibreOffice integration. [#13049](https://github.com/JabRef/jabref/issues/13049)

### Changed

- We merged the 'New Entry', 'Import by ID', and 'New Entry from Plain Text' tools into a single 'Create New Entry' tool. [#8808](https://github.com/JabRef/jabref/issues/8808)
- We moved all sorting options into a dedicated “Sort” sub-menu in the Groups menu. ([#14017](https://github.com/JabRef/jabref/issues/14017))
- We merged `Citation information` and `Citation relations` into a singular tab. [#13618](https://github.com/JabRef/jabref/issues/13618)
- We changed `ISSNCleanup` into `NormalizeIssn` a `ISSN` formatter. [#13748](https://github.com/JabRef/jabref/issues/13748)
- We changed Citation Relations tab and gave tab panes more descriptive titles and tooltips. [#13619](https://github.com/JabRef/jabref/issues/13619)
- We changed the name from Open AI Provider to Open AI (or API compatible). [#13585](https://github.com/JabRef/jabref/issues/13585)
- We use `https` to connect to [shortDOI](https://shortdoi.org/) service. [#13637](https://github.com/JabRef/jabref/pull/13637)
- We moved the clear fields mechanic in the Automatic Field Editor from the edit content tab to a separate tab. [#13780](https://github.com/JabRef/jabref/issues/13780)
- We improved the detection of DOIs on the first page of a PDF. [#13487](https://github.com/JabRef/jabref/pull/13487)
- We moved some functionality from the graphical application `jabref` with new command verbs `generate-citation-keys`, `check-consistency`, `fetch`, `search`, `convert`, `generate-bib-from-aux`, `preferences` and `pdf` to the new toolkit. [#13012](https://github.com/JabRef/jabref/pull/13012) [#110](https://github.com/JabRef/jabref/issues/110)
- We renamed the "Body Text" CSL bibliography header format name to "Text body" as per internal LibreOffice conventions. [#13074](https://github.com/JabRef/jabref/pull/13074)
- We moved the "Modify bibliography title" option from the CSL styles tab of the Select Style dialog to the OpenOffice/LibreOffice side panel and renamed it to "Bibliography properties". [#13074](https://github.com/JabRef/jabref/pull/13074)
- We changed path output display to show the relative path with respect to library path in context of library properties. [#13031](https://github.com/JabRef/jabref/issues/13031)
- We improved JabRef's internal document viewer. It now allows text section, searching and highlighting of search terms and page rotation [#13193](https://github.com/JabRef/jabref/pull/13193).
- When importing a PDF, there is no empty entry column shown in the multi merge dialog. [#13132](https://github.com/JabRef/jabref/issues/13132)
- We added a progress dialog to the "Check consistency" action and progress output to the corresponding cli command. [#12487](https://github.com/JabRef/jabref/issues/12487)
- The BibTeX source is now formatted using the JabRef style at the import inspection dialog. [#13015](https://github.com/JabRef/jabref/issues/13015)
- We made the `check-consistency` command of the toolkit always return an exit code; 0 means no issues found, a non-zero exit code reflects any issues, which allows CI to fail in these cases [#13328](https://github.com/JabRef/jabref/issues/13328).
- We changed the validation error dialog for overriding the default file directories to a confirmation dialog for saving other preferences under the library properties. [#13488](https://github.com/JabRef/jabref/pull/13488)
- We made the copy sub menu on the context menu consistent with the copy sub menu at "Edit". [#13280](https://github.com/JabRef/jabref/pull/13280)
- We improved file exists warning dialog with clearer options and tooltips [#12565](https://github.com/JabRef/jabref/issues/12565)
- We changed the syntax for the web search to the one of the main search bar. [#13607](https://github.com/JabRef/jabref/issues/13607)
- We improved nested scrolling for the web search tab in the preferences dialog [#13791](https://github.com/JabRef/jabref/pull/13791)
- We improved the event viewer for debugging [#13783](https://github.com/JabRef/jabref/pull/13783).
- We improved "REDACTED" replacement of API key value in web fetcher search URL [#13796](https://github.com/JabRef/jabref/issues/13796)
- When the pin "Keep dialog always on top" in the global search dialog is selected, the search window stays open when double-clicking on an entry. [#13840](https://github.com/JabRef/jabref/issues/13840)
- We improved the UI of regex replacement in the citation key generator tab. [#13939](https://github.com/JabRef/jabref/pull/13939)
- We improved the way we check for matching curly braces in BibTeX fields and made error messages easier to understand. [#12605](https://github.com/JabRef/jabref/issues/12605)
- We improved the citations relations caching by implementing an offline storage. [#11189](https://github.com/JabRef/jabref/issues/11189)
- A space is now added by default after citations inserted via the Libre/OpenOffice integration. [#13559](https://github.com/JabRef/jabref/issues/13559)

### Fixed

- We fixed an issue where search results would show stale entries after deleting entries from search results. [#13984](https://github.com/JabRef/jabref/issues/13984)
- When filename pattern is missing for linked files, pattern handling has been introduced to avoid suggesting meaningless filenames like "-". [#13735](https://github.com/JabRef/jabref/issues/13735)
- We fixed an issue where "Print preview" would throw a `NullPointerException` if no printers were available. [#13708](https://github.com/JabRef/jabref/issues/13708)
- We fixed an issue where "Specify Bib(La)TeX" tab was not focused when Bib(La)TeX was in the clipboard. [#13597](https://github.com/JabRef/jabref/issues/13597)
- We fixed an issue whereby the 'About' dialog was not honouring the user's configured font preferences. [#13558](https://github.com/JabRef/jabref/issues/13558)
- We fixed an issue where the Pagetotal column was sorting the values alphabetically instead of numerically. [#12533](https://github.com/JabRef/jabref/issues/12533)
- We fixed an issue where URLs starting with "www." (without a protocol) in file fields caused an `IllegalArgumentException: URI is not absolute` error. [#12186](https://github.com/JabRef/jabref/issues/12186)
- We fixed the dark mode of the BibTeX Source dialog in the Citation Relations tab. [#13599](https://github.com/JabRef/jabref/issues/13599)
- We fixed an issue where the LibreOffice integration did not support citation keys containing Unicode characters. [#13301](https://github.com/JabRef/jabref/issues/13301)
- We fixed an issue where the "Search ShortScience" action did not convert LaTeX-formatted titles to Unicode. [#13418](https://github.com/JabRef/jabref/issues/13418)
- We fixed an issue where LaTeX file directories were not properly shared between different users on the same host. [#9990](https://github.com/JabRef/jabref/issues/9990)
- We added a fallback for the "Convert to biblatex" cleanup when it failed to populate the `date` field if `year` contained a full date in ISO format (e.g., `2011-11-11`). [#11868](https://github.com/JabRef/jabref/issues/11868)
- We fixed an issue where directory check for relative path was not handled properly under library properties. [#13017](https://github.com/JabRef/jabref/issues/13017)
- We fixed an exception on tab dragging. [#12921](https://github.com/JabRef/jabref/issues/12921)
- We fixed an issue where the option for which method to use when parsing plaintext citations was unavailable in the 'Create New Entry' tool. [#8808](https://github.com/JabRef/jabref/issues/8808)
- We fixed an issue where the "Make/Sync bibliography" button in the OpenOffice/LibreOffice sidebar was not enabled when a jstyle was selected. [#13055](https://github.com/JabRef/jabref/pull/13055)
- We fixed an issue where CSL bibliography title properties would be saved even if the "Modify bibliography title" dialog was closed without pressing the "OK" button. [#13074](https://github.com/JabRef/jabref/pull/13074)
- We added "Hanging Indent" as the default selected bibliography body format for CSL styles that specify it (e.g. APA). [#13074](https://github.com/JabRef/jabref/pull/13074)
- We fixed an issue where bibliography entries generated from CSL styles had leading spaces. [#13074](https://github.com/JabRef/jabref/pull/13074)
- We fixed an issue where the preview area in the "Select Style" dialog of the LibreOffice integration was too small to display full content. [#13051](https://github.com/JabRef/jabref/issues/13051)
- We excluded specific fields (e.g., `comment`, `pdf`, `sortkey`) from the consistency check to reduce false positives [#13131](https://github.com/JabRef/jabref/issues/13131)
- We fixed an issue where moved or renamed linked files in the file directory were not automatically relinked by the “search for unlinked files” feature. [#13264](https://github.com/JabRef/jabref/issues/13264)
- We fixed an issue with proxy setup in the absence of a password. [#12412](https://github.com/JabRef/jabref/issues/12412)
- We fixed an issue with the targets of the menu item "copy to". [#13741](https://github.com/JabRef/jabref/pull/13741)
- We fixed an issue where the tab showing the fulltext search results was not displayed. [#12865](https://github.com/JabRef/jabref/issues/12865)
- We fixed an issue showing an empty tooltip in maintable. [#11681](https://github.com/JabRef/jabref/issues/11681)
- We fixed an issue displaying a warning if a file to open is not found. [#13430](https://github.com/JabRef/jabref/pull/13430)
- We fixed an issue where Document Viewer showed technical exceptions when opening entries with non-PDF files. [#13198](https://github.com/JabRef/jabref/issues/13198)
- We fixed an issue with double display of the library filename in the tab tooltip in the case of a changed library. [#13781](https://github.com/JabRef/jabref/pull/13781)
- When creating a library, if you drag a PDF file containing only a single column, the dialog will now automatically close. [#13262](https://github.com/JabRef/jabref/issues/13262)
- We fixed an issue where the tab showing the fulltext search results would appear blank after switching libraries. [#13241](https://github.com/JabRef/jabref/issues/13241)
- We fixed an issue where field names were inconsistently capitalized. [#10590](https://github.com/JabRef/jabref/issues/10590)
- We fixed an issue where "Copy to" was enabled even if no other library was opened. [#13280](https://github.com/JabRef/jabref/pull/13280)
- We fixed an issue where the groups were still displayed after closing all libraries. [#13382](https://github.com/JabRef/jabref/issues/13382)
- Enhanced field selection logic in the Merge Entries dialog when fetching from DOI to prefer valid years and entry types. [#12549](https://github.com/JabRef/jabref/issues/12549)
- We fixed an issue where the "Check Consistency" dialog is unresponsive. [#13700](https://github.com/JabRef/jabref/issues/13700)
- We fixed an issue where opening the Three Way Merge dialog would throw an exception when year field contains an invalid year value. [#13673](https://github.com/JabRef/jabref/issues/13673)
- We improved consistency in the Add Buttons. [#13791](https://github.com/JabRef/jabref/pull/13791)
- We fixed an issue where theme or font size are not respected for all dialogs [#13558](https://github.com/JabRef/jabref/issues/13558)
- We removed unnecessary spacing and margin in the AutomaticFieldEditor. [#13792](https://github.com/JabRef/jabref/pull/13792)
- We fixed an issue where global search auto-completion only worked after switching tabs. [#11428](https://github.com/JabRef/jabref/issues/11428)
- We fixed an issue where hierarchical keywords would only show the parent keyword in the entry editor. [#11390](https://github.com/JabRef/jabref/issues/11390)
- We fixed an issue where some file choosers regarding LaTeX-aux files did not open in the directory of the last selected file. [#13861](https://github.com/JabRef/jabref/pull/13861)
- We fixed an issue where the LaTeX file directory was not stored correctly in combination with the usage of groups from aux files. [#8344](https://github.com/JabRef/jabref/issues/8344)
- We prevented a brief flash of the default JavaFX (Modena) theme on startup. [#13877](https://github.com/JabRef/jabref/pull/13877)
- We fixed an issue where button-bar buttons truncated long text with ellipsis. [#13877](https://github.com/JabRef/jabref/pull/13877)
- We fixed an issue where ignoring of subdirectories via `.gitingore` patterns did not work in the "Find unlinked files dialog". [forum#5425](https://discourse.jabref.org/t/set-list-of-ignored-folders-paths/5425/6)
- We fixed an issue where CTRL+W does not close the current tab [#12530](https://github.com/JabRef/jabref/issues/12530)
- We fixed an issue where the "Applications to push entries to" list in the preferences was not sorted alphabetically. [#14058](https://github.com/JabRef/jabref/issues/14058)
- We fixed an issue where notice text in AI chat was not automatically refreshed when the user changed preferences.[#13855](https://github.com/JabRef/jabref/issues/13855)
- We fixed an issue where the user could add custom entry types with spaces in their names. [#14088](https://github.com/JabRef/jabref/issues/14088)
- We fixed various issues that triggered `IndexOutOfBoundsException`s, when editing entries. [#8012](https://github.com/JabRef/jabref/issues/8012), [#8826](https://github.com/JabRef/jabref/issues/8826), [#8217](https://github.com/JabRef/jabref/issues/8217), [#8281](https://github.com/JabRef/jabref/issues/8281)

### Removed

- We removed the ability to change internal preference values. [#13012](https://github.com/JabRef/jabref/pull/13012)
- We removed support for MySQL/MariaDB and Oracle. [#12990](https://github.com/JabRef/jabref/pull/12990)
- We removed library migrations (users need to use JabRef 6.0-alpha.1 to perform migrations) [#12990](https://github.com/JabRef/jabref/pull/12990)

## [6.0-alpha2] – 2025-04-27

### Added

- We added a button in Privacy notice and Mr. DLib Privacy settings notice for hiding related tabs. [#11707](https://github.com/JabRef/jabref/issues/11707)
- We added buttons "Add example entry" and "Import existing PDFs" when a library is empty, making it easier for new users to get started. [#12662](https://github.com/JabRef/jabref/issues/12662)
- In the Open/LibreOffice integration, we added the provision to modify the bibliography title and its format for CSL styles, in the "Select style" dialog. [#12663](https://github.com/JabRef/jabref/issues/12663)
- We added a new Welcome tab which shows a welcome screen if no database is open. [#12272](https://github.com/JabRef/jabref/issues/12272)
- We added <kbd>F5</kbd> as a shortcut key for fetching data and <kbd>Alt+F</kbd> as a shortcut for looking up data using DOI. [#11802](https://github.com/JabRef/jabref/issues/11802)
- We added a feature to rename the subgroup, with the keybinding (<kbd>F2</kbd>) for quick access. [#11896](https://github.com/JabRef/jabref/issues/11896)
- We added a new functionality that displays a drop-down list of matching suggestions when typing a citation key pattern. [#12502](https://github.com/JabRef/jabref/issues/12502)
- We added a new CLI that supports txt, csv, and console-based output for consistency in BibTeX entries. [#11984](https://github.com/JabRef/jabref/issues/11984)
- We added a new dialog for bibliography consistency check. [#11950](https://github.com/JabRef/jabref/issues/11950)
- We added a feature for copying entries to libraries, available via the context menu, with an option to include cross-references. [#12374](https://github.com/JabRef/jabref/pull/12374)
- We added a new "Copy citation (text)" button in the context menu of the preview. [#12551](https://github.com/JabRef/jabref/issues/12551)
- We added a new "Export to clipboard" button in the context menu of the preview. [#12551](https://github.com/JabRef/jabref/issues/12551)
- We added an integrity check if a URL appears in a title. [#12354](https://github.com/JabRef/jabref/issues/12354)
- We added a feature for enabling drag-and-drop of files into groups  [#12540](https://github.com/JabRef/jabref/issues/12540)
- We added support for reordering keywords via drag and drop, automatic alphabetical ordering, and improved pasting and editing functionalities in the keyword editor. [#10984](https://github.com/JabRef/jabref/issues/10984)
- We added a new functionality where author names having multiple spaces in-between will be considered as separate user block as it does for " and ". [#12701](https://github.com/JabRef/jabref/issues/12701)
- We added a set of example questions to guide users in starting meaningful AI chat interactions. [#12702](https://github.com/JabRef/jabref/issues/12702)
- We added support for loading and displaying BibTeX .blg warnings in the Check integrity dialog, with custom path selection and metadata persistence. [#11998](https://github.com/JabRef/jabref/issues/11998)
- We added an option to choose whether to open the file explorer in the files directory or in the last opened directory when attaching files. [#12554](https://github.com/JabRef/jabref/issues/12554)
- We enhanced support for parsing XMP metadata from PDF files. [#12829](https://github.com/JabRef/jabref/issues/12829)
- We added a "Preview" header in the JStyles tab in the "Select style" dialog, to make it consistent with the CSL styles tab. [#12838](https://github.com/JabRef/jabref/pull/12838)
- We added automatic PubMed URL insertion when importing from PubMed if no URL is present. [#12832](https://github.com/JabRef/jabref/issues/12832/)
- We added a "LTWA" abbreviation feature in the "Quality > Abbreviate journal names > LTWA" menu [#12273](https://github.com/JabRef/jabref/issues/12273/)
- We added path validation to file directories in library properties dialog. [#11840](https://github.com/JabRef/jabref/issues/11840)
- We now support usage of custom CSL styles in the Open/LibreOffice integration. [#12337](https://github.com/JabRef/jabref/issues/12337)
- We added support for citation-only CSL styles which don't specify bibliography formatting. [#12996](https://github.com/JabRef/jabref/pull/12996)

### Changed

- We reordered the settings in the 'Entry editor' tab in preferences. [#11707](https://github.com/JabRef/jabref/issues/11707)
- Added "$" to the citation key generator preferences default list of characters to remove [#12536](https://github.com/JabRef/jabref/issues/12536)
- We changed the message displayed in the Integrity Check Progress dialog to "Waiting for the check to finish...". [#12694](https://github.com/JabRef/jabref/issues/12694)
- We moved the "Generate a new key for imported entries" option from the "Web search" tab to the "Citation key generator" tab in preferences. [#12436](https://github.com/JabRef/jabref/pull/12436)
- We improved the offline parsing of BibTeX data from PDF-documents. [#12278](https://github.com/JabRef/jabref/issues/12278)
- The tab bar is now hidden when only one library is open. [#9971](https://github.com/JabRef/jabref/issues/9971)
- We renamed "Rename file to a given name" to "Rename files to configured filename format pattern" in the entry editor. [#12587](https://github.com/JabRef/jabref/pull/12587)
- We renamed "Move DOIs from note and URL field to DOI field and remove http prefix" to "Move DOIs from 'note' field and 'URL' field to 'DOI' field and remove http prefix" in the Cleanup entries. [#12587](https://github.com/JabRef/jabref/pull/12587)
- We renamed "Move preprint information from 'URL' and 'journal' field to the 'eprint' field" to "Move preprint information from 'URL' field and 'journal' field to the 'eprint' field" in the Cleanup entries. [#12587](https://github.com/JabRef/jabref/pull/12587)
- We renamed "Move URL in note field to url field" to "Move URL in 'note' field to 'URL' field" in the Cleanup entries. [#12587](https://github.com/JabRef/jabref/pull/12587)
- We renamed "Rename PDFs to given filename format pattern" to "Rename files to configured filename format pattern" in the Cleanup entries. [#12587](https://github.com/JabRef/jabref/pull/12587)
- We renamed "Rename only PDFs having a relative path" to "Only rename files that have a relative path" in the Cleanup entries. [#12587](https://github.com/JabRef/jabref/pull/12587)
- We renamed "Filename format pattern: " to "Filename format pattern (from preferences)" in the Cleanup entries. [#12587](https://github.com/JabRef/jabref/pull/12587)
- When working with CSL styles in LibreOffice, citing with a new style now updates all other citations in the document to have the currently selected style. [#12472](https://github.com/JabRef/jabref/pull/12472)
- We improved the user comments field visibility so that it remains displayed if it contains text. Additionally, users can now easily toggle the field on or off via buttons unless disabled in preferences. [#11021](https://github.com/JabRef/jabref/issues/11021)
- The LibreOffice integration for CSL styles is now more performant. [#12472](https://github.com/JabRef/jabref/pull/12472)
- The "automatically sync bibliography when citing" feature of the LibreOffice integration is now disabled by default (can be enabled in settings). [#12472](https://github.com/JabRef/jabref/pull/12472)
- For the Citation key generator patterns, we reverted how `[authorsAlpha]` would behave to the original pattern and renamed the LNI-based pattern introduced in V6.0-alpha to `[authorsAlphaLNI]`. [#12499](https://github.com/JabRef/jabref/pull/12499)
- We keep the list of recent files if one files could not be found. [#12517](https://github.com/JabRef/jabref/pull/12517)
- During the import process, the labels indicating individual paragraphs within an abstract returned by PubMed/Medline XML are preserved. [#12527](https://github.com/JabRef/jabref/issues/12527)
- We changed the "Copy Preview" button to "Copy citation (html) in the context menu of the preview. [#12551](https://github.com/JabRef/jabref/issues/12551)
- Pressing Tab in empty text fields of the entry editor now moves the focus to the next field instead of inserting a tab character. [#11938](https://github.com/JabRef/jabref/issues/11938)
- The embedded PostgresSQL server for the search now supports Linux and macOS ARM based distributions natively [#12607](https://github.com/JabRef/jabref/pull/12607)
- We disabled the search and group fields in the sidebar when no library is opened. [#12657](https://github.com/JabRef/jabref/issues/12657)
- We removed the obsolete Twitter link and added Mastodon and LinkedIn links in Help -> JabRef resources. [#12660](https://github.com/JabRef/jabref/issues/12660)
- We improved the Check Integrity dialog entry interaction so that a single click focuses on the corresponding entry and a double-click both focuses on the entry and closes the dialog. [#12245](https://github.com/JabRef/jabref/issues/12245)
- We improved journal abbreviation lookup with fuzzy matching to handle minor input errors and variations. [#12467](https://github.com/JabRef/jabref/issues/12467)
- We changed the phrase "Cleanup entries" to "Clean up entries". [#12703](https://github.com/JabRef/jabref/issues/12703)
- A tooltip now appears after 300ms (instead of 2s). [#12649](https://github.com/JabRef/jabref/issues/12649)
- We improved search in preferences and keybindings. [#12647](https://github.com/JabRef/jabref/issues/12647)
- We improved the performance of the LibreOffice integration when inserting CSL citations/bibliography. [#12851](https://github.com/JabRef/jabref/pull/12851)
- 'Affected fields' and 'Do not wrap when saving' are now displayed as tags. [#12550](https://github.com/JabRef/jabref/issues/12550)
- We revamped the UI of the Select Style dialog (in the LibreOffice panel) for CSL styles. [#12951](https://github.com/JabRef/jabref/pull/12951)
- We reduced the delay in populating the list of CSL styles in the Select Style dialog of the LibreOffice panel. [#12951](https://github.com/JabRef/jabref/pull/12951)

### Fixed

- We fixed an issue where pasted entries would sometimes end up in the search bar instead of the main table [#12910](https://github.com/JabRef/jabref/issues/12910)
- We fixed an issue where warning signs were improperly positioned next to text fields containing capital letters. [#12884](https://github.com/JabRef/jabref/issues/12884)
- We fixed an issue where the drag'n'drop functionality in entryeditor did not work [#12561](https://github.com/JabRef/jabref/issues/12561)
- We fixed an issue where the F4 shortcut key did not work without opening the right-click context menu. [#6101](https://github.com/JabRef/jabref/pull/6101)
- We fixed an issue where the file renaming dialog was not resizable and its size was too small for long file names. [#12518](https://github.com/JabRef/jabref/pull/12518)
- We fixed an issue where the name of the untitled database was shown as a blank space in the right-click context menu's "Copy to" option. [#12459](https://github.com/JabRef/jabref/pull/12459)
- We fixed an issue where the F3 shortcut key did not work without opening the right-click context menu. [#12417](https://github.com/JabRef/jabref/pull/12417)
- We fixed an issue where a bib file with UFF-8 charset was wrongly loaded with a different charset [forum#5369](https://discourse.jabref.org/t/jabref-5-15-opens-bib-files-with-shift-jis-encoding-instead-of-utf-8/5369/)
- We fixed an issue where new entries were inserted in the middle of the table instead of at the end. [#12371](https://github.com/JabRef/jabref/pull/12371)
- We fixed an issue where removing the sort from the table did not restore the original order. [#12371](https://github.com/JabRef/jabref/pull/12371)
- We fixed an issue where citation keys containing superscript (`^`) and subscript (`_`) characters in text mode were incorrectly flagged by the integrity checker. [#12391](https://github.com/JabRef/jabref/pull/12391)
- We fixed an issue where JabRef icon merges with dark background [#7771](https://github.com/JabRef/jabref/issues/7771)
- We fixed an issue where an entry's group was no longer highlighted on selection [#12413](https://github.com/JabRef/jabref/issues/12413)
- We fixed an issue where BibTeX Strings were not included in the backup file [#12462](https://github.com/JabRef/jabref/issues/12462)
- We fixed an issue where mixing JStyle and CSL style citations in LibreOffice caused two separate bibliography sections to be generated. [#12262](https://github.com/JabRef/jabref/issues/12262)
- We fixed an issue in the LibreOffice integration where the formatting of text (e.g. superscript) was lost when using certain numeric CSL styles. [#12472](https://github.com/JabRef/jabref/pull/12472)
- We fixed an issue where CSL style citations with citation keys having special characters (such as hyphens, colons or slashes) would not be recognized as valid by JabRef. [forum#5431](https://discourse.jabref.org/t/error-when-connecting-to-libreoffice/5431)
- We fixed an issue where the `[authorsAlpha]` pattern in Citation key generator would not behave as per the user documentation. [#12312](https://github.com/JabRef/jabref/issues/12312)
- We fixed an issue where import at "Search for unlinked local files" would re-add already imported files. [#12274](https://github.com/JabRef/jabref/issues/12274)
- We fixed an issue where month values 21–24 (ISO 8601-2019 season codes) in Biblatex date fields were not recognized as seasons during parsing. [#12437](https://github.com/JabRef/jabref/issues/12437)
- We fixed an issue where migration of "Search groups" would fail with an exception when the search query is invalid. [#12555](https://github.com/JabRef/jabref/issues/12555)
- We fixed an issue where not all linked files from BibDesk in the field `bdsk-file-...` were parsed. [#12555](https://github.com/JabRef/jabref/issues/12555)
- We fixed an issue where it was possible to select "Search for unlinked local files" for a new (unsaved) library. [#12558](https://github.com/JabRef/jabref/issues/12558)
- We fixed an issue where user-defined keyword separator does not apply to Merge Groups. [#12535](https://github.com/JabRef/jabref/issues/12535)
- We fixed an issue where duplicate items cannot be removed correctly when merging groups or keywords. [#12585](https://github.com/JabRef/jabref/issues/12585)
- We fixed an issue where JabRef displayed an incorrect deletion notification when canceling entry deletion [#12645](https://github.com/JabRef/jabref/issues/12645)
- We fixed an issue where JabRef displayed an incorrect deletion notification when canceling entry deletion. [#12645](https://github.com/JabRef/jabref/issues/12645)
- We fixed an issue where JabRref wrote wrong field names into the PDF. [#12833](https://github.com/JabRef/jabref/pulls/12833)
- We fixed an issue where an exception would occur when running abbreviate journals for multiple entries. [#12634](https://github.com/JabRef/jabref/issues/12634)
- We fixed an issue Where JabRef displayed an inconsistent search results for date-related queries[#12296](https://github.com/JabRef/jabref/issues/12296)
- We fixed an issue where JabRef displayed dropdown triangle in wrong place in "Search for unlinked local files" dialog [#12713](https://github.com/JabRef/jabref/issues/12713)
- We fixed an issue where JabRef would not open if an invalid external journal abbreviation path was encountered. [#12776](https://github.com/JabRef/jabref/issues/12776)
- We fixed a bug where LaTeX commands were not removed from filenames generated using the `[bibtexkey] - [fulltitle]` pattern. [#12188](https://github.com/JabRef/jabref/issues/12188)
- We fixed an issue where JabRef interface would not properly refresh after a group removal. [#11487](https://github.com/JabRef/jabref/issues/11487)
- We fixed an issue where valid DOI could not be imported if it had special characters like `<` or `>`. [#12434](https://github.com/JabRef/jabref/issues/12434)
- We fixed an issue where JabRef displayed an "unknown format" message when importing a .bib file, preventing the associated groups from being imported as well. [#11025](https://github.com/JabRef/jabref/issues/11025)
- We fixed an issue where the tooltip only displayed the first linked file when hovering. [#12470](https://github.com/JabRef/jabref/issues/12470)
- We fixed an issue where JabRef would crash when trying to display an entry in the Citation Relations tab that had right to left text. [#12410](https://github.com/JabRef/jabref/issues/12410)
- We fixed an issue where some texts in the "Citation Information" tab and the "Preferences" dialog could not be translated. [#12883](https://github.com/JabRef/jabref/pull/12883)
- We fixed an issue where file names were missing the citation key according to the filename format pattern after import. [#12556](https://github.com/JabRef/jabref/issues/12556)
- We fixed an issue where downloading PDFs from URLs to empty entries resulted in meaningless filenames like "-.pdf". [#12917](https://github.com/JabRef/jabref/issues/12917)
- We fixed an issue where pasting a PDF URL into the main table caused an import error instead of creating a new entry. [#12911](https://github.com/JabRef/jabref/pull/12911)
- We fixed an issue where libraries would sometimes be hidden when closing tabs with the Welcome tab open. [#12894](https://github.com/JabRef/jabref/issues/12894)
- We fixed an issue with deleting entries in large libraries that caused it to take a long time. [#8976](https://github.com/JabRef/jabref/issues/8976)
- We fixed an issue where "Reveal in file explorer" option was disabled for newly saved libraries until reopening the file. [#12722](https://github.com/JabRef/jabref/issues/12722)

### Removed

- "Web of Science" [journal abbreviation list](https://docs.jabref.org/advanced/journalabbreviations) was removed. [JabRef/abbrv.jabref.org#176](https://github.com/JabRef/abbrv.jabref.org/issues/176)

## [6.0-alpha] – 2024-12-23

### Added

- We added a Markdown export layout. [#12220](https://github.com/JabRef/jabref/pull/12220)
- We added a "view as BibTeX" option before importing an entry from the citation relation tab. [#11826](https://github.com/JabRef/jabref/issues/11826)
- We added support finding LaTeX-encoded special characters based on plain Unicode and vice versa. [#11542](https://github.com/JabRef/jabref/pull/11542)
- When a search hits a file, the file icon of that entry is changed accordingly. [#11542](https://github.com/JabRef/jabref/pull/11542)
- We added an AI-based chat for entries with linked PDF files. [#11430](https://github.com/JabRef/jabref/pull/11430)
- We added an AI-based summarization possibility for entries with linked PDF files. [#11430](https://github.com/JabRef/jabref/pull/11430)
- We added an AI section in JabRef's [preferences](https://docs.jabref.org/ai/preferences). [#11430](https://github.com/JabRef/jabref/pull/11430)
- We added AI providers: OpenAI, Mistral AI, Hugging Face and Google. [#11430](https://github.com/JabRef/jabref/pull/11430), [#11736](https://github.com/JabRef/jabref/pull/11736)
- We added AI providers: [Ollama](https://docs.jabref.org/ai/local-llm#step-by-step-guide-for-ollama) and GPT4All, which add the possibility to use local LLMs privately on your own device. [#11430](https://github.com/JabRef/jabref/pull/11430), [#11870](https://github.com/JabRef/jabref/issues/11870)
- We added support for selecting and using CSL Styles in JabRef's OpenOffice/LibreOffice integration for inserting bibliographic and in-text citations into a document. [#2146](https://github.com/JabRef/jabref/issues/2146), [#8893](https://github.com/JabRef/jabref/issues/8893)
- We added "Tools > New library based on references in PDF file" ... to create a new library based on the references section in a PDF file. [#11522](https://github.com/JabRef/jabref/pull/11522)
- When converting the references section of a paper (PDF file), more than the last page is treated. [#11522](https://github.com/JabRef/jabref/pull/11522)
- Added the functionality to invoke offline reference parsing explicitly. [#11565](https://github.com/JabRef/jabref/pull/11565)
- The dialog for [adding an entry using reference text](https://docs.jabref.org/collect/newentryfromplaintext) is now filled with the clipboard contents as default. [#11565](https://github.com/JabRef/jabref/pull/11565)
- Added minimal support for [biblatex data annotation](https://mirrors.ctan.org/macros/latex/contrib/biblatex/doc/biblatex.pdf#subsection.3.7) fields in `.layout` files. [#11505](https://github.com/JabRef/jabref/issues/11505)
- Added saving of selected options in the [Lookup -> Search for unlinked local files dialog](https://docs.jabref.org/collect/findunlinkedfiles#link-the-pdfs-to-your-bib-library). [#11439](https://github.com/JabRef/jabref/issues/11439)
- We enabled creating a new file link manually. [#11017](https://github.com/JabRef/jabref/issues/11017)
- We added a toggle button to invert the selected groups. [#9073](https://github.com/JabRef/jabref/issues/9073)
- We reintroduced the floating search in the main table. [#4237](https://github.com/JabRef/jabref/issues/4237)
- We improved [cleanup](https://docs.jabref.org/finding-sorting-and-cleaning-entries/cleanupentries) of `arXiv` IDs in distributed in the fields `note`, `version`, `institution`, and `eid` fields. [#11306](https://github.com/JabRef/jabref/issues/11306)
- We added a switch not to store the linked file URL, because it caused troubles at other apps. [#11735](https://github.com/JabRef/jabref/pull/11735)
- When starting a new SLR, the selected catalogs now persist within and across JabRef sessions. [JabRef/jabref-koppor#614](https://github.com/JabRef/jabref-koppor/issues/614)
- We added support for drag'n'drop on an entry in the maintable to an external application to get the entry preview dropped. [#11846](https://github.com/JabRef/jabref/pull/11846)
- We added the functionality to double click on a [LaTeX citation](https://docs.jabref.org/advanced/entryeditor/latex-citations) to jump to the respective line in the LaTeX editor. [#11996](https://github.com/JabRef/jabref/issues/11996)
- We added a different background color to the search bar to indicate when the search syntax is wrong. [#11658](https://github.com/JabRef/jabref/pull/11658)
- We added a setting which always adds the literal "Cited on pages" text before each JStyle citation. [#11691](https://github.com/jabref/jabref/issues/11691)
- We added a new plain citation parser that uses LLMs. [#11825](https://github.com/JabRef/jabref/issues/11825)
- We added support for `langid` field for biblatex libraries. [#10868](https://github.com/JabRef/jabref/issues/10868)
- We added support for modifier keys when dropping a file on an entry in the main table. [#12001](https://github.com/JabRef/jabref/pull/12001)
- We added an importer for SSRN URLs. [#12021](https://github.com/JabRef/jabref/pull/12021)
- We added a compare button to the duplicates in the citation relations tab to open the "Possible duplicate entries" window. [#11192](https://github.com/JabRef/jabref/issues/11192)
- We added automatic browser extension install on Windows for Chrome and Edge. [#6076](https://github.com/JabRef/jabref/issues/6076)
- We added support to automatically open a `.bib` file in the current/parent folder if no other library is opened. [JabRef/jabref-koppor#377](https://github.com/JabRef/jabref-koppor/issues/377)
- We added a search bar for filtering keyboard shortcuts. [#11686](https://github.com/JabRef/jabref/issues/11686)
- We added new modifiers `camel_case`, `camel_case_n`, `short_title`, and `very_short_title` for the [citation key generator](https://docs.jabref.org/setup/citationkeypatterns). [#11367](https://github.com/JabRef/jabref/issues/11367)
- By double clicking on a local citation in the Citation Relations Tab you can now jump the linked entry. [#11955](https://github.com/JabRef/jabref/pull/11955)
- We use the menu icon for background tasks as a progress indicator to visualise an import's progress when dragging and dropping several PDF files into the main table. [#12072](https://github.com/JabRef/jabref/pull/12072)
- The PDF content importer now supports importing title from upto the second page of the PDF. [#12139](https://github.com/JabRef/jabref/issues/12139)

### Changed

- A search in "any" fields ignores the [groups](https://docs.jabref.org/finding-sorting-and-cleaning-entries/groups). [#7996](https://github.com/JabRef/jabref/issues/7996)
- When a communication error with an [online service](https://docs.jabref.org/collect/import-using-online-bibliographic-database) occurs, JabRef displays the HTTP error. [#11223](https://github.com/JabRef/jabref/issues/11223)
- The Pubmed/Medline Plain importer now imports the PMID field as well [#11488](https://github.com/JabRef/jabref/issues/11488)
- The 'Check for updates' menu bar button is now always enabled. [#11485](https://github.com/JabRef/jabref/pull/11485)
- JabRef respects the [configuration for storing files relative to the .bib file](https://docs.jabref.org/finding-sorting-and-cleaning-entries/filelinks#directories-for-files) in more cases. [#11492](https://github.com/JabRef/jabref/pull/11492)
- JabRef does not show finished background tasks in the status bar popup. [#11821](https://github.com/JabRef/jabref/pull/11821)
- We enhanced the indexing speed. [#11502](https://github.com/JabRef/jabref/pull/11502)
- When dropping a file into the main table, after copy or move, the file is now put in the [configured directory and renamed according to the configured patterns](https://docs.jabref.org/finding-sorting-and-cleaning-entries/filelinks#filename-format-and-file-directory-pattern). [#12001](https://github.com/JabRef/jabref/pull/12001)
- ⚠️ Renamed command line parameters `embeddBibfileInPdf` to `embedBibFileInPdf`, `writeMetadatatoPdf` to `writeMetadataToPdf`, and `writeXMPtoPdf` to `writeXmpToPdf`. [#11575](https://github.com/JabRef/jabref/pull/11575)
- The browse button for a Custom theme now opens in the directory of the current used CSS file. [#11597](https://github.com/JabRef/jabref/pull/11597)
- The browse button for a Custom exporter now opens in the directory of the current used exporter file. [#11717](https://github.com/JabRef/jabref/pull/11717)
- ⚠️ We relaxed the escaping requirements for [bracketed patterns](https://docs.jabref.org/setup/citationkeypatterns), which are used for the [citaton key generator](https://docs.jabref.org/advanced/entryeditor#autogenerate-citation-key) and [filename and directory patterns](https://docs.jabref.org/finding-sorting-and-cleaning-entries/filelinks#auto-linking-files). One only needs to write `\"` if a quote sign should be escaped. All other escapings are not necessary (and working) any more. [#11967](https://github.com/JabRef/jabref/pull/11967)
- When importing BibTeX data starging from on a PDF, the XMP metadata takes precedence over Grobid data. [#11992](https://github.com/JabRef/jabref/pull/11992)
- JabRef now uses TLS 1.2 for all HTTPS connections. [#11852](https://github.com/JabRef/jabref/pull/11852)
- We improved the functionality of getting BibTeX data out of PDF files. [#11999](https://github.com/JabRef/jabref/issues/11999)
- We improved the display of long messages in the integrity check dialog. [#11619](https://github.com/JabRef/jabref/pull/11619)
- We improved the undo/redo buttons in the main toolbar and main menu to be disabled when there is nothing to undo/redo. [#8807](https://github.com/JabRef/jabref/issues/8807)
- We improved the DOI detection in PDF imports. [#11782](https://github.com/JabRef/jabref/pull/11782)
- We improved the performance when pasting and importing entries in an existing library. [#11843](https://github.com/JabRef/jabref/pull/11843)
- When fulltext search is selected but indexing is deactivated, a dialog is now shown asking if the user wants to enable indexing now [#9491](https://github.com/JabRef/jabref/issues/9491)
- We changed instances of 'Search Selected' to 'Search Pre-configured' in Web Search Preferences UI. [#11871](https://github.com/JabRef/jabref/pull/11871)
- We added a new CSS style class `main-table` for the main table. [#11881](https://github.com/JabRef/jabref/pull/11881)
- When renaming a file, the old extension is now used if there is none provided in the new name. [#11903](https://github.com/JabRef/jabref/issues/11903)
- When importing a file using "Find Unlinked Files", when one or more file directories are available, the file path will be relativized where possible [JabRef/jabref-koppor#549](https://github.com/JabRef/jabref-koppor/issues/549)
- We added minimum window sizing for windows dedicated to creating new entries [#11944](https://github.com/JabRef/jabref/issues/11944)
- We changed the name of the library-based file directory from 'General File Directory' to 'Library-specific File Directory' per issue. [#571](https://github.com/JabRef/jabref-koppor/issues/571)
- We changed the defualt [unwanted charachters](https://docs.jabref.org/setup/citationkeypatterns#removing-unwanted-characters) in the citation key generator and allow a dash (`-`) and colon (`:`) being part of a citation key. [#12144](https://github.com/JabRef/jabref/pull/12144)
- The CitationKey column is now a default shown column for the entry table. [#10510](https://github.com/JabRef/jabref/issues/10510)
- We disabled the actions "Open Terminal here" and "Reveal in file explorer" for unsaved libraries. [#11920](https://github.com/JabRef/jabref/issues/11920)
- JabRef now opens the corresponding directory in the library properties when "Browse" is clicked. [#12223](https://github.com/JabRef/jabref/pull/12223)
- We changed the icon for macOS to be more consistent with Apple's Guidelines [#8443](https://github.com/JabRef/jabref/issues/8443)

### Fixed

- We fixed an issue where certain actions were not disabled when no libraries were open. [#11923](https://github.com/JabRef/jabref/issues/11923)
- We fixed an issue where the "Check for updates" preference was not saved. [#11485](https://github.com/JabRef/jabref/pull/11485)
- We fixed an issue where an exception was thrown after changing "show preview as a tab" in the preferences. [#11515](https://github.com/JabRef/jabref/pull/11515)
- We fixed an issue where JabRef put file paths as absolute path when an entry was created using drag and drop of a PDF file. [#11173](https://github.com/JabRef/jabref/issues/11173)
- We fixed an issue that online and offline mode for new library creation were handled incorrectly. [#11565](https://github.com/JabRef/jabref/pull/11565)
- We fixed an issue with colors in the search bar when dark theme is enabled. [#11569](https://github.com/JabRef/jabref/issues/11569)
- We fixed an issue with query transformers (JStor and others). [#11643](https://github.com/JabRef/jabref/pull/11643)
- We fixed an issue where a new unsaved library was not marked with an asterisk. [#11519](https://github.com/JabRef/jabref/pull/11519)
- We fixed an issue where JabRef starts without window decorations. [#11440](https://github.com/JabRef/jabref/pull/11440)
- We fixed an issue where the entry preview highlight was not working when searching before opening the entry editor. [#11659](https://github.com/JabRef/jabref/pull/11659)
- We fixed an issue where text in Dark mode inside "Citation information" was not readable. [#11512](https://github.com/JabRef/jabref/issues/11512)
- We fixed an issue where the selection of an entry in the table lost after searching for a group. [#3176](https://github.com/JabRef/jabref/issues/3176)
- We fixed the non-functionality of the option "Automatically sync bibliography when inserting citations" in the OpenOffice panel, when enabled in case of JStyles. [#11684](https://github.com/JabRef/jabref/issues/11684)
- We fixed an issue where the library was not marked changed after a migration. [#11542](https://github.com/JabRef/jabref/pull/11542)
- We fixed an issue where rebuilding the full-text search index was not working. [#11374](https://github.com/JabRef/jabref/issues/11374)
- We fixed an issue where the progress of indexing linked files showed an incorrect number of files. [#11378](https://github.com/JabRef/jabref/issues/11378)
- We fixed an issue where the full-text search results were incomplete. [#8626](https://github.com/JabRef/jabref/issues/8626)
- We fixed an issue where search result highlighting was incorrectly highlighting the boolean operators. [#11595](https://github.com/JabRef/jabref/issues/11595)
- We fixed an issue where search result highlighting was broken at complex searches. [#8067](https://github.com/JabRef/jabref/issues/8067)
- We fixed an exception when searching for unlinked files. [#11731](https://github.com/JabRef/jabref/issues/11731)
- We fixed an issue with the link to the full text at the BVB fetcher. [#11852](https://github.com/JabRef/jabref/pull/11852)
- We fixed an issue where two contradicting notifications were shown when cutting an entry in the main table. [#11724](https://github.com/JabRef/jabref/pull/11724)
- We fixed an issue where unescaped braces in the arXiv fetcher were not treated. [#11704](https://github.com/JabRef/jabref/issues/11704)
- We fixed an issue where HTML instead of the fulltext pdf was downloaded when importing arXiv entries. [#4913](https://github.com/JabRef/jabref/issues/4913)
- We fixed an issue where the keywords and crossref fields were not properly focused. [#11177](https://github.com/JabRef/jabref/issues/11177)
- We fixed handling of `\"` in [bracketed patterns](https://docs.jabref.org/setup/citationkeypatterns) containing a RegEx. [#11967](https://github.com/JabRef/jabref/pull/11967)
- We fixed an issue where the Undo/Redo buttons were active even when all libraries are closed. [#11837](https://github.com/JabRef/jabref/issues/11837)
- We fixed an issue where recently opened files were not displayed in the main menu properly. [#9042](https://github.com/JabRef/jabref/issues/9042)
- We fixed an issue where the DOI lookup would show an error when a DOI was found for an entry. [#11850](https://github.com/JabRef/jabref/issues/11850)
- We fixed an issue where <kbd>Tab</kbd> cannot be used to jump to next field in some single-line fields. [#11785](https://github.com/JabRef/jabref/issues/11785)
- We fixed an issue where the "Do not ask again" checkbox was not working, when asking for permission to use Grobid [JabRef/jabref-koppor#566](https://github.com/JabRef/jabref-koppor/issues/566).
- We fixed an issue where we display warning message for moving attached open files. [#10121](https://github.com/JabRef/jabref/issues/10121)
- We fixed an issue where it was not possible to select selecting content of other user's comments.[#11106](https://github.com/JabRef/jabref/issues/11106)
- We fixed an issue when handling URLs containing a pipe (`|`) character. [#11876](https://github.com/JabRef/jabref/issues/11876)
- We fixed an issue where web search preferences "Custom API key" table modifications not discarded. [#11925](https://github.com/JabRef/jabref/issues/11925)
- We fixed an issue when opening attached files in [extra file columns](https://docs.jabref.org/finding-sorting-and-cleaning-entries/filelinks#adding-additional-columns-to-entry-table-for-file-types). [#12005](https://github.com/JabRef/jabref/issues/12005)
- We fixed an issue where trying to open a library from a failed mounted directory on Mac would cause an error. [#10548](https://github.com/JabRef/jabref/issues/10548)
- We fixed an issue when the preview was out of sync. [#9172](https://github.com/JabRef/jabref/issues/9172)
- We fixed an issue where identifier paste couldn't work with Unicode REPLACEMENT CHARACTER. [#11986](https://github.com/JabRef/jabref/issues/11986)
- We fixed an issue when click on entry at "Check Integrity" wasn't properly focusing the entry and field. [#11997](https://github.com/JabRef/jabref/issues/11997)
- We fixed an issue with the ui not scaling when changing the font size [#11219](https://github.com/JabRef/jabref/issues/11219)
- We fixed an issue where a custom application for external file types would not be saved [#12311](https://github.com/JabRef/jabref/issues/12311)
- We fixed an issue where a file that no longer exists could not be deleted from an entry using keyboard shortcut [#9731](https://github.com/JabRef/jabref/issues/9731)

### Removed

- We removed the description of search strings. [#11542](https://github.com/JabRef/jabref/pull/11542)
- We removed support for importing using the SilverPlatterImporter (`Record INSPEC`). [#11576](https://github.com/JabRef/jabref/pull/11576)
- We removed support for automatically generating file links using the CLI (`--automaticallySetFileLinks`).

## [5.15] – 2024-07-10

### Added

- We made new groups automatically to focus upon creation. [#11449](https://github.com/JabRef/jabref/issues/11449)

### Fixed

- We fixed an issue where JabRef was no longer built for Intel based macs (x86) [#11468](https://github.com/JabRef/jabref/issues/11468)
- We fixed usage when using running on Snapcraft. [#11465](https://github.com/JabRef/jabref/issues/11465)
- We fixed detection for `soffice.exe` on Windows. [#11478](https://github.com/JabRef/jabref/pull/11478)
- We fixed an issue where saving preferences when importing preferences on first run in a snap did not work [forum#4399](https://discourse.jabref.org/t/how-to-report-problems-in-the-distributed-version-5-14-ensuring-that-one-can-no-longer-work-with-jabref/4399/5)

## [5.14] – 2024-07-08

### Added

- We added support for offline extracting references from PDFs following the IEEE format. [#11156](https://github.com/JabRef/jabref/pull/11156)
- We added a new keyboard shortcut  <kbd>ctrl</kbd> + <kbd>,</kbd> to open the preferences. [#11154](https://github.com/JabRef/jabref/pull/11154)
- We added value selection (such as for month) for content selectors in custom entry types. [#11109](https://github.com/JabRef/jabref/issues/11109)
- We added a duplicate checker for the Citation Relations tab. [#10414](https://github.com/JabRef/jabref/issues/10414)
- We added tooltip on main table cells that shows cell content or cell content and entry preview if set in preferences. [#10925](https://github.com/JabRef/jabref/issues/10925)
- Added a formatter to remove word enclosing braces. [#11222](https://github.com/JabRef/jabref/issues/11222)
- We added the ability to add a keyword/crossref when typing the separator character (e.g., comma) in the keywords/crossref fields. [#11178](https://github.com/JabRef/jabref/issues/11178)
- We added an exporter and improved the importer for Endnote XML format. [#11137](https://github.com/JabRef/jabref/issues/11137)
- We added support for using BibTeX Style files (BST) in the Preview. [#11102](https://github.com/JabRef/jabref/issues/11102)
- We added support for automatically update LaTeX citations when a LaTeX file is created, removed, or modified. [#10585](https://github.com/JabRef/jabref/issues/10585)

### Changed

- We replaced the word "Key bindings" with "Keyboard shortcuts" in the Preferences tab. [#11153](https://github.com/JabRef/jabref/pull/11153)
- We slightly improved the duplicate check if ISBNs are present. [#8885](https://github.com/JabRef/jabref/issues/8885)
- JabRef no longer downloads HTML files of websites when a PDF was not found. [#10149](https://github.com/JabRef/jabref/issues/10149)
- We added the HTTP message (in addition to the response code) if an error is encountered. [#11341](https://github.com/JabRef/jabref/pull/11341)
- We made label wrap text to fit view size when reviewing external group changes. [#11220](https://github.com/JabRef/jabref/issues/11220)

### Fixed

- We fixed an issue where entry type with duplicate fields prevented opening existing libraries with custom entry types. [#11127](https://github.com/JabRef/jabref/issues/11127)
- We fixed an issue where Markdown rendering removed braces from the text. [#10928](https://github.com/JabRef/jabref/issues/10928)
- We fixed an issue when the file was flagged as changed on disk in the case of content selectors or groups. [#9064](https://github.com/JabRef/jabref/issues/9064)
- We fixed crash on opening the entry editor when auto-completion is enabled. [#11188](https://github.com/JabRef/jabref/issues/11188)
- We fixed the usage of the key binding for "Clear search" (default: <kbd>Escape</kbd>). [#10764](https://github.com/JabRef/jabref/issues/10764)
- We fixed an issue where library shown as unsaved and marked (*) after accepting changes made externally to the file. [#11027](https://github.com/JabRef/jabref/issues/11027)
- We fixed an issue where drag and dropping entries from one library to another was not always working. [#11254](https://github.com/JabRef/jabref/issues/11254)
- We fixed an issue where drag and dropping entries created a shallow copy. [#11160](https://github.com/JabRef/jabref/issues/11160)
- We fixed an issue where imports to a custom group would only work for the first entry [#11085](https://github.com/JabRef/jabref/issues/11085), [#11269](https://github.com/JabRef/jabref/issues/11269)
- We fixed an issue when cursor jumped to the beginning of the line. [#5904](https://github.com/JabRef/jabref/issues/5904)
- We fixed an issue where a new entry was not added to the selected group [#8933](https://github.com/JabRef/jabref/issues/8933)
- We fixed an issue where the horizontal position of the Entry Preview inside the entry editor was not remembered across restarts [#11281](https://github.com/JabRef/jabref/issues/11281)
- We fixed an issue where the search index was not updated after linking PDF files. [#11317](https://github.com/JabRef/jabref/pull/11317)
- We fixed rendering of (first) author with a single letter surname. [forum#4330](https://discourse.jabref.org/t/correct-rendering-of-first-author-with-a-single-letter-surname/4330)
- We fixed that the import of the related articles tab sometimes used the wrong library mode. [#11282](https://github.com/JabRef/jabref/pull/11282)
- We fixed an issue where the entry editor context menu was not shown correctly when JabRef is opened on a second, extended screen [#11323](https://github.com/JabRef/jabref/issues/11323), [#11174](https://github.com/JabRef/jabref/issues/11174)
- We fixed an issue where the value of "Override default font settings" was not applied on startup [#11344](https://github.com/JabRef/jabref/issues/11344)
- We fixed an issue when "Library changed on disk" appeared after a save by JabRef. [#4877](https://github.com/JabRef/jabref/issues/4877)
- We fixed an issue where the Pubmed/Medline Plain importer would not respect the user defined keyword separator [#11413](https://github.com/JabRef/jabref/issues/11413)
- We fixed an issue where the value of "Override default font settings" was not applied on startup [#11344](https://github.com/JabRef/jabref/issues/11344)
- We fixed an issue where DatabaseChangeDetailsView was not scrollable when reviewing external metadata changes [#11220](https://github.com/JabRef/jabref/issues/11220)
- We fixed undo/redo for text fields. [#11420](https://github.com/JabRef/jabref/issues/11420)
- We fixed an issue where clicking on a page number in the search results tab opens a wrong file in the document viewer. [#11432](https://github.com/JabRef/jabref/pull/11432)

### Removed

- We removed the misleading message "Doing a cleanup for X entries" when opening the Cleanup entries dialog [#11463](https://github.com/JabRef/jabref/pull/11463)

## [5.13] – 2024-04-01

### Added

- We converted the "Custom API key" list to a table to be more accessible. [#10926](https://github.com/JabRef/jabref/issues/10926)
- We added a "refresh" button for the LaTeX citations tab in the entry editor. [#10584](https://github.com/JabRef/jabref/issues/10584)
- We added the possibility to show the BibTeX source in the [web search](https://docs.jabref.org/collect/import-using-online-bibliographic-database) import screen. [#560](https://github.com/JabRef/jabref-koppor/issues/560)
- We added a fetcher for [ISIDORE](https://isidore.science/), simply paste in the link into the text field or the last 6 digits in the link that identify that paper. [#10423](https://github.com/JabRef/jabref/issues/10423)
- When importing entries form the "Citation relations" tab, the field [cites](https://docs.jabref.org/advanced/entryeditor/entrylinks) is now filled according to the relationship between the entries. [#10752](https://github.com/JabRef/jabref/pull/10752)
- We added a new integrity check and clean up option for strings having Unicode characters not encoded in [Unicode "Normalization Form Canonical Composition" (NFC)](https://en.wikipedia.org/wiki/Unicode_equivalence#Normal_forms"). [#10506](https://github.com/JabRef/jabref/issues/10506)
- We added a new group icon column to the main table showing the icons of the entry's groups. [#10801](https://github.com/JabRef/jabref/pull/10801)
- When deleting an entry, the files linked to the entry are now optionally deleted as well. [#10509](https://github.com/JabRef/jabref/issues/10509)
- We added support to move the file to the system trash (instead of deleting it). [#10591](https://github.com/JabRef/jabref/pull/10591)
- We added ability to jump to an entry in the command line using `-j CITATIONKEY`. [JabRef/jabref-koppor#540](https://github.com/JabRef/jabref-koppor/issues/540)
- We added a new boolean to the style files for Openoffice/Libreoffice integration to switch between ZERO_WIDTH_SPACE (default) and no space. [#10843](https://github.com/JabRef/jabref/pull/10843)
- When pasting HTML into the abstract or a comment field, the hypertext is automatically converted to Markdown. [#10558](https://github.com/JabRef/jabref/issues/10558)
- We added the possibility to redownload files that had been present but are no longer in the specified location. [#10848](https://github.com/JabRef/jabref/issues/10848)
- We added the citation key pattern `[camelN]`. Equivalent to the first N words of the `[camel]` pattern.
- We added importing of static groups and linked files from BibDesk .bib files. [#10381](https://github.com/JabRef/jabref/issues/10381)
- We added ability to export in CFF (Citation File Format) [#10661](https://github.com/JabRef/jabref/issues/10661).
- We added ability to push entries to TeXworks. [#3197](https://github.com/JabRef/jabref/issues/3197)
- We added the ability to zoom in and out in the document viewer using <kbd>Ctrl</kbd> + <kbd>Scroll</kbd>. [#10964](https://github.com/JabRef/jabref/pull/10964)
- We added a Cleanup for removing non-existent files and grouped the related options [#10929](https://github.com/JabRef/jabref/issues/10929)
- We added the functionality to parse the bibliography of PDFs using the GROBID online service. [#10200](https://github.com/JabRef/jabref/issues/10200)
- We added a seperated search bar for the global search window. [#11032](https://github.com/JabRef/jabref/pull/11032)
- We added ability to double-click on an entry in the global search window to select the corresponding entry in the main table. [#11010](https://github.com/JabRef/jabref/pull/11010)
- We added support for BibTeX String constants during copy & paste between libraries. [#10872](https://github.com/JabRef/jabref/issues/10872)
- We added the field `langid` which is important for hyphenation and casing in LaTeX. [#10868](https://github.com/JabRef/jabref/issues/10868)
- Event log entries can now be copied via a context menu. [#11100](https://github.com/JabRef/jabref/issues/11100)

### Changed

- The "Automatically open folders of attached files" preference default status has been changed to enabled on Windows. [JabRef/jabref-koppor#56](https://github.com/JabRef/jabref-koppor/issues/56)
- The Custom export format now uses the custom DOI base URI in the preferences for the `DOICheck`, if activated [forum#4084](https://discourse.jabref.org/t/export-html-disregards-custom-doi-base-uri/4084)
- The index directories for full text search have now more readable names to increase debugging possibilities using Apache Lucense's Lurk. [#10193](https://github.com/JabRef/jabref/issues/10193)
- The fulltext search also indexes files ending with .pdf (but do not having an explicit file type set). [#10193](https://github.com/JabRef/jabref/issues/10193)
- We changed the arrangement of the lists in the "Citation relations" tab. `Cites` are now on the left and `Cited by` on the right [#10752](https://github.com/JabRef/jabref/pull/10752)
- Sub libraries based on `aux` file can now also be generated if some citations are not found library. [#10775](https://github.com/JabRef/jabref/pull/10775)
- We rearranged the tab order in the entry editor and renamed the "Scite Tab" to "Citation information". [#10821](https://github.com/JabRef/jabref/issues/10821)
- We changed the duplicate handling in the Import entries dialog. Potential duplicate entries are marked with an icon and importing will now trigger the merge dialog [#10914](https://github.com/JabRef/jabref/pull/10914)
- We made the command "Push to TexShop" more robust to allow cite commands with a character before the first slash. [forum#2699](https://discourse.jabref.org/t/push-to-texshop-mac/2699/17?u=siedlerchr)
- We only show the notification "Saving library..." if the library contains more than 2000 entries. [#9803](https://github.com/JabRef/jabref/issues/9803)
- JabRef now keeps previous log files upon start. [#11023](https://github.com/JabRef/jabref/pull/11023)
- When normalizing author names, complete enclosing braces are kept. [#10031](https://github.com/JabRef/jabref/issues/10031)
- We enhanced the dialog for adding new fields in the content selector with a selection box containing a list of standard fields. [#10912](https://github.com/JabRef/jabref/pull/10912)
- We store the citation relations in an LRU cache to avoid bloating the memory and out-of-memory exceptions. [#10958](https://github.com/JabRef/jabref/issues/10958)
- Keywords field are now displayed as tags. [#10910](https://github.com/JabRef/jabref/pull/10910)
- Citation relations now get more information, and have quick access to view the articles in a browser without adding them to the library [#10869](https://github.com/JabRef/jabref/issues/10869)
- Importer/Exporter for CFF format now supports JabRef `cites` and `related` relationships, as well as all fields from the CFF specification. [#10993](https://github.com/JabRef/jabref/issues/10993)
- The XMP-Exporter no longer writes the content of the `file`-field. [#11083](https://github.com/JabRef/jabref/pull/11083)
- We added notes, checks and warnings for the case of selection of non-empty directories while starting a new Systematic Literature Review. [#600](https://github.com/JabRef/jabref-koppor/issues/600)
- Text in the import dialog (web search results) will now be wrapped to prevent horizontal scrolling. [#10931](https://github.com/JabRef/jabref/issues/10931)
- We improved the error handling when invalid bibdesk-files are encountered [#11117](https://github.com/JabRef/jabref/issues/11117)

### Fixed

- We fixed an issue where the fulltext search button in entry editor used to disappear on click till the search is completed. [#10425](https://github.com/JabRef/jabref/issues/10425)
- We fixed an issue where attempting to cancel the importing/generation of an entry from id is ignored. [#10508](https://github.com/JabRef/jabref/issues/10508)
- We fixed an issue where the preview panel showing the wrong entry (an entry that is not selected in the entry table). [#9172](https://github.com/JabRef/jabref/issues/9172)
- We fixed an issue where HTML-reserved characters like '&' and '<', in addition to HTML entities like '&amp;' were not rendered correctly in entry preview. [#10677](https://github.com/JabRef/jabref/issues/10677)
- The last page of a PDF is now indexed by the full text search. [#10193](https://github.com/JabRef/jabref/issues/10193)
- The entry editor respects the configured custom tabs when showing "Other fields". [#11012](https://github.com/JabRef/jabref/pull/11012)
- The default owner of an entry can be changed again. [#10924](https://github.com/JabRef/jabref/issues/10924)
- We fixed an issue where the duplicate check did not take umlauts or other LaTeX-encoded characters into account. [#10744](https://github.com/JabRef/jabref/pull/10744)
- We fixed the colors of the icon on hover for unset special fields. [#10431](https://github.com/JabRef/jabref/issues/10431)
- We fixed an issue where the CrossRef field did not work if autocompletion was disabled [#8145](https://github.com/JabRef/jabref/issues/8145)
- In biblatex mode, JabRef distinguishes between "Optional fields" and "Optional fields 2" again. [#11022](https://github.com/JabRef/jabref/pull/11022)
- We fixed an issue where exporting`@electronic` and `@online` entry types to the Office XMl would duplicate the field `title`  [#10807](https://github.com/JabRef/jabref/issues/10807)
- We fixed an issue where the `CommentsTab` was not properly formatted when the `defaultOwner` contained capital or special letters. [#10870](https://github.com/JabRef/jabref/issues/10870)
- We fixed an issue where the `File -> Close library` menu item was not disabled when no library was open. [#10948](https://github.com/JabRef/jabref/issues/10948)
- We fixed an issue where the Document Viewer would show the PDF in only half the window when maximized. [#10934](https://github.com/JabRef/jabref/issues/10934)
- Clicking on the crossref and related tags in the entry editor jumps to the linked entry. [#5484](https://github.com/JabRef/jabref/issues/5484) [#9369](https://github.com/JabRef/jabref/issues/9369)
- We fixed an issue where JabRef could not parse absolute file paths from Zotero exports. [#10959](https://github.com/JabRef/jabref/issues/10959)
- We fixed an issue where an exception occured when toggling between "Live" or "Locked" in the internal Document Viewer. [#10935](https://github.com/JabRef/jabref/issues/10935)
- When fetching article information fom IEEE Xplore, the em dash is now converted correctly. [JabRef/jabref-koppor#286](https://github.com/JabRef/jabref-koppor/issues/286)
- Fixed an issue on Windows where the browser extension reported failure to send an entry to JabRef even though it was sent properly. [JabRef/JabRef-Browser-Extension#493](https://github.com/JabRef/JabRef-Browser-Extension/issues/493)
- Fixed an issue on Windows where TeXworks path was not resolved if it was installed with MiKTeX. [#10977](https://github.com/JabRef/jabref/issues/10977)
- We fixed an issue with where JabRef would throw an error when using MathSciNet search, as it was unable to parse the fetched JSON coreectly. [#10996](https://github.com/JabRef/jabref/issues/10996)
- We fixed an issue where the "Import by ID" function would throw an error when a DOI that contains URL-encoded characters was entered. [#10648](https://github.com/JabRef/jabref/issues/10648)
- We fixed an issue with handling of an "overflow" of authors at `[authIniN]`. [#11087](https://github.com/JabRef/jabref/issues/11087)
- We fixed an issue where an exception occurred when selecting entries in the web search results. [#11081](https://github.com/JabRef/jabref/issues/11081)
- When a new library is unsaved, there is now no warning when fetching entries with PDFs. [#11075](https://github.com/JabRef/jabref/issues/11075)
- We fixed an issue where the message "The libary has been modified by another program" occurred when editing library metadata and saving the library. [#4877](https://github.com/JabRef/jabref/issues/4877)

### Removed

- We removed the predatory journal checks due to a high rate of false positives. [#11066](https://github.com/JabRef/jabref/pull/11066)

## [5.12] – 2023-12-24

### Added

- We added a scite.ai tab in the entry editor that retrieves 'Smart Citation' tallies for citations that have a DOI. [JabRef/jabref-koppor#375](https://github.com/JabRef/jabref-koppor/issues/375)
- We added a dropdown menu to let users change the reference library during AUX file import. [#10472](https://github.com/JabRef/jabref/issues/10472)
- We added a button to let users reset the cite command to the default value. [#10569](https://github.com/JabRef/jabref/issues/10569)
- We added the option to use System Preference for Light/Dark Theme [#8729](https://github.com/JabRef/jabref/issues/8729).
- We added [scholar.archive.org](https://scholar.archive.org/) as a new fetcher. [#10498](https://github.com/JabRef/jabref/issues/10498)
- We integrated predatory journal checking as part of the Integrity Checker based on the [check-bib-for-predatory](https://github.com/CfKu/check-bib-for-predatory). [JabRef/jabref-koppor#348](https://github.com/JabRef/jabref-koppor/issues/348)
- We added a 'More options' section in the main table right click menu opening the preferences dialog. [#9432](https://github.com/JabRef/jabref/issues/9432)
- When creating a new group, it inherits the icon of the parent group. [#10521](https://github.com/JabRef/jabref/pull/10521)

### Changed

- We moved the location of the 'Open only one instance of JabRef' preference option from "Network" to "General". [#9306](https://github.com/JabRef/jabref/issues/9306)
- The two previews in the change resolver dialog now have their scrollbars synchronized. [#9576](https://github.com/JabRef/jabref/issues/9576).
- We changed the setting of the keyword separator to accept a single character only. [#177](https://github.com/JabRef/jabref-koppor/issues/177)
- We replaced "SearchAll" in Web Search by "Search Selected". [#10556](https://github.com/JabRef/jabref/issues/10556)
- Short DOI formatter now checks, if the value is already formatted. If so, it returns the value instead of calling the ShortDOIService again. [#10589](https://github.com/JabRef/jabref/issues/10589)
- We upgraded to JavaFX 21.0.1. As a consequence JabRef requires now macOS 11 or later and GTK 3.8 or later on Linux [#10627](https://github.com/JabRef/jabref/pull/10627).
- A user-specific comment fields is not enabled by default, but can be enabled using the "Add" button. [#10424](https://github.com/JabRef/jabref/issues/10424)
- We upgraded to Lucene 9.9 for the fulltext search. The search index will be rebuild. [#10686](https://github.com/JabRef/jabref/pull/10686)
- When using "Copy..." -> "Copy citation key", the delimiter configured at "Push applications" is respected. [#10707](https://github.com/JabRef/jabref/pull/10707)

### Fixed

- We fixed an issue where the added protected term has unwanted leading and trailing whitespaces, where the formatted text has unwanted empty brackets and where the word at the cursor in the textbox can be added to the list. [#10415](https://github.com/JabRef/jabref/issues/10415)
- We fixed an issue where in the merge dialog the file field of entries was not correctly merged when the first and second entry both contained values inside the file field. [#10572](https://github.com/JabRef/jabref/issues/10572)
- We fixed some small inconsistencies in the user interface. [#10507](https://github.com/JabRef/jabref/issues/10507) [#10458](https://github.com/JabRef/jabref/issues/10458) [#10660](https://github.com/JabRef/jabref/issues/10660)
- We fixed the issue where the Hayagriva YAML exporter would not include a parent field for the publisher/series. [#10596](https://github.com/JabRef/jabref/issues/10596)
- We fixed issues in the external file type dialog w.r.t. duplicate entries in the case of a language switch. [#10271](https://github.com/JabRef/jabref/issues/10271)
- We fixed an issue where the right-click action "Copy cite..." did not respect the configured citation command under "External Programs" -> "[Push Applications](https://docs.jabref.org/cite/pushtoapplications)" [#10615](https://github.com/JabRef/jabref/issues/10615)

### Removed

- We removed duplicate filtering and sorting operations in the MainTable when editing BibEntries. [#10619](https://github.com/JabRef/jabref/pull/10619)

## [5.11] – 2023-10-22

### Added

- We added the ability to sort subgroups in Z-A order, as well as by ascending and descending number of subgroups. [#10249](https://github.com/JabRef/jabref/issues/10249)
- We added the possibility to find (and add) papers that cite or are cited by a given paper. [#6187](https://github.com/JabRef/jabref/issues/6187)
- We added an error-specific message for when a download from a URL fails. [#9826](https://github.com/JabRef/jabref/issues/9826)
- We added support for customizing the citation command (e.g., `[@key1,@key2]`) when [pushing to external applications](https://docs.jabref.org/cite/pushtoapplications). [#10133](https://github.com/JabRef/jabref/issues/10133)
- We added an integrity check for more special characters. [#8712](https://github.com/JabRef/jabref/issues/8712)
- We added protected terms described as "Computer science". [#10222](https://github.com/JabRef/jabref/pull/10222)
- We added a link "Get more themes..." in the preferences to that points to [themes.jabref.org](https://themes.jabref.org) allowing the user to download new themes. [#10243](https://github.com/JabRef/jabref/issues/10243)
- We added a fetcher for [LOBID](https://lobid.org/resources/api) resources. [JabRef/jabref-koppor#386](https://github.com/JabRef/jabref-koppor/issues/386)
- When in `biblatex` mode, the [integrity check](https://docs.jabref.org/finding-sorting-and-cleaning-entries/checkintegrity) for journal titles now also checks the field `journal`.
- We added support for exporting to Hayagriva YAML format. [#10382](https://github.com/JabRef/jabref/issues/10382)
- We added support for pushing citations to [TeXShop](https://pages.uoregon.edu/koch/texshop/) on macOS [forum#2699](https://discourse.jabref.org/t/push-to-texshop-mac/2699).
- We added the 'Bachelor's thesis' type for Biblatex's 'Thesis' EntryType [#10029](https://github.com/JabRef/jabref/issues/10029).

### Changed

- The export formats `listrefs`, `tablerefs`, `tablerefsabsbib`, now use the ISO date format in the footer [#10383](https://github.com/JabRef/jabref/pull/10383).
- When searching for an identifier in the "Web search", the title of the search window is now "Identifier-based Web Search". [#10391](https://github.com/JabRef/jabref/pull/10391)
- The ampersand checker now skips verbatim fields (`file`, `url`, ...). [#10419](https://github.com/JabRef/jabref/pull/10419)
- If no existing document is selected for exporting "XMP annotated pdf" JabRef will now create a new PDF file with a sample text and the metadata. [#10102](https://github.com/JabRef/jabref/issues/10102)
- We modified the DOI cleanup to infer the DOI from an ArXiV ID if it's present. [#10426](https://github.com/JabRef/jabref/issues/10426)
- The ISI importer uses the field `comment` for notes (instead of `review). [#10478](https://github.com/JabRef/jabref/pull/10478)
- If no existing document is selected for exporting "Embedded BibTeX pdf" JabRef will now create a new PDF file with a sample text and the metadata. [#10101](https://github.com/JabRef/jabref/issues/10101)
- Translated titles format no longer raise a warning. [#10459](https://github.com/JabRef/jabref/issues/10459)
- We re-added the empty grey containers in the groups panel to keep an indicator for the current selected group, if displaying of group item count is turned off [#9972](https://github.com/JabRef/jabref/issues/9972)

### Fixed

- We fixed an issue where "Move URL in note field to url field" in the cleanup dialog caused an exception if no note field was present [forum#3999](https://discourse.jabref.org/t/cleanup-entries-cant-get-it-to-work/3999)
- It is possible again to use "current table sort order" for the order of entries when saving. [#9869](https://github.com/JabRef/jabref/issues/9869)
- Passwords can be stored in GNOME key ring. [#10274](https://github.com/JabRef/jabref/issues/10274)
- We fixed an issue where groups based on an aux file could not be created due to an exception [#10350](https://github.com/JabRef/jabref/issues/10350)
- We fixed an issue where the JabRef browser extension could not communicate with JabRef under macOS due to missing files. You should use the `.pkg` for the first installation as it updates all necessary files for the extension [#10308](https://github.com/JabRef/jabref/issues/10308)
- We fixed an issue where the ISBN fetcher returned the entrytype `misc` for certain ISBN numbers [#10348](https://github.com/JabRef/jabref/issues/10348)
- We fixed a bug where an exception was raised when saving less than three export save orders in the preference. [#10157](https://github.com/JabRef/jabref/issues/10157)
- We fixed an issue where it was possible to create a group with no name or with a group separator inside the name [#9776](https://github.com/JabRef/jabref/issues/9776)
- Biblatex's `journaltitle` is now also respected for showing the journal information. [#10397](https://github.com/JabRef/jabref/issues/10397)
- JabRef does not hang anymore when exporting via CLI. [#10380](https://github.com/JabRef/jabref/issues/10380)
- We fixed an issue where it was not possible to save a library on a network share under macOS due to an exception when acquiring a file lock [#10452](https://github.com/JabRef/jabref/issues/10452)
- We fixed an issue where exporting "XMP annotated pdf" without selecting an existing document would produce an exception. [#10102](https://github.com/JabRef/jabref/issues/10102)
- We fixed an issue where the "Enabled" column in the "Protected terms files" tab in the preferences could not be resized [#10285](https://github.com/JabRef/jabref/issues/10285)
- We fixed an issue where after creation of a new library, the new library was not focused. [JabRef/jabref-koppor#592](https://github.com/JabRef/jabref-koppor/issues/592)
- We fixed an issue where double clicking on an url in the file field would trigger an exception instead of opening the browser [#10480](https://github.com/JabRef/jabref/pull/10480)
- We fixed an issue where scrolling was impossible on dragging a citation on the groups panel. [#9754](https://github.com/JabRef/jabref/issues/9754)
- We fixed an issue where exporting "Embedded BibTeX pdf" without selecting an existing document would produce an exception. [#10101](https://github.com/JabRef/jabref/issues/10101)
- We fixed an issue where there was a failure to access the url link for "eprint" for the ArXiv entry.[#10474](https://github.com/JabRef/jabref/issues/10474)
- We fixed an issue where it was not possible to connect to a shared database once a group with entries was added or other metadata modified [#10336](https://github.com/JabRef/jabref/issues/10336)
- We fixed an issue where middle-button paste in X not always worked [#7905](https://github.com/JabRef/jabref/issues/7905)

## [5.10] – 2023-09-02

### Added

- We added a field showing the BibTeX/biblatex source for added and deleted entries in the "External Changes Resolver" dialog. [#9509](https://github.com/JabRef/jabref/issues/9509)
- We added user-specific comment field so that multiple users can make separate comments. [#543](https://github.com/JabRef/jabref-koppor/issues/543)
- We added a search history list in the search field's right click menu. [#7906](https://github.com/JabRef/jabref/issues/7906)
- We added a full text fetcher for IACR eprints. [#9651](https://github.com/JabRef/jabref/pull/9651)
- We added "Attach file from URL" to right-click context menu to download and store a file with the reference library. [#9646](https://github.com/JabRef/jabref/issues/9646)
- We enabled updating an existing entry with data from InspireHEP. [#9351](https://github.com/JabRef/jabref/issues/9351)
- We added a fetcher for the Bibliotheksverbund Bayern (experimental). [#9641](https://github.com/JabRef/jabref/pull/9641)
- We added support for more biblatex date formats for parsing dates. [#2753](https://github.com/JabRef/jabref/issues/2753)
- We added support for multiple languages for exporting to and importing references from MS Office. [#9699](https://github.com/JabRef/jabref/issues/9699)
- We enabled scrolling in the groups list when dragging a group on another group. [#2869](https://github.com/JabRef/jabref/pull/2869)
- We added the option to automatically download online files when a new entry is created from an existing ID (e.g., DOI). The option can be disabled in the preferences under "Import and Export". [#9756](https://github.com/JabRef/jabref/issues/9756)
- We added a new Integrity check for unescaped ampersands. [JabRef/jabref-koppor#585](https://github.com/JabRef/jabref-koppor/issues/585)
- We added support for parsing `$\backslash$` in file paths (as exported by Mendeley). [forum#3470](https://discourse.jabref.org/t/mendeley-bib-import-with-linked-files/3470)
- We added the possibility to automatically fetch entries when an ISBN is pasted on the main table. [#9864](https://github.com/JabRef/jabref/issues/9864)
- We added the option to disable the automatic linking of files in the entry editor [#5105](https://github.com/JabRef/jabref/issues/5105)
- We added the link icon for ISBNs in linked identifiers column. [#9819](https://github.com/JabRef/jabref/issues/9819)
- We added key binding to focus on groups <kbd>alt</kbd> + <kbd>s</kbd> [#9863](https://github.com/JabRef/jabref/issues/9863)
- We added the option to unprotect a text selection, which strips all pairs of curly braces away. [#9950](https://github.com/JabRef/jabref/issues/9950)
- We added drag and drop events for field 'Groups' in entry editor panel. [#569](https://github.com/JabRef/jabref-koppor/issues/569)
- We added support for parsing MathML in the Medline importer. [#4273](https://github.com/JabRef/jabref/issues/4273)
- We added the ability to search for an identifier (DOI, ISBN, ArXiv ID) directly from 'Web Search'. [#7575](https://github.com/JabRef/jabref/issues/7575) [#9674](https://github.com/JabRef/jabref/issues/9674)
- We added a cleanup activity that identifies a URL or a last-visited-date in the `note` field and moves it to the `url` and `urldate` field respectively. [JabRef/jabref-koppor#216](https://github.com/JabRef/jabref-koppor/issues/216)
- We enabled the user to change the name of a field in a custom entry type by double-clicking on it. [#9840](https://github.com/JabRef/jabref/issues/9840)
- We added some preferences options to disable online activity. [#10064](https://github.com/JabRef/jabref/issues/10064)
- We integrated two mail actions ("As Email" and "To Kindle") under a new "Send" option in the right-click & Tools menus. The Kindle option creates an email targeted to the user's Kindle email, which can be set in preferences under "External programs" [#6186](https://github.com/JabRef/jabref/issues/6186)
- We added an option to clear recent libraries' history. [#10003](https://github.com/JabRef/jabref/issues/10003)
- We added an option to encrypt and remember the proxy password. [#8055](https://github.com/JabRef/jabref/issues/8055)[#10044](https://github.com/JabRef/jabref/issues/10044)
- We added support for showing journal information, via info buttons next to the `Journal` and `ISSN` fields in the entry editor. [#6189](https://github.com/JabRef/jabref/issues/6189)
- We added support for pushing citations to Sublime Text 3 [#10098](https://github.com/JabRef/jabref/issues/10098)
- We added support for the Finnish language. [#10183](https://github.com/JabRef/jabref/pull/10183)
- We added the option to automatically replaces illegal characters in the filename when adding a file to JabRef. [#10182](https://github.com/JabRef/jabref/issues/10182)
- We added a privacy policy. [#10064](https://github.com/JabRef/jabref/issues/10064)
- We added a tooltip to show the number of entries in a group [#10208](https://github.com/JabRef/jabref/issues/10208)
- We fixed an issue where it was no longer possible to add or remove selected entries to groups via context menu [#10404](https://github.com/JabRef/jabref/issues/10404), [#10317](https://github.com/JabRef/jabref/issues/10317) [#10374](https://github.com/JabRef/jabref/issues/10374)

### Changed

- We replaced "Close" by "Close library" and placed it after "Save all" in the File menu. [#10043](https://github.com/JabRef/jabref/pull/10043)
- We upgraded to Lucene 9.7 for the fulltext search. The search index will be rebuild. [#10036](https://github.com/JabRef/jabref/pull/10036)
- 'Get full text' now also checks the file url. [#568](https://github.com/JabRef/jabref-koppor/issues/568)
- JabRef writes a new backup file only if there is a change. Before, JabRef created a backup upon start. [#9679](https://github.com/JabRef/jabref/pull/9679)
- We modified the `Add Group` dialog to use the most recently selected group hierarchical context. [#9141](https://github.com/JabRef/jabref/issues/9141)
- We refined the 'main directory not found' error message. [#9625](https://github.com/JabRef/jabref/pull/9625)
- JabRef writes a new backup file only if there is a change. Before, JabRef created a backup upon start. [#9679](https://github.com/JabRef/jabref/pull/9679)
- Backups of libraries are not stored per JabRef version, but collected together. [#9676](https://github.com/JabRef/jabref/pull/9676)
- We streamlined the paths for logs and backups: The parent path fragment is always `logs` or `backups`.
- `log.txt` now contains an entry if a BibTeX entry could not be parsed.
- `log.txt` now contains debug messages. Debugging needs to be enabled explicitly. [#9678](https://github.com/JabRef/jabref/pull/9678)
- `log.txt` does not contain entries for non-found files during PDF indexing. [#9678](https://github.com/JabRef/jabref/pull/9678)
- The hostname is now determined using environment variables (`COMPUTERNAME`/`HOSTNAME`) first. [#9910](https://github.com/JabRef/jabref/pull/9910)
- We improved the Medline importer to correctly import ISO dates for `revised`. [#9536](https://github.com/JabRef/jabref/issues/9536)
- To avoid cluttering of the directory, We always delete the `.sav` file upon successful write. [#9675](https://github.com/JabRef/jabref/pull/9675)
- We improved the unlinking/deletion of multiple linked files of an entry using the <kbd>Delete</kbd> key. [#9473](https://github.com/JabRef/jabref/issues/9473)
- The field names of customized entry types are now exchanged preserving the case. [#9993](https://github.com/JabRef/jabref/pull/9993)
- We moved the custom entry types dialog into the preferences dialog. [#9760](https://github.com/JabRef/jabref/pull/9760)
- We moved the manage content selectors dialog to the library properties. [#9768](https://github.com/JabRef/jabref/pull/9768)
- We moved the preferences menu command from the options menu to the file menu. [#9768](https://github.com/JabRef/jabref/pull/9768)
- We reworked the cross ref labels in the entry editor and added a right click menu. [#10046](https://github.com/JabRef/jabref/pull/10046)
- We reorganized the order of tabs and settings in the library properties. [#9836](https://github.com/JabRef/jabref/pull/9836)
- We changed the handling of an "overflow" of authors at `[authIniN]`: JabRef uses `+` to indicate an overflow. Example: `[authIni2]` produces `A+` (instead of `AB`) for `Aachen and Berlin and Chemnitz`. [#9703](https://github.com/JabRef/jabref/pull/9703)
- We moved the preferences option to open the last edited files on startup to the 'General' tab. [#9808](https://github.com/JabRef/jabref/pull/9808)
- We improved the recognition of DOIs when pasting a link containing a DOI on the maintable. [#9864](https://github.com/JabRef/jabref/issues/9864s)
- We reordered the preferences dialog. [#9839](https://github.com/JabRef/jabref/pull/9839)
- We split the 'Import and Export' tab into 'Web Search' and 'Export'. [#9839](https://github.com/JabRef/jabref/pull/9839)
- We moved the option to run JabRef in memory stick mode into the preferences dialog toolbar. [#9866](https://github.com/JabRef/jabref/pull/9866)
- In case the library contains empty entries, they are not written to disk. [#8645](https://github.com/JabRef/jabref/issues/8645)
- The formatter `remove_unicode_ligatures` is now called `replace_unicode_ligatures`. [#9890](https://github.com/JabRef/jabref/pull/9890)
- We improved the error message when no terminal was found. [#9607](https://github.com/JabRef/jabref/issues/9607)
- In the context of the "systematic literature functionality", we changed the name "database" to "catalog" to use a separate term for online catalogs in comparison to SQL databases. [#9951](https://github.com/JabRef/jabref/pull/9951)
- We now show more fields (including Special Fields) in the dropdown selection for "Save sort order" in the library properties and for "Export sort order" in the preferences. [#10010](https://github.com/JabRef/jabref/issues/10010)
- We now encrypt and store the custom API keys in the OS native credential store. [#10044](https://github.com/JabRef/jabref/issues/10044)
- We changed the behavior of group addition/edit, so that sorting by alphabetical order is not performed by default after the modification. [#10017](https://github.com/JabRef/jabref/issues/10017)
- We fixed an issue with spacing in the cleanup dialogue. [#10081](https://github.com/JabRef/jabref/issues/10081)
- The GVK fetcher now uses the new [K10plus](https://www.bszgbv.de/services/k10plus/) database. [#10189](https://github.com/JabRef/jabref/pull/10189)

### Fixed

- We fixed an issue where clicking the group expansion pane/arrow caused the node to be selected, when it should just expand/detract the node. [#10111](https://github.com/JabRef/jabref/pull/10111)
- We fixed an issue where the browser import would add ' characters before the BibTeX entry on Linux. [#9588](https://github.com/JabRef/jabref/issues/9588)
- We fixed an issue where searching for a specific term with the DOAB fetcher lead to an exception. [#9571](https://github.com/JabRef/jabref/issues/9571)
- We fixed an issue where the "Import" -> "Library to import to" did not show the correct library name if two opened libraries had the same suffix. [#9567](https://github.com/JabRef/jabref/issues/9567)
- We fixed an issue where the rpm-Version of JabRef could not be properly uninstalled and reinstalled. [#9558](https://github.com/JabRef/jabref/issues/9558), [#9603](https://github.com/JabRef/jabref/issues/9603)
- We fixed an issue where the command line export using `--exportMatches` flag does not create an output bib file. [#9581](https://github.com/JabRef/jabref/issues/9581)
- We fixed an issue where custom field in the custom entry types could not be set to mulitline. [#9609](https://github.com/JabRef/jabref/issues/9609)
- We fixed an issue where the Office XML exporter did not resolve BibTeX-Strings when exporting entries. [forum#3741](https://discourse.jabref.org/t/exporting-bibtex-constant-strings-to-ms-office-2007-xml/3741)
- We fixed an issue where the Merge Entries Toolbar configuration was not saved after hitting 'Merge Entries' button. [#9091](https://github.com/JabRef/jabref/issues/9091)
- We fixed an issue where the password is stored in clear text if the user wants to use a proxy with authentication. [#8055](https://github.com/JabRef/jabref/issues/8055)
- JabRef is now more relaxed when parsing field content: In case a field content ended with `\`, the combination `\}` was treated as plain `}`. [#9668](https://github.com/JabRef/jabref/issues/9668)
- We resolved an issue that cut off the number of group entries when it exceeded four digits. [#8797](https://github.com/JabRef/jabref/issues/8797)
- We fixed the issue where the size of the global search window was not retained after closing. [#9362](https://github.com/JabRef/jabref/issues/9362)
- We fixed an issue where the Global Search UI preview is still white in dark theme. [#9362](https://github.com/JabRef/jabref/issues/9362)
- We fixed the double paste issue when <kbd>Cmd</kbd> + <kbd>v</kbd> is pressed on 'New entry from plaintext' dialog. [#9367](https://github.com/JabRef/jabref/issues/9367)
- We fixed an issue where the pin button on the Global Search dialog was located at the bottom and not at the top. [#9362](https://github.com/JabRef/jabref/issues/9362)
- We fixed the log text color in the event log console when using dark mode. [#9732](https://github.com/JabRef/jabref/issues/9732)
- We fixed an issue where searching for unlinked files would include the current library's .bib file. [#9735](https://github.com/JabRef/jabref/issues/9735)
- We fixed an issue where it was no longer possible to connect to a shared mysql database due to an exception. [#9761](https://github.com/JabRef/jabref/issues/9761)
- We fixed an issue where an exception was thrown for the user after <kbd>Ctrl</kbd>+<kbd>Z</kbd> command. [#9737](https://github.com/JabRef/jabref/issues/9737)
- We fixed the citation key generation for [`[authors]`, `[authshort]`, `[authorsAlpha]`, `[authIniN]`, `[authEtAl]`, `[auth.etal]`](https://docs.jabref.org/setup/citationkeypatterns#special-field-markers) to handle `and others` properly. [JabRef/jabref-koppor#626](https://github.com/JabRef/jabref-koppor/issues/626)
- We fixed the Save/save as file type shows BIBTEX_DB instead of "Bibtex library". [#9372](https://github.com/JabRef/jabref/issues/9372)
- We fixed the default main file directory for non-English Linux users. [#8010](https://github.com/JabRef/jabref/issues/8010)
- We fixed an issue when overwriting the owner was disabled. [#9896](https://github.com/JabRef/jabref/pull/9896)
- We fixed an issue regarding recording redundant prefixes in search history. [#9685](https://github.com/JabRef/jabref/issues/9685)
- We fixed an issue where passing a URL containing a DOI led to a "No entry found" notification. [#9821](https://github.com/JabRef/jabref/issues/9821)
- We fixed some minor visual inconsistencies and issues in the preferences dialog. [#9866](https://github.com/JabRef/jabref/pull/9866)
- The order of save actions is now retained. [#9890](https://github.com/JabRef/jabref/pull/9890)
- We fixed an issue where the order of save actions was not retained in the bib file. [#9890](https://github.com/JabRef/jabref/pull/9890)
- We fixed an issue in the preferences 'External file types' tab ignoring a custom application path in the edit dialog. [#9895](https://github.com/JabRef/jabref/issues/9895)
- We fixed an issue in the preferences where custom columns could be added to the entry table with no qualifier. [#9913](https://github.com/JabRef/jabref/issues/9913)
- We fixed an issue where the encoding header in a bib file was not respected when the file contained a BOM (Byte Order Mark). [#9926](https://github.com/JabRef/jabref/issues/9926)
- We fixed an issue where cli help output for import and export format was inconsistent. [JabRef/jabref-koppor#429](https://github.com/JabRef/jabref-koppor/issues/429)
- We fixed an issue where the user could select multiple conflicting options for autocompletion at once. [#10181](https://github.com/JabRef/jabref/issues/10181)
- We fixed an issue where no preview could be generated for some entry types and led to an exception. [#9947](https://github.com/JabRef/jabref/issues/9947)
- We fixed an issue where the Linux terminal working directory argument was malformed and therefore ignored upon opening a terminal [#9953](https://github.com/JabRef/jabref/issues/9953)
- We fixed an issue under Linux where under some systems the file instead of the folder was opened. [#9607](https://github.com/JabRef/jabref/issues/9607)
- We fixed an issue where an Automatic Keyword Group could not be deleted in the UI. [#9778](https://github.com/JabRef/jabref/issues/9778)
- We fixed an issue where the citation key pattern `[edtrN_M]` returned the wrong editor. [#9946](https://github.com/JabRef/jabref/pull/9946)
- We fixed an issue where empty grey containers would remain in the groups panel, if displaying of group item count is turned off. [#9972](https://github.com/JabRef/jabref/issues/9972)
- We fixed an issue where fetching an ISBN could lead to application freezing when the fetcher did not return any results. [#9979](https://github.com/JabRef/jabref/issues/9979)
- We fixed an issue where closing a library containing groups and entries caused an exception [#9997](https://github.com/JabRef/jabref/issues/9997)
- We fixed a bug where the editor for strings in a bibliography file did not sort the entries by their keys [#10083](https://github.com/JabRef/jabref/pull/10083)
- We fixed an issues where clicking on the empty space of specific context menu entries would not trigger the associated action. [#8388](https://github.com/JabRef/jabref/issues/8388)
- We fixed an issue where JabRef would not remember whether the window was in fullscreen. [#4939](https://github.com/JabRef/jabref/issues/4939)
- We fixed an issue where the ACM Portal search sometimes would not return entries for some search queries when the article author had no given name. [#10107](https://github.com/JabRef/jabref/issues/10107)
- We fixed an issue that caused high CPU usage and a zombie process after quitting JabRef because of author names autocompletion. [#10159](https://github.com/JabRef/jabref/pull/10159)
- We fixed an issue where files with illegal characters in the filename could be added to JabRef. [#10182](https://github.com/JabRef/jabref/issues/10182)
- We fixed that checked-out radio buttons under "specified keywords" were not displayed as checked after closing and reopening the "edit group" window. [#10248](https://github.com/JabRef/jabref/issues/10248)
- We fixed that when editing groups, checked-out properties such as case sensitive and regular expression (under "Free search expression") were not displayed checked. [#10108](https://github.com/JabRef/jabref/issues/10108)

### Removed

- We removed the support of BibTeXML. [#9540](https://github.com/JabRef/jabref/issues/9540)
- We removed support for Markdown syntax for strikethrough and task lists in comment fields. [#9726](https://github.com/JabRef/jabref/pull/9726)
- We removed the options menu, because the two contents were moved to the File menu or the properties of the library. [#9768](https://github.com/JabRef/jabref/pull/9768)
- We removed the 'File' tab in the preferences and moved its contents to the 'Export' tab. [#9839](https://github.com/JabRef/jabref/pull/9839)
- We removed the "[Collection of Computer Science Bibliographies](https://en.wikipedia.org/wiki/Collection_of_Computer_Science_Bibliographies)" fetcher the websits is no longer available. [#6638](https://github.com/JabRef/jabref/issues/6638)

## [5.9] – 2023-01-06

### Added

- We added a dropdown menu to let users change the library they want to import into during import. [#6177](https://github.com/JabRef/jabref/issues/6177)
- We added the possibility to add/remove a preview style from the selected list using a double click. [#9490](https://github.com/JabRef/jabref/issues/9490)
- We added the option to define fields as "multine" directly in the custom entry types dialog. [#6448](https://github.com/JabRef/jabref/issues/6448)
- We changed the minWidth and the minHeight of the main window, so it won't have a width and/or a height with the value 0. [#9606](https://github.com/JabRef/jabref/issues/9606)

### Changed

- We changed database structure: in MySQL/MariaDB we renamed tables by adding a `JABREF_` prefix, and in PGSQL we moved tables in `jabref` schema. We added `VersionDBStructure` variable in `METADATA` table to indicate current version of structure, this variable is needed for automatic migration. [#9312](https://github.com/JabRef/jabref/issues/9312)
- We moved some preferences options to a new tab in the preferences dialog. [#9442](https://github.com/JabRef/jabref/pull/9442)
- We renamed "Medline abbreviation" to "dotless abbreviation". [#9504](https://github.com/JabRef/jabref/pull/9504)
- We now have more "dots" in the offered journal abbreviations. [#9504](https://github.com/JabRef/jabref/pull/9504)
- We now disable the button "Full text search" in the Searchbar by default [#9527](https://github.com/JabRef/jabref/pull/9527)

### Fixed

- The tab "deprecated fields" is shown in biblatex-mode only. [#7757](https://github.com/JabRef/jabref/issues/7757)
- In case a journal name of an IEEE journal is abbreviated, the "normal" abbreviation is used - and not the one of the IEEE BibTeX strings. [JabRef/abbrv.jabref.org#91](https://github.com/JabRef/abbrv.jabref.org/issues/91)
- We fixed a performance issue when loading large lists of custom journal abbreviations. [#8928](https://github.com/JabRef/jabref/issues/8928)
- We fixed an issue where the last opened libraries were not remembered when a new unsaved library was open as well. [#9190](https://github.com/JabRef/jabref/issues/9190)
- We fixed an issue where no context menu for the group "All entries" was present. [forum#3682](https://discourse.jabref.org/t/how-sort-groups-a-z-not-subgroups/3682)
- We fixed an issue where extra curly braces in some fields would trigger an exception when selecting the entry or doing an integrity check. [#9475](https://github.com/JabRef/jabref/issues/9475), [#9503](https://github.com/JabRef/jabref/issues/9503)
- We fixed an issue where entering a date in the format "YYYY/MM" in the entry editor date field caused an exception. [#9492](https://github.com/JabRef/jabref/issues/9492)
- For portable versions, the `.deb` file now works on plain debian again. [#9472](https://github.com/JabRef/jabref/issues/9472)
- We fixed an issue where the download of linked online files failed after an import of entries for certain urls. [#9518](https://github.com/JabRef/jabref/issues/9518)
- We fixed an issue where an exception occurred when manually downloading a file from an URL in the entry editor. [#9521](https://github.com/JabRef/jabref/issues/9521)
- We fixed an issue with open office csv file formatting where commas in the abstract field where not escaped. [#9087](https://github.com/JabRef/jabref/issues/9087)
- We fixed an issue with deleting groups where subgroups different from the selected group were deleted. [#9281](https://github.com/JabRef/jabref/issues/9281)

## [5.8] – 2022-12-18

### Added

- We integrated a new three-way merge UI for merging entries in the Entries Merger Dialog, the Duplicate Resolver Dialog, the Entry Importer Dialog, and the External Changes Resolver Dialog. [#8945](https://github.com/JabRef/jabref/pull/8945)
- We added the ability to merge groups, keywords, comments and files when merging entries. [#9022](https://github.com/JabRef/jabref/pull/9022)
- We added a warning message next to the authors field in the merge dialog to warn users when the authors are the same but formatted differently. [#8745](https://github.com/JabRef/jabref/issues/8745)
- The default file directory of a library is used as default directory for [unlinked file lookup](https://docs.jabref.org/collect/findunlinkedfiles#link-the-pdfs-to-your-bib-library). [JabRef/jabref-koppor#546](https://github.com/JabRef/jabref-koppor/issues/546)
- The properties of an existing systematic literature review (SLR) can be edited. [JabRef/jabref-koppor#604](https://github.com/JabRef/jabref-koppor/issues/604)
- An systematic literature review (SLR) can now be started from the SLR itself. [#9131](https://github.com/JabRef/jabref/pull/9131), [JabRef/jabref-koppor#601](https://github.com/JabRef/jabref-koppor/issues/601)
- On startup, JabRef notifies the user if there were parsing errors during opening.
- We added support for the field `fjournal` (in `@article`) for abbreviation and unabbreviation functionalities. [#321](https://github.com/JabRef/jabref/pull/321)
- In case a backup is found, the filename of the backup is shown and one can navigate to the file. [#9311](https://github.com/JabRef/jabref/pull/9311)
- We added support for the Ukrainian and Arabic languages. [#9236](https://github.com/JabRef/jabref/pull/9236), [#9243](https://github.com/JabRef/jabref/pull/9243)

### Changed

- We improved the Citavi Importer to also import so called Knowledge-items into the field `comment` of the corresponding entry [#9025](https://github.com/JabRef/jabref/issues/9025)
- We modified the change case sub-menus and their corresponding tips (displayed when you stay long over the menu) to properly reflect exemplified cases. [#9339](https://github.com/Jabref/jabref/issues/9339)
- We call backup files `.bak` and temporary writing files now `.sav`.
- JabRef keeps 10 older versions of a `.bib` file in the [user data dir](https://github.com/harawata/appdirs#supported-directories) (instead of a single `.sav` (now: `.bak`) file in the directory of the `.bib` file)
- We improved the External Changes Resolver dialog to be more usaable. [#9021](https://github.com/JabRef/jabref/pull/9021)
- We simplified the actions to fast-resolve duplicates to 'Keep Left', 'Keep Right', 'Keep Both' and 'Keep Merged'. [#9056](https://github.com/JabRef/jabref/issues/9056)
- The fallback directory of the file folder now is the general file directory. In case there was a directory configured for a library and this directory was not found, JabRef placed the PDF next to the .bib file and not into the general file directory.
- The global default directory for storing PDFs is now the documents folder in the user's home.
- When adding or editing a subgroup it is placed w.r.t. to alphabetical ordering rather than at the end. [JabRef/jabref-koppor#577](https://github.com/JabRef/jabref-koppor/issues/577)
- Groups context menu now shows appropriate options depending on number of subgroups. [JabRef/jabref-koppor#579](https://github.com/JabRef/jabref-koppor/issues/579)
- We modified the "Delete file" dialog and added the full file path to the dialog text. The file path in the title was changed to file name only. [JabRef/jabref-koppor#534](https://github.com/JabRef/jabref-koppor/issues/534)
- Download from URL now automatically fills with URL from clipboard. [JabRef/jabref-koppor#535](https://github.com/JabRef/jabref-koppor/issues/535)
- We added HTML and Markdown files to Find Unlinked Files and removed BibTeX. [JabRef/jabref-koppor#547](https://github.com/JabRef/jabref-koppor/issues/547)
- ArXiv fetcher now retrieves additional data from related DOIs (both ArXiv and user-assigned). [#9170](https://github.com/JabRef/jabref/pull/9170)
- We modified the Directory of Open Access Books (DOAB) fetcher so that it will now also fetch the ISBN when possible. [#8708](https://github.com/JabRef/jabref/issues/8708)
- Genres are now mapped correctly to entry types when importing MODS files. [#9185](https://github.com/JabRef/jabref/issues/9185)
- We changed the button label from "Return to JabRef" to "Return to library" to better indicate the purpose of the action.
- We changed the color of found text from red to high-contrast colors (background: yellow; font color: purple). [JabRef/jabref-koppor#552](https://github.com/JabRef/jabref-koppor/issues/552)
- We fixed an issue where the wrong icon for a successful import of a bib entry was shown. [#9308](https://github.com/JabRef/jabref/pull/9308)
- We changed the messages after importing unlinked local files to past tense. [JabRef/jabref-koppor#548](https://github.com/JabRef/jabref-koppor/issues/548)
- We fixed an issue where the wrong icon for a successful import of a bib entry was shown [#9308](https://github.com/JabRef/jabref/pull/9308)
- In the context of the [Cleanup dialog](https://docs.jabref.org/finding-sorting-and-cleaning-entries/cleanupentries) we changed the text of the conversion of BibTeX to biblatex (and vice versa) to make it more clear. [JabRef/jabref-koppor#545](https://github.com/JabRef/jabref-koppor/issues/545)
- We removed wrapping of string constants when writing to a `.bib` file.
- In the context of a systematic literature review (SLR), a user can now add arbitrary data into `study.yml`. JabRef just ignores this data. [#9124](https://github.com/JabRef/jabref/pull/9124)
- In the context of a systematic literature review (SLR), we reworked the "Define study" parameters dialog. [#9123](https://github.com/JabRef/jabref/pull/9123)
- We upgraded to Lucene 9.4 for the fulltext search. The search index will be rebuild. [#9213](https://github.com/JabRef/jabref/pull/9213)
- We disabled the "change case" menu for empty fields. [#9214](https://github.com/JabRef/jabref/issues/9214)
- We disabled the conversion menu for empty fields. [#9200](https://github.com/JabRef/jabref/issues/9200)

### Fixed

- We fixed an issue where applied save actions on saving the library file would lead to the dialog "The library has been modified by another program" popping up. [#4877](https://github.com/JabRef/jabref/issues/4877)
- We fixed issues with save actions not correctly loaded when opening the library. [#9122](https://github.com/JabRef/jabref/pull/9122)
- We fixed the behavior of "Discard changes" when reopening a modified library. [#9361](https://github.com/JabRef/jabref/issues/9361)
- We fixed several bugs regarding the manual and the autosave of library files that could lead to exceptions. [#9067](https://github.com/JabRef/jabref/pull/9067), [#8484](https://github.com/JabRef/jabref/issues/8484), [#8746](https://github.com/JabRef/jabref/issues/8746), [#6684](https://github.com/JabRef/jabref/issues/6684), [#6644](https://github.com/JabRef/jabref/issues/6644), [#6102](https://github.com/JabRef/jabref/issues/6102), [#6000](https://github.com/JabRef/jabref/issues/6000)
- We fixed an issue where pdfs were re-indexed on each startup. [#9166](https://github.com/JabRef/jabref/pull/9166)
- We fixed an issue when using an unsafe character in the citation key, the auto-linking feature fails to link files. [#9267](https://github.com/JabRef/jabref/issues/9267)
- We fixed an issue where a message about changed metadata would occur on saving although nothing changed. [#9159](https://github.com/JabRef/jabref/issues/9159)
- We fixed an issue where the possibility to generate a subdatabase from an aux file was writing empty files when called from the commandline. [#9115](https://github.com/JabRef/jabref/issues/9115), [forum#3516](https://discourse.jabref.org/t/export-subdatabase-from-aux-file-on-macos-command-line/3516)
- We fixed an issue where author names with tilde accents (for example ñ) were marked as "Names are not in the standard BibTeX format". [#8071](https://github.com/JabRef/jabref/issues/8071)
- We fixed an issue where capitalize didn't capitalize words after hyphen characters. [#9157](https://github.com/JabRef/jabref/issues/9157)
- We fixed an issue where title case didn't capitalize words after en-dash characters and skip capitalization of conjunctions that comes after en-dash characters. [#9068](https://github.com/JabRef/jabref/pull/9068),[#9142](https://github.com/JabRef/jabref/pull/9142)
- We fixed an issue with the message that is displayed when fetcher returns an empty list of entries for given query. [#9195](https://github.com/JabRef/jabref/issues/9195)
- We fixed an issue where editing entry's "date" field in library mode "biblatex" causes an uncaught exception. [#8747](https://github.com/JabRef/jabref/issues/8747)
- We fixed an issue where importing from XMP would fail for certain PDFs. [#9383](https://github.com/JabRef/jabref/issues/9383)
- We fixed an issue that JabRef displayed the wrong group tree after loading. [JabRef/jabref-koppor#637](https://github.com/JabRef/jabref-koppor/issues/637)
- We fixed that sorting of entries in the maintable by special fields is updated immediately. [#9334](https://github.com/JabRef/jabref/issues/9334)
- We fixed the display of issue, number, eid and pages fields in the entry preview. [#8607](https://github.com/JabRef/jabref/pull/8607), [#8372](https://github.com/JabRef/jabref/issues/8372), [JabRef/jabref-koppor#514](https://github.com/JabRef/jabref-koppor/issues/514), [forum#2390](https://discourse.jabref.org/t/unable-to-edit-my-bibtex-file-that-i-used-before-vers-5-1/2390), [forum#3462](https://discourse.jabref.org/t/jabref-5-6-need-help-with-export-from-jabref-to-microsoft-word-entry-preview-of-apa-7-not-rendering-correctly/3462)
- We fixed the page ranges checker to detect article numbers in the pages field (used at [Check Integrity](https://docs.jabref.org/finding-sorting-and-cleaning-entries/checkintegrity)). [#8607](https://github.com/JabRef/jabref/pull/8607)
- The [HtmlToLaTeXFormatter](https://docs.jabref.org/finding-sorting-and-cleaning-entries/saveactions#html-to-latex) keeps single `<` characters.
- We fixed a performance regression when opening large libraries. [#9041](https://github.com/JabRef/jabref/issues/9041)
- We fixed a bug where spaces are trimmed when highlighting differences in the Entries merge dialog. [JabRef/jabref-koppor#371](https://github.com/JabRef/jabref-koppor/issues/371)
- We fixed some visual glitches with the linked files editor field in the entry editor and increased its height. [#8823](https://github.com/JabRef/jabref/issues/8823)
- We fixed some visual inconsistencies (round corners of highlighted buttons). [#8806](https://github.com/JabRef/jabref/issues/8806)
- We fixed an issue where JabRef would not exit when a connection to a LibreOffice document was established previously and the document is still open. [#9075](https://github.com/JabRef/jabref/issues/9075)
- We fixed an issue about selecting the save order in the preferences. [#9147](https://github.com/JabRef/jabref/issues/9147)
- We fixed an issue where an exception when fetching a DOI was not logged correctly. [JabRef/jabref-koppor#627](https://github.com/JabRef/jabref-koppor/issues/627)
- We fixed an issue where a user could not open an attached file in a new unsaved library. [#9386](https://github.com/JabRef/jabref/issues/9386)
- We fixed a typo within a connection error message. [JabRef/jabref-koppor#625](https://github.com/JabRef/jabref-koppor/issues/625)
- We fixed an issue where journal abbreviations would not abbreviate journal titles with escaped ampersands (\\&). [#8948](https://github.com/JabRef/jabref/issues/8948)
- We fixed the readability of the file field in the dark theme. [#9340](https://github.com/JabRef/jabref/issues/9340)
- We fixed an issue where the 'close dialog' key binding was not closing the Preferences dialog. [#8888](https://github.com/jabref/jabref/issues/8888)
- We fixed an issue where a known journal's medline/dot-less abbreviation does not switch to the full name. [#9370](https://github.com/JabRef/jabref/issues/9370)
- We fixed an issue where hitting enter on the search field within the preferences dialog closed the dialog. [JabRef/jabref-koppor#630](https://github.com/JabRef/jabref-koppor/issues/630)
- We fixed the "Cleanup entries" dialog is partially visible. [#9223](https://github.com/JabRef/jabref/issues/9223)
- We fixed an issue where font size preferences did not apply correctly to preference dialog window and the menu bar. [#8386](https://github.com/JabRef/jabref/issues/8386) and [#9279](https://github.com/JabRef/jabref/issues/9279)
- We fixed the display of the "Customize Entry Types" dialog title. [#9198](https://github.com/JabRef/jabref/issues/9198)
- We fixed an issue where the CSS styles are missing in some dialogs. [#9150](https://github.com/JabRef/jabref/pull/9150)
- We fixed an issue where controls in the preferences dialog could outgrow the window. [#9017](https://github.com/JabRef/jabref/issues/9017)
- We fixed an issue where highlighted text color for entry merge dialogue was not clearly visible. [#9192](https://github.com/JabRef/jabref/issues/9192)

### Removed

- We removed "last-search-date" from the systematic literature review feature, because the last-search-date can be deducted from the git logs. [#9116](https://github.com/JabRef/jabref/pull/9116)
- We removed the [CiteseerX](https://docs.jabref.org/collect/import-using-online-bibliographic-database#citeseerx) fetcher, because the API used by JabRef is sundowned. [#9466](https://github.com/JabRef/jabref/pull/9466)

## [5.7] – 2022-08-05

### Added

- We added a fetcher for [Biodiversity Heritage Library](https://www.biodiversitylibrary.org/). [#8539](https://github.com/JabRef/jabref/issues/8539)
- We added support for multiple messages in the snackbar. [#7340](https://github.com/JabRef/jabref/issues/7340)
- We added an extra option in the 'Find Unlinked Files' dialog view to ignore unnecessary files like Thumbs.db, DS_Store, etc. [JabRef/jabref-koppor#373](https://github.com/JabRef/jabref-koppor/issues/373)
- JabRef now writes log files. Linux: `$home/.cache/jabref/logs/version`, Windows: `%APPDATA%\..\Local\harawata\jabref\version\logs`, Mac: `Users/.../Library/Logs/jabref/version`
- We added an importer for Citavi backup files, support ".ctv5bak" and ".ctv6bak" file formats. [#8322](https://github.com/JabRef/jabref/issues/8322)
- We added a feature to drag selected entries and drop them to other opened inactive library tabs [JabRef/jabref-koppor#521](https://github.com/JabRef/jabref-koppor/issues/521).
- We added support for the [biblatex-apa](https://github.com/plk/biblatex-apa) legal entry types `Legislation`, `Legadminmaterial`, `Jurisdiction`, `Constitution` and `Legal` [#8931](https://github.com/JabRef/jabref/issues/8931)

### Changed

- The file column in the main table now shows the corresponding defined icon for the linked file [#8930](https://github.com/JabRef/jabref/issues/8930).
- We improved the color of the selected entries and the color of the summary in the Import Entries Dialog in the dark theme. [#7927](https://github.com/JabRef/jabref/issues/7927)
- We upgraded to Lucene 9.2 for the fulltext search.
  Thus, the now created search index cannot be read from older versions of JabRef anylonger.
  ⚠️ JabRef will recreate the index in a new folder for new files and this will take a long time for a huge library.
  Moreover, switching back and forth JabRef versions and meanwhile adding PDFs also requires rebuilding the index now and then.
  [#8868](https://github.com/JabRef/jabref/pull/8868)
- We improved the Latex2Unicode conversion [#8639](https://github.com/JabRef/jabref/pull/8639)
- Writing BibTeX data into a PDF (XMP) removes braces. [#8452](https://github.com/JabRef/jabref/issues/8452)
- Writing BibTeX data into a PDF (XMP) does not write the `file` field.
- Writing BibTeX data into a PDF (XMP) considers the configured keyword separator (and does not use "," as default any more)
- The Medline/Pubmed search now also supports the [default fields and operators for searching](https://docs.jabref.org/collect/import-using-online-bibliographic-database#search-syntax). [forum#3554](https://discourse.jabref.org/t/native-pubmed-search/3354)
- We improved group expansion arrow that prevent it from activating group when expanding or collapsing. [#7982](https://github.com/JabRef/jabref/issues/7982), [#3176](https://github.com/JabRef/jabref/issues/3176)
- When configured SSL certificates changed, JabRef warns the user to restart to apply the configuration.
- We improved the appearances and logic of the "Manage field names & content" dialog, and renamed it to "Automatic field editor". [#6536](https://github.com/JabRef/jabref/issues/6536)
- We improved the message explaining the options when modifying an automatic keyword group [#8911](https://github.com/JabRef/jabref/issues/8911)
- We moved the preferences option "Warn about duplicates on import" option from the tab "File" to the tab "Import and Export". [JabRef/jabref-koppor#570](https://github.com/JabRef/jabref-koppor/issues/570)
- When JabRef encounters `% Encoding: UTF-8` header, it is kept during writing (and not removed). [#8964](https://github.com/JabRef/jabref/pull/8964)
- We replace characters which cannot be decoded using the specified encoding by a (probably another) valid character. This happens if JabRef detects the wrong charset (e.g., UTF-8 instead of Windows 1252). One can use the [Integrity Check](https://docs.jabref.org/finding-sorting-and-cleaning-entries/checkintegrity) to find those characters.

### Fixed

- We fixed an issue where linked fails containing parts of the main file directory could not be opened. [#8991](https://github.com/JabRef/jabref/issues/8991)
- Linked files with an absolute path can be opened again. [#8991](https://github.com/JabRef/jabref/issues/8991)
- We fixed an issue where the user could not rate an entry in the main table when an entry was not yet ranked. [#5842](https://github.com/JabRef/jabref/issues/5842)
- We fixed an issue that caused JabRef to sometimes open multiple instances when "Remote Operation" is enabled. [#8653](https://github.com/JabRef/jabref/issues/8653)
- We fixed an issue where linked files with the filetype "application/pdf" in an entry were not shown with the correct PDF-Icon in the main table [#8930](https://github.com/JabRef/jabref/issues/8930)
- We fixed an issue where "open folder" for linked files did not open the folder and did not select the file unter certain Linux desktop environments [#8679](https://github.com/JabRef/jabref/issues/8679), [#8849](https://github.com/JabRef/jabref/issues/8849)
- We fixed an issue where the content of a big shared database library is not shown [#8788](https://github.com/JabRef/jabref/issues/8788)
- We fixed the unnecessary horizontal scroll bar in group panel [#8467](https://github.com/JabRef/jabref/issues/8467)
- We fixed an issue where the notification bar message, icon and actions appeared to be invisible. [#8761](https://github.com/JabRef/jabref/issues/8761)
- We fixed an issue where deprecated fields tab is shown when the fields don't contain any values. [#8396](https://github.com/JabRef/jabref/issues/8396)
- We fixed an issue where an exception for DOI search occurred when the DOI contained urlencoded characters. [#8787](https://github.com/JabRef/jabref/issues/8787)
- We fixed an issue which allow us to select and open identifiers from a popup list in the maintable [#8758](https://github.com/JabRef/jabref/issues/8758), [#8802](https://github.com/JabRef/jabref/issues/8802)
- We fixed an issue where the escape button had no functionality within the "Filter groups" textfield. [JabRef/jabref-koppor#562](https://github.com/JabRef/jabref-koppor/issues/562)
- We fixed an issue where the exception that there are invalid characters in filename. [#8786](https://github.com/JabRef/jabref/issues/8786)
- When the proxy configuration removed the proxy user/password, this change is applied immediately.
- We fixed an issue where removing several groups deletes only one of them. [#8390](https://github.com/JabRef/jabref/issues/8390)
- We fixed an issue where the Sidepane (groups, web search and open office) width is not remembered after restarting JabRef. [#8907](https://github.com/JabRef/jabref/issues/8907)
- We fixed a bug where switching between themes will cause an error/exception. [#8939](https://github.com/JabRef/jabref/pull/8939)
- We fixed a bug where files that were deleted in the source bibtex file were kept in the index. [#8962](https://github.com/JabRef/jabref/pull/8962)
- We fixed "Error while sending to JabRef" when the browser extension interacts with JabRef. [JabRef/JabRef-Browser-Extension#479](https://github.com/JabRef/JabRef-Browser-Extension/issues/479)
- We fixed a bug where updating group view mode (intersection or union) requires re-selecting groups to take effect. [#6998](https://github.com/JabRef/jabref/issues/6998)
- We fixed a bug that prevented external group metadata changes from being merged. [#8873](https://github.com/JabRef/jabref/issues/8873)
- We fixed the shared database opening dialog to remember autosave folder and tick. [#7516](https://github.com/JabRef/jabref/issues/7516)
- We fixed an issue where name formatter could not be saved. [#9120](https://github.com/JabRef/jabref/issues/9120)
- We fixed a bug where after the export of Preferences, custom exports were duplicated. [#10176](https://github.com/JabRef/jabref/issues/10176)

### Removed

- We removed the social media buttons for our Twitter and Facebook pages. [#8774](https://github.com/JabRef/jabref/issues/8774)

## [5.6] – 2022-04-25

### Added

- We enabled the user to customize the API Key for some fetchers. [#6877](https://github.com/JabRef/jabref/issues/6877)
- We added an extra option when right-clicking an entry in the Entry List to copy either the DOI or the DOI url.
- We added a fetcher for [Directory of Open Access Books (DOAB)](https://doabooks.org/) [#8576](https://github.com/JabRef/jabref/issues/8576)
- We added an extra option to ask the user whether they want to open to reveal the folder holding the saved file with the file selected. [#8195](https://github.com/JabRef/jabref/issues/8195)
- We added a new section to network preferences to allow using custom SSL certificates. [#8126](https://github.com/JabRef/jabref/issues/8126)
- We improved the version check to take also beta version into account and now redirect to the right changelog for the version.
- We added two new web and fulltext fetchers: SemanticScholar and ResearchGate.
- We added notifications on success and failure when writing metadata to a PDF-file. [#8276](https://github.com/JabRef/jabref/issues/8276)
- We added a cleanup action that escapes `$` (by adding a backslash in front). [#8673](https://github.com/JabRef/jabref/issues/8673)

### Changed

- We upgraded to Lucene 9.1 for the fulltext search.
  Thus, the now created search index cannot be read from older versions of JabRef any longer.
  ⚠️ JabRef will recreate the index in a new folder for new files and this will take a long time for a huge library.
  Moreover, switching back and forth JabRef versions and meanwhile adding PDFs also requires rebuilding the index now and then.
  [#8362](https://github.com/JabRef/jabref/pull/8362)
- We changed the list of CSL styles to those that support formatting bibliographies. [#8421](https://github.com/JabRef/jabref/issues/8421) [michel-kraemer/citeproc-java#116](https://github.com/michel-kraemer/citeproc-java/issues/116)
- The CSL preview styles now also support displaying data from cross references entries that are linked via the `crossref` field. [#7378](https://github.com/JabRef/jabref/issues/7378)
- We made the Search button in Web Search wider. We also skewed the panel titles to the left. [#8397](https://github.com/JabRef/jabref/issues/8397)
- We introduced a preference to disable fulltext indexing. [#8468](https://github.com/JabRef/jabref/issues/8468)
- When exporting entries, the encoding is always UTF-8.
- When embedding BibTeX data into a PDF, the encoding is always UTF-8.
- We replaced the [OttoBib](https://en.wikipedia.org/wiki/OttoBib) fetcher by a fetcher by [OpenLibrary](https://openlibrary.org/dev/docs/api/books). [#8652](https://github.com/JabRef/jabref/issues/8652)
- We first fetch ISBN data from OpenLibrary, if nothing found, ebook.de is tried.
- We now only show a warning when exiting for tasks that will not be recovered automatically upon relaunch of JabRef. [#8468](https://github.com/JabRef/jabref/issues/8468)

### Fixed

- We fixed an issue where right clicking multiple entries and pressing "Change entry type" would only change one entry. [#8654](https://github.com/JabRef/jabref/issues/8654)
- We fixed an issue where it was no longer possible to add or delete multiple files in the `file` field in the entry editor. [#8659](https://github.com/JabRef/jabref/issues/8659)
- We fixed an issue where the author's lastname was not used for the citation key generation if it started with a lowercase letter. [#8601](https://github.com/JabRef/jabref/issues/8601)
- We fixed an issue where custom "Protected terms" files were missing after a restart of JabRef. [#8608](https://github.com/JabRef/jabref/issues/8608)
- We fixed an issue where JabRef could not start due to a missing directory for the fulltex index. [#8579](https://github.com/JabRef/jabref/issues/8579)
- We fixed an issue where long article numbers in the `pages` field would cause an exception and preventing the citation style to display. [#8381](https://github.com/JabRef/jabref/issues/8381), [michel-kraemer/citeproc-java#114](https://github.com/michel-kraemer/citeproc-java/issues/114)
- We fixed an issue where online links in the file field were not detected correctly and could produce an exception. [#8510](https://github.com/JabRef/jabref/issues/8510)
- We fixed an issue where an exception could occur when saving the preferences [#7614](https://github.com/JabRef/jabref/issues/7614)
- We fixed an issue where "Copy DOI url" in the right-click menu of the Entry List would just copy the DOI and not the DOI url. [#8389](https://github.com/JabRef/jabref/issues/8389)
- We fixed an issue where opening the console from the drop-down menu would cause an exception. [#8466](https://github.com/JabRef/jabref/issues/8466)
- We fixed an issue when reading non-UTF-8 encoded. When no encoding header is present, the encoding is now detected from the file content (and the preference option is disregarded). [#8417](https://github.com/JabRef/jabref/issues/8417)
- We fixed an issue where pasting a URL was replacing `+` signs by spaces making the URL unreachable. [#8448](https://github.com/JabRef/jabref/issues/8448)
- We fixed an issue where creating subsidiary files from aux files created with some versions of biblatex would produce incorrect results. [#8513](https://github.com/JabRef/jabref/issues/8513)
- We fixed an issue where opening the changelog from withing JabRef led to a 404 error. [#8563](https://github.com/JabRef/jabref/issues/8563)
- We fixed an issue where not all found unlinked local files were imported correctly due to some race condition. [#8444](https://github.com/JabRef/jabref/issues/8444)
- We fixed an issue where Merge entries dialog exceeds screen boundaries.
- We fixed an issue where the app lags when selecting an entry after a fresh start. [#8446](https://github.com/JabRef/jabref/issues/8446)
- We fixed an issue where no citationkey was generated on import, pasting a doi or an entry on the main table. [#8406](https://github.com/JabRef/jabref/issues/8406), [JabRef/jabref-koppor#553](https://github.com/JabRef/jabref-koppor/issues/553)
- We fixed an issue where accent search does not perform consistently. [#6815](https://github.com/JabRef/jabref/issues/6815)
- We fixed an issue where the incorrect entry was selected when "New Article" is pressed while search filters are active. [#8674](https://github.com/JabRef/jabref/issues/8674)
- We fixed an issue where "Write BibTeXEntry metadata to PDF" button remains enabled while writing to PDF is in-progress. [#8691](https://github.com/JabRef/jabref/issues/8691)

### Removed

- We removed the option to copy CSL Citation styles data as `XSL_FO`, `ASCIIDOC`, and `RTF` as these have not been working since a long time and are no longer supported in the external library used for processing the styles. [#7378](https://github.com/JabRef/jabref/issues/7378)
- We removed the option to configure the default encoding. The default encoding is now hard-coded to the modern UTF-8 encoding.

## [5.5] – 2022-01-17

### Changed

- We integrated the external file types dialog directly inside the preferences. [#8341](https://github.com/JabRef/jabref/pull/8341)
- We disabled the add group button color change after adding 10 new groups. [#8051](https://github.com/JabRef/jabref/issues/8051)
- We inverted the logic for resolving [BibTeX strings](https://docs.jabref.org/advanced/strings). This helps to keep `#` chars. By default String resolving is only activated for a couple of standard fields. The list of fields can be modified in the preferences. [#7010](https://github.com/JabRef/jabref/issues/7010), [#7012](https://github.com/JabRef/jabref/issues/7012), [#8303](https://github.com/JabRef/jabref/issues/8303)
- We moved the search box in preview preferences closer to the available citation styles list. [#8370](https://github.com/JabRef/jabref/pull/8370)
- Changing the preference to show the preview panel as a separate tab now has effect without restarting JabRef. [#8370](https://github.com/JabRef/jabref/pull/8370)
- We enabled switching themes in JabRef without the need to restart JabRef. [#7335](https://github.com/JabRef/jabref/pull/7335)
- We added support for the field `day`, `rights`, `coverage` and `language` when reading XMP data in Dublin Core format. [#8491](https://github.com/JabRef/jabref/issues/8491)

### Fixed

- We fixed an issue where the preferences for "Search and store files relative to library file location" where ignored when the "Main file directory" field was not empty [#8385](https://github.com/JabRef/jabref/issues/8385)
- We fixed an issue where `#`chars in certain fields would be interpreted as BibTeX strings [#7010](https://github.com/JabRef/jabref/issues/7010), [#7012](https://github.com/JabRef/jabref/issues/7012), [#8303](https://github.com/JabRef/jabref/issues/8303)
- We fixed an issue where the fulltext search on an empty library with no documents would lead to an exception [JabRef/jabref-koppor#522](https://github.com/JabRef/jabref-koppor/issues/522)
- We fixed an issue where clicking on "Accept changes" in the merge dialog would lead to an exception [forum#2418](https://discourse.jabref.org/t/the-library-has-been-modified-by-another-program/2418/8)
- We fixed an issue where clicking on headings in the entry preview could lead to an exception. [#8292](https://github.com/JabRef/jabref/issues/8292)
- We fixed an issue where IntegrityCheck used the system's character encoding instead of the one set by the library or in preferences [#8022](https://github.com/JabRef/jabref/issues/8022)
- We fixed an issue about empty metadata in library properties when called from the right click menu. [#8358](https://github.com/JabRef/jabref/issues/8358)
- We fixed an issue where someone could add a duplicate field in the customize entry type dialog. [#8194](https://github.com/JabRef/jabref/issues/8194)
- We fixed a typo in the library properties tab: "String constants". There, one can configure [BibTeX string constants](https://docs.jabref.org/advanced/strings).
- We fixed an issue when writing a non-UTF-8 encoded file: The header is written again. [#8417](https://github.com/JabRef/jabref/issues/8417)
- We fixed an issue where folder creation during systemic literature review failed due to an illegal fetcher name. [#8552](https://github.com/JabRef/jabref/pull/8552)

## [5.4] – 2021-12-20

### Added

- We added confirmation dialog when user wants to close a library where any empty entries are detected. [#8096](https://github.com/JabRef/jabref/issues/8096)
- We added import support for CFF files. [#7945](https://github.com/JabRef/jabref/issues/7945)
- We added the option to copy the DOI of an entry directly from the context menu copy submenu. [#7826](https://github.com/JabRef/jabref/issues/7826)
- We added a fulltext search feature. [#2838](https://github.com/JabRef/jabref/pull/2838)
- We improved the deduction of bib-entries from imported fulltext pdfs. [#7947](https://github.com/JabRef/jabref/pull/7947)
- We added `unprotect_terms` to the list of bracketed pattern modifiers [#7960](https://github.com/JabRef/jabref/pull/7960)
- We added a dialog that allows to parse metadata from linked pdfs. [#7929](https://github.com/JabRef/jabref/pull/7929)
- We added an icon picker in group edit dialog. [#6142](https://github.com/JabRef/jabref/issues/6142)
- We added a preference to Opt-In to JabRef's online metadata extraction service (Grobid) usage. [#8002](https://github.com/JabRef/jabref/pull/8002)
- We readded the possibility to display the search results of all databases ("Global Search"). It is shown in a separate window. [#4096](https://github.com/JabRef/jabref/issues/4096)
- We readded the possibility to keep the search string when switching tabs. It is implemented by a toggle button. [#4096](https://github.com/JabRef/jabref/issues/4096#issuecomment-575986882)
- We allowed the user to also preview the available citation styles in the preferences besides the selected ones [#8108](https://github.com/JabRef/jabref/issues/8108)
- We added an option to search the available citation styles by name in the preferences [#8108](https://github.com/JabRef/jabref/issues/8108)
- We added an option to generate bib-entries from ID through a popover in the toolbar. [#4183](https://github.com/JabRef/jabref/issues/4183)
- We added a menu option in the right click menu of the main table tabs to display the library properties. [#6527](https://github.com/JabRef/jabref/issues/6527)
- When a `.bib` file ("library") was saved successfully, a notification is shown

### Changed

- Local library settings may overwrite the setting "Search and store files relative to library file location" [#8179](https://github.com/JabRef/jabref/issues/8179)
- The option "Fit table horizontally on screen" in the "Entry table" preferences is now disabled by default [#8148](https://github.com/JabRef/jabref/pull/8148)
- We improved the preferences and descriptions in the "Linked files" preferences tab [#8148](https://github.com/JabRef/jabref/pull/8148)
- We slightly changed the layout of the Journal tab in the preferences for ui consistency. [#7937](https://github.com/JabRef/jabref/pull/7937)
- The JabRefHost on Windows now writes a temporary file and calls `-importToOpen` instead of passing the bibtex via `-importBibtex`. [#7374](https://github.com/JabRef/jabref/issues/7374), [JabRef/JabRef-Browser-Extension#274](https://github.com/JabRef/JabRef-Browser-Extension/issues/274)
- We reordered some entries in the right-click menu of the main table. [#6099](https://github.com/JabRef/jabref/issues/6099)
- We merged the barely used ImportSettingsTab and the CustomizationTab in the preferences into one single tab and moved the option to allow Integers in Edition Fields in Bibtex-Mode to the EntryEditor tab. [#7849](https://github.com/JabRef/jabref/pull/7849)
- We moved the export order in the preferences from `File` to `Import and Export`. [#7935](https://github.com/JabRef/jabref/pull/7935)
- We reworked the export order in the preferences and the save order in the library preferences. You can now set more than three sort criteria in your library preferences. [#7935](https://github.com/JabRef/jabref/pull/7935)
- The metadata-to-pdf actions now also embeds the bibfile to the PDF. [#8037](https://github.com/JabRef/jabref/pull/8037)
- The snap was updated to use the core20 base and to use lzo compression for better startup performance [#8109](https://github.com/JabRef/jabref/pull/8109)
- We moved the union/intersection view button in the group sidepane to the left of the other controls. [#8202](https://github.com/JabRef/jabref/pull/8202)
- We improved the Drag and Drop behavior in the "Customize Entry Types" Dialog [#6338](https://github.com/JabRef/jabref/issues/6338)
- When determining the URL of an ArXiV eprint, the URL now points to the version [#8149](https://github.com/JabRef/jabref/pull/8149)
- We Included all standard fields with citation key when exporting to Old OpenOffice/LibreOffice Calc Format [#8176](https://github.com/JabRef/jabref/pull/8176)
- In case the database is encoded with `UTF8`, the `% Encoding` marker is not written anymore
- The written `.bib` file has the same line endings [#390](https://github.com/JabRef/jabref-koppor/issues/390)
- The written `.bib` file always has a final line break
- The written `.bib` file keeps the newline separator of the loaded `.bib` file
- We present options to manually enter an article or return to the New Entry menu when the fetcher DOI fails to find an entry for an ID [#7870](https://github.com/JabRef/jabref/issues/7870)
- We trim white space and non-ASCII characters from DOI [#8127](https://github.com/JabRef/jabref/issues/8127)
- The duplicate checker now inspects other fields in case no difference in the required and optional fields are found.
- We reworked the library properties dialog and integrated the `Library > Preamble`, `Library > Citation key pattern` and `Library > String constants dialogs` [#8264](https://github.com/JabRef/jabref/pulls/8264)
- We improved the startup time of JabRef by switching from the logging library `log4j2` to `tinylog` [#8007](https://github.com/JabRef/jabref/issues/8007)

### Fixed

- We fixed an issue where an exception occurred when pasting an entry with a publication date-range of the form 1910/1917 [#7864](https://github.com/JabRef/jabref/issues/7864)
- We fixed an issue where an exception occurred when a preview style was edited and afterwards another preview style selected. [#8280](https://github.com/JabRef/jabref/issues/8280)
- We fixed an issue where the actions to move a file to a directory were incorrectly disabled. [#7908](https://github.com/JabRef/jabref/issues/7908)
- We fixed an issue where an exception occurred when a linked online file was edited in the entry editor [#8008](https://github.com/JabRef/jabref/issues/8008)
- We fixed an issue when checking for a new version when JabRef is used behind a corporate proxy. [#7884](https://github.com/JabRef/jabref/issues/7884)
- We fixed some icons that were drawn in the wrong color when JabRef used a custom theme. [#7853](https://github.com/JabRef/jabref/issues/7853)
- We fixed an issue where the `Aux file` on `Edit group` doesn't support relative sub-directories path to import. [#7719](https://github.com/JabRef/jabref/issues/7719).
- We fixed an issue where it was impossible to add or modify groups. [#7912](https://github.com/JabRef/jabref/pull/793://github.com/JabRef/jabref/pull/7921)
- We fixed an issue about the visible side pane components being out of sync with the view menu. [#8115](https://github.com/JabRef/jabref/issues/8115)
- We fixed an issue where the side pane would not close when all its components were closed. [#8082](https://github.com/JabRef/jabref/issues/8082)
- We fixed an issue where exported entries from a Citavi bib containing URLs could not be imported [#7882](https://github.com/JabRef/jabref/issues/7882)
- We fixed an issue where the icons in the search bar had the same color, toggled as well as untoggled. [#8014](https://github.com/JabRef/jabref/pull/8014)
- We fixed an issue where typing an invalid UNC path into the "Main file directory" text field caused an error. [#8107](https://github.com/JabRef/jabref/issues/8107)
- We fixed an issue where "Open Folder" didn't select the file on macOS in Finder [#8130](https://github.com/JabRef/jabref/issues/8130)
- We fixed an issue where importing PDFs resulted in an uncaught exception [#8143](https://github.com/JabRef/jabref/issues/8143)
- We fixed "The library has been modified by another program" showing up when line breaks change [#4877](https://github.com/JabRef/jabref/issues/4877)
- The default directory of the "LaTeX Citations" tab is now the directory of the currently opened database (and not the directory chosen at the last open file dialog or the last database save) [JabRef/jabref-koppor#538](https://github.com/JabRef/jabref-koppor/issues/538)
- When writing a bib file, the `NegativeArraySizeException` should not occur [#8231](https://github.com/JabRef/jabref/issues/8231) [#8265](https://github.com/JabRef/jabref/issues/8265)
- We fixed an issue where some menu entries were available without entries selected. [#4795](https://github.com/JabRef/jabref/issues/4795)
- We fixed an issue where right-clicking on a tab and selecting close will close the focused tab even if it is not the tab we right-clicked [#8193](https://github.com/JabRef/jabref/pull/8193)
- We fixed an issue where selecting a citation style in the preferences would sometimes produce an exception [#7860](https://github.com/JabRef/jabref/issues/7860)
- We fixed an issue where an exception would occur when clicking on a DOI link in the preview pane [#7706](https://github.com/JabRef/jabref/issues/7706)
- We fixed an issue where XMP and embedded BibTeX export would not work [#8278](https://github.com/JabRef/jabref/issues/8278)
- We fixed an issue where the XMP and embedded BibTeX import of a file containing multiple schemas failed [#8278](https://github.com/JabRef/jabref/issues/8278)
- We fixed an issue where writing embedded BibTeX import fails due to write protection or bibtex already being present [#8332](https://github.com/JabRef/jabref/pull/8332)
- We fixed an issue where pdf-paths and the pdf-indexer could get out of sync [#8182](https://github.com/JabRef/jabref/issues/8182)
- We fixed an issue where Status-Logger error messages appeared during the startup of JabRef [#5475](https://github.com/JabRef/jabref/issues/5475)

### Removed

- We removed two orphaned preferences options [#8164](https://github.com/JabRef/jabref/pull/8164)
- We removed the functionality of the `--debug` commandline options. Use the java command line switch `-Dtinylog.level=debug` for debug output instead. [#8226](https://github.com/JabRef/jabref/pull/8226)

## [5.3] – 2021-07-05

### Added

- We added a progress counter to the title bar in Possible Duplicates dialog window. [#7366](https://github.com/JabRef/jabref/issues/7366)
- We added new "Customization" tab to the preferences which includes option to choose a custom address for DOI access. [#7337](https://github.com/JabRef/jabref/issues/7337)
- We added zbmath to the public databases from which the bibliographic information of an existing entry can be updated. [#7437](https://github.com/JabRef/jabref/issues/7437)
- We showed to the find Unlinked Files Dialog the date of the files' most recent modification. [#4652](https://github.com/JabRef/jabref/issues/4652)
- We added to the find Unlinked Files function a filter to show only files based on date of last modification (Last Year, Last Month, Last Week, Last Day). [#4652](https://github.com/JabRef/jabref/issues/4652)
- We added to the find Unlinked Files function a filter that sorts the files based on the date of last modification(Sort by Newest, Sort by Oldest First). [#4652](https://github.com/JabRef/jabref/issues/4652)
- We added the possibility to add a new entry via its zbMath ID (zbMATH can be chosen as ID type in the "Select entry type" window). [#7202](https://github.com/JabRef/jabref/issues/7202)
- We added the extension support and the external application support (For Texshow, Texmaker and LyX) to the flatpak [#7248](https://github.com/JabRef/jabref/pull/7248)
- We added some symbols and keybindings to the context menu in the entry editor. [#7268](https://github.com/JabRef/jabref/pull/7268)
- We added keybindings for setting and clearing the read status. [#7264](https://github.com/JabRef/jabref/issues/7264)
- We added two new fields to track the creation and most recent modification date and time for each entry. [JabRef/jabref-koppor#130](https://github.com/JabRef/jabref-koppor/issues/130)
- We added a feature that allows the user to copy highlighted text in the preview window. [#6962](https://github.com/JabRef/jabref/issues/6962)
- We added a feature that allows you to create new BibEntry via paste arxivId [#2292](https://github.com/JabRef/jabref/issues/2292)
- We added support for conducting automated and systematic literature search across libraries and git support for persistence [#369](https://github.com/JabRef/jabref-koppor/issues/369)
- We added a add group functionality at the bottom of the side pane. [#4682](https://github.com/JabRef/jabref/issues/4682)
- We added a feature that allows the user to choose whether to trust the target site when unable to find a valid certification path from the file download site. [#7616](https://github.com/JabRef/jabref/issues/7616)
- We added a feature that allows the user to open all linked files of multiple selected entries by "Open file" option. [#6966](https://github.com/JabRef/jabref/issues/6966)
- We added a keybinding preset for new entries. [#7705](https://github.com/JabRef/jabref/issues/7705)
- We added a select all button for the library import function. [#7786](https://github.com/JabRef/jabref/issues/7786)
- We added a search feature for journal abbreviations. [#7804](https://github.com/JabRef/jabref/pull/7804)
- We added auto-key-generation progress to the background task list. [#7267](https://github.com/JabRef/jabref/issues/7267)
- We added the option to write XMP metadata to pdfs from the CLI. [#7814](https://github.com/JabRef/jabref/pull/7814)

### Changed

- The export to MS Office XML now exports the author field as `Inventor` if the bibtex entry type is `patent` [#7830](https://github.com/JabRef/jabref/issues/7830)
- We changed the EndNote importer to import the field `label` to the corresponding bibtex field `endnote-label` [forum#2734](https://discourse.jabref.org/t/importing-endnote-label-field-to-jabref-from-xml-file/2734)
- The keywords added via "Manage content selectors" are now displayed in alphabetical order. [#3791](https://github.com/JabRef/jabref/issues/3791)
- We improved the "Find unlinked files" dialog to show import results for each file. [#7209](https://github.com/JabRef/jabref/pull/7209)
- The content of the field `timestamp` is migrated to `creationdate`. In case one configured "udpate timestampe", it is migrated to `modificationdate`. [JabRef/jabref-koppor#130](https://github.com/JabRef/jabref-koppor/issues/130)
- The JabRef specific meta-data content in the main field such as priorities (prio1, prio2, ...) are migrated to their respective fields. They are removed from the keywords. [#6840](https://github.com/jabref/jabref/issues/6840)
- We fixed an issue where groups generated from authors' last names did not include all entries of the authors' [#5833](https://github.com/JabRef/jabref/issues/5833)
- The export to MS Office XML now uses the month name for the field `MonthAcessed` instead of the two digit number [#7354](https://github.com/JabRef/jabref/issues/7354)
- We included some standalone dialogs from the options menu in the main preference dialog and fixed some visual issues in the preferences dialog. [#7384](https://github.com/JabRef/jabref/pull/7384)
- We improved the linking of the `python3` interpreter via the shebang to dynamically use the systems default Python. Related to [JabRef/JabRef-Browser-Extension#177](https://github.com/JabRef/JabRef-Browser-Extension/issues/177)
- Automatically found pdf files now have the linking button to the far left and uses a link icon with a plus instead of a briefcase. The file name also has lowered opacity(70%) until added. [#3607](https://github.com/JabRef/jabref/issues/3607)
- We simplified the select entry type form by splitting it into two parts ("Recommended" and "Others") based on internal usage data. [#6730](https://github.com/JabRef/jabref/issues/6730)
- We improved the submenu list by merging the'Remove group' having two options, with or without subgroups. [#4682](https://github.com/JabRef/jabref/issues/4682)
- The export to MS Office XML now uses the month name for the field `Month` instead of the two digit number [forum#2685](https://discourse.jabref.org/t/export-month-as-text-not-number/2685)
- We reintroduced missing default keybindings for new entries. [#7346](https://github.com/JabRef/jabref/issues/7346) [#7439](https://github.com/JabRef/jabref/issues/7439)
- Lists of available fields are now sorted alphabetically. [#7716](https://github.com/JabRef/jabref/issues/7716)
- The tooltip of the search field explaining the search is always shown. [#7279](https://github.com/JabRef/jabref/pull/7279)
- We rewrote the ACM fetcher to adapt to the new interface. [#5804](https://github.com/JabRef/jabref/issues/5804)
- We moved the select/collapse buttons in the unlinked files dialog into a context menu. [#7383](https://github.com/JabRef/jabref/issues/7383)
- We fixed an issue where journal abbreviations containing curly braces were not recognized [#7773](https://github.com/JabRef/jabref/issues/7773)

### Fixed

- We fixed an issue where some texts (e.g. descriptions) in dialogs could not be translated [#7854](https://github.com/JabRef/jabref/issues/7854)
- We fixed an issue where import hangs for ris files with "ER - " [#7737](https://github.com/JabRef/jabref/issues/7737)
- We fixed an issue where getting bibliograhpic data from DOI or another identifer did not respect the library mode (BibTeX/biblatex)[#6267](https://github.com/JabRef/jabref/issues/6267)
- We fixed an issue where importing entries would not respect the library mode (BibTeX/biblatex)[#1018](https://github.com/JabRef/jabref/issues/1018)
- We fixed an issue where an exception occurred when importing entries from a web search [#7606](https://github.com/JabRef/jabref/issues/7606)
- We fixed an issue where the table column sort order was not properly stored and resulted in unsorted eports [#7524](https://github.com/JabRef/jabref/issues/7524)
- We fixed an issue where the value of the field `school` or `institution` would be printed twice in the HTML Export [forum#2634](https://discourse.jabref.org/t/problem-with-exporting-techreport-phdthesis-mastersthesis-to-html/2634)
- We fixed an issue preventing to connect to a shared database. [#7570](https://github.com/JabRef/jabref/pull/7570)
- We fixed an issue preventing files from being dragged & dropped into an empty library. [#6851](https://github.com/JabRef/jabref/issues/6851)
- We fixed an issue where double-click onto PDF in file list under the 'General' tab section should just open the file. [#7465](https://github.com/JabRef/jabref/issues/7465)
- We fixed an issue where the dark theme did not extend to a group's custom color picker. [#7481](https://github.com/JabRef/jabref/issues/7481)
- We fixed an issue where choosing the fields on which autocompletion should not work in "Entry editor" preferences had no effect. [#7320](https://github.com/JabRef/jabref/issues/7320)
- We fixed an issue where the "Normalize page numbers" formatter did not replace en-dashes or em-dashes with a hyphen-minus sign. [#7239](https://github.com/JabRef/jabref/issues/7239)
- We fixed an issue with the style of highlighted check boxes while searching in preferences. [#7226](https://github.com/JabRef/jabref/issues/7226)
- We fixed an issue where the option "Move file to file directory" was disabled in the entry editor for all files [#7194](https://github.com/JabRef/jabref/issues/7194)
- We fixed an issue where application dialogs were opening in the wrong display when using multiple screens [#7273](https://github.com/JabRef/jabref/pull/7273)
- We fixed an issue where the "Find unlinked files" dialog would freeze JabRef on importing. [#7205](https://github.com/JabRef/jabref/issues/7205)
- We fixed an issue where the "Find unlinked files" would stop importing when importing a single file failed. [#7206](https://github.com/JabRef/jabref/issues/7206)
- We fixed an issue where JabRef froze for a few seconds in MacOS when DNS resolution timed out. [#7441](https://github.com/JabRef/jabref/issues/7441)
- We fixed an issue where an exception would be displayed for previewing and preferences when a custom theme has been configured but is missing [#7177](https://github.com/JabRef/jabref/issues/7177)
- We fixed an issue where URLs in `file` fields could not be handled on Windows. [#7359](https://github.com/JabRef/jabref/issues/7359)
- We fixed an issue where the regex based file search miss-interpreted specific symbols. [#4342](https://github.com/JabRef/jabref/issues/4342)
- We fixed an issue where the Harvard RTF exporter used the wrong default file extension. [#4508](https://github.com/JabRef/jabref/issues/4508)
- We fixed an issue where the Harvard RTF exporter did not use the new authors formatter and therefore did not export "organization" authors correctly. [#4508](https://github.com/JabRef/jabref/issues/4508)
- We fixed an issue where the field `urldate` was not exported to the corresponding fields `YearAccessed`, `MonthAccessed`, `DayAccessed` in MS Office XML [#7354](https://github.com/JabRef/jabref/issues/7354)
- We fixed an issue where the password for a shared SQL database was only remembered if it was the same as the username [#6869](https://github.com/JabRef/jabref/issues/6869)
- We fixed an issue where some custom exports did not use the new authors formatter and therefore did not export authors correctly [#7356](https://github.com/JabRef/jabref/issues/7356)
- We fixed an issue where alt+keyboard shortcuts do not work [#6994](https://github.com/JabRef/jabref/issues/6994)
- We fixed an issue about the file link editor did not allow to change the file name according to the default pattern after changing an entry. [#7525](https://github.com/JabRef/jabref/issues/7525)
- We fixed an issue where the file path is invisible in dark theme. [#7382](https://github.com/JabRef/jabref/issues/7382)
- We fixed an issue where the secondary sorting is not working for some special fields. [#7015](https://github.com/JabRef/jabref/issues/7015)
- We fixed an issue where changing the font size makes the font size field too small. [#7085](https://github.com/JabRef/jabref/issues/7085)
- We fixed an issue with TexGroups on Linux systems, where the modification of an aux-file did not trigger an auto-update for TexGroups. Furthermore, the detection of file modifications is now more reliable. [#7412](https://github.com/JabRef/jabref/pull/7412)
- We fixed an issue where the Unicode to Latex formatter produced wrong results for characters with a codepoint higher than Character.MAX_VALUE. [#7387](https://github.com/JabRef/jabref/issues/7387)
- We fixed an issue where a non valid value as font size results in an uncaught exception. [#7415](https://github.com/JabRef/jabref/issues/7415)
- We fixed an issue where "Merge citations" in the Openoffice/Libreoffice integration panel did not have a corresponding opposite. [#7454](https://github.com/JabRef/jabref/issues/7454)
- We fixed an issue where drag and drop of bib files for opening resulted in uncaught exceptions [#7464](https://github.com/JabRef/jabref/issues/7464)
- We fixed an issue where columns shrink in width when we try to enlarge JabRef window. [#6818](https://github.com/JabRef/jabref/issues/6818)
- We fixed an issue where Content selector does not seem to work for custom fields. [#6819](https://github.com/JabRef/jabref/issues/6819)
- We fixed an issue where font size of the preferences dialog does not update with the rest of the GUI. [#7416](https://github.com/JabRef/jabref/issues/7416)
- We fixed an issue in which a linked online file consisting of a web page was saved as an invalid pdf file upon being downloaded. The user is now notified when downloading a linked file results in an HTML file. [#7452](https://github.com/JabRef/jabref/issues/7452)
- We fixed an issue where opening BibTex file (doubleclick) from Folder with spaces not working. [#6487](https://github.com/JabRef/jabref/issues/6487)
- We fixed the header title in the Add Group/Subgroup Dialog box. [#4682](https://github.com/JabRef/jabref/issues/4682)
- We fixed an issue with saving large `.bib` files [#7265](https://github.com/JabRef/jabref/issues/7265)
- We fixed an issue with very large page numbers [#7590](https://github.com/JabRef/jabref/issues/7590)
- We fixed an issue where the file extension is missing on saving the library file on linux [#7451](https://github.com/JabRef/jabref/issues/7451)
- We fixed an issue with opacity of disabled icon-buttons [#7195](https://github.com/JabRef/jabref/issues/7195)
- We fixed an issue where journal abbreviations in UTF-8 were not recognized [#5850](https://github.com/JabRef/jabref/issues/5850)
- We fixed an issue where the article title with curly brackets fails to download the arXiv link (pdf file). [#7633](https://github.com/JabRef/jabref/issues/7633)
- We fixed an issue with toggle of special fields does not work for sorted entries [#7016](https://github.com/JabRef/jabref/issues/7016)
- We fixed an issue with the default path of external application. [#7641](https://github.com/JabRef/jabref/issues/7641)
- We fixed an issue where urls must be embedded in a style tag when importing EndNote style Xml files. Now it can parse url with or without a style tag. [#6199](https://github.com/JabRef/jabref/issues/6199)
- We fixed an issue where the article title with colon fails to download the arXiv link (pdf file). [#7660](https://github.com/JabRef/jabref/issues/7660)
- We fixed an issue where the keybinding for delete entry did not work on the main table [#7580](https://github.com/JabRef/jabref/pull/7580)
- We fixed an issue where the RFC fetcher is not compatible with the draft [#7305](https://github.com/JabRef/jabref/issues/7305)
- We fixed an issue where duplicate files (both file names and contents are the same) is downloaded and add to linked files [#6197](https://github.com/JabRef/jabref/issues/6197)
- We fixed an issue where changing the appearance of the preview tab did not trigger a restart warning. [#5464](https://github.com/JabRef/jabref/issues/5464)
- We fixed an issue where editing "Custom preview style" triggers exception. [#7526](https://github.com/JabRef/jabref/issues/7526)
- We fixed the [SAO/NASA Astrophysics Data System](https://docs.jabref.org/collect/import-using-online-bibliographic-database#sao-nasa-astrophysics-data-system) fetcher. [#7867](https://github.com/JabRef/jabref/pull/7867)
- We fixed an issue where a title with multiple applied formattings in EndNote was not imported correctly [forum#2734](https://discourse.jabref.org/t/importing-endnote-label-field-to-jabref-from-xml-file/2734)
- We fixed an issue where a `report` in EndNote was imported as `article` [forum#2734](https://discourse.jabref.org/t/importing-endnote-label-field-to-jabref-from-xml-file/2734)
- We fixed an issue where the field `publisher` in EndNote was not imported in JabRef [forum#2734](https://discourse.jabref.org/t/importing-endnote-label-field-to-jabref-from-xml-file/2734)

### Removed

- We removed add group button beside the filter group tab. [#4682](https://github.com/JabRef/jabref/issues/4682)

## [5.2] – 2020-12-24

### Added

- We added a validation to check if the current database location is shared, preventing an exception when Pulling Changes From Shared Database. [#6959](https://github.com/JabRef/jabref/issues/6959)
- We added a query parser and mapping layer to enable conversion of queries formulated in simplified lucene syntax by the user into api queries. [#6799](https://github.com/JabRef/jabref/pull/6799)
- We added some basic functionality to customise the look of JabRef by importing a css theme file. [#5790](https://github.com/JabRef/jabref/issues/5790)
- We added connection check function in network preference setting [#6560](https://github.com/JabRef/jabref/issues/6560)
- We added support for exporting to YAML. [#6974](https://github.com/JabRef/jabref/issues/6974)
- We added a DOI format and organization check to detect [American Physical Society](https://journals.aps.org/) journals to copy the article ID to the page field for cases where the page numbers are missing. [#7019](https://github.com/JabRef/jabref/issues/7019)
- We added an error message in the New Entry dialog that is shown in case the fetcher did not find anything . [#7000](https://github.com/JabRef/jabref/issues/7000)
- We added a new formatter to output shorthand month format. [#6579](https://github.com/JabRef/jabref/issues/6579)
- We added support for the new Microsoft Edge browser in all platforms. [#7056](https://github.com/JabRef/jabref/pull/7056)
- We reintroduced emacs/bash-like keybindings. [#6017](https://github.com/JabRef/jabref/issues/6017)
- We added a feature to provide automated cross library search using a cross library query language. This provides support for the search step of systematic literature reviews (SLRs). [JabRef/jabref-koppor#369](https://github.com/JabRef/jabref-koppor/issues/369)

### Changed

- We changed the default preferences for OpenOffice/LibreOffice integration to automatically sync the bibliography when inserting new citations in a OpenOffic/LibreOffice document. [#6957](https://github.com/JabRef/jabref/issues/6957)
- We restructured the 'File' tab and extracted some parts into the 'Linked files' tab [#6779](https://github.com/JabRef/jabref/pull/6779)
- JabRef now offers journal lists from <https://abbrv.jabref.org>. JabRef the lists which use a dot inside the abbreviations. [#5749](https://github.com/JabRef/jabref/pull/5749)
- We removed two useless preferences in the groups preferences dialog. [#6836](https://github.com/JabRef/jabref/pull/6836)
- Synchronization of SpecialFields to keywords is now disabled by default. [#6621](https://github.com/JabRef/jabref/issues/6621)
- JabRef no longer opens the entry editor with the first entry on startup [#6855](https://github.com/JabRef/jabref/issues/6855)
- We completed the rebranding of `bibtexkey` as `citationkey` which was started in JabRef 5.1.
- JabRef no longer opens the entry editor with the first entry on startup [#6855](https://github.com/JabRef/jabref/issues/6855)
- Fetch by ID: (long) "SAO/NASA Astrophysics Data System" replaced by (short) "SAO/NASA ADS" [#6876](https://github.com/JabRef/jabref/pull/6876)
- We changed the title of the window "Manage field names and content" to have the same title as the corresponding menu item [#6895](https://github.com/JabRef/jabref/pull/6895)
- We renamed the menus "View -> Previous citation style" and "View -> Next citation style" into "View -> Previous preview style" and "View -> Next preview style" and renamed the "Preview" style to "Customized preview style". [#6899](https://github.com/JabRef/jabref/pull/6899)
- We changed the default preference option "Search and store files relative to library file location" to on, as this seems to be a more intuitive behaviour. [#6863](https://github.com/JabRef/jabref/issues/6863)
- We changed the title of the window "Manage field names and content": to have the same title as the corresponding menu item [#6895](https://github.com/JabRef/jabref/pull/6895)
- We improved the detection of "short" DOIs. [#6880](https://github.com/JabRef/jabref/issues/6880)
- We improved the duplicate detection when identifiers like DOI or arXiv are semantically the same, but just syntactically differ (e.g. with or without http(s):// prefix). [#6707](https://github.com/JabRef/jabref/issues/6707)
- We improved JabRef start up time [#6057](https://github.com/JabRef/jabref/issues/6057)
- We changed in the group interface "Generate groups from keywords in a BibTeX field" by "Generate groups from keywords in the following field". [#6983](https://github.com/JabRef/jabref/issues/6983)
- We changed the name of a group type from "Searching for keywords" to "Searching for a keyword". [#6995](https://github.com/JabRef/jabref/pull/6995)
- We changed the way JabRef displays the title of a tab and of the window. [#4161](https://github.com/JabRef/jabref/issues/4161)
- We changed connect timeouts for server requests to 30 seconds in general and 5 seconds for GROBID server (special) and improved user notifications on connection issues. [#7026](https://github.com/JabRef/jabref/pull/7026)
- We changed the order of the library tab context menu items. [#7171](https://github.com/JabRef/jabref/issues/7171)
- We changed the way linked files are opened on Linux to use the native openFile method, compatible with confined packages. [#7037](https://github.com/JabRef/jabref/pull/7037)
- We refined the entry preview to show the full names of authors and editors, to list the editor only if no author is present, have the year earlier. [#7083](https://github.com/JabRef/jabref/issues/7083)

### Fixed

- We fixed an issue changing the icon link_variation_off that is not meaningful. [#6834](https://github.com/JabRef/jabref/issues/6834)
- We fixed an issue where the `.sav` file was not deleted upon exiting JabRef. [#6109](https://github.com/JabRef/jabref/issues/6109)
- We fixed a linked identifier icon inconsistency. [#6705](https://github.com/JabRef/jabref/issues/6705)
- We fixed the wrong behavior that font size changes are not reflected in dialogs. [#6039](https://github.com/JabRef/jabref/issues/6039)
- We fixed the failure to Copy citation key and link. [#5835](https://github.com/JabRef/jabref/issues/5835)
- We fixed an issue where the sort order of the entry table was reset after a restart of JabRef. [#6898](https://github.com/JabRef/jabref/pull/6898)
- We fixed an issue where no longer a warning was displayed when inserting references into LibreOffice with an invalid "ReferenceParagraphFormat". [#6907](https://github.com/JabRef/jabref/pull/6907).
- We fixed an issue where a selected field was not removed after the first click in the custom entry types dialog. [#6934](https://github.com/JabRef/jabref/issues/6934)
- We fixed an issue where a remove icon was shown for standard entry types in the custom entry types dialog. [#6906](https://github.com/JabRef/jabref/issues/6906)
- We fixed an issue where it was impossible to connect to OpenOffice/LibreOffice on Mac OSX. [#6970](https://github.com/JabRef/jabref/pull/6970)
- We fixed an issue with the python script used by browser plugins that failed to locate JabRef if not installed in its default location. [#6963](https://github.com/JabRef/jabref/pull/6963/files)
- We fixed an issue where spaces and newlines in an isbn would generate an exception. [#6456](https://github.com/JabRef/jabref/issues/6456)
- We fixed an issue where identity column header had incorrect foreground color in the Dark theme. [#6796](https://github.com/JabRef/jabref/issues/6796)
- We fixed an issue where the RIS exporter added extra blank lines.[#7007](https://github.com/JabRef/jabref/pull/7007/files)
- We fixed an issue where clicking on Collapse All button in the Search for Unlinked Local Files expanded the directory structure erroneously [#6848](https://github.com/JabRef/jabref/issues/6848)
- We fixed an issue, when pulling changes from shared database via shortcut caused creation of a new tech report [#6867](https://github.com/JabRef/jabref/issues/6867)
- We fixed an issue where the JabRef GUI does not highlight the "All entries" group on start-up [#6691](https://github.com/JabRef/jabref/issues/6691)
- We fixed an issue where a custom dark theme was not applied to the entry preview tab [#7068](https://github.com/JabRef/jabref/issues/7068)
- We fixed an issue where modifications to the Custom preview layout in the preferences were not saved [#6447](https://github.com/JabRef/jabref/issues/6447)
- We fixed an issue where errors from imports were not shown to the user [#7084](https://github.com/JabRef/jabref/pull/7084)
- We fixed an issue where the EndNote XML Import would fail on empty keywords tags [forum#2387](https://discourse.jabref.org/t/importing-in-unknown-format-fails-to-import-xml-library-from-bookends-export/2387)
- We fixed an issue where the color of groups of type "free search expression" not persisting after restarting the application [#6999](https://github.com/JabRef/jabref/issues/6999)
- We fixed an issue where modifications in the source tab where not saved without switching to another field before saving the library [#6622](https://github.com/JabRef/jabref/issues/6622)
- We fixed an issue where the "Document Viewer" did not show the first page of the opened pdf document and did not show the correct total number of pages [#7108](https://github.com/JabRef/jabref/issues/7108)
- We fixed an issue where the context menu was not updated after a file link was changed. [#5777](https://github.com/JabRef/jabref/issues/5777)
- We fixed an issue where the password for a shared SQL database was not remembered [#6869](https://github.com/JabRef/jabref/issues/6869)
- We fixed an issue where newly added entires were not synced to a shared SQL database [#7176](https://github.com/JabRef/jabref/issues/7176)
- We fixed an issue where the PDF-Content importer threw an exception when no DOI number is present at the first page of the PDF document [#7203](https://github.com/JabRef/jabref/issues/7203)
- We fixed an issue where groups created from aux files did not update on file changes [#6394](https://github.com/JabRef/jabref/issues/6394)
- We fixed an issue where authors that only have last names were incorrectly identified as institutes when generating citation keys [#7199](https://github.com/JabRef/jabref/issues/7199)
- We fixed an issue where institutes were incorrectly identified as universities when generating citation keys [#6942](https://github.com/JabRef/jabref/issues/6942)

### Removed

- We removed the Google Scholar fetcher and the ACM fetcher do not work due to traffic limitations [#6369](https://github.com/JabRef/jabref/issues/6369)
- We removed the menu entry "Manage external file types" because it's already in 'Preferences' dialog [#6991](https://github.com/JabRef/jabref/issues/6991)
- We removed the integrity check "Abbreviation detected" for the field journal/journaltitle in the entry editor [#3925](https://github.com/JabRef/jabref/issues/3925)

## [5.1] – 2020-08-30

### Added

- We added a new fetcher to enable users to search mEDRA DOIs [#6602](https://github.com/JabRef/jabref/issues/6602)
- We added a new fetcher to enable users to search "[Collection of Computer Science Bibliographies](https://en.wikipedia.org/wiki/Collection_of_Computer_Science_Bibliographies)". [#6638](https://github.com/JabRef/jabref/issues/6638)
- We added default values for delimiters in Add Subgroup window [#6624](https://github.com/JabRef/jabref/issues/6624)
- We improved responsiveness of general fields specification dialog window. [#6604](https://github.com/JabRef/jabref/issues/6604)
- We added support for importing ris file and load DOI [#6530](https://github.com/JabRef/jabref/issues/6530)
- We added the Library properties to a context menu on the library tabs [#6485](https://github.com/JabRef/jabref/issues/6485)
- We added a new field in the preferences in 'BibTeX key generator' for unwanted characters that can be user-specified. [#6295](https://github.com/JabRef/jabref/issues/6295)
- We added support for searching ShortScience for an entry through the user's browser. [#6018](https://github.com/JabRef/jabref/pull/6018)
- We updated EditionChecker to permit edition to start with a number. [#6144](https://github.com/JabRef/jabref/issues/6144)
- We added tooltips for most fields in the entry editor containing a short description. [#5847](https://github.com/JabRef/jabref/issues/5847)
- We added support for basic markdown in custom formatted previews [#6194](https://github.com/JabRef/jabref/issues/6194)
- We now show the number of items found and selected to import in the online search dialog. [#6248](https://github.com/JabRef/jabref/pull/6248)
- We created a new install screen for macOS. [#5759](https://github.com/JabRef/jabref/issues/5759)
- We added a new integrity check for duplicate DOIs. [JabRef/jabref-koppor#339](https://github.com/JabRef/jabref-koppor/issues/339)
- We implemented an option to download fulltext files while importing. [#6381](https://github.com/JabRef/jabref/pull/6381)
- We added a progress-indicator showing the average progress of background tasks to the toolbar. Clicking it reveals a pop-over with a list of running background tasks. [#6443](https://github.com/JabRef/jabref/pull/6443)
- We fixed the bug when strike the delete key in the text field. [#6421](https://github.com/JabRef/jabref/issues/6421)
- We added a BibTex key modifier for truncating strings. [#3915](https://github.com/JabRef/jabref/issues/3915)
- We added support for jumping to target entry when typing letter/digit after sorting a column in maintable [#6146](https://github.com/JabRef/jabref/issues/6146)
- We added a new fetcher to enable users to search all available E-Libraries simultaneously. [JabRef/jabref-koppor#369](https://github.com/JabRef/jabref-koppor/issues/369)
- We added the field "entrytype" to the export sort criteria [#6531](https://github.com/JabRef/jabref/pull/6531)
- We added the possibility to change the display order of the fields in the entry editor. The order can now be configured using drag and drop in the "Customize entry types" dialog [#6152](https://github.com/JabRef/jabref/pull/6152)
- We added native support for biblatex-software [#6574](https://github.com/JabRef/jabref/issues/6574)
- We added a missing restart warning for AutoComplete in the preferences dialog. [#6351](https://github.com/JabRef/jabref/issues/6351)
- We added a note to the citation key pattern preferences dialog as a temporary workaround for a JavaFX bug, about committing changes in a table cell, if the focus is lost. [#5825](https://github.com/JabRef/jabref/issues/5825)
- We added support for customized fallback fields in bracketed patterns. [#7111](https://github.com/JabRef/jabref/issues/7111)

### Changed

- We improved the arXiv fetcher. Now it should find entries even more reliably and does no longer include the version (e.g `v1`) in the `eprint` field. [forum#1941](https://discourse.jabref.org/t/remove-version-in-arxiv-import/1941)
- We moved the group search bar and the button "New group" from bottom to top position to make it more prominent. [#6112](https://github.com/JabRef/jabref/pull/6112)
- When JabRef finds a `.sav` file without changes, there is no dialog asking for acceptance of changes anymore.
- We changed the buttons for import/export/show all/reset of preferences to smaller icon buttons in the preferences dialog. [#6130](https://github.com/JabRef/jabref/pull/6130)
- We moved the functionality "Manage field names & content" from the "Library" menu to the "Edit" menu, because it affects the selected entries and not the whole library
- We merged the functionality "Append contents from a BibTeX library into the currently viewed library" into the "Import into database" functionality. Fixes [#6049](https://github.com/JabRef/jabref/issues/6049).
- We changed the directory where fulltext downloads are stored to the directory set in the import-tab in preferences. [#6381](https://github.com/JabRef/jabref/pull/6381)
- We improved the error message for invalid jstyles. [#6303](https://github.com/JabRef/jabref/issues/6303)
- We changed the section name of 'Advanced' to 'Network' in the preferences and removed some obsolete options.[#6489](https://github.com/JabRef/jabref/pull/6489)
- We improved the context menu of the column "Linked identifiers" of the main table, by truncating their texts, if they are too long. [#6499](https://github.com/JabRef/jabref/issues/6499)
- We merged the main table tabs in the preferences dialog. [#6518](https://github.com/JabRef/jabref/pull/6518)
- We changed the command line option 'generateBibtexKeys' to the more generic term 'generateCitationKeys' while the short option remains 'g'.[#6545](https://github.com/JabRef/jabref/pull/6545)
- We improved the "Possible duplicate entries" window to remember its size and position throughout a session. [#6582](https://github.com/JabRef/jabref/issues/6582)
- We divided the toolbar into small parts, so if the application window is to small, only a part of the toolbar is moved into the chevron popup. [#6682](https://github.com/JabRef/jabref/pull/6682)
- We changed the layout for of the buttons in the Open Office side panel to ensure that the button text is always visible, specially when resizing. [#6639](https://github.com/JabRef/jabref/issues/6639)
- We merged the two new library commands in the file menu to one which always creates a new library in the default library mode. [#6539](https://github.com/JabRef/jabref/pull/6539#issuecomment-641056536)

### Fixed

- We fixed an issue where entry preview tab has no name in drop down list. [#6591](https://github.com/JabRef/jabref/issues/6591)
- We fixed to only search file links in the BIB file location directory when preferences has corresponding checkbox checked. [#5891](https://github.com/JabRef/jabref/issues/5891)
- We fixed wrong button order (Apply and Cancel) in ManageProtectedTermsDialog.
- We fixed an issue with incompatible characters at BibTeX key [#6257](https://github.com/JabRef/jabref/issues/6257)
- We fixed an issue where dash (`-`) was reported as illegal BibTeX key [#6295](https://github.com/JabRef/jabref/issues/6295)
- We greatly improved the performance of the overall application and many operations. [#5071](https://github.com/JabRef/jabref/issues/5071)
- We fixed an issue where sort by priority was broken. [#6222](https://github.com/JabRef/jabref/issues/6222)
- We fixed an issue where opening a library from the recent libraries menu was not possible. [#5939](https://github.com/JabRef/jabref/issues/5939)
- We fixed an issue with inconsistent capitalization of file extensions when downloading files. [#6115](https://github.com/JabRef/jabref/issues/6115)
- We fixed the display of language and encoding in the preferences dialog. [#6130](https://github.com/JabRef/jabref/pull/6130)
- Now the link and/or the link description in the column "linked files" of the main table gets truncated or wrapped, if too long, otherwise display issues arise. [#6178](https://github.com/JabRef/jabref/issues/6178)
- We fixed the issue that groups panel does not keep size when resizing window. [#6180](https://github.com/JabRef/jabref/issues/6180)
- We fixed an error that sometimes occurred when using the context menu. [#6085](https://github.com/JabRef/jabref/issues/6085)
- We fixed an issue where search full-text documents downloaded files with same name, overwriting existing files. [#6174](https://github.com/JabRef/jabref/pull/6174)
- We fixed an issue when importing into current library an erroneous message "import cancelled" is displayed even though import is successful. [#6266](https://github.com/JabRef/jabref/issues/6266)
- We fixed an issue where custom jstyles for Open/LibreOffice where not saved correctly. [#6170](https://github.com/JabRef/jabref/issues/6170)
- We fixed an issue where the INSPIRE fetcher was no longer working [#6229](https://github.com/JabRef/jabref/issues/6229)
- We fixed an issue where custom exports with an uppercase file extension could not be selected for "Copy...-> Export to Clipboard" [#6285](https://github.com/JabRef/jabref/issues/6285)
- We fixed the display of icon both in the main table and linked file editor. [#6169](https://github.com/JabRef/jabref/issues/6169)
- We fixed an issue where the windows installer did not create an entry in the start menu [bug report in the forum](https://discourse.jabref.org/t/error-while-fetching-from-doi/2018/3)
- We fixed an issue where only the field `abstract` and `comment` were declared as multiline fields. Other fields can now be configured in the preferences using "Do not wrap the following fields when saving" [#4373](https://github.com/JabRef/jabref/issues/4373)
- We fixed an issue where JabRef switched to discrete graphics under macOS [#5935](https://github.com/JabRef/jabref/issues/5935)
- We fixed an issue where the Preferences entry preview will be unexpected modified leads to Value too long exception [#6198](https://github.com/JabRef/jabref/issues/6198)
- We fixed an issue where custom jstyles for Open/LibreOffice would only be valid if a layout line for the entry type `default` was at the end of the layout section [#6303](https://github.com/JabRef/jabref/issues/6303)
- We fixed an issue where a new entry is not shown in the library if a search is active [#6297](https://github.com/JabRef/jabref/issues/6297)
- We fixed an issue where long directory names created from patterns could create an exception. [#3915](https://github.com/JabRef/jabref/issues/3915)
- We fixed an issue where sort on numeric cases was broken. [#6349](https://github.com/JabRef/jabref/issues/6349)
- We fixed an issue where year and month fields were not cleared when converting to biblatex [#6224](https://github.com/JabRef/jabref/issues/6224)
- We fixed an issue where an "Not on FX thread" exception occurred when saving on linux [#6453](https://github.com/JabRef/jabref/issues/6453)
- We fixed an issue where the library sort order was lost. [#6091](https://github.com/JabRef/jabref/issues/6091)
- We fixed an issue where brackets in regular expressions were not working. [#6469](https://github.com/JabRef/jabref/pull/6469)
- We fixed an issue where multiple background task popups stacked over each other.. [#6472](https://github.com/JabRef/jabref/issues/6472)
- We fixed an issue where LaTeX citations for specific commands (`\autocite`s) of biblatex-mla were not recognized. [#6476](https://github.com/JabRef/jabref/issues/6476)
- We fixed an issue where drag and drop was not working on empty database. [#6487](https://github.com/JabRef/jabref/issues/6487)
- We fixed an issue where the name fields were not updated after the preferences changed. [#6515](https://github.com/JabRef/jabref/issues/6515)
- We fixed an issue where "null" appeared in generated BibTeX keys. [#6459](https://github.com/JabRef/jabref/issues/6459)
- We fixed an issue where the authors' names were incorrectly displayed in the authors' column when they were bracketed. [#6465](https://github.com/JabRef/jabref/issues/6465) [#6459](https://github.com/JabRef/jabref/issues/6459)
- We fixed an issue where importing certain unlinked files would result in an exception [#5815](https://github.com/JabRef/jabref/issues/5815)
- We fixed an issue where downloaded files would be moved to a directory named after the citationkey when no file directory pattern is specified [#6589](https://github.com/JabRef/jabref/issues/6589)
- We fixed an issue with the creation of a group of cited entries which incorrectly showed the message that the library had been modified externally whenever saving the library. [#6420](https://github.com/JabRef/jabref/issues/6420)
- We fixed an issue with the creation of a group of cited entries. Now the file path to an aux file gets validated. [#6585](https://github.com/JabRef/jabref/issues/6585)
- We fixed an issue on Linux systems where the application would crash upon inotify failure. Now, the user is prompted with a warning, and given the choice to continue the session. [#6073](https://github.com/JabRef/jabref/issues/6073)
- We moved the search modifier buttons into the search bar, as they were not accessible, if autocompletion was disabled. [#6625](https://github.com/JabRef/jabref/issues/6625)
- We fixed an issue about duplicated group color indicators [#6175](https://github.com/JabRef/jabref/issues/6175)
- We fixed an issue where entries with the entry type Misc from an imported aux file would not be saved correctly to the bib file on disk [#6405](https://github.com/JabRef/jabref/issues/6405)
- We fixed an issue where percent sign ('%') was not formatted properly by the HTML formatter [#6753](https://github.com/JabRef/jabref/issues/6753)
- We fixed an issue with the [SAO/NASA Astrophysics Data System](https://docs.jabref.org/collect/add-entry-using-an-id#sao-nasa-a-ds) fetcher where `\textbackslash` appeared at the end of the abstract.
- We fixed an issue with the Science Direct fetcher where PDFs could not be downloaded. Fixes [#5860](https://github.com/JabRef/jabref/issues/5860)
- We fixed an issue with the Library of Congress importer.
- We fixed the [link to the external libraries listing](https://github.com/JabRef/jabref/blob/master/external-libraries.md) in the about dialog
- We fixed an issue regarding pasting on Linux. [#6293](https://github.com/JabRef/jabref/issues/6293)

### Removed

- We removed the option of the "enforce legal key". [#6295](https://github.com/JabRef/jabref/issues/6295)
- We removed the obsolete `External programs / Open PDF` section in the preferences, as the default application to open PDFs is now set in the `Manage external file types` dialog. [#6130](https://github.com/JabRef/jabref/pull/6130)
- We removed the option to configure whether a `.bib.bak` file should be generated upon save. It is now always enabled. Documentation at <https://docs.jabref.org/advanced/autosave>. [#6092](https://github.com/JabRef/jabref/issues/6092)
- We removed the built-in list of IEEE journal abbreviations using BibTeX strings. If you still want to use them, you have to download them separately from <https://abbrv.jabref.org>.

## [5.0] – 2020-03-06

### Changed

- Added browser integration to the snap package for firefox/chromium browsers. [#6062](https://github.com/JabRef/jabref/pull/6062)
- We reintroduced the possibility to extract references from plain text (using [GROBID](https://grobid.readthedocs.io/en/latest/)). [#5614](https://github.com/JabRef/jabref/pull/5614)
- We changed the open office panel to show buttons in rows of three instead of going straight down to save space as the button expanded out to take up unnecessary horizontal space. [#5479](https://github.com/JabRef/jabref/issues/5479)
- We cleaned up the group add/edit dialog. [#5826](https://github.com/JabRef/jabref/pull/5826)
- We reintroduced the index column. [#5844](https://github.com/JabRef/jabref/pull/5844)
- Filenames of external files can no longer contain curly braces. [#5926](https://github.com/JabRef/jabref/pull/5926)
- We made the filters more easily accessible in the integrity check dialog. [#5955](https://github.com/JabRef/jabref/pull/5955)
- We reimplemented and improved the dialog "Customize entry types". [#4719](https://github.com/JabRef/jabref/issues/4719)
- We added an [American Physical Society](https://journals.aps.org/) fetcher. [#818](https://github.com/JabRef/jabref/issues/818)
- We added possibility to enable/disable items quantity in groups. [#6042](https://github.com/JabRef/jabref/issues/6042)

### Fixed

- We fixed an issue where the command line console was always opened in the background. [#5474](https://github.com/JabRef/jabref/issues/5474)
- We fixed and issue where pdf files will not open under some KDE linux distributions when using okular. [#5253](https://github.com/JabRef/jabref/issues/5253)
- We fixed an issue where the Medline fetcher was only working when JabRef was running from source. [#5645](https://github.com/JabRef/jabref/issues/5645)
- We fixed some visual issues in the dark theme. [#5764](https://github.com/JabRef/jabref/pull/5764) [#5753](https://github.com/JabRef/jabref/issues/5753)
- We fixed an issue where non-default previews didn't handle unicode characters. [#5779](https://github.com/JabRef/jabref/issues/5779)
- We improved the performance, especially changing field values in the entry should feel smoother now. [#5843](https://github.com/JabRef/jabref/issues/5843)
- We fixed an issue where the ampersand character wasn't rendering correctly on previews. [#3840](https://github.com/JabRef/jabref/issues/3840)
- We fixed an issue where an erroneous "The library has been modified by another program" message was shown when saving. [#4877](https://github.com/JabRef/jabref/issues/4877)
- We fixed an issue where the file extension was missing after downloading a file (we now fall-back to pdf). [#5816](https://github.com/JabRef/jabref/issues/5816)
- We fixed an issue where cleaning up entries broke web URLs, if "Make paths of linked files relative (if possible)" was enabled, which resulted in various other issues subsequently. [#5861](https://github.com/JabRef/jabref/issues/5861)
- We fixed an issue where the tab "Required fields" of the entry editor did not show all required fields, if at least two of the defined required fields are linked with a logical or. [#5859](https://github.com/JabRef/jabref/issues/5859)
- We fixed several issues concerning managing external file types: Now everything is usable and fully functional. Previously, there were problems with the radio buttons, with saving the settings and with loading an input field value. Furthermore, different behavior for Windows and other operating systems was given, which was unified as well. [#5846](https://github.com/JabRef/jabref/issues/5846)
- We fixed an issue where entries containing Unicode charaters were not parsed correctly [#5899](https://github.com/JabRef/jabref/issues/5899)
- We fixed an issue where an entry containing an external filename with curly braces could not be saved. Curly braces are now longer allowed in filenames. [#5899](https://github.com/JabRef/jabref/issues/5899)
- We fixed an issue where changing the type of an entry did not update the main table [#5906](https://github.com/JabRef/jabref/issues/5906)
- We fixed an issue in the optics of the library properties, that cropped the dialog on scaled displays. [#5969](https://github.com/JabRef/jabref/issues/5969)
- We fixed an issue where changing the type of an entry did not update the main table. [#5906](https://github.com/JabRef/jabref/issues/5906)
- We fixed an issue where opening a library from the recent libraries menu was not possible. [#5939](https://github.com/JabRef/jabref/issues/5939)
- We fixed an issue where the most bottom group in the list got lost, if it was dragged on itself. [#5983](https://github.com/JabRef/jabref/issues/5983)
- We fixed an issue where changing entry type doesn't always work when biblatex source is shown. [#5905](https://github.com/JabRef/jabref/issues/5905)
- We fixed an issue where the group and the link column were not updated after changing the entry in the main table. [#5985](https://github.com/JabRef/jabref/issues/5985)
- We fixed an issue where reordering the groups was not possible after inserting an article. [#6008](https://github.com/JabRef/jabref/issues/6008)
- We fixed an issue where citation styles except the default "Preview" could not be used. [#5622](https://github.com/JabRef/jabref/issues/5622)
- We fixed an issue where a warning was displayed when the title content is made up of two sentences. [#5832](https://github.com/JabRef/jabref/issues/5832)
- We fixed an issue where an exception was thrown when adding a save action without a selected formatter in the library properties [#6069](https://github.com/JabRef/jabref/issues/6069)
- We fixed an issue where JabRef's icon was missing in the Export to clipboard Dialog. [#6286](https://github.com/JabRef/jabref/issues/6286)
- We fixed an issue when an "Abstract field" was duplicating text, when importing from RIS file (Neurons) [#6065](https://github.com/JabRef/jabref/issues/6065)
- We fixed an issue where adding the addition of a new entry was not completely validated [#6370](https://github.com/JabRef/jabref/issues/6370)
- We fixed an issue where the blue and red text colors in the Merge entries dialog were not quite visible [#6334](https://github.com/JabRef/jabref/issues/6334)
- We fixed an issue where underscore character was removed from the file name in the Recent Libraries list in File menu [#6383](https://github.com/JabRef/jabref/issues/6383)
- We fixed an issue where few keyboard shortcuts regarding new entries were missing [#6403](https://github.com/JabRef/jabref/issues/6403)

### Removed

- Ampersands are no longer escaped by default in the `bib` file. If you want to keep the current behaviour, you can use the new "Escape Ampersands" formatter as a save action. [#5869](https://github.com/JabRef/jabref/issues/5869)
- The "Merge Entries" entry was removed from the Quality Menu. Users should use the right-click menu instead. [#6021](https://github.com/JabRef/jabref/pull/6021)

## [5.0-beta] – 2019-12-15

### Changed

- We added a short DOI field formatter which shortens DOI to more human-readable form. [JabRef/jabref-koppor#343](https://github.com/JabRef/jabref-koppor/issues/343)
- We improved the display of group memberships by adding multiple colored bars if the entry belongs to more than one group. [#4574](https://github.com/JabRef/jabref/issues/4574)
- We added an option to show the preview as an extra tab in the entry editor (instead of in a split view). [#5244](https://github.com/JabRef/jabref/issues/5244)
- A custom Open/LibreOffice jstyle file now requires a layout line for the entry type `default` [#5452](https://github.com/JabRef/jabref/issues/5452)
- The entry editor is now open by default when JabRef starts up. [#5460](https://github.com/JabRef/jabref/issues/5460)
- Customized entry types are now serialized in alphabetical order in the bib file.
- We added a new ADS fetcher to use the new ADS API. [#4949](https://github.com/JabRef/jabref/issues/4949)
- We added support of the [X11 primary selection](https://unix.stackexchange.com/a/139193/18033) [#2389](https://github.com/JabRef/jabref/issues/2389)
- We added support to switch between biblatex and bibtex library types. [#5550](https://github.com/JabRef/jabref/issues/5550)
- We changed the save action buttons to be easier to understand. [#5565](https://github.com/JabRef/jabref/issues/5565)
- We made the columns for groups, files and uri in the main table reorderable and merged the clickable icon columns for uri, url, doi and eprint. [#5544](https://github.com/JabRef/jabref/pull/5544)
- We reduced the number of write actions performed when autosave is enabled [#5679](https://github.com/JabRef/jabref/issues/5679)
- We made the column sort order in the main table persistent [#5730](https://github.com/JabRef/jabref/pull/5730)
- When an entry is modified on disk, the change dialog now shows the merge dialog to highlight the changes [#5688](https://github.com/JabRef/jabref/pull/5688)

### Fixed

- Inherit fields from cross-referenced entries as specified by biblatex. [#5045](https://github.com/JabRef/jabref/issues/5045)
- We fixed an issue where it was no longer possible to connect to LibreOffice. [#5261](https://github.com/JabRef/jabref/issues/5261)
- The "All entries group" is no longer shown when no library is open.
- We fixed an exception which occurred when closing JabRef. [#5348](https://github.com/JabRef/jabref/issues/5348)
- We fixed an issue where JabRef reports incorrectly about customized entry types. [#5332](https://github.com/JabRef/jabref/issues/5332)
- We fixed a few problems that prevented JabFox to communicate with JabRef. [#4737](https://github.com/JabRef/jabref/issues/4737) [#4303](https://github.com/JabRef/jabref/issues/4303)
- We fixed an error where the groups containing an entry loose their highlight color when scrolling. [#5022](https://github.com/JabRef/jabref/issues/5022)
- We fixed an error where scrollbars were not shown. [#5374](https://github.com/JabRef/jabref/issues/5374)
- We fixed an error where an exception was thrown when merging entries. [#5169](https://github.com/JabRef/jabref/issues/5169)
- We fixed an error where certain metadata items were not serialized alphabetically.
- After assigning an entry to a group, the item count is now properly colored to reflect the new membership of the entry. [#3112](https://github.com/JabRef/jabref/issues/3112)
- The group panel is now properly updated when switching between libraries (or when closing/opening one). [#3142](https://github.com/JabRef/jabref/issues/3142)
- We fixed an error where the number of matched entries shown in the group pane was not updated correctly. [#4441](https://github.com/JabRef/jabref/issues/4441)
- We fixed an error where the wrong file is renamed and linked when using the "Copy, rename and link" action. [#5653](https://github.com/JabRef/jabref/issues/5653)
- We fixed a "null" error when writing XMP metadata. [#5449](https://github.com/JabRef/jabref/issues/5449)
- We fixed an issue where empty keywords lead to a strange display of automatic keyword groups. [#5333](https://github.com/JabRef/jabref/issues/5333)
- We fixed an error where the default color of a new group was white instead of dark gray. [#4868](https://github.com/JabRef/jabref/issues/4868)
- We fixed an issue where the first field in the entry editor got the focus while performing a different action (like searching). [#5084](https://github.com/JabRef/jabref/issues/5084)
- We fixed an issue where multiple entries were highlighted in the web search result after scrolling. [#5035](https://github.com/JabRef/jabref/issues/5035)
- We fixed an issue where the hover indication in the web search pane was not working. [#5277](https://github.com/JabRef/jabref/issues/5277)
- We fixed an error mentioning "javafx.controls/com.sun.javafx.scene.control" that was thrown when interacting with the toolbar.
- We fixed an error where a cleared search was restored after switching libraries. [#4846](https://github.com/JabRef/jabref/issues/4846)
- We fixed an exception which occurred when trying to open a non-existing file from the "Recent files"-menu [#5334](https://github.com/JabRef/jabref/issues/5334)
- We fixed an issues where the search highlight in the entry preview did not worked. [#5069](https://github.com/JabRef/jabref/issues/5069)
- The context menu for fields in the entry editor is back. [#5254](https://github.com/JabRef/jabref/issues/5254)
- We fixed an exception which occurred when trying to open a non-existing file from the "Recent files"-menu [#5334](https://github.com/JabRef/jabref/issues/5334)
- We fixed a problem where the "editor" information has been duplicated during saving a .bib-Database. [#5359](https://github.com/JabRef/jabref/issues/5359)
- We re-introduced the feature to switch between different preview styles. [#5221](https://github.com/JabRef/jabref/issues/5221)
- We fixed various issues (including [#5263](https://github.com/JabRef/jabref/issues/5263)) related to copying entries to the clipboard
- We fixed some display errors in the preferences dialog and replaced some of the controls [#5033](https://github.com/JabRef/jabref/pull/5033) [#5047](https://github.com/JabRef/jabref/pull/5047) [#5062](https://github.com/JabRef/jabref/pull/5062) [#5141](https://github.com/JabRef/jabref/pull/5141) [#5185](https://github.com/JabRef/jabref/pull/5185) [#5265](https://github.com/JabRef/jabref/pull/5265) [#5315](https://github.com/JabRef/jabref/pull/5315) [#5360](https://github.com/JabRef/jabref/pull/5360)
- We fixed an exception which occurred when trying to import entries without an open library. [#5447](https://github.com/JabRef/jabref/issues/5447)
- The "Automatically set file links" feature now follows symbolic links. [#5664](https://github.com/JabRef/jabref/issues/5664)
- After successful import of one or multiple bib entries the main table scrolls to the first imported entry [#5383](https://github.com/JabRef/jabref/issues/5383)
- We fixed an exception which occurred when an invalid jstyle was loaded. [#5452](https://github.com/JabRef/jabref/issues/5452)
- We fixed an issue where the command line arguments `importBibtex` and `importToOpen` did not import into the currently open library, but opened a new one. [#5537](https://github.com/JabRef/jabref/issues/5537)
- We fixed an error where the preview theme did not adapt to the "Dark" mode [#5463](https://github.com/JabRef/jabref/issues/5463)
- We fixed an issue where multiple entries were allowed in the "crossref" field [#5284](https://github.com/JabRef/jabref/issues/5284)
- We fixed an issue where the merge dialog showed the wrong text colour in "Dark" mode [#5516](https://github.com/JabRef/jabref/issues/5516)
- We fixed visibility issues with the scrollbar and group selection highlight in "Dark" mode, and enabled "Dark" mode for the OpenOffice preview in the style selection window. [#5522](https://github.com/JabRef/jabref/issues/5522)
- We fixed an issue where the author field was not correctly parsed during bibtex key-generation. [#5551](https://github.com/JabRef/jabref/issues/5551)
- We fixed an issue where notifications where shown during autosave. [#5555](https://github.com/JabRef/jabref/issues/5555)
- We fixed an issue where the side pane was not remembering its position. [#5615](https://github.com/JabRef/jabref/issues/5615)
- We fixed an issue where JabRef could not interact with [Oracle XE](https://www.oracle.com/de/database/technologies/appdev/xe.html) in the [shared SQL database setup](https://docs.jabref.org/collaborative-work/sqldatabase).
- We fixed an issue where the toolbar icons were hidden on smaller screens.
- We fixed an issue where renaming referenced files for bib entries with long titles was not possible. [#5603](https://github.com/JabRef/jabref/issues/5603)
- We fixed an issue where a window which is on an external screen gets unreachable when external screen is removed. [#5037](https://github.com/JabRef/jabref/issues/5037)
- We fixed a bug where the selection of groups was lost after drag and drop. [#2868](https://github.com/JabRef/jabref/issues/2868)
- We fixed an issue where the custom entry types didn't show the correct display name [#5651](https://github.com/JabRef/jabref/issues/5651)

### Removed

- We removed some obsolete notifications. [#5555](https://github.com/JabRef/jabref/issues/5555)
- We removed an internal step in the [ISBN-to-BibTeX fetcher](https://docs.jabref.org/collect/add-entry-using-an-id#isbn): The [ISBN to BibTeX Converter](https://manas.tungare.name/software/isbn-to-bibtex) by [@manastungare](https://github.com/manastungare) is not used anymore, because it is offline: "people using this tool have not been generating enough sales for Amazon."
- We removed the option to control the default drag and drop behaviour. You can use the modifier keys (like CtrL or Alt) instead.

## [5.0-alpha] – 2019-08-25

### Changed

- We added eventitle, eventdate and venue fields to `@unpublished` entry type.
- We added `@software` and `@dataSet` entry type to biblatex.
- All fields are now properly sorted alphabetically (in the subgroups of required/optional fields) when the entry is written to the bib file.
- We fixed an issue where some importers used the field `pubstatus` instead of the standard BibTeX field `pubstate`.
- We changed the latex command removal for docbook exporter. [#3838](https://github.com/JabRef/jabref/issues/3838)
- We changed the location of some fields in the entry editor (you might need to reset your preferences for these changes to come into effect)
  - Journal/Year/Month in biblatex mode -> Deprecated (if filled)
  - DOI/URL: General -> Optional
  - Internal fields like ranking, read status and priority: Other -> General
  - Moreover, empty deprecated fields are no longer shown
- Added server timezone parameter when connecting to a shared database.
- We updated the dialog for setting up general fields.
- URL field formatting is updated. All whitespace chars, located at the beginning/ending of the URL, are trimmed automatically
- We changed the behavior of the field formatting dialog such that the `bibtexkey` is not changed when formatting all fields or all text fields.
- We added a "Move file to file directory and rename file" option for simultaneously moving and renaming of document file. [#4166](https://github.com/JabRef/jabref/issues/4166)
- Use integrated graphics card instead of discrete on macOS [#4070](https://github.com/JabRef/jabref/issues/4070)
- We added a cleanup operation that detects an arXiv identifier in the note, journal or URL field and moves it to the `eprint` field.
  Because of this change, the last-used cleanup operations were reset.
- We changed the minimum required version of Java to 1.8.0_171, as this is the latest release for which the automatic Java update works. [#4093](https://github.com/JabRef/jabref/issues/4093)
- The special fields like `Printed` and `Read status` now show gray icons when the row is hovered.
- We added a button in the tab header which allows you to close the database with one click. [#494](https://github.com/JabRef/jabref/issues/494)
- Sorting in the main table now takes information from cross-referenced entries into account. [#2808](https://github.com/JabRef/jabref/issues/2808)
- If a group has a color specified, then entries matched by this group have a small colored bar in front of them in the main table.
- Change default icon for groups to a circle because a colored version of the old icon was hard to distinguish from its black counterpart.
- In the main table, the context menu appears now when you press the "context menu" button on the keyboard. [feature request in the forum](https://discourse.jabref.org/t/how-to-enable-keyboard-context-key-windows)
- We added icons to the group side panel to quickly switch between `union` and `intersection` group view mode. [#3269](https://github.com/JabRef/jabref/issues/3269).
- We use `https` for [fetching from most online bibliographic database](https://docs.jabref.org/collect/import-using-online-bibliographic-database).
- We changed the default keyboard shortcuts for moving between entries when the entry editor is active to ̀<kbd>alt</kbd> + <kbd>up/down</kbd>.
- Opening a new file now prompts the directory of the currently selected file, instead of the directory of the last opened file.
- Window state is saved on close and restored on start.
- We made the MathSciNet fetcher more reliable.
- We added the ISBN fetcher to the list of fetcher available under "Update with bibliographic information from the web" in the entry editor toolbar.
- Files without a defined external file type are now directly opened with the default application of the operating system
- We streamlined the process to rename and move files by removing the confirmation dialogs.
- We removed the redundant new lines of markings and wrapped the summary in the File annotation tab. [#3823](https://github.com/JabRef/jabref/issues/3823)
- We add auto URL formatting when user paste link to URL field in entry editor. [JabRef/jabref-koppor#254](https://github.com/JabRef/jabref-koppor/issues/254)
- We added a minimum height for the entry editor so that it can no longer be hidden by accident. [#4279](https://github.com/JabRef/jabref/issues/4279)
- We added a new keyboard shortcut so that the entry editor could be closed by <kbd>Ctrl</kbd> + <kbd>E</kbd>. [#4222](https://github.com/JabRef/jabref/issues/4222)
- We added an option in the preference dialog box, that allows user to pick the dark or light theme option. [#4130](https://github.com/JabRef/jabref/issues/4130)
- We updated the Related Articles tab to accept JSON from the new version of the Mr. DLib service
- We added an option in the preference dialog box that allows user to choose behavior after dragging and dropping files in Entry Editor. [#4356](https://github.com/JabRef/jabref/issues/4356)
- We added the ability to have an export preference where previously "File"-->"Export"/"Export selected entries" would not save the user's preference[#4495](https://github.com/JabRef/jabref/issues/4495)
- We optimized the code responsible for connecting to an external database, which should lead to huge improvements in performance.
- For automatically created groups, added ability to filter groups by entry type. [#4539](https://github.com/JabRef/jabref/issues/4539)
- We added the ability to add field names from the Preferences Dialog [#4546](https://github.com/JabRef/jabref/issues/4546)
- We added the ability to change the column widths directly in the main table. [#4546](https://github.com/JabRef/jabref/issues/4546)
- We added a description of how recommendations were chosen and better error handling to Related Articles tab
- We added the ability to execute default action in dialog by using with <kbd>Ctrl</kbd> + <kbd>Enter</kbd> combination [#4496](https://github.com/JabRef/jabref/issues/4496)
- We grouped and reordered the Main Menu (File, Edit, Library, Quality, Tools, and View tabs & icons). [#4666](https://github.com/JabRef/jabref/issues/4666) [#4667](https://github.com/JabRef/jabref/issues/4667) [#4668](https://github.com/JabRef/jabref/issues/4668) [#4669](https://github.com/JabRef/jabref/issues/4669) [#4670](https://github.com/JabRef/jabref/issues/4670) [#4671](https://github.com/JabRef/jabref/issues/4671) [#4672](https://github.com/JabRef/jabref/issues/4672) [#4673](https://github.com/JabRef/jabref/issues/4673)
- We added additional modifiers (capitalize, titlecase and sentencecase) to the Bibtex key generator. [#1506](https://github.com/JabRef/jabref/issues/1506)
- We have migrated from the mysql jdbc connector to the mariadb one for better authentication scheme support. [#4745](https://github.com/JabRef/jabref/issues/4745)
- We grouped the toolbar icons and changed the Open Library and Copy icons. [#4584](https://github.com/JabRef/jabref/issues/4584)
- We added a browse button next to the path text field for aux-based groups. [#4586](https://github.com/JabRef/jabref/issues/4586)
- We changed the title of Group Dialog to "Add subgroup" from "Edit group" when we select Add subgroup option.
- We enable import button only if entries are selected. [#4755](https://github.com/JabRef/jabref/issues/4755)
- We made modifications to improve the contrast of UI elements. [#4583](https://github.com/JabRef/jabref/issues/4583)
- We added a warning for empty BibTeX keys in the entry editor. [#4440](https://github.com/JabRef/jabref/issues/4440)
- We added an option in the settings to set the default action in JabRef when right clicking on any entry in any database and selecting "Open folder". [#4763](https://github.com/JabRef/jabref/issues/4763)
- The Medline fetcher now normalizes the author names according to the BibTeX-Standard [#4345](https://github.com/JabRef/jabref/issues/4345)
- We added an option on the Linked File Viewer to rename the attached file of an entry directly on the JabRef. [#4844](https://github.com/JabRef/jabref/issues/4844)
- We added an option in the preference dialog box that allows user to enable helpful tooltips.[#3599](https://github.com/JabRef/jabref/issues/3599)
- We reworked the functionality for extracting BibTeX entries from plain text, because our used service [freecite shut down](https://library.brown.edu/libweb/freecite_notice.php). [#5206](https://github.com/JabRef/jabref/pull/5206)
- We moved the dropdown menu for selecting the push-application from the toolbar into the external application preferences. [#674](https://github.com/JabRef/jabref/issues/674)
- We removed the alphabetical ordering of the custom tabs and updated the error message when trying to create a general field with a name containing an illegal character. [#5019](https://github.com/JabRef/jabref/issues/5019)
- We added a context menu to the bib(la)tex-source-editor to copy'n'paste. [#5007](https://github.com/JabRef/jabref/pull/5007)
- We added a tool that allows searching for citations in LaTeX files. It scans directories and shows which entries are used, how many times and where.
- We added a 'LaTeX citations' tab to the entry editor, to search for citations to the active entry in the LaTeX file directory. It can be disabled in the preferences dialog.
- We added an option in preferences to allow for integers in field "edition" when running database in bibtex mode. [#4680](https://github.com/JabRef/jabref/issues/4680)
- We added the ability to use negation in export filter layouts. [#5138](https://github.com/JabRef/jabref/pull/5138)
- Focus on Name Area instead of 'OK' button whenever user presses 'Add subgroup'. [#6307](https://github.com/JabRef/jabref/issues/6307)
- We changed the behavior of merging that the entry which has "smaller" bibkey will be selected. [#7395](https://github.com/JabRef/jabref/issues/7395)

### Fixed

- We fixed an issue where JabRef died silently for the user without enough inotify instances [#4874](https://github.com/JabRef/jabref/issues/4874)
- We fixed an issue where corresponding groups are sometimes not highlighted when clicking on entries [#3112](https://github.com/JabRef/jabref/issues/3112)
- We fixed an issue where custom exports could not be selected in the 'Export (selected) entries' dialog [#4013](https://github.com/JabRef/jabref/issues/4013)
- Italic text is now rendered correctly. [#3356](https://github.com/JabRef/jabref/issues/3356)
- The entry editor no longer gets corrupted after using the source tab. [#3532](https://github.com/JabRef/jabref/issues/3532) [#3608](https://github.com/JabRef/jabref/issues/3608) [#3616](https://github.com/JabRef/jabref/issues/3616)
- We fixed multiple issues where entries did not show up after import if a search was active. [#1513](https://github.com/JabRef/jabref/issues/1513) [#3219](https://github.com/JabRef/jabref/issues/3219))
- We fixed an issue where the group tree was not updated correctly after an entry was changed. [#3618](https://github.com/JabRef/jabref/issues/3618)
- We fixed an issue where a right-click in the main table selected a wrong entry. [#3267](https://github.com/JabRef/jabref/issues/3267)
- We fixed an issue where in rare cases entries where overlayed in the main table. [#3281](https://github.com/JabRef/jabref/issues/3281)
- We fixed an issue where selecting a group messed up the focus of the main table and the entry editor. [#3367](https://github.com/JabRef/jabref/issues/3367)
- We fixed an issue where composite author names were sorted incorrectly. [#2828](https://github.com/JabRef/jabref/issues/2828)
- We fixed an issue where commands followed by `-` didn't work. [#3805](https://github.com/JabRef/jabref/issues/3805)
- We fixed an issue where a non-existing aux file in a group made it impossible to open the library. [#4735](https://github.com/JabRef/jabref/issues/4735)
- We fixed an issue where some journal names were wrongly marked as abbreviated. [#4115](https://github.com/JabRef/jabref/issues/4115)
- We fixed an issue where the custom file column were sorted incorrectly. [#3119](https://github.com/JabRef/jabref/issues/3119)
- We improved the parsing of author names whose infix is abbreviated without a dot. [#4864](https://github.com/JabRef/jabref/issues/4864)
- We fixed an issues where the entry losses focus when a field is edited and at the same time used for sorting. [#3373](https://github.com/JabRef/jabref/issues/3373)
- We fixed an issue where the menu on Mac OS was not displayed in the usual Mac-specific way. [#3146](https://github.com/JabRef/jabref/issues/3146)
- We improved the integrity check for page numbers. [#4113](https://github.com/JabRef/jabref/issues/4113) and [feature request in the forum](https://discourse.jabref.org/t/pages-field-allow-use-of-en-dash/1199)
- We fixed an issue where the order of fields in customized entry types was not saved correctly. [#4033](https://github.com/JabRef/jabref/issues/4033)
- We fixed an issue where renaming a group did not change the group name in the interface. [#3189](https://github.com/JabRef/jabref/issues/3189)
- We fixed an issue where the groups tree of the last database was still shown even after the database was already closed.
- We fixed an issue where the "Open file dialog" may disappear behind other windows. [#3410](https://github.com/JabRef/jabref/issues/3410)
- We fixed an issue where the number of entries matched was not updated correctly upon adding or removing an entry. [#3537](https://github.com/JabRef/jabref/issues/3537)
- We fixed an issue where the default icon of a group was not colored correctly.
- We fixed an issue where the first field in entry editor was not focused when adding a new entry. [#4024](https://github.com/JabRef/jabref/issues/4024)
- We reworked the "Edit file" dialog to make it resizeable and improved the workflow for adding and editing files [#2970](https://github.com/JabRef/jabref/issues/2970)
- We fixed an issue where custom name formatters were no longer found correctly. [#3531](https://github.com/JabRef/jabref/issues/3531)
- We fixed an issue where the month was not shown in the preview. [#3239](https://github.com/JabRef/jabref/issues/3239)
- Rewritten logic to detect a second jabref instance. [#4023](https://github.com/JabRef/jabref/issues/4023)
- We fixed an issue where the "Convert to BibTeX-Cleanup" moved the content of the `file` field to the `pdf` field [#4120](https://github.com/JabRef/jabref/issues/4120)
- We fixed an issue where the preview pane in entry preview in preferences wasn't showing the citation style selected [#3849](https://github.com/JabRef/jabref/issues/3849)
- We fixed an issue where the default entry preview style still contained the field `review`. The field `review` in the style is now replaced with comment to be consistent with the entry editor [#4098](https://github.com/JabRef/jabref/issues/4098)
- We fixed an issue where users were vulnerable to XXE attacks during parsing [#4229](https://github.com/JabRef/jabref/issues/4229)
- We fixed an issue where files added via the "Attach file" contextmenu of an entry were not made relative. [#4201](https://github.com/JabRef/jabref/issues/4201) and [#4241](https://github.com/JabRef/jabref/issues/4241)
- We fixed an issue where author list parser can't generate bibtex for Chinese author. [#4169](https://github.com/JabRef/jabref/issues/4169)
- We fixed an issue where the list of XMP Exclusion fields in the preferences was not be saved [#4072](https://github.com/JabRef/jabref/issues/4072)
- We fixed an issue where the ArXiv Fetcher did not support HTTP URLs [JabRef/jabref-koppor#328](https://github.com/JabRef/jabref-koppor/issues/328)
- We fixed an issue where only one PDF file could be imported [#4422](https://github.com/JabRef/jabref/issues/4422)
- We fixed an issue where "Move to group" would always move the first entry in the library and not the selected [#4414](https://github.com/JabRef/jabref/issues/4414)
- We fixed an issue where an older dialog appears when downloading full texts from the quality menu. [#4489](https://github.com/JabRef/jabref/issues/4489)
- We fixed an issue where right clicking on any entry in any database and selecting "Open folder" results in the NullPointer exception. [#4763](https://github.com/JabRef/jabref/issues/4763)
- We fixed an issue where option 'open terminal here' with custom command was passing the wrong argument. [#4802](https://github.com/JabRef/jabref/issues/4802)
- We fixed an issue where ranking an entry would generate an IllegalArgumentException. [#4754](https://github.com/JabRef/jabref/issues/4754)
- We fixed an issue where special characters where removed from non-label key generation pattern parts [#4767](https://github.com/JabRef/jabref/issues/4767)
- We fixed an issue where the RIS import would overwite the article date with the value of the acessed date [#4816](https://github.com/JabRef/jabref/issues/4816)
- We fixed an issue where an NullPointer exception was thrown when a referenced entry in an Open/Libre Office document was no longer present in the library. Now an error message with the reference marker of the missing entry is shown. [#4932](https://github.com/JabRef/jabref/issues/4932)
- We fixed an issue where a database exception related to a missing timezone was too big. [#4827](https://github.com/JabRef/jabref/issues/4827)
- We fixed an issue where the IEEE fetcher returned an error if no keywords were present in the result from the IEEE website [#4997](https://github.com/JabRef/jabref/issues/4997)
- We fixed an issue where the command line help text had several errors, and arguments and descriptions have been rewritten to simplify and detail them better. [#2016](https://github.com/JabRef/jabref/issues/2016)
- We fixed an issue where the same menu for changing entry type had two different sizes and weights. [#4977](https://github.com/JabRef/jabref/issues/4977)
- We fixed an issue where the "Attach file" dialog, in the right-click menu for an entry, started on the working directory instead of the user's main directory. [#4995](https://github.com/JabRef/jabref/issues/4995)
- We fixed an issue where the JabRef Icon in the macOS launchpad was not displayed correctly [#5003](https://github.com/JabRef/jabref/issues/5003)
- We fixed an issue where the "Search for unlinked local files" would throw an exception when parsing the content of a PDF-file with missing "series" information [#5128](https://github.com/JabRef/jabref/issues/5128)
- We fixed an issue where the XMP Importer would incorrectly return an empty default entry when importing pdfs [#6577](https://github.com/JabRef/jabref/issues/6577)
- We fixed an issue where opening the menu 'Library properties' marked the library as modified [#6451](https://github.com/JabRef/jabref/issues/6451)
- We fixed an issue when importing resulted in an exception [#7343](https://github.com/JabRef/jabref/issues/7343)
- We fixed an issue where the field in the Field formatter dropdown selection were sorted in random order. [#7710](https://github.com/JabRef/jabref/issues/7710)

### Removed

- The feature to "mark entries" was removed and merged with the groups functionality. For migration, a group is created for every value of the `__markedentry` field and the entry is added to this group.
- The number column was removed.
- We removed the global search feature.
- We removed the coloring of cells in the main table according to whether the field is optional/required.
- We removed the feature to find and resolve duplicate BibTeX keys (as this use case is already covered by the integrity check).
- We removed a few commands from the right-click menu that are not needed often and thus don't need to be placed that prominently:
  - Print entry preview: available through entry preview
  - All commands related to marking: marking is not yet reimplemented
  - Set/clear/append/rename fields: available through Edit menu
  - Manage keywords: available through the Edit menu
  - Copy linked files to folder: available through File menu
  - Add/move/remove from group: removed completely (functionality still available through group interface)
- We removed the option to change the column widths in the preferences dialog. [#4546](https://github.com/JabRef/jabref/issues/4546)

## Older versions

The changelog of JabRef 4.x is available at the [v4.3.1 tag](https://github.com/JabRef/jabref/blob/v4.3.1/CHANGELOG.md).
The changelog of JabRef 3.x is available at the [v3.8.2 tag](https://github.com/JabRef/jabref/blob/v3.8.2/CHANGELOG.md).
The changelog of JabRef 2.11 and all previous versions is available as [text file in the v2.11.1 tag](https://github.com/JabRef/jabref/blob/v2.11.1/CHANGELOG).

[Unreleased]: https://github.com/JabRef/jabref/compare/v6.0-alpha.3...HEAD
[6.0-alpha.3]: https://github.com/JabRef/jabref/compare/v6.0-alpha2...v6.0-alpha.3
[6.0-alpha2]: https://github.com/JabRef/jabref/compare/v6.0-alpha...v6.0-alpha2
[6.0-alpha]: https://github.com/JabRef/jabref/compare/v5.15...v6.0-alpha
[5.15]: https://github.com/JabRef/jabref/compare/v5.14...v5.15
[5.14]: https://github.com/JabRef/jabref/compare/v5.13...v5.14
[5.13]: https://github.com/JabRef/jabref/compare/v5.12...v5.13
[5.12]: https://github.com/JabRef/jabref/compare/v5.11...v5.12
[5.11]: https://github.com/JabRef/jabref/compare/v5.10...v5.11
[5.10]: https://github.com/JabRef/jabref/compare/v5.9...v5.10
[5.9]: https://github.com/JabRef/jabref/compare/v5.8...v5.9
[5.8]: https://github.com/JabRef/jabref/compare/v5.7...v5.8
[5.7]: https://github.com/JabRef/jabref/compare/v5.6...v5.7
[5.6]: https://github.com/JabRef/jabref/compare/v5.5...v5.6
[5.5]: https://github.com/JabRef/jabref/compare/v5.4...v5.5
[5.4]: https://github.com/JabRef/jabref/compare/v5.3...v5.4
[5.3]: https://github.com/JabRef/jabref/compare/v5.2...v5.3
[5.2]: https://github.com/JabRef/jabref/compare/v5.1...v5.2
[5.1]: https://github.com/JabRef/jabref/compare/v5.0...v5.1
[5.0]: https://github.com/JabRef/jabref/compare/v5.0-beta...v5.0
[5.0-beta]: https://github.com/JabRef/jabref/compare/v5.0-alpha...v5.0-beta
[5.0-alpha]: https://github.com/JabRef/jabref/compare/v4.3...v5.0-alpha
<!-- markdownlint-disable-file MD024 MD033 MD053 --><|MERGE_RESOLUTION|>--- conflicted
+++ resolved
@@ -14,11 +14,8 @@
 - We added "IEEE" as another option for parsing plain text citations. [#14233](github.com/JabRef/jabref/pull/14233)
 - We added automatic date-based groups that create year/month/day subgroups from an entry’s date fields. [#10822](https://github.com/JabRef/jabref/issues/10822)
 - We added `doi-to-bibtex` to `JabKit`. [#14244](https://github.com/JabRef/jabref/pull/14244)
-<<<<<<< HEAD
-- We added a "Regenerate" button for the AI chat allowing the user to make the LLM reformulate its answer to the previous prompt [#12191](https://github.com/JabRef/jabref/issues/12191)
-=======
+- We added a "Regenerate" button for the AI chat allowing the user to make the language model reformulate its response to the previous prompt. [#12191](https://github.com/JabRef/jabref/issues/12191)
 - We added support for transliteration of fields to English and automatic transliteration of generated citation key. [#11377](https://github.com/JabRef/jabref/issues/11377)
->>>>>>> c215a398
 
 ### Changed
 
