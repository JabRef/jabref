# Changelog

All notable changes to this project will be documented in this file.
The format is based on [Keep a Changelog](https://keepachangelog.com/en/1.0.0/).
We refer to [GitHub issues](https://github.com/JabRef/jabref/issues) by using `#NUM`.
In case there is no issue present, the pull request implementing the feature is linked.

Note that this project **does not** adhere to [Semantic Versioning](https://semver.org/).

## [Unreleased]

### Added

<<<<<<< HEAD
- We added support for selecting citation fetcher in Citations Tab. [#14430](https://github.com/JabRef/jabref/issues/14430)
=======
### Changed

### Fixed

### Removed

## [6.0-alpha.4] – 2025-12-25

### Added

- We added the ability to drag and drop images to the comments field. [#10559](https://github.com/JabRef/jabref/issues/10559)
>>>>>>> 04642ca8
- We added functionality to use `,` and `>` symbols inside keywords by putting `\` symbol before them. [#12810](https://github.com/JabRef/jabref/issues/12810)
- We added the `eprinttype` field to the General entry editor tab. [#14555](https://github.com/JabRef/jabref/issues/14555)
- We added a right-click option to delete custom BST styles in the entry preview. [#14352](https://github.com/JabRef/jabref/issues/14352)
- Improved merge dialog decisions for fields containing person names (e.g., `author`, `editor`) by using a new plausibility comparator. JabRef now prefers the side with more detailed/complete author information. [#14454](https://github.com/JabRef/jabref/issues/14454)
- We added 15 non-standard BibLaTeX entry types (Audio, Image, Legal, ...) to the group "Non-standard types" group in the New Entry dialog and in the context menu. [#12963](https://github.com/JabRef/jabref/issues/12963)
- We added a drop-down menu to those custom fields in the main table for which content selector values exists. [#14087](https://github.com/JabRef/jabref/issues/14087)
- We added a "Jump to Field" dialog (`Ctrl+J`) to quickly search for and navigate to any field across all tabs. [#12276](https://github.com/JabRef/jabref/issues/12276).
- We added "IEEE" as another option for parsing plain text citations. [#14233](github.com/JabRef/jabref/pull/14233)
- We added automatic date-based groups that create year/month/day subgroups from an entry’s date fields. [#10822](https://github.com/JabRef/jabref/issues/10822)
- We added `doi-to-bibtex` to `JabKit`. [#14244](https://github.com/JabRef/jabref/pull/14244)
- We added `--provider=crossref` to `get-cited-works` at `JabKit`. [#14357](https://github.com/JabRef/jabref/pull/14357)
- We added [unpaywall](https://unpaywall.org/) as fulltext fetcher. [#14340](https://github.com/JabRef/jabref/pull/14340)
- We added the possibility to configure the email provided to unpaywall. [#14340](https://github.com/JabRef/jabref/pull/14340)
- We added "Close library" to the File menu. [#14381](https://github.com/JabRef/jabref/issues/14381)
- We added a "Regenerate" button for the AI chat allowing the user to make the language model reformulate its response to the previous prompt. [#12191](https://github.com/JabRef/jabref/issues/12191)
- We added the option to enable auto-copying and adjusting of attached files when copy and pasting (Preferences → Linked files → Attached files) [#12267](https://github.com/JabRef/jabref/issues/12267)
- We added support for transliteration of fields to English and automatic transliteration of generated citation key. [#11377](https://github.com/JabRef/jabref/issues/11377)
- We added the generation of follow-up questions in AI chat. [#12243](https://github.com/JabRef/jabref/issues/12243)
- We added support for getting bibliographic information based on the arXiv ID or the ISSN. [#14458](https://github.com/JabRef/jabref/pull/14458)
- We added support for "Search Google Scholar" and "Search Semantic Scholar" to quickly search for a selected entry's title in Google Scholar or Semantic Scholar directly from the main table's context menu [#12268](https://github.com/JabRef/jabref/issues/12268)
- We added support for `html` when parsing the arXiv identifiers. [#14451](https://github.com/JabRef/jabref/issues/14451)
- We added the option to change the Git username and PAT in Network Preferences. [#14509](https://github.com/JabRef/jabref/pull/14509)
- When parsing a plain text citation, we added support for recognizing and extracting arXiv identifiers. [#14455](https://github.com/JabRef/jabref/pull/14455)
- We introduced a new "Search Engine URL Template" setting in Preferences to allow users to customize their search engine URL templates [#12268](https://github.com/JabRef/jabref/issues/12268)
- We enabled CLI parameters for customizing citation key generation in JabKit, allowing users to override citation key patterns without modifying GUI settings. [#14361](https://github.com/JabRef/jabref/issues/14361)
- We added the option to pseudonymize a library using the GUI, via the tools tab in the Main Menu. [#14118](https://github.com/JabRef/jabref/issues/14118)
- We added export options (Markdown and JSON) for AI Summary and AI Chat. [#13868](https://github.com/JabRef/jabref/issues/13868)

### Changed

- We changed AI export logging to debug level (notifications and follow-up question generation). Logs are now emitted only in [debug mode](https://docs.jabref.org/advanced/commandline#debug-mode-debug). [#14645](https://github.com/JabRef/jabref/issues/14645)
- We replaced the standard ComboBox with a SearchableComboBox and added a free text field in custom Entry Types. [#14082](https://github.com/JabRef/jabref/issues/14082)
- In case of invalid BibTeX in the source tab, a notification is displayed (instead of an exception). [#14504](https://github.com/JabRef/jabref/pull/14504)
- We separated the "Clean up entries" dialog into three tabs for clarity. [#13819](https://github.com/JabRef/jabref/issues/13819)
- `JabKit`: `--porcelain` does not output any logs to the console anymore. [#14244](https://github.com/JabRef/jabref/pull/14244)
- <kbd>Ctrl</kbd> + <kbd>Shift</kbd> + <kbd>L</kbd> now opens the terminal in the active library directory. [#14130](https://github.com/JabRef/jabref/issues/14130)
- After importing, now all imported entries are marked. [#13535](https://github.com/JabRef/jabref/pull/13535)
- The URL integrity check now checks the complete URL syntax. [#14370](https://github.com/JabRef/jabref/pull/14370)
- <kbd>Tab</kbd> in the last text field of a tab moves the focus to the next tab in the entry editor. [#11937](https://github.com/JabRef/jabref/issues/11937)
- When pasting invalid BibTeX data, the content is now pasted as `@Misc` with the raw data in the `comment` field. [#14520](https://github.com/JabRef/jabref/pull/14520)
- We changed fixed-value ComboBoxes to SearchableComboBox for better usability. [#14083](https://github.com/JabRef/jabref/issues/14083)
- We made the box for both entry types and fields types searchable in "Custom entry types". [#14547](https://github.com/JabRef/jabref/issues/14547)
- We renamed "Search pre-configured" to "Search pre-selected" and "Web search fetchers" to "Pre-selected fetchers". [#14557](https://github.com/JabRef/jabref/issues/14557)
- We renamed "ArXiv" to "arXiv" in New Entry dialog. [#14643](https://github.com/JabRef/jabref/issues/14643)
- We improved the keyboard shortcut dialog, it is now possible to directly press <kbd>cmd</kbd>+<kbd>...</kbd> when changing keyboards on macOS. [#14237](https://github.com/JabRef/jabref/issues/14237)
- We improved the “search and show unlinked files” feature to contain all associated files instead of just the first one. [#14697](https://github.com/JabRef/jabref/issues/14697)

### Fixed

- We fixed an issue where the AI export button was enabled even when the chat history was empty. [#14640](https://github.com/JabRef/jabref/issues/14640)
- We fixed an issue where pressing <kbd>ESC</kbd> in the preferences dialog would not always close the dialog. [#8888](https://github.com/JabRef/jabref/issues/8888)
- We fixed the checkbox in merge dialog "Treat duplicates the same way" to make it functional. [#14224](https://github.com/JabRef/jabref/pull/14224)
- We fixed the fallback window height (786 → 768) in JabRefGUI. [#14295](https://github.com/JabRef/jabref/pull/14295)
- We fixed localization of the "New Entries" dialog. [#14455](https://github.com/JabRef/jabref/pull/14455)
- We fixed an issue where keybindings could not be edited and saved. [#14237](https://github.com/JabRef/jabref/issues/14237)
- We fixed an issue of cleaning of wrongly encoded DOIs. [#14704](https://github.com/JabRef/jabref/pull/14704)
- We readded the missing gui commands for importing and exporting preferences. [#14492](https://github.com/JabRef/jabref/pull/14492)
- We fixed the keyboard navigation in the entry editor: pressing <kbd>Shift</kbd> + <kbd>Tab</kbd> on the first field now correctly focuses the last field of the previous tab. [#14513](https://github.com/JabRef/jabref/issues/14513)
- We fixed a crash when importing preferences from older JabRef versions. [#14497](https://github.com/JabRef/jabref/issues/14497)
- We fixed an issue where reordering linked files via drag and drop was no longer possible. [#14627](https://github.com/JabRef/jabref/pull/14627)
- `JabRef.bat` is present again. [#14636](https://github.com/JabRef/jabref/issues/14636)
- We fixed an issue where the warning dialog is mixed Chinese/English after switching to zh_CN [#14654](https://github.com/JabRef/jabref/issues/14654)

### Removed

- We removed `generate-citation-keys` as a standalone command in JabKit. Use `citationkeys generate` instead. ([#14361](https://github.com/JabRef/jabref/issues/14361), [#14500](https://github.com/JabRef/jabref/pull/14500))

## [6.0-alpha.3] – 2025-10-30

### Added

- We added an initial [cite as you write](https://retorque.re/zotero-better-bibtex/citing/cayw/) ("CAYW") endpoint. [#13187](https://github.com/JabRef/jabref/issues/13187)
- We added a field for the latest ICORE conference ranking lookup on the General Tab. [#13476](https://github.com/JabRef/jabref/issues/13476)
- We added the option to enable the language server in the preferences. [#13697](https://github.com/JabRef/jabref/pull/13697)
- We introduced an option in Preferences under (under Linked files -> Linked file name conventions) to automatically rename linked files when an entry data changes. [#11316](https://github.com/JabRef/jabref/issues/11316)
- We added tooltips (on hover) for 'Library-specific file directory', 'User-specific file directory' and 'LaTeX file directory' fields of the library properties window. [#12269](https://github.com/JabRef/jabref/issues/12269)
- We added the option to configure 'Add space after citation' in Libre/OpenOffice panel settings. [#13559](https://github.com/JabRef/jabref/issues/13559)
- We added automatic lookup of DOI at citation information. [#13561](https://github.com/JabRef/jabref/issues/13561)
- We added a field for the citation count field on the General tab. [#13477](https://github.com/JabRef/jabref/issues/13477)
- We added automatic lookup of DOI at citation relations [#13234](https://github.com/JabRef/jabref/issues/13234)
- We added focus on the field Link in the "Add file link" dialog. [#13486](https://github.com/JabRef/jabref/issues/13486)
- We introduced a settings parameter to manage citations' relations local storage time-to-live with a default value set to 30 days. [#11189](https://github.com/JabRef/jabref/issues/11189)
- We distribute arm64 images for Linux. [#10842](https://github.com/JabRef/jabref/issues/10842)
- When adding an entry to a library, a warning is displayed if said entry already exists in an active library. [#13261](https://github.com/JabRef/jabref/issues/13261)
- We added the field `monthfiled` to the default list of fields to resolve BibTeX-Strings for [#13375](https://github.com/JabRef/jabref/issues/13375)
- We added a new ID based fetcher for [EuropePMC](https://europepmc.org/). [#13389](https://github.com/JabRef/jabref/pull/13389)
- We added quick settings for welcome tab. [#12664](https://github.com/JabRef/jabref/issues/12664)
- We added pagination support for the web search entries dialog, improving navigation for large search results. [#5507](https://github.com/JabRef/jabref/issues/5507)
- We added "copy preview as markdown" feature. [#12552](https://github.com/JabRef/jabref/issues/12552)
- In case no citation relation information can be fetched, we show the data providers reason. [#13549](https://github.com/JabRef/jabref/pull/13549)
- When relativizing file names, symlinks are now taken into account. [#12995](https://github.com/JabRef/jabref/issues/12995)
- We added a new button for shortening the DOI near the DOI field in the general tab when viewing an entry. [#13639](https://github.com/JabRef/jabref/issues/13639)
- We added support for finding CSL-Styles based on their short title (e.g. apa instead of "american psychological association"). [#13728](https://github.com/JabRef/jabref/pull/13728)
- We added BibLaTeX datamodel validation support in order to improve error message quality in entries' fields validation. [#13318](https://github.com/JabRef/jabref/issues/13318)
- We added chronological navigation for entries in each library. [#6352](https://github.com/JabRef/jabref/issues/6352)
- We added support for using Medline/Pubmed fetcher with an API key. [#11296](https://github.com/JabRef/jabref/issues/11296#issuecomment-3289005011)
- We added support for using OpenAlex fetcher. [#13940](https://github.com/JabRef/jabref/issues/13940)
- We added [LOBID](https://lobid.org/) as an alternative ISBN-Fetcher. [#13076](https://github.com/JabRef/jabref/issues/13076)
- We added an option to choose the group during import of the entry(s). [#9191](https://github.com/JabRef/jabref/issues/9191)
- We added an option to search and filter the fields and formatters in the clean up entries dialog. [#13890](https://github.com/JabRef/jabref/issues/13890)
- We added support for managing multiple linked files via the entry context menu. [#12567](https://github.com/JabRef/jabref/issues/12567)
- We made the "Configure API key" option in the Web Search preferences tab searchable via preferences search. [#13929](https://github.com/JabRef/jabref/issues/13929)
- We added support for Cygwin-file paths on a Windows Operating System. [#13274](https://github.com/JabRef/jabref/issues/13274)
- We added a success dialog when using the "Copy to" option, indicating whether the entry was successfully copied and specifying if a cross-reference entry was included. [#12486](https://github.com/JabRef/jabref/issues/12486)
- We added a new button to toggle the file path between an absolute and relative formats in context of library properties. [#13031](https://github.com/JabRef/jabref/issues/13031)
- We added automatic selection of the “Enter Identifier” tab with pre-filled clipboard content if the clipboard contains a valid identifier when opening the “Create New Entry” dialog. [#13087](https://github.com/JabRef/jabref/issues/13087)
- We added batch fetching of bibliographic data for multiple entries in the "Lookup" menu. [#12275](https://github.com/JabRef/jabref/issues/12275)
- We added an "Open example library" button to Welcome Tab. [#13014](https://github.com/JabRef/jabref/issues/13014)
- We added automatic detection and selection of the identifier type (e.g., DOI, ISBN, arXiv) based on clipboard content when opening the "New Entry" dialog [#13111](https://github.com/JabRef/jabref/pull/13111)
- We added support for import of a Refer/BibIX file format. [#13069](https://github.com/JabRef/jabref/issues/13069)
- We added markdown rendering and copy capabilities to AI chat responses. [#12234](https://github.com/JabRef/jabref/issues/12234)
- We introduced a user-configurable group 'Imported entries' for automatic import of entries from web search, PDF import and web fetchers. [#12548](https://github.com/JabRef/jabref/issues/12548)
- We added a tooltip to keywords that resemble Math Subject Classification (MSC) codes. [#12944](https://github.com/JabRef/jabref/issues/12944)
- We added a formatter to convert keywords that resemble MSC codes to their descriptions. [#12944](https://github.com/JabRef/jabref/issues/12944)
- We added support for multi-file import across different formats. [#13269](https://github.com/JabRef/jabref/issues/13269)
- We added support for dark title bar on Windows. [#11457](https://github.com/JabRef/jabref/issues/11457)
- We added functionality to focus running instance when trying to start a second instance. [#13129](https://github.com/JabRef/jabref/issues/13129)
- We added a "Copy Field Content" submenu to the entry context menu, allowing users to quickly copy specific field contents including Author, Journal, Date, Keywords, and Abstract fields from selected entries. [#13280](https://github.com/JabRef/jabref/pull/13280)
- We added a highlighted diff regarding changes to the Group Tree Structure of a bib file, made outside JabRef. [#11221](https://github.com/JabRef/jabref/issues/11221)
- We added a new setting in the 'Entry Editor' preferences to hide the 'File Annotations' tab when no annotations are available. [#13143](https://github.com/JabRef/jabref/issues/13143)
- We added a new "Add JabRef suggested groups" option in the context menu of "All entries". [#12659](https://github.com/JabRef/jabref/issues/12659)
- We added an option to create entries directly from Bib(La)TeX sources to the 'Create New Entry' tool. [#8808](https://github.com/JabRef/jabref/issues/8808)
- We added the provision to choose different CSL bibliography body formats (e.g. First Line Indent, Hanging Indent, Bibliography 1, etc.) in the LibreOffice integration. [#13049](https://github.com/JabRef/jabref/issues/13049)
- We introduced walkthrough functionality [#12664](https://github.com/JabRef/jabref/issues/12664)
- The Welcome Tab now has a responsive layout. [#12664](https://github.com/JabRef/jabref/issues/12664)
- We introduced a donation prompt in the Welcome tab. [#12664](https://github.com/JabRef/jabref/issues/12664)
- We introduced a new command line application called `jabkit`. [#13012](https://github.com/JabRef/jabref/pull/13012) [#110](https://github.com/JabRef/jabref/issues/110)
- We added a new `jabkit` command `pseudonymize` to pseudonymize the library. [#13109](https://github.com/JabRef/jabref/issues/13109)
- We added the integrity check to the jabkit cli application. [#13848](https://github.com/JabRef/jabref/issues/13848)
- We added "Bibliography Heading" to the available CSL bibliography header formats in the LibreOffice integration. [#13049](https://github.com/JabRef/jabref/issues/13049)

### Changed

- We merged the 'New Entry', 'Import by ID', and 'New Entry from Plain Text' tools into a single 'Create New Entry' tool. [#8808](https://github.com/JabRef/jabref/issues/8808)
- We moved all sorting options into a dedicated “Sort” sub-menu in the Groups menu. ([#14017](https://github.com/JabRef/jabref/issues/14017))
- We merged `Citation information` and `Citation relations` into a singular tab. [#13618](https://github.com/JabRef/jabref/issues/13618)
- We changed `ISSNCleanup` into `NormalizeIssn` a `ISSN` formatter. [#13748](https://github.com/JabRef/jabref/issues/13748)
- We changed Citation Relations tab and gave tab panes more descriptive titles and tooltips. [#13619](https://github.com/JabRef/jabref/issues/13619)
- We changed the name from Open AI Provider to Open AI (or API compatible). [#13585](https://github.com/JabRef/jabref/issues/13585)
- We use `https` to connect to [shortDOI](https://shortdoi.org/) service. [#13637](https://github.com/JabRef/jabref/pull/13637)
- We moved the clear fields mechanic in the Automatic Field Editor from the edit content tab to a separate tab. [#13780](https://github.com/JabRef/jabref/issues/13780)
- We improved the detection of DOIs on the first page of a PDF. [#13487](https://github.com/JabRef/jabref/pull/13487)
- We moved some functionality from the graphical application `jabref` with new command verbs `generate-citation-keys`, `check-consistency`, `fetch`, `search`, `convert`, `generate-bib-from-aux`, `preferences` and `pdf` to the new toolkit. [#13012](https://github.com/JabRef/jabref/pull/13012) [#110](https://github.com/JabRef/jabref/issues/110)
- We renamed the "Body Text" CSL bibliography header format name to "Text body" as per internal LibreOffice conventions. [#13074](https://github.com/JabRef/jabref/pull/13074)
- We moved the "Modify bibliography title" option from the CSL styles tab of the Select Style dialog to the OpenOffice/LibreOffice side panel and renamed it to "Bibliography properties". [#13074](https://github.com/JabRef/jabref/pull/13074)
- We changed path output display to show the relative path with respect to library path in context of library properties. [#13031](https://github.com/JabRef/jabref/issues/13031)
- We improved JabRef's internal document viewer. It now allows text section, searching and highlighting of search terms and page rotation [#13193](https://github.com/JabRef/jabref/pull/13193).
- When importing a PDF, there is no empty entry column shown in the multi merge dialog. [#13132](https://github.com/JabRef/jabref/issues/13132)
- We added a progress dialog to the "Check consistency" action and progress output to the corresponding cli command. [#12487](https://github.com/JabRef/jabref/issues/12487)
- The BibTeX source is now formatted using the JabRef style at the import inspection dialog. [#13015](https://github.com/JabRef/jabref/issues/13015)
- We made the `check-consistency` command of the toolkit always return an exit code; 0 means no issues found, a non-zero exit code reflects any issues, which allows CI to fail in these cases [#13328](https://github.com/JabRef/jabref/issues/13328).
- We changed the validation error dialog for overriding the default file directories to a confirmation dialog for saving other preferences under the library properties. [#13488](https://github.com/JabRef/jabref/pull/13488)
- We made the copy sub menu on the context menu consistent with the copy sub menu at "Edit". [#13280](https://github.com/JabRef/jabref/pull/13280)
- We improved file exists warning dialog with clearer options and tooltips [#12565](https://github.com/JabRef/jabref/issues/12565)
- We changed the syntax for the web search to the one of the main search bar. [#13607](https://github.com/JabRef/jabref/issues/13607)
- We improved nested scrolling for the web search tab in the preferences dialog [#13791](https://github.com/JabRef/jabref/pull/13791)
- We improved the event viewer for debugging [#13783](https://github.com/JabRef/jabref/pull/13783).
- We improved "REDACTED" replacement of API key value in web fetcher search URL [#13796](https://github.com/JabRef/jabref/issues/13796)
- When the pin "Keep dialog always on top" in the global search dialog is selected, the search window stays open when double-clicking on an entry. [#13840](https://github.com/JabRef/jabref/issues/13840)
- We improved the UI of regex replacement in the citation key generator tab. [#13939](https://github.com/JabRef/jabref/pull/13939)
- We improved the way we check for matching curly braces in BibTeX fields and made error messages easier to understand. [#12605](https://github.com/JabRef/jabref/issues/12605)
- We improved the citations relations caching by implementing an offline storage. [#11189](https://github.com/JabRef/jabref/issues/11189)
- A space is now added by default after citations inserted via the Libre/OpenOffice integration. [#13559](https://github.com/JabRef/jabref/issues/13559)

### Fixed

- We fixed an issue where search results would show stale entries after deleting entries from search results. [#13984](https://github.com/JabRef/jabref/issues/13984)
- When filename pattern is missing for linked files, pattern handling has been introduced to avoid suggesting meaningless filenames like "-". [#13735](https://github.com/JabRef/jabref/issues/13735)
- We fixed an issue where "Print preview" would throw a `NullPointerException` if no printers were available. [#13708](https://github.com/JabRef/jabref/issues/13708)
- We fixed an issue where "Specify Bib(La)TeX" tab was not focused when Bib(La)TeX was in the clipboard. [#13597](https://github.com/JabRef/jabref/issues/13597)
- We fixed an issue whereby the 'About' dialog was not honouring the user's configured font preferences. [#13558](https://github.com/JabRef/jabref/issues/13558)
- We fixed an issue where the Pagetotal column was sorting the values alphabetically instead of numerically. [#12533](https://github.com/JabRef/jabref/issues/12533)
- We fixed an issue where URLs starting with "www." (without a protocol) in file fields caused an `IllegalArgumentException: URI is not absolute` error. [#12186](https://github.com/JabRef/jabref/issues/12186)
- We fixed the dark mode of the BibTeX Source dialog in the Citation Relations tab. [#13599](https://github.com/JabRef/jabref/issues/13599)
- We fixed an issue where the LibreOffice integration did not support citation keys containing Unicode characters. [#13301](https://github.com/JabRef/jabref/issues/13301)
- We fixed an issue where the "Search ShortScience" action did not convert LaTeX-formatted titles to Unicode. [#13418](https://github.com/JabRef/jabref/issues/13418)
- We fixed an issue where LaTeX file directories were not properly shared between different users on the same host. [#9990](https://github.com/JabRef/jabref/issues/9990)
- We added a fallback for the "Convert to biblatex" cleanup when it failed to populate the `date` field if `year` contained a full date in ISO format (e.g., `2011-11-11`). [#11868](https://github.com/JabRef/jabref/issues/11868)
- We fixed an issue where directory check for relative path was not handled properly under library properties. [#13017](https://github.com/JabRef/jabref/issues/13017)
- We fixed an exception on tab dragging. [#12921](https://github.com/JabRef/jabref/issues/12921)
- We fixed an issue where the option for which method to use when parsing plaintext citations was unavailable in the 'Create New Entry' tool. [#8808](https://github.com/JabRef/jabref/issues/8808)
- We fixed an issue where the "Make/Sync bibliography" button in the OpenOffice/LibreOffice sidebar was not enabled when a jstyle was selected. [#13055](https://github.com/JabRef/jabref/pull/13055)
- We fixed an issue where CSL bibliography title properties would be saved even if the "Modify bibliography title" dialog was closed without pressing the "OK" button. [#13074](https://github.com/JabRef/jabref/pull/13074)
- We added "Hanging Indent" as the default selected bibliography body format for CSL styles that specify it (e.g. APA). [#13074](https://github.com/JabRef/jabref/pull/13074)
- We fixed an issue where bibliography entries generated from CSL styles had leading spaces. [#13074](https://github.com/JabRef/jabref/pull/13074)
- We fixed an issue where the preview area in the "Select Style" dialog of the LibreOffice integration was too small to display full content. [#13051](https://github.com/JabRef/jabref/issues/13051)
- We excluded specific fields (e.g., `comment`, `pdf`, `sortkey`) from the consistency check to reduce false positives [#13131](https://github.com/JabRef/jabref/issues/13131)
- We fixed an issue where moved or renamed linked files in the file directory were not automatically relinked by the “search for unlinked files” feature. [#13264](https://github.com/JabRef/jabref/issues/13264)
- We fixed an issue with proxy setup in the absence of a password. [#12412](https://github.com/JabRef/jabref/issues/12412)
- We fixed an issue with the targets of the menu item "copy to". [#13741](https://github.com/JabRef/jabref/pull/13741)
- We fixed an issue where the tab showing the fulltext search results was not displayed. [#12865](https://github.com/JabRef/jabref/issues/12865)
- We fixed an issue showing an empty tooltip in maintable. [#11681](https://github.com/JabRef/jabref/issues/11681)
- We fixed an issue displaying a warning if a file to open is not found. [#13430](https://github.com/JabRef/jabref/pull/13430)
- We fixed an issue where Document Viewer showed technical exceptions when opening entries with non-PDF files. [#13198](https://github.com/JabRef/jabref/issues/13198)
- We fixed an issue with double display of the library filename in the tab tooltip in the case of a changed library. [#13781](https://github.com/JabRef/jabref/pull/13781)
- When creating a library, if you drag a PDF file containing only a single column, the dialog will now automatically close. [#13262](https://github.com/JabRef/jabref/issues/13262)
- We fixed an issue where the tab showing the fulltext search results would appear blank after switching libraries. [#13241](https://github.com/JabRef/jabref/issues/13241)
- We fixed an issue where field names were inconsistently capitalized. [#10590](https://github.com/JabRef/jabref/issues/10590)
- We fixed an issue where "Copy to" was enabled even if no other library was opened. [#13280](https://github.com/JabRef/jabref/pull/13280)
- We fixed an issue where the groups were still displayed after closing all libraries. [#13382](https://github.com/JabRef/jabref/issues/13382)
- Enhanced field selection logic in the Merge Entries dialog when fetching from DOI to prefer valid years and entry types. [#12549](https://github.com/JabRef/jabref/issues/12549)
- We fixed an issue where the "Check Consistency" dialog is unresponsive. [#13700](https://github.com/JabRef/jabref/issues/13700)
- We fixed an issue where opening the Three Way Merge dialog would throw an exception when year field contains an invalid year value. [#13673](https://github.com/JabRef/jabref/issues/13673)
- We improved consistency in the Add Buttons. [#13791](https://github.com/JabRef/jabref/pull/13791)
- We fixed an issue where theme or font size are not respected for all dialogs [#13558](https://github.com/JabRef/jabref/issues/13558)
- We removed unnecessary spacing and margin in the AutomaticFieldEditor. [#13792](https://github.com/JabRef/jabref/pull/13792)
- We fixed an issue where global search auto-completion only worked after switching tabs. [#11428](https://github.com/JabRef/jabref/issues/11428)
- We fixed an issue where hierarchical keywords would only show the parent keyword in the entry editor. [#11390](https://github.com/JabRef/jabref/issues/11390)
- We fixed an issue where some file choosers regarding LaTeX-aux files did not open in the directory of the last selected file. [#13861](https://github.com/JabRef/jabref/pull/13861)
- We fixed an issue where the LaTeX file directory was not stored correctly in combination with the usage of groups from aux files. [#8344](https://github.com/JabRef/jabref/issues/8344)
- We prevented a brief flash of the default JavaFX (Modena) theme on startup. [#13877](https://github.com/JabRef/jabref/pull/13877)
- We fixed an issue where button-bar buttons truncated long text with ellipsis. [#13877](https://github.com/JabRef/jabref/pull/13877)
- We fixed an issue where ignoring of subdirectories via `.gitingore` patterns did not work in the "Find unlinked files dialog". [forum#5425](https://discourse.jabref.org/t/set-list-of-ignored-folders-paths/5425/6)
- We fixed an issue where CTRL+W does not close the current tab [#12530](https://github.com/JabRef/jabref/issues/12530)
- We fixed an issue where the "Applications to push entries to" list in the preferences was not sorted alphabetically. [#14058](https://github.com/JabRef/jabref/issues/14058)
- We fixed an issue where notice text in AI chat was not automatically refreshed when the user changed preferences.[#13855](https://github.com/JabRef/jabref/issues/13855)
- We fixed an issue where the user could add custom entry types with spaces in their names. [#14088](https://github.com/JabRef/jabref/issues/14088)
- We fixed various issues that triggered `IndexOutOfBoundsException`s, when editing entries. [#8012](https://github.com/JabRef/jabref/issues/8012), [#8826](https://github.com/JabRef/jabref/issues/8826), [#8217](https://github.com/JabRef/jabref/issues/8217), [#8281](https://github.com/JabRef/jabref/issues/8281)

### Removed

- We removed the ability to change internal preference values. [#13012](https://github.com/JabRef/jabref/pull/13012)
- We removed support for MySQL/MariaDB and Oracle. [#12990](https://github.com/JabRef/jabref/pull/12990)
- We removed library migrations (users need to use JabRef 6.0-alpha.1 to perform migrations) [#12990](https://github.com/JabRef/jabref/pull/12990)

## [6.0-alpha2] – 2025-04-27

### Added

- We added a button in Privacy notice and Mr. DLib Privacy settings notice for hiding related tabs. [#11707](https://github.com/JabRef/jabref/issues/11707)
- We added buttons "Add example entry" and "Import existing PDFs" when a library is empty, making it easier for new users to get started. [#12662](https://github.com/JabRef/jabref/issues/12662)
- In the Open/LibreOffice integration, we added the provision to modify the bibliography title and its format for CSL styles, in the "Select style" dialog. [#12663](https://github.com/JabRef/jabref/issues/12663)
- We added a new Welcome tab which shows a welcome screen if no database is open. [#12272](https://github.com/JabRef/jabref/issues/12272)
- We added <kbd>F5</kbd> as a shortcut key for fetching data and <kbd>Alt+F</kbd> as a shortcut for looking up data using DOI. [#11802](https://github.com/JabRef/jabref/issues/11802)
- We added a feature to rename the subgroup, with the keybinding (<kbd>F2</kbd>) for quick access. [#11896](https://github.com/JabRef/jabref/issues/11896)
- We added a new functionality that displays a drop-down list of matching suggestions when typing a citation key pattern. [#12502](https://github.com/JabRef/jabref/issues/12502)
- We added a new CLI that supports txt, csv, and console-based output for consistency in BibTeX entries. [#11984](https://github.com/JabRef/jabref/issues/11984)
- We added a new dialog for bibliography consistency check. [#11950](https://github.com/JabRef/jabref/issues/11950)
- We added a feature for copying entries to libraries, available via the context menu, with an option to include cross-references. [#12374](https://github.com/JabRef/jabref/pull/12374)
- We added a new "Copy citation (text)" button in the context menu of the preview. [#12551](https://github.com/JabRef/jabref/issues/12551)
- We added a new "Export to clipboard" button in the context menu of the preview. [#12551](https://github.com/JabRef/jabref/issues/12551)
- We added an integrity check if a URL appears in a title. [#12354](https://github.com/JabRef/jabref/issues/12354)
- We added a feature for enabling drag-and-drop of files into groups  [#12540](https://github.com/JabRef/jabref/issues/12540)
- We added support for reordering keywords via drag and drop, automatic alphabetical ordering, and improved pasting and editing functionalities in the keyword editor. [#10984](https://github.com/JabRef/jabref/issues/10984)
- We added a new functionality where author names having multiple spaces in-between will be considered as separate user block as it does for " and ". [#12701](https://github.com/JabRef/jabref/issues/12701)
- We added a set of example questions to guide users in starting meaningful AI chat interactions. [#12702](https://github.com/JabRef/jabref/issues/12702)
- We added support for loading and displaying BibTeX .blg warnings in the Check integrity dialog, with custom path selection and metadata persistence. [#11998](https://github.com/JabRef/jabref/issues/11998)
- We added an option to choose whether to open the file explorer in the files directory or in the last opened directory when attaching files. [#12554](https://github.com/JabRef/jabref/issues/12554)
- We enhanced support for parsing XMP metadata from PDF files. [#12829](https://github.com/JabRef/jabref/issues/12829)
- We added a "Preview" header in the JStyles tab in the "Select style" dialog, to make it consistent with the CSL styles tab. [#12838](https://github.com/JabRef/jabref/pull/12838)
- We added automatic PubMed URL insertion when importing from PubMed if no URL is present. [#12832](https://github.com/JabRef/jabref/issues/12832/)
- We added a "LTWA" abbreviation feature in the "Quality > Abbreviate journal names > LTWA" menu [#12273](https://github.com/JabRef/jabref/issues/12273/)
- We added path validation to file directories in library properties dialog. [#11840](https://github.com/JabRef/jabref/issues/11840)
- We now support usage of custom CSL styles in the Open/LibreOffice integration. [#12337](https://github.com/JabRef/jabref/issues/12337)
- We added support for citation-only CSL styles which don't specify bibliography formatting. [#12996](https://github.com/JabRef/jabref/pull/12996)

### Changed

- We reordered the settings in the 'Entry editor' tab in preferences. [#11707](https://github.com/JabRef/jabref/issues/11707)
- Added "$" to the citation key generator preferences default list of characters to remove [#12536](https://github.com/JabRef/jabref/issues/12536)
- We changed the message displayed in the Integrity Check Progress dialog to "Waiting for the check to finish...". [#12694](https://github.com/JabRef/jabref/issues/12694)
- We moved the "Generate a new key for imported entries" option from the "Web search" tab to the "Citation key generator" tab in preferences. [#12436](https://github.com/JabRef/jabref/pull/12436)
- We improved the offline parsing of BibTeX data from PDF-documents. [#12278](https://github.com/JabRef/jabref/issues/12278)
- The tab bar is now hidden when only one library is open. [#9971](https://github.com/JabRef/jabref/issues/9971)
- We renamed "Rename file to a given name" to "Rename files to configured filename format pattern" in the entry editor. [#12587](https://github.com/JabRef/jabref/pull/12587)
- We renamed "Move DOIs from note and URL field to DOI field and remove http prefix" to "Move DOIs from 'note' field and 'URL' field to 'DOI' field and remove http prefix" in the Cleanup entries. [#12587](https://github.com/JabRef/jabref/pull/12587)
- We renamed "Move preprint information from 'URL' and 'journal' field to the 'eprint' field" to "Move preprint information from 'URL' field and 'journal' field to the 'eprint' field" in the Cleanup entries. [#12587](https://github.com/JabRef/jabref/pull/12587)
- We renamed "Move URL in note field to url field" to "Move URL in 'note' field to 'URL' field" in the Cleanup entries. [#12587](https://github.com/JabRef/jabref/pull/12587)
- We renamed "Rename PDFs to given filename format pattern" to "Rename files to configured filename format pattern" in the Cleanup entries. [#12587](https://github.com/JabRef/jabref/pull/12587)
- We renamed "Rename only PDFs having a relative path" to "Only rename files that have a relative path" in the Cleanup entries. [#12587](https://github.com/JabRef/jabref/pull/12587)
- We renamed "Filename format pattern: " to "Filename format pattern (from preferences)" in the Cleanup entries. [#12587](https://github.com/JabRef/jabref/pull/12587)
- When working with CSL styles in LibreOffice, citing with a new style now updates all other citations in the document to have the currently selected style. [#12472](https://github.com/JabRef/jabref/pull/12472)
- We improved the user comments field visibility so that it remains displayed if it contains text. Additionally, users can now easily toggle the field on or off via buttons unless disabled in preferences. [#11021](https://github.com/JabRef/jabref/issues/11021)
- The LibreOffice integration for CSL styles is now more performant. [#12472](https://github.com/JabRef/jabref/pull/12472)
- The "automatically sync bibliography when citing" feature of the LibreOffice integration is now disabled by default (can be enabled in settings). [#12472](https://github.com/JabRef/jabref/pull/12472)
- For the Citation key generator patterns, we reverted how `[authorsAlpha]` would behave to the original pattern and renamed the LNI-based pattern introduced in V6.0-alpha to `[authorsAlphaLNI]`. [#12499](https://github.com/JabRef/jabref/pull/12499)
- We keep the list of recent files if one files could not be found. [#12517](https://github.com/JabRef/jabref/pull/12517)
- During the import process, the labels indicating individual paragraphs within an abstract returned by PubMed/Medline XML are preserved. [#12527](https://github.com/JabRef/jabref/issues/12527)
- We changed the "Copy Preview" button to "Copy citation (html) in the context menu of the preview. [#12551](https://github.com/JabRef/jabref/issues/12551)
- Pressing Tab in empty text fields of the entry editor now moves the focus to the next field instead of inserting a tab character. [#11938](https://github.com/JabRef/jabref/issues/11938)
- The embedded PostgresSQL server for the search now supports Linux and macOS ARM based distributions natively [#12607](https://github.com/JabRef/jabref/pull/12607)
- We disabled the search and group fields in the sidebar when no library is opened. [#12657](https://github.com/JabRef/jabref/issues/12657)
- We removed the obsolete Twitter link and added Mastodon and LinkedIn links in Help -> JabRef resources. [#12660](https://github.com/JabRef/jabref/issues/12660)
- We improved the Check Integrity dialog entry interaction so that a single click focuses on the corresponding entry and a double-click both focuses on the entry and closes the dialog. [#12245](https://github.com/JabRef/jabref/issues/12245)
- We improved journal abbreviation lookup with fuzzy matching to handle minor input errors and variations. [#12467](https://github.com/JabRef/jabref/issues/12467)
- We changed the phrase "Cleanup entries" to "Clean up entries". [#12703](https://github.com/JabRef/jabref/issues/12703)
- A tooltip now appears after 300ms (instead of 2s). [#12649](https://github.com/JabRef/jabref/issues/12649)
- We improved search in preferences and keybindings. [#12647](https://github.com/JabRef/jabref/issues/12647)
- We improved the performance of the LibreOffice integration when inserting CSL citations/bibliography. [#12851](https://github.com/JabRef/jabref/pull/12851)
- 'Affected fields' and 'Do not wrap when saving' are now displayed as tags. [#12550](https://github.com/JabRef/jabref/issues/12550)
- We revamped the UI of the Select Style dialog (in the LibreOffice panel) for CSL styles. [#12951](https://github.com/JabRef/jabref/pull/12951)
- We reduced the delay in populating the list of CSL styles in the Select Style dialog of the LibreOffice panel. [#12951](https://github.com/JabRef/jabref/pull/12951)

### Fixed

- We fixed an issue where pasted entries would sometimes end up in the search bar instead of the main table [#12910](https://github.com/JabRef/jabref/issues/12910)
- We fixed an issue where warning signs were improperly positioned next to text fields containing capital letters. [#12884](https://github.com/JabRef/jabref/issues/12884)
- We fixed an issue where the drag'n'drop functionality in entryeditor did not work [#12561](https://github.com/JabRef/jabref/issues/12561)
- We fixed an issue where the F4 shortcut key did not work without opening the right-click context menu. [#6101](https://github.com/JabRef/jabref/pull/6101)
- We fixed an issue where the file renaming dialog was not resizable and its size was too small for long file names. [#12518](https://github.com/JabRef/jabref/pull/12518)
- We fixed an issue where the name of the untitled database was shown as a blank space in the right-click context menu's "Copy to" option. [#12459](https://github.com/JabRef/jabref/pull/12459)
- We fixed an issue where the F3 shortcut key did not work without opening the right-click context menu. [#12417](https://github.com/JabRef/jabref/pull/12417)
- We fixed an issue where a bib file with UFF-8 charset was wrongly loaded with a different charset [forum#5369](https://discourse.jabref.org/t/jabref-5-15-opens-bib-files-with-shift-jis-encoding-instead-of-utf-8/5369/)
- We fixed an issue where new entries were inserted in the middle of the table instead of at the end. [#12371](https://github.com/JabRef/jabref/pull/12371)
- We fixed an issue where removing the sort from the table did not restore the original order. [#12371](https://github.com/JabRef/jabref/pull/12371)
- We fixed an issue where citation keys containing superscript (`^`) and subscript (`_`) characters in text mode were incorrectly flagged by the integrity checker. [#12391](https://github.com/JabRef/jabref/pull/12391)
- We fixed an issue where JabRef icon merges with dark background [#7771](https://github.com/JabRef/jabref/issues/7771)
- We fixed an issue where an entry's group was no longer highlighted on selection [#12413](https://github.com/JabRef/jabref/issues/12413)
- We fixed an issue where BibTeX Strings were not included in the backup file [#12462](https://github.com/JabRef/jabref/issues/12462)
- We fixed an issue where mixing JStyle and CSL style citations in LibreOffice caused two separate bibliography sections to be generated. [#12262](https://github.com/JabRef/jabref/issues/12262)
- We fixed an issue in the LibreOffice integration where the formatting of text (e.g. superscript) was lost when using certain numeric CSL styles. [#12472](https://github.com/JabRef/jabref/pull/12472)
- We fixed an issue where CSL style citations with citation keys having special characters (such as hyphens, colons or slashes) would not be recognized as valid by JabRef. [forum#5431](https://discourse.jabref.org/t/error-when-connecting-to-libreoffice/5431)
- We fixed an issue where the `[authorsAlpha]` pattern in Citation key generator would not behave as per the user documentation. [#12312](https://github.com/JabRef/jabref/issues/12312)
- We fixed an issue where import at "Search for unlinked local files" would re-add already imported files. [#12274](https://github.com/JabRef/jabref/issues/12274)
- We fixed an issue where month values 21–24 (ISO 8601-2019 season codes) in Biblatex date fields were not recognized as seasons during parsing. [#12437](https://github.com/JabRef/jabref/issues/12437)
- We fixed an issue where migration of "Search groups" would fail with an exception when the search query is invalid. [#12555](https://github.com/JabRef/jabref/issues/12555)
- We fixed an issue where not all linked files from BibDesk in the field `bdsk-file-...` were parsed. [#12555](https://github.com/JabRef/jabref/issues/12555)
- We fixed an issue where it was possible to select "Search for unlinked local files" for a new (unsaved) library. [#12558](https://github.com/JabRef/jabref/issues/12558)
- We fixed an issue where user-defined keyword separator does not apply to Merge Groups. [#12535](https://github.com/JabRef/jabref/issues/12535)
- We fixed an issue where duplicate items cannot be removed correctly when merging groups or keywords. [#12585](https://github.com/JabRef/jabref/issues/12585)
- We fixed an issue where JabRef displayed an incorrect deletion notification when canceling entry deletion [#12645](https://github.com/JabRef/jabref/issues/12645)
- We fixed an issue where JabRef displayed an incorrect deletion notification when canceling entry deletion. [#12645](https://github.com/JabRef/jabref/issues/12645)
- We fixed an issue where JabRref wrote wrong field names into the PDF. [#12833](https://github.com/JabRef/jabref/pulls/12833)
- We fixed an issue where an exception would occur when running abbreviate journals for multiple entries. [#12634](https://github.com/JabRef/jabref/issues/12634)
- We fixed an issue Where JabRef displayed an inconsistent search results for date-related queries[#12296](https://github.com/JabRef/jabref/issues/12296)
- We fixed an issue where JabRef displayed dropdown triangle in wrong place in "Search for unlinked local files" dialog [#12713](https://github.com/JabRef/jabref/issues/12713)
- We fixed an issue where JabRef would not open if an invalid external journal abbreviation path was encountered. [#12776](https://github.com/JabRef/jabref/issues/12776)
- We fixed a bug where LaTeX commands were not removed from filenames generated using the `[bibtexkey] - [fulltitle]` pattern. [#12188](https://github.com/JabRef/jabref/issues/12188)
- We fixed an issue where JabRef interface would not properly refresh after a group removal. [#11487](https://github.com/JabRef/jabref/issues/11487)
- We fixed an issue where valid DOI could not be imported if it had special characters like `<` or `>`. [#12434](https://github.com/JabRef/jabref/issues/12434)
- We fixed an issue where JabRef displayed an "unknown format" message when importing a .bib file, preventing the associated groups from being imported as well. [#11025](https://github.com/JabRef/jabref/issues/11025)
- We fixed an issue where the tooltip only displayed the first linked file when hovering. [#12470](https://github.com/JabRef/jabref/issues/12470)
- We fixed an issue where JabRef would crash when trying to display an entry in the Citation Relations tab that had right to left text. [#12410](https://github.com/JabRef/jabref/issues/12410)
- We fixed an issue where some texts in the "Citation Information" tab and the "Preferences" dialog could not be translated. [#12883](https://github.com/JabRef/jabref/pull/12883)
- We fixed an issue where file names were missing the citation key according to the filename format pattern after import. [#12556](https://github.com/JabRef/jabref/issues/12556)
- We fixed an issue where downloading PDFs from URLs to empty entries resulted in meaningless filenames like "-.pdf". [#12917](https://github.com/JabRef/jabref/issues/12917)
- We fixed an issue where pasting a PDF URL into the main table caused an import error instead of creating a new entry. [#12911](https://github.com/JabRef/jabref/pull/12911)
- We fixed an issue where libraries would sometimes be hidden when closing tabs with the Welcome tab open. [#12894](https://github.com/JabRef/jabref/issues/12894)
- We fixed an issue with deleting entries in large libraries that caused it to take a long time. [#8976](https://github.com/JabRef/jabref/issues/8976)
- We fixed an issue where "Reveal in file explorer" option was disabled for newly saved libraries until reopening the file. [#12722](https://github.com/JabRef/jabref/issues/12722)

### Removed

- "Web of Science" [journal abbreviation list](https://docs.jabref.org/advanced/journalabbreviations) was removed. [JabRef/abbrv.jabref.org#176](https://github.com/JabRef/abbrv.jabref.org/issues/176)

## [6.0-alpha] – 2024-12-23

### Added

- We added a Markdown export layout. [#12220](https://github.com/JabRef/jabref/pull/12220)
- We added a "view as BibTeX" option before importing an entry from the citation relation tab. [#11826](https://github.com/JabRef/jabref/issues/11826)
- We added support finding LaTeX-encoded special characters based on plain Unicode and vice versa. [#11542](https://github.com/JabRef/jabref/pull/11542)
- When a search hits a file, the file icon of that entry is changed accordingly. [#11542](https://github.com/JabRef/jabref/pull/11542)
- We added an AI-based chat for entries with linked PDF files. [#11430](https://github.com/JabRef/jabref/pull/11430)
- We added an AI-based summarization possibility for entries with linked PDF files. [#11430](https://github.com/JabRef/jabref/pull/11430)
- We added an AI section in JabRef's [preferences](https://docs.jabref.org/ai/preferences). [#11430](https://github.com/JabRef/jabref/pull/11430)
- We added AI providers: OpenAI, Mistral AI, Hugging Face and Google. [#11430](https://github.com/JabRef/jabref/pull/11430), [#11736](https://github.com/JabRef/jabref/pull/11736)
- We added AI providers: [Ollama](https://docs.jabref.org/ai/local-llm#step-by-step-guide-for-ollama) and GPT4All, which add the possibility to use local LLMs privately on your own device. [#11430](https://github.com/JabRef/jabref/pull/11430), [#11870](https://github.com/JabRef/jabref/issues/11870)
- We added support for selecting and using CSL Styles in JabRef's OpenOffice/LibreOffice integration for inserting bibliographic and in-text citations into a document. [#2146](https://github.com/JabRef/jabref/issues/2146), [#8893](https://github.com/JabRef/jabref/issues/8893)
- We added "Tools > New library based on references in PDF file" ... to create a new library based on the references section in a PDF file. [#11522](https://github.com/JabRef/jabref/pull/11522)
- When converting the references section of a paper (PDF file), more than the last page is treated. [#11522](https://github.com/JabRef/jabref/pull/11522)
- Added the functionality to invoke offline reference parsing explicitly. [#11565](https://github.com/JabRef/jabref/pull/11565)
- The dialog for [adding an entry using reference text](https://docs.jabref.org/collect/newentryfromplaintext) is now filled with the clipboard contents as default. [#11565](https://github.com/JabRef/jabref/pull/11565)
- Added minimal support for [biblatex data annotation](https://mirrors.ctan.org/macros/latex/contrib/biblatex/doc/biblatex.pdf#subsection.3.7) fields in `.layout` files. [#11505](https://github.com/JabRef/jabref/issues/11505)
- Added saving of selected options in the [Lookup -> Search for unlinked local files dialog](https://docs.jabref.org/collect/findunlinkedfiles#link-the-pdfs-to-your-bib-library). [#11439](https://github.com/JabRef/jabref/issues/11439)
- We enabled creating a new file link manually. [#11017](https://github.com/JabRef/jabref/issues/11017)
- We added a toggle button to invert the selected groups. [#9073](https://github.com/JabRef/jabref/issues/9073)
- We reintroduced the floating search in the main table. [#4237](https://github.com/JabRef/jabref/issues/4237)
- We improved [cleanup](https://docs.jabref.org/finding-sorting-and-cleaning-entries/cleanupentries) of `arXiv` IDs in distributed in the fields `note`, `version`, `institution`, and `eid` fields. [#11306](https://github.com/JabRef/jabref/issues/11306)
- We added a switch not to store the linked file URL, because it caused troubles at other apps. [#11735](https://github.com/JabRef/jabref/pull/11735)
- When starting a new SLR, the selected catalogs now persist within and across JabRef sessions. [JabRef/jabref-koppor#614](https://github.com/JabRef/jabref-koppor/issues/614)
- We added support for drag'n'drop on an entry in the maintable to an external application to get the entry preview dropped. [#11846](https://github.com/JabRef/jabref/pull/11846)
- We added the functionality to double click on a [LaTeX citation](https://docs.jabref.org/advanced/entryeditor/latex-citations) to jump to the respective line in the LaTeX editor. [#11996](https://github.com/JabRef/jabref/issues/11996)
- We added a different background color to the search bar to indicate when the search syntax is wrong. [#11658](https://github.com/JabRef/jabref/pull/11658)
- We added a setting which always adds the literal "Cited on pages" text before each JStyle citation. [#11691](https://github.com/jabref/jabref/issues/11691)
- We added a new plain citation parser that uses LLMs. [#11825](https://github.com/JabRef/jabref/issues/11825)
- We added support for `langid` field for biblatex libraries. [#10868](https://github.com/JabRef/jabref/issues/10868)
- We added support for modifier keys when dropping a file on an entry in the main table. [#12001](https://github.com/JabRef/jabref/pull/12001)
- We added an importer for SSRN URLs. [#12021](https://github.com/JabRef/jabref/pull/12021)
- We added a compare button to the duplicates in the citation relations tab to open the "Possible duplicate entries" window. [#11192](https://github.com/JabRef/jabref/issues/11192)
- We added automatic browser extension install on Windows for Chrome and Edge. [#6076](https://github.com/JabRef/jabref/issues/6076)
- We added support to automatically open a `.bib` file in the current/parent folder if no other library is opened. [JabRef/jabref-koppor#377](https://github.com/JabRef/jabref-koppor/issues/377)
- We added a search bar for filtering keyboard shortcuts. [#11686](https://github.com/JabRef/jabref/issues/11686)
- We added new modifiers `camel_case`, `camel_case_n`, `short_title`, and `very_short_title` for the [citation key generator](https://docs.jabref.org/setup/citationkeypatterns). [#11367](https://github.com/JabRef/jabref/issues/11367)
- By double clicking on a local citation in the Citation Relations Tab you can now jump the linked entry. [#11955](https://github.com/JabRef/jabref/pull/11955)
- We use the menu icon for background tasks as a progress indicator to visualise an import's progress when dragging and dropping several PDF files into the main table. [#12072](https://github.com/JabRef/jabref/pull/12072)
- The PDF content importer now supports importing title from upto the second page of the PDF. [#12139](https://github.com/JabRef/jabref/issues/12139)

### Changed

- A search in "any" fields ignores the [groups](https://docs.jabref.org/finding-sorting-and-cleaning-entries/groups). [#7996](https://github.com/JabRef/jabref/issues/7996)
- When a communication error with an [online service](https://docs.jabref.org/collect/import-using-online-bibliographic-database) occurs, JabRef displays the HTTP error. [#11223](https://github.com/JabRef/jabref/issues/11223)
- The Pubmed/Medline Plain importer now imports the PMID field as well [#11488](https://github.com/JabRef/jabref/issues/11488)
- The 'Check for updates' menu bar button is now always enabled. [#11485](https://github.com/JabRef/jabref/pull/11485)
- JabRef respects the [configuration for storing files relative to the .bib file](https://docs.jabref.org/finding-sorting-and-cleaning-entries/filelinks#directories-for-files) in more cases. [#11492](https://github.com/JabRef/jabref/pull/11492)
- JabRef does not show finished background tasks in the status bar popup. [#11821](https://github.com/JabRef/jabref/pull/11821)
- We enhanced the indexing speed. [#11502](https://github.com/JabRef/jabref/pull/11502)
- When dropping a file into the main table, after copy or move, the file is now put in the [configured directory and renamed according to the configured patterns](https://docs.jabref.org/finding-sorting-and-cleaning-entries/filelinks#filename-format-and-file-directory-pattern). [#12001](https://github.com/JabRef/jabref/pull/12001)
- ⚠️ Renamed command line parameters `embeddBibfileInPdf` to `embedBibFileInPdf`, `writeMetadatatoPdf` to `writeMetadataToPdf`, and `writeXMPtoPdf` to `writeXmpToPdf`. [#11575](https://github.com/JabRef/jabref/pull/11575)
- The browse button for a Custom theme now opens in the directory of the current used CSS file. [#11597](https://github.com/JabRef/jabref/pull/11597)
- The browse button for a Custom exporter now opens in the directory of the current used exporter file. [#11717](https://github.com/JabRef/jabref/pull/11717)
- ⚠️ We relaxed the escaping requirements for [bracketed patterns](https://docs.jabref.org/setup/citationkeypatterns), which are used for the [citaton key generator](https://docs.jabref.org/advanced/entryeditor#autogenerate-citation-key) and [filename and directory patterns](https://docs.jabref.org/finding-sorting-and-cleaning-entries/filelinks#auto-linking-files). One only needs to write `\"` if a quote sign should be escaped. All other escapings are not necessary (and working) any more. [#11967](https://github.com/JabRef/jabref/pull/11967)
- When importing BibTeX data starging from on a PDF, the XMP metadata takes precedence over Grobid data. [#11992](https://github.com/JabRef/jabref/pull/11992)
- JabRef now uses TLS 1.2 for all HTTPS connections. [#11852](https://github.com/JabRef/jabref/pull/11852)
- We improved the functionality of getting BibTeX data out of PDF files. [#11999](https://github.com/JabRef/jabref/issues/11999)
- We improved the display of long messages in the integrity check dialog. [#11619](https://github.com/JabRef/jabref/pull/11619)
- We improved the undo/redo buttons in the main toolbar and main menu to be disabled when there is nothing to undo/redo. [#8807](https://github.com/JabRef/jabref/issues/8807)
- We improved the DOI detection in PDF imports. [#11782](https://github.com/JabRef/jabref/pull/11782)
- We improved the performance when pasting and importing entries in an existing library. [#11843](https://github.com/JabRef/jabref/pull/11843)
- When fulltext search is selected but indexing is deactivated, a dialog is now shown asking if the user wants to enable indexing now [#9491](https://github.com/JabRef/jabref/issues/9491)
- We changed instances of 'Search Selected' to 'Search Pre-configured' in Web Search Preferences UI. [#11871](https://github.com/JabRef/jabref/pull/11871)
- We added a new CSS style class `main-table` for the main table. [#11881](https://github.com/JabRef/jabref/pull/11881)
- When renaming a file, the old extension is now used if there is none provided in the new name. [#11903](https://github.com/JabRef/jabref/issues/11903)
- When importing a file using "Find Unlinked Files", when one or more file directories are available, the file path will be relativized where possible [JabRef/jabref-koppor#549](https://github.com/JabRef/jabref-koppor/issues/549)
- We added minimum window sizing for windows dedicated to creating new entries [#11944](https://github.com/JabRef/jabref/issues/11944)
- We changed the name of the library-based file directory from 'General File Directory' to 'Library-specific File Directory' per issue. [#571](https://github.com/JabRef/jabref-koppor/issues/571)
- We changed the defualt [unwanted charachters](https://docs.jabref.org/setup/citationkeypatterns#removing-unwanted-characters) in the citation key generator and allow a dash (`-`) and colon (`:`) being part of a citation key. [#12144](https://github.com/JabRef/jabref/pull/12144)
- The CitationKey column is now a default shown column for the entry table. [#10510](https://github.com/JabRef/jabref/issues/10510)
- We disabled the actions "Open Terminal here" and "Reveal in file explorer" for unsaved libraries. [#11920](https://github.com/JabRef/jabref/issues/11920)
- JabRef now opens the corresponding directory in the library properties when "Browse" is clicked. [#12223](https://github.com/JabRef/jabref/pull/12223)
- We changed the icon for macOS to be more consistent with Apple's Guidelines [#8443](https://github.com/JabRef/jabref/issues/8443)

### Fixed

- We fixed an issue where certain actions were not disabled when no libraries were open. [#11923](https://github.com/JabRef/jabref/issues/11923)
- We fixed an issue where the "Check for updates" preference was not saved. [#11485](https://github.com/JabRef/jabref/pull/11485)
- We fixed an issue where an exception was thrown after changing "show preview as a tab" in the preferences. [#11515](https://github.com/JabRef/jabref/pull/11515)
- We fixed an issue where JabRef put file paths as absolute path when an entry was created using drag and drop of a PDF file. [#11173](https://github.com/JabRef/jabref/issues/11173)
- We fixed an issue that online and offline mode for new library creation were handled incorrectly. [#11565](https://github.com/JabRef/jabref/pull/11565)
- We fixed an issue with colors in the search bar when dark theme is enabled. [#11569](https://github.com/JabRef/jabref/issues/11569)
- We fixed an issue with query transformers (JStor and others). [#11643](https://github.com/JabRef/jabref/pull/11643)
- We fixed an issue where a new unsaved library was not marked with an asterisk. [#11519](https://github.com/JabRef/jabref/pull/11519)
- We fixed an issue where JabRef starts without window decorations. [#11440](https://github.com/JabRef/jabref/pull/11440)
- We fixed an issue where the entry preview highlight was not working when searching before opening the entry editor. [#11659](https://github.com/JabRef/jabref/pull/11659)
- We fixed an issue where text in Dark mode inside "Citation information" was not readable. [#11512](https://github.com/JabRef/jabref/issues/11512)
- We fixed an issue where the selection of an entry in the table lost after searching for a group. [#3176](https://github.com/JabRef/jabref/issues/3176)
- We fixed the non-functionality of the option "Automatically sync bibliography when inserting citations" in the OpenOffice panel, when enabled in case of JStyles. [#11684](https://github.com/JabRef/jabref/issues/11684)
- We fixed an issue where the library was not marked changed after a migration. [#11542](https://github.com/JabRef/jabref/pull/11542)
- We fixed an issue where rebuilding the full-text search index was not working. [#11374](https://github.com/JabRef/jabref/issues/11374)
- We fixed an issue where the progress of indexing linked files showed an incorrect number of files. [#11378](https://github.com/JabRef/jabref/issues/11378)
- We fixed an issue where the full-text search results were incomplete. [#8626](https://github.com/JabRef/jabref/issues/8626)
- We fixed an issue where search result highlighting was incorrectly highlighting the boolean operators. [#11595](https://github.com/JabRef/jabref/issues/11595)
- We fixed an issue where search result highlighting was broken at complex searches. [#8067](https://github.com/JabRef/jabref/issues/8067)
- We fixed an exception when searching for unlinked files. [#11731](https://github.com/JabRef/jabref/issues/11731)
- We fixed an issue with the link to the full text at the BVB fetcher. [#11852](https://github.com/JabRef/jabref/pull/11852)
- We fixed an issue where two contradicting notifications were shown when cutting an entry in the main table. [#11724](https://github.com/JabRef/jabref/pull/11724)
- We fixed an issue where unescaped braces in the arXiv fetcher were not treated. [#11704](https://github.com/JabRef/jabref/issues/11704)
- We fixed an issue where HTML instead of the fulltext pdf was downloaded when importing arXiv entries. [#4913](https://github.com/JabRef/jabref/issues/4913)
- We fixed an issue where the keywords and crossref fields were not properly focused. [#11177](https://github.com/JabRef/jabref/issues/11177)
- We fixed handling of `\"` in [bracketed patterns](https://docs.jabref.org/setup/citationkeypatterns) containing a RegEx. [#11967](https://github.com/JabRef/jabref/pull/11967)
- We fixed an issue where the Undo/Redo buttons were active even when all libraries are closed. [#11837](https://github.com/JabRef/jabref/issues/11837)
- We fixed an issue where recently opened files were not displayed in the main menu properly. [#9042](https://github.com/JabRef/jabref/issues/9042)
- We fixed an issue where the DOI lookup would show an error when a DOI was found for an entry. [#11850](https://github.com/JabRef/jabref/issues/11850)
- We fixed an issue where <kbd>Tab</kbd> cannot be used to jump to next field in some single-line fields. [#11785](https://github.com/JabRef/jabref/issues/11785)
- We fixed an issue where the "Do not ask again" checkbox was not working, when asking for permission to use Grobid [JabRef/jabref-koppor#566](https://github.com/JabRef/jabref-koppor/issues/566).
- We fixed an issue where we display warning message for moving attached open files. [#10121](https://github.com/JabRef/jabref/issues/10121)
- We fixed an issue where it was not possible to select selecting content of other user's comments.[#11106](https://github.com/JabRef/jabref/issues/11106)
- We fixed an issue when handling URLs containing a pipe (`|`) character. [#11876](https://github.com/JabRef/jabref/issues/11876)
- We fixed an issue where web search preferences "Custom API key" table modifications not discarded. [#11925](https://github.com/JabRef/jabref/issues/11925)
- We fixed an issue when opening attached files in [extra file columns](https://docs.jabref.org/finding-sorting-and-cleaning-entries/filelinks#adding-additional-columns-to-entry-table-for-file-types). [#12005](https://github.com/JabRef/jabref/issues/12005)
- We fixed an issue where trying to open a library from a failed mounted directory on Mac would cause an error. [#10548](https://github.com/JabRef/jabref/issues/10548)
- We fixed an issue when the preview was out of sync. [#9172](https://github.com/JabRef/jabref/issues/9172)
- We fixed an issue where identifier paste couldn't work with Unicode REPLACEMENT CHARACTER. [#11986](https://github.com/JabRef/jabref/issues/11986)
- We fixed an issue when click on entry at "Check Integrity" wasn't properly focusing the entry and field. [#11997](https://github.com/JabRef/jabref/issues/11997)
- We fixed an issue with the ui not scaling when changing the font size [#11219](https://github.com/JabRef/jabref/issues/11219)
- We fixed an issue where a custom application for external file types would not be saved [#12311](https://github.com/JabRef/jabref/issues/12311)
- We fixed an issue where a file that no longer exists could not be deleted from an entry using keyboard shortcut [#9731](https://github.com/JabRef/jabref/issues/9731)

### Removed

- We removed the description of search strings. [#11542](https://github.com/JabRef/jabref/pull/11542)
- We removed support for importing using the SilverPlatterImporter (`Record INSPEC`). [#11576](https://github.com/JabRef/jabref/pull/11576)
- We removed support for automatically generating file links using the CLI (`--automaticallySetFileLinks`).

## [5.15] – 2024-07-10

### Added

- We made new groups automatically to focus upon creation. [#11449](https://github.com/JabRef/jabref/issues/11449)

### Fixed

- We fixed an issue where JabRef was no longer built for Intel based macs (x86) [#11468](https://github.com/JabRef/jabref/issues/11468)
- We fixed usage when using running on Snapcraft. [#11465](https://github.com/JabRef/jabref/issues/11465)
- We fixed detection for `soffice.exe` on Windows. [#11478](https://github.com/JabRef/jabref/pull/11478)
- We fixed an issue where saving preferences when importing preferences on first run in a snap did not work [forum#4399](https://discourse.jabref.org/t/how-to-report-problems-in-the-distributed-version-5-14-ensuring-that-one-can-no-longer-work-with-jabref/4399/5)

## [5.14] – 2024-07-08

### Added

- We added support for offline extracting references from PDFs following the IEEE format. [#11156](https://github.com/JabRef/jabref/pull/11156)
- We added a new keyboard shortcut  <kbd>ctrl</kbd> + <kbd>,</kbd> to open the preferences. [#11154](https://github.com/JabRef/jabref/pull/11154)
- We added value selection (such as for month) for content selectors in custom entry types. [#11109](https://github.com/JabRef/jabref/issues/11109)
- We added a duplicate checker for the Citation Relations tab. [#10414](https://github.com/JabRef/jabref/issues/10414)
- We added tooltip on main table cells that shows cell content or cell content and entry preview if set in preferences. [#10925](https://github.com/JabRef/jabref/issues/10925)
- Added a formatter to remove word enclosing braces. [#11222](https://github.com/JabRef/jabref/issues/11222)
- We added the ability to add a keyword/crossref when typing the separator character (e.g., comma) in the keywords/crossref fields. [#11178](https://github.com/JabRef/jabref/issues/11178)
- We added an exporter and improved the importer for Endnote XML format. [#11137](https://github.com/JabRef/jabref/issues/11137)
- We added support for using BibTeX Style files (BST) in the Preview. [#11102](https://github.com/JabRef/jabref/issues/11102)
- We added support for automatically update LaTeX citations when a LaTeX file is created, removed, or modified. [#10585](https://github.com/JabRef/jabref/issues/10585)

### Changed

- We replaced the word "Key bindings" with "Keyboard shortcuts" in the Preferences tab. [#11153](https://github.com/JabRef/jabref/pull/11153)
- We slightly improved the duplicate check if ISBNs are present. [#8885](https://github.com/JabRef/jabref/issues/8885)
- JabRef no longer downloads HTML files of websites when a PDF was not found. [#10149](https://github.com/JabRef/jabref/issues/10149)
- We added the HTTP message (in addition to the response code) if an error is encountered. [#11341](https://github.com/JabRef/jabref/pull/11341)
- We made label wrap text to fit view size when reviewing external group changes. [#11220](https://github.com/JabRef/jabref/issues/11220)

### Fixed

- We fixed an issue where entry type with duplicate fields prevented opening existing libraries with custom entry types. [#11127](https://github.com/JabRef/jabref/issues/11127)
- We fixed an issue where Markdown rendering removed braces from the text. [#10928](https://github.com/JabRef/jabref/issues/10928)
- We fixed an issue when the file was flagged as changed on disk in the case of content selectors or groups. [#9064](https://github.com/JabRef/jabref/issues/9064)
- We fixed crash on opening the entry editor when auto-completion is enabled. [#11188](https://github.com/JabRef/jabref/issues/11188)
- We fixed the usage of the key binding for "Clear search" (default: <kbd>Escape</kbd>). [#10764](https://github.com/JabRef/jabref/issues/10764)
- We fixed an issue where library shown as unsaved and marked (*) after accepting changes made externally to the file. [#11027](https://github.com/JabRef/jabref/issues/11027)
- We fixed an issue where drag and dropping entries from one library to another was not always working. [#11254](https://github.com/JabRef/jabref/issues/11254)
- We fixed an issue where drag and dropping entries created a shallow copy. [#11160](https://github.com/JabRef/jabref/issues/11160)
- We fixed an issue where imports to a custom group would only work for the first entry [#11085](https://github.com/JabRef/jabref/issues/11085), [#11269](https://github.com/JabRef/jabref/issues/11269)
- We fixed an issue when cursor jumped to the beginning of the line. [#5904](https://github.com/JabRef/jabref/issues/5904)
- We fixed an issue where a new entry was not added to the selected group [#8933](https://github.com/JabRef/jabref/issues/8933)
- We fixed an issue where the horizontal position of the Entry Preview inside the entry editor was not remembered across restarts [#11281](https://github.com/JabRef/jabref/issues/11281)
- We fixed an issue where the search index was not updated after linking PDF files. [#11317](https://github.com/JabRef/jabref/pull/11317)
- We fixed rendering of (first) author with a single letter surname. [forum#4330](https://discourse.jabref.org/t/correct-rendering-of-first-author-with-a-single-letter-surname/4330)
- We fixed that the import of the related articles tab sometimes used the wrong library mode. [#11282](https://github.com/JabRef/jabref/pull/11282)
- We fixed an issue where the entry editor context menu was not shown correctly when JabRef is opened on a second, extended screen [#11323](https://github.com/JabRef/jabref/issues/11323), [#11174](https://github.com/JabRef/jabref/issues/11174)
- We fixed an issue where the value of "Override default font settings" was not applied on startup [#11344](https://github.com/JabRef/jabref/issues/11344)
- We fixed an issue when "Library changed on disk" appeared after a save by JabRef. [#4877](https://github.com/JabRef/jabref/issues/4877)
- We fixed an issue where the Pubmed/Medline Plain importer would not respect the user defined keyword separator [#11413](https://github.com/JabRef/jabref/issues/11413)
- We fixed an issue where the value of "Override default font settings" was not applied on startup [#11344](https://github.com/JabRef/jabref/issues/11344)
- We fixed an issue where DatabaseChangeDetailsView was not scrollable when reviewing external metadata changes [#11220](https://github.com/JabRef/jabref/issues/11220)
- We fixed undo/redo for text fields. [#11420](https://github.com/JabRef/jabref/issues/11420)
- We fixed an issue where clicking on a page number in the search results tab opens a wrong file in the document viewer. [#11432](https://github.com/JabRef/jabref/pull/11432)

### Removed

- We removed the misleading message "Doing a cleanup for X entries" when opening the Cleanup entries dialog [#11463](https://github.com/JabRef/jabref/pull/11463)

## [5.13] – 2024-04-01

### Added

- We converted the "Custom API key" list to a table to be more accessible. [#10926](https://github.com/JabRef/jabref/issues/10926)
- We added a "refresh" button for the LaTeX citations tab in the entry editor. [#10584](https://github.com/JabRef/jabref/issues/10584)
- We added the possibility to show the BibTeX source in the [web search](https://docs.jabref.org/collect/import-using-online-bibliographic-database) import screen. [#560](https://github.com/JabRef/jabref-koppor/issues/560)
- We added a fetcher for [ISIDORE](https://isidore.science/), simply paste in the link into the text field or the last 6 digits in the link that identify that paper. [#10423](https://github.com/JabRef/jabref/issues/10423)
- When importing entries form the "Citation relations" tab, the field [cites](https://docs.jabref.org/advanced/entryeditor/entrylinks) is now filled according to the relationship between the entries. [#10752](https://github.com/JabRef/jabref/pull/10752)
- We added a new integrity check and clean up option for strings having Unicode characters not encoded in [Unicode "Normalization Form Canonical Composition" (NFC)](https://en.wikipedia.org/wiki/Unicode_equivalence#Normal_forms"). [#10506](https://github.com/JabRef/jabref/issues/10506)
- We added a new group icon column to the main table showing the icons of the entry's groups. [#10801](https://github.com/JabRef/jabref/pull/10801)
- When deleting an entry, the files linked to the entry are now optionally deleted as well. [#10509](https://github.com/JabRef/jabref/issues/10509)
- We added support to move the file to the system trash (instead of deleting it). [#10591](https://github.com/JabRef/jabref/pull/10591)
- We added ability to jump to an entry in the command line using `-j CITATIONKEY`. [JabRef/jabref-koppor#540](https://github.com/JabRef/jabref-koppor/issues/540)
- We added a new boolean to the style files for Openoffice/Libreoffice integration to switch between ZERO_WIDTH_SPACE (default) and no space. [#10843](https://github.com/JabRef/jabref/pull/10843)
- When pasting HTML into the abstract or a comment field, the hypertext is automatically converted to Markdown. [#10558](https://github.com/JabRef/jabref/issues/10558)
- We added the possibility to redownload files that had been present but are no longer in the specified location. [#10848](https://github.com/JabRef/jabref/issues/10848)
- We added the citation key pattern `[camelN]`. Equivalent to the first N words of the `[camel]` pattern.
- We added importing of static groups and linked files from BibDesk .bib files. [#10381](https://github.com/JabRef/jabref/issues/10381)
- We added ability to export in CFF (Citation File Format) [#10661](https://github.com/JabRef/jabref/issues/10661).
- We added ability to push entries to TeXworks. [#3197](https://github.com/JabRef/jabref/issues/3197)
- We added the ability to zoom in and out in the document viewer using <kbd>Ctrl</kbd> + <kbd>Scroll</kbd>. [#10964](https://github.com/JabRef/jabref/pull/10964)
- We added a Cleanup for removing non-existent files and grouped the related options [#10929](https://github.com/JabRef/jabref/issues/10929)
- We added the functionality to parse the bibliography of PDFs using the GROBID online service. [#10200](https://github.com/JabRef/jabref/issues/10200)
- We added a seperated search bar for the global search window. [#11032](https://github.com/JabRef/jabref/pull/11032)
- We added ability to double-click on an entry in the global search window to select the corresponding entry in the main table. [#11010](https://github.com/JabRef/jabref/pull/11010)
- We added support for BibTeX String constants during copy & paste between libraries. [#10872](https://github.com/JabRef/jabref/issues/10872)
- We added the field `langid` which is important for hyphenation and casing in LaTeX. [#10868](https://github.com/JabRef/jabref/issues/10868)
- Event log entries can now be copied via a context menu. [#11100](https://github.com/JabRef/jabref/issues/11100)

### Changed

- The "Automatically open folders of attached files" preference default status has been changed to enabled on Windows. [JabRef/jabref-koppor#56](https://github.com/JabRef/jabref-koppor/issues/56)
- The Custom export format now uses the custom DOI base URI in the preferences for the `DOICheck`, if activated [forum#4084](https://discourse.jabref.org/t/export-html-disregards-custom-doi-base-uri/4084)
- The index directories for full text search have now more readable names to increase debugging possibilities using Apache Lucense's Lurk. [#10193](https://github.com/JabRef/jabref/issues/10193)
- The fulltext search also indexes files ending with .pdf (but do not having an explicit file type set). [#10193](https://github.com/JabRef/jabref/issues/10193)
- We changed the arrangement of the lists in the "Citation relations" tab. `Cites` are now on the left and `Cited by` on the right [#10752](https://github.com/JabRef/jabref/pull/10752)
- Sub libraries based on `aux` file can now also be generated if some citations are not found library. [#10775](https://github.com/JabRef/jabref/pull/10775)
- We rearranged the tab order in the entry editor and renamed the "Scite Tab" to "Citation information". [#10821](https://github.com/JabRef/jabref/issues/10821)
- We changed the duplicate handling in the Import entries dialog. Potential duplicate entries are marked with an icon and importing will now trigger the merge dialog [#10914](https://github.com/JabRef/jabref/pull/10914)
- We made the command "Push to TexShop" more robust to allow cite commands with a character before the first slash. [forum#2699](https://discourse.jabref.org/t/push-to-texshop-mac/2699/17?u=siedlerchr)
- We only show the notification "Saving library..." if the library contains more than 2000 entries. [#9803](https://github.com/JabRef/jabref/issues/9803)
- JabRef now keeps previous log files upon start. [#11023](https://github.com/JabRef/jabref/pull/11023)
- When normalizing author names, complete enclosing braces are kept. [#10031](https://github.com/JabRef/jabref/issues/10031)
- We enhanced the dialog for adding new fields in the content selector with a selection box containing a list of standard fields. [#10912](https://github.com/JabRef/jabref/pull/10912)
- We store the citation relations in an LRU cache to avoid bloating the memory and out-of-memory exceptions. [#10958](https://github.com/JabRef/jabref/issues/10958)
- Keywords field are now displayed as tags. [#10910](https://github.com/JabRef/jabref/pull/10910)
- Citation relations now get more information, and have quick access to view the articles in a browser without adding them to the library [#10869](https://github.com/JabRef/jabref/issues/10869)
- Importer/Exporter for CFF format now supports JabRef `cites` and `related` relationships, as well as all fields from the CFF specification. [#10993](https://github.com/JabRef/jabref/issues/10993)
- The XMP-Exporter no longer writes the content of the `file`-field. [#11083](https://github.com/JabRef/jabref/pull/11083)
- We added notes, checks and warnings for the case of selection of non-empty directories while starting a new Systematic Literature Review. [#600](https://github.com/JabRef/jabref-koppor/issues/600)
- Text in the import dialog (web search results) will now be wrapped to prevent horizontal scrolling. [#10931](https://github.com/JabRef/jabref/issues/10931)
- We improved the error handling when invalid bibdesk-files are encountered [#11117](https://github.com/JabRef/jabref/issues/11117)

### Fixed

- We fixed an issue where the fulltext search button in entry editor used to disappear on click till the search is completed. [#10425](https://github.com/JabRef/jabref/issues/10425)
- We fixed an issue where attempting to cancel the importing/generation of an entry from id is ignored. [#10508](https://github.com/JabRef/jabref/issues/10508)
- We fixed an issue where the preview panel showing the wrong entry (an entry that is not selected in the entry table). [#9172](https://github.com/JabRef/jabref/issues/9172)
- We fixed an issue where HTML-reserved characters like '&' and '<', in addition to HTML entities like '&amp;' were not rendered correctly in entry preview. [#10677](https://github.com/JabRef/jabref/issues/10677)
- The last page of a PDF is now indexed by the full text search. [#10193](https://github.com/JabRef/jabref/issues/10193)
- The entry editor respects the configured custom tabs when showing "Other fields". [#11012](https://github.com/JabRef/jabref/pull/11012)
- The default owner of an entry can be changed again. [#10924](https://github.com/JabRef/jabref/issues/10924)
- We fixed an issue where the duplicate check did not take umlauts or other LaTeX-encoded characters into account. [#10744](https://github.com/JabRef/jabref/pull/10744)
- We fixed the colors of the icon on hover for unset special fields. [#10431](https://github.com/JabRef/jabref/issues/10431)
- We fixed an issue where the CrossRef field did not work if autocompletion was disabled [#8145](https://github.com/JabRef/jabref/issues/8145)
- In biblatex mode, JabRef distinguishes between "Optional fields" and "Optional fields 2" again. [#11022](https://github.com/JabRef/jabref/pull/11022)
- We fixed an issue where exporting`@electronic` and `@online` entry types to the Office XMl would duplicate the field `title`  [#10807](https://github.com/JabRef/jabref/issues/10807)
- We fixed an issue where the `CommentsTab` was not properly formatted when the `defaultOwner` contained capital or special letters. [#10870](https://github.com/JabRef/jabref/issues/10870)
- We fixed an issue where the `File -> Close library` menu item was not disabled when no library was open. [#10948](https://github.com/JabRef/jabref/issues/10948)
- We fixed an issue where the Document Viewer would show the PDF in only half the window when maximized. [#10934](https://github.com/JabRef/jabref/issues/10934)
- Clicking on the crossref and related tags in the entry editor jumps to the linked entry. [#5484](https://github.com/JabRef/jabref/issues/5484) [#9369](https://github.com/JabRef/jabref/issues/9369)
- We fixed an issue where JabRef could not parse absolute file paths from Zotero exports. [#10959](https://github.com/JabRef/jabref/issues/10959)
- We fixed an issue where an exception occured when toggling between "Live" or "Locked" in the internal Document Viewer. [#10935](https://github.com/JabRef/jabref/issues/10935)
- When fetching article information fom IEEE Xplore, the em dash is now converted correctly. [JabRef/jabref-koppor#286](https://github.com/JabRef/jabref-koppor/issues/286)
- Fixed an issue on Windows where the browser extension reported failure to send an entry to JabRef even though it was sent properly. [JabRef/JabRef-Browser-Extension#493](https://github.com/JabRef/JabRef-Browser-Extension/issues/493)
- Fixed an issue on Windows where TeXworks path was not resolved if it was installed with MiKTeX. [#10977](https://github.com/JabRef/jabref/issues/10977)
- We fixed an issue with where JabRef would throw an error when using MathSciNet search, as it was unable to parse the fetched JSON coreectly. [#10996](https://github.com/JabRef/jabref/issues/10996)
- We fixed an issue where the "Import by ID" function would throw an error when a DOI that contains URL-encoded characters was entered. [#10648](https://github.com/JabRef/jabref/issues/10648)
- We fixed an issue with handling of an "overflow" of authors at `[authIniN]`. [#11087](https://github.com/JabRef/jabref/issues/11087)
- We fixed an issue where an exception occurred when selecting entries in the web search results. [#11081](https://github.com/JabRef/jabref/issues/11081)
- When a new library is unsaved, there is now no warning when fetching entries with PDFs. [#11075](https://github.com/JabRef/jabref/issues/11075)
- We fixed an issue where the message "The libary has been modified by another program" occurred when editing library metadata and saving the library. [#4877](https://github.com/JabRef/jabref/issues/4877)

### Removed

- We removed the predatory journal checks due to a high rate of false positives. [#11066](https://github.com/JabRef/jabref/pull/11066)

## [5.12] – 2023-12-24

### Added

- We added a scite.ai tab in the entry editor that retrieves 'Smart Citation' tallies for citations that have a DOI. [JabRef/jabref-koppor#375](https://github.com/JabRef/jabref-koppor/issues/375)
- We added a dropdown menu to let users change the reference library during AUX file import. [#10472](https://github.com/JabRef/jabref/issues/10472)
- We added a button to let users reset the cite command to the default value. [#10569](https://github.com/JabRef/jabref/issues/10569)
- We added the option to use System Preference for Light/Dark Theme [#8729](https://github.com/JabRef/jabref/issues/8729).
- We added [scholar.archive.org](https://scholar.archive.org/) as a new fetcher. [#10498](https://github.com/JabRef/jabref/issues/10498)
- We integrated predatory journal checking as part of the Integrity Checker based on the [check-bib-for-predatory](https://github.com/CfKu/check-bib-for-predatory). [JabRef/jabref-koppor#348](https://github.com/JabRef/jabref-koppor/issues/348)
- We added a 'More options' section in the main table right click menu opening the preferences dialog. [#9432](https://github.com/JabRef/jabref/issues/9432)
- When creating a new group, it inherits the icon of the parent group. [#10521](https://github.com/JabRef/jabref/pull/10521)

### Changed

- We moved the location of the 'Open only one instance of JabRef' preference option from "Network" to "General". [#9306](https://github.com/JabRef/jabref/issues/9306)
- The two previews in the change resolver dialog now have their scrollbars synchronized. [#9576](https://github.com/JabRef/jabref/issues/9576).
- We changed the setting of the keyword separator to accept a single character only. [#177](https://github.com/JabRef/jabref-koppor/issues/177)
- We replaced "SearchAll" in Web Search by "Search Selected". [#10556](https://github.com/JabRef/jabref/issues/10556)
- Short DOI formatter now checks, if the value is already formatted. If so, it returns the value instead of calling the ShortDOIService again. [#10589](https://github.com/JabRef/jabref/issues/10589)
- We upgraded to JavaFX 21.0.1. As a consequence JabRef requires now macOS 11 or later and GTK 3.8 or later on Linux [#10627](https://github.com/JabRef/jabref/pull/10627).
- A user-specific comment fields is not enabled by default, but can be enabled using the "Add" button. [#10424](https://github.com/JabRef/jabref/issues/10424)
- We upgraded to Lucene 9.9 for the fulltext search. The search index will be rebuild. [#10686](https://github.com/JabRef/jabref/pull/10686)
- When using "Copy..." -> "Copy citation key", the delimiter configured at "Push applications" is respected. [#10707](https://github.com/JabRef/jabref/pull/10707)

### Fixed

- We fixed an issue where the added protected term has unwanted leading and trailing whitespaces, where the formatted text has unwanted empty brackets and where the word at the cursor in the textbox can be added to the list. [#10415](https://github.com/JabRef/jabref/issues/10415)
- We fixed an issue where in the merge dialog the file field of entries was not correctly merged when the first and second entry both contained values inside the file field. [#10572](https://github.com/JabRef/jabref/issues/10572)
- We fixed some small inconsistencies in the user interface. [#10507](https://github.com/JabRef/jabref/issues/10507) [#10458](https://github.com/JabRef/jabref/issues/10458) [#10660](https://github.com/JabRef/jabref/issues/10660)
- We fixed the issue where the Hayagriva YAML exporter would not include a parent field for the publisher/series. [#10596](https://github.com/JabRef/jabref/issues/10596)
- We fixed issues in the external file type dialog w.r.t. duplicate entries in the case of a language switch. [#10271](https://github.com/JabRef/jabref/issues/10271)
- We fixed an issue where the right-click action "Copy cite..." did not respect the configured citation command under "External Programs" -> "[Push Applications](https://docs.jabref.org/cite/pushtoapplications)" [#10615](https://github.com/JabRef/jabref/issues/10615)

### Removed

- We removed duplicate filtering and sorting operations in the MainTable when editing BibEntries. [#10619](https://github.com/JabRef/jabref/pull/10619)

## [5.11] – 2023-10-22

### Added

- We added the ability to sort subgroups in Z-A order, as well as by ascending and descending number of subgroups. [#10249](https://github.com/JabRef/jabref/issues/10249)
- We added the possibility to find (and add) papers that cite or are cited by a given paper. [#6187](https://github.com/JabRef/jabref/issues/6187)
- We added an error-specific message for when a download from a URL fails. [#9826](https://github.com/JabRef/jabref/issues/9826)
- We added support for customizing the citation command (e.g., `[@key1,@key2]`) when [pushing to external applications](https://docs.jabref.org/cite/pushtoapplications). [#10133](https://github.com/JabRef/jabref/issues/10133)
- We added an integrity check for more special characters. [#8712](https://github.com/JabRef/jabref/issues/8712)
- We added protected terms described as "Computer science". [#10222](https://github.com/JabRef/jabref/pull/10222)
- We added a link "Get more themes..." in the preferences to that points to [themes.jabref.org](https://themes.jabref.org) allowing the user to download new themes. [#10243](https://github.com/JabRef/jabref/issues/10243)
- We added a fetcher for [LOBID](https://lobid.org/resources/api) resources. [JabRef/jabref-koppor#386](https://github.com/JabRef/jabref-koppor/issues/386)
- When in `biblatex` mode, the [integrity check](https://docs.jabref.org/finding-sorting-and-cleaning-entries/checkintegrity) for journal titles now also checks the field `journal`.
- We added support for exporting to Hayagriva YAML format. [#10382](https://github.com/JabRef/jabref/issues/10382)
- We added support for pushing citations to [TeXShop](https://pages.uoregon.edu/koch/texshop/) on macOS [forum#2699](https://discourse.jabref.org/t/push-to-texshop-mac/2699).
- We added the 'Bachelor's thesis' type for Biblatex's 'Thesis' EntryType [#10029](https://github.com/JabRef/jabref/issues/10029).

### Changed

- The export formats `listrefs`, `tablerefs`, `tablerefsabsbib`, now use the ISO date format in the footer [#10383](https://github.com/JabRef/jabref/pull/10383).
- When searching for an identifier in the "Web search", the title of the search window is now "Identifier-based Web Search". [#10391](https://github.com/JabRef/jabref/pull/10391)
- The ampersand checker now skips verbatim fields (`file`, `url`, ...). [#10419](https://github.com/JabRef/jabref/pull/10419)
- If no existing document is selected for exporting "XMP annotated pdf" JabRef will now create a new PDF file with a sample text and the metadata. [#10102](https://github.com/JabRef/jabref/issues/10102)
- We modified the DOI cleanup to infer the DOI from an ArXiV ID if it's present. [#10426](https://github.com/JabRef/jabref/issues/10426)
- The ISI importer uses the field `comment` for notes (instead of `review). [#10478](https://github.com/JabRef/jabref/pull/10478)
- If no existing document is selected for exporting "Embedded BibTeX pdf" JabRef will now create a new PDF file with a sample text and the metadata. [#10101](https://github.com/JabRef/jabref/issues/10101)
- Translated titles format no longer raise a warning. [#10459](https://github.com/JabRef/jabref/issues/10459)
- We re-added the empty grey containers in the groups panel to keep an indicator for the current selected group, if displaying of group item count is turned off [#9972](https://github.com/JabRef/jabref/issues/9972)

### Fixed

- We fixed an issue where "Move URL in note field to url field" in the cleanup dialog caused an exception if no note field was present [forum#3999](https://discourse.jabref.org/t/cleanup-entries-cant-get-it-to-work/3999)
- It is possible again to use "current table sort order" for the order of entries when saving. [#9869](https://github.com/JabRef/jabref/issues/9869)
- Passwords can be stored in GNOME key ring. [#10274](https://github.com/JabRef/jabref/issues/10274)
- We fixed an issue where groups based on an aux file could not be created due to an exception [#10350](https://github.com/JabRef/jabref/issues/10350)
- We fixed an issue where the JabRef browser extension could not communicate with JabRef under macOS due to missing files. You should use the `.pkg` for the first installation as it updates all necessary files for the extension [#10308](https://github.com/JabRef/jabref/issues/10308)
- We fixed an issue where the ISBN fetcher returned the entrytype `misc` for certain ISBN numbers [#10348](https://github.com/JabRef/jabref/issues/10348)
- We fixed a bug where an exception was raised when saving less than three export save orders in the preference. [#10157](https://github.com/JabRef/jabref/issues/10157)
- We fixed an issue where it was possible to create a group with no name or with a group separator inside the name [#9776](https://github.com/JabRef/jabref/issues/9776)
- Biblatex's `journaltitle` is now also respected for showing the journal information. [#10397](https://github.com/JabRef/jabref/issues/10397)
- JabRef does not hang anymore when exporting via CLI. [#10380](https://github.com/JabRef/jabref/issues/10380)
- We fixed an issue where it was not possible to save a library on a network share under macOS due to an exception when acquiring a file lock [#10452](https://github.com/JabRef/jabref/issues/10452)
- We fixed an issue where exporting "XMP annotated pdf" without selecting an existing document would produce an exception. [#10102](https://github.com/JabRef/jabref/issues/10102)
- We fixed an issue where the "Enabled" column in the "Protected terms files" tab in the preferences could not be resized [#10285](https://github.com/JabRef/jabref/issues/10285)
- We fixed an issue where after creation of a new library, the new library was not focused. [JabRef/jabref-koppor#592](https://github.com/JabRef/jabref-koppor/issues/592)
- We fixed an issue where double clicking on an url in the file field would trigger an exception instead of opening the browser [#10480](https://github.com/JabRef/jabref/pull/10480)
- We fixed an issue where scrolling was impossible on dragging a citation on the groups panel. [#9754](https://github.com/JabRef/jabref/issues/9754)
- We fixed an issue where exporting "Embedded BibTeX pdf" without selecting an existing document would produce an exception. [#10101](https://github.com/JabRef/jabref/issues/10101)
- We fixed an issue where there was a failure to access the url link for "eprint" for the ArXiv entry.[#10474](https://github.com/JabRef/jabref/issues/10474)
- We fixed an issue where it was not possible to connect to a shared database once a group with entries was added or other metadata modified [#10336](https://github.com/JabRef/jabref/issues/10336)
- We fixed an issue where middle-button paste in X not always worked [#7905](https://github.com/JabRef/jabref/issues/7905)

## [5.10] – 2023-09-02

### Added

- We added a field showing the BibTeX/biblatex source for added and deleted entries in the "External Changes Resolver" dialog. [#9509](https://github.com/JabRef/jabref/issues/9509)
- We added user-specific comment field so that multiple users can make separate comments. [#543](https://github.com/JabRef/jabref-koppor/issues/543)
- We added a search history list in the search field's right click menu. [#7906](https://github.com/JabRef/jabref/issues/7906)
- We added a full text fetcher for IACR eprints. [#9651](https://github.com/JabRef/jabref/pull/9651)
- We added "Attach file from URL" to right-click context menu to download and store a file with the reference library. [#9646](https://github.com/JabRef/jabref/issues/9646)
- We enabled updating an existing entry with data from InspireHEP. [#9351](https://github.com/JabRef/jabref/issues/9351)
- We added a fetcher for the Bibliotheksverbund Bayern (experimental). [#9641](https://github.com/JabRef/jabref/pull/9641)
- We added support for more biblatex date formats for parsing dates. [#2753](https://github.com/JabRef/jabref/issues/2753)
- We added support for multiple languages for exporting to and importing references from MS Office. [#9699](https://github.com/JabRef/jabref/issues/9699)
- We enabled scrolling in the groups list when dragging a group on another group. [#2869](https://github.com/JabRef/jabref/pull/2869)
- We added the option to automatically download online files when a new entry is created from an existing ID (e.g., DOI). The option can be disabled in the preferences under "Import and Export". [#9756](https://github.com/JabRef/jabref/issues/9756)
- We added a new Integrity check for unescaped ampersands. [JabRef/jabref-koppor#585](https://github.com/JabRef/jabref-koppor/issues/585)
- We added support for parsing `$\backslash$` in file paths (as exported by Mendeley). [forum#3470](https://discourse.jabref.org/t/mendeley-bib-import-with-linked-files/3470)
- We added the possibility to automatically fetch entries when an ISBN is pasted on the main table. [#9864](https://github.com/JabRef/jabref/issues/9864)
- We added the option to disable the automatic linking of files in the entry editor [#5105](https://github.com/JabRef/jabref/issues/5105)
- We added the link icon for ISBNs in linked identifiers column. [#9819](https://github.com/JabRef/jabref/issues/9819)
- We added key binding to focus on groups <kbd>alt</kbd> + <kbd>s</kbd> [#9863](https://github.com/JabRef/jabref/issues/9863)
- We added the option to unprotect a text selection, which strips all pairs of curly braces away. [#9950](https://github.com/JabRef/jabref/issues/9950)
- We added drag and drop events for field 'Groups' in entry editor panel. [#569](https://github.com/JabRef/jabref-koppor/issues/569)
- We added support for parsing MathML in the Medline importer. [#4273](https://github.com/JabRef/jabref/issues/4273)
- We added the ability to search for an identifier (DOI, ISBN, ArXiv ID) directly from 'Web Search'. [#7575](https://github.com/JabRef/jabref/issues/7575) [#9674](https://github.com/JabRef/jabref/issues/9674)
- We added a cleanup activity that identifies a URL or a last-visited-date in the `note` field and moves it to the `url` and `urldate` field respectively. [JabRef/jabref-koppor#216](https://github.com/JabRef/jabref-koppor/issues/216)
- We enabled the user to change the name of a field in a custom entry type by double-clicking on it. [#9840](https://github.com/JabRef/jabref/issues/9840)
- We added some preferences options to disable online activity. [#10064](https://github.com/JabRef/jabref/issues/10064)
- We integrated two mail actions ("As Email" and "To Kindle") under a new "Send" option in the right-click & Tools menus. The Kindle option creates an email targeted to the user's Kindle email, which can be set in preferences under "External programs" [#6186](https://github.com/JabRef/jabref/issues/6186)
- We added an option to clear recent libraries' history. [#10003](https://github.com/JabRef/jabref/issues/10003)
- We added an option to encrypt and remember the proxy password. [#8055](https://github.com/JabRef/jabref/issues/8055)[#10044](https://github.com/JabRef/jabref/issues/10044)
- We added support for showing journal information, via info buttons next to the `Journal` and `ISSN` fields in the entry editor. [#6189](https://github.com/JabRef/jabref/issues/6189)
- We added support for pushing citations to Sublime Text 3 [#10098](https://github.com/JabRef/jabref/issues/10098)
- We added support for the Finnish language. [#10183](https://github.com/JabRef/jabref/pull/10183)
- We added the option to automatically replaces illegal characters in the filename when adding a file to JabRef. [#10182](https://github.com/JabRef/jabref/issues/10182)
- We added a privacy policy. [#10064](https://github.com/JabRef/jabref/issues/10064)
- We added a tooltip to show the number of entries in a group [#10208](https://github.com/JabRef/jabref/issues/10208)
- We fixed an issue where it was no longer possible to add or remove selected entries to groups via context menu [#10404](https://github.com/JabRef/jabref/issues/10404), [#10317](https://github.com/JabRef/jabref/issues/10317) [#10374](https://github.com/JabRef/jabref/issues/10374)

### Changed

- We replaced "Close" by "Close library" and placed it after "Save all" in the File menu. [#10043](https://github.com/JabRef/jabref/pull/10043)
- We upgraded to Lucene 9.7 for the fulltext search. The search index will be rebuild. [#10036](https://github.com/JabRef/jabref/pull/10036)
- 'Get full text' now also checks the file url. [#568](https://github.com/JabRef/jabref-koppor/issues/568)
- JabRef writes a new backup file only if there is a change. Before, JabRef created a backup upon start. [#9679](https://github.com/JabRef/jabref/pull/9679)
- We modified the `Add Group` dialog to use the most recently selected group hierarchical context. [#9141](https://github.com/JabRef/jabref/issues/9141)
- We refined the 'main directory not found' error message. [#9625](https://github.com/JabRef/jabref/pull/9625)
- JabRef writes a new backup file only if there is a change. Before, JabRef created a backup upon start. [#9679](https://github.com/JabRef/jabref/pull/9679)
- Backups of libraries are not stored per JabRef version, but collected together. [#9676](https://github.com/JabRef/jabref/pull/9676)
- We streamlined the paths for logs and backups: The parent path fragment is always `logs` or `backups`.
- `log.txt` now contains an entry if a BibTeX entry could not be parsed.
- `log.txt` now contains debug messages. Debugging needs to be enabled explicitly. [#9678](https://github.com/JabRef/jabref/pull/9678)
- `log.txt` does not contain entries for non-found files during PDF indexing. [#9678](https://github.com/JabRef/jabref/pull/9678)
- The hostname is now determined using environment variables (`COMPUTERNAME`/`HOSTNAME`) first. [#9910](https://github.com/JabRef/jabref/pull/9910)
- We improved the Medline importer to correctly import ISO dates for `revised`. [#9536](https://github.com/JabRef/jabref/issues/9536)
- To avoid cluttering of the directory, We always delete the `.sav` file upon successful write. [#9675](https://github.com/JabRef/jabref/pull/9675)
- We improved the unlinking/deletion of multiple linked files of an entry using the <kbd>Delete</kbd> key. [#9473](https://github.com/JabRef/jabref/issues/9473)
- The field names of customized entry types are now exchanged preserving the case. [#9993](https://github.com/JabRef/jabref/pull/9993)
- We moved the custom entry types dialog into the preferences dialog. [#9760](https://github.com/JabRef/jabref/pull/9760)
- We moved the manage content selectors dialog to the library properties. [#9768](https://github.com/JabRef/jabref/pull/9768)
- We moved the preferences menu command from the options menu to the file menu. [#9768](https://github.com/JabRef/jabref/pull/9768)
- We reworked the cross ref labels in the entry editor and added a right click menu. [#10046](https://github.com/JabRef/jabref/pull/10046)
- We reorganized the order of tabs and settings in the library properties. [#9836](https://github.com/JabRef/jabref/pull/9836)
- We changed the handling of an "overflow" of authors at `[authIniN]`: JabRef uses `+` to indicate an overflow. Example: `[authIni2]` produces `A+` (instead of `AB`) for `Aachen and Berlin and Chemnitz`. [#9703](https://github.com/JabRef/jabref/pull/9703)
- We moved the preferences option to open the last edited files on startup to the 'General' tab. [#9808](https://github.com/JabRef/jabref/pull/9808)
- We improved the recognition of DOIs when pasting a link containing a DOI on the maintable. [#9864](https://github.com/JabRef/jabref/issues/9864s)
- We reordered the preferences dialog. [#9839](https://github.com/JabRef/jabref/pull/9839)
- We split the 'Import and Export' tab into 'Web Search' and 'Export'. [#9839](https://github.com/JabRef/jabref/pull/9839)
- We moved the option to run JabRef in memory stick mode into the preferences dialog toolbar. [#9866](https://github.com/JabRef/jabref/pull/9866)
- In case the library contains empty entries, they are not written to disk. [#8645](https://github.com/JabRef/jabref/issues/8645)
- The formatter `remove_unicode_ligatures` is now called `replace_unicode_ligatures`. [#9890](https://github.com/JabRef/jabref/pull/9890)
- We improved the error message when no terminal was found. [#9607](https://github.com/JabRef/jabref/issues/9607)
- In the context of the "systematic literature functionality", we changed the name "database" to "catalog" to use a separate term for online catalogs in comparison to SQL databases. [#9951](https://github.com/JabRef/jabref/pull/9951)
- We now show more fields (including Special Fields) in the dropdown selection for "Save sort order" in the library properties and for "Export sort order" in the preferences. [#10010](https://github.com/JabRef/jabref/issues/10010)
- We now encrypt and store the custom API keys in the OS native credential store. [#10044](https://github.com/JabRef/jabref/issues/10044)
- We changed the behavior of group addition/edit, so that sorting by alphabetical order is not performed by default after the modification. [#10017](https://github.com/JabRef/jabref/issues/10017)
- We fixed an issue with spacing in the cleanup dialogue. [#10081](https://github.com/JabRef/jabref/issues/10081)
- The GVK fetcher now uses the new [K10plus](https://www.bszgbv.de/services/k10plus/) database. [#10189](https://github.com/JabRef/jabref/pull/10189)

### Fixed

- We fixed an issue where clicking the group expansion pane/arrow caused the node to be selected, when it should just expand/detract the node. [#10111](https://github.com/JabRef/jabref/pull/10111)
- We fixed an issue where the browser import would add ' characters before the BibTeX entry on Linux. [#9588](https://github.com/JabRef/jabref/issues/9588)
- We fixed an issue where searching for a specific term with the DOAB fetcher lead to an exception. [#9571](https://github.com/JabRef/jabref/issues/9571)
- We fixed an issue where the "Import" -> "Library to import to" did not show the correct library name if two opened libraries had the same suffix. [#9567](https://github.com/JabRef/jabref/issues/9567)
- We fixed an issue where the rpm-Version of JabRef could not be properly uninstalled and reinstalled. [#9558](https://github.com/JabRef/jabref/issues/9558), [#9603](https://github.com/JabRef/jabref/issues/9603)
- We fixed an issue where the command line export using `--exportMatches` flag does not create an output bib file. [#9581](https://github.com/JabRef/jabref/issues/9581)
- We fixed an issue where custom field in the custom entry types could not be set to mulitline. [#9609](https://github.com/JabRef/jabref/issues/9609)
- We fixed an issue where the Office XML exporter did not resolve BibTeX-Strings when exporting entries. [forum#3741](https://discourse.jabref.org/t/exporting-bibtex-constant-strings-to-ms-office-2007-xml/3741)
- We fixed an issue where the Merge Entries Toolbar configuration was not saved after hitting 'Merge Entries' button. [#9091](https://github.com/JabRef/jabref/issues/9091)
- We fixed an issue where the password is stored in clear text if the user wants to use a proxy with authentication. [#8055](https://github.com/JabRef/jabref/issues/8055)
- JabRef is now more relaxed when parsing field content: In case a field content ended with `\`, the combination `\}` was treated as plain `}`. [#9668](https://github.com/JabRef/jabref/issues/9668)
- We resolved an issue that cut off the number of group entries when it exceeded four digits. [#8797](https://github.com/JabRef/jabref/issues/8797)
- We fixed the issue where the size of the global search window was not retained after closing. [#9362](https://github.com/JabRef/jabref/issues/9362)
- We fixed an issue where the Global Search UI preview is still white in dark theme. [#9362](https://github.com/JabRef/jabref/issues/9362)
- We fixed the double paste issue when <kbd>Cmd</kbd> + <kbd>v</kbd> is pressed on 'New entry from plaintext' dialog. [#9367](https://github.com/JabRef/jabref/issues/9367)
- We fixed an issue where the pin button on the Global Search dialog was located at the bottom and not at the top. [#9362](https://github.com/JabRef/jabref/issues/9362)
- We fixed the log text color in the event log console when using dark mode. [#9732](https://github.com/JabRef/jabref/issues/9732)
- We fixed an issue where searching for unlinked files would include the current library's .bib file. [#9735](https://github.com/JabRef/jabref/issues/9735)
- We fixed an issue where it was no longer possible to connect to a shared mysql database due to an exception. [#9761](https://github.com/JabRef/jabref/issues/9761)
- We fixed an issue where an exception was thrown for the user after <kbd>Ctrl</kbd>+<kbd>Z</kbd> command. [#9737](https://github.com/JabRef/jabref/issues/9737)
- We fixed the citation key generation for [`[authors]`, `[authshort]`, `[authorsAlpha]`, `[authIniN]`, `[authEtAl]`, `[auth.etal]`](https://docs.jabref.org/setup/citationkeypatterns#special-field-markers) to handle `and others` properly. [JabRef/jabref-koppor#626](https://github.com/JabRef/jabref-koppor/issues/626)
- We fixed the Save/save as file type shows BIBTEX_DB instead of "Bibtex library". [#9372](https://github.com/JabRef/jabref/issues/9372)
- We fixed the default main file directory for non-English Linux users. [#8010](https://github.com/JabRef/jabref/issues/8010)
- We fixed an issue when overwriting the owner was disabled. [#9896](https://github.com/JabRef/jabref/pull/9896)
- We fixed an issue regarding recording redundant prefixes in search history. [#9685](https://github.com/JabRef/jabref/issues/9685)
- We fixed an issue where passing a URL containing a DOI led to a "No entry found" notification. [#9821](https://github.com/JabRef/jabref/issues/9821)
- We fixed some minor visual inconsistencies and issues in the preferences dialog. [#9866](https://github.com/JabRef/jabref/pull/9866)
- The order of save actions is now retained. [#9890](https://github.com/JabRef/jabref/pull/9890)
- We fixed an issue where the order of save actions was not retained in the bib file. [#9890](https://github.com/JabRef/jabref/pull/9890)
- We fixed an issue in the preferences 'External file types' tab ignoring a custom application path in the edit dialog. [#9895](https://github.com/JabRef/jabref/issues/9895)
- We fixed an issue in the preferences where custom columns could be added to the entry table with no qualifier. [#9913](https://github.com/JabRef/jabref/issues/9913)
- We fixed an issue where the encoding header in a bib file was not respected when the file contained a BOM (Byte Order Mark). [#9926](https://github.com/JabRef/jabref/issues/9926)
- We fixed an issue where cli help output for import and export format was inconsistent. [JabRef/jabref-koppor#429](https://github.com/JabRef/jabref-koppor/issues/429)
- We fixed an issue where the user could select multiple conflicting options for autocompletion at once. [#10181](https://github.com/JabRef/jabref/issues/10181)
- We fixed an issue where no preview could be generated for some entry types and led to an exception. [#9947](https://github.com/JabRef/jabref/issues/9947)
- We fixed an issue where the Linux terminal working directory argument was malformed and therefore ignored upon opening a terminal [#9953](https://github.com/JabRef/jabref/issues/9953)
- We fixed an issue under Linux where under some systems the file instead of the folder was opened. [#9607](https://github.com/JabRef/jabref/issues/9607)
- We fixed an issue where an Automatic Keyword Group could not be deleted in the UI. [#9778](https://github.com/JabRef/jabref/issues/9778)
- We fixed an issue where the citation key pattern `[edtrN_M]` returned the wrong editor. [#9946](https://github.com/JabRef/jabref/pull/9946)
- We fixed an issue where empty grey containers would remain in the groups panel, if displaying of group item count is turned off. [#9972](https://github.com/JabRef/jabref/issues/9972)
- We fixed an issue where fetching an ISBN could lead to application freezing when the fetcher did not return any results. [#9979](https://github.com/JabRef/jabref/issues/9979)
- We fixed an issue where closing a library containing groups and entries caused an exception [#9997](https://github.com/JabRef/jabref/issues/9997)
- We fixed a bug where the editor for strings in a bibliography file did not sort the entries by their keys [#10083](https://github.com/JabRef/jabref/pull/10083)
- We fixed an issues where clicking on the empty space of specific context menu entries would not trigger the associated action. [#8388](https://github.com/JabRef/jabref/issues/8388)
- We fixed an issue where JabRef would not remember whether the window was in fullscreen. [#4939](https://github.com/JabRef/jabref/issues/4939)
- We fixed an issue where the ACM Portal search sometimes would not return entries for some search queries when the article author had no given name. [#10107](https://github.com/JabRef/jabref/issues/10107)
- We fixed an issue that caused high CPU usage and a zombie process after quitting JabRef because of author names autocompletion. [#10159](https://github.com/JabRef/jabref/pull/10159)
- We fixed an issue where files with illegal characters in the filename could be added to JabRef. [#10182](https://github.com/JabRef/jabref/issues/10182)
- We fixed that checked-out radio buttons under "specified keywords" were not displayed as checked after closing and reopening the "edit group" window. [#10248](https://github.com/JabRef/jabref/issues/10248)
- We fixed that when editing groups, checked-out properties such as case sensitive and regular expression (under "Free search expression") were not displayed checked. [#10108](https://github.com/JabRef/jabref/issues/10108)

### Removed

- We removed the support of BibTeXML. [#9540](https://github.com/JabRef/jabref/issues/9540)
- We removed support for Markdown syntax for strikethrough and task lists in comment fields. [#9726](https://github.com/JabRef/jabref/pull/9726)
- We removed the options menu, because the two contents were moved to the File menu or the properties of the library. [#9768](https://github.com/JabRef/jabref/pull/9768)
- We removed the 'File' tab in the preferences and moved its contents to the 'Export' tab. [#9839](https://github.com/JabRef/jabref/pull/9839)
- We removed the "[Collection of Computer Science Bibliographies](https://en.wikipedia.org/wiki/Collection_of_Computer_Science_Bibliographies)" fetcher the websits is no longer available. [#6638](https://github.com/JabRef/jabref/issues/6638)

## [5.9] – 2023-01-06

### Added

- We added a dropdown menu to let users change the library they want to import into during import. [#6177](https://github.com/JabRef/jabref/issues/6177)
- We added the possibility to add/remove a preview style from the selected list using a double click. [#9490](https://github.com/JabRef/jabref/issues/9490)
- We added the option to define fields as "multine" directly in the custom entry types dialog. [#6448](https://github.com/JabRef/jabref/issues/6448)
- We changed the minWidth and the minHeight of the main window, so it won't have a width and/or a height with the value 0. [#9606](https://github.com/JabRef/jabref/issues/9606)

### Changed

- We changed database structure: in MySQL/MariaDB we renamed tables by adding a `JABREF_` prefix, and in PGSQL we moved tables in `jabref` schema. We added `VersionDBStructure` variable in `METADATA` table to indicate current version of structure, this variable is needed for automatic migration. [#9312](https://github.com/JabRef/jabref/issues/9312)
- We moved some preferences options to a new tab in the preferences dialog. [#9442](https://github.com/JabRef/jabref/pull/9442)
- We renamed "Medline abbreviation" to "dotless abbreviation". [#9504](https://github.com/JabRef/jabref/pull/9504)
- We now have more "dots" in the offered journal abbreviations. [#9504](https://github.com/JabRef/jabref/pull/9504)
- We now disable the button "Full text search" in the Searchbar by default [#9527](https://github.com/JabRef/jabref/pull/9527)

### Fixed

- The tab "deprecated fields" is shown in biblatex-mode only. [#7757](https://github.com/JabRef/jabref/issues/7757)
- In case a journal name of an IEEE journal is abbreviated, the "normal" abbreviation is used - and not the one of the IEEE BibTeX strings. [JabRef/abbrv.jabref.org#91](https://github.com/JabRef/abbrv.jabref.org/issues/91)
- We fixed a performance issue when loading large lists of custom journal abbreviations. [#8928](https://github.com/JabRef/jabref/issues/8928)
- We fixed an issue where the last opened libraries were not remembered when a new unsaved library was open as well. [#9190](https://github.com/JabRef/jabref/issues/9190)
- We fixed an issue where no context menu for the group "All entries" was present. [forum#3682](https://discourse.jabref.org/t/how-sort-groups-a-z-not-subgroups/3682)
- We fixed an issue where extra curly braces in some fields would trigger an exception when selecting the entry or doing an integrity check. [#9475](https://github.com/JabRef/jabref/issues/9475), [#9503](https://github.com/JabRef/jabref/issues/9503)
- We fixed an issue where entering a date in the format "YYYY/MM" in the entry editor date field caused an exception. [#9492](https://github.com/JabRef/jabref/issues/9492)
- For portable versions, the `.deb` file now works on plain debian again. [#9472](https://github.com/JabRef/jabref/issues/9472)
- We fixed an issue where the download of linked online files failed after an import of entries for certain urls. [#9518](https://github.com/JabRef/jabref/issues/9518)
- We fixed an issue where an exception occurred when manually downloading a file from an URL in the entry editor. [#9521](https://github.com/JabRef/jabref/issues/9521)
- We fixed an issue with open office csv file formatting where commas in the abstract field where not escaped. [#9087](https://github.com/JabRef/jabref/issues/9087)
- We fixed an issue with deleting groups where subgroups different from the selected group were deleted. [#9281](https://github.com/JabRef/jabref/issues/9281)

## [5.8] – 2022-12-18

### Added

- We integrated a new three-way merge UI for merging entries in the Entries Merger Dialog, the Duplicate Resolver Dialog, the Entry Importer Dialog, and the External Changes Resolver Dialog. [#8945](https://github.com/JabRef/jabref/pull/8945)
- We added the ability to merge groups, keywords, comments and files when merging entries. [#9022](https://github.com/JabRef/jabref/pull/9022)
- We added a warning message next to the authors field in the merge dialog to warn users when the authors are the same but formatted differently. [#8745](https://github.com/JabRef/jabref/issues/8745)
- The default file directory of a library is used as default directory for [unlinked file lookup](https://docs.jabref.org/collect/findunlinkedfiles#link-the-pdfs-to-your-bib-library). [JabRef/jabref-koppor#546](https://github.com/JabRef/jabref-koppor/issues/546)
- The properties of an existing systematic literature review (SLR) can be edited. [JabRef/jabref-koppor#604](https://github.com/JabRef/jabref-koppor/issues/604)
- An systematic literature review (SLR) can now be started from the SLR itself. [#9131](https://github.com/JabRef/jabref/pull/9131), [JabRef/jabref-koppor#601](https://github.com/JabRef/jabref-koppor/issues/601)
- On startup, JabRef notifies the user if there were parsing errors during opening.
- We added support for the field `fjournal` (in `@article`) for abbreviation and unabbreviation functionalities. [#321](https://github.com/JabRef/jabref/pull/321)
- In case a backup is found, the filename of the backup is shown and one can navigate to the file. [#9311](https://github.com/JabRef/jabref/pull/9311)
- We added support for the Ukrainian and Arabic languages. [#9236](https://github.com/JabRef/jabref/pull/9236), [#9243](https://github.com/JabRef/jabref/pull/9243)

### Changed

- We improved the Citavi Importer to also import so called Knowledge-items into the field `comment` of the corresponding entry [#9025](https://github.com/JabRef/jabref/issues/9025)
- We modified the change case sub-menus and their corresponding tips (displayed when you stay long over the menu) to properly reflect exemplified cases. [#9339](https://github.com/Jabref/jabref/issues/9339)
- We call backup files `.bak` and temporary writing files now `.sav`.
- JabRef keeps 10 older versions of a `.bib` file in the [user data dir](https://github.com/harawata/appdirs#supported-directories) (instead of a single `.sav` (now: `.bak`) file in the directory of the `.bib` file)
- We improved the External Changes Resolver dialog to be more usaable. [#9021](https://github.com/JabRef/jabref/pull/9021)
- We simplified the actions to fast-resolve duplicates to 'Keep Left', 'Keep Right', 'Keep Both' and 'Keep Merged'. [#9056](https://github.com/JabRef/jabref/issues/9056)
- The fallback directory of the file folder now is the general file directory. In case there was a directory configured for a library and this directory was not found, JabRef placed the PDF next to the .bib file and not into the general file directory.
- The global default directory for storing PDFs is now the documents folder in the user's home.
- When adding or editing a subgroup it is placed w.r.t. to alphabetical ordering rather than at the end. [JabRef/jabref-koppor#577](https://github.com/JabRef/jabref-koppor/issues/577)
- Groups context menu now shows appropriate options depending on number of subgroups. [JabRef/jabref-koppor#579](https://github.com/JabRef/jabref-koppor/issues/579)
- We modified the "Delete file" dialog and added the full file path to the dialog text. The file path in the title was changed to file name only. [JabRef/jabref-koppor#534](https://github.com/JabRef/jabref-koppor/issues/534)
- Download from URL now automatically fills with URL from clipboard. [JabRef/jabref-koppor#535](https://github.com/JabRef/jabref-koppor/issues/535)
- We added HTML and Markdown files to Find Unlinked Files and removed BibTeX. [JabRef/jabref-koppor#547](https://github.com/JabRef/jabref-koppor/issues/547)
- ArXiv fetcher now retrieves additional data from related DOIs (both ArXiv and user-assigned). [#9170](https://github.com/JabRef/jabref/pull/9170)
- We modified the Directory of Open Access Books (DOAB) fetcher so that it will now also fetch the ISBN when possible. [#8708](https://github.com/JabRef/jabref/issues/8708)
- Genres are now mapped correctly to entry types when importing MODS files. [#9185](https://github.com/JabRef/jabref/issues/9185)
- We changed the button label from "Return to JabRef" to "Return to library" to better indicate the purpose of the action.
- We changed the color of found text from red to high-contrast colors (background: yellow; font color: purple). [JabRef/jabref-koppor#552](https://github.com/JabRef/jabref-koppor/issues/552)
- We fixed an issue where the wrong icon for a successful import of a bib entry was shown. [#9308](https://github.com/JabRef/jabref/pull/9308)
- We changed the messages after importing unlinked local files to past tense. [JabRef/jabref-koppor#548](https://github.com/JabRef/jabref-koppor/issues/548)
- We fixed an issue where the wrong icon for a successful import of a bib entry was shown [#9308](https://github.com/JabRef/jabref/pull/9308)
- In the context of the [Cleanup dialog](https://docs.jabref.org/finding-sorting-and-cleaning-entries/cleanupentries) we changed the text of the conversion of BibTeX to biblatex (and vice versa) to make it more clear. [JabRef/jabref-koppor#545](https://github.com/JabRef/jabref-koppor/issues/545)
- We removed wrapping of string constants when writing to a `.bib` file.
- In the context of a systematic literature review (SLR), a user can now add arbitrary data into `study.yml`. JabRef just ignores this data. [#9124](https://github.com/JabRef/jabref/pull/9124)
- In the context of a systematic literature review (SLR), we reworked the "Define study" parameters dialog. [#9123](https://github.com/JabRef/jabref/pull/9123)
- We upgraded to Lucene 9.4 for the fulltext search. The search index will be rebuild. [#9213](https://github.com/JabRef/jabref/pull/9213)
- We disabled the "change case" menu for empty fields. [#9214](https://github.com/JabRef/jabref/issues/9214)
- We disabled the conversion menu for empty fields. [#9200](https://github.com/JabRef/jabref/issues/9200)

### Fixed

- We fixed an issue where applied save actions on saving the library file would lead to the dialog "The library has been modified by another program" popping up. [#4877](https://github.com/JabRef/jabref/issues/4877)
- We fixed issues with save actions not correctly loaded when opening the library. [#9122](https://github.com/JabRef/jabref/pull/9122)
- We fixed the behavior of "Discard changes" when reopening a modified library. [#9361](https://github.com/JabRef/jabref/issues/9361)
- We fixed several bugs regarding the manual and the autosave of library files that could lead to exceptions. [#9067](https://github.com/JabRef/jabref/pull/9067), [#8484](https://github.com/JabRef/jabref/issues/8484), [#8746](https://github.com/JabRef/jabref/issues/8746), [#6684](https://github.com/JabRef/jabref/issues/6684), [#6644](https://github.com/JabRef/jabref/issues/6644), [#6102](https://github.com/JabRef/jabref/issues/6102), [#6000](https://github.com/JabRef/jabref/issues/6000)
- We fixed an issue where pdfs were re-indexed on each startup. [#9166](https://github.com/JabRef/jabref/pull/9166)
- We fixed an issue when using an unsafe character in the citation key, the auto-linking feature fails to link files. [#9267](https://github.com/JabRef/jabref/issues/9267)
- We fixed an issue where a message about changed metadata would occur on saving although nothing changed. [#9159](https://github.com/JabRef/jabref/issues/9159)
- We fixed an issue where the possibility to generate a subdatabase from an aux file was writing empty files when called from the commandline. [#9115](https://github.com/JabRef/jabref/issues/9115), [forum#3516](https://discourse.jabref.org/t/export-subdatabase-from-aux-file-on-macos-command-line/3516)
- We fixed an issue where author names with tilde accents (for example ñ) were marked as "Names are not in the standard BibTeX format". [#8071](https://github.com/JabRef/jabref/issues/8071)
- We fixed an issue where capitalize didn't capitalize words after hyphen characters. [#9157](https://github.com/JabRef/jabref/issues/9157)
- We fixed an issue where title case didn't capitalize words after en-dash characters and skip capitalization of conjunctions that comes after en-dash characters. [#9068](https://github.com/JabRef/jabref/pull/9068),[#9142](https://github.com/JabRef/jabref/pull/9142)
- We fixed an issue with the message that is displayed when fetcher returns an empty list of entries for given query. [#9195](https://github.com/JabRef/jabref/issues/9195)
- We fixed an issue where editing entry's "date" field in library mode "biblatex" causes an uncaught exception. [#8747](https://github.com/JabRef/jabref/issues/8747)
- We fixed an issue where importing from XMP would fail for certain PDFs. [#9383](https://github.com/JabRef/jabref/issues/9383)
- We fixed an issue that JabRef displayed the wrong group tree after loading. [JabRef/jabref-koppor#637](https://github.com/JabRef/jabref-koppor/issues/637)
- We fixed that sorting of entries in the maintable by special fields is updated immediately. [#9334](https://github.com/JabRef/jabref/issues/9334)
- We fixed the display of issue, number, eid and pages fields in the entry preview. [#8607](https://github.com/JabRef/jabref/pull/8607), [#8372](https://github.com/JabRef/jabref/issues/8372), [JabRef/jabref-koppor#514](https://github.com/JabRef/jabref-koppor/issues/514), [forum#2390](https://discourse.jabref.org/t/unable-to-edit-my-bibtex-file-that-i-used-before-vers-5-1/2390), [forum#3462](https://discourse.jabref.org/t/jabref-5-6-need-help-with-export-from-jabref-to-microsoft-word-entry-preview-of-apa-7-not-rendering-correctly/3462)
- We fixed the page ranges checker to detect article numbers in the pages field (used at [Check Integrity](https://docs.jabref.org/finding-sorting-and-cleaning-entries/checkintegrity)). [#8607](https://github.com/JabRef/jabref/pull/8607)
- The [HtmlToLaTeXFormatter](https://docs.jabref.org/finding-sorting-and-cleaning-entries/saveactions#html-to-latex) keeps single `<` characters.
- We fixed a performance regression when opening large libraries. [#9041](https://github.com/JabRef/jabref/issues/9041)
- We fixed a bug where spaces are trimmed when highlighting differences in the Entries merge dialog. [JabRef/jabref-koppor#371](https://github.com/JabRef/jabref-koppor/issues/371)
- We fixed some visual glitches with the linked files editor field in the entry editor and increased its height. [#8823](https://github.com/JabRef/jabref/issues/8823)
- We fixed some visual inconsistencies (round corners of highlighted buttons). [#8806](https://github.com/JabRef/jabref/issues/8806)
- We fixed an issue where JabRef would not exit when a connection to a LibreOffice document was established previously and the document is still open. [#9075](https://github.com/JabRef/jabref/issues/9075)
- We fixed an issue about selecting the save order in the preferences. [#9147](https://github.com/JabRef/jabref/issues/9147)
- We fixed an issue where an exception when fetching a DOI was not logged correctly. [JabRef/jabref-koppor#627](https://github.com/JabRef/jabref-koppor/issues/627)
- We fixed an issue where a user could not open an attached file in a new unsaved library. [#9386](https://github.com/JabRef/jabref/issues/9386)
- We fixed a typo within a connection error message. [JabRef/jabref-koppor#625](https://github.com/JabRef/jabref-koppor/issues/625)
- We fixed an issue where journal abbreviations would not abbreviate journal titles with escaped ampersands (\\&). [#8948](https://github.com/JabRef/jabref/issues/8948)
- We fixed the readability of the file field in the dark theme. [#9340](https://github.com/JabRef/jabref/issues/9340)
- We fixed an issue where the 'close dialog' key binding was not closing the Preferences dialog. [#8888](https://github.com/jabref/jabref/issues/8888)
- We fixed an issue where a known journal's medline/dot-less abbreviation does not switch to the full name. [#9370](https://github.com/JabRef/jabref/issues/9370)
- We fixed an issue where hitting enter on the search field within the preferences dialog closed the dialog. [JabRef/jabref-koppor#630](https://github.com/JabRef/jabref-koppor/issues/630)
- We fixed the "Cleanup entries" dialog is partially visible. [#9223](https://github.com/JabRef/jabref/issues/9223)
- We fixed an issue where font size preferences did not apply correctly to preference dialog window and the menu bar. [#8386](https://github.com/JabRef/jabref/issues/8386) and [#9279](https://github.com/JabRef/jabref/issues/9279)
- We fixed the display of the "Customize Entry Types" dialog title. [#9198](https://github.com/JabRef/jabref/issues/9198)
- We fixed an issue where the CSS styles are missing in some dialogs. [#9150](https://github.com/JabRef/jabref/pull/9150)
- We fixed an issue where controls in the preferences dialog could outgrow the window. [#9017](https://github.com/JabRef/jabref/issues/9017)
- We fixed an issue where highlighted text color for entry merge dialogue was not clearly visible. [#9192](https://github.com/JabRef/jabref/issues/9192)

### Removed

- We removed "last-search-date" from the systematic literature review feature, because the last-search-date can be deducted from the git logs. [#9116](https://github.com/JabRef/jabref/pull/9116)
- We removed the [CiteseerX](https://docs.jabref.org/collect/import-using-online-bibliographic-database#citeseerx) fetcher, because the API used by JabRef is sundowned. [#9466](https://github.com/JabRef/jabref/pull/9466)

## [5.7] – 2022-08-05

### Added

- We added a fetcher for [Biodiversity Heritage Library](https://www.biodiversitylibrary.org/). [#8539](https://github.com/JabRef/jabref/issues/8539)
- We added support for multiple messages in the snackbar. [#7340](https://github.com/JabRef/jabref/issues/7340)
- We added an extra option in the 'Find Unlinked Files' dialog view to ignore unnecessary files like Thumbs.db, DS_Store, etc. [JabRef/jabref-koppor#373](https://github.com/JabRef/jabref-koppor/issues/373)
- JabRef now writes log files. Linux: `$home/.cache/jabref/logs/version`, Windows: `%APPDATA%\..\Local\harawata\jabref\version\logs`, Mac: `Users/.../Library/Logs/jabref/version`
- We added an importer for Citavi backup files, support ".ctv5bak" and ".ctv6bak" file formats. [#8322](https://github.com/JabRef/jabref/issues/8322)
- We added a feature to drag selected entries and drop them to other opened inactive library tabs [JabRef/jabref-koppor#521](https://github.com/JabRef/jabref-koppor/issues/521).
- We added support for the [biblatex-apa](https://github.com/plk/biblatex-apa) legal entry types `Legislation`, `Legadminmaterial`, `Jurisdiction`, `Constitution` and `Legal` [#8931](https://github.com/JabRef/jabref/issues/8931)

### Changed

- The file column in the main table now shows the corresponding defined icon for the linked file [#8930](https://github.com/JabRef/jabref/issues/8930).
- We improved the color of the selected entries and the color of the summary in the Import Entries Dialog in the dark theme. [#7927](https://github.com/JabRef/jabref/issues/7927)
- We upgraded to Lucene 9.2 for the fulltext search.
  Thus, the now created search index cannot be read from older versions of JabRef anylonger.
  ⚠️ JabRef will recreate the index in a new folder for new files and this will take a long time for a huge library.
  Moreover, switching back and forth JabRef versions and meanwhile adding PDFs also requires rebuilding the index now and then.
  [#8868](https://github.com/JabRef/jabref/pull/8868)
- We improved the Latex2Unicode conversion [#8639](https://github.com/JabRef/jabref/pull/8639)
- Writing BibTeX data into a PDF (XMP) removes braces. [#8452](https://github.com/JabRef/jabref/issues/8452)
- Writing BibTeX data into a PDF (XMP) does not write the `file` field.
- Writing BibTeX data into a PDF (XMP) considers the configured keyword separator (and does not use "," as default any more)
- The Medline/Pubmed search now also supports the [default fields and operators for searching](https://docs.jabref.org/collect/import-using-online-bibliographic-database#search-syntax). [forum#3554](https://discourse.jabref.org/t/native-pubmed-search/3354)
- We improved group expansion arrow that prevent it from activating group when expanding or collapsing. [#7982](https://github.com/JabRef/jabref/issues/7982), [#3176](https://github.com/JabRef/jabref/issues/3176)
- When configured SSL certificates changed, JabRef warns the user to restart to apply the configuration.
- We improved the appearances and logic of the "Manage field names & content" dialog, and renamed it to "Automatic field editor". [#6536](https://github.com/JabRef/jabref/issues/6536)
- We improved the message explaining the options when modifying an automatic keyword group [#8911](https://github.com/JabRef/jabref/issues/8911)
- We moved the preferences option "Warn about duplicates on import" option from the tab "File" to the tab "Import and Export". [JabRef/jabref-koppor#570](https://github.com/JabRef/jabref-koppor/issues/570)
- When JabRef encounters `% Encoding: UTF-8` header, it is kept during writing (and not removed). [#8964](https://github.com/JabRef/jabref/pull/8964)
- We replace characters which cannot be decoded using the specified encoding by a (probably another) valid character. This happens if JabRef detects the wrong charset (e.g., UTF-8 instead of Windows 1252). One can use the [Integrity Check](https://docs.jabref.org/finding-sorting-and-cleaning-entries/checkintegrity) to find those characters.

### Fixed

- We fixed an issue where linked fails containing parts of the main file directory could not be opened. [#8991](https://github.com/JabRef/jabref/issues/8991)
- Linked files with an absolute path can be opened again. [#8991](https://github.com/JabRef/jabref/issues/8991)
- We fixed an issue where the user could not rate an entry in the main table when an entry was not yet ranked. [#5842](https://github.com/JabRef/jabref/issues/5842)
- We fixed an issue that caused JabRef to sometimes open multiple instances when "Remote Operation" is enabled. [#8653](https://github.com/JabRef/jabref/issues/8653)
- We fixed an issue where linked files with the filetype "application/pdf" in an entry were not shown with the correct PDF-Icon in the main table [#8930](https://github.com/JabRef/jabref/issues/8930)
- We fixed an issue where "open folder" for linked files did not open the folder and did not select the file unter certain Linux desktop environments [#8679](https://github.com/JabRef/jabref/issues/8679), [#8849](https://github.com/JabRef/jabref/issues/8849)
- We fixed an issue where the content of a big shared database library is not shown [#8788](https://github.com/JabRef/jabref/issues/8788)
- We fixed the unnecessary horizontal scroll bar in group panel [#8467](https://github.com/JabRef/jabref/issues/8467)
- We fixed an issue where the notification bar message, icon and actions appeared to be invisible. [#8761](https://github.com/JabRef/jabref/issues/8761)
- We fixed an issue where deprecated fields tab is shown when the fields don't contain any values. [#8396](https://github.com/JabRef/jabref/issues/8396)
- We fixed an issue where an exception for DOI search occurred when the DOI contained urlencoded characters. [#8787](https://github.com/JabRef/jabref/issues/8787)
- We fixed an issue which allow us to select and open identifiers from a popup list in the maintable [#8758](https://github.com/JabRef/jabref/issues/8758), [#8802](https://github.com/JabRef/jabref/issues/8802)
- We fixed an issue where the escape button had no functionality within the "Filter groups" textfield. [JabRef/jabref-koppor#562](https://github.com/JabRef/jabref-koppor/issues/562)
- We fixed an issue where the exception that there are invalid characters in filename. [#8786](https://github.com/JabRef/jabref/issues/8786)
- When the proxy configuration removed the proxy user/password, this change is applied immediately.
- We fixed an issue where removing several groups deletes only one of them. [#8390](https://github.com/JabRef/jabref/issues/8390)
- We fixed an issue where the Sidepane (groups, web search and open office) width is not remembered after restarting JabRef. [#8907](https://github.com/JabRef/jabref/issues/8907)
- We fixed a bug where switching between themes will cause an error/exception. [#8939](https://github.com/JabRef/jabref/pull/8939)
- We fixed a bug where files that were deleted in the source bibtex file were kept in the index. [#8962](https://github.com/JabRef/jabref/pull/8962)
- We fixed "Error while sending to JabRef" when the browser extension interacts with JabRef. [JabRef/JabRef-Browser-Extension#479](https://github.com/JabRef/JabRef-Browser-Extension/issues/479)
- We fixed a bug where updating group view mode (intersection or union) requires re-selecting groups to take effect. [#6998](https://github.com/JabRef/jabref/issues/6998)
- We fixed a bug that prevented external group metadata changes from being merged. [#8873](https://github.com/JabRef/jabref/issues/8873)
- We fixed the shared database opening dialog to remember autosave folder and tick. [#7516](https://github.com/JabRef/jabref/issues/7516)
- We fixed an issue where name formatter could not be saved. [#9120](https://github.com/JabRef/jabref/issues/9120)
- We fixed a bug where after the export of Preferences, custom exports were duplicated. [#10176](https://github.com/JabRef/jabref/issues/10176)

### Removed

- We removed the social media buttons for our Twitter and Facebook pages. [#8774](https://github.com/JabRef/jabref/issues/8774)

## [5.6] – 2022-04-25

### Added

- We enabled the user to customize the API Key for some fetchers. [#6877](https://github.com/JabRef/jabref/issues/6877)
- We added an extra option when right-clicking an entry in the Entry List to copy either the DOI or the DOI url.
- We added a fetcher for [Directory of Open Access Books (DOAB)](https://doabooks.org/) [#8576](https://github.com/JabRef/jabref/issues/8576)
- We added an extra option to ask the user whether they want to open to reveal the folder holding the saved file with the file selected. [#8195](https://github.com/JabRef/jabref/issues/8195)
- We added a new section to network preferences to allow using custom SSL certificates. [#8126](https://github.com/JabRef/jabref/issues/8126)
- We improved the version check to take also beta version into account and now redirect to the right changelog for the version.
- We added two new web and fulltext fetchers: SemanticScholar and ResearchGate.
- We added notifications on success and failure when writing metadata to a PDF-file. [#8276](https://github.com/JabRef/jabref/issues/8276)
- We added a cleanup action that escapes `$` (by adding a backslash in front). [#8673](https://github.com/JabRef/jabref/issues/8673)

### Changed

- We upgraded to Lucene 9.1 for the fulltext search.
  Thus, the now created search index cannot be read from older versions of JabRef any longer.
  ⚠️ JabRef will recreate the index in a new folder for new files and this will take a long time for a huge library.
  Moreover, switching back and forth JabRef versions and meanwhile adding PDFs also requires rebuilding the index now and then.
  [#8362](https://github.com/JabRef/jabref/pull/8362)
- We changed the list of CSL styles to those that support formatting bibliographies. [#8421](https://github.com/JabRef/jabref/issues/8421) [michel-kraemer/citeproc-java#116](https://github.com/michel-kraemer/citeproc-java/issues/116)
- The CSL preview styles now also support displaying data from cross references entries that are linked via the `crossref` field. [#7378](https://github.com/JabRef/jabref/issues/7378)
- We made the Search button in Web Search wider. We also skewed the panel titles to the left. [#8397](https://github.com/JabRef/jabref/issues/8397)
- We introduced a preference to disable fulltext indexing. [#8468](https://github.com/JabRef/jabref/issues/8468)
- When exporting entries, the encoding is always UTF-8.
- When embedding BibTeX data into a PDF, the encoding is always UTF-8.
- We replaced the [OttoBib](https://en.wikipedia.org/wiki/OttoBib) fetcher by a fetcher by [OpenLibrary](https://openlibrary.org/dev/docs/api/books). [#8652](https://github.com/JabRef/jabref/issues/8652)
- We first fetch ISBN data from OpenLibrary, if nothing found, ebook.de is tried.
- We now only show a warning when exiting for tasks that will not be recovered automatically upon relaunch of JabRef. [#8468](https://github.com/JabRef/jabref/issues/8468)

### Fixed

- We fixed an issue where right clicking multiple entries and pressing "Change entry type" would only change one entry. [#8654](https://github.com/JabRef/jabref/issues/8654)
- We fixed an issue where it was no longer possible to add or delete multiple files in the `file` field in the entry editor. [#8659](https://github.com/JabRef/jabref/issues/8659)
- We fixed an issue where the author's lastname was not used for the citation key generation if it started with a lowercase letter. [#8601](https://github.com/JabRef/jabref/issues/8601)
- We fixed an issue where custom "Protected terms" files were missing after a restart of JabRef. [#8608](https://github.com/JabRef/jabref/issues/8608)
- We fixed an issue where JabRef could not start due to a missing directory for the fulltex index. [#8579](https://github.com/JabRef/jabref/issues/8579)
- We fixed an issue where long article numbers in the `pages` field would cause an exception and preventing the citation style to display. [#8381](https://github.com/JabRef/jabref/issues/8381), [michel-kraemer/citeproc-java#114](https://github.com/michel-kraemer/citeproc-java/issues/114)
- We fixed an issue where online links in the file field were not detected correctly and could produce an exception. [#8510](https://github.com/JabRef/jabref/issues/8510)
- We fixed an issue where an exception could occur when saving the preferences [#7614](https://github.com/JabRef/jabref/issues/7614)
- We fixed an issue where "Copy DOI url" in the right-click menu of the Entry List would just copy the DOI and not the DOI url. [#8389](https://github.com/JabRef/jabref/issues/8389)
- We fixed an issue where opening the console from the drop-down menu would cause an exception. [#8466](https://github.com/JabRef/jabref/issues/8466)
- We fixed an issue when reading non-UTF-8 encoded. When no encoding header is present, the encoding is now detected from the file content (and the preference option is disregarded). [#8417](https://github.com/JabRef/jabref/issues/8417)
- We fixed an issue where pasting a URL was replacing `+` signs by spaces making the URL unreachable. [#8448](https://github.com/JabRef/jabref/issues/8448)
- We fixed an issue where creating subsidiary files from aux files created with some versions of biblatex would produce incorrect results. [#8513](https://github.com/JabRef/jabref/issues/8513)
- We fixed an issue where opening the changelog from withing JabRef led to a 404 error. [#8563](https://github.com/JabRef/jabref/issues/8563)
- We fixed an issue where not all found unlinked local files were imported correctly due to some race condition. [#8444](https://github.com/JabRef/jabref/issues/8444)
- We fixed an issue where Merge entries dialog exceeds screen boundaries.
- We fixed an issue where the app lags when selecting an entry after a fresh start. [#8446](https://github.com/JabRef/jabref/issues/8446)
- We fixed an issue where no citationkey was generated on import, pasting a doi or an entry on the main table. [#8406](https://github.com/JabRef/jabref/issues/8406), [JabRef/jabref-koppor#553](https://github.com/JabRef/jabref-koppor/issues/553)
- We fixed an issue where accent search does not perform consistently. [#6815](https://github.com/JabRef/jabref/issues/6815)
- We fixed an issue where the incorrect entry was selected when "New Article" is pressed while search filters are active. [#8674](https://github.com/JabRef/jabref/issues/8674)
- We fixed an issue where "Write BibTeXEntry metadata to PDF" button remains enabled while writing to PDF is in-progress. [#8691](https://github.com/JabRef/jabref/issues/8691)

### Removed

- We removed the option to copy CSL Citation styles data as `XSL_FO`, `ASCIIDOC`, and `RTF` as these have not been working since a long time and are no longer supported in the external library used for processing the styles. [#7378](https://github.com/JabRef/jabref/issues/7378)
- We removed the option to configure the default encoding. The default encoding is now hard-coded to the modern UTF-8 encoding.

## [5.5] – 2022-01-17

### Changed

- We integrated the external file types dialog directly inside the preferences. [#8341](https://github.com/JabRef/jabref/pull/8341)
- We disabled the add group button color change after adding 10 new groups. [#8051](https://github.com/JabRef/jabref/issues/8051)
- We inverted the logic for resolving [BibTeX strings](https://docs.jabref.org/advanced/strings). This helps to keep `#` chars. By default String resolving is only activated for a couple of standard fields. The list of fields can be modified in the preferences. [#7010](https://github.com/JabRef/jabref/issues/7010), [#7012](https://github.com/JabRef/jabref/issues/7012), [#8303](https://github.com/JabRef/jabref/issues/8303)
- We moved the search box in preview preferences closer to the available citation styles list. [#8370](https://github.com/JabRef/jabref/pull/8370)
- Changing the preference to show the preview panel as a separate tab now has effect without restarting JabRef. [#8370](https://github.com/JabRef/jabref/pull/8370)
- We enabled switching themes in JabRef without the need to restart JabRef. [#7335](https://github.com/JabRef/jabref/pull/7335)
- We added support for the field `day`, `rights`, `coverage` and `language` when reading XMP data in Dublin Core format. [#8491](https://github.com/JabRef/jabref/issues/8491)

### Fixed

- We fixed an issue where the preferences for "Search and store files relative to library file location" where ignored when the "Main file directory" field was not empty [#8385](https://github.com/JabRef/jabref/issues/8385)
- We fixed an issue where `#`chars in certain fields would be interpreted as BibTeX strings [#7010](https://github.com/JabRef/jabref/issues/7010), [#7012](https://github.com/JabRef/jabref/issues/7012), [#8303](https://github.com/JabRef/jabref/issues/8303)
- We fixed an issue where the fulltext search on an empty library with no documents would lead to an exception [JabRef/jabref-koppor#522](https://github.com/JabRef/jabref-koppor/issues/522)
- We fixed an issue where clicking on "Accept changes" in the merge dialog would lead to an exception [forum#2418](https://discourse.jabref.org/t/the-library-has-been-modified-by-another-program/2418/8)
- We fixed an issue where clicking on headings in the entry preview could lead to an exception. [#8292](https://github.com/JabRef/jabref/issues/8292)
- We fixed an issue where IntegrityCheck used the system's character encoding instead of the one set by the library or in preferences [#8022](https://github.com/JabRef/jabref/issues/8022)
- We fixed an issue about empty metadata in library properties when called from the right click menu. [#8358](https://github.com/JabRef/jabref/issues/8358)
- We fixed an issue where someone could add a duplicate field in the customize entry type dialog. [#8194](https://github.com/JabRef/jabref/issues/8194)
- We fixed a typo in the library properties tab: "String constants". There, one can configure [BibTeX string constants](https://docs.jabref.org/advanced/strings).
- We fixed an issue when writing a non-UTF-8 encoded file: The header is written again. [#8417](https://github.com/JabRef/jabref/issues/8417)
- We fixed an issue where folder creation during systemic literature review failed due to an illegal fetcher name. [#8552](https://github.com/JabRef/jabref/pull/8552)

## [5.4] – 2021-12-20

### Added

- We added confirmation dialog when user wants to close a library where any empty entries are detected. [#8096](https://github.com/JabRef/jabref/issues/8096)
- We added import support for CFF files. [#7945](https://github.com/JabRef/jabref/issues/7945)
- We added the option to copy the DOI of an entry directly from the context menu copy submenu. [#7826](https://github.com/JabRef/jabref/issues/7826)
- We added a fulltext search feature. [#2838](https://github.com/JabRef/jabref/pull/2838)
- We improved the deduction of bib-entries from imported fulltext pdfs. [#7947](https://github.com/JabRef/jabref/pull/7947)
- We added `unprotect_terms` to the list of bracketed pattern modifiers [#7960](https://github.com/JabRef/jabref/pull/7960)
- We added a dialog that allows to parse metadata from linked pdfs. [#7929](https://github.com/JabRef/jabref/pull/7929)
- We added an icon picker in group edit dialog. [#6142](https://github.com/JabRef/jabref/issues/6142)
- We added a preference to Opt-In to JabRef's online metadata extraction service (Grobid) usage. [#8002](https://github.com/JabRef/jabref/pull/8002)
- We readded the possibility to display the search results of all databases ("Global Search"). It is shown in a separate window. [#4096](https://github.com/JabRef/jabref/issues/4096)
- We readded the possibility to keep the search string when switching tabs. It is implemented by a toggle button. [#4096](https://github.com/JabRef/jabref/issues/4096#issuecomment-575986882)
- We allowed the user to also preview the available citation styles in the preferences besides the selected ones [#8108](https://github.com/JabRef/jabref/issues/8108)
- We added an option to search the available citation styles by name in the preferences [#8108](https://github.com/JabRef/jabref/issues/8108)
- We added an option to generate bib-entries from ID through a popover in the toolbar. [#4183](https://github.com/JabRef/jabref/issues/4183)
- We added a menu option in the right click menu of the main table tabs to display the library properties. [#6527](https://github.com/JabRef/jabref/issues/6527)
- When a `.bib` file ("library") was saved successfully, a notification is shown

### Changed

- Local library settings may overwrite the setting "Search and store files relative to library file location" [#8179](https://github.com/JabRef/jabref/issues/8179)
- The option "Fit table horizontally on screen" in the "Entry table" preferences is now disabled by default [#8148](https://github.com/JabRef/jabref/pull/8148)
- We improved the preferences and descriptions in the "Linked files" preferences tab [#8148](https://github.com/JabRef/jabref/pull/8148)
- We slightly changed the layout of the Journal tab in the preferences for ui consistency. [#7937](https://github.com/JabRef/jabref/pull/7937)
- The JabRefHost on Windows now writes a temporary file and calls `-importToOpen` instead of passing the bibtex via `-importBibtex`. [#7374](https://github.com/JabRef/jabref/issues/7374), [JabRef/JabRef-Browser-Extension#274](https://github.com/JabRef/JabRef-Browser-Extension/issues/274)
- We reordered some entries in the right-click menu of the main table. [#6099](https://github.com/JabRef/jabref/issues/6099)
- We merged the barely used ImportSettingsTab and the CustomizationTab in the preferences into one single tab and moved the option to allow Integers in Edition Fields in Bibtex-Mode to the EntryEditor tab. [#7849](https://github.com/JabRef/jabref/pull/7849)
- We moved the export order in the preferences from `File` to `Import and Export`. [#7935](https://github.com/JabRef/jabref/pull/7935)
- We reworked the export order in the preferences and the save order in the library preferences. You can now set more than three sort criteria in your library preferences. [#7935](https://github.com/JabRef/jabref/pull/7935)
- The metadata-to-pdf actions now also embeds the bibfile to the PDF. [#8037](https://github.com/JabRef/jabref/pull/8037)
- The snap was updated to use the core20 base and to use lzo compression for better startup performance [#8109](https://github.com/JabRef/jabref/pull/8109)
- We moved the union/intersection view button in the group sidepane to the left of the other controls. [#8202](https://github.com/JabRef/jabref/pull/8202)
- We improved the Drag and Drop behavior in the "Customize Entry Types" Dialog [#6338](https://github.com/JabRef/jabref/issues/6338)
- When determining the URL of an ArXiV eprint, the URL now points to the version [#8149](https://github.com/JabRef/jabref/pull/8149)
- We Included all standard fields with citation key when exporting to Old OpenOffice/LibreOffice Calc Format [#8176](https://github.com/JabRef/jabref/pull/8176)
- In case the database is encoded with `UTF8`, the `% Encoding` marker is not written anymore
- The written `.bib` file has the same line endings [#390](https://github.com/JabRef/jabref-koppor/issues/390)
- The written `.bib` file always has a final line break
- The written `.bib` file keeps the newline separator of the loaded `.bib` file
- We present options to manually enter an article or return to the New Entry menu when the fetcher DOI fails to find an entry for an ID [#7870](https://github.com/JabRef/jabref/issues/7870)
- We trim white space and non-ASCII characters from DOI [#8127](https://github.com/JabRef/jabref/issues/8127)
- The duplicate checker now inspects other fields in case no difference in the required and optional fields are found.
- We reworked the library properties dialog and integrated the `Library > Preamble`, `Library > Citation key pattern` and `Library > String constants dialogs` [#8264](https://github.com/JabRef/jabref/pulls/8264)
- We improved the startup time of JabRef by switching from the logging library `log4j2` to `tinylog` [#8007](https://github.com/JabRef/jabref/issues/8007)

### Fixed

- We fixed an issue where an exception occurred when pasting an entry with a publication date-range of the form 1910/1917 [#7864](https://github.com/JabRef/jabref/issues/7864)
- We fixed an issue where an exception occurred when a preview style was edited and afterwards another preview style selected. [#8280](https://github.com/JabRef/jabref/issues/8280)
- We fixed an issue where the actions to move a file to a directory were incorrectly disabled. [#7908](https://github.com/JabRef/jabref/issues/7908)
- We fixed an issue where an exception occurred when a linked online file was edited in the entry editor [#8008](https://github.com/JabRef/jabref/issues/8008)
- We fixed an issue when checking for a new version when JabRef is used behind a corporate proxy. [#7884](https://github.com/JabRef/jabref/issues/7884)
- We fixed some icons that were drawn in the wrong color when JabRef used a custom theme. [#7853](https://github.com/JabRef/jabref/issues/7853)
- We fixed an issue where the `Aux file` on `Edit group` doesn't support relative sub-directories path to import. [#7719](https://github.com/JabRef/jabref/issues/7719).
- We fixed an issue where it was impossible to add or modify groups. [#7912](https://github.com/JabRef/jabref/pull/793://github.com/JabRef/jabref/pull/7921)
- We fixed an issue about the visible side pane components being out of sync with the view menu. [#8115](https://github.com/JabRef/jabref/issues/8115)
- We fixed an issue where the side pane would not close when all its components were closed. [#8082](https://github.com/JabRef/jabref/issues/8082)
- We fixed an issue where exported entries from a Citavi bib containing URLs could not be imported [#7882](https://github.com/JabRef/jabref/issues/7882)
- We fixed an issue where the icons in the search bar had the same color, toggled as well as untoggled. [#8014](https://github.com/JabRef/jabref/pull/8014)
- We fixed an issue where typing an invalid UNC path into the "Main file directory" text field caused an error. [#8107](https://github.com/JabRef/jabref/issues/8107)
- We fixed an issue where "Open Folder" didn't select the file on macOS in Finder [#8130](https://github.com/JabRef/jabref/issues/8130)
- We fixed an issue where importing PDFs resulted in an uncaught exception [#8143](https://github.com/JabRef/jabref/issues/8143)
- We fixed "The library has been modified by another program" showing up when line breaks change [#4877](https://github.com/JabRef/jabref/issues/4877)
- The default directory of the "LaTeX Citations" tab is now the directory of the currently opened database (and not the directory chosen at the last open file dialog or the last database save) [JabRef/jabref-koppor#538](https://github.com/JabRef/jabref-koppor/issues/538)
- When writing a bib file, the `NegativeArraySizeException` should not occur [#8231](https://github.com/JabRef/jabref/issues/8231) [#8265](https://github.com/JabRef/jabref/issues/8265)
- We fixed an issue where some menu entries were available without entries selected. [#4795](https://github.com/JabRef/jabref/issues/4795)
- We fixed an issue where right-clicking on a tab and selecting close will close the focused tab even if it is not the tab we right-clicked [#8193](https://github.com/JabRef/jabref/pull/8193)
- We fixed an issue where selecting a citation style in the preferences would sometimes produce an exception [#7860](https://github.com/JabRef/jabref/issues/7860)
- We fixed an issue where an exception would occur when clicking on a DOI link in the preview pane [#7706](https://github.com/JabRef/jabref/issues/7706)
- We fixed an issue where XMP and embedded BibTeX export would not work [#8278](https://github.com/JabRef/jabref/issues/8278)
- We fixed an issue where the XMP and embedded BibTeX import of a file containing multiple schemas failed [#8278](https://github.com/JabRef/jabref/issues/8278)
- We fixed an issue where writing embedded BibTeX import fails due to write protection or bibtex already being present [#8332](https://github.com/JabRef/jabref/pull/8332)
- We fixed an issue where pdf-paths and the pdf-indexer could get out of sync [#8182](https://github.com/JabRef/jabref/issues/8182)
- We fixed an issue where Status-Logger error messages appeared during the startup of JabRef [#5475](https://github.com/JabRef/jabref/issues/5475)

### Removed

- We removed two orphaned preferences options [#8164](https://github.com/JabRef/jabref/pull/8164)
- We removed the functionality of the `--debug` commandline options. Use the java command line switch `-Dtinylog.level=debug` for debug output instead. [#8226](https://github.com/JabRef/jabref/pull/8226)

## [5.3] – 2021-07-05

### Added

- We added a progress counter to the title bar in Possible Duplicates dialog window. [#7366](https://github.com/JabRef/jabref/issues/7366)
- We added new "Customization" tab to the preferences which includes option to choose a custom address for DOI access. [#7337](https://github.com/JabRef/jabref/issues/7337)
- We added zbmath to the public databases from which the bibliographic information of an existing entry can be updated. [#7437](https://github.com/JabRef/jabref/issues/7437)
- We showed to the find Unlinked Files Dialog the date of the files' most recent modification. [#4652](https://github.com/JabRef/jabref/issues/4652)
- We added to the find Unlinked Files function a filter to show only files based on date of last modification (Last Year, Last Month, Last Week, Last Day). [#4652](https://github.com/JabRef/jabref/issues/4652)
- We added to the find Unlinked Files function a filter that sorts the files based on the date of last modification(Sort by Newest, Sort by Oldest First). [#4652](https://github.com/JabRef/jabref/issues/4652)
- We added the possibility to add a new entry via its zbMath ID (zbMATH can be chosen as ID type in the "Select entry type" window). [#7202](https://github.com/JabRef/jabref/issues/7202)
- We added the extension support and the external application support (For Texshow, Texmaker and LyX) to the flatpak [#7248](https://github.com/JabRef/jabref/pull/7248)
- We added some symbols and keybindings to the context menu in the entry editor. [#7268](https://github.com/JabRef/jabref/pull/7268)
- We added keybindings for setting and clearing the read status. [#7264](https://github.com/JabRef/jabref/issues/7264)
- We added two new fields to track the creation and most recent modification date and time for each entry. [JabRef/jabref-koppor#130](https://github.com/JabRef/jabref-koppor/issues/130)
- We added a feature that allows the user to copy highlighted text in the preview window. [#6962](https://github.com/JabRef/jabref/issues/6962)
- We added a feature that allows you to create new BibEntry via paste arxivId [#2292](https://github.com/JabRef/jabref/issues/2292)
- We added support for conducting automated and systematic literature search across libraries and git support for persistence [#369](https://github.com/JabRef/jabref-koppor/issues/369)
- We added a add group functionality at the bottom of the side pane. [#4682](https://github.com/JabRef/jabref/issues/4682)
- We added a feature that allows the user to choose whether to trust the target site when unable to find a valid certification path from the file download site. [#7616](https://github.com/JabRef/jabref/issues/7616)
- We added a feature that allows the user to open all linked files of multiple selected entries by "Open file" option. [#6966](https://github.com/JabRef/jabref/issues/6966)
- We added a keybinding preset for new entries. [#7705](https://github.com/JabRef/jabref/issues/7705)
- We added a select all button for the library import function. [#7786](https://github.com/JabRef/jabref/issues/7786)
- We added a search feature for journal abbreviations. [#7804](https://github.com/JabRef/jabref/pull/7804)
- We added auto-key-generation progress to the background task list. [#7267](https://github.com/JabRef/jabref/issues/7267)
- We added the option to write XMP metadata to pdfs from the CLI. [#7814](https://github.com/JabRef/jabref/pull/7814)

### Changed

- The export to MS Office XML now exports the author field as `Inventor` if the bibtex entry type is `patent` [#7830](https://github.com/JabRef/jabref/issues/7830)
- We changed the EndNote importer to import the field `label` to the corresponding bibtex field `endnote-label` [forum#2734](https://discourse.jabref.org/t/importing-endnote-label-field-to-jabref-from-xml-file/2734)
- The keywords added via "Manage content selectors" are now displayed in alphabetical order. [#3791](https://github.com/JabRef/jabref/issues/3791)
- We improved the "Find unlinked files" dialog to show import results for each file. [#7209](https://github.com/JabRef/jabref/pull/7209)
- The content of the field `timestamp` is migrated to `creationdate`. In case one configured "udpate timestampe", it is migrated to `modificationdate`. [JabRef/jabref-koppor#130](https://github.com/JabRef/jabref-koppor/issues/130)
- The JabRef specific meta-data content in the main field such as priorities (prio1, prio2, ...) are migrated to their respective fields. They are removed from the keywords. [#6840](https://github.com/jabref/jabref/issues/6840)
- We fixed an issue where groups generated from authors' last names did not include all entries of the authors' [#5833](https://github.com/JabRef/jabref/issues/5833)
- The export to MS Office XML now uses the month name for the field `MonthAcessed` instead of the two digit number [#7354](https://github.com/JabRef/jabref/issues/7354)
- We included some standalone dialogs from the options menu in the main preference dialog and fixed some visual issues in the preferences dialog. [#7384](https://github.com/JabRef/jabref/pull/7384)
- We improved the linking of the `python3` interpreter via the shebang to dynamically use the systems default Python. Related to [JabRef/JabRef-Browser-Extension#177](https://github.com/JabRef/JabRef-Browser-Extension/issues/177)
- Automatically found pdf files now have the linking button to the far left and uses a link icon with a plus instead of a briefcase. The file name also has lowered opacity(70%) until added. [#3607](https://github.com/JabRef/jabref/issues/3607)
- We simplified the select entry type form by splitting it into two parts ("Recommended" and "Others") based on internal usage data. [#6730](https://github.com/JabRef/jabref/issues/6730)
- We improved the submenu list by merging the'Remove group' having two options, with or without subgroups. [#4682](https://github.com/JabRef/jabref/issues/4682)
- The export to MS Office XML now uses the month name for the field `Month` instead of the two digit number [forum#2685](https://discourse.jabref.org/t/export-month-as-text-not-number/2685)
- We reintroduced missing default keybindings for new entries. [#7346](https://github.com/JabRef/jabref/issues/7346) [#7439](https://github.com/JabRef/jabref/issues/7439)
- Lists of available fields are now sorted alphabetically. [#7716](https://github.com/JabRef/jabref/issues/7716)
- The tooltip of the search field explaining the search is always shown. [#7279](https://github.com/JabRef/jabref/pull/7279)
- We rewrote the ACM fetcher to adapt to the new interface. [#5804](https://github.com/JabRef/jabref/issues/5804)
- We moved the select/collapse buttons in the unlinked files dialog into a context menu. [#7383](https://github.com/JabRef/jabref/issues/7383)
- We fixed an issue where journal abbreviations containing curly braces were not recognized [#7773](https://github.com/JabRef/jabref/issues/7773)

### Fixed

- We fixed an issue where some texts (e.g. descriptions) in dialogs could not be translated [#7854](https://github.com/JabRef/jabref/issues/7854)
- We fixed an issue where import hangs for ris files with "ER - " [#7737](https://github.com/JabRef/jabref/issues/7737)
- We fixed an issue where getting bibliograhpic data from DOI or another identifer did not respect the library mode (BibTeX/biblatex)[#6267](https://github.com/JabRef/jabref/issues/6267)
- We fixed an issue where importing entries would not respect the library mode (BibTeX/biblatex)[#1018](https://github.com/JabRef/jabref/issues/1018)
- We fixed an issue where an exception occurred when importing entries from a web search [#7606](https://github.com/JabRef/jabref/issues/7606)
- We fixed an issue where the table column sort order was not properly stored and resulted in unsorted eports [#7524](https://github.com/JabRef/jabref/issues/7524)
- We fixed an issue where the value of the field `school` or `institution` would be printed twice in the HTML Export [forum#2634](https://discourse.jabref.org/t/problem-with-exporting-techreport-phdthesis-mastersthesis-to-html/2634)
- We fixed an issue preventing to connect to a shared database. [#7570](https://github.com/JabRef/jabref/pull/7570)
- We fixed an issue preventing files from being dragged & dropped into an empty library. [#6851](https://github.com/JabRef/jabref/issues/6851)
- We fixed an issue where double-click onto PDF in file list under the 'General' tab section should just open the file. [#7465](https://github.com/JabRef/jabref/issues/7465)
- We fixed an issue where the dark theme did not extend to a group's custom color picker. [#7481](https://github.com/JabRef/jabref/issues/7481)
- We fixed an issue where choosing the fields on which autocompletion should not work in "Entry editor" preferences had no effect. [#7320](https://github.com/JabRef/jabref/issues/7320)
- We fixed an issue where the "Normalize page numbers" formatter did not replace en-dashes or em-dashes with a hyphen-minus sign. [#7239](https://github.com/JabRef/jabref/issues/7239)
- We fixed an issue with the style of highlighted check boxes while searching in preferences. [#7226](https://github.com/JabRef/jabref/issues/7226)
- We fixed an issue where the option "Move file to file directory" was disabled in the entry editor for all files [#7194](https://github.com/JabRef/jabref/issues/7194)
- We fixed an issue where application dialogs were opening in the wrong display when using multiple screens [#7273](https://github.com/JabRef/jabref/pull/7273)
- We fixed an issue where the "Find unlinked files" dialog would freeze JabRef on importing. [#7205](https://github.com/JabRef/jabref/issues/7205)
- We fixed an issue where the "Find unlinked files" would stop importing when importing a single file failed. [#7206](https://github.com/JabRef/jabref/issues/7206)
- We fixed an issue where JabRef froze for a few seconds in MacOS when DNS resolution timed out. [#7441](https://github.com/JabRef/jabref/issues/7441)
- We fixed an issue where an exception would be displayed for previewing and preferences when a custom theme has been configured but is missing [#7177](https://github.com/JabRef/jabref/issues/7177)
- We fixed an issue where URLs in `file` fields could not be handled on Windows. [#7359](https://github.com/JabRef/jabref/issues/7359)
- We fixed an issue where the regex based file search miss-interpreted specific symbols. [#4342](https://github.com/JabRef/jabref/issues/4342)
- We fixed an issue where the Harvard RTF exporter used the wrong default file extension. [#4508](https://github.com/JabRef/jabref/issues/4508)
- We fixed an issue where the Harvard RTF exporter did not use the new authors formatter and therefore did not export "organization" authors correctly. [#4508](https://github.com/JabRef/jabref/issues/4508)
- We fixed an issue where the field `urldate` was not exported to the corresponding fields `YearAccessed`, `MonthAccessed`, `DayAccessed` in MS Office XML [#7354](https://github.com/JabRef/jabref/issues/7354)
- We fixed an issue where the password for a shared SQL database was only remembered if it was the same as the username [#6869](https://github.com/JabRef/jabref/issues/6869)
- We fixed an issue where some custom exports did not use the new authors formatter and therefore did not export authors correctly [#7356](https://github.com/JabRef/jabref/issues/7356)
- We fixed an issue where alt+keyboard shortcuts do not work [#6994](https://github.com/JabRef/jabref/issues/6994)
- We fixed an issue about the file link editor did not allow to change the file name according to the default pattern after changing an entry. [#7525](https://github.com/JabRef/jabref/issues/7525)
- We fixed an issue where the file path is invisible in dark theme. [#7382](https://github.com/JabRef/jabref/issues/7382)
- We fixed an issue where the secondary sorting is not working for some special fields. [#7015](https://github.com/JabRef/jabref/issues/7015)
- We fixed an issue where changing the font size makes the font size field too small. [#7085](https://github.com/JabRef/jabref/issues/7085)
- We fixed an issue with TexGroups on Linux systems, where the modification of an aux-file did not trigger an auto-update for TexGroups. Furthermore, the detection of file modifications is now more reliable. [#7412](https://github.com/JabRef/jabref/pull/7412)
- We fixed an issue where the Unicode to Latex formatter produced wrong results for characters with a codepoint higher than Character.MAX_VALUE. [#7387](https://github.com/JabRef/jabref/issues/7387)
- We fixed an issue where a non valid value as font size results in an uncaught exception. [#7415](https://github.com/JabRef/jabref/issues/7415)
- We fixed an issue where "Merge citations" in the Openoffice/Libreoffice integration panel did not have a corresponding opposite. [#7454](https://github.com/JabRef/jabref/issues/7454)
- We fixed an issue where drag and drop of bib files for opening resulted in uncaught exceptions [#7464](https://github.com/JabRef/jabref/issues/7464)
- We fixed an issue where columns shrink in width when we try to enlarge JabRef window. [#6818](https://github.com/JabRef/jabref/issues/6818)
- We fixed an issue where Content selector does not seem to work for custom fields. [#6819](https://github.com/JabRef/jabref/issues/6819)
- We fixed an issue where font size of the preferences dialog does not update with the rest of the GUI. [#7416](https://github.com/JabRef/jabref/issues/7416)
- We fixed an issue in which a linked online file consisting of a web page was saved as an invalid pdf file upon being downloaded. The user is now notified when downloading a linked file results in an HTML file. [#7452](https://github.com/JabRef/jabref/issues/7452)
- We fixed an issue where opening BibTex file (doubleclick) from Folder with spaces not working. [#6487](https://github.com/JabRef/jabref/issues/6487)
- We fixed the header title in the Add Group/Subgroup Dialog box. [#4682](https://github.com/JabRef/jabref/issues/4682)
- We fixed an issue with saving large `.bib` files [#7265](https://github.com/JabRef/jabref/issues/7265)
- We fixed an issue with very large page numbers [#7590](https://github.com/JabRef/jabref/issues/7590)
- We fixed an issue where the file extension is missing on saving the library file on linux [#7451](https://github.com/JabRef/jabref/issues/7451)
- We fixed an issue with opacity of disabled icon-buttons [#7195](https://github.com/JabRef/jabref/issues/7195)
- We fixed an issue where journal abbreviations in UTF-8 were not recognized [#5850](https://github.com/JabRef/jabref/issues/5850)
- We fixed an issue where the article title with curly brackets fails to download the arXiv link (pdf file). [#7633](https://github.com/JabRef/jabref/issues/7633)
- We fixed an issue with toggle of special fields does not work for sorted entries [#7016](https://github.com/JabRef/jabref/issues/7016)
- We fixed an issue with the default path of external application. [#7641](https://github.com/JabRef/jabref/issues/7641)
- We fixed an issue where urls must be embedded in a style tag when importing EndNote style Xml files. Now it can parse url with or without a style tag. [#6199](https://github.com/JabRef/jabref/issues/6199)
- We fixed an issue where the article title with colon fails to download the arXiv link (pdf file). [#7660](https://github.com/JabRef/jabref/issues/7660)
- We fixed an issue where the keybinding for delete entry did not work on the main table [#7580](https://github.com/JabRef/jabref/pull/7580)
- We fixed an issue where the RFC fetcher is not compatible with the draft [#7305](https://github.com/JabRef/jabref/issues/7305)
- We fixed an issue where duplicate files (both file names and contents are the same) is downloaded and add to linked files [#6197](https://github.com/JabRef/jabref/issues/6197)
- We fixed an issue where changing the appearance of the preview tab did not trigger a restart warning. [#5464](https://github.com/JabRef/jabref/issues/5464)
- We fixed an issue where editing "Custom preview style" triggers exception. [#7526](https://github.com/JabRef/jabref/issues/7526)
- We fixed the [SAO/NASA Astrophysics Data System](https://docs.jabref.org/collect/import-using-online-bibliographic-database#sao-nasa-astrophysics-data-system) fetcher. [#7867](https://github.com/JabRef/jabref/pull/7867)
- We fixed an issue where a title with multiple applied formattings in EndNote was not imported correctly [forum#2734](https://discourse.jabref.org/t/importing-endnote-label-field-to-jabref-from-xml-file/2734)
- We fixed an issue where a `report` in EndNote was imported as `article` [forum#2734](https://discourse.jabref.org/t/importing-endnote-label-field-to-jabref-from-xml-file/2734)
- We fixed an issue where the field `publisher` in EndNote was not imported in JabRef [forum#2734](https://discourse.jabref.org/t/importing-endnote-label-field-to-jabref-from-xml-file/2734)

### Removed

- We removed add group button beside the filter group tab. [#4682](https://github.com/JabRef/jabref/issues/4682)

## [5.2] – 2020-12-24

### Added

- We added a validation to check if the current database location is shared, preventing an exception when Pulling Changes From Shared Database. [#6959](https://github.com/JabRef/jabref/issues/6959)
- We added a query parser and mapping layer to enable conversion of queries formulated in simplified lucene syntax by the user into api queries. [#6799](https://github.com/JabRef/jabref/pull/6799)
- We added some basic functionality to customise the look of JabRef by importing a css theme file. [#5790](https://github.com/JabRef/jabref/issues/5790)
- We added connection check function in network preference setting [#6560](https://github.com/JabRef/jabref/issues/6560)
- We added support for exporting to YAML. [#6974](https://github.com/JabRef/jabref/issues/6974)
- We added a DOI format and organization check to detect [American Physical Society](https://journals.aps.org/) journals to copy the article ID to the page field for cases where the page numbers are missing. [#7019](https://github.com/JabRef/jabref/issues/7019)
- We added an error message in the New Entry dialog that is shown in case the fetcher did not find anything . [#7000](https://github.com/JabRef/jabref/issues/7000)
- We added a new formatter to output shorthand month format. [#6579](https://github.com/JabRef/jabref/issues/6579)
- We added support for the new Microsoft Edge browser in all platforms. [#7056](https://github.com/JabRef/jabref/pull/7056)
- We reintroduced emacs/bash-like keybindings. [#6017](https://github.com/JabRef/jabref/issues/6017)
- We added a feature to provide automated cross library search using a cross library query language. This provides support for the search step of systematic literature reviews (SLRs). [JabRef/jabref-koppor#369](https://github.com/JabRef/jabref-koppor/issues/369)

### Changed

- We changed the default preferences for OpenOffice/LibreOffice integration to automatically sync the bibliography when inserting new citations in a OpenOffic/LibreOffice document. [#6957](https://github.com/JabRef/jabref/issues/6957)
- We restructured the 'File' tab and extracted some parts into the 'Linked files' tab [#6779](https://github.com/JabRef/jabref/pull/6779)
- JabRef now offers journal lists from <https://abbrv.jabref.org>. JabRef the lists which use a dot inside the abbreviations. [#5749](https://github.com/JabRef/jabref/pull/5749)
- We removed two useless preferences in the groups preferences dialog. [#6836](https://github.com/JabRef/jabref/pull/6836)
- Synchronization of SpecialFields to keywords is now disabled by default. [#6621](https://github.com/JabRef/jabref/issues/6621)
- JabRef no longer opens the entry editor with the first entry on startup [#6855](https://github.com/JabRef/jabref/issues/6855)
- We completed the rebranding of `bibtexkey` as `citationkey` which was started in JabRef 5.1.
- JabRef no longer opens the entry editor with the first entry on startup [#6855](https://github.com/JabRef/jabref/issues/6855)
- Fetch by ID: (long) "SAO/NASA Astrophysics Data System" replaced by (short) "SAO/NASA ADS" [#6876](https://github.com/JabRef/jabref/pull/6876)
- We changed the title of the window "Manage field names and content" to have the same title as the corresponding menu item [#6895](https://github.com/JabRef/jabref/pull/6895)
- We renamed the menus "View -> Previous citation style" and "View -> Next citation style" into "View -> Previous preview style" and "View -> Next preview style" and renamed the "Preview" style to "Customized preview style". [#6899](https://github.com/JabRef/jabref/pull/6899)
- We changed the default preference option "Search and store files relative to library file location" to on, as this seems to be a more intuitive behaviour. [#6863](https://github.com/JabRef/jabref/issues/6863)
- We changed the title of the window "Manage field names and content": to have the same title as the corresponding menu item [#6895](https://github.com/JabRef/jabref/pull/6895)
- We improved the detection of "short" DOIs. [#6880](https://github.com/JabRef/jabref/issues/6880)
- We improved the duplicate detection when identifiers like DOI or arXiv are semantically the same, but just syntactically differ (e.g. with or without http(s):// prefix). [#6707](https://github.com/JabRef/jabref/issues/6707)
- We improved JabRef start up time [#6057](https://github.com/JabRef/jabref/issues/6057)
- We changed in the group interface "Generate groups from keywords in a BibTeX field" by "Generate groups from keywords in the following field". [#6983](https://github.com/JabRef/jabref/issues/6983)
- We changed the name of a group type from "Searching for keywords" to "Searching for a keyword". [#6995](https://github.com/JabRef/jabref/pull/6995)
- We changed the way JabRef displays the title of a tab and of the window. [#4161](https://github.com/JabRef/jabref/issues/4161)
- We changed connect timeouts for server requests to 30 seconds in general and 5 seconds for GROBID server (special) and improved user notifications on connection issues. [#7026](https://github.com/JabRef/jabref/pull/7026)
- We changed the order of the library tab context menu items. [#7171](https://github.com/JabRef/jabref/issues/7171)
- We changed the way linked files are opened on Linux to use the native openFile method, compatible with confined packages. [#7037](https://github.com/JabRef/jabref/pull/7037)
- We refined the entry preview to show the full names of authors and editors, to list the editor only if no author is present, have the year earlier. [#7083](https://github.com/JabRef/jabref/issues/7083)

### Fixed

- We fixed an issue changing the icon link_variation_off that is not meaningful. [#6834](https://github.com/JabRef/jabref/issues/6834)
- We fixed an issue where the `.sav` file was not deleted upon exiting JabRef. [#6109](https://github.com/JabRef/jabref/issues/6109)
- We fixed a linked identifier icon inconsistency. [#6705](https://github.com/JabRef/jabref/issues/6705)
- We fixed the wrong behavior that font size changes are not reflected in dialogs. [#6039](https://github.com/JabRef/jabref/issues/6039)
- We fixed the failure to Copy citation key and link. [#5835](https://github.com/JabRef/jabref/issues/5835)
- We fixed an issue where the sort order of the entry table was reset after a restart of JabRef. [#6898](https://github.com/JabRef/jabref/pull/6898)
- We fixed an issue where no longer a warning was displayed when inserting references into LibreOffice with an invalid "ReferenceParagraphFormat". [#6907](https://github.com/JabRef/jabref/pull/6907).
- We fixed an issue where a selected field was not removed after the first click in the custom entry types dialog. [#6934](https://github.com/JabRef/jabref/issues/6934)
- We fixed an issue where a remove icon was shown for standard entry types in the custom entry types dialog. [#6906](https://github.com/JabRef/jabref/issues/6906)
- We fixed an issue where it was impossible to connect to OpenOffice/LibreOffice on Mac OSX. [#6970](https://github.com/JabRef/jabref/pull/6970)
- We fixed an issue with the python script used by browser plugins that failed to locate JabRef if not installed in its default location. [#6963](https://github.com/JabRef/jabref/pull/6963/files)
- We fixed an issue where spaces and newlines in an isbn would generate an exception. [#6456](https://github.com/JabRef/jabref/issues/6456)
- We fixed an issue where identity column header had incorrect foreground color in the Dark theme. [#6796](https://github.com/JabRef/jabref/issues/6796)
- We fixed an issue where the RIS exporter added extra blank lines.[#7007](https://github.com/JabRef/jabref/pull/7007/files)
- We fixed an issue where clicking on Collapse All button in the Search for Unlinked Local Files expanded the directory structure erroneously [#6848](https://github.com/JabRef/jabref/issues/6848)
- We fixed an issue, when pulling changes from shared database via shortcut caused creation of a new tech report [#6867](https://github.com/JabRef/jabref/issues/6867)
- We fixed an issue where the JabRef GUI does not highlight the "All entries" group on start-up [#6691](https://github.com/JabRef/jabref/issues/6691)
- We fixed an issue where a custom dark theme was not applied to the entry preview tab [#7068](https://github.com/JabRef/jabref/issues/7068)
- We fixed an issue where modifications to the Custom preview layout in the preferences were not saved [#6447](https://github.com/JabRef/jabref/issues/6447)
- We fixed an issue where errors from imports were not shown to the user [#7084](https://github.com/JabRef/jabref/pull/7084)
- We fixed an issue where the EndNote XML Import would fail on empty keywords tags [forum#2387](https://discourse.jabref.org/t/importing-in-unknown-format-fails-to-import-xml-library-from-bookends-export/2387)
- We fixed an issue where the color of groups of type "free search expression" not persisting after restarting the application [#6999](https://github.com/JabRef/jabref/issues/6999)
- We fixed an issue where modifications in the source tab where not saved without switching to another field before saving the library [#6622](https://github.com/JabRef/jabref/issues/6622)
- We fixed an issue where the "Document Viewer" did not show the first page of the opened pdf document and did not show the correct total number of pages [#7108](https://github.com/JabRef/jabref/issues/7108)
- We fixed an issue where the context menu was not updated after a file link was changed. [#5777](https://github.com/JabRef/jabref/issues/5777)
- We fixed an issue where the password for a shared SQL database was not remembered [#6869](https://github.com/JabRef/jabref/issues/6869)
- We fixed an issue where newly added entires were not synced to a shared SQL database [#7176](https://github.com/JabRef/jabref/issues/7176)
- We fixed an issue where the PDF-Content importer threw an exception when no DOI number is present at the first page of the PDF document [#7203](https://github.com/JabRef/jabref/issues/7203)
- We fixed an issue where groups created from aux files did not update on file changes [#6394](https://github.com/JabRef/jabref/issues/6394)
- We fixed an issue where authors that only have last names were incorrectly identified as institutes when generating citation keys [#7199](https://github.com/JabRef/jabref/issues/7199)
- We fixed an issue where institutes were incorrectly identified as universities when generating citation keys [#6942](https://github.com/JabRef/jabref/issues/6942)

### Removed

- We removed the Google Scholar fetcher and the ACM fetcher do not work due to traffic limitations [#6369](https://github.com/JabRef/jabref/issues/6369)
- We removed the menu entry "Manage external file types" because it's already in 'Preferences' dialog [#6991](https://github.com/JabRef/jabref/issues/6991)
- We removed the integrity check "Abbreviation detected" for the field journal/journaltitle in the entry editor [#3925](https://github.com/JabRef/jabref/issues/3925)

## [5.1] – 2020-08-30

### Added

- We added a new fetcher to enable users to search mEDRA DOIs [#6602](https://github.com/JabRef/jabref/issues/6602)
- We added a new fetcher to enable users to search "[Collection of Computer Science Bibliographies](https://en.wikipedia.org/wiki/Collection_of_Computer_Science_Bibliographies)". [#6638](https://github.com/JabRef/jabref/issues/6638)
- We added default values for delimiters in Add Subgroup window [#6624](https://github.com/JabRef/jabref/issues/6624)
- We improved responsiveness of general fields specification dialog window. [#6604](https://github.com/JabRef/jabref/issues/6604)
- We added support for importing ris file and load DOI [#6530](https://github.com/JabRef/jabref/issues/6530)
- We added the Library properties to a context menu on the library tabs [#6485](https://github.com/JabRef/jabref/issues/6485)
- We added a new field in the preferences in 'BibTeX key generator' for unwanted characters that can be user-specified. [#6295](https://github.com/JabRef/jabref/issues/6295)
- We added support for searching ShortScience for an entry through the user's browser. [#6018](https://github.com/JabRef/jabref/pull/6018)
- We updated EditionChecker to permit edition to start with a number. [#6144](https://github.com/JabRef/jabref/issues/6144)
- We added tooltips for most fields in the entry editor containing a short description. [#5847](https://github.com/JabRef/jabref/issues/5847)
- We added support for basic markdown in custom formatted previews [#6194](https://github.com/JabRef/jabref/issues/6194)
- We now show the number of items found and selected to import in the online search dialog. [#6248](https://github.com/JabRef/jabref/pull/6248)
- We created a new install screen for macOS. [#5759](https://github.com/JabRef/jabref/issues/5759)
- We added a new integrity check for duplicate DOIs. [JabRef/jabref-koppor#339](https://github.com/JabRef/jabref-koppor/issues/339)
- We implemented an option to download fulltext files while importing. [#6381](https://github.com/JabRef/jabref/pull/6381)
- We added a progress-indicator showing the average progress of background tasks to the toolbar. Clicking it reveals a pop-over with a list of running background tasks. [#6443](https://github.com/JabRef/jabref/pull/6443)
- We fixed the bug when strike the delete key in the text field. [#6421](https://github.com/JabRef/jabref/issues/6421)
- We added a BibTex key modifier for truncating strings. [#3915](https://github.com/JabRef/jabref/issues/3915)
- We added support for jumping to target entry when typing letter/digit after sorting a column in maintable [#6146](https://github.com/JabRef/jabref/issues/6146)
- We added a new fetcher to enable users to search all available E-Libraries simultaneously. [JabRef/jabref-koppor#369](https://github.com/JabRef/jabref-koppor/issues/369)
- We added the field "entrytype" to the export sort criteria [#6531](https://github.com/JabRef/jabref/pull/6531)
- We added the possibility to change the display order of the fields in the entry editor. The order can now be configured using drag and drop in the "Customize entry types" dialog [#6152](https://github.com/JabRef/jabref/pull/6152)
- We added native support for biblatex-software [#6574](https://github.com/JabRef/jabref/issues/6574)
- We added a missing restart warning for AutoComplete in the preferences dialog. [#6351](https://github.com/JabRef/jabref/issues/6351)
- We added a note to the citation key pattern preferences dialog as a temporary workaround for a JavaFX bug, about committing changes in a table cell, if the focus is lost. [#5825](https://github.com/JabRef/jabref/issues/5825)
- We added support for customized fallback fields in bracketed patterns. [#7111](https://github.com/JabRef/jabref/issues/7111)

### Changed

- We improved the arXiv fetcher. Now it should find entries even more reliably and does no longer include the version (e.g `v1`) in the `eprint` field. [forum#1941](https://discourse.jabref.org/t/remove-version-in-arxiv-import/1941)
- We moved the group search bar and the button "New group" from bottom to top position to make it more prominent. [#6112](https://github.com/JabRef/jabref/pull/6112)
- When JabRef finds a `.sav` file without changes, there is no dialog asking for acceptance of changes anymore.
- We changed the buttons for import/export/show all/reset of preferences to smaller icon buttons in the preferences dialog. [#6130](https://github.com/JabRef/jabref/pull/6130)
- We moved the functionality "Manage field names & content" from the "Library" menu to the "Edit" menu, because it affects the selected entries and not the whole library
- We merged the functionality "Append contents from a BibTeX library into the currently viewed library" into the "Import into database" functionality. Fixes [#6049](https://github.com/JabRef/jabref/issues/6049).
- We changed the directory where fulltext downloads are stored to the directory set in the import-tab in preferences. [#6381](https://github.com/JabRef/jabref/pull/6381)
- We improved the error message for invalid jstyles. [#6303](https://github.com/JabRef/jabref/issues/6303)
- We changed the section name of 'Advanced' to 'Network' in the preferences and removed some obsolete options.[#6489](https://github.com/JabRef/jabref/pull/6489)
- We improved the context menu of the column "Linked identifiers" of the main table, by truncating their texts, if they are too long. [#6499](https://github.com/JabRef/jabref/issues/6499)
- We merged the main table tabs in the preferences dialog. [#6518](https://github.com/JabRef/jabref/pull/6518)
- We changed the command line option 'generateBibtexKeys' to the more generic term 'generateCitationKeys' while the short option remains 'g'.[#6545](https://github.com/JabRef/jabref/pull/6545)
- We improved the "Possible duplicate entries" window to remember its size and position throughout a session. [#6582](https://github.com/JabRef/jabref/issues/6582)
- We divided the toolbar into small parts, so if the application window is to small, only a part of the toolbar is moved into the chevron popup. [#6682](https://github.com/JabRef/jabref/pull/6682)
- We changed the layout for of the buttons in the Open Office side panel to ensure that the button text is always visible, specially when resizing. [#6639](https://github.com/JabRef/jabref/issues/6639)
- We merged the two new library commands in the file menu to one which always creates a new library in the default library mode. [#6539](https://github.com/JabRef/jabref/pull/6539#issuecomment-641056536)

### Fixed

- We fixed an issue where entry preview tab has no name in drop down list. [#6591](https://github.com/JabRef/jabref/issues/6591)
- We fixed to only search file links in the BIB file location directory when preferences has corresponding checkbox checked. [#5891](https://github.com/JabRef/jabref/issues/5891)
- We fixed wrong button order (Apply and Cancel) in ManageProtectedTermsDialog.
- We fixed an issue with incompatible characters at BibTeX key [#6257](https://github.com/JabRef/jabref/issues/6257)
- We fixed an issue where dash (`-`) was reported as illegal BibTeX key [#6295](https://github.com/JabRef/jabref/issues/6295)
- We greatly improved the performance of the overall application and many operations. [#5071](https://github.com/JabRef/jabref/issues/5071)
- We fixed an issue where sort by priority was broken. [#6222](https://github.com/JabRef/jabref/issues/6222)
- We fixed an issue where opening a library from the recent libraries menu was not possible. [#5939](https://github.com/JabRef/jabref/issues/5939)
- We fixed an issue with inconsistent capitalization of file extensions when downloading files. [#6115](https://github.com/JabRef/jabref/issues/6115)
- We fixed the display of language and encoding in the preferences dialog. [#6130](https://github.com/JabRef/jabref/pull/6130)
- Now the link and/or the link description in the column "linked files" of the main table gets truncated or wrapped, if too long, otherwise display issues arise. [#6178](https://github.com/JabRef/jabref/issues/6178)
- We fixed the issue that groups panel does not keep size when resizing window. [#6180](https://github.com/JabRef/jabref/issues/6180)
- We fixed an error that sometimes occurred when using the context menu. [#6085](https://github.com/JabRef/jabref/issues/6085)
- We fixed an issue where search full-text documents downloaded files with same name, overwriting existing files. [#6174](https://github.com/JabRef/jabref/pull/6174)
- We fixed an issue when importing into current library an erroneous message "import cancelled" is displayed even though import is successful. [#6266](https://github.com/JabRef/jabref/issues/6266)
- We fixed an issue where custom jstyles for Open/LibreOffice where not saved correctly. [#6170](https://github.com/JabRef/jabref/issues/6170)
- We fixed an issue where the INSPIRE fetcher was no longer working [#6229](https://github.com/JabRef/jabref/issues/6229)
- We fixed an issue where custom exports with an uppercase file extension could not be selected for "Copy...-> Export to Clipboard" [#6285](https://github.com/JabRef/jabref/issues/6285)
- We fixed the display of icon both in the main table and linked file editor. [#6169](https://github.com/JabRef/jabref/issues/6169)
- We fixed an issue where the windows installer did not create an entry in the start menu [bug report in the forum](https://discourse.jabref.org/t/error-while-fetching-from-doi/2018/3)
- We fixed an issue where only the field `abstract` and `comment` were declared as multiline fields. Other fields can now be configured in the preferences using "Do not wrap the following fields when saving" [#4373](https://github.com/JabRef/jabref/issues/4373)
- We fixed an issue where JabRef switched to discrete graphics under macOS [#5935](https://github.com/JabRef/jabref/issues/5935)
- We fixed an issue where the Preferences entry preview will be unexpected modified leads to Value too long exception [#6198](https://github.com/JabRef/jabref/issues/6198)
- We fixed an issue where custom jstyles for Open/LibreOffice would only be valid if a layout line for the entry type `default` was at the end of the layout section [#6303](https://github.com/JabRef/jabref/issues/6303)
- We fixed an issue where a new entry is not shown in the library if a search is active [#6297](https://github.com/JabRef/jabref/issues/6297)
- We fixed an issue where long directory names created from patterns could create an exception. [#3915](https://github.com/JabRef/jabref/issues/3915)
- We fixed an issue where sort on numeric cases was broken. [#6349](https://github.com/JabRef/jabref/issues/6349)
- We fixed an issue where year and month fields were not cleared when converting to biblatex [#6224](https://github.com/JabRef/jabref/issues/6224)
- We fixed an issue where an "Not on FX thread" exception occurred when saving on linux [#6453](https://github.com/JabRef/jabref/issues/6453)
- We fixed an issue where the library sort order was lost. [#6091](https://github.com/JabRef/jabref/issues/6091)
- We fixed an issue where brackets in regular expressions were not working. [#6469](https://github.com/JabRef/jabref/pull/6469)
- We fixed an issue where multiple background task popups stacked over each other.. [#6472](https://github.com/JabRef/jabref/issues/6472)
- We fixed an issue where LaTeX citations for specific commands (`\autocite`s) of biblatex-mla were not recognized. [#6476](https://github.com/JabRef/jabref/issues/6476)
- We fixed an issue where drag and drop was not working on empty database. [#6487](https://github.com/JabRef/jabref/issues/6487)
- We fixed an issue where the name fields were not updated after the preferences changed. [#6515](https://github.com/JabRef/jabref/issues/6515)
- We fixed an issue where "null" appeared in generated BibTeX keys. [#6459](https://github.com/JabRef/jabref/issues/6459)
- We fixed an issue where the authors' names were incorrectly displayed in the authors' column when they were bracketed. [#6465](https://github.com/JabRef/jabref/issues/6465) [#6459](https://github.com/JabRef/jabref/issues/6459)
- We fixed an issue where importing certain unlinked files would result in an exception [#5815](https://github.com/JabRef/jabref/issues/5815)
- We fixed an issue where downloaded files would be moved to a directory named after the citationkey when no file directory pattern is specified [#6589](https://github.com/JabRef/jabref/issues/6589)
- We fixed an issue with the creation of a group of cited entries which incorrectly showed the message that the library had been modified externally whenever saving the library. [#6420](https://github.com/JabRef/jabref/issues/6420)
- We fixed an issue with the creation of a group of cited entries. Now the file path to an aux file gets validated. [#6585](https://github.com/JabRef/jabref/issues/6585)
- We fixed an issue on Linux systems where the application would crash upon inotify failure. Now, the user is prompted with a warning, and given the choice to continue the session. [#6073](https://github.com/JabRef/jabref/issues/6073)
- We moved the search modifier buttons into the search bar, as they were not accessible, if autocompletion was disabled. [#6625](https://github.com/JabRef/jabref/issues/6625)
- We fixed an issue about duplicated group color indicators [#6175](https://github.com/JabRef/jabref/issues/6175)
- We fixed an issue where entries with the entry type Misc from an imported aux file would not be saved correctly to the bib file on disk [#6405](https://github.com/JabRef/jabref/issues/6405)
- We fixed an issue where percent sign ('%') was not formatted properly by the HTML formatter [#6753](https://github.com/JabRef/jabref/issues/6753)
- We fixed an issue with the [SAO/NASA Astrophysics Data System](https://docs.jabref.org/collect/add-entry-using-an-id#sao-nasa-a-ds) fetcher where `\textbackslash` appeared at the end of the abstract.
- We fixed an issue with the Science Direct fetcher where PDFs could not be downloaded. Fixes [#5860](https://github.com/JabRef/jabref/issues/5860)
- We fixed an issue with the Library of Congress importer.
- We fixed the [link to the external libraries listing](https://github.com/JabRef/jabref/blob/master/external-libraries.md) in the about dialog
- We fixed an issue regarding pasting on Linux. [#6293](https://github.com/JabRef/jabref/issues/6293)

### Removed

- We removed the option of the "enforce legal key". [#6295](https://github.com/JabRef/jabref/issues/6295)
- We removed the obsolete `External programs / Open PDF` section in the preferences, as the default application to open PDFs is now set in the `Manage external file types` dialog. [#6130](https://github.com/JabRef/jabref/pull/6130)
- We removed the option to configure whether a `.bib.bak` file should be generated upon save. It is now always enabled. Documentation at <https://docs.jabref.org/advanced/autosave>. [#6092](https://github.com/JabRef/jabref/issues/6092)
- We removed the built-in list of IEEE journal abbreviations using BibTeX strings. If you still want to use them, you have to download them separately from <https://abbrv.jabref.org>.

## [5.0] – 2020-03-06

### Changed

- Added browser integration to the snap package for firefox/chromium browsers. [#6062](https://github.com/JabRef/jabref/pull/6062)
- We reintroduced the possibility to extract references from plain text (using [GROBID](https://grobid.readthedocs.io/en/latest/)). [#5614](https://github.com/JabRef/jabref/pull/5614)
- We changed the open office panel to show buttons in rows of three instead of going straight down to save space as the button expanded out to take up unnecessary horizontal space. [#5479](https://github.com/JabRef/jabref/issues/5479)
- We cleaned up the group add/edit dialog. [#5826](https://github.com/JabRef/jabref/pull/5826)
- We reintroduced the index column. [#5844](https://github.com/JabRef/jabref/pull/5844)
- Filenames of external files can no longer contain curly braces. [#5926](https://github.com/JabRef/jabref/pull/5926)
- We made the filters more easily accessible in the integrity check dialog. [#5955](https://github.com/JabRef/jabref/pull/5955)
- We reimplemented and improved the dialog "Customize entry types". [#4719](https://github.com/JabRef/jabref/issues/4719)
- We added an [American Physical Society](https://journals.aps.org/) fetcher. [#818](https://github.com/JabRef/jabref/issues/818)
- We added possibility to enable/disable items quantity in groups. [#6042](https://github.com/JabRef/jabref/issues/6042)

### Fixed

- We fixed an issue where the command line console was always opened in the background. [#5474](https://github.com/JabRef/jabref/issues/5474)
- We fixed and issue where pdf files will not open under some KDE linux distributions when using okular. [#5253](https://github.com/JabRef/jabref/issues/5253)
- We fixed an issue where the Medline fetcher was only working when JabRef was running from source. [#5645](https://github.com/JabRef/jabref/issues/5645)
- We fixed some visual issues in the dark theme. [#5764](https://github.com/JabRef/jabref/pull/5764) [#5753](https://github.com/JabRef/jabref/issues/5753)
- We fixed an issue where non-default previews didn't handle unicode characters. [#5779](https://github.com/JabRef/jabref/issues/5779)
- We improved the performance, especially changing field values in the entry should feel smoother now. [#5843](https://github.com/JabRef/jabref/issues/5843)
- We fixed an issue where the ampersand character wasn't rendering correctly on previews. [#3840](https://github.com/JabRef/jabref/issues/3840)
- We fixed an issue where an erroneous "The library has been modified by another program" message was shown when saving. [#4877](https://github.com/JabRef/jabref/issues/4877)
- We fixed an issue where the file extension was missing after downloading a file (we now fall-back to pdf). [#5816](https://github.com/JabRef/jabref/issues/5816)
- We fixed an issue where cleaning up entries broke web URLs, if "Make paths of linked files relative (if possible)" was enabled, which resulted in various other issues subsequently. [#5861](https://github.com/JabRef/jabref/issues/5861)
- We fixed an issue where the tab "Required fields" of the entry editor did not show all required fields, if at least two of the defined required fields are linked with a logical or. [#5859](https://github.com/JabRef/jabref/issues/5859)
- We fixed several issues concerning managing external file types: Now everything is usable and fully functional. Previously, there were problems with the radio buttons, with saving the settings and with loading an input field value. Furthermore, different behavior for Windows and other operating systems was given, which was unified as well. [#5846](https://github.com/JabRef/jabref/issues/5846)
- We fixed an issue where entries containing Unicode charaters were not parsed correctly [#5899](https://github.com/JabRef/jabref/issues/5899)
- We fixed an issue where an entry containing an external filename with curly braces could not be saved. Curly braces are now longer allowed in filenames. [#5899](https://github.com/JabRef/jabref/issues/5899)
- We fixed an issue where changing the type of an entry did not update the main table [#5906](https://github.com/JabRef/jabref/issues/5906)
- We fixed an issue in the optics of the library properties, that cropped the dialog on scaled displays. [#5969](https://github.com/JabRef/jabref/issues/5969)
- We fixed an issue where changing the type of an entry did not update the main table. [#5906](https://github.com/JabRef/jabref/issues/5906)
- We fixed an issue where opening a library from the recent libraries menu was not possible. [#5939](https://github.com/JabRef/jabref/issues/5939)
- We fixed an issue where the most bottom group in the list got lost, if it was dragged on itself. [#5983](https://github.com/JabRef/jabref/issues/5983)
- We fixed an issue where changing entry type doesn't always work when biblatex source is shown. [#5905](https://github.com/JabRef/jabref/issues/5905)
- We fixed an issue where the group and the link column were not updated after changing the entry in the main table. [#5985](https://github.com/JabRef/jabref/issues/5985)
- We fixed an issue where reordering the groups was not possible after inserting an article. [#6008](https://github.com/JabRef/jabref/issues/6008)
- We fixed an issue where citation styles except the default "Preview" could not be used. [#5622](https://github.com/JabRef/jabref/issues/5622)
- We fixed an issue where a warning was displayed when the title content is made up of two sentences. [#5832](https://github.com/JabRef/jabref/issues/5832)
- We fixed an issue where an exception was thrown when adding a save action without a selected formatter in the library properties [#6069](https://github.com/JabRef/jabref/issues/6069)
- We fixed an issue where JabRef's icon was missing in the Export to clipboard Dialog. [#6286](https://github.com/JabRef/jabref/issues/6286)
- We fixed an issue when an "Abstract field" was duplicating text, when importing from RIS file (Neurons) [#6065](https://github.com/JabRef/jabref/issues/6065)
- We fixed an issue where adding the addition of a new entry was not completely validated [#6370](https://github.com/JabRef/jabref/issues/6370)
- We fixed an issue where the blue and red text colors in the Merge entries dialog were not quite visible [#6334](https://github.com/JabRef/jabref/issues/6334)
- We fixed an issue where underscore character was removed from the file name in the Recent Libraries list in File menu [#6383](https://github.com/JabRef/jabref/issues/6383)
- We fixed an issue where few keyboard shortcuts regarding new entries were missing [#6403](https://github.com/JabRef/jabref/issues/6403)

### Removed

- Ampersands are no longer escaped by default in the `bib` file. If you want to keep the current behaviour, you can use the new "Escape Ampersands" formatter as a save action. [#5869](https://github.com/JabRef/jabref/issues/5869)
- The "Merge Entries" entry was removed from the Quality Menu. Users should use the right-click menu instead. [#6021](https://github.com/JabRef/jabref/pull/6021)

## [5.0-beta] – 2019-12-15

### Changed

- We added a short DOI field formatter which shortens DOI to more human-readable form. [JabRef/jabref-koppor#343](https://github.com/JabRef/jabref-koppor/issues/343)
- We improved the display of group memberships by adding multiple colored bars if the entry belongs to more than one group. [#4574](https://github.com/JabRef/jabref/issues/4574)
- We added an option to show the preview as an extra tab in the entry editor (instead of in a split view). [#5244](https://github.com/JabRef/jabref/issues/5244)
- A custom Open/LibreOffice jstyle file now requires a layout line for the entry type `default` [#5452](https://github.com/JabRef/jabref/issues/5452)
- The entry editor is now open by default when JabRef starts up. [#5460](https://github.com/JabRef/jabref/issues/5460)
- Customized entry types are now serialized in alphabetical order in the bib file.
- We added a new ADS fetcher to use the new ADS API. [#4949](https://github.com/JabRef/jabref/issues/4949)
- We added support of the [X11 primary selection](https://unix.stackexchange.com/a/139193/18033) [#2389](https://github.com/JabRef/jabref/issues/2389)
- We added support to switch between biblatex and bibtex library types. [#5550](https://github.com/JabRef/jabref/issues/5550)
- We changed the save action buttons to be easier to understand. [#5565](https://github.com/JabRef/jabref/issues/5565)
- We made the columns for groups, files and uri in the main table reorderable and merged the clickable icon columns for uri, url, doi and eprint. [#5544](https://github.com/JabRef/jabref/pull/5544)
- We reduced the number of write actions performed when autosave is enabled [#5679](https://github.com/JabRef/jabref/issues/5679)
- We made the column sort order in the main table persistent [#5730](https://github.com/JabRef/jabref/pull/5730)
- When an entry is modified on disk, the change dialog now shows the merge dialog to highlight the changes [#5688](https://github.com/JabRef/jabref/pull/5688)

### Fixed

- Inherit fields from cross-referenced entries as specified by biblatex. [#5045](https://github.com/JabRef/jabref/issues/5045)
- We fixed an issue where it was no longer possible to connect to LibreOffice. [#5261](https://github.com/JabRef/jabref/issues/5261)
- The "All entries group" is no longer shown when no library is open.
- We fixed an exception which occurred when closing JabRef. [#5348](https://github.com/JabRef/jabref/issues/5348)
- We fixed an issue where JabRef reports incorrectly about customized entry types. [#5332](https://github.com/JabRef/jabref/issues/5332)
- We fixed a few problems that prevented JabFox to communicate with JabRef. [#4737](https://github.com/JabRef/jabref/issues/4737) [#4303](https://github.com/JabRef/jabref/issues/4303)
- We fixed an error where the groups containing an entry loose their highlight color when scrolling. [#5022](https://github.com/JabRef/jabref/issues/5022)
- We fixed an error where scrollbars were not shown. [#5374](https://github.com/JabRef/jabref/issues/5374)
- We fixed an error where an exception was thrown when merging entries. [#5169](https://github.com/JabRef/jabref/issues/5169)
- We fixed an error where certain metadata items were not serialized alphabetically.
- After assigning an entry to a group, the item count is now properly colored to reflect the new membership of the entry. [#3112](https://github.com/JabRef/jabref/issues/3112)
- The group panel is now properly updated when switching between libraries (or when closing/opening one). [#3142](https://github.com/JabRef/jabref/issues/3142)
- We fixed an error where the number of matched entries shown in the group pane was not updated correctly. [#4441](https://github.com/JabRef/jabref/issues/4441)
- We fixed an error where the wrong file is renamed and linked when using the "Copy, rename and link" action. [#5653](https://github.com/JabRef/jabref/issues/5653)
- We fixed a "null" error when writing XMP metadata. [#5449](https://github.com/JabRef/jabref/issues/5449)
- We fixed an issue where empty keywords lead to a strange display of automatic keyword groups. [#5333](https://github.com/JabRef/jabref/issues/5333)
- We fixed an error where the default color of a new group was white instead of dark gray. [#4868](https://github.com/JabRef/jabref/issues/4868)
- We fixed an issue where the first field in the entry editor got the focus while performing a different action (like searching). [#5084](https://github.com/JabRef/jabref/issues/5084)
- We fixed an issue where multiple entries were highlighted in the web search result after scrolling. [#5035](https://github.com/JabRef/jabref/issues/5035)
- We fixed an issue where the hover indication in the web search pane was not working. [#5277](https://github.com/JabRef/jabref/issues/5277)
- We fixed an error mentioning "javafx.controls/com.sun.javafx.scene.control" that was thrown when interacting with the toolbar.
- We fixed an error where a cleared search was restored after switching libraries. [#4846](https://github.com/JabRef/jabref/issues/4846)
- We fixed an exception which occurred when trying to open a non-existing file from the "Recent files"-menu [#5334](https://github.com/JabRef/jabref/issues/5334)
- We fixed an issues where the search highlight in the entry preview did not worked. [#5069](https://github.com/JabRef/jabref/issues/5069)
- The context menu for fields in the entry editor is back. [#5254](https://github.com/JabRef/jabref/issues/5254)
- We fixed an exception which occurred when trying to open a non-existing file from the "Recent files"-menu [#5334](https://github.com/JabRef/jabref/issues/5334)
- We fixed a problem where the "editor" information has been duplicated during saving a .bib-Database. [#5359](https://github.com/JabRef/jabref/issues/5359)
- We re-introduced the feature to switch between different preview styles. [#5221](https://github.com/JabRef/jabref/issues/5221)
- We fixed various issues (including [#5263](https://github.com/JabRef/jabref/issues/5263)) related to copying entries to the clipboard
- We fixed some display errors in the preferences dialog and replaced some of the controls [#5033](https://github.com/JabRef/jabref/pull/5033) [#5047](https://github.com/JabRef/jabref/pull/5047) [#5062](https://github.com/JabRef/jabref/pull/5062) [#5141](https://github.com/JabRef/jabref/pull/5141) [#5185](https://github.com/JabRef/jabref/pull/5185) [#5265](https://github.com/JabRef/jabref/pull/5265) [#5315](https://github.com/JabRef/jabref/pull/5315) [#5360](https://github.com/JabRef/jabref/pull/5360)
- We fixed an exception which occurred when trying to import entries without an open library. [#5447](https://github.com/JabRef/jabref/issues/5447)
- The "Automatically set file links" feature now follows symbolic links. [#5664](https://github.com/JabRef/jabref/issues/5664)
- After successful import of one or multiple bib entries the main table scrolls to the first imported entry [#5383](https://github.com/JabRef/jabref/issues/5383)
- We fixed an exception which occurred when an invalid jstyle was loaded. [#5452](https://github.com/JabRef/jabref/issues/5452)
- We fixed an issue where the command line arguments `importBibtex` and `importToOpen` did not import into the currently open library, but opened a new one. [#5537](https://github.com/JabRef/jabref/issues/5537)
- We fixed an error where the preview theme did not adapt to the "Dark" mode [#5463](https://github.com/JabRef/jabref/issues/5463)
- We fixed an issue where multiple entries were allowed in the "crossref" field [#5284](https://github.com/JabRef/jabref/issues/5284)
- We fixed an issue where the merge dialog showed the wrong text colour in "Dark" mode [#5516](https://github.com/JabRef/jabref/issues/5516)
- We fixed visibility issues with the scrollbar and group selection highlight in "Dark" mode, and enabled "Dark" mode for the OpenOffice preview in the style selection window. [#5522](https://github.com/JabRef/jabref/issues/5522)
- We fixed an issue where the author field was not correctly parsed during bibtex key-generation. [#5551](https://github.com/JabRef/jabref/issues/5551)
- We fixed an issue where notifications where shown during autosave. [#5555](https://github.com/JabRef/jabref/issues/5555)
- We fixed an issue where the side pane was not remembering its position. [#5615](https://github.com/JabRef/jabref/issues/5615)
- We fixed an issue where JabRef could not interact with [Oracle XE](https://www.oracle.com/de/database/technologies/appdev/xe.html) in the [shared SQL database setup](https://docs.jabref.org/collaborative-work/sqldatabase).
- We fixed an issue where the toolbar icons were hidden on smaller screens.
- We fixed an issue where renaming referenced files for bib entries with long titles was not possible. [#5603](https://github.com/JabRef/jabref/issues/5603)
- We fixed an issue where a window which is on an external screen gets unreachable when external screen is removed. [#5037](https://github.com/JabRef/jabref/issues/5037)
- We fixed a bug where the selection of groups was lost after drag and drop. [#2868](https://github.com/JabRef/jabref/issues/2868)
- We fixed an issue where the custom entry types didn't show the correct display name [#5651](https://github.com/JabRef/jabref/issues/5651)

### Removed

- We removed some obsolete notifications. [#5555](https://github.com/JabRef/jabref/issues/5555)
- We removed an internal step in the [ISBN-to-BibTeX fetcher](https://docs.jabref.org/collect/add-entry-using-an-id#isbn): The [ISBN to BibTeX Converter](https://manas.tungare.name/software/isbn-to-bibtex) by [@manastungare](https://github.com/manastungare) is not used anymore, because it is offline: "people using this tool have not been generating enough sales for Amazon."
- We removed the option to control the default drag and drop behaviour. You can use the modifier keys (like CtrL or Alt) instead.

## [5.0-alpha] – 2019-08-25

### Changed

- We added eventitle, eventdate and venue fields to `@unpublished` entry type.
- We added `@software` and `@dataSet` entry type to biblatex.
- All fields are now properly sorted alphabetically (in the subgroups of required/optional fields) when the entry is written to the bib file.
- We fixed an issue where some importers used the field `pubstatus` instead of the standard BibTeX field `pubstate`.
- We changed the latex command removal for docbook exporter. [#3838](https://github.com/JabRef/jabref/issues/3838)
- We changed the location of some fields in the entry editor (you might need to reset your preferences for these changes to come into effect)
  - Journal/Year/Month in biblatex mode -> Deprecated (if filled)
  - DOI/URL: General -> Optional
  - Internal fields like ranking, read status and priority: Other -> General
  - Moreover, empty deprecated fields are no longer shown
- Added server timezone parameter when connecting to a shared database.
- We updated the dialog for setting up general fields.
- URL field formatting is updated. All whitespace chars, located at the beginning/ending of the URL, are trimmed automatically
- We changed the behavior of the field formatting dialog such that the `bibtexkey` is not changed when formatting all fields or all text fields.
- We added a "Move file to file directory and rename file" option for simultaneously moving and renaming of document file. [#4166](https://github.com/JabRef/jabref/issues/4166)
- Use integrated graphics card instead of discrete on macOS [#4070](https://github.com/JabRef/jabref/issues/4070)
- We added a cleanup operation that detects an arXiv identifier in the note, journal or URL field and moves it to the `eprint` field.
  Because of this change, the last-used cleanup operations were reset.
- We changed the minimum required version of Java to 1.8.0_171, as this is the latest release for which the automatic Java update works. [#4093](https://github.com/JabRef/jabref/issues/4093)
- The special fields like `Printed` and `Read status` now show gray icons when the row is hovered.
- We added a button in the tab header which allows you to close the database with one click. [#494](https://github.com/JabRef/jabref/issues/494)
- Sorting in the main table now takes information from cross-referenced entries into account. [#2808](https://github.com/JabRef/jabref/issues/2808)
- If a group has a color specified, then entries matched by this group have a small colored bar in front of them in the main table.
- Change default icon for groups to a circle because a colored version of the old icon was hard to distinguish from its black counterpart.
- In the main table, the context menu appears now when you press the "context menu" button on the keyboard. [feature request in the forum](https://discourse.jabref.org/t/how-to-enable-keyboard-context-key-windows)
- We added icons to the group side panel to quickly switch between `union` and `intersection` group view mode. [#3269](https://github.com/JabRef/jabref/issues/3269).
- We use `https` for [fetching from most online bibliographic database](https://docs.jabref.org/collect/import-using-online-bibliographic-database).
- We changed the default keyboard shortcuts for moving between entries when the entry editor is active to ̀<kbd>alt</kbd> + <kbd>up/down</kbd>.
- Opening a new file now prompts the directory of the currently selected file, instead of the directory of the last opened file.
- Window state is saved on close and restored on start.
- We made the MathSciNet fetcher more reliable.
- We added the ISBN fetcher to the list of fetcher available under "Update with bibliographic information from the web" in the entry editor toolbar.
- Files without a defined external file type are now directly opened with the default application of the operating system
- We streamlined the process to rename and move files by removing the confirmation dialogs.
- We removed the redundant new lines of markings and wrapped the summary in the File annotation tab. [#3823](https://github.com/JabRef/jabref/issues/3823)
- We add auto URL formatting when user paste link to URL field in entry editor. [JabRef/jabref-koppor#254](https://github.com/JabRef/jabref-koppor/issues/254)
- We added a minimum height for the entry editor so that it can no longer be hidden by accident. [#4279](https://github.com/JabRef/jabref/issues/4279)
- We added a new keyboard shortcut so that the entry editor could be closed by <kbd>Ctrl</kbd> + <kbd>E</kbd>. [#4222](https://github.com/JabRef/jabref/issues/4222)
- We added an option in the preference dialog box, that allows user to pick the dark or light theme option. [#4130](https://github.com/JabRef/jabref/issues/4130)
- We updated the Related Articles tab to accept JSON from the new version of the Mr. DLib service
- We added an option in the preference dialog box that allows user to choose behavior after dragging and dropping files in Entry Editor. [#4356](https://github.com/JabRef/jabref/issues/4356)
- We added the ability to have an export preference where previously "File"-->"Export"/"Export selected entries" would not save the user's preference[#4495](https://github.com/JabRef/jabref/issues/4495)
- We optimized the code responsible for connecting to an external database, which should lead to huge improvements in performance.
- For automatically created groups, added ability to filter groups by entry type. [#4539](https://github.com/JabRef/jabref/issues/4539)
- We added the ability to add field names from the Preferences Dialog [#4546](https://github.com/JabRef/jabref/issues/4546)
- We added the ability to change the column widths directly in the main table. [#4546](https://github.com/JabRef/jabref/issues/4546)
- We added a description of how recommendations were chosen and better error handling to Related Articles tab
- We added the ability to execute default action in dialog by using with <kbd>Ctrl</kbd> + <kbd>Enter</kbd> combination [#4496](https://github.com/JabRef/jabref/issues/4496)
- We grouped and reordered the Main Menu (File, Edit, Library, Quality, Tools, and View tabs & icons). [#4666](https://github.com/JabRef/jabref/issues/4666) [#4667](https://github.com/JabRef/jabref/issues/4667) [#4668](https://github.com/JabRef/jabref/issues/4668) [#4669](https://github.com/JabRef/jabref/issues/4669) [#4670](https://github.com/JabRef/jabref/issues/4670) [#4671](https://github.com/JabRef/jabref/issues/4671) [#4672](https://github.com/JabRef/jabref/issues/4672) [#4673](https://github.com/JabRef/jabref/issues/4673)
- We added additional modifiers (capitalize, titlecase and sentencecase) to the Bibtex key generator. [#1506](https://github.com/JabRef/jabref/issues/1506)
- We have migrated from the mysql jdbc connector to the mariadb one for better authentication scheme support. [#4745](https://github.com/JabRef/jabref/issues/4745)
- We grouped the toolbar icons and changed the Open Library and Copy icons. [#4584](https://github.com/JabRef/jabref/issues/4584)
- We added a browse button next to the path text field for aux-based groups. [#4586](https://github.com/JabRef/jabref/issues/4586)
- We changed the title of Group Dialog to "Add subgroup" from "Edit group" when we select Add subgroup option.
- We enable import button only if entries are selected. [#4755](https://github.com/JabRef/jabref/issues/4755)
- We made modifications to improve the contrast of UI elements. [#4583](https://github.com/JabRef/jabref/issues/4583)
- We added a warning for empty BibTeX keys in the entry editor. [#4440](https://github.com/JabRef/jabref/issues/4440)
- We added an option in the settings to set the default action in JabRef when right clicking on any entry in any database and selecting "Open folder". [#4763](https://github.com/JabRef/jabref/issues/4763)
- The Medline fetcher now normalizes the author names according to the BibTeX-Standard [#4345](https://github.com/JabRef/jabref/issues/4345)
- We added an option on the Linked File Viewer to rename the attached file of an entry directly on the JabRef. [#4844](https://github.com/JabRef/jabref/issues/4844)
- We added an option in the preference dialog box that allows user to enable helpful tooltips.[#3599](https://github.com/JabRef/jabref/issues/3599)
- We reworked the functionality for extracting BibTeX entries from plain text, because our used service [freecite shut down](https://library.brown.edu/libweb/freecite_notice.php). [#5206](https://github.com/JabRef/jabref/pull/5206)
- We moved the dropdown menu for selecting the push-application from the toolbar into the external application preferences. [#674](https://github.com/JabRef/jabref/issues/674)
- We removed the alphabetical ordering of the custom tabs and updated the error message when trying to create a general field with a name containing an illegal character. [#5019](https://github.com/JabRef/jabref/issues/5019)
- We added a context menu to the bib(la)tex-source-editor to copy'n'paste. [#5007](https://github.com/JabRef/jabref/pull/5007)
- We added a tool that allows searching for citations in LaTeX files. It scans directories and shows which entries are used, how many times and where.
- We added a 'LaTeX citations' tab to the entry editor, to search for citations to the active entry in the LaTeX file directory. It can be disabled in the preferences dialog.
- We added an option in preferences to allow for integers in field "edition" when running database in bibtex mode. [#4680](https://github.com/JabRef/jabref/issues/4680)
- We added the ability to use negation in export filter layouts. [#5138](https://github.com/JabRef/jabref/pull/5138)
- Focus on Name Area instead of 'OK' button whenever user presses 'Add subgroup'. [#6307](https://github.com/JabRef/jabref/issues/6307)
- We changed the behavior of merging that the entry which has "smaller" bibkey will be selected. [#7395](https://github.com/JabRef/jabref/issues/7395)

### Fixed

- We fixed an issue where JabRef died silently for the user without enough inotify instances [#4874](https://github.com/JabRef/jabref/issues/4874)
- We fixed an issue where corresponding groups are sometimes not highlighted when clicking on entries [#3112](https://github.com/JabRef/jabref/issues/3112)
- We fixed an issue where custom exports could not be selected in the 'Export (selected) entries' dialog [#4013](https://github.com/JabRef/jabref/issues/4013)
- Italic text is now rendered correctly. [#3356](https://github.com/JabRef/jabref/issues/3356)
- The entry editor no longer gets corrupted after using the source tab. [#3532](https://github.com/JabRef/jabref/issues/3532) [#3608](https://github.com/JabRef/jabref/issues/3608) [#3616](https://github.com/JabRef/jabref/issues/3616)
- We fixed multiple issues where entries did not show up after import if a search was active. [#1513](https://github.com/JabRef/jabref/issues/1513) [#3219](https://github.com/JabRef/jabref/issues/3219))
- We fixed an issue where the group tree was not updated correctly after an entry was changed. [#3618](https://github.com/JabRef/jabref/issues/3618)
- We fixed an issue where a right-click in the main table selected a wrong entry. [#3267](https://github.com/JabRef/jabref/issues/3267)
- We fixed an issue where in rare cases entries where overlayed in the main table. [#3281](https://github.com/JabRef/jabref/issues/3281)
- We fixed an issue where selecting a group messed up the focus of the main table and the entry editor. [#3367](https://github.com/JabRef/jabref/issues/3367)
- We fixed an issue where composite author names were sorted incorrectly. [#2828](https://github.com/JabRef/jabref/issues/2828)
- We fixed an issue where commands followed by `-` didn't work. [#3805](https://github.com/JabRef/jabref/issues/3805)
- We fixed an issue where a non-existing aux file in a group made it impossible to open the library. [#4735](https://github.com/JabRef/jabref/issues/4735)
- We fixed an issue where some journal names were wrongly marked as abbreviated. [#4115](https://github.com/JabRef/jabref/issues/4115)
- We fixed an issue where the custom file column were sorted incorrectly. [#3119](https://github.com/JabRef/jabref/issues/3119)
- We improved the parsing of author names whose infix is abbreviated without a dot. [#4864](https://github.com/JabRef/jabref/issues/4864)
- We fixed an issues where the entry losses focus when a field is edited and at the same time used for sorting. [#3373](https://github.com/JabRef/jabref/issues/3373)
- We fixed an issue where the menu on Mac OS was not displayed in the usual Mac-specific way. [#3146](https://github.com/JabRef/jabref/issues/3146)
- We improved the integrity check for page numbers. [#4113](https://github.com/JabRef/jabref/issues/4113) and [feature request in the forum](https://discourse.jabref.org/t/pages-field-allow-use-of-en-dash/1199)
- We fixed an issue where the order of fields in customized entry types was not saved correctly. [#4033](https://github.com/JabRef/jabref/issues/4033)
- We fixed an issue where renaming a group did not change the group name in the interface. [#3189](https://github.com/JabRef/jabref/issues/3189)
- We fixed an issue where the groups tree of the last database was still shown even after the database was already closed.
- We fixed an issue where the "Open file dialog" may disappear behind other windows. [#3410](https://github.com/JabRef/jabref/issues/3410)
- We fixed an issue where the number of entries matched was not updated correctly upon adding or removing an entry. [#3537](https://github.com/JabRef/jabref/issues/3537)
- We fixed an issue where the default icon of a group was not colored correctly.
- We fixed an issue where the first field in entry editor was not focused when adding a new entry. [#4024](https://github.com/JabRef/jabref/issues/4024)
- We reworked the "Edit file" dialog to make it resizeable and improved the workflow for adding and editing files [#2970](https://github.com/JabRef/jabref/issues/2970)
- We fixed an issue where custom name formatters were no longer found correctly. [#3531](https://github.com/JabRef/jabref/issues/3531)
- We fixed an issue where the month was not shown in the preview. [#3239](https://github.com/JabRef/jabref/issues/3239)
- Rewritten logic to detect a second jabref instance. [#4023](https://github.com/JabRef/jabref/issues/4023)
- We fixed an issue where the "Convert to BibTeX-Cleanup" moved the content of the `file` field to the `pdf` field [#4120](https://github.com/JabRef/jabref/issues/4120)
- We fixed an issue where the preview pane in entry preview in preferences wasn't showing the citation style selected [#3849](https://github.com/JabRef/jabref/issues/3849)
- We fixed an issue where the default entry preview style still contained the field `review`. The field `review` in the style is now replaced with comment to be consistent with the entry editor [#4098](https://github.com/JabRef/jabref/issues/4098)
- We fixed an issue where users were vulnerable to XXE attacks during parsing [#4229](https://github.com/JabRef/jabref/issues/4229)
- We fixed an issue where files added via the "Attach file" contextmenu of an entry were not made relative. [#4201](https://github.com/JabRef/jabref/issues/4201) and [#4241](https://github.com/JabRef/jabref/issues/4241)
- We fixed an issue where author list parser can't generate bibtex for Chinese author. [#4169](https://github.com/JabRef/jabref/issues/4169)
- We fixed an issue where the list of XMP Exclusion fields in the preferences was not be saved [#4072](https://github.com/JabRef/jabref/issues/4072)
- We fixed an issue where the ArXiv Fetcher did not support HTTP URLs [JabRef/jabref-koppor#328](https://github.com/JabRef/jabref-koppor/issues/328)
- We fixed an issue where only one PDF file could be imported [#4422](https://github.com/JabRef/jabref/issues/4422)
- We fixed an issue where "Move to group" would always move the first entry in the library and not the selected [#4414](https://github.com/JabRef/jabref/issues/4414)
- We fixed an issue where an older dialog appears when downloading full texts from the quality menu. [#4489](https://github.com/JabRef/jabref/issues/4489)
- We fixed an issue where right clicking on any entry in any database and selecting "Open folder" results in the NullPointer exception. [#4763](https://github.com/JabRef/jabref/issues/4763)
- We fixed an issue where option 'open terminal here' with custom command was passing the wrong argument. [#4802](https://github.com/JabRef/jabref/issues/4802)
- We fixed an issue where ranking an entry would generate an IllegalArgumentException. [#4754](https://github.com/JabRef/jabref/issues/4754)
- We fixed an issue where special characters where removed from non-label key generation pattern parts [#4767](https://github.com/JabRef/jabref/issues/4767)
- We fixed an issue where the RIS import would overwite the article date with the value of the acessed date [#4816](https://github.com/JabRef/jabref/issues/4816)
- We fixed an issue where an NullPointer exception was thrown when a referenced entry in an Open/Libre Office document was no longer present in the library. Now an error message with the reference marker of the missing entry is shown. [#4932](https://github.com/JabRef/jabref/issues/4932)
- We fixed an issue where a database exception related to a missing timezone was too big. [#4827](https://github.com/JabRef/jabref/issues/4827)
- We fixed an issue where the IEEE fetcher returned an error if no keywords were present in the result from the IEEE website [#4997](https://github.com/JabRef/jabref/issues/4997)
- We fixed an issue where the command line help text had several errors, and arguments and descriptions have been rewritten to simplify and detail them better. [#2016](https://github.com/JabRef/jabref/issues/2016)
- We fixed an issue where the same menu for changing entry type had two different sizes and weights. [#4977](https://github.com/JabRef/jabref/issues/4977)
- We fixed an issue where the "Attach file" dialog, in the right-click menu for an entry, started on the working directory instead of the user's main directory. [#4995](https://github.com/JabRef/jabref/issues/4995)
- We fixed an issue where the JabRef Icon in the macOS launchpad was not displayed correctly [#5003](https://github.com/JabRef/jabref/issues/5003)
- We fixed an issue where the "Search for unlinked local files" would throw an exception when parsing the content of a PDF-file with missing "series" information [#5128](https://github.com/JabRef/jabref/issues/5128)
- We fixed an issue where the XMP Importer would incorrectly return an empty default entry when importing pdfs [#6577](https://github.com/JabRef/jabref/issues/6577)
- We fixed an issue where opening the menu 'Library properties' marked the library as modified [#6451](https://github.com/JabRef/jabref/issues/6451)
- We fixed an issue when importing resulted in an exception [#7343](https://github.com/JabRef/jabref/issues/7343)
- We fixed an issue where the field in the Field formatter dropdown selection were sorted in random order. [#7710](https://github.com/JabRef/jabref/issues/7710)

### Removed

- The feature to "mark entries" was removed and merged with the groups functionality. For migration, a group is created for every value of the `__markedentry` field and the entry is added to this group.
- The number column was removed.
- We removed the global search feature.
- We removed the coloring of cells in the main table according to whether the field is optional/required.
- We removed the feature to find and resolve duplicate BibTeX keys (as this use case is already covered by the integrity check).
- We removed a few commands from the right-click menu that are not needed often and thus don't need to be placed that prominently:
  - Print entry preview: available through entry preview
  - All commands related to marking: marking is not yet reimplemented
  - Set/clear/append/rename fields: available through Edit menu
  - Manage keywords: available through the Edit menu
  - Copy linked files to folder: available through File menu
  - Add/move/remove from group: removed completely (functionality still available through group interface)
- We removed the option to change the column widths in the preferences dialog. [#4546](https://github.com/JabRef/jabref/issues/4546)

## Older versions

The changelog of JabRef 4.x is available at the [v4.3.1 tag](https://github.com/JabRef/jabref/blob/v4.3.1/CHANGELOG.md).
The changelog of JabRef 3.x is available at the [v3.8.2 tag](https://github.com/JabRef/jabref/blob/v3.8.2/CHANGELOG.md).
The changelog of JabRef 2.11 and all previous versions is available as [text file in the v2.11.1 tag](https://github.com/JabRef/jabref/blob/v2.11.1/CHANGELOG).

[Unreleased]: https://github.com/JabRef/jabref/compare/v6.0-alpha.4...HEAD
[6.0-alpha.4]: https://github.com/JabRef/jabref/compare/v6.0-alpha.3...HEAD
[6.0-alpha.3]: https://github.com/JabRef/jabref/compare/v6.0-alpha2...v6.0-alpha.3
[6.0-alpha2]: https://github.com/JabRef/jabref/compare/v6.0-alpha...v6.0-alpha2
[6.0-alpha]: https://github.com/JabRef/jabref/compare/v5.15...v6.0-alpha
[5.15]: https://github.com/JabRef/jabref/compare/v5.14...v5.15
[5.14]: https://github.com/JabRef/jabref/compare/v5.13...v5.14
[5.13]: https://github.com/JabRef/jabref/compare/v5.12...v5.13
[5.12]: https://github.com/JabRef/jabref/compare/v5.11...v5.12
[5.11]: https://github.com/JabRef/jabref/compare/v5.10...v5.11
[5.10]: https://github.com/JabRef/jabref/compare/v5.9...v5.10
[5.9]: https://github.com/JabRef/jabref/compare/v5.8...v5.9
[5.8]: https://github.com/JabRef/jabref/compare/v5.7...v5.8
[5.7]: https://github.com/JabRef/jabref/compare/v5.6...v5.7
[5.6]: https://github.com/JabRef/jabref/compare/v5.5...v5.6
[5.5]: https://github.com/JabRef/jabref/compare/v5.4...v5.5
[5.4]: https://github.com/JabRef/jabref/compare/v5.3...v5.4
[5.3]: https://github.com/JabRef/jabref/compare/v5.2...v5.3
[5.2]: https://github.com/JabRef/jabref/compare/v5.1...v5.2
[5.1]: https://github.com/JabRef/jabref/compare/v5.0...v5.1
[5.0]: https://github.com/JabRef/jabref/compare/v5.0-beta...v5.0
[5.0-beta]: https://github.com/JabRef/jabref/compare/v5.0-alpha...v5.0-beta
[5.0-alpha]: https://github.com/JabRef/jabref/compare/v4.3...v5.0-alpha
<!-- markdownlint-disable-file MD024 MD033 MD053 --><|MERGE_RESOLUTION|>--- conflicted
+++ resolved
@@ -11,9 +11,8 @@
 
 ### Added
 
-<<<<<<< HEAD
 - We added support for selecting citation fetcher in Citations Tab. [#14430](https://github.com/JabRef/jabref/issues/14430)
-=======
+
 ### Changed
 
 ### Fixed
@@ -25,7 +24,6 @@
 ### Added
 
 - We added the ability to drag and drop images to the comments field. [#10559](https://github.com/JabRef/jabref/issues/10559)
->>>>>>> 04642ca8
 - We added functionality to use `,` and `>` symbols inside keywords by putting `\` symbol before them. [#12810](https://github.com/JabRef/jabref/issues/12810)
 - We added the `eprinttype` field to the General entry editor tab. [#14555](https://github.com/JabRef/jabref/issues/14555)
 - We added a right-click option to delete custom BST styles in the entry preview. [#14352](https://github.com/JabRef/jabref/issues/14352)
