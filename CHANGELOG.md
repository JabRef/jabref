--- conflicted
+++ resolved
@@ -91,11 +91,7 @@
 - We fixed an issue where only one PDF file could be imported [#4422](https://github.com/JabRef/jabref/issues/4422)
 - We fixed an issue where "Move to group" would always move the first entry in the library and not the selected [#4414](https://github.com/JabRef/jabref/issues/4414)
 - We fixed an issue where an older dialog appears when downloading full texts from the quality menu. [#4489](https://github.com/JabRef/jabref/issues/4489)
-<<<<<<< HEAD
 - We fixed an issue where the Field name is not editable [#4546](https://github.com/JabRef/jabref/issues/4546)
-=======
-- We fixed an issue where uncaught exceptions were logged but the user wasn't informed about their occurance. [#2288] (https://github.com/JabRef/jabref/issues/2288)
->>>>>>> d281ece4
 
 
 
