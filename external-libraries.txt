--- conflicted
+++ resolved
@@ -110,43 +110,6 @@
 URL:     https://github.com/tdbear/microba
 License: BSD
 
-<<<<<<< HEAD
-Path:    lib/spl/sciplore/mrDlib-serialization-api.jar
-Project: Mr. DLib
-URL:     http://mr-dlib.org/
-License: Source not yet available
-
-Path:    lib/spl/sciplore/xstream-1.4.1.jar
-Project: XStream
-URL:     http://xstream.codehaus.org/
-License: BSD (http://xstream.codehaus.org/license.html)
-=======
-Path:    lib/plugin/jpf-boot.jar
-Project: Java Plugin Framework
-URL:     http://jpf.sourceforge.net/
-License: LGPL 2.1+
-
-Path:    lib/plugin/jpf.jar
-Project: Java Plugin Framework
-URL:     http://jpf.sourceforge.net/
-License: LGPL 2.1+
-
-Path:    lib/plugin/JPFCodeGenerator-rt.jar
-Project: Part of JabRef
-URL:     jabref-git-repo:jpfcodegen
-License: LGPL 3.0
-
-Path:    lib/plugin/JPFCodeGenerator.jar
-Project: Part of JabRef
-URL:     jabref-git-repo:jpfcodegen
-License: LGPL 3.0
-
-Path:    lib/plugin/velocity-dep-1.5.jar
-Project: Apache Velocity
-URL:     http://velocity.apache.org/engine/releases/velocity-1.5/
-License: Apache 2.0
->>>>>>> 1439b71b
-
 Path:    lib/spin.jar
 Project: Spin
 URL:     http://spin.sourceforge.net/
