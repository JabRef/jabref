--- conflicted
+++ resolved
@@ -150,11 +150,9 @@
 URL:     http://spin.sourceforge.net/
 License: LGPL 2.1+
 
-<<<<<<< HEAD
 Path:    lib/JSplitButton_1.2.jar
 Project: jsplitbutton
 URL:     https://code.google.com/p/jsplitbutton/
 License: LGPL
-=======
-The last entry has to end with an empty line. Otherwise the entry is not present in About.html.
->>>>>>> 9ba3c565
+
+The last entry has to end with an empty line. Otherwise the entry is not present in About.html.