--- conflicted
+++ resolved
@@ -1,13 +1,6 @@
-
-<<<<<<< HEAD
 JabRef 2.10 development version
 -------------------------------
-
 This version is a development version. Features may not work as expected.
-=======
-JabRef 2.9.2
-------------
->>>>>>> a9a0e0e1
 
 Introduction:
 
