--- conflicted
+++ resolved
@@ -48,20 +48,10 @@
         dialogService = mock(DialogService.class, Answers.RETURNS_DEEP_STUBS);
 
         when(preferencesService.getGroupsPreferences()).thenReturn(new GroupsPreferences(
-<<<<<<< HEAD
-                false,
-                true,
-                false,
-                true,
-                true,
-                new SimpleObjectProperty<>(',')
-        ));
-=======
                                                                                          GroupViewMode.UNION,
                                                                                          true,
                                                                                          true,
                                                                                          new SimpleObjectProperty<>(',')));
->>>>>>> 79479fd7
         groupTree = new GroupTreeViewModel(stateManager, mock(DialogService.class), preferencesService, taskExecutor, new CustomLocalDragboard());
     }
 
