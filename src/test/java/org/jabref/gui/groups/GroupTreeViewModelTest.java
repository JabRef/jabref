--- conflicted
+++ resolved
@@ -47,16 +47,10 @@
         dialogService = mock(DialogService.class, Answers.RETURNS_DEEP_STUBS);
 
         when(preferencesService.getGroupsPreferences()).thenReturn(new GroupsPreferences(
-<<<<<<< HEAD
                         EnumSet.of(GroupViewMode.FILTER),
                         true,
-                        true));
-=======
-                GroupViewMode.UNION,
-                true,
-                true,
+                        true,
                 GroupHierarchyType.INDEPENDENT));
->>>>>>> a1e22838
         groupTree = new GroupTreeViewModel(stateManager, mock(DialogService.class), preferencesService, taskExecutor, new CustomLocalDragboard());
     }
 
