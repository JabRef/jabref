package org.jabref.gui.groups;

import java.util.EnumSet;
import java.util.Optional;

import org.jabref.gui.DialogService;
import org.jabref.gui.StateManager;
import org.jabref.gui.util.CurrentThreadTaskExecutor;
import org.jabref.gui.util.CustomLocalDragboard;
import org.jabref.gui.util.TaskExecutor;
import org.jabref.model.database.BibDatabaseContext;
import org.jabref.model.entry.BibEntry;
import org.jabref.model.entry.field.StandardField;
import org.jabref.model.groups.AbstractGroup;
import org.jabref.model.groups.AllEntriesGroup;
import org.jabref.model.groups.ExplicitGroup;
import org.jabref.model.groups.GroupHierarchyType;
import org.jabref.model.groups.WordKeywordGroup;
import org.jabref.preferences.PreferencesService;

import org.junit.jupiter.api.BeforeEach;
import org.junit.jupiter.api.Test;
import org.mockito.Answers;

import static org.junit.jupiter.api.Assertions.assertEquals;
import static org.junit.jupiter.api.Assertions.assertFalse;
import static org.junit.jupiter.api.Assertions.assertTrue;
import static org.mockito.Mockito.mock;
import static org.mockito.Mockito.when;

class GroupTreeViewModelTest {

    private StateManager stateManager;
    private GroupTreeViewModel groupTree;
    private BibDatabaseContext databaseContext;
    private TaskExecutor taskExecutor;
    private PreferencesService preferencesService;
    private DialogService dialogService;

    @BeforeEach
    void setUp() {
        databaseContext = new BibDatabaseContext();
        stateManager = new StateManager();
        stateManager.activeDatabaseProperty().setValue(Optional.of(databaseContext));
        taskExecutor = new CurrentThreadTaskExecutor();
        preferencesService = mock(PreferencesService.class);
        dialogService = mock(DialogService.class, Answers.RETURNS_DEEP_STUBS);

        when(preferencesService.getGroupsPreferences()).thenReturn(new GroupsPreferences(
<<<<<<< HEAD
                EnumSet.of(GroupViewMode.FILTER),
=======
                EnumSet.noneOf(GroupViewMode.class),
>>>>>>> db9f83cf
                true,
                true,
                GroupHierarchyType.INDEPENDENT));
        groupTree = new GroupTreeViewModel(stateManager, mock(DialogService.class), preferencesService, taskExecutor, new CustomLocalDragboard());
    }

    @Test
    void rootGroupIsAllEntriesByDefault() {
        AllEntriesGroup allEntriesGroup = new AllEntriesGroup("All entries");
        assertEquals(new GroupNodeViewModel(databaseContext, stateManager, taskExecutor, allEntriesGroup, new CustomLocalDragboard(), preferencesService), groupTree.rootGroupProperty().getValue());
    }

    @Test
    void rootGroupIsSelectedByDefault() {
        assertEquals(groupTree.rootGroupProperty().get().getGroupNode(), stateManager.getSelectedGroups(databaseContext).getFirst());
    }

    @Test
    void explicitGroupsAreRemovedFromEntriesOnDelete() {
        ExplicitGroup group = new ExplicitGroup("group", GroupHierarchyType.INDEPENDENT, ',');
        BibEntry entry = new BibEntry();
        databaseContext.getDatabase().insertEntry(entry);

        GroupNodeViewModel model = new GroupNodeViewModel(databaseContext, stateManager, taskExecutor, group, new CustomLocalDragboard(), preferencesService);
        model.addEntriesToGroup(databaseContext.getEntries());
        groupTree.removeGroupsAndSubGroupsFromEntries(model);

        assertEquals(Optional.empty(), entry.getField(StandardField.GROUPS));
    }

    @Test
    void keywordGroupsAreNotRemovedFromEntriesOnDelete() {
        String groupName = "A";
        WordKeywordGroup group = new WordKeywordGroup(groupName, GroupHierarchyType.INCLUDING, StandardField.KEYWORDS, groupName, true, ',', true);
        BibEntry entry = new BibEntry();
        databaseContext.getDatabase().insertEntry(entry);

        GroupNodeViewModel model = new GroupNodeViewModel(databaseContext, stateManager, taskExecutor, group, new CustomLocalDragboard(), preferencesService);
        model.addEntriesToGroup(databaseContext.getEntries());
        groupTree.removeGroupsAndSubGroupsFromEntries(model);

        assertEquals(groupName, entry.getField(StandardField.KEYWORDS).get());
    }

    @Test
    void shouldNotShowDialogWhenGroupNameChanges() {
        AbstractGroup oldGroup = new ExplicitGroup("group", GroupHierarchyType.INDEPENDENT, ',');
        AbstractGroup newGroup = new ExplicitGroup("newGroupName", GroupHierarchyType.INDEPENDENT, ',');
        BibEntry entry = new BibEntry();
        databaseContext.getDatabase().insertEntry(entry);

        GroupTreeViewModel model = new GroupTreeViewModel(stateManager, dialogService, preferencesService, taskExecutor, new CustomLocalDragboard());
        assertTrue(model.onlyMinorChanges(oldGroup, newGroup));
    }

    @Test
    void shouldNotShowDialogWhenGroupsAreEqual() {
        AbstractGroup oldGroup = new WordKeywordGroup("group", GroupHierarchyType.INCLUDING, StandardField.KEYWORDS, "keywordTest", true, ',', true);
        AbstractGroup newGroup = new WordKeywordGroup("group", GroupHierarchyType.INCLUDING, StandardField.KEYWORDS, "keywordTest", true, ',', true);

        BibEntry entry = new BibEntry();
        databaseContext.getDatabase().insertEntry(entry);

        GroupTreeViewModel model = new GroupTreeViewModel(stateManager, dialogService, preferencesService, taskExecutor, new CustomLocalDragboard());
        assertTrue(model.onlyMinorChanges(oldGroup, newGroup));
    }

    @Test
    void shouldShowDialogWhenKeywordDiffers() {
        AbstractGroup oldGroup = new WordKeywordGroup("group", GroupHierarchyType.INCLUDING, StandardField.KEYWORDS, "keywordTest", true, ',', true);
        AbstractGroup newGroup = new WordKeywordGroup("group", GroupHierarchyType.INCLUDING, StandardField.KEYWORDS, "keywordChanged", true, ',', true);

        BibEntry entry = new BibEntry();
        databaseContext.getDatabase().insertEntry(entry);

        GroupTreeViewModel model = new GroupTreeViewModel(stateManager, dialogService, preferencesService, taskExecutor, new CustomLocalDragboard());
        assertFalse(model.onlyMinorChanges(oldGroup, newGroup));
    }

    @Test
    void shouldShowDialogWhenCaseSensitivyDiffers() {
        AbstractGroup oldGroup = new WordKeywordGroup("group", GroupHierarchyType.INCLUDING, StandardField.KEYWORDS, "keywordTest", false, ',', true);
        AbstractGroup newGroup = new WordKeywordGroup("group", GroupHierarchyType.INCLUDING, StandardField.KEYWORDS, "keywordChanged", true, ',', true);

        BibEntry entry = new BibEntry();
        databaseContext.getDatabase().insertEntry(entry);

        GroupTreeViewModel model = new GroupTreeViewModel(stateManager, dialogService, preferencesService, taskExecutor, new CustomLocalDragboard());
        assertFalse(model.onlyMinorChanges(oldGroup, newGroup));
    }
}<|MERGE_RESOLUTION|>--- conflicted
+++ resolved
@@ -47,11 +47,7 @@
         dialogService = mock(DialogService.class, Answers.RETURNS_DEEP_STUBS);
 
         when(preferencesService.getGroupsPreferences()).thenReturn(new GroupsPreferences(
-<<<<<<< HEAD
-                EnumSet.of(GroupViewMode.FILTER),
-=======
                 EnumSet.noneOf(GroupViewMode.class),
->>>>>>> db9f83cf
                 true,
                 true,
                 GroupHierarchyType.INDEPENDENT));
