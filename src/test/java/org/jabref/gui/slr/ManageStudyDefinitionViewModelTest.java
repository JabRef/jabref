package org.jabref.gui.slr;

import java.nio.file.Path;
import java.util.List;

import org.jabref.gui.DialogService;
import org.jabref.logic.importer.ImportFormatPreferences;
import org.jabref.logic.importer.ImporterPreferences;
import org.jabref.model.study.Study;
import org.jabref.model.study.StudyDatabase;
import org.jabref.preferences.PreferencesService;

import org.junit.jupiter.api.BeforeEach;
import org.junit.jupiter.api.Test;
import org.junit.jupiter.api.io.TempDir;
import org.mockito.Answers;

import static org.junit.jupiter.api.Assertions.assertEquals;
import static org.mockito.Mockito.mock;

class ManageStudyDefinitionViewModelTest {
    private ImportFormatPreferences importFormatPreferences;
    private ImporterPreferences importerPreferences;
    private DialogService dialogService;
    private PreferencesService preferencesService;

    @BeforeEach
    void setUp() {
        // code taken from org.jabref.logic.importer.WebFetchersTest.setUp
        importFormatPreferences = mock(ImportFormatPreferences.class, Answers.RETURNS_DEEP_STUBS);
        importerPreferences = mock(ImporterPreferences.class, Answers.RETURNS_DEEP_STUBS);
        dialogService = mock(DialogService.class);
        preferencesService = mock(PreferencesService.class);
    }

    @Test
<<<<<<< HEAD
    public void emptyStudyConstructorFillsDatabasesCorrectly() {
        ManageStudyDefinitionViewModel manageStudyDefinitionViewModel = new ManageStudyDefinitionViewModel(importFormatPreferences, importerPreferences, dialogService, preferencesService);
=======
    void emptyStudyConstructorFillsDatabasesCorrectly() {
        ManageStudyDefinitionViewModel manageStudyDefinitionViewModel = new ManageStudyDefinitionViewModel(importFormatPreferences, importerPreferences, dialogService);
>>>>>>> 75ace119
        assertEquals(List.of(
                new StudyCatalogItem("ACM Portal", true),
                new StudyCatalogItem("ArXiv", false),
                new StudyCatalogItem("Bibliotheksverbund Bayern (Experimental)", false),
                new StudyCatalogItem("Biodiversity Heritage", false),
                new StudyCatalogItem("CiteSeerX", false),
                new StudyCatalogItem("Crossref", false),
                new StudyCatalogItem("DBLP", true),
                new StudyCatalogItem("DOAB", false),
                new StudyCatalogItem("DOAJ", false),
                new StudyCatalogItem("GVK", false),
                new StudyCatalogItem("IEEEXplore", true),
                new StudyCatalogItem("INSPIRE", false),
                new StudyCatalogItem("ISIDORE", false),
                new StudyCatalogItem("LOBID", false),
                new StudyCatalogItem("MathSciNet", false),
                new StudyCatalogItem("Medline/PubMed", false),
                new StudyCatalogItem("ResearchGate", false),
                new StudyCatalogItem("SAO/NASA ADS", false),
                new StudyCatalogItem("ScholarArchive", false),
                new StudyCatalogItem("SemanticScholar", false),
                new StudyCatalogItem("Springer", true),
                new StudyCatalogItem("zbMATH", false)
        ), manageStudyDefinitionViewModel.getCatalogs());
    }

    @Test
    void studyConstructorFillsDatabasesCorrectly(@TempDir Path tempDir) {
        ManageStudyDefinitionViewModel manageStudyDefinitionViewModel = getManageStudyDefinitionViewModel(tempDir);
        assertEquals(List.of(
                new StudyCatalogItem("ACM Portal", true),
                new StudyCatalogItem("ArXiv", false),
                new StudyCatalogItem("Bibliotheksverbund Bayern (Experimental)", false),
                new StudyCatalogItem("Biodiversity Heritage", false),
                new StudyCatalogItem("CiteSeerX", false),
                new StudyCatalogItem("Crossref", false),
                new StudyCatalogItem("DBLP", false),
                new StudyCatalogItem("DOAB", false),
                new StudyCatalogItem("DOAJ", false),
                new StudyCatalogItem("GVK", false),
                new StudyCatalogItem("IEEEXplore", false),
                new StudyCatalogItem("INSPIRE", false),
                new StudyCatalogItem("ISIDORE", false),
                new StudyCatalogItem("LOBID", false),
                new StudyCatalogItem("MathSciNet", false),
                new StudyCatalogItem("Medline/PubMed", false),
                new StudyCatalogItem("ResearchGate", false),
                new StudyCatalogItem("SAO/NASA ADS", false),
                new StudyCatalogItem("ScholarArchive", false),
                new StudyCatalogItem("SemanticScholar", false),
                new StudyCatalogItem("Springer", false),
                new StudyCatalogItem("zbMATH", false)
        ), manageStudyDefinitionViewModel.getCatalogs());
    }

    private ManageStudyDefinitionViewModel getManageStudyDefinitionViewModel(Path tempDir) {
        List<StudyDatabase> databases = List.of(
                new StudyDatabase("ACM Portal", true));
        Study study = new Study(
                List.of("Name"),
                "title",
                List.of("Q1"),
                List.of(),
                databases
        );
        return new ManageStudyDefinitionViewModel(
                study,
                tempDir,
                importFormatPreferences,
                importerPreferences,
                dialogService,
                preferencesService);
    }
}<|MERGE_RESOLUTION|>--- conflicted
+++ resolved
@@ -34,13 +34,8 @@
     }
 
     @Test
-<<<<<<< HEAD
-    public void emptyStudyConstructorFillsDatabasesCorrectly() {
-        ManageStudyDefinitionViewModel manageStudyDefinitionViewModel = new ManageStudyDefinitionViewModel(importFormatPreferences, importerPreferences, dialogService, preferencesService);
-=======
     void emptyStudyConstructorFillsDatabasesCorrectly() {
         ManageStudyDefinitionViewModel manageStudyDefinitionViewModel = new ManageStudyDefinitionViewModel(importFormatPreferences, importerPreferences, dialogService);
->>>>>>> 75ace119
         assertEquals(List.of(
                 new StudyCatalogItem("ACM Portal", true),
                 new StudyCatalogItem("ArXiv", false),
