--- conflicted
+++ resolved
@@ -176,11 +176,7 @@
         Files.copy(fileA, folder.resolve("A.pdf"), StandardCopyOption.REPLACE_EXISTING);
         util.linkAssociatedFiles(entries, onLinkedFile);
         List<LinkedFile> actual = entryA.getFiles();
-<<<<<<< HEAD
-        List<LinkedFile> expect = List.of(new LinkedFile("", Path.of("A/A.pdf"), "PDF"),new LinkedFile("", Path.of("A.pdf"), "PDF"));
-=======
         List<LinkedFile> expect = List.of(new LinkedFile("", Path.of("A/A.pdf"), "PDF"), new LinkedFile("", Path.of("A.pdf"), "PDF"));
->>>>>>> 9bb01858
         assertEquals(actual, expect);
     }
 
