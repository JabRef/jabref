package org.jabref.gui.entryeditor;

import java.util.Optional;
import java.util.SequencedSet;
import java.util.Set;

import javax.swing.undo.UndoManager;

import org.jabref.gui.DialogService;
import org.jabref.gui.StateManager;
import org.jabref.gui.autocompleter.SuggestionProviders;
import org.jabref.gui.theme.ThemeManager;
import org.jabref.gui.undo.RedoAction;
import org.jabref.gui.undo.UndoAction;
import org.jabref.gui.util.OptionalObjectProperty;
import org.jabref.gui.util.TaskExecutor;
import org.jabref.logic.journals.JournalAbbreviationRepository;
import org.jabref.logic.preferences.OwnerPreferences;
import org.jabref.logic.search.LuceneManager;
import org.jabref.model.database.BibDatabaseContext;
import org.jabref.model.database.BibDatabaseMode;
import org.jabref.model.entry.BibEntry;
import org.jabref.model.entry.BibEntryType;
import org.jabref.model.entry.BibEntryTypesManager;
import org.jabref.model.entry.field.Field;
import org.jabref.model.entry.field.StandardField;
import org.jabref.model.entry.field.UserSpecificCommentField;
import org.jabref.model.entry.types.StandardEntryType;
import org.jabref.preferences.PreferencesService;
import org.jabref.testutils.category.GUITest;

import org.junit.jupiter.api.BeforeEach;
import org.junit.jupiter.api.Test;
import org.junit.jupiter.api.extension.ExtendWith;
import org.junit.jupiter.params.ParameterizedTest;
import org.junit.jupiter.params.provider.ValueSource;
import org.mockito.Mock;
import org.mockito.MockitoAnnotations;
import org.testfx.framework.junit5.ApplicationExtension;

import static org.junit.jupiter.api.Assertions.assertEquals;
import static org.junit.jupiter.api.Assertions.assertNotEquals;
import static org.mockito.ArgumentMatchers.any;
import static org.mockito.Mockito.mock;
import static org.mockito.Mockito.when;

@GUITest
@ExtendWith(ApplicationExtension.class)
class CommentsTabTest {

    private final String ownerName = "user1";

    private CommentsTab commentsTab;

    @Mock
    private BibEntryTypesManager entryTypesManager;
    @Mock
    private BibDatabaseContext databaseContext;
    @Mock
    private SuggestionProviders suggestionProviders;
    @Mock
    private UndoManager undoManager;
    @Mock
    private DialogService dialogService;
    @Mock
    private PreferencesService preferences;
    @Mock
    private StateManager stateManager;
    @Mock
    private ThemeManager themeManager;
    @Mock
    private TaskExecutor taskExecutor;
    @Mock
    private JournalAbbreviationRepository journalAbbreviationRepository;
    @Mock
    private OwnerPreferences ownerPreferences;

    @Mock
    private EntryEditorPreferences entryEditorPreferences;

    @BeforeEach
    void setUp() {
        MockitoAnnotations.openMocks(this);

        when(preferences.getOwnerPreferences()).thenReturn(ownerPreferences);
        when(ownerPreferences.getDefaultOwner()).thenReturn(ownerName);
        when(preferences.getEntryEditorPreferences()).thenReturn(entryEditorPreferences);
        when(entryEditorPreferences.shouldShowUserCommentsFields()).thenReturn(true);
        when(databaseContext.getMode()).thenReturn(BibDatabaseMode.BIBLATEX);
        BibEntryType entryTypeMock = mock(BibEntryType.class);
        when(entryTypesManager.enrich(any(), any())).thenReturn(Optional.of(entryTypeMock));

        commentsTab = new CommentsTab(
                preferences,
                databaseContext,
                suggestionProviders,
                undoManager,
                mock(UndoAction.class),
                mock(RedoAction.class),
                dialogService,
                themeManager,
                taskExecutor,
                journalAbbreviationRepository,
<<<<<<< HEAD
                mock(LuceneManager.class)
=======
                OptionalObjectProperty.empty()
>>>>>>> 4ab11cac
        );
    }

    @Test
    void emptyCommentShownIfGloballyEnabled() {
        final UserSpecificCommentField ownerComment = new UserSpecificCommentField(ownerName);
        when(entryEditorPreferences.shouldShowUserCommentsFields()).thenReturn(true);

        BibEntry entry = new BibEntry(StandardEntryType.Book)
                .withField(StandardField.COMMENT, "Standard comment text");

        SequencedSet<Field> fields = commentsTab.determineFieldsToShow(entry);

        assertEquals(Set.of(StandardField.COMMENT, ownerComment), fields);
    }

    @Test
    void emptyCommentFieldNotShownIfGloballyDisabled() {
        when(entryEditorPreferences.shouldShowUserCommentsFields()).thenReturn(false);

        BibEntry entry = new BibEntry(StandardEntryType.Book)
                .withField(StandardField.COMMENT, "Standard comment text");

        SequencedSet<Field> fields = commentsTab.determineFieldsToShow(entry);

        assertEquals(Set.of(StandardField.COMMENT), fields);
    }

    @ParameterizedTest
    @ValueSource(booleans = {true, false})
    void commentFieldShownIfContainsText(boolean shouldShowUserCommentsFields) {
        final UserSpecificCommentField ownerComment = new UserSpecificCommentField(ownerName);
        when(entryEditorPreferences.shouldShowUserCommentsFields()).thenReturn(shouldShowUserCommentsFields);

        BibEntry entry = new BibEntry(StandardEntryType.Book)
                .withField(StandardField.COMMENT, "Standard comment text")
                .withField(ownerComment, "User-specific comment text");

        SequencedSet<Field> fields = commentsTab.determineFieldsToShow(entry);

        assertEquals(Set.of(StandardField.COMMENT, ownerComment), fields);
    }

    @Test
    void determineFieldsToShowWorksForMultipleUsers() {
        final UserSpecificCommentField ownerComment = new UserSpecificCommentField(ownerName);
        final UserSpecificCommentField otherUsersComment = new UserSpecificCommentField("other-user-id");

        BibEntry entry = new BibEntry(StandardEntryType.Book)
                .withField(StandardField.COMMENT, "Standard comment text")
                .withField(ownerComment, "User-specific comment text")
                .withField(otherUsersComment, "other-user-id comment text");

        SequencedSet<Field> fields = commentsTab.determineFieldsToShow(entry);

        assertEquals(Set.of(StandardField.COMMENT, ownerComment, otherUsersComment), fields);
    }

    @Test
    void differentiateCaseInUserName() {
        UserSpecificCommentField field1 = new UserSpecificCommentField("USER");
        UserSpecificCommentField field2 = new UserSpecificCommentField("user");
        assertNotEquals(field1, field2, "Two UserSpecificCommentField instances with usernames that differ only by case should be considered different");
    }
}<|MERGE_RESOLUTION|>--- conflicted
+++ resolved
@@ -101,11 +101,8 @@
                 themeManager,
                 taskExecutor,
                 journalAbbreviationRepository,
-<<<<<<< HEAD
-                mock(LuceneManager.class)
-=======
+                mock(LuceneManager.class),
                 OptionalObjectProperty.empty()
->>>>>>> 4ab11cac
         );
     }
 
