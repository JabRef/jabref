package org.jabref.gui.entryeditor;

import java.util.Optional;
import java.util.SequencedSet;
import java.util.Set;

import javax.swing.undo.UndoManager;

import org.jabref.gui.DialogService;
import org.jabref.gui.autocompleter.SuggestionProviders;
<<<<<<< HEAD
import org.jabref.gui.preview.PreviewPanel;
import org.jabref.gui.theme.ThemeManager;
import org.jabref.gui.undo.RedoAction;
import org.jabref.gui.undo.UndoAction;
import org.jabref.gui.util.TaskExecutor;
import org.jabref.logic.journals.JournalAbbreviationRepository;
import org.jabref.logic.preferences.OwnerPreferences;
=======
import org.jabref.gui.preferences.GuiPreferences;
import org.jabref.gui.theme.ThemeManager;
import org.jabref.gui.undo.RedoAction;
import org.jabref.gui.undo.UndoAction;
import org.jabref.gui.util.OptionalObjectProperty;
import org.jabref.logic.journals.JournalAbbreviationRepository;
import org.jabref.logic.preferences.OwnerPreferences;
import org.jabref.logic.util.TaskExecutor;
>>>>>>> 47059776
import org.jabref.model.database.BibDatabaseContext;
import org.jabref.model.database.BibDatabaseMode;
import org.jabref.model.entry.BibEntry;
import org.jabref.model.entry.BibEntryType;
import org.jabref.model.entry.BibEntryTypesManager;
import org.jabref.model.entry.field.Field;
import org.jabref.model.entry.field.StandardField;
import org.jabref.model.entry.field.UserSpecificCommentField;
import org.jabref.model.entry.types.StandardEntryType;
import org.jabref.testutils.category.GUITest;

import org.junit.jupiter.api.BeforeEach;
import org.junit.jupiter.api.Test;
import org.junit.jupiter.api.extension.ExtendWith;
import org.junit.jupiter.params.ParameterizedTest;
import org.junit.jupiter.params.provider.ValueSource;
import org.mockito.Mock;
import org.mockito.MockitoAnnotations;
import org.testfx.framework.junit5.ApplicationExtension;

import static org.junit.jupiter.api.Assertions.assertEquals;
import static org.junit.jupiter.api.Assertions.assertNotEquals;
import static org.junit.jupiter.api.Assertions.fail;
import static org.mockito.ArgumentMatchers.any;
import static org.mockito.Mockito.mock;
import static org.mockito.Mockito.when;

@GUITest
@ExtendWith(ApplicationExtension.class)
class CommentsTabTest {

    private final String ownerName = "user1";

    private CommentsTab commentsTab;

    @Mock
    private BibEntryTypesManager entryTypesManager;
    @Mock
    private BibDatabaseContext databaseContext;
    @Mock
    private SuggestionProviders suggestionProviders;
    @Mock
    private UndoManager undoManager;
    @Mock
    private DialogService dialogService;
    @Mock
    private GuiPreferences preferences;
    @Mock
    private ThemeManager themeManager;
    @Mock
    private TaskExecutor taskExecutor;
    @Mock
    private JournalAbbreviationRepository journalAbbreviationRepository;
    @Mock
    private OwnerPreferences ownerPreferences;
    @Mock
    private PreviewPanel previewPanel;

    @Mock
    private EntryEditorPreferences entryEditorPreferences;

    @BeforeEach
    void setUp() {
<<<<<<< HEAD
        try(AutoCloseable mocks = MockitoAnnotations.openMocks(CommentsTabTest.class)) {

            when(preferences.getOwnerPreferences()).thenReturn(ownerPreferences);
            when(ownerPreferences.getDefaultOwner()).thenReturn(ownerName);
            when(preferences.getEntryEditorPreferences()).thenReturn(entryEditorPreferences);
            when(entryEditorPreferences.shouldShowUserCommentsFields()).thenReturn(true);
            when(databaseContext.getMode()).thenReturn(BibDatabaseMode.BIBLATEX);
            BibEntryType entryTypeMock = mock(BibEntryType.class);
            when(entryTypesManager.enrich(any(), any())).thenReturn(Optional.of(entryTypeMock));

            commentsTab = new CommentsTab(
                    preferences,
                    databaseContext,
                    suggestionProviders,
                    undoManager,
                    mock(UndoAction.class),
                    mock(RedoAction.class),
                    dialogService,
                    taskExecutor,
                    journalAbbreviationRepository,
                    previewPanel);
        } catch (Exception e) {
            fail(e);
        }
=======
        MockitoAnnotations.openMocks(this);

        when(preferences.getOwnerPreferences()).thenReturn(ownerPreferences);
        when(ownerPreferences.getDefaultOwner()).thenReturn(ownerName);
        when(preferences.getEntryEditorPreferences()).thenReturn(entryEditorPreferences);
        when(entryEditorPreferences.shouldShowUserCommentsFields()).thenReturn(true);
        when(databaseContext.getMode()).thenReturn(BibDatabaseMode.BIBLATEX);
        BibEntryType entryTypeMock = mock(BibEntryType.class);
        when(entryTypesManager.enrich(any(), any())).thenReturn(Optional.of(entryTypeMock));

        commentsTab = new CommentsTab(
                preferences,
                databaseContext,
                suggestionProviders,
                undoManager,
                mock(UndoAction.class),
                mock(RedoAction.class),
                dialogService,
                themeManager,
                taskExecutor,
                journalAbbreviationRepository,
                OptionalObjectProperty.empty()
        );
>>>>>>> 47059776
    }

    @Test
    void emptyCommentShownIfGloballyEnabled() {
        final UserSpecificCommentField ownerComment = new UserSpecificCommentField(ownerName);
        when(entryEditorPreferences.shouldShowUserCommentsFields()).thenReturn(true);

        BibEntry entry = new BibEntry(StandardEntryType.Book)
                .withField(StandardField.COMMENT, "Standard comment text");

        SequencedSet<Field> fields = commentsTab.determineFieldsToShow(entry);

        assertEquals(Set.of(StandardField.COMMENT, ownerComment), fields);
    }

    @Test
    void emptyCommentFieldNotShownIfGloballyDisabled() {
        when(entryEditorPreferences.shouldShowUserCommentsFields()).thenReturn(false);

        BibEntry entry = new BibEntry(StandardEntryType.Book)
                .withField(StandardField.COMMENT, "Standard comment text");

        SequencedSet<Field> fields = commentsTab.determineFieldsToShow(entry);

        assertEquals(Set.of(StandardField.COMMENT), fields);
    }

    @ParameterizedTest
    @ValueSource(booleans = {true, false})
    void commentFieldShownIfContainsText(boolean shouldShowUserCommentsFields) {
        final UserSpecificCommentField ownerComment = new UserSpecificCommentField(ownerName);
        when(entryEditorPreferences.shouldShowUserCommentsFields()).thenReturn(shouldShowUserCommentsFields);

        BibEntry entry = new BibEntry(StandardEntryType.Book)
                .withField(StandardField.COMMENT, "Standard comment text")
                .withField(ownerComment, "User-specific comment text");

        SequencedSet<Field> fields = commentsTab.determineFieldsToShow(entry);

        assertEquals(Set.of(StandardField.COMMENT, ownerComment), fields);
    }

    @Test
    void determineFieldsToShowWorksForMultipleUsers() {
        final UserSpecificCommentField ownerComment = new UserSpecificCommentField(ownerName);
        final UserSpecificCommentField otherUsersComment = new UserSpecificCommentField("other-user-id");

        BibEntry entry = new BibEntry(StandardEntryType.Book)
                .withField(StandardField.COMMENT, "Standard comment text")
                .withField(ownerComment, "User-specific comment text")
                .withField(otherUsersComment, "other-user-id comment text");

        SequencedSet<Field> fields = commentsTab.determineFieldsToShow(entry);

        assertEquals(Set.of(StandardField.COMMENT, ownerComment, otherUsersComment), fields);
    }

    @Test
    void differentiateCaseInUserName() {
        UserSpecificCommentField field1 = new UserSpecificCommentField("USER");
        UserSpecificCommentField field2 = new UserSpecificCommentField("user");
        assertNotEquals(field1, field2, "Two UserSpecificCommentField instances with usernames that differ only by case should be considered different");
    }
}<|MERGE_RESOLUTION|>--- conflicted
+++ resolved
@@ -8,24 +8,14 @@
 
 import org.jabref.gui.DialogService;
 import org.jabref.gui.autocompleter.SuggestionProviders;
-<<<<<<< HEAD
+import org.jabref.gui.preferences.GuiPreferences;
 import org.jabref.gui.preview.PreviewPanel;
 import org.jabref.gui.theme.ThemeManager;
 import org.jabref.gui.undo.RedoAction;
 import org.jabref.gui.undo.UndoAction;
-import org.jabref.gui.util.TaskExecutor;
-import org.jabref.logic.journals.JournalAbbreviationRepository;
-import org.jabref.logic.preferences.OwnerPreferences;
-=======
-import org.jabref.gui.preferences.GuiPreferences;
-import org.jabref.gui.theme.ThemeManager;
-import org.jabref.gui.undo.RedoAction;
-import org.jabref.gui.undo.UndoAction;
-import org.jabref.gui.util.OptionalObjectProperty;
 import org.jabref.logic.journals.JournalAbbreviationRepository;
 import org.jabref.logic.preferences.OwnerPreferences;
 import org.jabref.logic.util.TaskExecutor;
->>>>>>> 47059776
 import org.jabref.model.database.BibDatabaseContext;
 import org.jabref.model.database.BibDatabaseMode;
 import org.jabref.model.entry.BibEntry;
@@ -48,7 +38,6 @@
 
 import static org.junit.jupiter.api.Assertions.assertEquals;
 import static org.junit.jupiter.api.Assertions.assertNotEquals;
-import static org.junit.jupiter.api.Assertions.fail;
 import static org.mockito.ArgumentMatchers.any;
 import static org.mockito.Mockito.mock;
 import static org.mockito.Mockito.when;
@@ -88,9 +77,8 @@
     private EntryEditorPreferences entryEditorPreferences;
 
     @BeforeEach
-    void setUp() {
-<<<<<<< HEAD
-        try(AutoCloseable mocks = MockitoAnnotations.openMocks(CommentsTabTest.class)) {
+    void setUp() throws Exception {
+        try (AutoCloseable mocks = MockitoAnnotations.openMocks(CommentsTabTest.class)) {
 
             when(preferences.getOwnerPreferences()).thenReturn(ownerPreferences);
             when(ownerPreferences.getDefaultOwner()).thenReturn(ownerName);
@@ -110,35 +98,9 @@
                     dialogService,
                     taskExecutor,
                     journalAbbreviationRepository,
-                    previewPanel);
-        } catch (Exception e) {
-            fail(e);
+                    previewPanel
+            );
         }
-=======
-        MockitoAnnotations.openMocks(this);
-
-        when(preferences.getOwnerPreferences()).thenReturn(ownerPreferences);
-        when(ownerPreferences.getDefaultOwner()).thenReturn(ownerName);
-        when(preferences.getEntryEditorPreferences()).thenReturn(entryEditorPreferences);
-        when(entryEditorPreferences.shouldShowUserCommentsFields()).thenReturn(true);
-        when(databaseContext.getMode()).thenReturn(BibDatabaseMode.BIBLATEX);
-        BibEntryType entryTypeMock = mock(BibEntryType.class);
-        when(entryTypesManager.enrich(any(), any())).thenReturn(Optional.of(entryTypeMock));
-
-        commentsTab = new CommentsTab(
-                preferences,
-                databaseContext,
-                suggestionProviders,
-                undoManager,
-                mock(UndoAction.class),
-                mock(RedoAction.class),
-                dialogService,
-                themeManager,
-                taskExecutor,
-                journalAbbreviationRepository,
-                OptionalObjectProperty.empty()
-        );
->>>>>>> 47059776
     }
 
     @Test
