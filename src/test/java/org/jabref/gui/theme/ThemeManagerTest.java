--- conflicted
+++ resolved
@@ -53,11 +53,7 @@
         Path testCss = tempFolder.resolve("test.css");
         Files.writeString(testCss, TEST_CSS_CONTENT, StandardOpenOption.CREATE);
         AppearancePreferences appearancePreferences =
-<<<<<<< HEAD
-                new AppearancePreferences(false, 0, new Theme(testCss.toString()), false);
-=======
-                new AppearancePreferences(false, 0, 0, new Theme(testCss.toString()));
->>>>>>> a1f2d518
+                new AppearancePreferences(false, 0, 0, new Theme(testCss.toString()),false);
 
         ThemeManager themeManager = new ThemeManager(appearancePreferences, new DummyFileUpdateMonitor(), Runnable::run);
 
@@ -77,11 +73,7 @@
         Path testCss = tempFolder.resolve("test.css");
         Files.writeString(testCss, TEST_CSS_CONTENT, StandardOpenOption.CREATE);
         AppearancePreferences appearancePreferences =
-<<<<<<< HEAD
-                new AppearancePreferences(false, 0, new Theme(testCss.toString()), false);
-=======
-                new AppearancePreferences(false, 0, 0, new Theme(testCss.toString()));
->>>>>>> a1f2d518
+                new AppearancePreferences(false, 0, 0, new Theme(testCss.toString()),false);
 
         // ActiveTheme should provide the additionalStylesheet that was created before
         ThemeManager themeManagerCreatedBeforeFileDeleted = new ThemeManager(appearancePreferences, new DummyFileUpdateMonitor(), Runnable::run);
@@ -109,11 +101,7 @@
     public void customThemeBecomesAvailableAfterFileIsCreated() throws IOException {
         Path testCss = tempFolder.resolve("test.css");
         AppearancePreferences appearancePreferences =
-<<<<<<< HEAD
-                new AppearancePreferences(false, 0, new Theme(testCss.toString()), false);
-=======
-                new AppearancePreferences(false, 0, 0, new Theme(testCss.toString()));
->>>>>>> a1f2d518
+                new AppearancePreferences(false, 0, 0, new Theme(testCss.toString()), false);
 
         // ActiveTheme should provide no additionalStylesheet when no file exists
         ThemeManager themeManagerCreatedBeforeFileExists = new ThemeManager(appearancePreferences, new DummyFileUpdateMonitor(), Runnable::run);
@@ -144,11 +132,7 @@
         }
         Files.writeString(largeCssTestFile, " */", StandardOpenOption.APPEND);
         AppearancePreferences appearancePreferences =
-<<<<<<< HEAD
-                new AppearancePreferences(false, 0, new Theme(largeCssTestFile.toString()), false);
-=======
-                new AppearancePreferences(false, 0, 0, new Theme(largeCssTestFile.toString()));
->>>>>>> a1f2d518
+                new AppearancePreferences(false, 0, 0, new Theme(largeCssTestFile.toString()), false);
 
         // ActiveTheme should provide the large additionalStylesheet that was created before
         ThemeManager themeManager = new ThemeManager(appearancePreferences, new DummyFileUpdateMonitor(), Runnable::run);
@@ -181,11 +165,7 @@
         Path testCss = tempFolder.resolve("reload.css");
         Files.writeString(testCss, TEST_CSS_CONTENT, StandardOpenOption.CREATE);
         AppearancePreferences appearancePreferences =
-<<<<<<< HEAD
-                new AppearancePreferences(false, 0, new Theme(testCss.toString()), false);
-=======
-                new AppearancePreferences(false, 0, 0, new Theme(testCss.toString()));
->>>>>>> a1f2d518
+                new AppearancePreferences(false, 0, 0, new Theme(testCss.toString()), false);
 
         ThemeManager themeManager = new ThemeManager(appearancePreferences, new DummyFileUpdateMonitor(), Runnable::run);
 
@@ -200,11 +180,7 @@
         Path testCss = tempFolder.resolve("reload.css");
         Files.writeString(testCss, TEST_CSS_CONTENT, StandardOpenOption.CREATE);
         AppearancePreferences appearancePreferences =
-<<<<<<< HEAD
-                new AppearancePreferences(false, 0, new Theme(testCss.toString()), false);
-=======
-                new AppearancePreferences(false, 0, 0, new Theme(testCss.toString()));
->>>>>>> a1f2d518
+                new AppearancePreferences(false, 0, 0, new Theme(testCss.toString()), false);
 
         ThemeManager themeManager = new ThemeManager(appearancePreferences, new DummyFileUpdateMonitor(), Runnable::run);
 
@@ -233,11 +209,7 @@
         Path testCss = tempFolder.resolve("reload.css");
         Files.writeString(testCss, TEST_CSS_CONTENT, StandardOpenOption.CREATE);
         AppearancePreferences appearancePreferences =
-<<<<<<< HEAD
-                new AppearancePreferences(false, 0, new Theme(testCss.toString()), false);
-=======
-                new AppearancePreferences(false, 0, 0, new Theme(testCss.toString()));
->>>>>>> a1f2d518
+                new AppearancePreferences(false, 0, 0, new Theme(testCss.toString()), false);
 
         final ThemeManager themeManager;
 
