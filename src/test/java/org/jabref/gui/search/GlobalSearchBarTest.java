--- conflicted
+++ resolved
@@ -44,12 +44,8 @@
     @Start
     public void onStart(Stage stage) {
         SearchPreferences searchPreferences = mock(SearchPreferences.class);
-<<<<<<< HEAD
         when(searchPreferences.getSearchFlags()).thenReturn(EnumSet.noneOf(SearchFlags.class));
-=======
-        when(searchPreferences.getSearchFlags()).thenReturn(EnumSet.noneOf(SearchRules.SearchFlags.class));
         when(searchPreferences.getObservableSearchFlags()).thenReturn(FXCollections.observableSet());
->>>>>>> 771c4cd5
         PreferencesService prefs = mock(PreferencesService.class, Answers.RETURNS_DEEP_STUBS);
         when(prefs.getSearchPreferences()).thenReturn(searchPreferences);
 
