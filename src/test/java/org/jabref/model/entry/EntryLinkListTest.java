package org.jabref.model.entry;

import java.util.List;
import java.util.Optional;

import org.jabref.model.database.BibDatabase;
import org.jabref.model.entry.field.StandardField;

import org.junit.jupiter.api.BeforeEach;
import org.junit.jupiter.api.Test;

import static org.junit.jupiter.api.Assertions.assertEquals;
import static org.junit.jupiter.api.Assertions.assertFalse;
import static org.junit.jupiter.api.Assertions.assertTrue;

public class EntryLinkListTest {

    private static final String KEY = "test";

    private BibDatabase database;
    private List<ParsedEntryLink> links;
    private ParsedEntryLink link;
    private BibEntry source;
    private BibEntry target;
    private BibEntry entry;

    @BeforeEach
    public void before() {
        database = new BibDatabase();
        links = EntryLinkList.parse(KEY, database);
        link = links.get(0);
        source = create("source");
        target = create("target");
        entry = create("entry");
    }

    private BibEntry create(String citeKey) {
        BibEntry entry = new BibEntry();
        entry.setCitationKey(citeKey);
        database.insertEntry(entry);
        return entry;
    }

    @Test
    public void givenFieldValueAndDatabaseWhenParsingThenExpectKey() {
        assertEquals(KEY, link.getKey());
    }

    @Test
    public void givenFieldValueAndDatabaseWhenParsingThenExpectDataBase() {
        assertEquals(database, link.getDatabase());
    }

    @Test
    public void givenFieldValueAndDatabaseWhenParsingThenExpectEmptyLinkedEntry() {
        assertEquals(Optional.empty(), link.getLinkedEntry());
    }

    @Test
    public void givenFieldValueAndDatabaseWhenParsingThenExpectLink() {
        ParsedEntryLink expected = new ParsedEntryLink(KEY, database);
        assertEquals(expected, link);
    }

    @Test
    public void givenBibEntryWhenParsingThenExpectLink() {
<<<<<<< HEAD
        entry = create("entry");
        ParsedEntryLink expected = new ParsedEntryLink(entry);
        assertFalse(expected.getLinkedEntry().isEmpty());
=======
      ParsedEntryLink expected = new ParsedEntryLink(entry);
      assertFalse(expected.getLinkedEntry().isEmpty());
>>>>>>> a3f5753f
    }

    @Test
    public void givenNullFieldValueAndDatabaseWhenParsingThenExpectLinksIsEmpty() {
        links = EntryLinkList.parse(null, database);
        assertTrue(links.isEmpty());
    }

    @Test
    public void givenTargetAndSourceWhenSourceCrossrefTargetThenSourceCrossrefsTarget() {
        source.setField(StandardField.CROSSREF, "target");
        assertSourceCrossrefsTarget(target, source);
    }

    private void assertSourceCrossrefsTarget(BibEntry target, BibEntry source) {
        Optional<String> sourceCrossref = source.getField(StandardField.CROSSREF);
        Optional<String> targetCiteKey = target.getCitationKey();
        assertEquals(sourceCrossref, targetCiteKey);
    }
}<|MERGE_RESOLUTION|>--- conflicted
+++ resolved
@@ -64,14 +64,8 @@
 
     @Test
     public void givenBibEntryWhenParsingThenExpectLink() {
-<<<<<<< HEAD
-        entry = create("entry");
-        ParsedEntryLink expected = new ParsedEntryLink(entry);
-        assertFalse(expected.getLinkedEntry().isEmpty());
-=======
       ParsedEntryLink expected = new ParsedEntryLink(entry);
       assertFalse(expected.getLinkedEntry().isEmpty());
->>>>>>> a3f5753f
     }
 
     @Test
