package org.jabref.model.entry.identifier;

import java.util.Optional;
import java.util.stream.Stream;

import org.junit.jupiter.api.Test;
import org.junit.jupiter.params.ParameterizedTest;
import org.junit.jupiter.params.provider.Arguments;
import org.junit.jupiter.params.provider.MethodSource;

import static org.junit.jupiter.api.Assertions.assertEquals;
import static org.junit.jupiter.api.Assertions.assertFalse;
import static org.junit.jupiter.api.Assertions.assertThrows;
import static org.junit.jupiter.api.Assertions.assertTrue;

class DOITest {

    private static Stream<Arguments> testData() {
        return Stream.of(
                // PlainDoi
                Arguments.of("10.1006/jmbi.1998.2354", new DOI("10.1006/jmbi.1998.2354").asString()),
                Arguments.of("10.231/JIM.0b013e31820bab4c", new DOI("10.231/JIM.0b013e31820bab4c").asString()),
                Arguments.of("10.1002/(SICI)1522-2594(199911)42:5<952::AID-MRM16>3.0.CO;2-S",
                        new DOI("10.1002/(SICI)1522-2594(199911)42:5<952::AID-MRM16>3.0.CO;2-S").asString()),
                Arguments.of("10.1126/sciadv.1500214", new DOI("10.1126/sciadv.1500214").asString()),

                // PlainShortDoi
                Arguments.of("10/gf4gqc", new DOI("10/gf4gqc").asString()),
                Arguments.of("10/1000", new DOI("10/1000").asString()),
                Arguments.of("10/aaaa", new DOI("10/aaaa").asString()),
                Arguments.of("10/adc", new DOI("10/adc").asString()),

                // ignoreLeadingAndTrailingWhitespaces
                Arguments.of("10.1006/jmbi.1998.2354", new DOI("  10.1006/jmbi.1998.2354 ").asString()),

                // ignoreLeadingAndTrailingWhitespacesInShortDoi
                Arguments.of("10/gf4gqc", new DOI("   10/gf4gqc ").asString()),

                // acceptDoiPrefix
                // Doi prefix
                Arguments.of("10.1006/jmbi.1998.2354", new DOI("doi:10.1006/jmbi.1998.2354").asString()),

                // acceptDoiPrefixInShortDoi
                Arguments.of("10/gf4gqc", new DOI("doi:10/gf4gqc").asString()),

                // acceptURNPrefix
                Arguments.of("10.123/456", new DOI("urn:10.123/456").asString()),
                Arguments.of("10.123/456", new DOI("http://doi.org/urn:doi:10.123/456").asString()),
                // : is also allowed as divider, will be replaced by RESOLVER
                Arguments.of("10.123:456ABC/zyz", new DOI("http://doi.org/urn:doi:10.123:456ABC%2Fzyz").asString()),

                // acceptShortcutShortDoi
                Arguments.of("10/d8dn", new DOI("https://doi.org/d8dn").asString()),
                Arguments.of("10/d8dn", new DOI(" https://doi.org/d8dn  ").asString()),
                Arguments.of("10/d8dn", new DOI("doi.org/d8dn").asString()),
                Arguments.of("10/d8dn", new DOI("www.doi.org/d8dn").asString()),
                Arguments.of("10/d8dn", new DOI("  doi.org/d8dn ").asString()),

                // acceptURNPrefixInShortDoi
                Arguments.of("10/gf4gqc", new DOI("urn:10/gf4gqc").asString()),
                Arguments.of("10/gf4gqc", new DOI("doi:10/gf4gqc").asString()),
                Arguments.of("10/gf4gqc", new DOI("urn:doi:10/gf4gqc").asString()),
                Arguments.of("10/gf4gqc", new DOI("http://doi.org/urn:doi:10/gf4gqc").asString()),
                // : is also allowed as divider, will be replaced by RESOLVER
                Arguments.of("10:gf4gqc", new DOI("http://doi.org/urn:doi:10:gf4gqc").asString()),

                // acceptURLDoi
                // http
                Arguments.of("10.1006/jmbi.1998.2354", new DOI("http://doi.org/10.1006/jmbi.1998.2354").asString()),
                // https
                Arguments.of("10.1006/jmbi.1998.2354", new DOI("https://doi.org/10.1006/jmbi.1998.2354").asString()),
                // https with % divider
                Arguments.of("10.2307/1990888", new DOI("https://dx.doi.org/10.2307%2F1990888").asString()),
                // other domains
                Arguments.of("10.1145/1294928.1294933", new DOI("http://doi.acm.org/10.1145/1294928.1294933").asString()),
                Arguments.of("10.1145/1294928.1294933", new DOI("http://doi.acm.net/10.1145/1294928.1294933").asString()),
                Arguments.of("10.1145/1294928.1294933", new DOI("http://doi.acm.com/10.1145/1294928.1294933").asString()),
                Arguments.of("10.1145/1294928.1294933", new DOI("http://doi.acm.de/10.1145/1294928.1294933").asString()),
                Arguments.of("10.1007/978-3-642-15618-2_19",
                        new DOI("http://dx.doi.org/10.1007/978-3-642-15618-2_19").asString()),
                Arguments.of("10.1007/978-3-642-15618-2_19",
                        new DOI("http://dx.doi.net/10.1007/978-3-642-15618-2_19").asString()),
                Arguments.of("10.1007/978-3-642-15618-2_19",
                        new DOI("http://dx.doi.com/10.1007/978-3-642-15618-2_19").asString()),
                Arguments.of("10.1007/978-3-642-15618-2_19",
                        new DOI("http://dx.doi.de/10.1007/978-3-642-15618-2_19").asString()),
                Arguments.of("10.4108/ICST.COLLABORATECOM2009.8275",
                        new DOI("http://dx.doi.org/10.4108/ICST.COLLABORATECOM2009.8275").asString()),
                Arguments.of("10.1109/MIC.2012.43",
                        new DOI("http://doi.ieeecomputersociety.org/10.1109/MIC.2012.43").asString()),

                // acceptURLShortDoi
                // http
                Arguments.of("10/gf4gqc", new DOI("http://doi.org/10/gf4gqc").asString()),
                // https
                Arguments.of("10/gf4gqc", new DOI("https://doi.org/10/gf4gqc").asString()),
                // https with % divider
                Arguments.of("10/gf4gqc", new DOI("https://dx.doi.org/10%2Fgf4gqc").asString()),
                // other domains
                Arguments.of("10/gf4gqc", new DOI("http://doi.acm.org/10/gf4gqc").asString()),
                Arguments.of("10/gf4gqc", new DOI("www.doi.acm.org/10/gf4gqc").asString()),
                Arguments.of("10/gf4gqc", new DOI("doi.acm.org/10/gf4gqc").asString()),
                Arguments.of("10/gf4gqc", new DOI("10/gf4gqc").asString()),
                Arguments.of("10/gf4gqc", new DOI("/10/gf4gqc").asString()),
                Arguments.of("10/gf4gqc", new DOI(" /10/gf4gqc").asString()),
                Arguments.of("10/gf4gqc", new DOI(" 10/gf4gqc").asString()),
                Arguments.of("10/gf4gqc", new DOI("http://doi.acm.net/10/gf4gqc").asString()),
                Arguments.of("10/gf4gqc", new DOI("http://doi.acm.com/10/gf4gqc").asString()),
                Arguments.of("10/gf4gqc", new DOI("http://doi.acm.de/10/gf4gqc").asString()),
                Arguments.of("10/gf4gqc", new DOI("http://dx.doi.org/10/gf4gqc").asString()),
                Arguments.of("10/gf4gqc", new DOI("http://dx.doi.net/10/gf4gqc").asString()),
                Arguments.of("10/gf4gqc", new DOI("http://dx.doi.com/10/gf4gqc").asString()),
                Arguments.of("10/gf4gqc", new DOI("http://dx.doi.de/10/gf4gqc").asString()),
                Arguments.of("10/gf4gqc", new DOI("http://dx.doi.org/10/gf4gqc").asString()),
                Arguments.of("10/gf4gqc", new DOI("http://doi.ieeecomputersociety.org/10/gf4gqc").asString()),

                // parse DOI with whitespace
                Arguments.of("https://doi.org/10.1109/VLHCC.2004.20", DOI.parse("https : / / doi.org / 10 .1109 /V LHCC.20 04.20").get().getURIAsASCIIString()),
                // parse short DOI with whitespace
                Arguments.of("https://doi.org/10/gf4gqc", DOI.parse("https : / / doi.org / 10 / gf4gqc").get().getURIAsASCIIString()),
                // parse DOI with non-ASCII characters and whitespace
                Arguments.of("https://doi.org/10/gf4gqc", DOI.parse("�https : \n  ␛ / / doi.org / \t 10 / \r gf4gqc�␛").get().getURIAsASCIIString()),
                Arguments.of("10/gf4gqc", DOI.parse("�https : \n  ␛ / / doi.org / \t 10 / \r gf4gqc�␛").get().asString()),
                Arguments.of("10/gf4gqc", DOI.parse(" 10 / gf4gqc ").get().asString()),
                Arguments.of("10.3218/3846-0", DOI.parse(" �10.3218\n/384␛6-0�").get().asString()),
                // parse DOI with backslashes
                Arguments.of("10.1007/978-3-030-02671-4_7", DOI.parse("10.1007/978-3-030-02671-4\\_7").get().asString()),
                Arguments.of("10.1007/978-3-030-02671-4_7", DOI.parse("10.1007/\\978-3-03\\0-02671-4\\_7").get().asString()),
                Arguments.of("https://doi.org/10.1007/978-3-030-02671-4_7", DOI.parse("https://doi.org/10.\\\\1007/9\\\\78-3\\\\-030-026\\\\\\71-4_7").get().getURIAsASCIIString()),
                // parse DOI with {}
                Arguments.of("10.1007/978-3-030-02671-4_7", DOI.parse("10.1007/9{}78{-3{-03{0-0}}}26}{71-4}_7").get().asString()),
                // parse DOI with `
                Arguments.of("10.1007/978-3-030-02671-4_7", DOI.parse("10.1007/9`78`-3`-03`0-0``26````71-4}_7").get().asString()),
                // parse DOI with |
                Arguments.of("10.1007/978-3-030-02671-4_7", DOI.parse("10.1007/9||78|-3|-03|0-0|26|71-4|||_7").get().asString()),
                // parse DOI with ~
                Arguments.of("10.1007/978-3-030-02671-4_7", DOI.parse("10.1007/9~~~78~-3~-03~0-0~26~71-4~_7").get().asString()),
                // parse DOI with []
                Arguments.of("10.1007/978-3-030-02671-4_7", DOI.parse("10.1007/][9[][]78-3-03[[]0-02671-4_7").get().asString()),
                // parse DOI with ^
                Arguments.of("10.1007/978-3-030-02671-4_7", DOI.parse("^^^10.10^07/978-3^-0^30-02671-4_7").get().asString()),
                // parse DOI with special characters
                Arguments.of("10.1007/978-3-030-02671-4_7", DOI.parse("10.1^00^^7/9|~^]`7^8-3~[[[]]-0^3]~0-0~26``71-4~||_7").get().asString()),
                // parse already-cleaned DOI
                Arguments.of("10.3218/3846-0", DOI.parse("10.3218/3846-0").get().asString()),

                // correctlyEncodeDOIs
                // See http://www.doi.org/doi_handbook/2_Numbering.html#2.5.2.4
                // % -> (%25)
                Arguments.of("https://doi.org/10.1006/rwei.1999%25.0001",
                        new DOI("https://doi.org/10.1006/rwei.1999%25.0001").getURIAsASCIIString()),
                // " -> (%22)
                Arguments.of("https://doi.org/10.1006/rwei.1999%22.0001",
                        new DOI("https://doi.org/10.1006/rwei.1999%22.0001").getURIAsASCIIString()),
                // # -> (%23)
                Arguments.of("https://doi.org/10.1006/rwei.1999%23.0001",
                        new DOI("https://doi.org/10.1006/rwei.1999%23.0001").getURIAsASCIIString()),
                // SPACE -> (%20)
                Arguments.of("https://doi.org/10.1006/rwei.1999%20.0001",
                        new DOI("https://doi.org/10.1006/rwei.1999%20.0001").getURIAsASCIIString()),
                // ? -> (%3F)
                Arguments.of("https://doi.org/10.1006/rwei.1999%3F.0001",
                        new DOI("https://doi.org/10.1006/rwei.1999%3F.0001").getURIAsASCIIString()),

                // constructCorrectURLForDoi
                // add / to RESOLVER url if missing
                Arguments.of("https://doi.org/10.1006/jmbi.1998.2354",
                        new DOI("10.1006/jmbi.1998.2354").getURIAsASCIIString()),
                Arguments.of("https://doi.org/10.1006/jmbi.1998.2354",
                        new DOI("https://doi.org/10.1006/jmbi.1998.2354").getURIAsASCIIString()),
                Arguments.of("https://doi.org/10.1109/VLHCC.2004.20",
                        new DOI("doi:10.1109/VLHCC.2004.20").getURIAsASCIIString()),

                // constructCorrectURLForShortDoi
                Arguments.of("https://doi.org/10/gf4gqc", new DOI("10/gf4gqc").getURIAsASCIIString()),

                // correctlyDecodeHttpDOIs
                // See http://www.doi.org/doi_handbook/2_Numbering.html#2.5.2.4
                // % -> (%25)
                Arguments.of("10.1006/rwei.1999%.0001", new DOI("http://doi.org/10.1006/rwei.1999%25.0001").asString()),
                // " -> (%22)
                Arguments.of("10.1006/rwei.1999\".0001", new DOI("http://doi.org/10.1006/rwei.1999%22.0001").asString()),
                // # -> (%23)
                Arguments.of("10.1006/rwei.1999#.0001", new DOI("http://doi.org/10.1006/rwei.1999%23.0001").asString()),
                // SPACE -> (%20)
                Arguments.of("10.1006/rwei.1999 .0001", new DOI("http://doi.org/10.1006/rwei.1999%20.0001").asString()),
                // ? -> (%3F)
                Arguments.of("10.1006/rwei.1999?.0001", new DOI("http://doi.org/10.1006/rwei.1999%3F.0001").asString()),
                // <,> -> (%3C, %3E)
                Arguments.of("10.1175/1520-0493(2002)130<1913:EDAWPO>2.0.CO;2", new DOI("https://doi.org/10.1175/1520-0493(2002)130%3C1913:EDAWPO%3E2.0.CO;2").asString()),

                // acceptDoiWithSpecialCharacters
                Arguments.of("10.1175/1520-0493(2002)130<1913:EDAWPO>2.0.CO;2", new DOI("https://doi.org/10.1175/1520-0493(2002)130<1913:EDAWPO>2.0.CO;2").asString()),

                // findDoiInsideArbitraryText
                Arguments.of("10.1006/jmbi.1998.2354",
                        DOI.findInText("other stuff 10.1006/jmbi.1998.2354 end").get().asString()),
                Arguments.of("10.1007/s10549-018-4743-9",
                        DOI.findInText("Breast Cancer Res Treat. 2018 July ; 170(1): 77–87. doi:10.1007/s10549-018-4743-9. ").get().asString()),
                Arguments.of("10.1007/s10549-018-4743-9",
                        DOI.findInText("Breast Cancer Res Treat. 2018 July ; 170(1): 77–87. doi:10.1007/s10549-018-4743-9, ").get().asString()),
                Arguments.of("10.1007/s10549-018-4743-9",
                        DOI.findInText("Breast Cancer Res Treat. 2018 July ; 170(1): 77–87. doi:10.1007/s10549-018-4743-9; something else").get().asString()),
                Arguments.of("10.1007/s10549-018-4743-9.1234",
                        DOI.findInText("bla doi:10.1007/s10549-018-4743-9.1234 with . in doi").get().asString()),

                // findShortDoiInsideArbitraryText
                Arguments.of("10/12ab", DOI.findInText("other stuff doi:10/12ab end").get().asString()),
                Arguments.of("10/12ab", DOI.findInText("other stuff /urn:doi:10/12ab end").get().asString()),
                Arguments.of("10%12ab", DOI.findInText("other stuff doi:10%12ab end").get().asString()),
                Arguments.of("10%12ab", DOI.findInText("other stuff /doi:10%12ab end").get().asString()),
                Arguments.of("10%12ab", DOI.findInText("other stuff /doi:10%12ab, end").get().asString()),
                Arguments.of("10%12ab", DOI.findInText("other stuff /doi:10%12ab. end").get().asString()),
                Arguments.of("10%12ab", DOI.findInText("other stuff /doi:10%12ab; end").get().asString()),
                Arguments.of("10/1234", DOI.findInText("10/B(C)/15 \n" +
                        " \n" +
                        "10:51 \n" +
                        " \n" +
                        " \n" +
                        "doi.org/10/1234 ").get().asString()),

                // findShortcutDoiInsideArbitraryText
                Arguments.of("10/ab123", DOI.findInText("other stuff doi.org/ab123 end").get().asString()),
                Arguments.of("10/76543", DOI.findInText("other stuff www.doi.org/76543 end").get().asString()),
                Arguments.of("10/abcde", DOI.findInText("other stuff https://www.doi.org/abcde end").get().asString()),
                Arguments.of("10/abcde", DOI.findInText("other stuff https://doi.org/abcde end").get().asString()),
                Arguments.of("10.5220/0010404301780189", DOI.findInText("https://www.scitepress.org/Link.aspx?doi=10.5220/0010404301780189").get().asString()),
                Arguments.of("10.5220/0010404301780189", DOI.findInText("10.5220/0010404301780189").get().asString()),

                // findDoiWithSpecialCharactersInText
                Arguments.of("10.1175/1520-0493(2002)130%3C1913:EDAWPO%3E2.0.CO;2",
<<<<<<< HEAD
                        DOI.findInText("https://doi.org/10.1175/1520-0493(2002)130%3C1913:EDAWPO%3E2.0.CO;2").get().getDOI()),

                // Test with Unicode replacement character
                Arguments.of("10.1006/jmbi.1998.2354", DOI.findInText("other stuff �10.1006/jmbi.1998.2354").get().getDOI()),
                Arguments.of("10.1006/jmbi.1998.2354", DOI.findInText("other stuff 10.1006/jmbi.1998.2354�").get().getDOI()),
                Arguments.of("10/gf4gqc", DOI.findInText("other stuff �doi�:10�/gf4����gqc�").get().getDOI())

=======
                        DOI.findInText("https://doi.org/10.1175/1520-0493(2002)130%3C1913:EDAWPO%3E2.0.CO;2").get().asString())
>>>>>>> 4ce83c49
        );
    }

    @ParameterizedTest
    @MethodSource("testData")
    void equals(String expected, String input) {
        assertEquals(expected, input);
    }

    @Test
    void equalsWorksFor2017Doi() {
        assertEquals(new DOI("10.1109/cloud.2017.89"), new DOI("10.1109/CLOUD.2017.89"));
    }

    @Test
    void isShortDoiShouldReturnTrueWhenItIsShortDoi() {
        assertTrue(new DOI("10/abcde").isShortDoi());
    }

    @Test
    void noDOIFoundInsideArbitraryText() {
        assertEquals(Optional.empty(), DOI.findInText("text without 28282 a doi"));
        assertEquals(Optional.empty(), DOI.findInText("It's 10:30 o'clock"));
        assertEquals(Optional.empty(), DOI.findInText("...archive number 10/XYZ/123..."));
        assertEquals(Optional.empty(), DOI.findInText("some website poi.org/ab123 end"));
    }

    @Test
    void rejectURLShortDoi() {
        assertThrows(IllegalArgumentException.class, () -> new DOI("http://www.cs.utexas.edu/users/kaufmann/itp-trusted-extensions-aug-2010/summary/summary.pdf"));
        assertThrows(IllegalArgumentException.class, () -> new DOI("http://www.cs.utexas.edu/users/kaufmann/itp-trusted-extensions-aug-20/10/summary/summary.pdf"));
        assertThrows(IllegalArgumentException.class, () -> new DOI("http://www.boi.org/10/2010bingbong"));
    }

    @Test
    void isShortDoiShouldReturnFalseWhenItIsDoi() {
        assertFalse(new DOI("10.1006/jmbi.1998.2354").isShortDoi());
    }

    @Test
    void rejectEmbeddedDoi() {
        assertThrows(IllegalArgumentException.class, () -> new DOI("other stuff 10.1006/jmbi.1998.2354 end"));
    }

    @Test
    void rejectEmbeddedShortDoi() {
        assertThrows(IllegalArgumentException.class, () -> new DOI("other stuff 10/gf4gqc end"));
        assertThrows(IllegalArgumentException.class, () -> new DOI("10/2021/01"));
        assertThrows(IllegalArgumentException.class, () -> new DOI("01/10/2021"));
        assertThrows(IllegalArgumentException.class, () -> new DOI("https://www.abc.de/10/abcd"));
    }

    @Test
    void rejectInvalidDirectoryIndicator() {
        // wrong directory indicator
        assertThrows(IllegalArgumentException.class, () -> new DOI("12.1006/jmbi.1998.2354 end"));
    }

    @Test
    void rejectInvalidDirectoryIndicatorInShortDoi() {
        assertThrows(IllegalArgumentException.class, () -> new DOI("20/abcd"));
    }

    @Test
    void emptyOrUndescoreOnlyReturnsEmpty() {
       assertEquals(Optional.empty(), DOI.parse("_"));
       assertEquals(Optional.empty(), DOI.parse("\t_"));
       assertEquals(Optional.empty(), DOI.parse("___"));
    }

    @Test
    void rejectInvalidDoiUri() {
        assertThrows(IllegalArgumentException.class, () -> new DOI("https://thisisnouri"));
    }

    @Test
    void rejectMissingDivider() {
        // missing divider
        assertThrows(IllegalArgumentException.class, () -> new DOI("10.1006jmbi.1998.2354 end"));
    }

    @Test
    void rejectMissingDividerInShortDoi() {
        assertThrows(IllegalArgumentException.class, () -> new DOI("10gf4gqc end"));
    }

    @Test
    void rejectNullDoiParameter() {
        assertThrows(NullPointerException.class, () -> new DOI(null));
    }
}<|MERGE_RESOLUTION|>--- conflicted
+++ resolved
@@ -229,17 +229,14 @@
 
                 // findDoiWithSpecialCharactersInText
                 Arguments.of("10.1175/1520-0493(2002)130%3C1913:EDAWPO%3E2.0.CO;2",
-<<<<<<< HEAD
-                        DOI.findInText("https://doi.org/10.1175/1520-0493(2002)130%3C1913:EDAWPO%3E2.0.CO;2").get().getDOI()),
+                        DOI.findInText("https://doi.org/10.1175/1520-0493(2002)130%3C1913:EDAWPO%3E2.0.CO;2").get().asString()),
+
 
                 // Test with Unicode replacement character
-                Arguments.of("10.1006/jmbi.1998.2354", DOI.findInText("other stuff �10.1006/jmbi.1998.2354").get().getDOI()),
-                Arguments.of("10.1006/jmbi.1998.2354", DOI.findInText("other stuff 10.1006/jmbi.1998.2354�").get().getDOI()),
-                Arguments.of("10/gf4gqc", DOI.findInText("other stuff �doi�:10�/gf4����gqc�").get().getDOI())
-
-=======
-                        DOI.findInText("https://doi.org/10.1175/1520-0493(2002)130%3C1913:EDAWPO%3E2.0.CO;2").get().asString())
->>>>>>> 4ce83c49
+                Arguments.of("10.1006/jmbi.1998.2354", DOI.findInText("other stuff �10.1006/jmbi.1998.2354").get().asString()),
+                Arguments.of("10.1006/jmbi.1998.2354", DOI.findInText("other stuff 10.1006/jmbi.1998.2354�").get().asString()),
+                Arguments.of("10/gf4gqc", DOI.findInText("other stuff �doi�:10�/gf4����gqc�").get().asString())
+
         );
     }
 
