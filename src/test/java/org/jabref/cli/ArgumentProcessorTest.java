package org.jabref.cli;

import java.nio.file.Files;
import java.nio.file.Path;
import java.util.List;
import java.util.Objects;

import javafx.collections.FXCollections;

import org.jabref.cli.ArgumentProcessor.Mode;
import org.jabref.logic.bibtex.BibEntryAssert;
import org.jabref.logic.exporter.BibDatabaseWriter;
import org.jabref.logic.exporter.SelfContainedSaveConfiguration;
import org.jabref.logic.importer.ImportFormatPreferences;
import org.jabref.logic.importer.ImporterPreferences;
import org.jabref.logic.importer.fileformat.BibtexImporter;
import org.jabref.model.entry.BibEntry;
import org.jabref.model.entry.BibEntryTypesManager;
import org.jabref.model.metadata.SaveOrder;
import org.jabref.model.metadata.SelfContainedSaveOrder;
<<<<<<< HEAD
import org.jabref.model.search.SearchFlags;
=======
>>>>>>> 771c4cd5
import org.jabref.model.util.DummyFileUpdateMonitor;
import org.jabref.model.util.FileUpdateMonitor;
import org.jabref.preferences.ExportPreferences;
import org.jabref.preferences.PreferencesService;
import org.jabref.preferences.SearchPreferences;

import org.junit.jupiter.api.BeforeEach;
import org.junit.jupiter.api.Test;
import org.junit.jupiter.api.io.TempDir;
import org.mockito.Answers;

import static org.junit.jupiter.api.Assertions.assertTrue;
import static org.mockito.Mockito.mock;
import static org.mockito.Mockito.when;

class ArgumentProcessorTest {

    private final PreferencesService preferencesService = mock(PreferencesService.class, Answers.RETURNS_DEEP_STUBS);
    private final BibEntryTypesManager entryTypesManager = mock(BibEntryTypesManager.class);
    private final ImporterPreferences importerPreferences = mock(ImporterPreferences.class, Answers.RETURNS_DEEP_STUBS);
    private final ImportFormatPreferences importFormatPreferences = mock(ImportFormatPreferences.class, Answers.RETURNS_DEEP_STUBS);

    @BeforeEach()
    void setup() {
        when(importerPreferences.getCustomImporters()).thenReturn(FXCollections.emptyObservableSet());

        when(preferencesService.getImporterPreferences()).thenReturn(importerPreferences);
        when(preferencesService.getImportFormatPreferences()).thenReturn(importFormatPreferences);
        when(preferencesService.getSearchPreferences()).thenReturn(
<<<<<<< HEAD
                new SearchPreferences(EnumSet.noneOf(SearchFlags.class), false)
=======
                new SearchPreferences(null, false, false, false, false, false, 0, 0, 0)
>>>>>>> 771c4cd5
        );
    }

    @Test
    void auxImport(@TempDir Path tempDir) throws Exception {
        String auxFile = Path.of(AuxCommandLineTest.class.getResource("paper.aux").toURI()).toAbsolutePath().toString();
        String originBib = Path.of(AuxCommandLineTest.class.getResource("origin.bib").toURI()).toAbsolutePath().toString();

        Path outputBib = tempDir.resolve("output.bisb").toAbsolutePath();
        String outputBibFile = outputBib.toAbsolutePath().toString();

        List<String> args = List.of("--nogui", "--debug", "--aux", auxFile + "," + outputBibFile, originBib);

        ArgumentProcessor processor = new ArgumentProcessor(
                args.toArray(String[]::new),
                Mode.INITIAL_START,
                preferencesService,
                mock(FileUpdateMonitor.class),
                entryTypesManager);
        processor.processArguments();

        assertTrue(Files.exists(outputBib));
    }

    @Test
    void exportMatches(@TempDir Path tempDir) throws Exception {
        Path originBib = Path.of(Objects.requireNonNull(ArgumentProcessorTest.class.getResource("origin.bib")).toURI());
        String originBibFile = originBib.toAbsolutePath().toString();

        Path expectedBib = Path.of(
                Objects.requireNonNull(ArgumentProcessorTest.class.getResource("ArgumentProcessorTestExportMatches.bib"))
                       .toURI()
        );

        BibtexImporter bibtexImporter = new BibtexImporter(importFormatPreferences, new DummyFileUpdateMonitor());
        List<BibEntry> expectedEntries = bibtexImporter.importDatabase(expectedBib).getDatabase().getEntries();

        Path outputBib = tempDir.resolve("output.bib").toAbsolutePath();
        String outputBibFile = outputBib.toAbsolutePath().toString();

        List<String> args = List.of("-n", "--debug", "--exportMatches", "Author=Einstein," + outputBibFile, originBibFile);

        ArgumentProcessor processor = new ArgumentProcessor(
                args.toArray(String[]::new),
                Mode.INITIAL_START,
                preferencesService,
                mock(FileUpdateMonitor.class),
                entryTypesManager);
        processor.processArguments();

        assertTrue(Files.exists(outputBib));
        BibEntryAssert.assertEquals(expectedEntries, outputBib, bibtexImporter);
    }

    @Test
    void convertBibtexToTablerefsabsbib(@TempDir Path tempDir) throws Exception {
        Path originBib = Path.of(Objects.requireNonNull(ArgumentProcessorTest.class.getResource("origin.bib")).toURI());
        String originBibFile = originBib.toAbsolutePath().toString();

        Path outputHtml = tempDir.resolve("output.html").toAbsolutePath();
        String outputHtmlFile = outputHtml.toAbsolutePath().toString();

        when(importerPreferences.getCustomImporters()) .thenReturn(FXCollections.emptyObservableSet());

        SaveOrder saveOrder = new SaveOrder(SaveOrder.OrderType.TABLE, List.of());
        ExportPreferences exportPreferences = new ExportPreferences(".html", tempDir, saveOrder, List.of());
        when(preferencesService.getExportPreferences()).thenReturn(exportPreferences);

        SelfContainedSaveOrder selfContainedSaveOrder = new SelfContainedSaveOrder(SaveOrder.OrderType.ORIGINAL, List.of());
        SelfContainedSaveConfiguration selfContainedSaveConfiguration = new SelfContainedSaveConfiguration(selfContainedSaveOrder, false, BibDatabaseWriter.SaveType.WITH_JABREF_META_DATA, false);
        when(preferencesService.getSelfContainedExportConfiguration()).thenReturn(selfContainedSaveConfiguration);

        List<String> args = List.of("-n", "-i", originBibFile + ",bibtex", "-o", outputHtmlFile + ",tablerefsabsbib");

        ArgumentProcessor processor = new ArgumentProcessor(
                args.toArray(String[]::new),
                Mode.INITIAL_START,
                preferencesService,
                mock(FileUpdateMonitor.class),
                entryTypesManager);
        processor.processArguments();

        assertTrue(Files.exists(outputHtml));
    }
}<|MERGE_RESOLUTION|>--- conflicted
+++ resolved
@@ -18,10 +18,6 @@
 import org.jabref.model.entry.BibEntryTypesManager;
 import org.jabref.model.metadata.SaveOrder;
 import org.jabref.model.metadata.SelfContainedSaveOrder;
-<<<<<<< HEAD
-import org.jabref.model.search.SearchFlags;
-=======
->>>>>>> 771c4cd5
 import org.jabref.model.util.DummyFileUpdateMonitor;
 import org.jabref.model.util.FileUpdateMonitor;
 import org.jabref.preferences.ExportPreferences;
@@ -51,11 +47,7 @@
         when(preferencesService.getImporterPreferences()).thenReturn(importerPreferences);
         when(preferencesService.getImportFormatPreferences()).thenReturn(importFormatPreferences);
         when(preferencesService.getSearchPreferences()).thenReturn(
-<<<<<<< HEAD
-                new SearchPreferences(EnumSet.noneOf(SearchFlags.class), false)
-=======
-                new SearchPreferences(null, false, false, false, false, false, 0, 0, 0)
->>>>>>> 771c4cd5
+                new SearchPreferences(false, false, false, false, false, 0, 0, 0)
         );
     }
 
