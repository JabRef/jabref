--- conflicted
+++ resolved
@@ -47,11 +47,7 @@
         when(preferencesService.getImporterPreferences()).thenReturn(importerPreferences);
         when(preferencesService.getImportFormatPreferences()).thenReturn(importFormatPreferences);
         when(preferencesService.getSearchPreferences()).thenReturn(
-<<<<<<< HEAD
-                new SearchPreferences(false, false, false, false, false, false, 0, 0)
-=======
-                new SearchPreferences(null, false, false, false, false, false, 0, 0, 0)
->>>>>>> d8ebffc5
+                new SearchPreferences(false, false, false, false, false, false, 0, 0, 0)
         );
     }
 
