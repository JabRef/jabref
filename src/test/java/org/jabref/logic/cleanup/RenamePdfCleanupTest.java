--- conflicted
+++ resolved
@@ -53,12 +53,8 @@
         LinkedFile fileField = new LinkedFile("", tempFile.getAbsolutePath(), "");
         entry.setField("file", FileFieldWriter.getStringRepresentation(fileField));
 
-<<<<<<< HEAD
-        RenamePdfCleanup cleanup = new RenamePdfCleanup(false, context, fileNamePattern, fileDirPrefs);
-=======
         RenamePdfCleanup cleanup = new RenamePdfCleanup(false, context, fileNamePattern,
                                                         fileDirPrefs);
->>>>>>> afde0945
         cleanup.cleanup(entry);
 
         LinkedFile newFileField = new LinkedFile("", "Toot.tmp", "");
@@ -76,12 +72,8 @@
                                                                              new LinkedFile("", tempFile.getAbsolutePath(), ""),
                                                                              new LinkedFile("", "", ""))));
 
-<<<<<<< HEAD
-        RenamePdfCleanup cleanup = new RenamePdfCleanup(false, context, fileNamePattern, fileDirPrefs);
-=======
         RenamePdfCleanup cleanup = new RenamePdfCleanup(false, context, fileNamePattern,
                                                         fileDirPrefs);
->>>>>>> afde0945
         cleanup.cleanup(entry);
 
         assertEquals(
@@ -98,12 +90,8 @@
         entry.setField("file", FileFieldWriter.getStringRepresentation(fileField));
         entry.setField("title", "test title");
 
-<<<<<<< HEAD
-        RenamePdfCleanup cleanup = new RenamePdfCleanup(false, context, fileNamePattern, fileDirPrefs);
-=======
         RenamePdfCleanup cleanup = new RenamePdfCleanup(false, context, fileNamePattern,
                                                         fileDirPrefs);
->>>>>>> afde0945
         cleanup.cleanup(entry);
 
         LinkedFile newFileField = new LinkedFile("", "Toot - test title.tmp", "");
@@ -132,12 +120,8 @@
         LinkedFile fileField = new LinkedFile("", "Toot.pdf", "PDF");
         entry.setField("file", FileFieldWriter.getStringRepresentation(fileField));
         entry.setField("title", "test title");
-<<<<<<< HEAD
-        RenamePdfCleanup cleanup = new RenamePdfCleanup(false, context, fileNamePattern, fileDirPrefs, fileField);
-=======
         RenamePdfCleanup cleanup = new RenamePdfCleanup(false, context, fileNamePattern,
                 fileDirPrefs, fileField);
->>>>>>> afde0945
 
         cleanup.cleanup(entry);
 
