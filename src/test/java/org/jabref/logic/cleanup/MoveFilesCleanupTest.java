package org.jabref.logic.cleanup;

import java.io.File;
import java.io.IOException;
import java.nio.file.Files;
import java.nio.file.Path;
import java.util.Arrays;
import java.util.Optional;

import org.jabref.model.Defaults;
import org.jabref.model.database.BibDatabase;
import org.jabref.model.database.BibDatabaseContext;
import org.jabref.model.entry.BibEntry;
import org.jabref.model.entry.FileFieldWriter;
import org.jabref.model.entry.LinkedFile;
import org.jabref.model.metadata.FileDirectoryPreferences;
import org.jabref.model.metadata.MetaData;

import org.junit.Before;
import org.junit.Rule;
import org.junit.Test;
import org.junit.rules.TemporaryFolder;

import static org.junit.Assert.assertEquals;
import static org.junit.Assert.assertFalse;
import static org.junit.Assert.assertTrue;
import static org.mockito.Mockito.mock;
import static org.mockito.Mockito.when;

public class MoveFilesCleanupTest {

    @Rule public TemporaryFolder bibFolder = new TemporaryFolder();

    private File pdfFolder;
    private BibDatabaseContext databaseContext;
    private MoveFilesCleanup cleanup;
    private BibEntry entry;
    private FileDirectoryPreferences fileDirPrefs;

    @Before
    public void setUp() throws IOException {
        MetaData metaData = new MetaData();
        pdfFolder = bibFolder.newFolder();
        metaData.setDefaultFileDirectory(pdfFolder.getAbsolutePath());
        databaseContext = new BibDatabaseContext(new BibDatabase(), metaData, new Defaults());
        databaseContext.setDatabaseFile(bibFolder.newFile("test.bib"));
        entry = new BibEntry();
        entry.setCiteKey("Toot");
        entry.setField("title", "test title");

        fileDirPrefs = mock(FileDirectoryPreferences.class);
        when(fileDirPrefs.isBibLocationAsPrimary()).thenReturn(false); //Biblocation as Primary overwrites all other dirs, therefore we set it to false here
    }

    @Test
    public void movesFileFromSubfolder() throws IOException {
        File subfolder = bibFolder.newFolder();
        File fileBefore = new File(subfolder, "test.pdf");
        assertTrue(fileBefore.createNewFile());
        assertTrue(new File(subfolder, "test.pdf").exists());

        LinkedFile fileField = new LinkedFile("", fileBefore.getAbsolutePath(), "");
        entry.setField("file", FileFieldWriter.getStringRepresentation(fileField));
        cleanup = new MoveFilesCleanup(databaseContext, "", fileDirPrefs);
<<<<<<< HEAD
=======

>>>>>>> afde0945
        cleanup.cleanup(entry);

        assertFalse(fileBefore.exists());
        File fileAfter = new File(pdfFolder, "test.pdf");
        assertTrue(fileAfter.exists());

        assertEquals(Optional.of(FileFieldWriter.getStringRepresentation(new LinkedFile("", fileAfter.getName(), ""))), entry.getField("file"));
    }

    @Test
    public void movesFileFromSubfolderMultiple() throws IOException {
        File subfolder = bibFolder.newFolder();
        File fileBefore = new File(subfolder, "test.pdf");
        assertTrue(fileBefore.createNewFile());
        assertTrue(fileBefore.exists());

        LinkedFile fileField = new LinkedFile("", fileBefore.getAbsolutePath(), "");
        entry.setField("file", FileFieldWriter.getStringRepresentation(Arrays.asList(new LinkedFile("", "", ""), fileField, new LinkedFile("", "", ""))));

        cleanup = new MoveFilesCleanup(databaseContext, "", fileDirPrefs);
        cleanup.cleanup(entry);

        assertFalse(fileBefore.exists());
        File fileAfter = new File(pdfFolder, "test.pdf");
        assertTrue(fileAfter.exists());

        assertEquals(Optional.of(FileFieldWriter.getStringRepresentation(new LinkedFile("", fileAfter.getName(), ""))),
                     entry.getField("file"));
    }

    @Test
    public void movesFileFromSubfolderWithFileDirPattern() throws IOException {
        File subfolder = bibFolder.newFolder();
        File fileBefore = new File(subfolder, "test.pdf");

        assertTrue(fileBefore.createNewFile());
        assertTrue(new File(subfolder, "test.pdf").exists());

        LinkedFile fileField = new LinkedFile("", fileBefore.getAbsolutePath(), "");
        entry.setField("file", FileFieldWriter.getStringRepresentation(fileField));

        cleanup = new MoveFilesCleanup(databaseContext, "[entrytype]", fileDirPrefs);

        cleanup.cleanup(entry);

        assertFalse(fileBefore.exists());
        Path after = pdfFolder.toPath().resolve("Misc").resolve("test.pdf");
        Path relativefileDir = pdfFolder.toPath().relativize(after);
        assertTrue(Files.exists(after));

        assertEquals(Optional.of(FileFieldWriter.getStringRepresentation(new LinkedFile("", relativefileDir.toString(), ""))),
                     entry.getField("file"));
    }

    @Test
    public void movesFileFromSubfolderWithSubdirPattern() throws IOException {
        BibEntry local_entry = (BibEntry) entry.clone();
        local_entry.setField("year", "1989");
        File subfolder = bibFolder.newFolder();
        File fileBefore = new File(subfolder, "test.pdf");

        assertTrue(fileBefore.createNewFile());
        assertTrue(new File(subfolder, "test.pdf").exists());

        LinkedFile fileField = new LinkedFile("", fileBefore.getAbsolutePath(), "");
        local_entry.setField("file", FileFieldWriter.getStringRepresentation(fileField));

        cleanup = new MoveFilesCleanup(databaseContext, "[year]", fileDirPrefs);
<<<<<<< HEAD

=======
>>>>>>> afde0945
        cleanup.cleanup(local_entry);

        assertFalse(fileBefore.exists());
        Path after = pdfFolder.toPath().resolve("1989").resolve("test.pdf");
        Path relativefileDir = pdfFolder.toPath().relativize(after);
        assertTrue(Files.exists(after));

        assertEquals(Optional.of(FileFieldWriter.getStringRepresentation(new LinkedFile("", relativefileDir.toString(), ""))),
                     local_entry.getField("file"));
    }

    @Test
    public void movesFileFromSubfolderWithDeepSubdirPattern() throws IOException {
        BibEntry local_entry = (BibEntry) entry.clone();
        local_entry.setField("year", "1989");
        local_entry.setField("author", "O. Kitsune");
        File subfolder = bibFolder.newFolder();
        File fileBefore = new File(subfolder, "test.pdf");

        assertTrue(fileBefore.createNewFile());
        assertTrue(new File(subfolder, "test.pdf").exists());

        LinkedFile fileField = new LinkedFile("", fileBefore.getAbsolutePath(), "");
        local_entry.setField("file", FileFieldWriter.getStringRepresentation(fileField));

        cleanup = new MoveFilesCleanup(databaseContext, "[entrytype]/[year]/[auth]", fileDirPrefs);

        cleanup.cleanup(local_entry);

        assertFalse(fileBefore.exists());
        Path after = pdfFolder.toPath().resolve("Misc").resolve("1989").resolve("Kitsune").resolve("test.pdf");
        Path relativefileDir = pdfFolder.toPath().relativize(after);
        assertTrue(Files.exists(after));

        assertEquals(Optional
                             .of(FileFieldWriter.getStringRepresentation(new LinkedFile("", relativefileDir.toString(), ""))),
                     local_entry.getField("file"));
    }
}<|MERGE_RESOLUTION|>--- conflicted
+++ resolved
@@ -62,10 +62,7 @@
         LinkedFile fileField = new LinkedFile("", fileBefore.getAbsolutePath(), "");
         entry.setField("file", FileFieldWriter.getStringRepresentation(fileField));
         cleanup = new MoveFilesCleanup(databaseContext, "", fileDirPrefs);
-<<<<<<< HEAD
-=======
 
->>>>>>> afde0945
         cleanup.cleanup(entry);
 
         assertFalse(fileBefore.exists());
@@ -134,10 +131,7 @@
         local_entry.setField("file", FileFieldWriter.getStringRepresentation(fileField));
 
         cleanup = new MoveFilesCleanup(databaseContext, "[year]", fileDirPrefs);
-<<<<<<< HEAD
 
-=======
->>>>>>> afde0945
         cleanup.cleanup(local_entry);
 
         assertFalse(fileBefore.exists());
@@ -172,8 +166,7 @@
         Path relativefileDir = pdfFolder.toPath().relativize(after);
         assertTrue(Files.exists(after));
 
-        assertEquals(Optional
-                             .of(FileFieldWriter.getStringRepresentation(new LinkedFile("", relativefileDir.toString(), ""))),
+        assertEquals(Optional.of(FileFieldWriter.getStringRepresentation(new LinkedFile("", relativefileDir.toString(), ""))),
                      local_entry.getField("file"));
     }
 }