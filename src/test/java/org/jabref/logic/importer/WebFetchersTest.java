package org.jabref.logic.importer;

import java.util.Collection;
import java.util.Comparator;
import java.util.HashSet;
import java.util.Objects;
import java.util.Set;
import java.util.TreeSet;
import java.util.stream.Collectors;

import org.jabref.logic.FilePreferences;
import org.jabref.logic.importer.fetcher.AbstractIsbnFetcher;
import org.jabref.logic.importer.fetcher.CollectionOfComputerScienceBibliographiesFetcher;
import org.jabref.logic.importer.fetcher.GoogleScholar;
import org.jabref.logic.importer.fetcher.GvkFetcher;
import org.jabref.logic.importer.fetcher.IssnFetcher;
import org.jabref.logic.importer.fetcher.JstorFetcher;
import org.jabref.logic.importer.fetcher.LlmCitationFetcher;
import org.jabref.logic.importer.fetcher.MrDLibFetcher;
import org.jabref.logic.importer.fetcher.isbntobibtex.DoiToBibtexConverterComIsbnFetcher;
import org.jabref.logic.importer.fetcher.isbntobibtex.EbookDeIsbnFetcher;
import org.jabref.logic.importer.fetcher.isbntobibtex.OpenLibraryIsbnFetcher;
import org.jabref.logic.importer.plaincitation.GrobidPlainCitationParser;
import org.jabref.model.database.BibDatabaseContext;

import io.github.classgraph.ClassGraph;
import io.github.classgraph.ClassInfoList;
import io.github.classgraph.ScanResult;
import org.junit.jupiter.api.BeforeEach;
import org.junit.jupiter.api.Test;
import org.mockito.Answers;
import org.slf4j.Logger;
import org.slf4j.LoggerFactory;

import static org.junit.jupiter.api.Assertions.assertEquals;
import static org.mockito.Mockito.mock;

class WebFetchersTest {

    private static final Logger LOGGER = LoggerFactory.getLogger(WebFetchersTest.class);

    private static final Set<String> IGNORED_INACCESSIBLE_FETCHERS = Set.of(
            "org.jabref.logic.importer.fetcher.ArXivFetcher$ArXiv",
            "org.jabref.logic.importer.FulltextFetchersTest$FulltextFetcherWithTrustLevel");

    private ImportFormatPreferences importFormatPreferences;
    private ImporterPreferences importerPreferences;
    private final ClassGraph classGraph = new ClassGraph().enableAllInfo().acceptPackages("org.jabref");

    @BeforeEach
    void setUp() {
        importFormatPreferences = mock(ImportFormatPreferences.class, Answers.RETURNS_DEEP_STUBS);
        importerPreferences = mock(ImporterPreferences.class, Answers.RETURNS_DEEP_STUBS);
    }

    private Set<Class<?>> getIgnoredInaccessibleClasses() {
        return IGNORED_INACCESSIBLE_FETCHERS.stream()
                     .map(className -> "" + className)
                     .map(classPath -> {
                         try {
                             return Class.forName(classPath);
                         } catch (ClassNotFoundException e) {
                             LOGGER.error("Some of the ignored classes were not found", e);
                             return null;
                         }
                     }).filter(Objects::nonNull).collect(Collectors.toSet());
    }

    @Test
    void getIdBasedFetchersReturnsAllFetcherDerivingFromIdBasedFetcher() {
        Set<IdBasedFetcher> idFetchers = WebFetchers.getIdBasedFetchers(importFormatPreferences, importerPreferences);

        try (ScanResult scanResult = classGraph.scan()) {
            ClassInfoList controlClasses = scanResult.getClassesImplementing(IdBasedFetcher.class.getCanonicalName());
            Set<Class<?>> expected = new HashSet<>(controlClasses.loadClasses());

            // Some classes implement IdBasedFetcher, but are only accessible to other fetcher, so ignore them
            expected.removeAll(getIgnoredInaccessibleClasses());

            expected.remove(AbstractIsbnFetcher.class);
            expected.remove(IdBasedParserFetcher.class);

            // Remove special ISBN fetcher since we don't want to expose them to the user
            expected.remove(OpenLibraryIsbnFetcher.class);
            expected.remove(EbookDeIsbnFetcher.class);
            expected.remove(GvkFetcher.class);
            expected.remove(DoiToBibtexConverterComIsbnFetcher.class);
            // Remove special ISSN fetcher only suitable for journal lookup
            expected.remove(IssnFetcher.class);
            // Remove the following, because they don't work at the moment
            expected.remove(JstorFetcher.class);
            expected.remove(GoogleScholar.class);
            expected.remove(CollectionOfComputerScienceBibliographiesFetcher.class);

            assertEquals(expected, getClasses(idFetchers));
        }
    }

    @Test
    void getEntryBasedFetchersReturnsAllFetcherDerivingFromEntryBasedFetcher() {
        Set<EntryBasedFetcher> idFetchers = WebFetchers.getEntryBasedFetchers(
                mock(ImporterPreferences.class),
                importFormatPreferences,
                mock(FilePreferences.class),
                mock(BibDatabaseContext.class));

        try (ScanResult scanResult = classGraph.scan()) {
            ClassInfoList controlClasses = scanResult.getClassesImplementing(EntryBasedFetcher.class.getCanonicalName());
            Set<Class<?>> expected = new HashSet<>(controlClasses.loadClasses());

            expected.remove(EntryBasedParserFetcher.class);
            expected.remove(MrDLibFetcher.class);
            assertEquals(expected, getClasses(idFetchers));
        }
    }

    @Test
    void getSearchBasedFetchersReturnsAllFetcherDerivingFromSearchBasedFetcher() {
        Set<SearchBasedFetcher> searchBasedFetchers = WebFetchers.getSearchBasedFetchers(importFormatPreferences, importerPreferences);
        try (ScanResult scanResult = classGraph.scan()) {
            ClassInfoList controlClasses = scanResult.getClassesImplementing(SearchBasedFetcher.class.getCanonicalName());

            Set<Class<?>> expected = new TreeSet<>(Comparator.comparing(Class::getName));
            expected.addAll(controlClasses.loadClasses());

            // Some classes implement SearchBasedFetcher, but are only accessible to other fetcher, so ignore them
            expected.removeAll(getIgnoredInaccessibleClasses());

            // Remove interfaces
            expected.remove(SearchBasedParserFetcher.class);

            // Remove the following, because they don't work atm
            expected.remove(JstorFetcher.class);
            expected.remove(GoogleScholar.class);
            expected.remove(CollectionOfComputerScienceBibliographiesFetcher.class);

            expected.remove(PagedSearchBasedParserFetcher.class);
            expected.remove(PagedSearchBasedFetcher.class);

<<<<<<< HEAD
            // Remove GROBID, because we don't want to show this to the user
            expected.remove(GrobidPlainCitationParser.class);
=======
            // Remove GROBID and LLM, because we don't want to show this to the user (since they convert text to BibTeX)
            expected.remove(GrobidCitationFetcher.class);
            expected.remove(LlmCitationFetcher.class);
>>>>>>> d6ee16a4

            assertEquals(expected, getClasses(searchBasedFetchers));
        }
    }

    @Test
    void getFullTextFetchersReturnsAllFetcherDerivingFromFullTextFetcher() {
        Set<FulltextFetcher> fullTextFetchers = WebFetchers.getFullTextFetchers(importFormatPreferences, importerPreferences);

        try (ScanResult scanResult = classGraph.scan()) {
            ClassInfoList controlClasses = scanResult.getClassesImplementing(FulltextFetcher.class.getCanonicalName());
            Set<Class<?>> expected = new HashSet<>(controlClasses.loadClasses());

            // Some classes implement FulltextFetcher, but are only accessible to other fetcher, so ignore them
            expected.removeAll(getIgnoredInaccessibleClasses());

            // Remove the following, because they don't work atm
            expected.remove(JstorFetcher.class);
            expected.remove(GoogleScholar.class);

            assertEquals(expected, getClasses(fullTextFetchers));
        }
    }

    @Test
    void getIdFetchersReturnsAllFetcherDerivingFromIdFetcher() {
        Set<IdFetcher<?>> idFetchers = WebFetchers.getIdFetchers(importFormatPreferences);

        try (ScanResult scanResult = classGraph.scan()) {
            ClassInfoList controlClasses = scanResult.getClassesImplementing(IdFetcher.class.getCanonicalName());
            Set<Class<?>> expected = new HashSet<>(controlClasses.loadClasses());

            // Some classes implement IdFetcher, but are only accessible to other fetcher, so ignore them
            expected.removeAll(getIgnoredInaccessibleClasses());

            expected.remove(IdParserFetcher.class);
            // Remove the following, because they don't work at the moment
            expected.remove(GoogleScholar.class);

            assertEquals(expected, getClasses(idFetchers));
        }
    }

    private Set<? extends Class<?>> getClasses(Collection<?> objects) {
        return objects.stream()
                      .map(Object::getClass)
                      .collect(Collectors.toCollection(() -> new TreeSet<>(Comparator.comparing(Class::getName))));
    }
}<|MERGE_RESOLUTION|>--- conflicted
+++ resolved
@@ -137,14 +137,9 @@
             expected.remove(PagedSearchBasedParserFetcher.class);
             expected.remove(PagedSearchBasedFetcher.class);
 
-<<<<<<< HEAD
-            // Remove GROBID, because we don't want to show this to the user
-            expected.remove(GrobidPlainCitationParser.class);
-=======
             // Remove GROBID and LLM, because we don't want to show this to the user (since they convert text to BibTeX)
             expected.remove(GrobidCitationFetcher.class);
             expected.remove(LlmCitationFetcher.class);
->>>>>>> d6ee16a4
 
             assertEquals(expected, getClasses(searchBasedFetchers));
         }
