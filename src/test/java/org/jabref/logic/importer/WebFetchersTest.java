--- conflicted
+++ resolved
@@ -85,13 +85,11 @@
             // Remove ACM, because it doesn't work currently
             expected.remove(ACMPortalFetcher.class);
 
-<<<<<<< HEAD
             expected.remove(PagedSearchBasedParserFetcher.class);
             expected.remove(PagedSearchBasedFetcher.class);
-=======
+
             // Remove GROBID, because we don't want to show this to the user
             expected.remove(GrobidCitationFetcher.class);
->>>>>>> cdc1e409
 
             assertEquals(expected, getClasses(searchBasedFetchers));
         }
