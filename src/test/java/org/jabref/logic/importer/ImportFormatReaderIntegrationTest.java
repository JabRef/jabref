--- conflicted
+++ resolved
@@ -8,11 +8,8 @@
 import java.util.Set;
 import java.util.stream.Stream;
 
-<<<<<<< HEAD
-=======
 import org.jabref.logic.importer.importsettings.ImportSettingsPreferences;
 import org.jabref.logic.preferences.TimestampPreferences;
->>>>>>> cef4151c
 import org.jabref.logic.xmp.XmpPreferences;
 import org.jabref.model.util.DummyFileUpdateMonitor;
 
@@ -34,13 +31,8 @@
         reader = new ImportFormatReader();
         ImportFormatPreferences importFormatPreferences = mock(ImportFormatPreferences.class, Answers.RETURNS_DEEP_STUBS);
         when(importFormatPreferences.getEncoding()).thenReturn(StandardCharsets.UTF_8);
-<<<<<<< HEAD
-        reader.resetImportFormats(importFormatPreferences, mock(XmpPreferences.class), new DummyFileUpdateMonitor());
-=======
         when(importFormatPreferences.getCustomImportList()).thenReturn(Set.of());
-        when(timestampPreferences.getTimestampField()).then(invocation -> StandardField.TIMESTAMP);
         reader.resetImportFormats(mock(ImportSettingsPreferences.class), importFormatPreferences, mock(XmpPreferences.class), new DummyFileUpdateMonitor());
->>>>>>> cef4151c
     }
 
     @ParameterizedTest
