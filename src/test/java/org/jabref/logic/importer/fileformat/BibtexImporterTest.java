package org.jabref.logic.importer.fileformat;

import java.io.IOException;
import java.net.URISyntaxException;
import java.nio.charset.Charset;
import java.nio.charset.StandardCharsets;
import java.nio.file.Path;
import java.util.List;
import java.util.Optional;
import java.util.stream.Stream;

import org.jabref.logic.importer.ImportFormatPreferences;
import org.jabref.logic.importer.ParserResult;
import org.jabref.logic.util.StandardFileType;
import org.jabref.model.database.BibDatabase;
import org.jabref.model.database.BibDatabaseContext;
import org.jabref.model.database.BibDatabaseMode;
import org.jabref.model.entry.BibEntry;
import org.jabref.model.entry.field.StandardField;
import org.jabref.model.entry.field.UnknownField;
import org.jabref.model.entry.types.StandardEntryType;
import org.jabref.model.metadata.MetaData;
import org.jabref.model.util.DummyFileUpdateMonitor;

import org.junit.jupiter.api.BeforeEach;
import org.junit.jupiter.api.Test;
import org.junit.jupiter.params.ParameterizedTest;
import org.junit.jupiter.params.provider.Arguments;
import org.junit.jupiter.params.provider.CsvSource;
import org.junit.jupiter.params.provider.MethodSource;
import org.mockito.Answers;

import static org.junit.jupiter.api.Assertions.assertEquals;
import static org.junit.jupiter.api.Assertions.assertTrue;
import static org.mockito.Mockito.mock;

/**
 * This class tests the BibtexImporter.
 * <p>
 * The tests for writing can be found at {@link org.jabref.logic.exporter.BibtexDatabaseWriterTest}
 */
public class BibtexImporterTest {

    private BibtexImporter importer;

    @BeforeEach
    public void setUp() {
        importer = new BibtexImporter(mock(ImportFormatPreferences.class, Answers.RETURNS_DEEP_STUBS), new DummyFileUpdateMonitor());
    }

    @Test
    public void testIsRecognizedFormat() throws IOException, URISyntaxException {
        Path file = Path.of(BibtexImporterTest.class.getResource("BibtexImporter.examples.bib").toURI());
        assertTrue(importer.isRecognizedFormat(file));
    }

    @Test
    public void testImportEntries() throws IOException, URISyntaxException {
        Path file = Path.of(BibtexImporterTest.class.getResource("BibtexImporter.examples.bib").toURI());
        List<BibEntry> bibEntries = importer.importDatabase(file).getDatabase().getEntries();

        assertEquals(4, bibEntries.size());

        for (BibEntry entry : bibEntries) {
            if (entry.getCitationKey().get().equals("aksin")) {
                assertEquals(
                        Optional.of(
                                "Aks{\\i}n, {\\\"O}zge and T{\\\"u}rkmen, Hayati and Artok, Levent and {\\c{C}}etinkaya, "
                                        + "Bekir and Ni, Chaoying and B{\\\"u}y{\\\"u}kg{\\\"u}ng{\\\"o}r, Orhan and {\\\"O}zkal, Erhan"),
                        entry.getField(StandardField.AUTHOR));
                assertEquals(Optional.of("aksin"), entry.getCitationKey());
                assertEquals(Optional.of("2006"), entry.getField(StandardField.DATE));
                assertEquals(Optional.of("Effect of immobilization on catalytic characteristics"), entry.getField(new UnknownField("indextitle")));
                assertEquals(Optional.of("#jomch#"), entry.getField(StandardField.JOURNAL));
                assertEquals(Optional.of("13"), entry.getField(StandardField.NUMBER));
                assertEquals(Optional.of("3027-3036"), entry.getField(StandardField.PAGES));
                assertEquals(Optional
                                .of("Effect of immobilization on catalytic characteristics of saturated {Pd-N}-heterocyclic "
                                        + "carbenes in {Mizoroki-Heck} reactions"),
                        entry.getField(StandardField.TITLE));
                assertEquals(Optional.of("691"), entry.getField(StandardField.VOLUME));
            } else if (entry.getCitationKey().get().equals("stdmodel")) {
                assertEquals(Optional
                                .of("A \\texttt{set} with three members discussing the standard model of particle physics. "
                                        + "The \\texttt{crossref} field in the \\texttt{@set} entry and the \\texttt{entryset} field in "
                                        + "each set member entry is needed only when using BibTeX as the backend"),
                        entry.getField(StandardField.ANNOTATION));
                assertEquals(Optional.of("stdmodel"), entry.getCitationKey());
                assertEquals(Optional.of("glashow,weinberg,salam"), entry.getField(StandardField.ENTRYSET));
            } else if (entry.getCitationKey().get().equals("set")) {
                assertEquals(Optional
                                .of("A \\texttt{set} with three members. The \\texttt{crossref} field in the \\texttt{@set} "
                                        + "entry and the \\texttt{entryset} field in each set member entry is needed only when using "
                                        + "BibTeX as the backend"),
                        entry.getField(StandardField.ANNOTATION));
                assertEquals(Optional.of("set"), entry.getCitationKey());
                assertEquals(Optional.of("herrmann,aksin,yoon"), entry.getField(StandardField.ENTRYSET));
            } else if (entry.getCitationKey().get().equals("Preissel2016")) {
                assertEquals(Optional.of("Heidelberg"), entry.getField(StandardField.ADDRESS));
                assertEquals(Optional.of("Preißel, René"), entry.getField(StandardField.AUTHOR));
                assertEquals(Optional.of("Preissel2016"), entry.getCitationKey());
                assertEquals(Optional.of("3., aktualisierte und erweiterte Auflage"),
                        entry.getField(StandardField.EDITION));
                assertEquals(Optional.of("978-3-86490-311-3"), entry.getField(StandardField.ISBN));
                assertEquals(Optional.of("Versionsverwaltung"), entry.getField(StandardField.KEYWORDS));
                assertEquals(Optional.of("XX, 327 Seiten"), entry.getField(StandardField.PAGES));
                assertEquals(Optional.of("dpunkt.verlag"), entry.getField(StandardField.PUBLISHER));
                assertEquals(Optional.of("Git: dezentrale Versionsverwaltung im Team : Grundlagen und Workflows"),
                        entry.getField(StandardField.TITLE));
                assertEquals(Optional.of("http://d-nb.info/107601965X"), entry.getField(StandardField.URL));
                assertEquals(Optional.of("2016"), entry.getField(StandardField.YEAR));
            }
        }
    }

    @Test
    public void testGetFormatName() {
        assertEquals("BibTeX", importer.getName());
    }

    @Test
    public void testsGetExtensions() {
        assertEquals(StandardFileType.BIBTEX_DB, importer.getFileType());
    }

    @Test
    public void testGetDescription() {
        assertEquals(
                "This importer enables `--importToOpen someEntry.bib`",
                importer.getDescription());
    }

    @Test
    public void testRecognizesDatabaseID() throws Exception {
        Path file = Path.of(BibtexImporterTest.class.getResource("AutosavedSharedDatabase.bib").toURI());
        String sharedDatabaseID = importer.importDatabase(file).getDatabase().getSharedDatabaseID().get();
        assertEquals("13ceoc8dm42f5g1iitao3dj2ap", sharedDatabaseID);
    }

    static Stream<Arguments> testParsingOfEncodedFileWithHeader() {
        return Stream.of(
                Arguments.of(StandardCharsets.US_ASCII, "encoding-us-ascii-with-header.bib"),
                Arguments.of(StandardCharsets.UTF_8, "encoding-utf-8-with-header.bib"),
                Arguments.of(Charset.forName("Windows-1252"), "encoding-windows-1252-with-header.bib")
        );
    }

    @ParameterizedTest
    @MethodSource
    public void testParsingOfEncodedFileWithHeader(Charset charset, String fileName) throws Exception {
        ParserResult parserResult = importer.importDatabase(
                Path.of(BibtexImporterTest.class.getResource(fileName).toURI()));
        assertEquals(Optional.of(charset), parserResult.getMetaData().getEncoding());
    }

    @ParameterizedTest
    @CsvSource({"encoding-windows-1252-with-header.bib", "encoding-windows-1252-without-header.bib"})
    public void testParsingOfWindows1252EncodedFileReadsDegreeCharacterCorrectly(String filename) throws Exception {
        ParserResult parserResult = importer.importDatabase(
                Path.of(BibtexImporterTest.class.getResource(filename).toURI()));
        assertEquals(
                List.of(new BibEntry(StandardEntryType.Article).withField(StandardField.ABSTRACT, "25° C")),
                parserResult.getDatabase().getEntries());
    }

    @ParameterizedTest
    @CsvSource({"encoding-utf-8-with-header.bib", "encoding-utf-8-without-header.bib"})
    public void testParsingOfUtf8EncodedFileReadsUmlautCharacterCorrectly(String filename) throws Exception {
        ParserResult parserResult = importer.importDatabase(
                Path.of(BibtexImporterTest.class.getResource(filename).toURI()));
        assertEquals(
                List.of(new BibEntry(StandardEntryType.Article).withField(StandardField.TITLE, "Ü ist ein Umlaut")),
                parserResult.getDatabase().getEntries());
    }

    @ParameterizedTest
    @CsvSource({"encoding-utf-16BE-with-header.bib", "encoding-utf-16BE-without-header.bib"})
    public void testParsingOfUtf16EncodedFileReadsUmlautCharacterCorrectly(String filename) throws Exception {
        ParserResult parserResult = importer.importDatabase(
                Path.of(BibtexImporterTest.class.getResource(filename).toURI()));

        BibDatabaseContext parsedContext = new BibDatabaseContext(parserResult.getDatabase(), parserResult.getMetaData());

        MetaData metaData = new MetaData();
        metaData.setMode(BibDatabaseMode.BIBTEX);
        metaData.setEncoding(StandardCharsets.UTF_16BE);
<<<<<<< HEAD
        BibDatabaseContext bibDatabaseContext = new BibDatabaseContext(new BibDatabase(List.of(new BibEntry(StandardEntryType.Article).withField(StandardField.TITLE, "Ü ist ein Umlaut"))), metaData);
=======
        BibDatabase database = new BibDatabase(List.of(new BibEntry(StandardEntryType.Article).withField(StandardField.TITLE, "Ü ist ein Umlaut")));;
        database.setNewLineSeparator("\n");
        BibDatabaseContext bibDatabaseContext = new BibDatabaseContext(database, metaData);
>>>>>>> 59f3ffcc

        assertEquals(
                     bibDatabaseContext.getDatabase().getEntries(),
                     parsedContext.getDatabase().getEntries());
    }
}<|MERGE_RESOLUTION|>--- conflicted
+++ resolved
@@ -184,13 +184,9 @@
         MetaData metaData = new MetaData();
         metaData.setMode(BibDatabaseMode.BIBTEX);
         metaData.setEncoding(StandardCharsets.UTF_16BE);
-<<<<<<< HEAD
-        BibDatabaseContext bibDatabaseContext = new BibDatabaseContext(new BibDatabase(List.of(new BibEntry(StandardEntryType.Article).withField(StandardField.TITLE, "Ü ist ein Umlaut"))), metaData);
-=======
         BibDatabase database = new BibDatabase(List.of(new BibEntry(StandardEntryType.Article).withField(StandardField.TITLE, "Ü ist ein Umlaut")));;
         database.setNewLineSeparator("\n");
         BibDatabaseContext bibDatabaseContext = new BibDatabaseContext(database, metaData);
->>>>>>> 59f3ffcc
 
         assertEquals(
                      bibDatabaseContext.getDatabase().getEntries(),
