package org.jabref.logic.importer.fetcher;

import java.net.URL;
import java.time.LocalDate;
import java.time.format.DateTimeFormatter;
import java.util.Collections;
import java.util.List;
import java.util.Optional;

import org.jabref.logic.importer.ImportFormatPreferences;
import org.jabref.logic.importer.SearchBasedFetcher;
import org.jabref.model.entry.BibEntry;
import org.jabref.model.entry.field.StandardField;
import org.jabref.model.entry.types.StandardEntryType;
import org.jabref.support.DisabledOnCIServer;
import org.jabref.testutils.category.FetcherTest;

import org.junit.jupiter.api.Disabled;
import org.junit.jupiter.api.Test;
import org.mockito.Answers;

import static org.junit.jupiter.api.Assertions.assertEquals;
import static org.mockito.Mockito.mock;

@FetcherTest
@DisabledOnCIServer("CI server is blocked by JSTOR")
public class JstorFetcherTest implements SearchBasedFetcherCapabilityTest {

    private final JstorFetcher fetcher = new JstorFetcher(mock(ImportFormatPreferences.class, Answers.RETURNS_DEEP_STUBS));

    private final BibEntry bibEntry = new BibEntry(StandardEntryType.Article)
            .withCitationKey("10.2307/90002164")
            .withField(StandardField.AUTHOR, "Yang Yanxia")
            .withField(StandardField.TITLE, "Test Anxiety Analysis of Chinese College Students in Computer-based Spoken English Test")
            .withField(StandardField.ISSN, "11763647, 14364522")
            .withField(StandardField.JOURNAL, "Journal of Educational Technology & Society")
            .withField(StandardField.ABSTRACT, "ABSTRACT Test anxiety was a commonly known or assumed factor that could greatly influence performance of test takers. With the employment of designed questionnaires and computer-based spoken English test, this paper explored test anxiety manifestation of Chinese college students from both macro and micro aspects, and found out that the major anxiety in computer-based spoken English test was spoken English test anxiety, which consisted of test anxiety and communication apprehension. Regard to proximal test anxiety, the causes listed in proper order as low spoken English abilities, lack of speaking techniques, anxiety from the evaluative process and inadaptability with computer-based spoken English test format. As to distal anxiety causes, attitude toward learning spoken English and self-evaluation of speaking abilities were significantly negatively correlated with test anxiety. Besides, as test anxiety significantly associated often with test performance, a look at pedagogical implications has been discussed in this paper.")
            .withField(StandardField.PUBLISHER, "International Forum of Educational Technology & Society")
            .withField(StandardField.NUMBER, "2")
            .withField(StandardField.PAGES, "63--73")
            .withField(StandardField.VOLUME, "20")
            .withField(StandardField.URL, "http://www.jstor.org/stable/90002164")
            .withField(StandardField.YEAR, "2017")
            .withField(StandardField.URLDATE, "2022-07-16");

    private final BibEntry doiEntry = new BibEntry(StandardEntryType.Article)
            .withCitationKey("10.1086/501484")
            .withField(StandardField.AUTHOR, "Johnmarshall Reeve")
            .withField(StandardField.TITLE, "Teachers as Facilitators: What Autonomy‐Supportive Teachers Do and Why Their Students Benefit")
            .withField(StandardField.ISSN, "00135984, 15548279")
            .withField(StandardField.JOURNAL, "The Elementary School Journal")
            .withField(StandardField.ABSTRACT, "Abstract Students are sometimes proactive and engaged in classroom learning activities, but they are also sometimes only reactive and passive. Recognizing this, in this article I argue that students’ classroom engagement depends, in part, on the supportive quality of the classroom climate in which they learn. According to the dialectical framework within self‐determination theory, students possess inner motivational resources that classroom conditions can support or frustrate. When teachers find ways to nurture these inner resources, they adopt an autonomy‐supportive motivating style. After articulating what autonomy‐supportive teachers say and do during instruction, I discuss 3 points: teachers can learn how to be more autonomy supportive toward students; teachers most engage students when they offer high levels of both autonomy support and structure; and an autonomy‐supportive motivating style is an important element to a high‐quality teacher‐student relationship.")
            .withField(StandardField.PUBLISHER, "The University of Chicago Press")
            .withField(StandardField.NUMBER, "3")
            .withField(StandardField.PAGES, "225--236")
            .withField(StandardField.VOLUME, "106")
            .withField(StandardField.URL, "http://www.jstor.org/stable/10.1086/501484")
            .withField(StandardField.YEAR, "2006");

    @Test
    void searchByTitle() throws Exception {
        List<BibEntry> entries = fetcher.performSearch("title: \"Test Anxiety Analysis of Chinese College Students in Computer-based Spoken English Test\"");
        assertEquals(Collections.singletonList(bibEntry), entries);
    }

    @Test
    void searchById() throws Exception {
        bibEntry.setField(StandardField.URLDATE, LocalDate.now().format(DateTimeFormatter.ISO_DATE));
        assertEquals(Optional.of(bibEntry), fetcher.performSearchById("90002164"));
    }

    @Test
    void searchByUrlUsingId() throws Exception {
        doiEntry.setField(StandardField.URLDATE, LocalDate.now().format(DateTimeFormatter.ISO_DATE));
        assertEquals(Optional.of(doiEntry), fetcher.performSearchById("https://www.jstor.org/stable/10.1086/501484?seq=1"));
    }

    @Test
<<<<<<< HEAD
    void fetchPDF() throws IOException {
=======
    void fetchPDF() throws Exception {
>>>>>>> be4a7c55
        Optional<URL> url = fetcher.findFullText(bibEntry);
        assertEquals(Optional.of(new URL("https://www.jstor.org/stable/pdf/90002164.pdf")), url);
    }

    @Override
    public SearchBasedFetcher getFetcher() {
        return fetcher;
    }

    @Override
    public List<String> getTestAuthors() {
        return List.of("Haman", "Medlin");
    }

    @Override
    public String getTestJournal() {
        // Does not provide articles and journals
        return "Test";
    }

    @Disabled("jstor does not support search only based on year")
    @Override
    public void supportsYearRangeSearch() throws Exception {
    }

    @Disabled("jstor does not provide articles with journals")
    @Override
    public void supportsJournalSearch() throws Exception {
    }

    @Disabled("jstor does not support search only based on year")
    @Override
    public void supportsYearSearch() throws Exception {
    }
}<|MERGE_RESOLUTION|>--- conflicted
+++ resolved
@@ -40,8 +40,7 @@
             .withField(StandardField.PAGES, "63--73")
             .withField(StandardField.VOLUME, "20")
             .withField(StandardField.URL, "http://www.jstor.org/stable/90002164")
-            .withField(StandardField.YEAR, "2017")
-            .withField(StandardField.URLDATE, "2022-07-16");
+            .withField(StandardField.YEAR, "2017");
 
     private final BibEntry doiEntry = new BibEntry(StandardEntryType.Article)
             .withCitationKey("10.1086/501484")
@@ -76,11 +75,7 @@
     }
 
     @Test
-<<<<<<< HEAD
-    void fetchPDF() throws IOException {
-=======
     void fetchPDF() throws Exception {
->>>>>>> be4a7c55
         Optional<URL> url = fetcher.findFullText(bibEntry);
         assertEquals(Optional.of(new URL("https://www.jstor.org/stable/pdf/90002164.pdf")), url);
     }
