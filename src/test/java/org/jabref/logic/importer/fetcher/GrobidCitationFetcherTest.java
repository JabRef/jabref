package org.jabref.logic.importer.fetcher;

import java.io.IOException;
import java.net.SocketTimeoutException;
import java.util.Collections;
import java.util.List;
import java.util.stream.Stream;

import org.jabref.logic.importer.FetcherException;
import org.jabref.logic.importer.ImportFormatPreferences;
import org.jabref.logic.importer.ParseException;
import org.jabref.logic.importer.util.GrobidService;
import org.jabref.model.entry.BibEntry;
import org.jabref.model.entry.field.StandardField;
import org.jabref.model.entry.types.StandardEntryType;
import org.jabref.testutils.category.FetcherTest;

import org.junit.jupiter.api.Test;
import org.junit.jupiter.params.ParameterizedTest;
import org.junit.jupiter.params.provider.Arguments;
import org.junit.jupiter.params.provider.MethodSource;
import org.mockito.Answers;

import static org.junit.jupiter.api.Assertions.assertEquals;
import static org.junit.jupiter.api.Assertions.assertThrows;
import static org.mockito.ArgumentMatchers.any;
import static org.mockito.ArgumentMatchers.anyString;
import static org.mockito.Mockito.mock;
import static org.mockito.Mockito.when;

@FetcherTest
public class GrobidCitationFetcherTest {

    static ImportFormatPreferences importFormatPreferences = mock(ImportFormatPreferences.class, Answers.RETURNS_DEEP_STUBS);
    static GrobidPreferences grobidPreferences = new GrobidPreferences(
            true,
            false,
            "http://grobid.jabref.org:8070");
    static GrobidCitationFetcher grobidCitationFetcher = new GrobidCitationFetcher(grobidPreferences, importFormatPreferences);

    static String example1 = "Derwing, T. M., Rossiter, M. J., & Munro, M. J. (2002). Teaching native speakers to listen to foreign-accented speech. Journal of Multilingual and Multicultural Development, 23(4), 245-259.";
    static BibEntry example1AsBibEntry = new BibEntry(StandardEntryType.Article).withCitationKey("-1")
                                                                                .withField(StandardField.AUTHOR, "Derwing, Tracey and Rossiter, Marian and Munro, Murray")
                                                                                .withField(StandardField.TITLE, "Teaching Native Speakers to Listen to Foreign-accented Speech")
                                                                                .withField(StandardField.JOURNAL, "Journal of Multilingual and Multicultural Development")
                                                                                .withField(StandardField.DOI, "10.1080/01434630208666468")
                                                                                .withField(StandardField.DATE, "2002-09")
                                                                                .withField(StandardField.MONTH, "9")
                                                                                .withField(StandardField.YEAR, "2002")
                                                                                .withField(StandardField.PAGES, "245-259")
                                                                                .withField(StandardField.VOLUME, "23")
                                                                                .withField(StandardField.PUBLISHER, "Informa UK Limited")
                                                                                .withField(StandardField.NUMBER, "4");

    static String example2 = "Thomas, H. K. (2004). Training strategies for improving listeners' comprehension of foreign-accented speech (Doctoral dissertation). University of Colorado, Boulder.";
    static BibEntry example2AsBibEntry = new BibEntry(BibEntry.DEFAULT_TYPE).withCitationKey("-1")
                                                                            .withField(StandardField.AUTHOR, "Thomas, H")
                                                                            .withField(StandardField.TITLE, "Training strategies for improving listeners' comprehension of foreign-accented speech (Doctoral dissertation)")
                                                                            .withField(StandardField.DATE, "2004")
                                                                            .withField(StandardField.PUBLISHER, "University of Colorado")
                                                                            .withField(StandardField.YEAR, "2004")
                                                                            .withField(StandardField.ADDRESS, "Boulder");

    static String example3 = "Turk, J., Graham, P., & Verhulst, F. (2007). Child and adolescent psychiatry : A developmental approach. Oxford, England: Oxford University Press.";
    static BibEntry example3AsBibEntry = new BibEntry(StandardEntryType.InBook).withCitationKey("-1")
                                                                            .withField(StandardField.AUTHOR, "Turk, Jeremy and Graham, Philip and Verhulst, Frank")
                                                                            .withField(StandardField.TITLE, "Developmental psychopathology")
                                                                            .withField(StandardField.BOOKTITLE, "Child and Adolescent Psychiatry")
                                                                            .withField(StandardField.PUBLISHER, "Oxford University Press")
                                                                            .withField(StandardField.DATE, "2007-02")
                                                                            .withField(StandardField.YEAR, "2007")
                                                                            .withField(StandardField.MONTH, "2")
                                                                            .withField(StandardField.PAGES, "191-264")
                                                                            .withField(StandardField.DOI, "10.1093/med/9780199216697.003.0004")
                                                                            .withField(StandardField.ADDRESS, "Oxford, England");

    static String example4 = "Carr, I., & Kidner, R. (2003). Statutes and conventions on international trade law (4th ed.). London, England: Cavendish.";
    static BibEntry example4AsBibEntry = new BibEntry(StandardEntryType.InBook).withCitationKey("-1")
                                                                               .withField(StandardField.AUTHOR, "Carr, I and Kidner, R")
                                                                               .withField(StandardField.BOOKTITLE, "Statutes and conventions on international trade law")
                                                                               .withField(StandardField.PUBLISHER, "Cavendish")
                                                                               .withField(StandardField.DATE, "2003")
                                                                               .withField(StandardField.YEAR, "2003")
                                                                               .withField(StandardField.NUMBER, "4")
                                                                               .withField(StandardField.ADDRESS, "London, England");

    public static Stream<Arguments> provideExamplesForCorrectResultTest() {
        return Stream.of(
                Arguments.of("example1", example1AsBibEntry, example1),
                Arguments.of("example2", example2AsBibEntry, example2),
                Arguments.of("example3", example3AsBibEntry, example3),
                Arguments.of("example4", example4AsBibEntry, example4)
        );
    }

    public static Stream<Arguments> provideInvalidInput() {
        return Stream.of(
                Arguments.of("😋😋😋"),
                Arguments.of("¦@#¦@#¦@#¦@#¦@#¦@#¦@°#¦@¦°¦@°")
        );
    }

    @ParameterizedTest(name = "{0}")
    @MethodSource("provideExamplesForCorrectResultTest")
    void grobidPerformSearchCorrectResultTest(String testName, BibEntry expectedBibEntry, String searchQuery) throws FetcherException {
        List<BibEntry> entries = grobidCitationFetcher.performSearch(searchQuery);
        assertEquals(List.of(expectedBibEntry), entries);
    }

    @Test
    void grobidPerformSearchCorrectlySplitsStringTest() throws FetcherException {
        List<BibEntry> entries = grobidCitationFetcher.performSearch(example1 + "\n\n" + example2 + "\r\n\r\n" + example3 + "\r\r" + example4);
        assertEquals(List.of(example1AsBibEntry, example2AsBibEntry, example3AsBibEntry, example4AsBibEntry), entries);
    }

    @Test
    void grobidPerformSearchWithEmptyStringsTest() throws FetcherException {
        List<BibEntry> entries = grobidCitationFetcher.performSearch("   \n   ");
        assertEquals(Collections.emptyList(), entries);
    }

    @ParameterizedTest
    @MethodSource("provideInvalidInput")
<<<<<<< HEAD
    void grobidPerformSearchWithInvalidDataTest(String invalidInput) throws FetcherException {
        List<BibEntry> entries = grobidCitationFetcher.performSearch(invalidInput);
        assertEquals(Collections.emptyList(), entries);
=======
    public void grobidPerformSearchWithInvalidDataTest(String invalidInput) throws FetcherException {
        assertThrows(FetcherException.class, () ->
                grobidCitationFetcher.performSearch("invalidInput"), "performSearch should throw an FetcherException.");
>>>>>>> b41593ac
    }

    @Test
    void performSearchThrowsExceptionInCaseOfConnectionIssues() throws IOException, ParseException {
        GrobidService grobidServiceMock = mock(GrobidService.class);
        when(grobidServiceMock.processCitation(anyString(), any(), any())).thenThrow(new SocketTimeoutException("Timeout"));
        grobidCitationFetcher = new GrobidCitationFetcher(importFormatPreferences, grobidServiceMock);

        assertThrows(FetcherException.class, () ->
                grobidCitationFetcher.performSearch("any text"), "performSearch should throw an FetcherException, when there are underlying IOException.");
    }
}<|MERGE_RESOLUTION|>--- conflicted
+++ resolved
@@ -121,15 +121,9 @@
 
     @ParameterizedTest
     @MethodSource("provideInvalidInput")
-<<<<<<< HEAD
     void grobidPerformSearchWithInvalidDataTest(String invalidInput) throws FetcherException {
-        List<BibEntry> entries = grobidCitationFetcher.performSearch(invalidInput);
-        assertEquals(Collections.emptyList(), entries);
-=======
-    public void grobidPerformSearchWithInvalidDataTest(String invalidInput) throws FetcherException {
         assertThrows(FetcherException.class, () ->
                 grobidCitationFetcher.performSearch("invalidInput"), "performSearch should throw an FetcherException.");
->>>>>>> b41593ac
     }
 
     @Test
