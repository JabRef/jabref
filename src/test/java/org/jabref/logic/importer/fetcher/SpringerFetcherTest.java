--- conflicted
+++ resolved
@@ -157,34 +157,30 @@
     @Test
     @Disabled("Year search is currently broken, because the API returns mutliple years.")
     @Override
-    public void supportsYearSearch() {
+    void supportsYearSearch() {
     }
 
     @Test
     @Disabled("Year range search is not natively supported by the API, but can be emulated by multiple single year searches.")
     @Override
-    public void supportsYearRangeSearch() {
-    }
-
-    @Test
-<<<<<<< HEAD
+    void supportsYearRangeSearch() {
+    }
+
+    @Test
+    @Disabled("401 as of 2024-08-18")
+    @Override
+    void supportsAuthorSearch() {
+    }
+
+    @Test
+    @Disabled("401 as of 2024-08-18")
+    @Override
+    void supportsJournalSearch() {
+    }
+
+    @Test
+    @Disabled("401 as of 2024-08-18")
     void supportsPhraseSearch() throws Exception {
-=======
-    @Disabled("401 as of 2024-08-18")
-    @Override
-    public void supportsAuthorSearch() {
-    }
-
-    @Test
-    @Disabled("401 as of 2024-08-18")
-    @Override
-    public void supportsJournalSearch() {
-    }
-
-    @Test
-    @Disabled("401 as of 2024-08-18")
-    public void supportsPhraseSearch() throws Exception {
->>>>>>> b41593ac
         // Normal search should match due to Redmiles, Elissa M., phrase search on the other hand should not find it.
         BibEntry expected = new BibEntry(StandardEntryType.InCollection)
                 .withField(StandardField.AUTHOR, "Booth, Kayla M. and Dosono, Bryan and Redmiles, Elissa M. and Morales, Miraida and Depew, Michael and Farzan, Rosta and Herman, Everett and Trahan, Keith and Tananis, Cindy")
@@ -209,12 +205,8 @@
     }
 
     @Test
-<<<<<<< HEAD
+    @Disabled("401 as of 2024-08-18")
     void supportsBooleanANDSearch() throws Exception {
-=======
-    @Disabled("401 as of 2024-08-18")
-    public void supportsBooleanANDSearch() throws Exception {
->>>>>>> b41593ac
         List<BibEntry> resultJustByAuthor = fetcher.performSearch("author:\"Redmiles, David\"");
         List<BibEntry> result = fetcher.performSearch("author:\"Redmiles, David\" AND journal:\"Computer Supported Cooperative Work\"");
 
