--- conflicted
+++ resolved
@@ -17,7 +17,6 @@
 import org.jabref.model.entry.BibEntryTypesManager;
 import org.jabref.model.metadata.SaveOrderConfig;
 import org.jabref.model.util.DummyFileUpdateMonitor;
-import org.jabref.preferences.PreferencesService;
 
 import org.eclipse.jgit.api.Git;
 import org.junit.jupiter.api.Test;
@@ -36,7 +35,6 @@
     @TempDir
     Path tempRepositoryDirectory;
     ImportFormatPreferences importFormatPreferences;
-    PreferencesService preferencesService;
     SavePreferences savePreferences;
     TimestampPreferences timestampPreferences;
     BibEntryTypesManager entryTypesManager;
@@ -47,18 +45,14 @@
     @Test
     public void testWhetherAllFilesAreCreated() throws Exception {
         setUp();
-<<<<<<< HEAD
-        Crawler testCrawler = new Crawler(getPathToStudyDefinitionFile(),
+        Crawler testCrawler = new Crawler(
+                getPathToStudyDefinitionFile(),
                 gitHandler,
-                new DummyFileUpdateMonitor(),
-                preferencesService,
+                importFormatPreferences,
                 savePreferences,
                 timestampPreferences,
-                entryTypesManager
-        );
-=======
-        Crawler testCrawler = new Crawler(getPathToStudyDefinitionFile(), gitHandler, importFormatPreferences, savePreferences, timestampPreferences, entryTypesManager, new DummyFileUpdateMonitor());
->>>>>>> 5d67695e
+                entryTypesManager,
+                new DummyFileUpdateMonitor());
 
         testCrawler.performCrawl();
 
@@ -97,11 +91,9 @@
                 GlobalCitationKeyPattern.fromPattern("[auth][year]"),
                 ',');
 
-        preferencesService = mock(PreferencesService.class);
         importFormatPreferences = mock(ImportFormatPreferences.class, Answers.RETURNS_DEEP_STUBS);
         savePreferences = mock(SavePreferences.class, Answers.RETURNS_DEEP_STUBS);
         timestampPreferences = mock(TimestampPreferences.class);
-        when(preferencesService.getImportFormatPreferences()).thenReturn(importFormatPreferences);
         when(savePreferences.getSaveOrder()).thenReturn(new SaveOrderConfig());
         when(savePreferences.getEncoding()).thenReturn(null);
         when(savePreferences.takeMetadataSaveOrderInAccount()).thenReturn(true);
