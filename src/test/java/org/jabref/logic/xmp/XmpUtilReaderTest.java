--- conflicted
+++ resolved
@@ -61,14 +61,10 @@
         DublinCoreExtractor dcExtractor = new DublinCoreExtractor(dcSchema, xmpPreferences, new BibEntry());
         Optional<BibEntry> entry = dcExtractor.extractBibtexEntry();
 
-<<<<<<< HEAD
-        assertEquals(entryFromBibFile, entry);
-=======
         Path bibFile = Path.of(XmpUtilShared.class.getResource("article_dublinCore.bib").toURI());
-        List<BibEntry> expected = testImporter.importDatabase(bibFile, StandardCharsets.UTF_8).getDatabase().getEntries();
+        List<BibEntry> expected = testImporter.importDatabase(bibFile).getDatabase().getEntries();
 
         assertEquals(expected, Collections.singletonList(entry.get()));
->>>>>>> d98a603d
     }
 
     /**
@@ -78,27 +74,15 @@
     void testReadArticleDublinCoreReadXmp() throws IOException, URISyntaxException {
         Path pathPdf = Path.of(XmpUtilShared.class.getResource("article_dublinCore.pdf").toURI());
         List<BibEntry> entries = XmpUtilReader.readXmp(pathPdf, xmpPreferences);
-<<<<<<< HEAD
-        Optional<BibEntry> entry = Optional.ofNullable(entries.get(0));
-
-        String bibString = Resources.toString(XmpUtilShared.class.getResource("article_dublinCore.bib"), StandardCharsets.UTF_8);
-        Optional<BibEntry> entryFromBibFile = parser.parseSingleEntry(bibString);
-        entryFromBibFile.ifPresent(entryFromFile -> entryFromFile.setFiles(Arrays.asList(
-=======
         Path bibFile = Path.of(XmpUtilShared.class.getResource("article_dublinCore.bib").toURI());
-        List<BibEntry> expected = testImporter.importDatabase(bibFile, StandardCharsets.UTF_8).getDatabase().getEntries();
+        List<BibEntry> expected = testImporter.importDatabase(bibFile).getDatabase().getEntries();
 
         expected.forEach(bibEntry -> bibEntry.setFiles(Arrays.asList(
->>>>>>> d98a603d
                 new LinkedFile("", Path.of("paper.pdf"), "PDF"),
                 new LinkedFile("", pathPdf.toAbsolutePath(), "PDF"))
         ));
 
-<<<<<<< HEAD
-        assertEquals(entryFromBibFile, entry);
-=======
         assertEquals(expected, entries);
->>>>>>> d98a603d
     }
 
     /**
@@ -118,24 +102,14 @@
         Path pathPdf = Path.of(XmpUtilShared.class.getResource("PD_metadata.pdf").toURI());
         List<BibEntry> entries = XmpUtilReader.readXmp(pathPdf, xmpPreferences);
 
-<<<<<<< HEAD
-        String bibString = Resources.toString(XmpUtilShared.class.getResource("PD_metadata.bib"), StandardCharsets.UTF_8);
-        Optional<BibEntry> entryFromBibFile = parser.parseSingleEntry(bibString);
-        entryFromBibFile.ifPresent(entry -> entry.setFiles(Collections.singletonList(
-                new LinkedFile("", pathPdf.toAbsolutePath(), "PDF"))
-        ));
-
-        assertEquals(entryFromBibFile, Optional.of(entries.get(0)));
-=======
         Path bibFile = Path.of(XmpUtilShared.class.getResource("PD_metadata.bib").toURI());
-        List<BibEntry> expected = testImporter.importDatabase(bibFile, StandardCharsets.UTF_8).getDatabase().getEntries();
+        List<BibEntry> expected = testImporter.importDatabase(bibFile).getDatabase().getEntries();
 
         expected.forEach(bibEntry -> bibEntry.setFiles(Arrays.asList(
                 new LinkedFile("", pathPdf.toAbsolutePath(), "PDF"))
         ));
 
         assertEquals(expected, entries);
->>>>>>> d98a603d
     }
 
     /**
