package org.jabref.logic.xmp;

import java.io.IOException;
import java.nio.file.Path;
import java.nio.file.Paths;
import java.util.Arrays;
import java.util.List;

import javax.xml.transform.TransformerException;

import org.jabref.model.entry.BibEntry;
import org.jabref.model.entry.FieldName;
import org.jabref.model.entry.Month;

import org.apache.pdfbox.pdmodel.PDDocument;
import org.apache.pdfbox.pdmodel.PDPage;
import org.junit.jupiter.api.BeforeEach;
import org.junit.jupiter.api.Test;
import org.junit.jupiter.api.io.TempDir;

import static org.junit.jupiter.api.Assertions.assertEquals;
import static org.mockito.Mockito.mock;
import static org.mockito.Mockito.when;

class XmpUtilWriterTest {

    private static BibEntry olly2018;
    private static BibEntry toral2006;
    private static BibEntry vapnik2000;
    private XmpPreferences xmpPreferences;

    private void initBibEntries() {
        olly2018 = new BibEntry();
        olly2018.setType("article");
        olly2018.setCiteKey("Olly2018");
        olly2018.setField("author", "Olly and Johannes");
        olly2018.setField("title", "Stefan's palace");
        olly2018.setField("journal", "Test Journal");
        olly2018.setField("volume", "1");
        olly2018.setField("number", "1");
        olly2018.setField("pages", "1-2");
        olly2018.setMonth(Month.MARCH);
        olly2018.setField("issn", "978-123-123");
        olly2018.setField("note", "NOTE");
        olly2018.setField("abstract", "ABSTRACT");
        olly2018.setField("comment", "COMMENT");
        olly2018.setField("doi", "10/3212.3123");
        olly2018.setField("file", ":article_dublinCore.pdf:PDF");
        olly2018.setField("groups", "NO");
        olly2018.setField("howpublished", "online");
        olly2018.setField("keywords", "k1, k2");
        olly2018.setField("owner", "me");
        olly2018.setField("review", "review");
        olly2018.setField("url", "https://www.olly2018.edu");

        toral2006 = new BibEntry();
        toral2006.setType("InProceedings");
        toral2006.setField("author", "Toral, Antonio and Munoz, Rafael");
        toral2006.setField("title", "A proposal to automatically build and maintain gazetteers for Named Entity Recognition by using Wikipedia");
        toral2006.setField("booktitle", "Proceedings of EACL");
        toral2006.setField("pages", "56--61");
        toral2006.setField("eprinttype", "asdf");
        toral2006.setField("owner", "Ich");
        toral2006.setField("url", "www.url.de");

        vapnik2000 = new BibEntry();
        vapnik2000.setType("Book");
        vapnik2000.setCiteKey("vapnik2000");
        vapnik2000.setField("title", "The Nature of Statistical Learning Theory");
        vapnik2000.setField("publisher", "Springer Science + Business Media");
        vapnik2000.setField("author", "Vladimir N. Vapnik");
        vapnik2000.setField("doi", "10.1007/978-1-4757-3264-1");
        vapnik2000.setField("owner", "Ich");
    }

    /**
     * Create a temporary PDF-file with a single empty page.
     */
    @BeforeEach
    void setUp() {
        xmpPreferences = mock(XmpPreferences.class);
        // The code assumes privacy filters to be off
        when(xmpPreferences.isUseXMPPrivacyFilter()).thenReturn(false);

        when(xmpPreferences.getKeywordSeparator()).thenReturn(',');

        this.initBibEntries();
    }

    /**
     * Test for writing a PDF file with a single DublinCore metadata entry.
     */
    @Test
<<<<<<< HEAD
    void testWriteXmp(@TempDirectory.TempDir Path tempDir) throws IOException, TransformerException {
=======
    void testWriteXmp(@TempDir Path tempDir) throws IOException, TransformerException {

>>>>>>> 8e7b1f95
        Path pdfFile = this.createDefaultFile("JabRef_writeSingle.pdf", tempDir);

        // read a bib entry from the tests before
        BibEntry entry = vapnik2000;
        entry.setCiteKey("WriteXMPTest");
        entry.setId("ID4711");

        // write the changed bib entry to the PDF
        XmpUtilWriter.writeXmp(pdfFile.toAbsolutePath().toString(), entry, null, xmpPreferences);

        // read entry again
        List<BibEntry> entriesWritten = XmpUtilReader.readXmp(pdfFile.toAbsolutePath().toString(), xmpPreferences);
        BibEntry entryWritten = entriesWritten.get(0);
        entryWritten.clearField(FieldName.FILE);

        // compare the two entries
        assertEquals(entry, entryWritten);
    }

    /**
     * Test, which writes multiple metadata entries to a PDF and reads them again to test the size.
     */
    @Test
<<<<<<< HEAD
    void testWriteMultipleBibEntries(@TempDirectory.TempDir Path tempDir) throws IOException, TransformerException {
=======
    void testWriteMultipleBibEntries(@TempDir Path tempDir) throws IOException, TransformerException {

>>>>>>> 8e7b1f95
        Path pdfFile = this.createDefaultFile("JabRef_writeMultiple.pdf", tempDir);

        List<BibEntry> entries = Arrays.asList(olly2018, vapnik2000, toral2006);

        XmpUtilWriter.writeXmp(Paths.get(pdfFile.toAbsolutePath().toString()), entries, null, xmpPreferences);

        List<BibEntry> entryList = XmpUtilReader.readXmp(Paths.get(pdfFile.toAbsolutePath().toString()), xmpPreferences);
        assertEquals(3, entryList.size());
    }

    private Path createDefaultFile(String fileName, Path tempDir) throws IOException {
        // create a default PDF
        Path pdfFile = tempDir.resolve(fileName);
        try (PDDocument pdf = new PDDocument()) {
            // Need a single page to open in Acrobat
            pdf.addPage(new PDPage());
            pdf.save(pdfFile.toAbsolutePath().toString());
        }

        return pdfFile;
    }
}<|MERGE_RESOLUTION|>--- conflicted
+++ resolved
@@ -91,12 +91,7 @@
      * Test for writing a PDF file with a single DublinCore metadata entry.
      */
     @Test
-<<<<<<< HEAD
-    void testWriteXmp(@TempDirectory.TempDir Path tempDir) throws IOException, TransformerException {
-=======
     void testWriteXmp(@TempDir Path tempDir) throws IOException, TransformerException {
-
->>>>>>> 8e7b1f95
         Path pdfFile = this.createDefaultFile("JabRef_writeSingle.pdf", tempDir);
 
         // read a bib entry from the tests before
@@ -120,12 +115,7 @@
      * Test, which writes multiple metadata entries to a PDF and reads them again to test the size.
      */
     @Test
-<<<<<<< HEAD
-    void testWriteMultipleBibEntries(@TempDirectory.TempDir Path tempDir) throws IOException, TransformerException {
-=======
     void testWriteMultipleBibEntries(@TempDir Path tempDir) throws IOException, TransformerException {
-
->>>>>>> 8e7b1f95
         Path pdfFile = this.createDefaultFile("JabRef_writeMultiple.pdf", tempDir);
 
         List<BibEntry> entries = Arrays.asList(olly2018, vapnik2000, toral2006);
