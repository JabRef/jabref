--- conflicted
+++ resolved
@@ -20,12 +20,7 @@
     @AfterEach
     void restoreDefaultLocale() {
         Locale.setDefault(locale);
-<<<<<<< HEAD
-        Localization.setLanguage(Language.English);
-=======
-        javax.swing.JComponent.setDefaultLocale(locale);
         Localization.setLanguage(Language.ENGLISH);
->>>>>>> 09f367ed
     }
 
     @Test
