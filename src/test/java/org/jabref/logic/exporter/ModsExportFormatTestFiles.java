--- conflicted
+++ resolved
@@ -88,10 +88,7 @@
                                        .withNodeMatcher(new DefaultNodeMatcher(ElementSelectors.byNameAndText)).throwComparisonFailure());
     }
 
-<<<<<<< HEAD
-    
-=======
->>>>>>> e76a2878
+
     @ParameterizedTest
     @MethodSource("fileNames")
     public final void testExportAsModsAndThenImportAsMods(String filename) throws Exception {
