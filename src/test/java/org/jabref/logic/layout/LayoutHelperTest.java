--- conflicted
+++ resolved
@@ -47,14 +47,6 @@
         branchCoverage.putAll(layoutHelper.branchCoverage);
         assertNotNull(layout);
     }
-<<<<<<< HEAD
-    @AfterAll
-    public static void print(){
-        System.out.println("Amount: "+branchCoverage.size()+" Covered");
-        for (Map.Entry<Integer, Boolean> entry : branchCoverage.entrySet()) {
-            System.out.println("ID: " + entry.getKey() + ", Covered: " + entry.getValue());
-        }
-=======
 
     @Test
     public void testBracketedOptionFieldParsing() throws Exception {
@@ -73,6 +65,5 @@
             System.out.println("ID: " + entry.getKey() + ", Covered: " + entry.getValue());
         }
 
->>>>>>> fd655281
     }
 }