--- conflicted
+++ resolved
@@ -61,14 +61,14 @@
     public void exampleUrlCorrectlyCleaned() {
         assertEquals("http://pi.informatik.uni-siegen.de/stt/36_2/./03_Technische_Beitraege/ZEUS2016/beitrag_2.pdf", formatter.format("http://pi.informatik.uni-siegen.de/stt/36\\_2/./03\\_Technische\\_Beitraege/ZEUS2016/beitrag\\_2.pdf"));
     }
-<<<<<<< HEAD
-=======
+
+
 
     @Test
     public void specialCommandFollowedByCharacter() {
         assertEquals("o", formatter.format("\\^o"));
 
->>>>>>> fd655281
+
     @AfterAll
     public static void print(){
         Map<Integer, Boolean> branchCoverage = formatter.branchCoverage;
@@ -76,9 +76,6 @@
         for (Map.Entry<Integer, Boolean> entry : branchCoverage.entrySet()) {
             System.out.println("ID: " + entry.getKey() + ", Covered: " + entry.getValue());
         }
-<<<<<<< HEAD
-=======
 
->>>>>>> fd655281
     }
 }