--- conflicted
+++ resolved
@@ -3,10 +3,7 @@
 
 import org.jabref.logic.l10n.Language;
 import org.jabref.logic.l10n.Localization;
-<<<<<<< HEAD
-=======
 
->>>>>>> 8b4a3c2c
 import org.junit.jupiter.api.BeforeEach;
 import org.junit.jupiter.api.Test;
 
@@ -43,40 +40,24 @@
     }
 
     @Test
-<<<<<<< HEAD
-    public void givenLocalizationLanguageSetToEnglish_whenGetNameMethod_thenRemoveLineBreaksIsReturned(){
-=======
     public void givenLocalizationLanguageSetToEnglish_whenGetNameMethod_thenRemoveLineBreaksIsReturned() {
->>>>>>> 8b4a3c2c
         Localization.setLanguage(Language.English);
         assertEquals("Remove line breaks", formatter.getName());
     }
 
     @Test
-<<<<<<< HEAD
-    public void givenLocalizationLanguageSetToEnglish_whenGetDescriptionMethod_thenRemovesAllLineBreaksInMsgIsReturned(){
-=======
     public void givenLocalizationLanguageSetToEnglish_whenGetDescriptionMethod_thenRemovesAllLineBreaksInMsgIsReturned() {
->>>>>>> 8b4a3c2c
         Localization.setLanguage(Language.English);
         assertEquals("Removes all line breaks in the field content.", formatter.getDescription());
     }
 
     @Test
-<<<<<<< HEAD
-    public void whenGetKeyMethod_thenRemove_NewlinesReturned(){
-=======
     public void whenGetKeyMethod_thenRemove_NewlinesReturned() {
->>>>>>> 8b4a3c2c
         assertEquals("remove_newlines", formatter.getKey());
     }
 
     @Test
-<<<<<<< HEAD
-    public void whenGetExampleInputMethod_thenInCDMAWithLineReturnsReturned(){
-=======
     public void whenGetExampleInputMethod_thenInCDMAWithLineReturnsReturned() {
->>>>>>> 8b4a3c2c
         assertEquals("In \n CDMA", formatter.getExampleInput());
     }
 }