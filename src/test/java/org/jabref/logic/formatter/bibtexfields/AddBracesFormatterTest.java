--- conflicted
+++ resolved
@@ -2,10 +2,7 @@
 
 import org.jabref.logic.l10n.Language;
 import org.jabref.logic.l10n.Localization;
-<<<<<<< HEAD
-=======
 
->>>>>>> 8b4a3c2c
 import org.junit.jupiter.api.BeforeEach;
 import org.junit.jupiter.api.Test;
 
@@ -80,40 +77,24 @@
     }
 
     @Test
-<<<<<<< HEAD
-    public void givenLocalizationLanguageSetToEnglish_whenGetNameMethod_thenAddEnclosingBracesReturned(){
-=======
     public void givenLocalizationLanguageSetToEnglish_whenGetNameMethod_thenAddEnclosingBracesReturned() {
->>>>>>> 8b4a3c2c
         Localization.setLanguage(Language.English);
         assertEquals("Add enclosing braces", formatter.getName());
     }
 
     @Test
-<<<<<<< HEAD
-    public void givenLocalizationLanguageSetToEnglish_whenGetDescriptionMethod_thenAddBracesMsgReturned(){
-=======
     public void givenLocalizationLanguageSetToEnglish_whenGetDescriptionMethod_thenAddBracesMsgReturned() {
->>>>>>> 8b4a3c2c
         Localization.setLanguage(Language.English);
         assertEquals("Add braces encapsulating the complete field content.", formatter.getDescription());
     }
 
     @Test
-<<<<<<< HEAD
-    public void whenGetKeyMethod_thenAdd_BracesReturned(){
-=======
     public void whenGetKeyMethod_thenAdd_BracesReturned() {
->>>>>>> 8b4a3c2c
         assertEquals("add_braces", formatter.getKey());
     }
 
     @Test
-<<<<<<< HEAD
-    public void whenGetExampleInputMethod_thenInCDMAWithSpaceReturned(){
-=======
     public void whenGetExampleInputMethod_thenInCDMAWithSpaceReturned() {
->>>>>>> 8b4a3c2c
         assertEquals("In CDMA", formatter.getExampleInput());
     }
 
