--- conflicted
+++ resolved
@@ -3,10 +3,7 @@
 
 import org.jabref.logic.l10n.Language;
 import org.jabref.logic.l10n.Localization;
-<<<<<<< HEAD
-=======
 
->>>>>>> 8b4a3c2c
 import org.junit.jupiter.api.BeforeEach;
 import org.junit.jupiter.api.Test;
 
@@ -64,40 +61,24 @@
     }
 
     @Test
-<<<<<<< HEAD
-    public void givenLocalizationLanguageSetToEnglish_whenGetNameMethod_thenTrimWhitespaceCharactersIsReturned(){
-=======
     public void givenLocalizationLanguageSetToEnglish_whenGetNameMethod_thenTrimWhitespaceCharactersIsReturned() {
->>>>>>> 8b4a3c2c
         Localization.setLanguage(Language.English);
         assertEquals("Trim whitespace characters", formatter.getName());
     }
 
     @Test
-<<<<<<< HEAD
-    public void givenLocalizationLanguageSetToEnglish_whenGetDescriptionMethod_thenTrimWhitespaceCharactersIsReturned(){
-=======
     public void givenLocalizationLanguageSetToEnglish_whenGetDescriptionMethod_thenTrimWhitespaceCharactersIsReturned() {
->>>>>>> 8b4a3c2c
         Localization.setLanguage(Language.English);
         assertEquals("Trim all whitespace characters in the field content.", formatter.getDescription());
     }
 
     @Test
-<<<<<<< HEAD
-    public void whenGetKeyMethod_thenTrim_WhitespaceReturned(){
-=======
     public void whenGetKeyMethod_thenTrim_WhitespaceReturned() {
->>>>>>> 8b4a3c2c
         assertEquals("trim_whitespace", formatter.getKey());
     }
 
     @Test
-<<<<<<< HEAD
-    public void whenGetExampleInputMethod_thenInCDMAWithLineReturnsReturned(){
-=======
     public void whenGetExampleInputMethod_thenInCDMAWithLineReturnsReturned() {
->>>>>>> 8b4a3c2c
         assertEquals("\r\n InCDMA\n\r ", formatter.getExampleInput());
     }
 }