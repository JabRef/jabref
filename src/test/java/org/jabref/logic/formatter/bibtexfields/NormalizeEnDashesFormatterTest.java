--- conflicted
+++ resolved
@@ -2,10 +2,7 @@
 
 import org.jabref.logic.l10n.Language;
 import org.jabref.logic.l10n.Localization;
-<<<<<<< HEAD
-=======
 
->>>>>>> 8b4a3c2c
 import org.junit.jupiter.api.BeforeEach;
 import org.junit.jupiter.api.Test;
 
@@ -59,40 +56,24 @@
     }
 
     @Test
-<<<<<<< HEAD
-    public void givenLocalizationLanguageSetToEnglish_whenGetNameMethod_thenNormalizeEnDashesIsReturned(){
-=======
     public void givenLocalizationLanguageSetToEnglish_whenGetNameMethod_thenNormalizeEnDashesIsReturned() {
->>>>>>> 8b4a3c2c
         Localization.setLanguage(Language.English);
         assertEquals("Normalize en dashes", formatter.getName());
     }
 
     @Test
-<<<<<<< HEAD
-    public void givenLocalizationLanguageSetToEnglish_whenGetDescriptionMethod_thenNormalizesTheEnDashesIsReturned(){
-=======
     public void givenLocalizationLanguageSetToEnglish_whenGetDescriptionMethod_thenNormalizesTheEnDashesIsReturned() {
->>>>>>> 8b4a3c2c
         Localization.setLanguage(Language.English);
         assertEquals("Normalizes the en dashes.", formatter.getDescription());
     }
 
     @Test
-<<<<<<< HEAD
-    public void whenGetKeyMethod_thenNormalize_En_DashesReturned(){
-=======
     public void whenGetKeyMethod_thenNormalize_En_DashesReturned() {
->>>>>>> 8b4a3c2c
         assertEquals("normalize_en_dashes", formatter.getKey());
     }
 
     @Test
-<<<<<<< HEAD
-    public void whenGetExampleInputMethod_thenWineryMsgReturned(){
-=======
     public void whenGetExampleInputMethod_thenWineryMsgReturned() {
->>>>>>> 8b4a3c2c
         assertEquals("Winery - A Modeling Tool for TOSCA-based Cloud Applications", formatter.getExampleInput());
     }
 }