--- conflicted
+++ resolved
@@ -2,10 +2,7 @@
 
 import org.jabref.logic.l10n.Language;
 import org.jabref.logic.l10n.Localization;
-<<<<<<< HEAD
-=======
 
->>>>>>> 8b4a3c2c
 import org.junit.jupiter.api.BeforeEach;
 import org.junit.jupiter.api.Test;
 
@@ -33,40 +30,24 @@
     }
 
     @Test
-<<<<<<< HEAD
-    public void givenLocalizationLanguageSetToEnglish_whenGetNameMethod_thenRemoveHyphenatedLineBreaksIsReturned(){
-=======
     public void givenLocalizationLanguageSetToEnglish_whenGetNameMethod_thenRemoveHyphenatedLineBreaksIsReturned() {
->>>>>>> 8b4a3c2c
         Localization.setLanguage(Language.English);
         assertEquals("Remove hyphenated line breaks", formatter.getName());
     }
 
     @Test
-<<<<<<< HEAD
-    public void givenLocalizationLanguageSetToEnglish_whenGetDescriptionMethod_thenRemovesAllMsgIsReturned(){
-=======
     public void givenLocalizationLanguageSetToEnglish_whenGetDescriptionMethod_thenRemovesAllMsgIsReturned() {
->>>>>>> 8b4a3c2c
         Localization.setLanguage(Language.English);
         assertEquals("Removes all hyphenated line breaks in the field content.", formatter.getDescription());
     }
 
     @Test
-<<<<<<< HEAD
-    public void whenGetKeyMethod_thenRemove_Hyphenated_NewlinesReturned(){
-=======
     public void whenGetKeyMethod_thenRemove_Hyphenated_NewlinesReturned() {
->>>>>>> 8b4a3c2c
         assertEquals("remove_hyphenated_newlines", formatter.getKey());
     }
 
     @Test
-<<<<<<< HEAD
-    public void whenGetExampleInputMethod_thenHyphenatedGimmeShelterReturned(){
-=======
     public void whenGetExampleInputMethod_thenHyphenatedGimmeShelterReturned() {
->>>>>>> 8b4a3c2c
         assertEquals("Gimme shel-\nter", formatter.getExampleInput());
     }
 
