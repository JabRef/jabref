package org.jabref.logic.formatter.bibtexfields;

import org.jabref.logic.l10n.Language;
import org.jabref.logic.l10n.Localization;
<<<<<<< HEAD
=======

>>>>>>> 8b4a3c2c
import org.junit.jupiter.api.BeforeEach;
import org.junit.jupiter.api.Test;

import static org.junit.jupiter.api.Assertions.assertEquals;

/**
 * Tests in addition to the general tests from {@link org.jabref.logic.formatter.FormatterTest}
 */
class RegexFormatterTest {

    private RegexFormatter formatter;

    @BeforeEach
<<<<<<< HEAD
    public void setUp(){formatter = new RegexFormatter("(\" \",\"-\")");}
=======
    public void setUp() {
        formatter = new RegexFormatter("(\" \",\"-\")");
    }
>>>>>>> 8b4a3c2c

    @Test
    void spacesReplacedCorrectly() {
        //formatter = new RegexFormatter("(\" \",\"-\")");
        assertEquals("replace-all-spaces", formatter.format("replace all spaces"));
    }

    @Test
    void protectedSpacesNotReplacedInSingleProtectedBlock() {
        //formatter = new RegexFormatter("(\" \",\"-\")");
        assertEquals("replace-spaces-{not these ones}", formatter.format("replace spaces {not these ones}"));
    }

    @Test
    void protectedSpacesNotReplacedInTwoProtectedBlocks() {
        //formatter = new RegexFormatter("(\" \",\"-\")");
        assertEquals("replace-spaces-{not these ones}-{or these ones}-but-these-ones", formatter.format("replace spaces {not these ones} {or these ones} but these ones"));
    }

    @Test
    void escapedBracesAreNotReplaced() {
        //formatter = new RegexFormatter("(\" \",\"-\")");
        assertEquals("replace-spaces-\\{-these-ones\\}-and-these-ones", formatter.format("replace spaces \\{ these ones\\} and these ones"));
    }

    @Test
    void escapedBracesAreNotReplacedInTwoCases() {
        //formatter = new RegexFormatter("(\" \",\"-\")");
        assertEquals("replace-spaces-\\{-these-ones\\},-these-ones,-and-\\{-these-ones\\}", formatter.format("replace spaces \\{ these ones\\}, these ones, and \\{ these ones\\}"));
    }

    @Test
    void escapedBracesAreNotReplacedAndProtectionStillWorks() {
        //formatter = new RegexFormatter("(\" \",\"-\")");
        assertEquals("replace-spaces-{not these ones},-these-ones,-and-\\{-these-ones\\}", formatter.format("replace spaces {not these ones}, these ones, and \\{ these ones\\}"));
    }

    @Test
    void formatExample() {
        //formatter = new RegexFormatter("(\" \",\"-\")");
        assertEquals("Please-replace-the-spaces", formatter.format(formatter.getExampleInput()));
    }

    @Test
<<<<<<< HEAD
    public void givenLocalizationLanguageSetToEnglish_whenGetNameMethod_thenRegularExpressionReturned(){
=======
    public void givenLocalizationLanguageSetToEnglish_whenGetNameMethod_thenRegularExpressionReturned() {
>>>>>>> 8b4a3c2c
        Localization.setLanguage(Language.English);
        assertEquals("regular expression", formatter.getName());
    }

    @Test
<<<<<<< HEAD
    public void givenLocalizationLanguageSetToEnglish_whenGetDescriptionMethod_thenAddARegularMsgReturned(){
=======
    public void givenLocalizationLanguageSetToEnglish_whenGetDescriptionMethod_thenAddARegularMsgReturned() {
>>>>>>> 8b4a3c2c
        Localization.setLanguage(Language.English);
        assertEquals("Add a regular expression for the key pattern.", formatter.getDescription());
    }

    @Test
<<<<<<< HEAD
    public void whenGetKeyMethod_thenRegexReturned(){
=======
    public void whenGetKeyMethod_thenRegexReturned() {
>>>>>>> 8b4a3c2c
        assertEquals("regex", formatter.getKey());
    }

    //TODO: delete this commented test when confident the regex null check condition is completely unnecessary
    /*//trying to test 1 line of code but I don't think its possible to generate a null regex
    @Test
    public void givenNullRegex_whenFormatMethod_thenTheInputReturned(){
        String testInput = "test Input";
        String nullString = null;
        String regex = "(\" \",\"-\")";
        RegexFormatter sut = new RegexFormatter(regex);
        String returnedInput = sut.format(testInput);
        assertEquals(testInput, returnedInput);
    }*/

}<|MERGE_RESOLUTION|>--- conflicted
+++ resolved
@@ -2,10 +2,7 @@
 
 import org.jabref.logic.l10n.Language;
 import org.jabref.logic.l10n.Localization;
-<<<<<<< HEAD
-=======
 
->>>>>>> 8b4a3c2c
 import org.junit.jupiter.api.BeforeEach;
 import org.junit.jupiter.api.Test;
 
@@ -19,13 +16,9 @@
     private RegexFormatter formatter;
 
     @BeforeEach
-<<<<<<< HEAD
-    public void setUp(){formatter = new RegexFormatter("(\" \",\"-\")");}
-=======
     public void setUp() {
         formatter = new RegexFormatter("(\" \",\"-\")");
     }
->>>>>>> 8b4a3c2c
 
     @Test
     void spacesReplacedCorrectly() {
@@ -70,31 +63,19 @@
     }
 
     @Test
-<<<<<<< HEAD
-    public void givenLocalizationLanguageSetToEnglish_whenGetNameMethod_thenRegularExpressionReturned(){
-=======
     public void givenLocalizationLanguageSetToEnglish_whenGetNameMethod_thenRegularExpressionReturned() {
->>>>>>> 8b4a3c2c
         Localization.setLanguage(Language.English);
         assertEquals("regular expression", formatter.getName());
     }
 
     @Test
-<<<<<<< HEAD
-    public void givenLocalizationLanguageSetToEnglish_whenGetDescriptionMethod_thenAddARegularMsgReturned(){
-=======
     public void givenLocalizationLanguageSetToEnglish_whenGetDescriptionMethod_thenAddARegularMsgReturned() {
->>>>>>> 8b4a3c2c
         Localization.setLanguage(Language.English);
         assertEquals("Add a regular expression for the key pattern.", formatter.getDescription());
     }
 
     @Test
-<<<<<<< HEAD
-    public void whenGetKeyMethod_thenRegexReturned(){
-=======
     public void whenGetKeyMethod_thenRegexReturned() {
->>>>>>> 8b4a3c2c
         assertEquals("regex", formatter.getKey());
     }
 
