--- conflicted
+++ resolved
@@ -1,136 +1,5 @@
 package org.jabref.logic.search;
 
-<<<<<<< HEAD
-public class DatabaseSearcherWithBibFilesTest {
-
-//    private static BibEntry titleSentenceCased = new BibEntry(StandardEntryType.Misc)
-//            .withCitationKey("title-sentence-cased")
-//            .withField(StandardField.TITLE, "Title Sentence Cased");
-//    private static BibEntry titleMixedCased = new BibEntry(StandardEntryType.Misc)
-//            .withCitationKey("title-mixed-cased")
-//            .withField(StandardField.TITLE, "TiTle MiXed CaSed");
-//    private static BibEntry titleUpperCased = new BibEntry(StandardEntryType.Misc)
-//            .withCitationKey("title-upper-cased")
-//            .withField(StandardField.TITLE, "TITLE UPPER CASED");
-//
-//    private static BibEntry mininimalSentenceCase = new BibEntry(StandardEntryType.Misc)
-//            .withCitationKey("minimal-sentence-case")
-//            .withFiles(Collections.singletonList(new LinkedFile("", "minimal-sentence-case.pdf", StandardFileType.PDF.getName())));
-//    private static BibEntry minimalAllUpperCase = new BibEntry(StandardEntryType.Misc)
-//            .withCitationKey("minimal-all-upper-case")
-//            .withFiles(Collections.singletonList(new LinkedFile("", "minimal-all-upper-case.pdf", StandardFileType.PDF.getName())));
-//    private static BibEntry minimalMixedCase = new BibEntry(StandardEntryType.Misc)
-//            .withCitationKey("minimal-mixed-case")
-//            .withFiles(Collections.singletonList(new LinkedFile("", "minimal-mixed-case.pdf", StandardFileType.PDF.getName())));
-//    private static BibEntry minimalNoteSentenceCase = new BibEntry(StandardEntryType.Misc)
-//            .withCitationKey("minimal-note-sentence-case")
-//            .withFiles(Collections.singletonList(new LinkedFile("", "minimal-note-sentence-case.pdf", StandardFileType.PDF.getName())));
-//    private static BibEntry minimalNoteAllUpperCase = new BibEntry(StandardEntryType.Misc)
-//            .withCitationKey("minimal-note-all-upper-case")
-//            .withFiles(Collections.singletonList(new LinkedFile("", "minimal-note-all-upper-case.pdf", StandardFileType.PDF.getName())));
-//    private static BibEntry minimalNoteMixedCase = new BibEntry(StandardEntryType.Misc)
-//            .withCitationKey("minimal-note-mixed-case")
-//            .withFiles(Collections.singletonList(new LinkedFile("", "minimal-note-mixed-case.pdf", StandardFileType.PDF.getName())));
-//
-//    FilePreferences filePreferences = mock(FilePreferences.class);
-//
-//    @TempDir
-//    private Path indexDir;
-//    private PdfIndexer pdfIndexer;
-//
-//    private BibDatabase initializeDatabaseFromPath(String testFile) throws Exception {
-//        return initializeDatabaseFromPath(Path.of(Objects.requireNonNull(DatabaseSearcherWithBibFilesTest.class.getResource(testFile)).toURI()));
-//    }
-//
-//    private BibDatabase initializeDatabaseFromPath(Path testFile) throws Exception {
-//        ParserResult result = new BibtexImporter(mock(ImportFormatPreferences.class, Answers.RETURNS_DEEP_STUBS), new DummyFileUpdateMonitor()).importDatabase(testFile);
-//        BibDatabase database = result.getDatabase();
-//
-//        BibDatabaseContext context = mock(BibDatabaseContext.class);
-//        when(context.getFileDirectories(Mockito.any())).thenReturn(List.of(testFile.getParent()));
-//        when(context.getFulltextIndexPath()).thenReturn(indexDir);
-//        when(context.getDatabase()).thenReturn(database);
-//        when(context.getEntries()).thenReturn(database.getEntries());
-//
-////         Required because of {@Link org.jabref.model.search.FullTextSearchRule.FullTextSearchRule}
-//        Globals.stateManager.setActiveDatabase(context);
-//        PreferencesService preferencesService = mock(PreferencesService.class);
-//        when(preferencesService.getFilePreferences()).thenReturn(filePreferences);
-//        Globals.prefs = preferencesService;
-//
-//        pdfIndexer = PdfIndexerManager.getIndexer(context, filePreferences);
-//        // Alternative - For debugging with Luke (part of the Apache Lucene distribution)
-//        // pdfIndexer = PdfIndexer.of(context, Path.of("C:\\temp\\index"), filePreferences);
-//
-//        pdfIndexer.rebuildIndex();
-//        return database;
-//    }
-//
-//    @AfterEach
-//    public void tearDown() throws Exception {
-//        pdfIndexer.close();
-//    }
-//
-//    private static Stream<Arguments> searchLibrary() {
-//        return Stream.of(
-//                // empty library
-//                Arguments.of(List.of(), "empty.bib", "Test", EnumSet.noneOf(SearchFlags.class)),
-//
-//                // test-library-title-casing
-//
-//                Arguments.of(List.of(), "test-library-title-casing.bib", "NotExisting", EnumSet.noneOf(SearchFlags.class)),
-//                Arguments.of(List.of(titleSentenceCased, titleMixedCased, titleUpperCased), "test-library-title-casing.bib", "Title", EnumSet.noneOf(SearchFlags.SearchFlags.class)),
-//
-//                Arguments.of(List.of(), "test-library-title-casing.bib", "title=NotExisting", EnumSet.noneOf(SearchFlags.class)),
-//                Arguments.of(List.of(titleSentenceCased, titleMixedCased, titleUpperCased), "test-library-title-casing.bib", "title=Title", EnumSet.noneOf(SearchFlags.SearchFlags.class)),
-//
-//                Arguments.of(List.of(), "test-library-title-casing.bib", "title=TiTLE", EnumSet.of(SearchFlags.CASE_SENSITIVE)),
-//                Arguments.of(List.of(titleSentenceCased), "test-library-title-casing.bib", "title=Title", EnumSet.of(SearchFlags.CASE_SENSITIVE)),
-//
-//                Arguments.of(List.of(), "test-library-title-casing.bib", "TiTLE", EnumSet.of(SearchFlags.CASE_SENSITIVE)),
-//                Arguments.of(List.of(titleMixedCased), "test-library-title-casing.bib", "TiTle", EnumSet.of(SearchFlags.CASE_SENSITIVE)),
-//
-//                Arguments.of(List.of(), "test-library-title-casing.bib", "title=NotExisting", EnumSet.of(SearchFlags.CASE_SENSITIVE)),
-//                Arguments.of(List.of(titleMixedCased), "test-library-title-casing.bib", "title=TiTle", EnumSet.of(SearchFlags.CASE_SENSITIVE)),
-//
-//                Arguments.of(List.of(), "test-library-title-casing.bib", "[Y]", EnumSet.of(SearchFlags.REGULAR_EXPRESSION)),
-//                Arguments.of(List.of(titleUpperCased), "test-library-title-casing.bib", "[U]", EnumSet.of(SearchFlags.REGULAR_EXPRESSION)),
-//
-//                // Word boundaries
-//                Arguments.of(List.of(), "test-library-title-casing.bib", "\\bTit\\b", EnumSet.of(SearchFlags.REGULAR_EXPRESSION, SearchFlags.CASE_SENSITIVE)),
-//                Arguments.of(List.of(titleSentenceCased), "test-library-title-casing.bib", "\\bTitle\\b", EnumSet.of(SearchFlags.REGULAR_EXPRESSION, SearchFlags.CASE_SENSITIVE)),
-//
-//                // test-library-with-attached-files
-//
-//                Arguments.of(List.of(), "test-library-with-attached-files.bib", "This is a test.", EnumSet.of(SearchFlags.FULLTEXT, SearchFlags.CASE_SENSITIVE)),
-//
-//                Arguments.of(List.of(mininimalSentenceCase, minimalAllUpperCase, minimalMixedCase), "test-library-with-attached-files.bib", "This is a short sentence, comma included.", EnumSet.of(SearchFlags.FULLTEXT)),
-//                Arguments.of(List.of(mininimalSentenceCase, minimalAllUpperCase, minimalMixedCase), "test-library-with-attached-files.bib", "comma", EnumSet.of(SearchFlags.FULLTEXT)),
-//                // TODO: PDF search does not support case sensitive search (yet)
-//                 Arguments.of(List.of(minimalAllUpperCase, minimalMixedCase), "test-library-with-attached-files.bib", "THIS", EnumSet.of(SearchFlags.FULLTEXT, SearchFlags.CASE_SENSITIVE)),
-//                 Arguments.of(List.of(minimalAllUpperCase), "test-library-with-attached-files.bib", "THIS is a short sentence, comma included.", EnumSet.of(SearchFlags.FULLTEXT, SearchFlags.CASE_SENSITIVE)),
-//                 Arguments.of(List.of(minimalSentenceCase, minimalAllUpperCase, minimalMixedCase), "test-library-with-attached-files.bib", "comma", EnumSet.of(SearchFlags.FULLTEXT, SearchFlags.CASE_SENSITIVE)),
-//                 Arguments.of(List.of(minimalNoteAllUpperCase), "test-library-with-attached-files.bib", "THIS IS A SHORT SENTENCE, COMMA INCLUDED.", EnumSet.of(SearchFlags.FULLTEXT, SearchFlags.CASE_SENSITIVE)),
-//
-//                Arguments.of(List.of(), "test-library-with-attached-files.bib", "NotExisting", EnumSet.of(SearchFlags.FULLTEXT)),
-//
-//                Arguments.of(List.of(minimalNoteSentenceCase, minimalNoteAllUpperCase, minimalNoteMixedCase), "test-library-with-attached-files.bib", "world", EnumSet.of(SearchFlags.FULLTEXT)),
-//                Arguments.of(List.of(minimalNoteSentenceCase, minimalNoteAllUpperCase, minimalNoteMixedCase), "test-library-with-attached-files.bib", "Hello World", EnumSet.of(SearchFlags.FULLTEXT)),
-//                // TODO: PDF search does not support case sensitive search (yet)
-//                 Arguments.of(List.of(minimalNoteAllUpperCase), "test-library-with-attached-files.bib", "HELLO WORLD", EnumSet.of(SearchFlags.FULLTEXT, SearchFlags.CASE_SENSITIVE)),
-//                Arguments.of(List.of(), "test-library-with-attached-files.bib", "NotExisting", EnumSet.of(SearchFlags.FULLTEXT, SearchFlags.CASE_SENSITIVE))
-//        );
-//    }
-//
-//    @ParameterizedTest(name = "{index} => query={2}, searchFlags={3}, testFile={1}, expected={0}")
-//    @MethodSource
-//    public void searchLibrary(List<BibEntry> expected, String testFile, String query, EnumSet<SearchFlags> searchFlags) throws Exception {
-//        BibDatabase database = initializeDatabaseFromPath(testFile);
-//        List<BibEntry> matches = new DatabaseSearcher(new SearchQuery(query, searchFlags), database).getMatches();
-//        assertEquals(expected, matches);
-//    }
-}
-=======
 import java.nio.file.Path;
 import java.util.Collections;
 import java.util.EnumSet;
@@ -304,4 +173,3 @@
     }
 }
 
->>>>>>> 0e7c1ff5
