package org.jabref.logic.shared;

import java.sql.SQLException;

import org.jabref.model.Defaults;
import org.jabref.model.bibtexkeypattern.GlobalBibtexKeyPattern;
import org.jabref.model.database.BibDatabaseContext;
import org.jabref.model.database.BibDatabaseMode;
import org.jabref.model.database.shared.DBMSType;
import org.jabref.model.entry.BibEntry;
import org.jabref.model.entry.field.StandardField;
import org.jabref.model.entry.field.UnknownField;
import org.jabref.model.entry.types.StandardEntryType;
import org.jabref.model.util.DummyFileUpdateMonitor;
import org.jabref.testutils.category.DatabaseTest;

import org.junit.jupiter.params.ParameterizedTest;
import org.junit.jupiter.params.provider.MethodSource;

import static org.junit.jupiter.api.Assertions.assertEquals;
import static org.junit.jupiter.api.Assertions.assertFalse;
import static org.junit.jupiter.api.Assertions.assertNotNull;
import static org.junit.jupiter.api.Assertions.assertNull;
import static org.junit.jupiter.api.Assertions.assertTrue;

@DatabaseTest
public class SynchronizationTestSimulator {

    private BibDatabaseContext clientContextA;
    private BibDatabaseContext clientContextB;
    private SynchronizationTestEventListener eventListenerB; // used to monitor occurring events
    private final GlobalBibtexKeyPattern pattern = GlobalBibtexKeyPattern.fromPattern("[auth][year]");

    public void setUp(DBMSType dbmsType, DBMSConnection dbmsConnection, DBMSProcessor dbmsProcessor) throws Exception {
        clientContextA = new BibDatabaseContext(new Defaults(BibDatabaseMode.BIBTEX));
        DBMSSynchronizer synchronizerA = new DBMSSynchronizer(clientContextA, ',', pattern, new DummyFileUpdateMonitor());
        clientContextA.convertToSharedDatabase(synchronizerA);
        clientContextA.getDBMSSynchronizer().openSharedDatabase(dbmsConnection);

        clientContextB = new BibDatabaseContext(new Defaults(BibDatabaseMode.BIBTEX));
        DBMSSynchronizer synchronizerB = new DBMSSynchronizer(clientContextA, ',', pattern, new DummyFileUpdateMonitor());
        clientContextB.convertToSharedDatabase(synchronizerB);
        clientContextB.getDBMSSynchronizer().openSharedDatabase(dbmsConnection);
        eventListenerB = new SynchronizationTestEventListener();
        clientContextB.getDBMSSynchronizer().registerListener(eventListenerB);
    }

    @ParameterizedTest
    @MethodSource("org.jabref.logic.shared.TestManager#getTestingDatabaseSystems")
    public void simulateEntryInsertionAndManualPull(DBMSType dbmsType, DBMSConnection dbmsConnection, DBMSProcessor dbmsProcessor) throws Exception {
        setUp(dbmsType, dbmsConnection, dbmsProcessor);
        //client A inserts an entry
        clientContextA.getDatabase().insertEntry(getBibEntryExample(1));
        //client A inserts another entry
        clientContextA.getDatabase().insertEntry(getBibEntryExample(2));
        //client B pulls the changes
        clientContextB.getDBMSSynchronizer().pullChanges();

        assertEquals(clientContextA.getDatabase().getEntries(), clientContextB.getDatabase().getEntries());

        clear(dbmsConnection);
    }

    @ParameterizedTest
    @MethodSource("org.jabref.logic.shared.TestManager#getTestingDatabaseSystems")
    public void simulateEntryUpdateAndManualPull(DBMSType dbmsType, DBMSConnection dbmsConnection, DBMSProcessor dbmsProcessor) throws Exception {
        setUp(dbmsType, dbmsConnection, dbmsProcessor);

        BibEntry bibEntry = getBibEntryExample(1);
        //client A inserts an entry
        clientContextA.getDatabase().insertEntry(bibEntry);
        //client A changes the entry
        bibEntry.setField(new UnknownField("custom"), "custom value");
        //client B pulls the changes
        bibEntry.clearField(StandardField.AUTHOR);

        clientContextB.getDBMSSynchronizer().pullChanges();

        assertEquals(clientContextA.getDatabase().getEntries(), clientContextB.getDatabase().getEntries());

        clear(dbmsConnection);
    }

    @ParameterizedTest
    @MethodSource("org.jabref.logic.shared.TestManager#getTestingDatabaseSystems")
    public void simulateEntryDelitionAndManualPull(DBMSType dbmsType, DBMSConnection dbmsConnection, DBMSProcessor dbmsProcessor) throws Exception {
        setUp(dbmsType, dbmsConnection, dbmsProcessor);

        BibEntry bibEntry = getBibEntryExample(1);
        //client A inserts an entry
        clientContextA.getDatabase().insertEntry(bibEntry);
        //client B pulls the entry
        clientContextB.getDBMSSynchronizer().pullChanges();

        assertFalse(clientContextA.getDatabase().getEntries().isEmpty());
        assertFalse(clientContextB.getDatabase().getEntries().isEmpty());
        assertEquals(clientContextA.getDatabase().getEntries(), clientContextB.getDatabase().getEntries());

        //client A removes the entry
        clientContextA.getDatabase().removeEntry(bibEntry);
        //client B pulls the change
        clientContextB.getDBMSSynchronizer().pullChanges();

        assertTrue(clientContextA.getDatabase().getEntries().isEmpty());
        assertTrue(clientContextB.getDatabase().getEntries().isEmpty());

        clear(dbmsConnection);
    }

    @ParameterizedTest
    @MethodSource("org.jabref.logic.shared.TestManager#getTestingDatabaseSystems")
    public void simulateUpdateOnNoLongerExistingEntry(DBMSType dbmsType, DBMSConnection dbmsConnection, DBMSProcessor dbmsProcessor) throws Exception {
        setUp(dbmsType, dbmsConnection, dbmsProcessor);

        BibEntry bibEntryOfClientA = getBibEntryExample(1);
        //client A inserts an entry
        clientContextA.getDatabase().insertEntry(bibEntryOfClientA);
        //client B pulls the entry
        clientContextB.getDBMSSynchronizer().pullChanges();

        assertFalse(clientContextA.getDatabase().getEntries().isEmpty());
        assertFalse(clientContextB.getDatabase().getEntries().isEmpty());
        assertEquals(clientContextA.getDatabase().getEntries(), clientContextB.getDatabase().getEntries());

        //client A removes the entry
        clientContextA.getDatabase().removeEntry(bibEntryOfClientA);

        assertFalse(clientContextB.getDatabase().getEntries().isEmpty());
        assertNull(eventListenerB.getSharedEntriesNotPresentEvent());
        //client B tries to update the entry
        BibEntry bibEntryOfClientB = clientContextB.getDatabase().getEntries().get(0);
        bibEntryOfClientB.setField(StandardField.YEAR, "2009");

        // here a new SharedEntryNotPresentEvent has been thrown. In this case the user B would get an pop-up window.
        assertNotNull(eventListenerB.getSharedEntriesNotPresentEvent());
        assertEquals(bibEntryOfClientB, eventListenerB.getSharedEntriesNotPresentEvent().getBibEntries());
<<<<<<< HEAD
=======

        clear(dbmsConnection);
>>>>>>> 3f0aa580
    }

    @ParameterizedTest
    @MethodSource("org.jabref.logic.shared.TestManager#getTestingDatabaseSystems")
    public void simulateEntryChangeConflicts(DBMSType dbmsType, DBMSConnection dbmsConnection, DBMSProcessor dbmsProcessor) throws Exception {
        setUp(dbmsType, dbmsConnection, dbmsProcessor);

        BibEntry bibEntryOfClientA = getBibEntryExample(1);
        //client A inserts an entry
        clientContextA.getDatabase().insertEntry(bibEntryOfClientA);
        //client B pulls the entry
        clientContextB.getDBMSSynchronizer().pullChanges();

        //A now increases the version number
        bibEntryOfClientA.setField(StandardField.YEAR, "2001");

        // B does nothing here, so there is no event occurrence
        // B now tries to update the entry
        assertFalse(clientContextB.getDatabase().getEntries().isEmpty());

        assertNull(eventListenerB.getUpdateRefusedEvent());

        BibEntry bibEntryOfClientB = clientContextB.getDatabase().getEntries().get(0);
        //B also tries to change something
        bibEntryOfClientB.setField(StandardField.YEAR, "2016");

        // B now cannot update the shared entry, due to optimistic offline lock.
        // In this case an BibEntry merge dialog pops up.
        assertNotNull(eventListenerB.getUpdateRefusedEvent());

        clear(dbmsConnection);
    }

    private BibEntry getBibEntryExample(int index) {
        BibEntry bibEntry = new BibEntry(StandardEntryType.InProceedings);
        bibEntry.setField(StandardField.AUTHOR, "Wirthlin, Michael J and Hutchings, Brad L and Gilson, Kent L " + index);
        bibEntry.setField(StandardField.TITLE, "The nano processor: a low resource reconfigurable processor " + index);
        bibEntry.setField(StandardField.BOOKTITLE, "FPGAs for Custom Computing Machines, 1994. Proceedings. IEEE Workshop on " + index);
        bibEntry.setField(StandardField.YEAR, "199" + index);
        bibEntry.setCiteKey("nanoproc199" + index);
        return bibEntry;
    }

    public void clear(DBMSConnection dbmsConnection) throws SQLException {
        TestManager.clearTables(dbmsConnection);
    }
}<|MERGE_RESOLUTION|>--- conflicted
+++ resolved
@@ -134,11 +134,8 @@
         // here a new SharedEntryNotPresentEvent has been thrown. In this case the user B would get an pop-up window.
         assertNotNull(eventListenerB.getSharedEntriesNotPresentEvent());
         assertEquals(bibEntryOfClientB, eventListenerB.getSharedEntriesNotPresentEvent().getBibEntries());
-<<<<<<< HEAD
-=======
 
         clear(dbmsConnection);
->>>>>>> 3f0aa580
     }
 
     @ParameterizedTest
