package org.jabref.logic.shared;

import java.sql.SQLException;
import java.util.ArrayList;
import java.util.Collection;
import java.util.stream.Stream;

import org.jabref.logic.shared.exception.InvalidDBMSConnectionPropertiesException;
import org.jabref.model.Defaults;
import org.jabref.model.bibtexkeypattern.GlobalBibtexKeyPattern;
import org.jabref.model.database.BibDatabaseContext;
import org.jabref.model.database.BibDatabaseMode;
import org.jabref.model.database.shared.DBMSType;
import org.jabref.model.entry.BibEntry;
import org.jabref.model.entry.field.StandardField;
import org.jabref.model.entry.field.UnknownField;
import org.jabref.model.entry.types.StandardEntryType;
import org.jabref.model.util.DummyFileUpdateMonitor;
import org.jabref.testutils.category.DatabaseTest;

import org.junit.jupiter.params.ParameterizedTest;
import org.junit.jupiter.params.provider.MethodSource;

import static org.junit.jupiter.api.Assertions.assertEquals;
import static org.junit.jupiter.api.Assertions.assertFalse;
import static org.junit.jupiter.api.Assertions.assertNotNull;
import static org.junit.jupiter.api.Assertions.assertNull;
import static org.junit.jupiter.api.Assertions.assertTrue;

@DatabaseTest
public class SynchronizationTestSimulator {

    private BibDatabaseContext clientContextA;
    private BibDatabaseContext clientContextB;
    private SynchronizationTestEventListener eventListenerB; // used to monitor occurring events
    private final GlobalBibtexKeyPattern pattern = GlobalBibtexKeyPattern.fromPattern("[auth][year]");

    private static Stream<Object[]> getTestingDatabaseSystems() throws InvalidDBMSConnectionPropertiesException, SQLException {
        Collection<Object[]> result = new ArrayList<>();
        for (DBMSType dbmsType : TestManager.getDBMSTypeTestParameter()) {
            result.add(new Object[] {
                                     dbmsType,
                                     TestConnector.getTestDBMSConnection(dbmsType),
                                     DBMSProcessor.getProcessorInstance(TestConnector.getTestDBMSConnection(dbmsType))});
        }
        return result.stream();
    }

    public void setUp(DBMSType dbmsType, DBMSConnection dbmsConnection, DBMSProcessor dbmsProcessor) throws Exception {

        System.out.println("dbmstype before each" + dbmsType);

        clientContextA = new BibDatabaseContext(new Defaults(BibDatabaseMode.BIBTEX));
        DBMSSynchronizer synchronizerA = new DBMSSynchronizer(clientContextA, ',', pattern, new DummyFileUpdateMonitor());
        clientContextA.convertToSharedDatabase(synchronizerA);
        clientContextA.getDBMSSynchronizer().openSharedDatabase(dbmsConnection);

        clientContextB = new BibDatabaseContext(new Defaults(BibDatabaseMode.BIBTEX));
        DBMSSynchronizer synchronizerB = new DBMSSynchronizer(clientContextA, ',', pattern, new DummyFileUpdateMonitor());
        clientContextB.convertToSharedDatabase(synchronizerB);
        clientContextB.getDBMSSynchronizer().openSharedDatabase(dbmsConnection);
        eventListenerB = new SynchronizationTestEventListener();
        clientContextB.getDBMSSynchronizer().registerListener(eventListenerB);
    }

    @ParameterizedTest
    @MethodSource("getTestingDatabaseSystems")
    public void simulateEntryInsertionAndManualPull(DBMSType dbmsType, DBMSConnection dbmsConnection, DBMSProcessor dbmsProcessor) throws Exception {
        setUp(dbmsType, dbmsConnection, dbmsProcessor);
        //client A inserts an entry
        clientContextA.getDatabase().insertEntry(getBibEntryExample(1));
        //client A inserts another entry
        clientContextA.getDatabase().insertEntry(getBibEntryExample(2));
        //client B pulls the changes
        clientContextB.getDBMSSynchronizer().pullChanges();

        assertEquals(clientContextA.getDatabase().getEntries(), clientContextB.getDatabase().getEntries());

        clear(dbmsConnection);
    }

    @ParameterizedTest
    @MethodSource("getTestingDatabaseSystems")
    public void simulateEntryUpdateAndManualPull(DBMSType dbmsType, DBMSConnection dbmsConnection, DBMSProcessor dbmsProcessor) throws Exception {
        setUp(dbmsType, dbmsConnection, dbmsProcessor);

        BibEntry bibEntry = getBibEntryExample(1);
        //client A inserts an entry
        clientContextA.getDatabase().insertEntry(bibEntry);
        //client A changes the entry
        bibEntry.setField(new UnknownField("custom"), "custom value");
        //client B pulls the changes
        bibEntry.clearField(StandardField.AUTHOR);

        clientContextB.getDBMSSynchronizer().pullChanges();

        assertEquals(clientContextA.getDatabase().getEntries(), clientContextB.getDatabase().getEntries());

        clear(dbmsConnection);
    }

    @ParameterizedTest
    @MethodSource("getTestingDatabaseSystems")
    public void simulateEntryDelitionAndManualPull(DBMSType dbmsType, DBMSConnection dbmsConnection, DBMSProcessor dbmsProcessor) throws Exception {
        setUp(dbmsType, dbmsConnection, dbmsProcessor);

        BibEntry bibEntry = getBibEntryExample(1);
        //client A inserts an entry
        clientContextA.getDatabase().insertEntry(bibEntry);
        //client B pulls the entry
        clientContextB.getDBMSSynchronizer().pullChanges();

        assertFalse(clientContextA.getDatabase().getEntries().isEmpty());
        assertFalse(clientContextB.getDatabase().getEntries().isEmpty());
        assertEquals(clientContextA.getDatabase().getEntries(), clientContextB.getDatabase().getEntries());

        //client A removes the entry
        clientContextA.getDatabase().removeEntry(bibEntry);
        //client B pulls the change
        clientContextB.getDBMSSynchronizer().pullChanges();

        assertTrue(clientContextA.getDatabase().getEntries().isEmpty());
        assertTrue(clientContextB.getDatabase().getEntries().isEmpty());

        clear(dbmsConnection);
    }

    @ParameterizedTest
    @MethodSource("getTestingDatabaseSystems")
    public void simulateUpdateOnNoLongerExistingEntry(DBMSType dbmsType, DBMSConnection dbmsConnection, DBMSProcessor dbmsProcessor) throws Exception {
        setUp(dbmsType, dbmsConnection, dbmsProcessor);

        BibEntry bibEntryOfClientA = getBibEntryExample(1);
        //client A inserts an entry
        clientContextA.getDatabase().insertEntry(bibEntryOfClientA);
        //client B pulls the entry
        clientContextB.getDBMSSynchronizer().pullChanges();

        assertFalse(clientContextA.getDatabase().getEntries().isEmpty());
        assertFalse(clientContextB.getDatabase().getEntries().isEmpty());
        assertEquals(clientContextA.getDatabase().getEntries(), clientContextB.getDatabase().getEntries());

        //client A removes the entry
        clientContextA.getDatabase().removeEntry(bibEntryOfClientA);

        assertFalse(clientContextB.getDatabase().getEntries().isEmpty());
        assertNull(eventListenerB.getSharedEntriesNotPresentEvent());
        //client B tries to update the entry
        BibEntry bibEntryOfClientB = clientContextB.getDatabase().getEntries().get(0);
        bibEntryOfClientB.setField(StandardField.YEAR, "2009");

        // here a new SharedEntryNotPresentEvent has been thrown. In this case the user B would get an pop-up window.
<<<<<<< HEAD
        assertNotNull(eventListenerB.getSharedEntryNotPresentEvent());
        assertEquals(bibEntryOfClientB, eventListenerB.getSharedEntryNotPresentEvent().getBibEntry());

        clear(dbmsConnection);
=======
        assertNotNull(eventListenerB.getSharedEntriesNotPresentEvent());
        assertEquals(bibEntryOfClientB, eventListenerB.getSharedEntriesNotPresentEvent().getBibEntries());
>>>>>>> 3d8a09d5
    }

    @ParameterizedTest
    @MethodSource("getTestingDatabaseSystems")
    public void simulateEntryChangeConflicts(DBMSType dbmsType, DBMSConnection dbmsConnection, DBMSProcessor dbmsProcessor) throws Exception {
        setUp(dbmsType, dbmsConnection, dbmsProcessor);

        BibEntry bibEntryOfClientA = getBibEntryExample(1);
        //client A inserts an entry
        clientContextA.getDatabase().insertEntry(bibEntryOfClientA);
        //client B pulls the entry
        clientContextB.getDBMSSynchronizer().pullChanges();

        //A now increases the version number
        bibEntryOfClientA.setField(StandardField.YEAR, "2001");

        // B does nothing here, so there is no event occurrence
        // B now tries to update the entry
        assertFalse(clientContextB.getDatabase().getEntries().isEmpty());

        assertNull(eventListenerB.getUpdateRefusedEvent());

        BibEntry bibEntryOfClientB = clientContextB.getDatabase().getEntries().get(0);
        //B also tries to change something
        bibEntryOfClientB.setField(StandardField.YEAR, "2016");

        // B now cannot update the shared entry, due to optimistic offline lock.
        // In this case an BibEntry merge dialog pops up.
        assertNotNull(eventListenerB.getUpdateRefusedEvent());

        clear(dbmsConnection);
    }

    private BibEntry getBibEntryExample(int index) {
        BibEntry bibEntry = new BibEntry(StandardEntryType.InProceedings);
        bibEntry.setField(StandardField.AUTHOR, "Wirthlin, Michael J and Hutchings, Brad L and Gilson, Kent L " + index);
        bibEntry.setField(StandardField.TITLE, "The nano processor: a low resource reconfigurable processor " + index);
        bibEntry.setField(StandardField.BOOKTITLE, "FPGAs for Custom Computing Machines, 1994. Proceedings. IEEE Workshop on " + index);
        bibEntry.setField(StandardField.YEAR, "199" + index);
        bibEntry.setCiteKey("nanoproc199" + index);
        return bibEntry;
    }

    public void clear(DBMSConnection dbmsConnection) throws SQLException {
        TestManager.clearTables(dbmsConnection);
    }

}<|MERGE_RESOLUTION|>--- conflicted
+++ resolved
@@ -150,15 +150,10 @@
         bibEntryOfClientB.setField(StandardField.YEAR, "2009");
 
         // here a new SharedEntryNotPresentEvent has been thrown. In this case the user B would get an pop-up window.
-<<<<<<< HEAD
-        assertNotNull(eventListenerB.getSharedEntryNotPresentEvent());
-        assertEquals(bibEntryOfClientB, eventListenerB.getSharedEntryNotPresentEvent().getBibEntry());
-
-        clear(dbmsConnection);
-=======
         assertNotNull(eventListenerB.getSharedEntriesNotPresentEvent());
         assertEquals(bibEntryOfClientB, eventListenerB.getSharedEntriesNotPresentEvent().getBibEntries());
->>>>>>> 3d8a09d5
+
+        clear(dbmsConnection);
     }
 
     @ParameterizedTest
