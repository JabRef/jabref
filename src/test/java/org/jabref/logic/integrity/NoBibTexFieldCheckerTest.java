package org.jabref.logic.integrity;

import java.util.Collections;
import java.util.List;
import java.util.stream.Stream;

import org.jabref.model.entry.BibEntry;
import org.jabref.model.entry.field.Field;
import org.jabref.model.entry.field.StandardField;
import org.jabref.model.entry.field.UnknownField;

import org.junit.jupiter.params.ParameterizedTest;
import org.junit.jupiter.params.provider.CsvSource;
import org.junit.jupiter.params.provider.MethodSource;

import static org.junit.jupiter.api.Assertions.assertEquals;

class NoBibTexFieldCheckerTest {

    private final NoBibtexFieldChecker checker = new NoBibtexFieldChecker();

    private static Stream<Field> nonBiblatexOnlyFields() {
        return Stream.of(
                // arbitrary field
                new UnknownField("fieldNameNotDefinedInThebiblatexManual"),
                StandardField.ABSTRACT,
                StandardField.COMMENT,
                StandardField.DOI,
                StandardField.URL,

                // these fields are not recognized as biblatex only fields
                StandardField.ADDRESS,
                StandardField.INSTITUTION,
                StandardField.JOURNAL,
                StandardField.KEYWORDS,
                StandardField.REVIEW
        );
    }

    @ParameterizedTest()
    @MethodSource("nonBiblatexOnlyFields")
    void nonBiblatexOnlyField(Field field) {
        BibEntry entry = new BibEntry().withField(field, "test");
        assertEquals(Collections.emptyList(), checker.check(entry));
    }

    @ParameterizedTest(name = "field={0}")
    @CsvSource({
            "AFTERWORD",
            "JOURNALTITLE",
            "LOCATION"
    })
    void biblatexOnlyField(StandardField field) {
        BibEntry entry = new BibEntry().withField(field, "test");
        IntegrityMessage message = new IntegrityMessage("biblatex field only", entry, field);
        List<IntegrityMessage> messages = checker.check(entry);
        assertEquals(Collections.singletonList(message), messages);
    }

<<<<<<< HEAD
    @Test
    void arbitraryNonBiblatexFieldIsNotRecognizedAsBiblatexOnlyField() {
        BibEntry entry = new BibEntry();
        entry.setField(new UnknownField("fieldNameNotDefinedInThebiblatexManual"), "test");
        assertEquals(Collections.emptyList(), checker.check(entry));
    }

    @Test
    void commentIsNotRecognizedAsBiblatexOnlyField() {
        BibEntry entry = new BibEntry();
        entry.setField(StandardField.COMMENT, "test");
        assertEquals(Collections.emptyList(), checker.check(entry));
    }

    @Test
    void institutionIsNotRecognizedAsBiblatexOnlyField() {
        BibEntry entry = new BibEntry();
        entry.setField(StandardField.INSTITUTION, "test");
        assertEquals(Collections.emptyList(), checker.check(entry));
    }

    @Test
    void journalIsNotRecognizedAsBiblatexOnlyField() {
        BibEntry entry = new BibEntry();
        entry.setField(StandardField.JOURNAL, "test");
        assertEquals(Collections.emptyList(), checker.check(entry));
    }

    @Test
    void journalTitleIsRecognizedAsBiblatexOnlyField() {
        BibEntry entry = new BibEntry();
        entry.setField(StandardField.JOURNALTITLE, "test");
        IntegrityMessage message = new IntegrityMessage("biblatex field only", entry, StandardField.JOURNALTITLE);
        List<IntegrityMessage> messages = checker.check(entry);
        assertEquals(Collections.singletonList(message), messages);
    }

    @Test
    void keywordsNotRecognizedAsBiblatexOnlyField() {
        BibEntry entry = new BibEntry();
        entry.setField(StandardField.KEYWORDS, "test");
        assertEquals(Collections.emptyList(), checker.check(entry));
    }

    @Test
    void locationIsRecognizedAsBiblatexOnlyField() {
        BibEntry entry = new BibEntry();
        entry.setField(StandardField.LOCATION, "test");
        IntegrityMessage message = new IntegrityMessage("biblatex field only", entry, StandardField.LOCATION);
        List<IntegrityMessage> messages = checker.check(entry);
        assertEquals(Collections.singletonList(message), messages);
    }

    @Test
    void reviewIsNotRecognizedAsBiblatexOnlyField() {
        BibEntry entry = new BibEntry();
        entry.setField(StandardField.REVIEW, "test");
        assertEquals(Collections.emptyList(), checker.check(entry));
    }
=======
>>>>>>> d9964c60
}<|MERGE_RESOLUTION|>--- conflicted
+++ resolved
@@ -56,67 +56,4 @@
         List<IntegrityMessage> messages = checker.check(entry);
         assertEquals(Collections.singletonList(message), messages);
     }
-
-<<<<<<< HEAD
-    @Test
-    void arbitraryNonBiblatexFieldIsNotRecognizedAsBiblatexOnlyField() {
-        BibEntry entry = new BibEntry();
-        entry.setField(new UnknownField("fieldNameNotDefinedInThebiblatexManual"), "test");
-        assertEquals(Collections.emptyList(), checker.check(entry));
-    }
-
-    @Test
-    void commentIsNotRecognizedAsBiblatexOnlyField() {
-        BibEntry entry = new BibEntry();
-        entry.setField(StandardField.COMMENT, "test");
-        assertEquals(Collections.emptyList(), checker.check(entry));
-    }
-
-    @Test
-    void institutionIsNotRecognizedAsBiblatexOnlyField() {
-        BibEntry entry = new BibEntry();
-        entry.setField(StandardField.INSTITUTION, "test");
-        assertEquals(Collections.emptyList(), checker.check(entry));
-    }
-
-    @Test
-    void journalIsNotRecognizedAsBiblatexOnlyField() {
-        BibEntry entry = new BibEntry();
-        entry.setField(StandardField.JOURNAL, "test");
-        assertEquals(Collections.emptyList(), checker.check(entry));
-    }
-
-    @Test
-    void journalTitleIsRecognizedAsBiblatexOnlyField() {
-        BibEntry entry = new BibEntry();
-        entry.setField(StandardField.JOURNALTITLE, "test");
-        IntegrityMessage message = new IntegrityMessage("biblatex field only", entry, StandardField.JOURNALTITLE);
-        List<IntegrityMessage> messages = checker.check(entry);
-        assertEquals(Collections.singletonList(message), messages);
-    }
-
-    @Test
-    void keywordsNotRecognizedAsBiblatexOnlyField() {
-        BibEntry entry = new BibEntry();
-        entry.setField(StandardField.KEYWORDS, "test");
-        assertEquals(Collections.emptyList(), checker.check(entry));
-    }
-
-    @Test
-    void locationIsRecognizedAsBiblatexOnlyField() {
-        BibEntry entry = new BibEntry();
-        entry.setField(StandardField.LOCATION, "test");
-        IntegrityMessage message = new IntegrityMessage("biblatex field only", entry, StandardField.LOCATION);
-        List<IntegrityMessage> messages = checker.check(entry);
-        assertEquals(Collections.singletonList(message), messages);
-    }
-
-    @Test
-    void reviewIsNotRecognizedAsBiblatexOnlyField() {
-        BibEntry entry = new BibEntry();
-        entry.setField(StandardField.REVIEW, "test");
-        assertEquals(Collections.emptyList(), checker.check(entry));
-    }
-=======
->>>>>>> d9964c60
 }