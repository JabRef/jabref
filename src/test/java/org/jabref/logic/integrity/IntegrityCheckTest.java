--- conflicted
+++ resolved
@@ -78,24 +78,14 @@
 
     @Test
     void testEditionChecks() {
-<<<<<<< HEAD
         assertCorrect(withMode(createContext(StandardField.EDITION, "Second"), BibDatabaseMode.BIBTEX));
         assertCorrect(withMode(createContext(StandardField.EDITION, "Third"), BibDatabaseMode.BIBTEX));
         assertWrong(withMode(createContext(StandardField.EDITION, "second"), BibDatabaseMode.BIBTEX));
         assertWrong(withMode(createContext(StandardField.EDITION, "2"), BibDatabaseMode.BIBTEX));
+        assertCorrect(withMode(createContext(StandardField.EDITION, "2"), BibDatabaseMode.BIBTEX), true);
         assertWrong(withMode(createContext(StandardField.EDITION, "2nd"), BibDatabaseMode.BIBTEX));
         assertCorrect(withMode(createContext(StandardField.EDITION, "2"), BibDatabaseMode.BIBLATEX));
         assertCorrect(withMode(createContext(StandardField.EDITION, "10"), BibDatabaseMode.BIBLATEX));
-=======
-        assertCorrect(withMode(createContext("edition", "Second"), BibDatabaseMode.BIBTEX));
-        assertCorrect(withMode(createContext("edition", "Third"), BibDatabaseMode.BIBTEX));
-        assertWrong(withMode(createContext("edition", "second"), BibDatabaseMode.BIBTEX));
-        assertWrong(withMode(createContext("edition", "2"), BibDatabaseMode.BIBTEX));
-        assertCorrect(withMode(createContext("edition", "2"), BibDatabaseMode.BIBTEX), true);
-        assertWrong(withMode(createContext("edition", "2nd"), BibDatabaseMode.BIBTEX));
-        assertCorrect(withMode(createContext("edition", "2"), BibDatabaseMode.BIBLATEX));
-        assertCorrect(withMode(createContext("edition", "10"), BibDatabaseMode.BIBLATEX));
->>>>>>> 09f367ed
         assertCorrect(
                 withMode(createContext(StandardField.EDITION, "Third, revised and expanded edition"), BibDatabaseMode.BIBLATEX));
         assertCorrect(withMode(createContext(StandardField.EDITION, "Edition 2000"), BibDatabaseMode.BIBLATEX));
