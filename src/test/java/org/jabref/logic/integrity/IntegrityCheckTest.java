--- conflicted
+++ resolved
@@ -118,18 +118,10 @@
 
     protected static void assertCorrect(BibDatabaseContext context, boolean allowIntegerEdition) {
         List<IntegrityMessage> messages = new IntegrityCheck(context,
-<<<<<<< HEAD
                                                              mock(FilePreferences.class),
                                                              createBibtexKeyPatternPreferences(),
                                                              new JournalAbbreviationRepository(new Abbreviation("IEEE Software", "IEEE SW")), true,
                                                              allowIntegerEdition).checkDatabase();
-=======
-                mock(FilePreferences.class),
-                createBibtexKeyPatternPreferences(),
-                JournalAbbreviationLoader.loadBuiltInRepository(),
-                allowIntegerEdition
-        ).checkDatabase();
->>>>>>> db3d409a
         assertEquals(Collections.emptyList(), messages);
     }
 
