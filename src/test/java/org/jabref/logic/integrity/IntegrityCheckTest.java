--- conflicted
+++ resolved
@@ -138,13 +138,8 @@
         new IntegrityCheck(context,
                 mock(FilePreferences.class),
                 createBibtexKeyPatternPreferences(),
-<<<<<<< HEAD
-                           new JournalAbbreviationRepository(new Abbreviation("IEEE Software", "IEEE SW")), true, false)
+                JournalAbbreviationLoader.loadBuiltInRepository(), false)
                 .executeAllCheckers();
-=======
-                JournalAbbreviationLoader.loadBuiltInRepository(), false)
-                .checkDatabase();
->>>>>>> 4b40cce3
 
         assertEquals(clonedEntry, entry);
     }
@@ -176,13 +171,8 @@
         List<IntegrityMessage> messages = new IntegrityCheck(context,
                 mock(FilePreferences.class),
                 createBibtexKeyPatternPreferences(),
-<<<<<<< HEAD
-                new JournalAbbreviationRepository(new Abbreviation("IEEE Software", "IEEE SW")), true, false)
+                JournalAbbreviationLoader.loadBuiltInRepository(), false)
                 .executeAllCheckers();
-=======
-                JournalAbbreviationLoader.loadBuiltInRepository(), false)
-                .checkDatabase();
->>>>>>> 4b40cce3
         assertNotEquals(Collections.emptyList(), messages);
     }
 
@@ -190,30 +180,17 @@
         List<IntegrityMessage> messages = new IntegrityCheck(context,
                 mock(FilePreferences.class),
                 createBibtexKeyPatternPreferences(),
-<<<<<<< HEAD
-                new JournalAbbreviationRepository(new Abbreviation("IEEE Software", "IEEE SW")), true, false
+                JournalAbbreviationLoader.loadBuiltInRepository(), false
         ).executeAllCheckers();
-=======
-                JournalAbbreviationLoader.loadBuiltInRepository(), false
-        ).checkDatabase();
->>>>>>> 4b40cce3
         assertEquals(Collections.emptyList(), messages);
     }
 
     private void assertCorrect(BibDatabaseContext context, boolean allowIntegerEdition) {
         List<IntegrityMessage> messages = new IntegrityCheck(context,
-<<<<<<< HEAD
-                mock(FilePreferences.class),
-                createBibtexKeyPatternPreferences(),
-                new JournalAbbreviationRepository(new Abbreviation("IEEE Software", "IEEE SW")), true,
-                allowIntegerEdition
-        ).executeAllCheckers();
-=======
                                                              mock(FilePreferences.class),
                                                              createBibtexKeyPatternPreferences(),
                                                              JournalAbbreviationLoader.loadBuiltInRepository(),
-                                                             allowIntegerEdition).checkDatabase();
->>>>>>> 4b40cce3
+                                                             allowIntegerEdition).executeAllCheckers();
         assertEquals(Collections.emptyList(), messages);
     }
 
