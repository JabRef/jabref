package org.jabref.logic.citationkeypattern;

import org.jabref.model.database.BibDatabase;
import org.jabref.model.entry.BibEntry;
import org.jabref.model.entry.BibtexString;
import org.jabref.model.entry.field.StandardField;
import org.jabref.model.entry.types.StandardEntryType;

import org.junit.jupiter.api.BeforeEach;
import org.junit.jupiter.api.Test;

import static org.junit.jupiter.api.Assertions.assertEquals;
import static org.junit.jupiter.api.Assertions.assertNotEquals;
import static org.junit.jupiter.api.Assertions.assertThrows;

class BracketedPatternTest {

    private BibEntry bibentry;
    private BibDatabase database;
    private BibEntry dbentry;

    @BeforeEach
    void setUp() {
<<<<<<< HEAD
        bibentry = new BibEntry().withField(StandardField.AUTHOR, "O. Kitsune")
                                 .withField(StandardField.YEAR, "2017")
                                 .withField(StandardField.PAGES, "213--216");

        dbentry = new BibEntry(StandardEntryType.Article)
                .withCiteKey("HipKro03")
                .withField(StandardField.AUTHOR, "Eric von Hippel and Georg von Krogh")
                .withField(StandardField.TITLE, "Open Source Software and the \"Private-Collective\" Innovation Model: Issues for Organization Science")
                .withField(StandardField.JOURNAL, "Organization Science")
                .withField(StandardField.YEAR, "2003")
                .withField(StandardField.VOLUME, "14")
                .withField(StandardField.PAGES, "209--223")
                .withField(StandardField.NUMBER, "2")
                .withField(StandardField.ADDRESS, "Institute for Operations Research and the Management Sciences (INFORMS), Linthicum, Maryland, USA")
                .withField(StandardField.DOI, "http://dx.doi.org/10.1287/orsc.14.2.209.14992")
                .withField(StandardField.ISSN, "1526-5455")
                .withField(StandardField.PUBLISHER, "INFORMS");
=======
        bibentry = new BibEntry();
        bibentry.setField(StandardField.AUTHOR, "O. Kitsune");
        bibentry.setField(StandardField.YEAR, "2017");
        bibentry.setField(StandardField.PAGES, "213--216");

        dbentry = new BibEntry();
        dbentry.setType(StandardEntryType.Article);
        dbentry.setCitationKey("HipKro03");
        dbentry.setField(StandardField.AUTHOR, "Eric von Hippel and Georg von Krogh");
        dbentry.setField(StandardField.TITLE, "Open Source Software and the \"Private-Collective\" Innovation Model: Issues for Organization Science");
        dbentry.setField(StandardField.JOURNAL, "Organization Science");
        dbentry.setField(StandardField.YEAR, "2003");
        dbentry.setField(StandardField.VOLUME, "14");
        dbentry.setField(StandardField.PAGES, "209--223");
        dbentry.setField(StandardField.NUMBER, "2");
        dbentry.setField(StandardField.ADDRESS, "Institute for Operations Research and the Management Sciences (INFORMS), Linthicum, Maryland, USA");
        dbentry.setField(StandardField.DOI, "http://dx.doi.org/10.1287/orsc.14.2.209.14992");
        dbentry.setField(StandardField.ISSN, "1526-5455");
        dbentry.setField(StandardField.PUBLISHER, "INFORMS");
>>>>>>> af7986e4

        database = new BibDatabase();
        database.insertEntry(dbentry);
    }

    @Test
    void bibentryExpansionTest() {
        BracketedPattern pattern = new BracketedPattern("[year]_[auth]_[firstpage]");
        assertEquals("2017_Kitsune_213", pattern.expand(bibentry));
    }

    @Test
    void nullDatabaseExpansionTest() {
        BibDatabase another_database = null;
        BracketedPattern pattern = new BracketedPattern("[year]_[auth]_[firstpage]");
        assertEquals("2017_Kitsune_213", pattern.expand(bibentry, another_database));
    }

    @Test
    void pureauthReturnsAuthorIfEditorIsAbsent() {
        BibDatabase emptyDatabase = new BibDatabase();
        BracketedPattern pattern = new BracketedPattern("[pureauth]");
        assertEquals("Kitsune", pattern.expand(bibentry, emptyDatabase));
    }

    @Test
    void pureauthReturnsAuthorIfEditorIsPresent() {
        BibDatabase emptyDatabase = new BibDatabase();
        BracketedPattern pattern = new BracketedPattern("[pureauth]");
        bibentry.setField(StandardField.EDITOR, "Editorlastname, Editorfirstname");
        assertEquals("Kitsune", pattern.expand(bibentry, emptyDatabase));
    }

    @Test
    void pureauthReturnsEmptyStringIfAuthorIsAbsent() {
        BibDatabase emptyDatabase = new BibDatabase();
        BracketedPattern pattern = new BracketedPattern("[pureauth]");
        bibentry.clearField(StandardField.AUTHOR);
        assertEquals("", pattern.expand(bibentry, emptyDatabase));
    }

    @Test
    void pureauthReturnsEmptyStringIfAuthorIsAbsentAndEditorIsPresent() {
        BibDatabase emptyDatabase = new BibDatabase();
        BracketedPattern pattern = new BracketedPattern("[pureauth]");
        bibentry.clearField(StandardField.AUTHOR);
        bibentry.setField(StandardField.EDITOR, "Editorlastname, Editorfirstname");
        assertEquals("", pattern.expand(bibentry, emptyDatabase));
    }

    @Test
    void emptyDatabaseExpansionTest() {
        BibDatabase another_database = new BibDatabase();
        BracketedPattern pattern = new BracketedPattern("[year]_[auth]_[firstpage]");
        assertEquals("2017_Kitsune_213", pattern.expand(bibentry, another_database));
    }

    @Test
    void databaseWithStringsExpansionTest() {
        BibDatabase another_database = new BibDatabase();
        BibtexString string = new BibtexString("sgr", "Saulius Gražulis");
        another_database.addString(string);
        bibentry = new BibEntry()
                .withField(StandardField.AUTHOR, "#sgr#")
                .withField(StandardField.YEAR, "2017")
                .withField(StandardField.PAGES, "213--216");
        BracketedPattern pattern = new BracketedPattern("[year]_[auth]_[firstpage]");
        assertEquals("2017_Gražulis_213", pattern.expand(bibentry,
                another_database));
    }

    @Test
    void unbalancedBracketsExpandToSomething() {
        BracketedPattern pattern = new BracketedPattern("[year]_[auth_[firstpage]");
        assertNotEquals("", pattern.expand(bibentry));
    }

    @Test
    void unbalancedLastBracketExpandsToSomething() {
        BracketedPattern pattern = new BracketedPattern("[year]_[auth]_[firstpage");
        assertNotEquals("", pattern.expand(bibentry));
    }

    @Test
    void entryTypeExpansionTest() {
        BracketedPattern pattern = new BracketedPattern("[entrytype]:[year]_[auth]_[pages]");
        assertEquals("Misc:2017_Kitsune_213--216", pattern.expand(bibentry));
    }

    @Test
    void entryTypeExpansionLowercaseTest() {
        BracketedPattern pattern = new BracketedPattern("[entrytype:lower]:[year]_[auth]_[firstpage]");
        assertEquals("misc:2017_Kitsune_213", pattern.expand(bibentry));
    }

    @Test
    void suppliedBibentryBracketExpansionTest() {
        BibDatabase another_database = null;
        BracketedPattern pattern = new BracketedPattern("[year]_[auth]_[firstpage]");
        BibEntry another_bibentry = new BibEntry()
                .withField(StandardField.AUTHOR, "Gražulis, Saulius")
                .withField(StandardField.YEAR, "2017")
                .withField(StandardField.PAGES, "213--216");
        assertEquals("2017_Gražulis_213", pattern.expand(another_bibentry, ';', another_database));
    }

    @Test
    void nullBibentryBracketExpansionTest() {
        BibDatabase another_database = null;
        BibEntry another_bibentry = null;
        BracketedPattern pattern = new BracketedPattern("[year]_[auth]_[firstpage]");
        assertThrows(NullPointerException.class, () -> pattern.expand(another_bibentry, ';', another_database));
    }

    @Test
    void bracketedExpressionDefaultConstructorTest() {
        BibDatabase another_database = null;
        BracketedPattern pattern = new BracketedPattern();
        assertThrows(NullPointerException.class, () -> pattern.expand(bibentry, ';', another_database));
    }

    @Test
    void unknownKeyExpandsToEmptyString() {
        assertEquals("", BracketedPattern.expandBrackets("[unknownkey]", ';', dbentry, database));
    }

    @Test
    void emptyPatternAndEmptyModifierExpandsToEmptyString() {
        assertEquals("", BracketedPattern.expandBrackets("[:]", ';', dbentry, database));
    }

    @Test
    void emptyPatternAndValidModifierExpandsToEmptyString() {
        Character separator = ';';
        assertEquals("", BracketedPattern.expandBrackets("[:lower]", separator, dbentry, database));
    }

    @Test
    void bibtexkeyPatternExpandsToCitationKey() {
        Character separator = ';';
        assertEquals("HipKro03", BracketedPattern.expandBrackets("[bibtexkey]", separator, dbentry, database));
    }

    @Test
    void citationKeyPatternExpandsToCitationKey() {
        Character separator = ';';
        assertEquals("HipKro03", BracketedPattern.expandBrackets("[citationkey]", separator, dbentry, database));
    }

    @Test
    void citationKeyPatternWithEmptyModifierExpandsToBibTeXKey() {
        assertEquals("HipKro03", BracketedPattern.expandBrackets("[citationkey:]", ';', dbentry, database));
    }

    @Test
    void authorPatternTreatsVonNamePrefixCorrectly() {
        assertEquals("Eric von Hippel and Georg von Krogh",
                BracketedPattern.expandBrackets("[author]", ';', dbentry, database));
    }

    @Test
    void lowerFormatterWorksOnVonNamePrefixes() {
        assertEquals("eric von hippel and georg von krogh",
                BracketedPattern.expandBrackets("[author:lower]", ';', dbentry, database));
    }

    @Test
    void testResolvedFieldAndFormat() {
        BibEntry child = new BibEntry().withField(StandardField.CROSSREF, "HipKro03");
        database.insertEntry(child);

        Character separator = ';';
        assertEquals("Eric von Hippel and Georg von Krogh",
                BracketedPattern.expandBrackets("[author]", separator, child, database));

        assertEquals("", BracketedPattern.expandBrackets("[unknownkey]", separator, child, database));

        assertEquals("", BracketedPattern.expandBrackets("[:]", separator, child, database));

        assertEquals("", BracketedPattern.expandBrackets("[:lower]", separator, child, database));

        assertEquals("eric von hippel and georg von krogh",
                BracketedPattern.expandBrackets("[author:lower]", separator, child, database));

        // the citation key is not inherited
        assertEquals("", BracketedPattern.expandBrackets("[citationkey]", separator, child, database));

        assertEquals("", BracketedPattern.expandBrackets("[citationkey:]", separator, child, database));
    }

    @Test
    void testResolvedParentNotInDatabase() {
        BibEntry child = new BibEntry()
                .withField(StandardField.CROSSREF, "HipKro03");
        database.removeEntry(dbentry);
        database.insertEntry(child);

        assertEquals("", BracketedPattern.expandBrackets("[author]", ';', child, database));
    }

    @Test
    void regularExpressionReplace() {
        assertEquals("2003-JabRef Science",
                BracketedPattern.expandBrackets("[year]-[journal:regex(\"Organization\",\"JabRef\")]", ';', dbentry, database));
    }

    @Test
    void regularExpressionWithBrackets() {
        assertEquals("2003-JabRef Science",
                BracketedPattern.expandBrackets("[year]-[journal:regex(\"[OX]rganization\",\"JabRef\")]", ';', dbentry, database));
    }

    @Test
    void testEmptyBrackets() {
        assertEquals("2003-Organization Science",
                BracketedPattern.expandBrackets("[year][]-[journal]", ';', dbentry, database));
    }

    /**
     * Test the [:truncate] modifier
     */
    @Test
    void expandBracketsChainsTwoTruncateModifiers() {
        assertEquals("Open",
                BracketedPattern.expandBrackets("[fulltitle:truncate6:truncate5]", ';', dbentry, database));
    }

    @Test
    void expandBracketsDoesNotTruncateWithoutAnArgumentToTruncateModifier() {
        assertEquals("Open Source Software and the \"Private-Collective\" Innovation Model: Issues for Organization Science",
                BracketedPattern.expandBrackets("[fulltitle:truncate]", ';', dbentry, database));
    }

    @Test
    void expandBracketsWithAuthorStartingWithBrackets() {
        // Issue https://github.com/JabRef/jabref/issues/3920
        BibEntry bibEntry = new BibEntry()
                .withField(StandardField.AUTHOR, "Patrik {\\v{S}}pan{\\v{e}}l and Kseniya Dryahina and David Smith");
        assertEquals("ŠpanělEtAl", BracketedPattern.expandBrackets("[authEtAl:latex_to_unicode]", null, bibEntry, null));
    }
}<|MERGE_RESOLUTION|>--- conflicted
+++ resolved
@@ -21,7 +21,6 @@
 
     @BeforeEach
     void setUp() {
-<<<<<<< HEAD
         bibentry = new BibEntry().withField(StandardField.AUTHOR, "O. Kitsune")
                                  .withField(StandardField.YEAR, "2017")
                                  .withField(StandardField.PAGES, "213--216");
@@ -39,27 +38,6 @@
                 .withField(StandardField.DOI, "http://dx.doi.org/10.1287/orsc.14.2.209.14992")
                 .withField(StandardField.ISSN, "1526-5455")
                 .withField(StandardField.PUBLISHER, "INFORMS");
-=======
-        bibentry = new BibEntry();
-        bibentry.setField(StandardField.AUTHOR, "O. Kitsune");
-        bibentry.setField(StandardField.YEAR, "2017");
-        bibentry.setField(StandardField.PAGES, "213--216");
-
-        dbentry = new BibEntry();
-        dbentry.setType(StandardEntryType.Article);
-        dbentry.setCitationKey("HipKro03");
-        dbentry.setField(StandardField.AUTHOR, "Eric von Hippel and Georg von Krogh");
-        dbentry.setField(StandardField.TITLE, "Open Source Software and the \"Private-Collective\" Innovation Model: Issues for Organization Science");
-        dbentry.setField(StandardField.JOURNAL, "Organization Science");
-        dbentry.setField(StandardField.YEAR, "2003");
-        dbentry.setField(StandardField.VOLUME, "14");
-        dbentry.setField(StandardField.PAGES, "209--223");
-        dbentry.setField(StandardField.NUMBER, "2");
-        dbentry.setField(StandardField.ADDRESS, "Institute for Operations Research and the Management Sciences (INFORMS), Linthicum, Maryland, USA");
-        dbentry.setField(StandardField.DOI, "http://dx.doi.org/10.1287/orsc.14.2.209.14992");
-        dbentry.setField(StandardField.ISSN, "1526-5455");
-        dbentry.setField(StandardField.PUBLISHER, "INFORMS");
->>>>>>> af7986e4
 
         database = new BibDatabase();
         database.insertEntry(dbentry);
