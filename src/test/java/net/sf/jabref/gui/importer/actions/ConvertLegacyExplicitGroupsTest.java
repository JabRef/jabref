package net.sf.jabref.gui.importer.actions;

import java.util.Collections;
import java.util.Optional;

import net.sf.jabref.gui.BasePanel;
import net.sf.jabref.logic.importer.ParserResult;
import net.sf.jabref.model.entry.BibEntry;
import net.sf.jabref.model.groups.AllEntriesGroup;
import net.sf.jabref.model.groups.ExplicitGroup;
import net.sf.jabref.model.groups.GroupHierarchyType;
import net.sf.jabref.model.groups.GroupTreeNode;

import org.junit.Before;
import org.junit.Test;
import org.mockito.Mock;

import static org.junit.Assert.assertEquals;
import static org.junit.Assert.assertTrue;

public class ConvertLegacyExplicitGroupsTest {

    private ConvertLegacyExplicitGroups action;
    @Mock private BasePanel basePanel;
    private BibEntry entry;
    private ExplicitGroup group;

    @Before
    public void setUp() throws Exception {
        action = new ConvertLegacyExplicitGroups();

        entry = new BibEntry();
        entry.setCiteKey("Entry1");
        group = new ExplicitGroup("TestGroup", GroupHierarchyType.INCLUDING, ',');
        group.addLegacyEntryKey("Entry1");
    }

    @Test
    public void performActionWritesGroupMembershipInEntry() throws Exception {
        ParserResult parserResult = generateParserResult(entry, GroupTreeNode.fromGroup(group));

        action.performAction(basePanel, parserResult);

        assertEquals(Optional.of("TestGroup"), entry.getField("groups"));
    }

    @Test
    public void performActionClearsLegacyKeys() throws Exception {
        ParserResult parserResult = generateParserResult(entry, GroupTreeNode.fromGroup(group));

        action.performAction(basePanel, parserResult);

        assertEquals(Collections.emptyList(), group.getLegacyEntryKeys());
    }

    @Test
    public void performActionWritesGroupMembershipInEntryForComplexGroupTree() throws Exception {
<<<<<<< HEAD
        GroupTreeNode root = GroupTreeNode.fromGroup(new AllEntriesGroup());
        root.addSubgroup(new ExplicitGroup("TestGroup2", GroupHierarchyType.INCLUDING, ','));
=======
        GroupTreeNode root = GroupTreeNode.fromGroup(new AllEntriesGroup(""));
        root.addSubgroup(new ExplicitGroup("TestGroup2", GroupHierarchyType.INCLUDING, ", "));
>>>>>>> 03a1e464
        root.addSubgroup(group);
        ParserResult parserResult = generateParserResult(entry, root);

        action.performAction(basePanel, parserResult);

        assertEquals(Optional.of("TestGroup"), entry.getField("groups"));
    }

    @Test
    public void isActionNecessaryReturnsTrueIfGroupContainsLegacyKeys() throws Exception {
        ParserResult parserResult = generateParserResult(entry, GroupTreeNode.fromGroup(group));

        assertTrue(action.isActionNecessary(parserResult));
    }

    private ParserResult generateParserResult(BibEntry entry, GroupTreeNode groupRoot) {
        ParserResult parserResult = new ParserResult(Collections.singletonList(entry));
        parserResult.getMetaData().setGroups(groupRoot);
        return parserResult;
    }
}<|MERGE_RESOLUTION|>--- conflicted
+++ resolved
@@ -55,13 +55,8 @@
 
     @Test
     public void performActionWritesGroupMembershipInEntryForComplexGroupTree() throws Exception {
-<<<<<<< HEAD
-        GroupTreeNode root = GroupTreeNode.fromGroup(new AllEntriesGroup());
+        GroupTreeNode root = GroupTreeNode.fromGroup(new AllEntriesGroup(""));
         root.addSubgroup(new ExplicitGroup("TestGroup2", GroupHierarchyType.INCLUDING, ','));
-=======
-        GroupTreeNode root = GroupTreeNode.fromGroup(new AllEntriesGroup(""));
-        root.addSubgroup(new ExplicitGroup("TestGroup2", GroupHierarchyType.INCLUDING, ", "));
->>>>>>> 03a1e464
         root.addSubgroup(group);
         ParserResult parserResult = generateParserResult(entry, root);
 
