--- conflicted
+++ resolved
@@ -66,7 +66,6 @@
         assertTrue(searchQuery.isMatch(e));
     }
 
-<<<<<<< HEAD
     @Test
     public void testSearchMatchesSingleKeywordNotPart() {
         BibEntry e = new BibEntry(IdGenerator.next(), BibtexEntryTypes.INPROCEEDINGS.getName());
@@ -113,7 +112,7 @@
 
         SearchQuery searchQuery = new SearchQuery("anyfield=fruit and keywords=apple", false, false);
         assertTrue(searchQuery.isMatch(e));
-=======
+    }
 
     @Test
     public void testIsMatch() {
@@ -184,6 +183,7 @@
         entry.setField("abstract", "text");
 
         assertTrue(new SearchQuery("text AND author=asdf", true, true).isMatch(entry));
->>>>>>> f70c75d0
+
     }
+
 }