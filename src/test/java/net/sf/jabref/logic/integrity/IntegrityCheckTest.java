package net.sf.jabref.logic.integrity;

import net.sf.jabref.*;
import net.sf.jabref.model.database.BibDatabase;
import net.sf.jabref.model.database.BibDatabaseMode;
import net.sf.jabref.model.entry.BibEntry;
import org.junit.BeforeClass;
import org.junit.Rule;
import org.junit.Test;
import org.junit.rules.TemporaryFolder;
import org.mockito.Mockito;

import java.io.File;
import java.io.IOException;
import java.util.Arrays;
import java.util.Collections;
import java.util.List;
import java.util.Optional;

import static org.junit.Assert.assertEquals;
import static org.junit.Assert.assertFalse;

public class IntegrityCheckTest {

    @Rule
    public TemporaryFolder testFolder = new TemporaryFolder();

    @BeforeClass
    public static void setUp() {
        Globals.prefs = JabRefPreferences.getInstance();
    }

    @Test
    public void testUrlChecks() {
        assertCorrect(createContext("url", "http://www.google.com"));
        assertCorrect(createContext("url", "file://c:/asdf/asdf"));

        assertWrong(createContext("url", "www.google.com"));
        assertWrong(createContext("url", "google.com"));
        assertWrong(createContext("url", "c:/asdf/asdf"));
    }

    @Test
    public void testYearChecks() {
        assertCorrect(createContext("year", "2014"));
        assertCorrect(createContext("year", "1986"));
        assertWrong(createContext("year", "abc"));
        assertWrong(createContext("year", "86"));
        assertWrong(createContext("year", "204"));
    }

    @Test
    public void testBracketChecks() {
        assertCorrect(createContext("title", "x"));
        assertCorrect(createContext("title", "{x}"));
        assertCorrect(createContext("title", "{x}x{}x{{}}"));
        assertWrong(createContext("title", "{x}x{}}x{{}}"));
        assertWrong(createContext("title", "}"));
        assertWrong(createContext("title", "{"));
    }

    @Test
    public void testAuthorNameChecks() {
        for (String field : Arrays.asList("author", "editor")) {
            assertCorrect(createContext(field, ""));
            assertCorrect(createContext(field, "Knuth"));
            assertCorrect(createContext(field, "   Knuth, Donald E. "));
            assertCorrect(createContext(field, "Knuth, Donald E. and Kurt Cobain and A. Einstein"));
            assertCorrect(createContext(field, "Donald E. Knuth and Kurt Cobain and A. Einstein"));
            assertWrong(createContext(field, ", and Kurt Cobain and A. Einstein"));
            assertWrong(createContext(field, "Donald E. Knuth and Kurt Cobain and ,"));
            assertWrong(createContext(field, "and Kurt Cobain and A. Einstein"));
            assertWrong(createContext(field, "Donald E. Knuth and Kurt Cobain and"));
        }
    }

    @Test
    public void testTitleChecks() {
        assertCorrect(withMode(createContext("title", "This is a title"), BibDatabaseMode.BIBTEX));
        assertWrong(withMode(createContext("title", "This is a Title"), BibDatabaseMode.BIBTEX));
        assertCorrect(withMode(createContext("title", "This is a {T}itle"), BibDatabaseMode.BIBTEX));
        assertCorrect(withMode(createContext("title", "{This is a Title}"), BibDatabaseMode.BIBTEX));
        assertCorrect(withMode(createContext("title", "This is a {Title}"), BibDatabaseMode.BIBTEX));
        assertCorrect(withMode(createContext("title", "{C}urrent {C}hronicle"), BibDatabaseMode.BIBTEX));
        assertCorrect(withMode(createContext("title", "{A Model-Driven Approach for Monitoring {ebBP} BusinessTransactions}"), BibDatabaseMode.BIBTEX));

        assertCorrect(withMode(createContext("title", "This is a title"), BibDatabaseMode.BIBLATEX));
        assertCorrect(withMode(createContext("title", "This is a Title"), BibDatabaseMode.BIBLATEX));
        assertCorrect(withMode(createContext("title", "This is a {T}itle"), BibDatabaseMode.BIBLATEX));
        assertCorrect(withMode(createContext("title", "{This is a Title}"), BibDatabaseMode.BIBLATEX));
        assertCorrect(withMode(createContext("title", "This is a {Title}"), BibDatabaseMode.BIBLATEX));
        assertCorrect(withMode(createContext("title", "{C}urrent {C}hronicle"), BibDatabaseMode.BIBLATEX));
        assertCorrect(withMode(createContext("title", "{A Model-Driven Approach for Monitoring {ebBP} BusinessTransactions}"), BibDatabaseMode.BIBLATEX));
    }

    @Test
    public void testAbbreviationChecks() {
        for (String field : Arrays.asList("booktitle", "journal")) {
            assertCorrect(createContext(field, "Proceedings of the"));
            assertWrong(createContext(field, "Proc. of the"));
        }
    }

    @Test
    public void testFileChecks() {
        MetaData metaData = Mockito.mock(MetaData.class);
<<<<<<< HEAD
        Mockito.when(metaData.getFileDirectory()).thenReturn(Collections.singletonList("."));
=======
        Mockito.when(metaData.getFileDirectory("file")).thenReturn(Collections.singletonList("."));
        // FIXME: must be set as checkBibtexDatabase only activates title checker based on database mode
        Mockito.when(metaData.getMode()).thenReturn(Optional.of(BibDatabaseMode.BIBTEX));
>>>>>>> 49454a43

        assertCorrect(createContext("file", ":build.gradle:gradle", metaData));
        assertCorrect(createContext("file", "description:build.gradle:gradle", metaData));
        assertWrong(createContext("file", ":asflakjfwofja:PDF", metaData));
    }

    @Test
    public void fileCheckFindsFilesRelativeToBibFile() throws IOException {
        File bibFile = testFolder.newFile("lit.bib");
        testFolder.newFile("file.pdf");

        MetaData metaData = new MetaData();
        metaData.setFile(bibFile);

        assertCorrect(createContext("file", ":file.pdf:PDF", metaData));
    }

    @Test
    public void testTypeChecks() {
        assertCorrect(createContext("pages", "11--15", "inproceedings"));
        assertWrong(createContext("pages", "11--15", "proceedings"));
    }

    @Test
    public void testPageNumbersChecks() {
        assertCorrect(createContext("pages", "1--2"));
        assertCorrect(createContext("pages", "12"));
        assertWrong(createContext("pages", "1-2"));
        assertCorrect(createContext("pages", "1,2,3"));
        assertCorrect(createContext("pages", "43+"));
        assertWrong(createContext("pages", "1 2"));
        assertWrong(createContext("pages", "{1}-{2}"));
        assertCorrect(createContext("pages", "7,41,73--97"));
        assertCorrect(createContext("pages", "7,41--42,73"));
        assertCorrect(createContext("pages", "7--11,41--43,73"));
        assertCorrect(createContext("pages", "7+,41--43,73"));
    }

    private BibDatabaseContext createContext(String field, String value, String type) {
        BibEntry entry = new BibEntry();
        entry.setField(field, value);
        entry.setType(type);
        BibDatabase bibDatabase = new BibDatabase();
        bibDatabase.insertEntry(entry);
        return new BibDatabaseContext(bibDatabase, new Defaults());
    }

    public BibDatabaseContext createContext(String field, String value, MetaData metaData) {
        BibEntry entry = new BibEntry();
        entry.setField(field, value);
        BibDatabase bibDatabase = new BibDatabase();
        bibDatabase.insertEntry(entry);
        return new BibDatabaseContext(bibDatabase, metaData, new Defaults());
    }

    public BibDatabaseContext createContext(String field, String value) {
        return createContext(field, value, new MetaData());
    }

    private void assertWrong(BibDatabaseContext context) {
        List<IntegrityMessage> messages = new IntegrityCheck(context).checkBibtexDatabase();
        assertFalse(messages.toString(), messages.isEmpty());
    }

    private void assertCorrect(BibDatabaseContext context) {
        List<IntegrityMessage> messages = new IntegrityCheck(context).checkBibtexDatabase();
        assertEquals(Collections.emptyList(), messages);
    }

    private BibDatabaseContext withMode(BibDatabaseContext context, BibDatabaseMode mode) {
        context.setMode(mode);
        return context;
    }

}<|MERGE_RESOLUTION|>--- conflicted
+++ resolved
@@ -104,13 +104,9 @@
     @Test
     public void testFileChecks() {
         MetaData metaData = Mockito.mock(MetaData.class);
-<<<<<<< HEAD
         Mockito.when(metaData.getFileDirectory()).thenReturn(Collections.singletonList("."));
-=======
-        Mockito.when(metaData.getFileDirectory("file")).thenReturn(Collections.singletonList("."));
         // FIXME: must be set as checkBibtexDatabase only activates title checker based on database mode
         Mockito.when(metaData.getMode()).thenReturn(Optional.of(BibDatabaseMode.BIBTEX));
->>>>>>> 49454a43
 
         assertCorrect(createContext("file", ":build.gradle:gradle", metaData));
         assertCorrect(createContext("file", "description:build.gradle:gradle", metaData));
