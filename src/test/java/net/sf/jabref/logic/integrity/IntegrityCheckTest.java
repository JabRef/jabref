--- conflicted
+++ resolved
@@ -100,11 +100,7 @@
     @Test
     public void testFileChecks() {
         MetaData metaData = Mockito.mock(MetaData.class);
-<<<<<<< HEAD
-        Mockito.when(metaData.getFileDirectory()).thenReturn(Collections.singletonList("."));
-=======
         Mockito.when(metaData.getDefaultFileDirectory()).thenReturn(Optional.of("."));
->>>>>>> f9414da2
         // FIXME: must be set as checkBibtexDatabase only activates title checker based on database mode
         Mockito.when(metaData.getMode()).thenReturn(Optional.of(BibDatabaseMode.BIBTEX));
 
