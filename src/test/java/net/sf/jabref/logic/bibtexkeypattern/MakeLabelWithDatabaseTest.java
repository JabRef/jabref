--- conflicted
+++ resolved
@@ -34,12 +34,8 @@
         entry.setField("title", "An awesome paper on JabRef");
         database.insertEntry(entry);
         pattern = new GlobalBibtexKeyPattern(AbstractBibtexKeyPattern.split("[auth][year]"));
-<<<<<<< HEAD
         bibtexKeyPattern = new DatabaseBibtexKeyPattern(pattern);
-        preferences = new BibtexKeyPatternPreferences("", "", false, true, true, pattern);
-=======
         preferences = new BibtexKeyPatternPreferences("", "", false, true, true, pattern, ',');
->>>>>>> 57784b19
     }
 
     @Test
