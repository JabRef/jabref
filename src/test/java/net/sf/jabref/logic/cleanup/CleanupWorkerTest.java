package net.sf.jabref.logic.cleanup;

import java.io.File;
import java.io.IOException;
import java.util.ArrayList;
import java.util.Collections;
import java.util.EnumSet;
import java.util.List;
import java.util.Optional;

import net.sf.jabref.logic.formatter.bibtexfields.HtmlToLatexFormatter;
import net.sf.jabref.logic.formatter.bibtexfields.LatexCleanupFormatter;
import net.sf.jabref.logic.formatter.bibtexfields.NormalizeDateFormatter;
import net.sf.jabref.logic.formatter.bibtexfields.NormalizeMonthFormatter;
import net.sf.jabref.logic.formatter.bibtexfields.NormalizePagesFormatter;
import net.sf.jabref.logic.formatter.bibtexfields.UnitsToLatexFormatter;
import net.sf.jabref.logic.formatter.casechanger.ProtectTermsFormatter;
import net.sf.jabref.logic.journals.JournalAbbreviationLoader;
import net.sf.jabref.logic.protectedterms.ProtectedTermsLoader;
import net.sf.jabref.logic.protectedterms.ProtectedTermsPreferences;
import net.sf.jabref.model.FieldChange;
import net.sf.jabref.model.cleanup.FieldFormatterCleanup;
import net.sf.jabref.model.cleanup.FieldFormatterCleanups;
import net.sf.jabref.model.database.BibDatabase;
import net.sf.jabref.model.database.BibDatabaseContext;
import net.sf.jabref.model.entry.BibEntry;
import net.sf.jabref.model.entry.FieldName;
import net.sf.jabref.model.entry.FileField;
import net.sf.jabref.model.entry.ParsedFileField;
import net.sf.jabref.model.metadata.MetaData;
import net.sf.jabref.preferences.JabRefPreferences;

import org.junit.Assert;
import org.junit.Before;
import org.junit.Rule;
import org.junit.Test;
import org.junit.rules.TemporaryFolder;

import static org.mockito.Mockito.mock;

public class CleanupWorkerTest {

    @Rule
    public TemporaryFolder bibFolder = new TemporaryFolder();

    private final CleanupPreset emptyPreset = new CleanupPreset(EnumSet.noneOf(CleanupPreset.CleanupStep.class));
    private CleanupWorker worker;
    private File pdfFolder;

    @Before
    public void setUp() throws IOException {
        pdfFolder = bibFolder.newFolder();

        MetaData metaData = new MetaData();
        metaData.setDefaultFileDirectory(pdfFolder.getAbsolutePath());
        BibDatabaseContext context = new BibDatabaseContext(new BibDatabase(), metaData, bibFolder.newFile("test.bib"));

        JabRefPreferences prefs = JabRefPreferences.getInstance();

        worker = new CleanupWorker(context,
                new CleanupPreferences(JabRefPreferences.getInstance().get(JabRefPreferences.IMPORT_FILENAMEPATTERN),
                        "", //empty fileDirPattern for backwards compatibility
                        prefs.getLayoutFormatterPreferences(mock(JournalAbbreviationLoader.class)),
                        prefs.getFileDirectoryPreferences()));

    }

    @Test(expected = NullPointerException.class)
    public void cleanupWithNullPresetThrowsException() {
        worker.cleanup(null, new BibEntry());
    }

    @Test(expected = NullPointerException.class)
    public void cleanupNullEntryThrowsException() {
        worker.cleanup(emptyPreset, null);
    }

    @Test
    public void cleanupDoesNothingByDefault() throws IOException {
        BibEntry entry = new BibEntry();
        entry.setCiteKey("Toot");
        entry.setField("pdf", "aPdfFile");
        entry.setField("some", "1st");
        entry.setField("doi", "http://dx.doi.org/10.1016/0001-8708(80)90035-3");
        entry.setField("month", "01");
        entry.setField("pages", "1-2");
        entry.setField("date", "01/1999");
        entry.setField("pdf", "aPdfFile");
        entry.setField("ps", "aPsFile");
        entry.setField("file", "link::");
        entry.setField("journal", "test");
        entry.setField("title", "<b>hallo</b> units 1 A case AlGaAs and latex $\\alpha$$\\beta$");
        entry.setField("abstract", "Réflexions");
        File tempFile = bibFolder.newFile();
        ParsedFileField fileField = new ParsedFileField("", tempFile.getAbsolutePath(), "");
        entry.setField("file", FileField.getStringRepresentation(fileField));

        List<FieldChange> changes = worker.cleanup(emptyPreset, entry);
        Assert.assertEquals(Collections.emptyList(), changes);
    }

    @Test
    public void upgradeExternalLinksMoveFromPdfToFile() {
        CleanupPreset preset = new CleanupPreset(CleanupPreset.CleanupStep.CLEAN_UP_UPGRADE_EXTERNAL_LINKS);
        BibEntry entry = new BibEntry();
        entry.setField("pdf", "aPdfFile");

        worker.cleanup(preset, entry);
        Assert.assertEquals(Optional.empty(), entry.getField("pdf"));
        Assert.assertEquals(Optional.of("aPdfFile:aPdfFile:PDF"), entry.getField("file"));
    }

    @Test
    public void upgradeExternalLinksMoveFromPsToFile() {
        CleanupPreset preset = new CleanupPreset(CleanupPreset.CleanupStep.CLEAN_UP_UPGRADE_EXTERNAL_LINKS);
        BibEntry entry = new BibEntry();
        entry.setField("ps", "aPsFile");

        worker.cleanup(preset, entry);
        Assert.assertEquals(Optional.empty(), entry.getField("pdf"));
        Assert.assertEquals(Optional.of("aPsFile:aPsFile:PostScript"), entry.getField("file"));
    }

    @Test
    public void cleanupDoiRemovesLeadingHttp() {
        CleanupPreset preset = new CleanupPreset(CleanupPreset.CleanupStep.CLEAN_UP_DOI);
        BibEntry entry = new BibEntry();
        entry.setField("doi", "http://dx.doi.org/10.1016/0001-8708(80)90035-3");

        worker.cleanup(preset, entry);
        Assert.assertEquals(Optional.of("10.1016/0001-8708(80)90035-3"), entry.getField("doi"));
    }

    @Test
    public void cleanupDoiReturnsChanges() {
        CleanupPreset preset = new CleanupPreset(CleanupPreset.CleanupStep.CLEAN_UP_DOI);
        BibEntry entry = new BibEntry();
        entry.setField("doi", "http://dx.doi.org/10.1016/0001-8708(80)90035-3");

        List<FieldChange> changes = worker.cleanup(preset, entry);

        FieldChange expectedChange = new FieldChange(entry, "doi", "http://dx.doi.org/10.1016/0001-8708(80)90035-3",
                "10.1016/0001-8708(80)90035-3");
        Assert.assertEquals(Collections.singletonList(expectedChange), changes);
    }

    @Test
    public void cleanupDoiFindsDoiInURLFieldAndMoveItToDOIField() {
        CleanupPreset preset = new CleanupPreset(CleanupPreset.CleanupStep.CLEAN_UP_DOI);
        BibEntry entry = new BibEntry();
        entry.setField("url", "http://dx.doi.org/10.1016/0001-8708(80)90035-3");

        worker.cleanup(preset, entry);
        Assert.assertEquals(Optional.of("10.1016/0001-8708(80)90035-3"), entry.getField("doi"));
        Assert.assertEquals(Optional.empty(), entry.getField("url"));
    }

    @Test
    public void cleanupDoiReturnsChangeWhenDoiInURLField() {
        CleanupPreset preset = new CleanupPreset(CleanupPreset.CleanupStep.CLEAN_UP_DOI);
        BibEntry entry = new BibEntry();
        entry.setField("url", "http://dx.doi.org/10.1016/0001-8708(80)90035-3");

        List<FieldChange> changes = worker.cleanup(preset, entry);
        List<FieldChange> changeList = new ArrayList<>();
        changeList.add(new FieldChange(entry, "doi", null, "10.1016/0001-8708(80)90035-3"));
        changeList.add(new FieldChange(entry, "url", "http://dx.doi.org/10.1016/0001-8708(80)90035-3", null));
        Assert.assertEquals(changeList, changes);
    }

    @Test
    public void cleanupMonthChangesNumberToBibtex() {
        CleanupPreset preset = new CleanupPreset(new FieldFormatterCleanups(true,
                Collections.singletonList(new FieldFormatterCleanup("month", new NormalizeMonthFormatter()))));
        BibEntry entry = new BibEntry();
        entry.setField("month", "01");

        worker.cleanup(preset, entry);
        Assert.assertEquals(Optional.of("#jan#"), entry.getField("month"));
    }

    @Test
    public void cleanupPageNumbersConvertsSingleDashToDouble() {
        CleanupPreset preset = new CleanupPreset(new FieldFormatterCleanups(true,
                Collections.singletonList(new FieldFormatterCleanup("pages", new NormalizePagesFormatter()))));
        BibEntry entry = new BibEntry();
        entry.setField("pages", "1-2");

        worker.cleanup(preset, entry);
        Assert.assertEquals(Optional.of("1--2"), entry.getField("pages"));
    }

    @Test
    public void cleanupDatesConvertsToCorrectFormat() {
        CleanupPreset preset = new CleanupPreset(new FieldFormatterCleanups(true,
                Collections.singletonList(new FieldFormatterCleanup("date", new NormalizeDateFormatter()))));
        BibEntry entry = new BibEntry();
        entry.setField("date", "01/1999");

        worker.cleanup(preset, entry);
        Assert.assertEquals(Optional.of("1999-01"), entry.getField("date"));
    }

    @Test
    public void cleanupFixFileLinksMovesSingleDescriptionToLink() {
        CleanupPreset preset = new CleanupPreset(CleanupPreset.CleanupStep.FIX_FILE_LINKS);
        BibEntry entry = new BibEntry();
        entry.setField("file", "link::");

        worker.cleanup(preset, entry);
        Assert.assertEquals(Optional.of(":link:"), entry.getField("file"));
    }

    @Test
    public void cleanupMoveFilesMovesFileFromSubfolder() throws IOException {
        CleanupPreset preset = new CleanupPreset(CleanupPreset.CleanupStep.MOVE_PDF);

        File subfolder = bibFolder.newFolder();
        File tempFile = new File(subfolder, "test.pdf");
        tempFile.createNewFile();
        BibEntry entry = new BibEntry();
        ParsedFileField fileField = new ParsedFileField("", tempFile.getAbsolutePath(), "");
        entry.setField("file", FileField.getStringRepresentation(fileField));

        worker.cleanup(preset, entry);
        ParsedFileField newFileField = new ParsedFileField("", tempFile.getName(), "");
        Assert.assertEquals(Optional.of(FileField.getStringRepresentation(newFileField)), entry.getField("file"));
    }

    @Test
    public void cleanupRelativePathsConvertAbsoluteToRelativePath() throws IOException {
        CleanupPreset preset = new CleanupPreset(CleanupPreset.CleanupStep.MAKE_PATHS_RELATIVE);

        File tempFile = bibFolder.newFile();
        BibEntry entry = new BibEntry();
        ParsedFileField fileField = new ParsedFileField("", tempFile.getAbsolutePath(), "");
        entry.setField("file", FileField.getStringRepresentation(fileField));

        worker.cleanup(preset, entry);
        ParsedFileField newFileField = new ParsedFileField("", tempFile.getName(), "");
        Assert.assertEquals(Optional.of(FileField.getStringRepresentation(newFileField)), entry.getField("file"));
    }

    @Test
    public void cleanupRenamePdfRenamesRelativeFile() throws IOException {
        CleanupPreset preset = new CleanupPreset(CleanupPreset.CleanupStep.RENAME_PDF);

        File tempFile = bibFolder.newFile();
        BibEntry entry = new BibEntry();
        entry.setCiteKey("Toot");
        ParsedFileField fileField = new ParsedFileField("", tempFile.getAbsolutePath(), "");
        entry.setField("file", FileField.getStringRepresentation(fileField));

        worker.cleanup(preset, entry);
        ParsedFileField newFileField = new ParsedFileField("", "Toot.tmp", "");
        Assert.assertEquals(Optional.of(FileField.getStringRepresentation(newFileField)), entry.getField("file"));
    }

    @Test
    public void cleanupHtmlToLatexConvertsEpsilonToLatex() {
        CleanupPreset preset = new CleanupPreset(new FieldFormatterCleanups(true,
                Collections.singletonList(new FieldFormatterCleanup("title", new HtmlToLatexFormatter()))));
        BibEntry entry = new BibEntry();
        entry.setField("title", "&Epsilon;");

        worker.cleanup(preset, entry);
        Assert.assertEquals(Optional.of("{{$\\Epsilon$}}"), entry.getField("title"));
    }

    @Test
    public void cleanupUnitsConvertsOneAmpereToLatex() {
        CleanupPreset preset = new CleanupPreset(new FieldFormatterCleanups(true,
                Collections.singletonList(new FieldFormatterCleanup("title", new UnitsToLatexFormatter()))));
        BibEntry entry = new BibEntry();
        entry.setField("title", "1 A");

        worker.cleanup(preset, entry);
        Assert.assertEquals(Optional.of("1~{A}"), entry.getField("title"));
    }

    @Test
    public void cleanupCasesAddsBracketAroundAluminiumGalliumArsenid() {
        ProtectedTermsLoader protectedTermsLoader = new ProtectedTermsLoader(
                new ProtectedTermsPreferences(ProtectedTermsLoader.getInternalLists(), Collections.emptyList(),
                        Collections.emptyList(), Collections.emptyList()));
        Assert.assertNotEquals(Collections.emptyList(), protectedTermsLoader.getProtectedTerms());
<<<<<<< HEAD
        CleanupPreset preset = new CleanupPreset(new FieldFormatterCleanups(true,
                Collections.singletonList(
                        new FieldFormatterCleanup("title", new ProtectTermsFormatter(protectedTermsLoader)))));
=======
        CleanupPreset preset = new CleanupPreset(new FieldFormatterCleanups(true, Collections
                .singletonList(new FieldFormatterCleanup("title", new ProtectTermsFormatter(protectedTermsLoader)))));
>>>>>>> 5086e83a
        BibEntry entry = new BibEntry();
        entry.setField("title", "AlGaAs");

        worker.cleanup(preset, entry);
        Assert.assertEquals(Optional.of("{AlGaAs}"), entry.getField("title"));
    }

    @Test
    public void cleanupLatexMergesTwoLatexMathEnvironments() {
        CleanupPreset preset = new CleanupPreset(new FieldFormatterCleanups(true,
                Collections.singletonList(new FieldFormatterCleanup("title", new LatexCleanupFormatter()))));
        BibEntry entry = new BibEntry();
        entry.setField("title", "$\\alpha$$\\beta$");

        worker.cleanup(preset, entry);
        Assert.assertEquals(Optional.of("$\\alpha\\beta$"), entry.getField("title"));
    }

    @Test
    public void convertToBiblatexMovesJournalToJournalTitle() {
        CleanupPreset preset = new CleanupPreset(CleanupPreset.CleanupStep.CONVERT_TO_BIBLATEX);
        BibEntry entry = new BibEntry();
        entry.setField(FieldName.JOURNAL, "test");

        worker.cleanup(preset, entry);
        Assert.assertEquals(Optional.empty(), entry.getField(FieldName.JOURNAL));
        Assert.assertEquals(Optional.of("test"), entry.getField(FieldName.JOURNALTITLE));
    }

    @Test
    public void cleanupWithDisabledFieldFormatterChangesNothing() {
        CleanupPreset preset = new CleanupPreset(new FieldFormatterCleanups(false,
                Collections.singletonList(new FieldFormatterCleanup("month", new NormalizeMonthFormatter()))));
        BibEntry entry = new BibEntry();
        entry.setField("month", "01");

        worker.cleanup(preset, entry);
        Assert.assertEquals(Optional.of("01"), entry.getField("month"));
    }

}<|MERGE_RESOLUTION|>--- conflicted
+++ resolved
@@ -284,14 +284,8 @@
                 new ProtectedTermsPreferences(ProtectedTermsLoader.getInternalLists(), Collections.emptyList(),
                         Collections.emptyList(), Collections.emptyList()));
         Assert.assertNotEquals(Collections.emptyList(), protectedTermsLoader.getProtectedTerms());
-<<<<<<< HEAD
-        CleanupPreset preset = new CleanupPreset(new FieldFormatterCleanups(true,
-                Collections.singletonList(
-                        new FieldFormatterCleanup("title", new ProtectTermsFormatter(protectedTermsLoader)))));
-=======
         CleanupPreset preset = new CleanupPreset(new FieldFormatterCleanups(true, Collections
                 .singletonList(new FieldFormatterCleanup("title", new ProtectTermsFormatter(protectedTermsLoader)))));
->>>>>>> 5086e83a
         BibEntry entry = new BibEntry();
         entry.setField("title", "AlGaAs");
 
