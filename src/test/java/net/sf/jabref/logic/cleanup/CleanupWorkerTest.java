--- conflicted
+++ resolved
@@ -239,14 +239,8 @@
         BibEntry entry = new BibEntry();
         entry.setField("title", "&Epsilon;");
 
-<<<<<<< HEAD
-        worker.cleanup(preset, entry);
-        Assert.assertEquals("hallo", entry.getField("title"));
-=======
-        CleanupWorker worker = new CleanupWorker(preset);
-        worker.cleanup(entry);
+        worker.cleanup(preset, entry);
         Assert.assertEquals("{$\\Epsilon$}", entry.getField("title"));
->>>>>>> 49454a43
     }
 
     @Test
