--- conflicted
+++ resolved
@@ -32,13 +32,9 @@
 import net.sf.jabref.model.groups.ExplicitGroup;
 import net.sf.jabref.model.groups.GroupHierarchyType;
 import net.sf.jabref.model.groups.GroupTreeNode;
-<<<<<<< HEAD
-import net.sf.jabref.model.groups.KeywordGroup;
-=======
 import net.sf.jabref.model.groups.RegexKeywordGroup;
 import net.sf.jabref.model.groups.WordKeywordGroup;
 import net.sf.jabref.model.metadata.MetaData;
->>>>>>> 4aa0da2b
 import net.sf.jabref.model.metadata.SaveOrderConfig;
 import net.sf.jabref.preferences.JabRefPreferences;
 
@@ -1575,17 +1571,11 @@
     }
 
     @Test
-    public void integrationTestContentSelectors() throws IOException {
-        ParserResult result = BibtexParser.parse(
-                new StringReader("@Comment{jabref-meta: selector_status:approved;captured;received;status;}"), importFormatPreferences);
-
-        List<String> values = new ArrayList(4);
-        values.add("approved");
-        values.add("captured");
-        values.add("received");
-        values.add("status");
-
-        assertEquals(values, result.getMetaData().getContentSelectorValuesForField("status"));
+    public void integrationTestOldContentSelectorsAreIgnored() throws IOException {
+        ParserResult result = BibtexParser.parse(
+                new StringReader("@comment{jabref-meta: selector_title:testWord;word2;}"), importFormatPreferences);
+
+        assertEquals(new MetaData(), result.getMetaData());
     }
 
     @Test
