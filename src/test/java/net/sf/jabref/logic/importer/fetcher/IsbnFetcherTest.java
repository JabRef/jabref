--- conflicted
+++ resolved
@@ -19,11 +19,7 @@
 
     @Before
     public void setUp() {
-<<<<<<< HEAD
-        fetcher = new IsbnFetcher(Globals.prefs.getImportFormatPreferences());
-=======
         fetcher = new IsbnFetcher(JabRefPreferences.getInstance().getImportFormatPreferences());
->>>>>>> 05bd4f7d
 
         bibEntry = new BibEntry();
         bibEntry.setType(BibLatexEntryTypes.BOOK);
