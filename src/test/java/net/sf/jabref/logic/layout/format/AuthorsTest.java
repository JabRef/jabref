--- conflicted
+++ resolved
@@ -131,7 +131,6 @@
     }
 
     @Test
-<<<<<<< HEAD
     public void testEtAl() {
         ParamLayoutFormatter a = new Authors();
         a.setArgument("2,1");
@@ -145,12 +144,14 @@
         a.setArgument("2,1");
         Assert.assertEquals("B. C. Bruce and C. K. von Manson",
                 a.format("Bruce, Bob Croydon and Charles Kermit von Manson"));
-=======
+    }
+
+    @Test
     public void testEmptyEtAl() {
         ParamLayoutFormatter a = new Authors();
         a.setArgument("fullname, LastFirst, Comma, 3, etal=");
         Assert.assertEquals("Bruce, Bob Croydon",
                 a.format("Bob Croydon Bruce and Charles Manson and Jolly Jumper and Chuck Chuckles"));
->>>>>>> 2f73d749
     }
+
 }