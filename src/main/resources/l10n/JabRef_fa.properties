--- conflicted
+++ resolved
@@ -1372,7 +1372,6 @@
 Download\ from\ URL=Download from URL
 Rename\ field=Rename field
 Set/clear/append/rename\ fields=تنظیم/حذف/تغییرنام حوزه‌ها
-<<<<<<< HEAD
 Append\ field=
 Append\ to\ fields=
 Rename\ field\ to=
@@ -2357,7 +2356,6 @@
 Entry\ from\ %0\ could\ not\ be\ parsed.=
 Invalid\ identifier\:\ '%0'.=
 This\ paper\ has\ been\ withdrawn.=
-=======
 Append\ field=Append field
 Append\ to\ fields=Append to fields
 Rename\ field\ to=Rename field to
@@ -3337,4 +3335,3 @@
 Removes\ all\ hyphenated\ line\ breaks\ in\ the\ field\ content.=Removes all hyphenated line breaks in the field content.
 Note\ that\ currently,\ JabRef\ does\ not\ run\ with\ Java\ 9.=Note that currently, JabRef does not run with Java 9.
 Your\ current\ Java\ version\ (%0)\ is\ not\ supported.\ Please\ install\ version\ %1\ or\ higher.=Your current Java version (%0) is not supported. Please install version %1 or higher.
->>>>>>> e62c8200
