Unable\ to\ monitor\ file\ changes.\ Please\ close\ files\ and\ processes\ and\ restart.\ You\ may\ encounter\ errors\ if\ you\ continue\ with\ this\ session.=Impossible de surveiller les changements de fichiers. Veuillez fermer les fichiers et les traitements puis redémarrer. Vous pourriez rencontrer des erreurs si vous continuez avec cette session.

%0/%1\ entries=%0/%1 entrées

Export\ operation\ finished\ successfully.=L'opération d'export s'est terminée avec succès.

Reveal\ in\ File\ Explorer=Montrer dans l'explorateur de fichiers

Abbreviate\ journal\ names\ of\ the\ selected\ entries\ (DEFAULT\ abbreviation)=Abréger les noms de journaux des entrées sélectionnées (abréviation par DÉFAUT)
Abbreviate\ journal\ names\ of\ the\ selected\ entries\ (DOTLESS\ abbreviation)=Abréger les noms de journaux des entrées sélectionnées (abréviation SANS POINT)
Abbreviate\ journal\ names\ of\ the\ selected\ entries\ (SHORTEST\ UNIQUE\ abbreviation)=Abréger les noms de journaux des entrées sélectionnées (abréviation UNIQUE LA PLUS COURTE)

Abbreviate\ names=Abréger les noms
Abbreviated\ %0\ journal\ names.=%0 noms de journaux abrégés.

Abbreviation=Abréviation
Abbreviations=Abréviations

Unabbreviate\ journal\ names\ of\ the\ selected\ entries=Développer les noms de journaux des entrées sélectionnées
Unabbreviated\ %0\ journal\ names.=%0 noms de journaux développés.

dotless=sans point
shortest\ unique=unique la plus courte

About\ JabRef=À propos de JabRef

Abstract=Résumé

Accept=Valider

Accept\ recommendations\ from\ Mr.\ DLib=Accepter les recommandations de Mr. DLib

Action=Action

Add=Ajouter

Add\ a\ (compiled)\ custom\ Importer\ class\ from\ a\ class\ path.=Ajouter une classe Importer personnalisée (compilée) à partir d'un chemin de classe.
The\ path\ need\ not\ be\ on\ the\ classpath\ of\ JabRef.=Le chemin n'a pas besoin d'être dans le chemin de classe de JabRef.

Add\ a\ regular\ expression\ for\ the\ key\ pattern.=Ajouter une expression régulière pour le modèle de clef.

Add\ entry\ manually=Ajouter une entrée manuellement

Add\ selected\ entries\ to\ this\ group=Ajouter à ce groupe les entrées sélectionnées

Add\ subgroup=Ajouter un sous-groupe

Added\ group\ "%0".=Groupe « %0 » ajouté.

Added\ string\:\ '%0'=Chaîne ajoutée \: '%0'
Added\ string=Chaîne ajoutée
Edit\ strings=Modifier les chaînes
Duplicate\ string\ name\:\ '%0'=Nom de chaîne dupliquée \: '%0'
Modified\ string=Chaîne modifiée
Modified\ string\:\ '%0' =Chaîne modifiée \: '%0'
New\ string=Nouvelle chaîne
Remove\ string\ %0=Supprimer la chaîne %0
Deleted\ string=Chaîne supprimée
Deleted\ string\:\ '%0'=Chaîne supprimée \: '%0'
Renamed\ string\:\ '%0'=Chaîne renommée \: '%0'
Please\ enter\ the\ string's\ label=Veuillez saisir le nom de la chaîne
Resolve\ BibTeX\ strings=Traiter les chaînes BibTeX
The\ label\ of\ the\ string\ cannot\ be\ a\ number.=L'intitulé de la chaîne ne peut être un nombre.
The\ label\ of\ the\ string\ cannot\ contain\ spaces.=Un nom de chaîne ne peut pas contenir d'espaces.
The\ label\ of\ the\ string\ cannot\ contain\ the\ '\#'\ character.=Le nom de la chaîne ne peut pas contenir le caractère '\#'.
String\ dialog,\ add\ string=Chaîne de dialogue, ajouter une chaîne
String\ dialog,\ remove\ string=Chaîne de dialogue, supprimer une chaîne
Add\ new\ String=Ajouter une nouvelle chaîne
String\ constants=Constantes de chaîne
Must\ not\ be\ empty\!=Ne doit pas être vide \!
A\ string\ with\ the\ label\ '%0'\ already\ exists.=Une chaîne avec le nom '%0' existe déjà.
String\ constant\ "%0"\ was\ not\ imported\ because\ it\ is\ not\ a\ valid\ string\ constant=La constante de chaîne "%0" n'a pas été importée car elle n'est pas une constante de chaîne valide
String\ constant\ %0\ was\ not\ imported\ because\ it\ already\ exists\ in\ this\ library=La constante de chaîne %0 n'a pas été importée car elle existe déjà dans ce fichier
Could\ not\ import\ the\ following\ string\ constants\:\n\ %0=Impossible d'importer les constantes de chaîne suivantes \:\n %0
Importing\ String\ constants=Importation des constantes de chaîne

All\ entries=Toutes les entrées

Also\ remove\ subgroups=Supprimer aussi les sous-groupes

Appearance=Aspect

Application=Logiciel

Application\ to\ push\ entries\ to=Logiciel vers lequel envoyer les entrées

Apply=Appliquer

Assign\ the\ original\ group's\ entries\ to\ this\ group?=Assigner les entrées originales du groupe à ce groupe ?

Assigned\ %0\ entries\ to\ group\ "%1".=%0 entrées ajoutées au groupe « %1 ».

Assigned\ 1\ entry\ to\ group\ "%0".=Une entrée ajoutée au groupe « %0 ».

Automatically\ create\ groups=Créer automatiquement des groupes

Automatically\ remove\ exact\ duplicates=Supprimer automatiquement les doublons identiques

Available\ export\ formats=Formats d'exportation disponibles
Available\ import\ formats=Formats d'importation disponibles

%0\ source=Source %0
Show\ BibTeX\ source=Afficher la source BibTeX
Show/edit\ %0\ source=Montrer/modifier le source %0

Background\ tasks=Tâches en arrière-plan

Background\ tasks\ are\ running=Des tâches en arrière-plan sont en cours d'exécution

Background\ tasks\ are\ finished=Les tâches d'arrière-plan sont terminées

Browse=Explorer

by=par
The\ conflicting\ fields\ of\ these\ entries\ will\ be\ merged\ into\ the\ 'Comment'\ field.=Les champs conflictuels de ces entrées seront fusionnés dans le champ « Comment ».

Cancel=Annuler
Cannot\ create\ group=Impossible de créer le groupe

Cannot\ create\ group.\ Please\ create\ a\ library\ first.=Impossible de créer un groupe. Veuillez d'abord créer un fichier.

Cannot\ open\ folder\ as\ the\ file\ is\ an\ online\ link.=Impossible d'ouvrir le dossier car le fichier est un lien en ligne.

Case\ sensitive=Sensible à la casse

change\ assignment\ of\ entries=changer l'assignation des entrées

Catalogues\ used\ for\ 'Search\ pre-configured'=Catalogues utilisés pour la "recherche préconfigurée"

Change\ case=Changer la casse

Change\ entry\ type=Changer le type d'entrée


Change\ of\ Grouping\ Method=Changement de la Méthode de Groupement

change\ preamble=changer le préambule

Changed\ language=Langue modifiée

Changed\ preamble=Préambule modifié

Cite\ command=Commande Cite

Clear=Effacer

Open\ /\ close\ entry\ editor=Ouvrir/fermer l'éditeur d'entrées

Close\ dialog=Fermer la fenêtre

Close\ the\ current\ library=Fermer le fichier courant

Close\ window=Fermer la fenêtre

Comments=Commentaires

Contained\ in=Contenu dans

Content=Contenu

Copy=Copier

Copy\ title=Copier le titre
Copy\ citation\ (html)=Copier la citation (html)
Copy\ citation\ (text)=Copier la citation (texte)
Copy\ citation\ key=Copier la clef de citation
Copy\ citation\ key\ and\ link=Copier la clef de citation et le lien
Copy\ citation\ key\ and\ title=Copier la clef de citation et le titre
Copy\ citation\ key\ with\ configured\ cite\ command=Copier la clef de citation avec la commande de citation configurée

Copy\ to\ clipboard=Copier dans le presse-papier

Could\ not\ call\ executable=L'exécutable n'a pas pu être lancé

Could\ not\ export\ preferences=L'exportation des préférences a échoué

Could\ not\ find\ a\ suitable\ import\ format.=Aucun format d'importation adéquat n'a pu être trouvé.
Could\ not\ import\ preferences=L'importation des préférences a échoué

Could\ not\ instantiate\ %0=N'a pas pu initialiser %0
Could\ not\ instantiate\ %0\ %1=N'a pas pu initialiser %0 %1
Could\ not\ instantiate\ %0.\ Have\ you\ chosen\ the\ correct\ package\ path?=%0 a échoué. Avez-vous choisi le chemin de paquetage correct ?

Could\ not\ print\ preview=Échec de l'impression de l'aperçu

Create\ custom\ fields\ for\ each\ BibTeX\ entry=Créer des champs personnalisés pour chaque entrée BibTeX

crossreferenced\ entries\ included=Entrées avec références croisées incluses

Current\ content\:\ %0=Contenu actuel \: %0

Current\ value\:\ %0=Valeur actuelle \: %0

Custom\ entry\ types=Types d'entrées personnalisées

Custom\ entry\ types\ found\ in\ file=Types d'entrées personnalisées trouvées dans le fichier

Customize\ entry\ types=Personnaliser les types d'entrées

Customize\ keyboard\ shortcuts=Personnaliser les raccourcis clavier

Cut=Couper

cut\ entries=Couper les entrées

cut\ entry\ %0=couper l'entrée %0

Library\ encoding=Encodage du fichier

Library\ properties=Propriétés du fichier
%0\ -\ Library\ properties=%0 - Propriétés du fichier

Default=Défaut

Character\ encoding\ UTF-8\ is\ not\ supported.=L'encodage de caractères UTF-8 n'est pas pris en charge.
UTF-8\ could\ not\ be\ used\ to\ encode\ the\ following\ characters\:\ %0=L'UTF-8 n'a pas pu être utilisé pour encoder les caractères suivants \: %0
The\ chosen\ encoding\ '%0'\ could\ not\ encode\ the\ following\ characters\:=L'encodage « %0 » choisi ne peut pas encoder les caractères suivants \:

Downloading=Téléchargement

Execute\ default\ action\ in\ dialog=Exécuter l'action par défaut dans la boîte de dialogue

Delete=Supprimer

Delete\ entry=Supprimer l'entrée

Delete\ multiple\ entries=Supprimer plusieurs entrées

Descending=Descendant

Description=Description

Do\ not\ ask\ again=Ne pas demander à nouveau

Display\ all\ entries\ belonging\ to\ one\ or\ more\ of\ the\ selected\ groups=Afficher toutes les entrées appartenant à au moins un des groupes sélectionnés

Display\ all\ error\ messages=Afficher tous les messages d'erreur

Display\ help\ on\ command\ line\ options=Afficher l'aide sur les options de la ligne de commande

Display\ only\ entries\ belonging\ to\ all\ selected\ groups=Afficher uniquement les entrées appartenant à tous les groupes sélectionnés
Display\ version=Afficher la version

Do\ not\ abbreviate\ names=Ne pas abréger les noms


Do\ not\ open\ any\ files\ at\ startup=N'ouvrir aucun fichier au démarrage

Do\ not\ wrap\ when\ saving=Ne pas forcer le retour à la ligne lors de l'enregistrement

Donate\ to\ JabRef=Faire un don à JabRef

Download\ file=Télécharger le fichier

Download\ '%0'\ was\ a\ HTML\ file.\ Removed.=Le téléchargement '%0' était un fichier HTML. Supprimé.
Download\ '%0'\ was\ a\ HTML\ file.\ Keeping\ URL.=Le téléchargement '%0' était un fichier HTML. URL conservée.

duplicate\ removal=Suppression des doublons

Duplicate\ fields=Champs dupliqués

Unable\ to\ change\ field\ name.\ "%0"\ already\ in\ use.=Impossible de changer le nom du champ. "%0" est déjà utilisé.

Duplicates\ found=Trouver les doublons

Dynamically\ group\ entries\ by\ a\ free-form\ search\ expression=Grouper dynamiquement les entrées en utilisant une expression de recherche de forme libre

Dynamically\ group\ entries\ by\ searching\ a\ field\ for\ a\ keyword=Grouper dynamiquement les entrées en cherchant un mot-clef dans un champ

Each\ line\ must\ be\ of\ the\ following\ form\:\ 'tab\:field1;field2;...;fieldN'.=Chaque ligne doit être au format suivant \: 'tab\:field1;field2;...;fieldN'.

Search\ groups\ migration\ of\ %0=Migration des groupes de recherche à %0
The\ search\ groups\ syntax\ is\ outdated.\ Do\ you\ want\ to\ migrate\ to\ the\ new\ syntax?=La syntaxe des groupes de recherche est obsolète. Voulez-vous migrer vers la nouvelle syntaxe ?
Migrate=Migrer
Keep\ as\ is=Garder tel quel
Search\ group\ migration\ failed=La migration des groupes de recherche a échoué
The\ search\ group\ '%0'\ could\ not\ be\ migrated.\ Please\ enter\ the\ new\ search\ expression.=Le groupe de recherche '%0' n'a pas pu être migré. Veuillez saisir la nouvelle expression de recherche.
Edit=Édition

Edit\ file\ type=Modifier le type de fichier

Edit\ group=Modifier le groupe

empty\ library=fichier vide
Autocompletion=Auto-complétion

Enter\ URL\ to\ download=Entrer l'URL de téléchargement

entries=entrées

Entries\ exported\ to\ clipboard=Entrées exportées vers le presse-papiers

entry=entrée

Entry\ editor=Éditeur d'entrée

Entry\ owner=Propriétaire de l'entrée

Entry\ preview=Aperçu de l'entrée

Entry\ table=Table des entrées
Entry\ table\ columns=Colonnes de la table des entrées
Entry\ Title\ (Required\ to\ deliver\ recommendations.)=Titre de l'entrée (requis pour fournir des recommandations)
Error=Erreur
Error\ occurred\ when\ parsing\ entry=Une erreur est survenue pendant le traitement de l'entrée
Error\ during\ persistence\ of\ crawling\ results.=Erreur lors de la persistance des résultats de recherche.
'%0'\ exists.\ Overwrite\ file?=« %0 » existe. Écraser le fichier ?
Export=Exporter
Export\ preferences=Exporter les préférences
Export\ preferences\ to\ file=Exporter les préférences vers un fichier
Export\ to\ clipboard=Exporter vers le presse-papiers
Export\ to\ text\ file.=Exporter vers un fichier texte.

Extract\ references\ from\ file\ (offline)=Extraire les références du fichier (hors ligne)
Extract\ references\ from\ file\ (online)=Extraire les références du fichier (en ligne)
Extract\ References\ (offline)=Extraire les références (hors ligne)
Extract\ References\ (online)=Extraire les références (en ligne)

Processing...=Traitement en cours...
Processing\ "%0"...=Traitement de « %0 »...
Processing\ PDF(s)=Traitement des PDF(s) en cours
Processing\ %0=Traitement de %0
Importing\ files\ into\ %1\ |\ %2\ of\ %0\ file(s)\ processed.=Indexation des fichiers pour %1 | %2 de %0 fichier(s) indexé(s).
Processing\ a\ large\ number\ of\ files=Traitement d'un grand nombre de fichiers

You\ are\ about\ to\ process\ %0\ files.\ Continue?=Vous êtes sur le point de traiter %0 fichiers. Continuer ?

Will\ write\ metadata\ to\ the\ PDFs\ linked\ from\ selected\ entries.=Écrira les métadonnées XMP dans les PDFs liés aux entrées sélectionnées.

Write\ metadata\ for\ all\ PDFs\ in\ current\ library?=Écrire les métadonnées pour tous les PDFs du fichier courant ?
Writing\ metadata...=Écriture des métadonnées...

Embed\ BibTeX\ as\ attached\ file\ in\ PDF.=Incorporer le BibTeX en tant que fichier joint dans le PDF.
Write\ BibTeX\ as\ XMP\ metadata\ to\ PDF.=Écrire l'entrée BibTeX en tant que métadonnées XMP dans le PDF.
Write\ BibTeX\ to\ PDF\ (XMP\ and\ embedded)=Écrire BibTeX dans le PDF (XMP et intégré)
Write\ metadata\ to\ PDF\ files=Écrire les métadonnées dans les fichiers PDF
XMP-annotated\ PDF=PDF avec annotations XMP
XMP\ export\ privacy\ settings=Paramètres de confidentialité pour l'exportation XMP
XMP\ metadata=Métadonnées XMP
Do\ not\ write\ the\ following\ fields\ to\ XMP\ Metadata=Ne pas écrire les champs suivants dans les métadonnées XMP

Could\ not\ extract\ Metadata\ from\:\ %0=Impossible d'extraire les métadonnées depuis \: %0
Parse\ Metadata\ from\ PDF.=Analyser les métadonnées à partir du PDF.
Merge\ PDF\ metadata=Fusionner les métadonnées PDF
Embedded\ BIB-file\ in\ PDF=Fichier BIB incorporé dans le PDF
PDF\ content=Contenu PDF
PDF\ meta\ data\ merger=Fusion de métadonnées PDF
Verbatim\ BibTeX\ in\ PDF=BibTeX directement inclus dans le PDF

Importer\ for\ COPAC\ format.=Importateur pour le format COPAC.
Importer\ for\ the\ CFF\ format,\ which\ is\ intended\ to\ make\ software\ and\ datasets\ citable.=Importateur pour le format CFF, qui est destiné à rendre les logiciels et les jeux de données citables.
Importer\ for\ the\ Citavi\ XML\ format.=Importateur pour le format Citavi XML.
Importer\ for\ the\ EndNote\ XML\ format.=Importateur pour le format EndNote XML.
Importer\ for\ the\ INSPEC\ format.=Importateur pour le format INSPEC.
Importer\ for\ the\ ISI\ Web\ of\ Science,\ INSPEC\ and\ Medline\ format.=XML pour les formats ISI Web of Science, INSPEC et Medline.
Importer\ for\ the\ MODS\ format.=Importateur pour le format MODS.
Importer\ for\ the\ MS\ Office\ 2007\ XML\ bibliography\ format.=Importateur pour le format de bibliographie MS Office 2007 XML.
Importer\ for\ the\ Medline\ format.=Importateur pour le format Medline.
Importer\ for\ the\ MedlinePlain\ format.=Importateur pour le format MedlinePlain.
Importer\ for\ the\ Ovid\ format.=Importateur pour le format Ovid.
Importer\ for\ the\ Refer/Endnote\ format.\ Modified\ to\ use\ article\ number\ for\ pages\ if\ pages\ are\ missing.=Importateur pour le format de Refer/Endnote. Modifié pour utiliser le numéro d'article comme numéro de pages si les pages sont manquantes.
Imports\ BibTeX\ data\ from\ a\ PDF\ using\ multiple\ strategies\ (e.g.,\ XMP,\ embedded\ BibTeX,\ text\ parsing,\ Grobid,\ and\ DOI\ lookup)\ and\ merges\ the\ result.=Importe des données BibTeX à partir d'un PDF en utilisant plusieurs stratégies (par exemple, XMP, BibTeX intégré, analyse de texte, Grobid et recherche DOI) et fusionne le résultat.
Imports\ BibTeX\ data\ of\ a\ PDF\ using\ Grobid.=Importe les données BibTeX d'un PDF en utilisant Grobid.
Imports\ BibTeX\ data\ using\ XMP\ data\ of\ a\ PDF.=Importe les données BibTeX en utilisant les données XMP d'un PDF.
Imports\ a\ BibTeX\ file\ found\ inside\ a\ PDF.=Importe un fichier BibTeX trouvé dans un PDF.
Imports\ a\ Biblioscape\ Tag\ File.\nSeveral\ Biblioscape\ field\ types\ are\ ignored.\ Others\ are\ only\ included\ in\ the\ BibTeX\ field\ "comment".=Importe un fichier de balises Biblioscape.\nPlusieurs types de champs Biblioscape sont ignorés. D'autres sont uniquement inclus dans le champ BibTeX "comment".
Imports\ a\ Biblioscape\ tag\ file.=Importe un fichier de balises Biblioscape.
Imports\ a\ New\ Economics\ Papers-Message\ from\ the\ REPEC-NEP\ Service.=Importe un New Economics Papers-Message en utilisant le service REPEC-NEP.
No\ BibTeX\ was\ found.\ An\ empty\ entry\ was\ created\ with\ file\ link.=Aucun BibTeX n'a été trouvé. Une entrée vide a été créée avec un lien de fichier.
Reads\ the\ references\ from\ the\ 'References'\ section\ of\ a\ PDF\ file.=Lit les références de la section 'Références' d'un fichier PDF.
Scrapes\ the\ first\ page\ of\ a\ PDF\ for\ BibTeX\ information.=Analyse la première page d'un PDF pour les informations BibTeX.
This\ importer\ enables\ "--importToOpen\ someEntry.bib"=Cet importateur active "--importToOpen someEntry.bib"
This\ importer\ parses\ data\ of\ the\ first\ page\ of\ the\ PDF\ and\ creates\ a\ BibTeX\ entry.\ Currently,\ Springer\ and\ IEEE\ formats\ are\ supported.=Cet importateur analyse les données de la première page du PDF et crée une entrée BibTeX. Actuellement, les formats Springer et IEEE sont pris en charge.

Exporting\ %0=Exportation... (%0)
Could\ not\ export\ file\ '%0'\ (reason\:\ %1)=Impossible d'exporter le fichier '%0' (raison \: %1)
Unknown\ export\ format\ %0=Format d'exportation %0 inconnu

Importing\ %0=Importation... (%0)
Importing\ file\ %0\ as\ unknown\ format=Importation du fichier %0 en tant que format inconnu
Format\ used\:\ %0=Format utilisé \: %0

Extension=Extension

External\ Changes\ Resolver=Résolveur de modifications externes

External\ programs=Programmes externes

Failed\ to\ import\ by\ ID=Échec de l'importation par ID

Field=Champ
field=Champ

Field\ name=Nom du champ
Field\ names=Noms de champs
Field\ names\ are\ not\ allowed\ to\ contain\ white\ spaces\ or\ certain\ characters\ (%0).=Les noms de champs ne peuvent contenir ni espace, ni certains caractères (%0).
New\ field\ name=Nouveau nom de champ
Add\ new\ field\ name=Ajouter un nouveau nom de champ
Field\ name\ "%0"\ already\ exists=Le nom de champ « %0 » existe déjà
No\ field\ name\ selected\!=Aucun nom de champ sélectionné \!
Remove\ field\ name=Supprimer le nom de champ
Are\ you\ sure\ you\ want\ to\ remove\ field\ name\:\ "%0"?=Êtes-vous sûr de vouloir supprimer le nom de champ "%0" ?
Manage\ field\ names\ &\ content=Gérer les noms de champs et leur contenu

Field\ to\ group\ by=Champ à grouper par

Filter=Choix des filtres
Filter\ groups...=Filtrer les groupes...

Success\!\ Finished\ writing\ metadata.=Succès \! Écriture des métadonnées terminée.
Error\ while\ writing\ metadata.\ See\ the\ error\ log\ for\ details.=Erreur lors de l'écriture des métadonnées. Consultez le journal des erreurs pour plus de détails.
Failed\ to\ write\ metadata,\ file\ %1\ not\ found.=Impossible d'écrire les métadonnées, le fichier %1 est introuvable.

Generate=Créer

First\ select\ the\ entries\ you\ want\ keys\ to\ be\ generated\ for.=Commencez par sélectionner les entrées pour lesquelles vous voulez que des clefs soient générées.
Autogenerate\ citation\ keys=Génération automatique des clefs de citation
Generate\ citation\ key=Générer la clef de citation
Generate\ keys=Générer les clefs
Citation\ key\ generator=Générateur de clefs de citation
Generate\ keys\ before\ saving\ (for\ entries\ without\ a\ key)=Générer les clefs avant d'enregistrer (pour les entrées sans clef)
Generated\ citation\ key\ for=Clef de citation générée pour
Generating\ citation\ key\ for=Génération de la clef de citation pour
Invalid\ citation\ key=Clef de citation invalide
Duplicate\ citation\ key=Clef de citation dupliquée
Citation\ key\ '%0'\ to\ select\ not\ found\ in\ open\ libraries.=La clé de citation '%0' à sélectionner n'a pas été trouvée dans les fichiers ouverts.

Jump\ to\ entry\ in\ library=Aller à l'entrée dans le fichier
Jump\ to\ the\ entry\ of\ the\ given\ citation\ key.=Aller à l'entrée de la clef de citation donnée.

Autolink\ files\ with\ names\ starting\ with\ the\ citation\ key=Lier automatiquement les fichiers commençant par la clef de citation
Autolink\ only\ files\ that\ match\ the\ citation\ key=Ne lier automatiquement que les fichiers correspondant exactement à la clef de citation

Fit\ table\ horizontally\ on\ screen=Ajuster horizontalement la table à l'écran

Format\:\ Tab\:field;field;...\ (e.g.\ General\:url;pdf;note...)=Format \: Onglet\:champ;champ;... (par ex. General\:url;pdf;note...)

Format\ of\ author\ and\ editor\ names=Format des noms d'auteurs et d'éditeurs
Format\ string=Chaîne de format

Formatter\ name=Nom de formateur

Fulltext\ for\ %0=Document pour %0
Fulltext\ for\ a\ new\ entry=Texte pour une nouvelle entrée

Further\ information\ about\ Mr.\ DLib\ for\ JabRef\ users.=Informations supplémentaires sur Mr. DLib pour les utilisateurs de JabRef.

General=Général

Get\ fulltext=Obtenir le document

Groups=Groupes
has/have\ both\ a\ 'Comment'\ and\ a\ 'Review'\ field.=a/ont tous les deux un champ « Comment » et un champ « Review ».

Have\ you\ chosen\ the\ correct\ package\ path?=Avez-vous choisi le bon chemin pour le paquetage ?

Help=Aide

Help\ on\ key\ patterns=Aide sur le paramétrage des clefs

Hierarchical\ context=Type de hiérarchie

Highlight=Surligner
Marking=Étiqueter
Underline=Souligner
Empty\ Highlight=Annuler le surlignement
Empty\ Marking=Annuler l'étiquetage
Empty\ Underline=Annuler le soulignement
The\ marked\ area\ does\ not\ contain\ any\ legible\ text\!=La zone marquée ne contient aucun texte lisible \!

HTML\ table=Tableau HTML
HTML\ table\ (with\ Abstract\ &\ BibTeX)=Tableau HTML (avec Résumé & BibTeX)
Markdown\ titles=Titres Markdown

Icon=Icône

Ignore=Ignorer

Import=Importer

Import\ entries=Importer les entrées
Import\ file=Fichier à importer

Import\ name=Nom de l'importation

Import\ preferences=Importer les préférences

Import\ preferences\ from\ file=Importer les préférences depuis un fichier

Importer\ class=Classe d'importateur

Include\ subgroups\:\ When\ selected,\ view\ entries\ contained\ in\ this\ group\ or\ its\ subgroups=Inclut les sous-groupes \: quand sélectionné, affiche les entrées contenues dans ce groupe ou ses sous-groupes

Independent\ group\:\ When\ selected,\ view\ only\ this\ group's\ entries=Groupe indépendant \: quand sélectionné, affiche uniquement les entrées de ce groupe
I\ Agree=J’accepte

Indexing\ bib\ fields\ for\ %0=Indexation des champs bib à %0
Indexing\ %0=Indexation de %0
Indexing\ files\ for\ %1\ |\ %2\ of\ %0\ file(s)\ indexed.=Indexation des fichiers pour %1 | %2 de %0 fichier(s) indexé(s).
%0\ of\ %1\ entries\ added\ to\ the\ index.=%0 sur %1 entrées ajoutées à l'index.
%0\ of\ %1\ entries\ removed\ from\ the\ index.=%0 of %1 entrées supprimées de l'index.
Removing\ entries\ from\ index\ for\ %0=Suppression des entrées de l'index à %0
Invalid\ URL=URL invalide

Online\ help=Aide en ligne
JabRef\ Language\ (Provides\ for\ better\ recommendations\ by\ giving\ an\ indication\ of\ user's\ preferred\ language.)=Langue de JabRef (fournit de meilleures recommandations en indiquant la langue de l'interface utilisateur)

JabRef\ preferences=Préférences pour JabRef
JabRef\ requests\ recommendations\ from\ Mr.\ DLib,\ which\ is\ an\ external\ service.\ To\ enable\ Mr.\ DLib\ to\ calculate\ recommendations,\ some\ of\ your\ data\ must\ be\ shared\ with\ Mr.\ DLib.\ Generally,\ the\ more\ data\ is\ shared\ the\ better\ recommendations\ can\ be\ calculated.\ However,\ we\ understand\ that\ some\ of\ your\ data\ in\ JabRef\ is\ sensitive,\ and\ you\ may\ not\ want\ to\ share\ it.\ Therefore,\ Mr.\ DLib\ offers\ a\ choice\ of\ which\ data\ you\ would\ like\ to\ share.=JabRef demande des recommandations à Mr. DLib, qui est un service externe. Pour permettre à Mr. DLib de formuler les recommandations, certaines de vos données doivent être partagées avec Mr. DLib. Généralement, partager plus de données permet de fournir de meilleures recommandations. Cependant, nous comprenons que certaines de vos données dans JabRef puissent être sensibles, et que vous ne vouliez pas les partager. Par conséquent, Mr. DLib permet de choisir les données que vous souhaitez partager.
JabRef\ Version\ (Required\ to\ ensure\ backwards\ compatibility\ with\ Mr.\ DLib's\ Web\ Service)=Version de JabRef (requise pour assurer la rétro-compatibilité avec le service Web de Mr. DLib)

Journal\ abbreviations=Abréviations de journaux
Journal\ lists\:=Listes de journaux \:
Remove\ journal\ '%0'=Supprimer le journal '%0'

Journal\ Information=Informations sur le journal
Year=Année
ISSN\ or\ journal\ name\ required\ for\ fetching\ journal\ information=L'ISSN ou le nom du journal est requis pour la collecte des informations du journal
Fetch\ journal\ information\ online\ to\ show=Récupérer en ligne les informations du journal à afficher
Allow\ sending\ ISSN\ to\ a\ JabRef\ online\ service\ (SCimago)\ for\ fetching\ journal\ information=Autoriser l'envoi de l'ISSN à un service en ligne de JabRef (SCimago) pour collecter les informations sur le journal
Categories=Catégories
ISSN=ISSN
Publisher=Maison d'édition
h-index=h-index
Error\ while\ fetching\ journal\ information\:\ %0=Erreur lors de la collecte des informations sur le journal \: %0
ISSN\ and/or\ journal\ name\ not\ found\ in\ catalog=L'ISSN et/ou le nom du journal sont introuvables dans le catalogue
Citable\ Docs\ (Previous\ 3\ Years)=Documents citables (3 années précédentes)
Cites\ Incoming\ by\ Recently\ Published=Citations entrantes par récemment publié
Cites\ Outgoing=Citations sortantes
Cites\ Outgoing\ per\ Document=Citations sortantes par document
Docs\ (This\ Year)=Documents (cette année)
Incorrect\ ISSN\ format=Format ISSN incorrect
Error\ accessing\ catalog=Erreur d'accès au catalogue

Check\ for\ updates\ on\ startup=Vérifier les mises à jour au démarrage
If\ you\ encounter\ an\ issue\ or\ a\ bug,\ please\ check\ the\ latest\ version,\ whether\ the\ issue\ is\ still\ present.=Si vous rencontrez un problème ou un bug, veuillez vérifier que le problème est toujours présent avec la dernière version.

Keep\ both=Conserver les deux

Keep\ subgroups=Conserver les sous-groupes

Key\ pattern=Paramétrage des clefs

Keyboard\ shortcuts=Raccourcis clavier

Keyboard\ shortcuts\ changed=Raccourcis clavier modifiés

keys\ in\ library=clefs dans le fichier

Keyword=Mot-clef

Keywords=Mots-clefs

Label=Nom du champ
Label\:\ %0=Étiquette \: %0
Content\:\ %0=Contenu \: %0
Language=Langue

Last\ modified=Dernier modifié

Memory\ stick\ mode\ -\ Store\ preferences\ in\ 'jabref.xml'\ in\ the\ app\ folder.=Mode clef USB - Stocke les préférences dans le dossier de l'application (fichier 'jabref.xml').

Show\ advanced\ hints\ (i.e.\ helpful\ tooltips,\ suggestions\ and\ explanation)=Afficher les astuces avancées (c'est-à-dire les astuces utiles, les suggestions et l'explication)

Manage\ custom\ exports=Gérer les exportations personnalisées

Manage\ custom\ imports=Gérer les importations personnalisées
External\ file\ types=Types de fichiers externes

Mark\ new\ entries\ with\ owner\ name=Nouvelles entrées attribuées au propriétaire

Merged\ external\ changes=Fusionner les modifications externes
Merge\ fields=Fusionner les champs

Modified\ group\ "%0".=Groupe « %0 » modifié.

Modified\ groups=Groupes modifiés

Modify=Modifier

move\ group=déplacer le groupe

Moved\ group\ "%0".=Groupe « %0 » déplacé.

Mr.\ DLib\ Privacy\ settings=Paramètres de confidentialité de M. DLib

No\ database\ is\ open=Aucune base de données n'est ouverte

We\ need\ a\ database\ to\ export\ from.\ Open\ one.=Il faut une base de données de laquelle exporter. Ouvrez-en une.

No\ recommendations\ received\ from\ Mr.\ DLib\ for\ this\ entry.=Aucune recommandation de Mr. DLib n'a été reçue pour cette entrée.

Error\ while\ fetching\ recommendations\ from\ Mr.DLib.=Erreur lors de la collecte des recommandations de Mr. DLib.

Name=Nom

Name\ formatter=Formateur de nom

Natbib\ style=Style Natbib

New\ group=Nouveau groupe

Next\ entry=Entrée suivante
no\ base-BibTeX-file\ specified\!=aucun fichier BibTeX de base spécifié \!

no\ library\ generated=pas de fichier créé

No\ entries\ found.\ Please\ make\ sure\ you\ are\ using\ the\ correct\ import\ filter.=Pas d'entrées trouvées. Assurez-vous que vous utilisez le filtre d'importation approprié.
No\ files\ found.=Fichiers non trouvés.

No\ GUI.\ Only\ process\ command\ line\ options=Pas d'interface graphique. Traitement limité aux options de la ligne de commande

No\ journal\ names\ could\ be\ abbreviated.=Aucun nom de journal n'a pu être abrégé.

No\ journal\ names\ could\ be\ unabbreviated.=Aucun nom de journal n'a pu être développé.

not\ found=non trouvé

Nothing\ to\ redo=Rien à répéter

Nothing\ to\ undo=Rien à annuler

One\ or\ more\ keys\ will\ be\ overwritten.\ Continue?=Une ou plusieurs clefs seront écrasées. Continuer ?


Open=Ouvrir

Open\ library=Ouvrir un fichier

Open\ editor\ when\ a\ new\ entry\ is\ created=Ouvrir l'éditeur quand une nouvelle entrée est créée

Open\ file=Ouvrir un fichier

Open\ last\ edited\ libraries\ on\ startup=Ouvrir les derniers fichiers modifiés au démarrage

Connect\ to\ shared\ database=Se connecter à une base de données partagée

Use\ Expert\ mode=Utiliser le mode Expert
Custom\ JDBC\ Url\:=URL JDBC personnalisée \:

Open\ terminal\ here=Ouvrir un terminal ici

Open\ URL\ or\ DOI=Ouvrir URL ou DOI

Opening=Ouverture en cours

Operation\ canceled.=Opération annulée.
Operating\ System\ (Provides\ for\ better\ recommendations\ by\ giving\ an\ indication\ of\ user's\ system\ set-up.)=Système d'exploitation (fournit de meilleures recommandations en indiquant la configuration du système de l'utilisateur)

Optional\ fields=Champs optionnels

or=ou

Override\ default\ file\ directories=Remplacer les répertoires de fichier par défaut
Overwrite=Écraser

Overwrite\ keys=Écraser les clefs

pairs\ processed=paires traitées
Password=Mot de passe

Paste=Coller

paste\ entries=Coller les entrées

paste\ entry\ %0=coller l'entrée %0

Path\ to\ %0\ not\ defined=Chemin vers %0 non défini

Path\ to\ LyX\ pipe=Chemin du canal de transmission LyX

File\ has\ no\ attached\ annotations=Le fichier n'a pas d'annotations liées

Please\ enter\ a\ name\ for\ the\ group.=Veuillez saisir un nom pour le groupe.

Please\ restart\ JabRef\ for\ preferences\ to\ take\ effect.=Veuillez redémarrer JabRef pour que les préférences soient prises en compte.

Possible\ duplicate\ entries=Entrées potentiellement dupliquées

Possible\ duplicate\ of\ existing\ entry.\ Will\ be\ resolved\ on\ import.=Duplication possible d'une entrée existante. Elle sera résolue lors de l'importation.

Import\ canceled=Importation annulée


Preferences=Préférences

Preferences\ recorded.=Préférences enregistrées.

Preview=Aperçu
Current\ Preview=Aperçu actuel
Add\ BST\ file=Ajouter le fichier BST

Cannot\ generate\ preview\ based\ on\ selected\ citation\ style.=L'aperçu ne peut pas être généré à partir du style de citation sélectionné.
Bad\ character\ inside\ entry=Caractère erroné dans l'entrée
Error\ while\ generating\ citation\ style=Erreur lors de la génération du style de citation
Preview\ style\ changed\ to\:\ %0=Style d'aperçu modifié en \: %0
Next\ preview\ layout=Mode d'aperçu suivant
Previous\ preview\ layout=Mode d'aperçu précédent
Available=Disponible
Selected=Sélectionné
Selected\ Layouts\ can\ not\ be\ empty=Les mises en page sélectionnées ne peuvent pas être vides
Reset\ default\ preview\ style=Restaurer le style d'aperçu par défaut
Previous\ entry=Entrée précédente
Problem\ with\ parsing\ entry=Problème de traitement d'une entrée
Pull\ changes\ from\ shared\ database=Récupérer les modifications depuis la base de données partagée

Pushed\ citations\ to\ %0=Envoyer les appels à référence vers %0

Push\ applications=Logiciels de rédaction

Quit\ JabRef=Quitter JabRef

Read\ only=Lecture seule

Redo=Répéter

Refine\ supergroup\:\ When\ selected,\ view\ entries\ contained\ in\ both\ this\ group\ and\ its\ supergroup=Raffine le super-groupe \: quand sélectionné, affiche les entrées contenues à la fois dans ce groupe et son super-groupe

regular\ expression=Expression régulière

Remove=Supprimer

Remove\ subgroups=Supprimer les sous-groupes

Remove\ all\ subgroups\ of\ "%0"?=Supprimer tous les sous-groupes de « %0 » ?

Remove\ selected\ entries\ from\ this\ group=Supprimer de ce groupe les entrées sélectionnées

Remove\ group=Supprimer le groupe

Remove\ group\ and\ subgroups=Supprimer le groupe et les sous-groupes

Remove\ groups\ and\ subgroups=Supprimer les groupes et les sous-groupes

Remove\ all\ selected\ groups\ and\ keep\ their\ subgroups?=Supprimer tous les groupes sélectionnés et conserver leurs sous-groupes ?

Remove\ group\ "%0"\ and\ keep\ its\ subgroups?=Supprimer le groupe « %0 » et conserver ses sous-groupes ?

Remove\ groups=Supprimer les groupes

Removed\ all\ selected\ groups.=Tous les groupes sélectionnés ont été supprimés.

Remove\ group\ "%0"\ and\ its\ subgroups?=Supprimer le groupe « %0 » et ses sous-groupes ?

Removed\ group\ "%0"\ and\ its\ subgroups.=Groupe « %0 » et ses sous-groupes supprimés.

Remove\ all\ selected\ groups\ and\ their\ subgroups?=Supprimer tous les groupes sélectionnés et leurs sous-groupes ?

Removed\ all\ selected\ groups\ and\ their\ subgroups.=Tous les groupes sélectionnés et leurs sous-groupes ont été supprimés.

Remove\ group\ "%0"?=Supprimer le groupe "%0" ?

Remove\ link=Supprimer le lien

Removed\ group\ "%0".=Groupe « %0 » supprimé.

Replace=Remplacer
Replace\ With\:=Remplacer par \:
Limit\ to\ Selected\ Entries=Restreindre aux entrées sélectionnées
Limit\ to\ Fields=Restreindre aux champs
All\ Field\ Replace=Remplace dans tous les champs
Find\:=Rechercher \:
Find\ and\ Replace=Rechercher et remplacer

Replace\ (regular\ expression)=Remplacer (expression régulière)

Replace\ String=Remplacer la chaîne
Replace\ string=Remplacer la chaîne

Replace\ Unicode\ ligatures=Remplacer les ligatures Unicode
Replaces\ Unicode\ ligatures\ with\ their\ expanded\ form=Remplace les ligatures Unicode par leur forme développée

Required\ fields=Champs requis

resolved=résolu

Restart=Redémarrer

Restart\ required=Redémarrage nécessaire

Return\ to\ dialog=Revenir à la boîte de dialogue

Review=Remarques
Review\ changes=Revoir les changements
Review\ Field\ Migration=Migration des champs « Review »

Save=Enregistrer
Save\ all\ finished.=Enregistrement de tout terminé.
Save\ all\ open\ libraries=Enregistrer tous les fichiers ouverts
Save\ before\ closing=Enregistrer avant fermeture
Save\ library=Enregistrer le fichier
Save\ library\ as...=Enregistrer le fichier sous...
Saving=Enregistrement
Saving\ all\ libraries...=Enregistrement de tous les fichiers...
Saving\ library=Enregistrement du fichier
Library\ saved=Fichier enregistré
Could\ not\ save\ file.=Le fichier n'a pas pu être enregistré.
Could\ not\ save,\ file\ locked\ by\ another\ JabRef\ instance.=Échec de l'enregistrement, le fichier est verrouillé par une autre instance de JabRef.
Saved\ selected\ to\ '%0'.=Sélection enregistrée dans « %0 ».
Autosave\ local\ libraries=Enregistrer automatiquement les fichiers locaux
Automatically\ save\ the\ library\ to=Enregistrer automatiquement les fichiers dans \:
Please\ enter\ a\ valid\ file\ path.=Veuillez saisir un chemin de fichier valide.
Overwrite\ file=Écraser le fichier
Unable\ to\ write\ to\ %0.=Impossible d'écrire dans %0.

Refuse\ to\ save\ the\ library\ before\ external\ changes\ have\ been\ reviewed.=Refus d'enregistrement du fichier tant que les changements externes ne sont pas vérifiés.
Library\ protection=Protection du fichier
Unable\ to\ save\ library=Impossible d'enregistrer le fichier

Always\ reformat\ library\ on\ save\ and\ export=Toujours reformater le fichier lors de l'enregistrement et de l'exportation
Character\ encoding\ '%0'\ is\ not\ supported.=L'encodage de caractères '%0' n'est pas pris en charge.

Filter\ search\ results=Filtrer les résultats de recherche
Filter\ by\ groups=Filtrer par groupes
Invert\ groups=Inverser les groupes
Scroll\ to\ previous\ match\ category=Défiler vers la catégorie de correspondance précédente
Scroll\ to\ next\ match\ category=Défiler vers la catégorie de correspondance suivante
Search=Recherche
Search...=Recherche...
Searching...=Recherche...
Finished\ Searching=Recherche terminée
Search\ expression=Expression à rechercher
This\ only\ affects\ unfielded\ terms.\ For\ using\ RegEx\ in\ a\ fielded\ term,\ use\ \=~\ operator.=Cela ne concerne que les champs sans nom de champ. Pour utiliser RegEx dans un terme en champ, utilisez l'opérateur \=~ .
This\ only\ affects\ unfielded\ terms.\ For\ using\ case-sensitive\ in\ a\ fielded\ term,\ use\ \=\!\ operator.=Cela ne concerne que les termes sans nom de champ. Pour la sensibilité à la casse dans un champ avec nom de champ, utilisez l'opérateur \=\! .
Fulltext\ search=Recherche dans les documents

Enable\ indexing=Activer l'indexation
Fulltext\ search\ requires\ the\ setting\ 'Automatically\ index\ all\ linked\ files\ for\ fulltext\ search'\ to\ be\ enabled.\ Do\ you\ want\ to\ enable\ indexing\ now?=La recherche dans les documents nécessite le paramètre "Indexer automatiquement tous les fichiers liés pour la recherche dans les documents" pour être activé. Voulez-vous activer l'indexation maintenant ?

Help\ on\ regular\ expression\ search=Aide sur la recherche d'une expression régulière
Searching\ for\ duplicates...=Recherche des doublons en cours...
Searching\ for\ files=Recherche de fichiers...
Use\ regular\ expression\ search=Utiliser l'expression régulière pour la recherche
search\ expression=expression de recherche
Free\ search\ expression=Expression de recherche libre
Illegal\ search\ expression=Expression de recherche illégale
No\ search\ matches.=Recherche sans correspondance.
Web\ search=Recherche web
Search\ results=Résultats de recherche
Please\ enter\ a\ search\ string=Veuillez saisir une chaîne de recherche
Please\ open\ or\ start\ a\ new\ library\ before\ searching=Veuillez ouvrir ou créer un nouveau fichier avant la recherche
Please\ enter\ a\ field\ name\ to\ search\ for\ a\ keyword.=Veuillez entrer le nom du champ dans lequel chercher un mot-clef.
No\ results\ found.=Aucun résultat trouvé.
Found\ %0\ results.=%0 résultats trouvés.
Empty\ search\ ID=Identifiant de recherche vide
The\ given\ search\ ID\ was\ empty.=L'Identifiant de recherche entré était vide.
Clear\ search=Effacer la recherche
Search\ document\ identifier\ online=Rechercher en ligne l'identifiant d'un document
Search\ for\ unlinked\ local\ files=Rechercher localement des fichiers non liés
Search\ full\ text\ documents\ online=Rechercher en ligne des textes intégraux
Hint\:\n\nTo\ search\ all\ fields\ for\ <b>Smith</b>,\ enter\:\n<tt>smith</tt>\n\nTo\ search\ the\ field\ <b>author</b>\ for\ <b>Smith</b>\ and\ the\ field\ <b>title</b>\ for\ <b>electrical</b>,\ enter\:\n<tt>author\=Smith\ AND\ title\=electrical</tt>=Astuce \:\n\nPour rechercher <b>Smith</b> dans tous les champs, entrez \:\n<tt>smith</tt>\n\nPour rechercher <b>Smith</b> dans le champ <b>author</b> et <b>electrical</b> dans le champ <b>title</b> entrez \:\n<tt>author\:Smith AND title\:electrical</tt>
Search\ term\ is\ empty.=Le terme de recherche est vide.
Invalid\ regular\ expression.=Expression régulière invalide.
Searching\ for\ a\ keyword=Recherche d'un mot-clef

Open\ global\ search\ window=Ouvrir la fenêtre de recherche globale
Search\ across\ libraries\ in\ a\ new\ window=Recherche sur tous les fichiers dans une nouvelle fenêtre
Keep\ search\ string\ across\ libraries=Conserver la chaîne de recherche pour tous les fichiers
Keep\ dialog\ always\ on\ top=Toujours garder la fenêtre au premier plan
Search\ results\ from\ open\ libraries=Résultats de recherche pour les fichiers ouverts

Select\ all=Tout sélectionner
Select\ new\ encoding=Sélectionner un nouvel encodage

Select\ library=Sélectionner le fichier
Select\ entry\ type=Sélectionner un type d'entrée

Select\ file\ from\ ZIP-archive=Sélectionner un fichier depuis une archive ZIP

Settings=Paramètres

Shortcut=Raccourci


Show\ 'Firstname\ Lastname'=Ordre d'affichage 'Prénom Nom'

Show\ 'Lastname,\ Firstname'=Ordre d'affichage 'Nom, Prénom'

Show\ BibTeX\ source\ by\ default=Par défaut, afficher l'onglet Source BibTeX

Attached\ files=Fichiers joints
Show\ confirmation\ dialog\ when\ deleting\ entries=Demander une confirmation lors de la suppression d'entrées
Show\ confirmation\ dialog\ when\ deleting\ attached\ files=Demander une confirmation lors de la suppression de fichiers joints

Hide\ tab\ bar\ when\ single\ library\ is\ present=Masquer la barre d'onglets quand un seul fichier est présent

Persist\ password\ between\ sessions=Conserver le mot de passe entre les sessions

Persist\ api\ keys\ between\ sessions=Conserver les clés api entre les sessions

Credential\ store\ not\ available.=Enregistrement des identifiants indisponible.

Show\ last\ names\ only=Afficher uniquement les noms propres

Show\ names\ unchanged=Ordre des noms inchangé

Show\ optional\ fields=Montrer les champs optionnels

Show\ required\ fields=Montrer les champs requis

Show\ validation\ messages=Afficher les messages de validation

Simple\ HTML=HTML (simple)
Since\ the\ 'Review'\ field\ was\ deprecated\ in\ JabRef\ 4.2,\ these\ two\ fields\ are\ about\ to\ be\ merged\ into\ the\ 'Comment'\ field.=Étant donné que le champ « Review » est obsolète dans JabRef 4.2, ces deux champs sont sur le point d’être fusionné dans le champ « Comment ».

Size=Taille

JabRef\ skipped\ the\ entry.=JabRef a ignoré l'entrée.
Import\ error=Erreur d'importation
Open\ library\ error=Erreur d'ouverture du fichier
Please\ check\ your\ library\ file\ for\ wrong\ syntax.=Veuillez vérifier la syntaxe de votre fichier bibliographique.
SourceTab\ error=Erreur de SourceTab
User\ input\ via\ entry-editor\ in\ `{}bibtex\ source`\ tab\ led\ to\ failure.=La saisie de l'utilisateur via l'éditeur d'entrée dans l'onglet `{}bibtex source` a conduit à un échec.

Sort\ subgroups\ A-Z=Trier les sous-groupes A-Z
Sort\ subgroups\ Z-A=Trier les sous-groupes Z-A
Sort\ subgroups\ by\ \#\ of\ entries\ (Descending)=Trier les sous-groupes par nombre d'entrées (Descendant)
Sort\ subgroups\ by\ \#\ of\ entries\ (Ascending)=Trier les sous-groupes par nombre d'entrées (Ascendant)

source\ edit=édition du source
Special\ name\ formatters=Formateurs de nom spéciaux

Statically\ group\ entries\ by\ manual\ assignment=Grouper manuellement les entrées

Status=État

AUX\ file\ import=Importation de fichier AUX
LaTeX\ AUX\ file\:=Fichier AUX de LaTeX \:
found\ in\ AUX\ file=trouvées dans le fichier AUX
nested\ AUX\ files=fichiers AUX imbriqués
New\ library\ based\ on\ references\ in\ PDF\ file...\ (offline)=Nouveau fichier basé sur les références dans le fichier PDF... (hors ligne)
New\ library\ based\ on\ references\ in\ PDF\ file...\ (online)=Nouveau fichier basé sur les références dans le fichier PDF... (en ligne)
This\ feature\ generates\ a\ new\ library\ based\ on\ the\ list\ of\ references\ in\ a\ PDF\ file.\ Thereby,\ it\ uses\ Grobid's\ functionality.=Cette fonctionnalité génère un nouveau fichier basé sur la liste des références d'un fichier PDF. Pour cela, elle utilise les fonctionnalités de Grobid.
This\ feature\ generates\ a\ new\ library\ based\ on\ the\ list\ of\ references\ in\ a\ PDF\ file.\ Thereby,\ it\ uses\ JabRef's\ built-in\ functionality.=Cette fonction génère un nouveau fichier basé sur la liste des références dans un fichier PDF. Pour cela, elle utilise les fonctionnalités intégrées à JabRef.
Sublibrary\ from\ AUX\ to\ BibTeX=Sous-fichier à partir du AUX vers BibTeX
New\ BibTeX\ sublibrary=Nouveau sous-fichier BibTeX

Switches\ between\ full\ and\ abbreviated\ journal\ name\ if\ the\ journal\ name\ is\ known.=Bascule entre les noms de journaux développés et abrégés si le nom de journal est connu.

The\ group\ "%0"\ already\ contains\ the\ selection.=Le groupe « %0 » contient déjà la sélection.

The\ output\ option\ depends\ on\ a\ valid\ import\ option.=L'option de sortie dépend d'une option d'importation valide.

This\ operation\ requires\ all\ selected\ entries\ to\ have\ citation\ keys\ defined.=Cette opération nécessite que toutes les entrées sélectionnées aient des clefs de citation définies.

This\ operation\ requires\ one\ or\ more\ entries\ to\ be\ selected.=Cette opération nécessite qu'une ou plusieurs entrées soient sélectionnées.

This\ setting\ may\ be\ changed\ in\ preferences\ at\ any\ time.=Ce paramètre peut être changé dans les préférences à tout moment.
Timezone\ (Provides\ for\ better\ recommendations\ by\ indicating\ the\ time\ of\ day\ the\ request\ is\ being\ made.)=Fuseau horaire (fournit de meilleures recommandations en indiquant l'heure locale d'où la demande est faite)
Time\ stamp=Horodatage
Toggle\ groups\ interface=Afficher/Masquer les groupes

Trim\ all\ whitespace\ characters\ in\ the\ field\ content.=Supprime tous les caractères d’espacement du contenu du champ.

Trim\ whitespace\ characters=Supprimez les caractères d’espacement

Try\ different\ encoding=Essayer un encodage différent

Undo=Annuler

Unknown\ BibTeX\ entries\:=Entrées BibTeX inconnues \:

unknown\ edit=édition inconnue

untitled=sans titre

Upgrade\ external\ PDF/PS\ links\ to\ use\ the\ '%0'\ field.=Mettre à jour les liens externes PDF/PS pour utiliser le champ « %0 ».

usage=utilisation
Use\ autocompletion=Activer l'auto-complétion

User\ interface=Interface utilisateur

Value\ cleared\ externally=Valeur supprimée externalement

Value\ set\ externally\:\ %0=Valeur définie en externe \: %0

Verify\ that\ LyX\ is\ running\ and\ that\ the\ lyxpipe\ is\ valid.=Vérifiez que LyX est en cours d'exécution et que le lyxpipe est valide.

View=Affichage

View\ journal\ info=Afficher les informations sur le journal

Warning=Avertissement
Warnings=Messages d'avertissement
Warn\ about\ unresolved\ duplicates\ when\ closing\ inspection\ window=Avertir des doublons non résolus lors de la fermeture de la fenêtre d'inspection
Warn\ before\ overwriting\ existing\ keys=Avertir avant d'écraser des clefs existantes
Warning\:\ You\ added\ field\ "%0"\ twice.\ Only\ one\ will\ be\ kept.=Attention \: Vous avez ajouté le champ "%0" deux fois. Un seul sera conservé.

web\ link=Lien internet

What\ do\ you\ want\ to\ do?=Que voulez-vous faire ?
Whatever\ option\ you\ choose,\ Mr.\ DLib\ may\ share\ its\ data\ with\ research\ partners\ to\ further\ improve\ recommendation\ quality\ as\ part\ of\ a\ 'living\ lab'.\ Mr.\ DLib\ may\ also\ release\ public\ datasets\ that\ may\ contain\ anonymized\ information\ about\ you\ and\ the\ recommendations\ (sensitive\ information\ such\ as\ metadata\ of\ your\ articles\ will\ be\ anonymised\ through\ e.g.\ hashing).\ Research\ partners\ are\ obliged\ to\ adhere\ to\ the\ same\ strict\ data\ protection\ policy\ as\ Mr.\ DLib.=Quelle que soit l'option choisie, Mr. DLib pourrait partager ses données avec des partenaires de recherche afin d'améliorer la qualité des recommandations dans le cadre d'un « living lab ». Mr. DLib pourrait également rendre public des jeux de données pouvant contenir des informations anonymisées à votre sujet et les recommandations formulées (les informations sensibles telles que les métadonnées de vos articles seront anonymisées par le biais de hachage par exemple). Les partenaires de recherche sont tenus d'adhérer à la même politique de protection stricte des données que Mr. DLib.


You\ must\ restart\ JabRef\ for\ this\ to\ come\ into\ effect.=Vous devez redémarrer JabRef pour que ce changement prenne effet.

The\ following\ fetchers\ are\ available\:=Les outils de collecte suivants sont disponibles \:
Could\ not\ find\ fetcher\ '%0'=L'outil de collecte « %0 » n'a pas pu être trouvé
Running\ query\ '%0'\ with\ fetcher\ '%1'.=Exécution de la requête « %0 » avec l'outil de collecte « %1 ».
Invalid\ query.\ Check\ position\ %0.=Requête non valide. Vérifiez la position %0.
Invalid\ query\ element\ '%0'\ at\ position\ %1=Élément de requête '%0' invalide à la position %1

Move\ file=Déplacer fichier
Rename\ file=Renommer le fichier

Move\ file\ to\ file\ directory\ and\ rename\ file=Déplacer le fichier vers le répertoire de fichiers et renommer le fichier

File\ '%0'\ is\ write\ protected.=Le fichier '%0' est protégé en écriture.
Could\ not\ move\ file\ '%0'.=Le fichier « %0 » n'a pas pu être déplacé.
Could\ not\ find\ file\ '%0'.=Le fichier « %0 » n'a pas pu être trouvé.
Error\ opening\ file=Erreur lors de l'ouverture du fichier
Error\ opening\ file\ '%0'=Erreur lors de l'ouverture du fichier '%0'
File\ '%0'\ already\ linked=Le fichier '%0' est déjà lié

%0\ entry(s)\ imported=%0 entrée(s) importée(s)

Error\ while\ fetching\ from\ %0=Erreur au cours de la collecte %0

Unable\ to\ open\ link.=Impossible d'ouvrir le lien.
MIME\ type=Type MIME

Run\ fetcher=Lancer l'outil de collecte

Line\ %0\:\ Found\ corrupted\ citation\ key\ %1.=Ligne %0 \: clef de citation corrompue %1.
Line\ %0\:\ Found\ corrupted\ citation\ key\ %1\ (contains\ whitespaces).=Ligne %0 \: clef de citation corrompue %1 (contient des espaces).
Line\ %0\:\ Found\ corrupted\ citation\ key\ %1\ (comma\ missing).=Ligne %0 \: clef de citation corrompue %1 (virgule manquante).

Check\ integrity=Vérifier l'intégrité
Checking\ integrity...=Vérification d'intégrité...

Field\ Presence\ Consistency\ Check\ Result=Résultat de la vérification de cohérence de la présence des champs
required\ field\ is\ present=un champ requis est présent
optional\ field\ is\ present=un champ optionnel est présent
unknown\ field\ is\ present=un champ inconnu est présent
field\ is\ absent=le champ est absent

Consistency\ check\ completed=Vérification de cohérence terminée
No\ file\ specified\ for\ consistency\ check.=Aucun fichier spécifié pour la vérification de cohérence.
Output\ format\ for\ consistency\ check\ (txt/csv)=Format de sortie pour la vérification de cohérence (txt/csv)
Check\ consistency\ of\ BibTeX\ file=Vérifier la cohérence du fichier BibTeX
Script-friendly\ output=Sortie adaptée aux scripts

Check\ consistency=Vérifier la cohérence
Consistency\ check\ failed.=Échec de la vérification de cohérence.

Entry\ type=Type d'entrée
Export\ as\ csv\ file=
Export\ as\ txt\ file=Exporter en fichier txt
Failed\ to\ export\ file.=Échec de l'exportation du fichier.
Problem\ when\ exporting\ file=

Symbols\ information=Informations sur les symboles
Required\ field\ is\ present=Un champ requis est présent
Optional\ field\ is\ present=Un champ optionnel est présent
Unknown\ field\ is\ present=Un champ inconnu est présent
Field\ is\ absent=Le champ est absent

No\ full\ text\ document\ found=Aucun texte intégral trouvé
Download\ from\ URL=Télécharger depuis l'URL
Rename\ field=Renommer

Looking\ for\ full\ text\ document...=Recherche du texte intégral...
A\ local\ copy\ will\ be\ opened.=Une copie locale sera ouverte.

Formatter\ not\ found\:\ %0=Formateur non trouvé \: %0

Metadata\ change=Changement dans les métadonnées
The\ following\ metadata\ changed\:=Les métadonnées suivantes ont changé \:

Unable\ to\ create\ backup=Impossible de créer une sauvegarde de secours
Move\ file\ to\ file\ directory=Déplacer le fichier vers le répertoire de fichiers
<b>All\ Entries</b>\ (this\ group\ cannot\ be\ edited\ or\ removed)=<b>Toutes les entrées</b> (ce groupe ne peut pas être édité ou supprimé)
static\ group=groupe statique
dynamic\ group=groupe dynamique
refines\ supergroup=raffinant le super-groupe
includes\ subgroups=incluant les sous-groupes
contains=contient

Optional\ fields\ 2=Champs optionnels 2

Waiting\ for\ save\ operation\ to\ finish...=En attente de la fin de l'opération de sauvegarde...
Waiting\ for\ background\ tasks\ to\ finish.\ Quit\ anyway?=En attente de la fin des tâches en arrière-plan. Quitter quand même ?

Find\ and\ remove\ duplicate\ citation\ keys=Rechercher et supprimer les clefs de citation dupliquées
Expected\ syntax\ for\ --fetch\='<name\ of\ fetcher>\:<query>'=Syntaxe attendue pour --fetch\='<name of fetcher>\:<query>'

Library-specific\ file\ directory=Répertoire spécifique au fichier
User-specific\ file\ directory=Répertoire de fichiers spécifique à l'utilisateur
LaTeX\ file\ directory=Répertoire de fichiers LaTeX
Path\ %0\ could\ not\ be\ resolved.\ Using\ working\ dir.=Le chemin %0 n'a pas pu être trouvé. Utilisation du répertoire de travail.


You\ must\ enter\ an\ integer\ value\ in\ the\ interval\ 1025-65535=Vous devez saisir une valeur entière dans l'intervalle 1025-65535
Autocomplete\ names\ in\ 'Firstname\ Lastname'\ format\ only=Complétion automatique des noms uniquement dans le format 'Prénom Nom'
Autocomplete\ names\ in\ 'Lastname,\ Firstname'\ format\ only=Complétion automatique des noms uniquement dans le format 'Nom, Prénom'
Autocomplete\ names\ in\ both\ formats=Complétion automatique des noms dans les 2 formats
Send=Envoyer
As\ Email=En tant qu'e-mail
To\ Kindle=Vers Kindle
Send\ to\ Kindle=Envoyer vers Kindle
Email\ address\ for\ sending\ to\ Kindle=Adresse e-mail pour l'envoi vers Kindle
References=Références
Bibliography=Bibliographie
Sending\ of\ emails=Envoi des courriels
Subject\ for\ sending\ an\ email\ with\ references=Sujet des courriels envoyant des références
Automatically\ open\ folders\ of\ attached\ files=Ouvrir automatiquement les répertoires des fichiers joints
Error\ creating\ email=Erreur lors de la création du courriel
Entries\ added\ to\ an\ email=Entrées ajoutées à un courriel
Custom\ applications=Applications personnalisées
Please\ specify\ a\ file\ browser.=Veuillez spécifier un navigateur de fichiers.
Please\ specify\ a\ terminal\ application.=Veuillez spécifier une application de terminal.
Use\ custom\ file\ browser=Utiliser une navigateur de fichiers personnalisé
Use\ custom\ terminal\ emulator=Utiliser un émulateur de terminal personnalisé
exportFormat=Format d'exportation
Output\ file\ missing=Fichier de sortie manquant
The\ output\ option\ depends\ on\ a\ valid\ input\ option.=L'option de sortie dépend d'une option d'entrée valide.
Linked\ file\ name\ conventions=Conventions pour les noms de fichiers liés
Filename\ format\ pattern=Format du nom de fichier
Additional\ parameters=Paramètres additionnels
Cite\ selected\ entries\ between\ parenthesis=Citer les entrées sélectionnées entre parenthèses
Cite\ selected\ entries\ with\ in-text\ citation=Citer les entrées sélectionnées comme incluse dans le texte
Cite\ special=Citer (cas particuliers)
Extra\ information\ (e.g.\ page\ number)=Informations complémentaires (ex \: numéro de page)
Manage\ citations=Gérer les appels à référence
Problem\ modifying\ citation=Problème lors de la modification de la citation
Problem\ collecting\ citations=Problème lors de la collecte des appels à référence
Citation=Citation
Connecting...=Connexion en cours...
Select\ style=Sélectionner le style
Journals=Journaux
Cite=Citer entre parenthèses
Cite\ in-text=Citer directement dans le texte
Insert\ empty\ citation=Insérer des appels à référence vides
Merge\ citations=Fusionner des citations
Manual\ connect=Connexion manuelle
Select\ Writer\ document=Sélectionner le document Writer
Sync\ OpenOffice/LibreOffice\ bibliography=Synchroniser la bibliographie OpenOffice/LibreOffice
Select\ which\ open\ Writer\ document\ to\ work\ on=Sélectionner le document Writer ouvert sur lequel travailler
Connected\ to\ document=Connecté au document

Could\ not\ connect\ to\ any\ Writer\ document.\ Please\ make\ sure\ a\ document\ is\ open\ before\ using\ the\ 'Select\ Writer\ document'\ button\ to\ connect\ to\ it.=Impossible de se connecter à un document Writer. Veuillez vous assurer qu'un document est ouvert avant de vous y connecter en utilisant le bouton « Sélectionner un document Writer ».

No\ Writer\ documents\ found=Aucun document Writer trouvé

Insert\ a\ citation\ without\ text\ (the\ entry\ will\ appear\ in\ the\ reference\ list)=Insérer une citation sans texte (l'entrée apparaîtra dans la liste des références)
Cite\ selected\ entries\ with\ extra\ information=Citer les entrées sélectionnées avec des informations complémentaires

Your\ OpenOffice/LibreOffice\ document\ references\ the\ citation\ key\ '%0',\ which\ could\ not\ be\ found\ in\ your\ current\ library.=Votre document OpenOffice/LibreOffice fait référence à la clef de citation '%0', qui n'a pas été trouvée dans votre fichier actuel.

This\ operation\ requires\ a\ bibliography\ database.=Cette opération nécessite une base de données bibliographique.

Your\ OpenOffice/LibreOffice\ document\ references\ at\ least\ %0\ citation\ keys\ which\ could\ not\ be\ found\ in\ your\ current\ library.\ Some\ of\ these\ are\ %1.=Votre document OpenOffice/LibreOffice référence au moins %0 appels à référence qui n'ont pas pu être trouvés dans votre fichier courant. Certains d'entre eux sont %1.

Your\ OpenOffice/LibreOffice\ document\ references\ no\ citation\ keys\ which\ could\ also\ be\ found\ in\ your\ current\ library.=Votre document OpenOffice/LibreOffice ne possède aucun appel à référence qui soit dans votre fichier courant.

Make/Sync\ bibliography=Créer/synchroniser la bibliographie
No\ cited\ entries\ found\ in\ the\ document.=Aucune entrée citée trouvée dans le document.

Unable\ to\ synchronize\ bibliography=Impossible de synchroniser la bibliographie
Combine\ pairs\ of\ citations\ that\ are\ separated\ by\ spaces\ only=Combiner les paires de appels à référence qui ne sont séparées que par des espaces
Autodetection\ failed=La détection automatique a échoué
Please\ wait...=Veuillez patienter...
Connection\ lost=Connexion perdue

Could\ not\ update\ bibliography=Impossible de mettre à jour la bibliographie
Not\ connected\ to\ document=Non connecté au document
Problem\ combining\ cite\ markers=Problème lors de la combinaison des appels à référence
Unable\ to\ reload\ style\ file=Impossible de recharger le fichier de style

Problem\ during\ separating\ cite\ markers=Problème lors de l'individualisation des appels à référence

Automatically\ add\ "Cited\ on\ pages..."\ at\ the\ end\ of\ bibliographic\ entries=Ajouter automatiquement "Cité en pages..." à la fin des entrées bibliographiques
Automatically\ sync\ bibliography\ when\ inserting\ citations=Synchroniser automatiquement la bibliographie lors de l'insertion de citations
Look\ up\ BibTeX\ entries\ in\ the\ active\ tab\ only=Rechercher les entrées BibTeX uniquement dans l'onglet actif
Look\ up\ BibTeX\ entries\ in\ all\ open\ libraries=Rechercher les entrées BibTeX dans tous les fichiers ouverts
Autodetecting\ paths...=Auto-détection des chemins...
Could\ not\ find\ OpenOffice/LibreOffice\ installation=L'installation d'OpenOffice/LibreOffice n'a pas pu être trouvée
Found\ more\ than\ one\ OpenOffice/LibreOffice\ executable.=Plus d'un exécutable OpenOffice/LibreOffice a été trouvé.
Please\ choose\ which\ one\ to\ connect\ to\:=Veuillez choisir celui auquel il faut se connecter \:
Choose\ OpenOffice/LibreOffice\ executable=Choisir l'exécutable OpenOffice/LibreOffice
Select\ document=Sélectionner un document
HTML\ list=Liste HTML
Could\ not\ open\ %0=%0 n'a pas pu être ouvert
Unknown\ import\ format=Format d'importation inconnu
Style\ selection=Sélection du style
No\ valid\ style\ file\ defined=Aucun style de fichier valide n'est défini
Choose\ pattern=Choisir un modèle
Search\ and\ store\ files\ relative\ to\ library\ file\ location=Rechercher et stocker des fichiers par rapport au répertoire du fichier bibliographique
File\ directory=Répertoire de fichiers

Error\ pushing\ entries=Erreur lors de l'envoi des entrées
Could\ not\ push\ to\ a\ running\ Vim\ server.=Impossible d'envoyer vers un serveur Vim en cours d'exécution.
Vim\ server\ name=Nom du serveur Vim
Could\ not\ run\ the\ 'vim'\ program.=Le programme 'vim' n'a pas pu être lancé.
Could\ not\ push\ to\ a\ running\ emacs\ daemon.=Impossible d'envoyer vers un démon emacs en cours d'exécution.
Could\ not\ run\ the\ emacs\ client.=Impossible d'exécuter le client emacs.

You\ must\ select\ either\ a\ valid\ style\ file,\ or\ use\ one\ of\ the\ default\ styles.=Vous devez sélectionner soit un style de fichier valide, soit utiliser un des styles par défaut.

This\ feature\ generates\ a\ new\ library\ based\ on\ which\ entries\ are\ needed\ in\ an\ existing\ LaTeX\ document.=Cette fonction génère un nouveau fichier basé sur les entrées requises par un document LaTeX existant.

First\ select\ entries\ to\ clean\ up.=Commencez par sélectionner les entrées à nettoyer
Cleanup\ entry=Nettoyage des entrées
Autogenerate\ PDF\ Names=Génération automatique des noms des PDF
Auto-generating\ PDF-Names\ does\ not\ support\ undo.\ Continue?=La génération automatique des noms des PDF ne peut pas être annulée. Continuer ?

Use\ full\ firstname\ whenever\ possible=Utiliser le prénom en entier quand c'est possible
Use\ abbreviated\ firstname\ whenever\ possible=Utiliser le prénom abrégé quand c'est possible
Use\ abbreviated\ and\ full\ firstname=Utiliser le prénom entier et son abréviation
Name\ format=Format du nom
First\ names=Prénoms
Cleanup\ entries=Nettoyer les entrées
Automatically\ assign\ new\ entry\ to\ selected\ groups=Assigner automatiquement les nouvelles entrées aux groupes sélectionnés
%0\ mode=Mode %0
Move\ DOIs\ from\ note\ and\ URL\ field\ to\ DOI\ field\ and\ remove\ http\ prefix=Déplacer les DOIs des champs note et URL vers le champ DOI, et supprimer le prefix http
Move\ URL\ in\ note\ field\ to\ url\ field=Déplacer l'URL du champ Note vers le champ URL
Make\ paths\ of\ linked\ files\ relative\ (if\ possible)=Rendre relatifs les chemins des fichiers liés (si possible)
Rename\ PDFs\ to\ given\ filename\ format\ pattern=Renommer les PDF selon le format de nom de fichier défini
Rename\ only\ PDFs\ having\ a\ relative\ path=Renommer uniquement les PDF ayant un chemin relatif
No\ entry\ needed\ a\ clean\ up=Aucune entrée ne nécessitait un nettoyage
One\ entry\ needed\ a\ clean\ up=Une entrée nécessitait un nettoyage
%0\ entries\ needed\ a\ clean\ up=%0 entrées nécessitaient un nettoyage

Group\ tree\ could\ not\ be\ parsed.\ If\ you\ save\ the\ BibTeX\ library,\ all\ groups\ will\ be\ lost.=L'arbre des groupes n'a pas pu être analysé. Si vous enregistrez le fichier BibTeX, tous les groupes seront perdus.
Attach\ file=Joindre un fichier
Attach\ file\ from\ URL=Joindre un fichier à partir d'une URL
Setting\ all\ preferences\ to\ default\ values.=Initialiser la configuration aux valeurs par défaut.
Resetting\ preference\ key\ '%0'=Réinitialiser la clef de configuration « %0 »
Unable\ to\ clear\ preferences.=Impossible d'initialiser la configuration.

Unselect\ all=Tout désélectionner
Expand\ all=Tout étendre
Collapse\ all=Tout réduire
Searches\ the\ selected\ directory\ for\ unlinked\ files.=Recherche les fichiers non liés dans le répertoire sélectionné.
Starts\ the\ import\ of\ BibTeX\ entries.=Débuter l'importation des entrées BibTeX
Last\ edited\:=Dernière modification \:
All\ time=N'importe quand
last\ edited=dernière modification
Last\ day=Depuis un jour
Last\ week=Depuis une semaine
Last\ month=Depuis un mois
Last\ year=Depuis un an
Sort\ by\:=Trier par \:
Newest\ first=Plus récent en premier
Oldest\ first=Plus ancien en premier
Directory=Répertoire
Import\ result=Résultat de l'importation
Searching\ file\ system...=Recherche dans le système de fichiers...
Citation\ key\ patterns=Modèles de clef de citation
Clear\ priority=Effacer la priorité
Clear\ rank=Effacer le rang
Enable\ special\ fields=Autoriser les champs spéciaux
One\ star=Une étoile
Two\ stars=Deux étoiles
Three\ stars=Trois étoiles
Four\ stars=Quatre étoiles
Five\ stars=Cinq étoiles
Help\ on\ special\ fields=Aide sur les champs spéciaux
Keywords\ of\ selected\ entries=Mots-clefs des entrées sélectionnés
Content\ selectors=Sélecteurs de contenu
Manage\ keywords=Gérer les mots-clefs
No\ priority\ information=Pas d'information sur la priorité
No\ rank\ information=Pas d'information sur le rang
Priority=Priorité
Priority\ high=Priorité forte
Priority\ low=Priorité faible
Priority\ medium=Priorité intermédiaire
Quality=Qualité
Rank=Rang
Relevance=Pertinence
Set\ priority\ to\ high=Définir la priorité comme forte
Set\ priority\ to\ low=Définir la priorité comme faible
Set\ priority\ to\ medium=Définir la priorité comme intermédiaire
Toggle\ relevance=Changer la pertinence
Toggle\ quality\ assured=Changer la vérification de qualité
Toggle\ print\ status=Changer le statut d'impression
Update\ keywords=Mettre à jour les mots-clefs
Problem\ connecting=Problème de connexion
Connection\ to\ OpenOffice/LibreOffice\ has\ been\ lost.\ Please\ make\ sure\ OpenOffice/LibreOffice\ is\ running,\ and\ try\ to\ reconnect.=La connexion à OpenOffice/LibreOffice a été perdue. Assurez-vous qu'OpenOffice/LibreOffice est lancé, et essayez de vous y reconnecter.

Correct\ the\ entry,\ and\ reopen\ editor\ to\ display/edit\ source.=Corrigez l'entrée et ré-ouvrez l'éditeur pour afficher/éditer la source.
Could\ not\ connect\ to\ running\ OpenOffice/LibreOffice.=La connexion à OpenOffice/LibreOffice n'a pas pu être lancée.
Make\ sure\ you\ have\ installed\ OpenOffice/LibreOffice\ with\ Java\ support.=Assurez-vous qu'OpenOffice/LibreOffice est installé avec le support Java.
If\ connecting\ manually,\ please\ verify\ program\ and\ library\ paths.=En cas de connexion manuelle, veuillez vérifier les chemins du programme et du fichier.
Error\ message\:=Message d'erreur \:
If\ a\ pasted\ or\ imported\ entry\ already\ has\ the\ field\ set,\ overwrite.=Si une entrée collée ou importée a ce champ déjà paramétré, l'écraser.
Not\ connected\ to\ any\ Writer\ document.\ Please\ make\ sure\ a\ document\ is\ open,\ and\ use\ the\ 'Select\ Writer\ document'\ button\ to\ connect\ to\ it.=Pas de connexion à un document Writer. Assurez-vous qu'un document est ouvert et utilisez le bouton « Sélectionner un document Writer » pour vous y connecter.
Removed\ all\ subgroups\ of\ group\ "%0".=Tous les sous-groupes du groupe « %0 » ont été supprimés.
Unable\ to\ connect.\ One\ possible\ reason\ is\ that\ JabRef\ and\ OpenOffice/LibreOffice\ are\ not\ both\ running\ in\ either\ 32\ bit\ mode\ or\ 64\ bit\ mode.=Connexion impossible. Une raison potentielle est que JabRef et OpenOffice/LibreOffice ne fonctionnent pas tous les deux soit en mode 32 bits, soit en mode 64 bits.
Delimiter(s)=Séparateur(s)
When\ downloading\ files,\ or\ moving\ linked\ files\ to\ the\ file\ directory,\ use\ the\ bib\ file\ location.=Lors du téléchargement de fichiers ou du déplacement des fichiers liés vers le répertoire de fichiers, utilisez l’emplacement du fichier Bib.

Canceled\ merging\ entries=Fusion des entrées interrompues

Merge\ entries=Fusionner les entrées
Merged\ entry=Entrée fusionnée
Merged\ entries=Entrées fusionnées dans une nouvelle et anciennes conservées
None=Effacer
Parse=Analyser
Result=Résultat
You\ have\ to\ choose\ exactly\ two\ entries\ to\ merge.=Vous devez choisir exactement deux entrées à fusionner.

Add\ timestamp\ to\ modified\ entries\ (field\ "modificationdate")=Ajouter un horodatage aux entrées modifiées (champ "modificationdate")
Add\ timestamp\ to\ new\ entries\ (field\ "creationdate")=Ajouter un horodatage aux nouvelles entrées (champ "creationdate")
All\ keyboard\ shortcuts\ will\ be\ reset\ to\ their\ defaults.=Tous les raccourcis clavier seront réinitialisés à leurs valeurs par défaut.

Automatically\ set\ file\ links=Configurer automatiquement les liens de fichier
Finished\ automatically\ setting\ external\ links.=La définition automatique des liens externes est terminée.
Changed\ %0\ entries.=%0 entrées modifiées.

Resetting\ all\ keyboard\ shortcuts=Réinitialisation de tous les raccourcis clavier

Open\ folder=Ouvrir le répertoire
Export\ sort\ order=Exporter l'ordre de tri
Save\ sort\ order=Enregistrer l'ordre de tri

Keep\ original\ order\ and\ add\ new\ entries\ at\ the\ end=Garder l'ordre d'origine et ajouter les nouvelles entrées à la fin
Use\ current\ table\ sort\ order=Utiliser l'ordre de tri actuel de la table
Use\ specified\ order=Utiliser l'ordre spécifié
Show\ extra\ columns=Montrer les colonnes supplémentaires
Parsing\ error=Erreur de traitement
illegal\ backslash\ expression=Expression avec barre oblique inversée (\\) illégale

Clear\ read\ status=Effacer le statut de lecture

Convert\ to\ biblatex\ format\ (e.g.,\ store\ publication\ date\ in\ date\ field)=Convertir au format biblatex (ex \: date de publication enregistrée dans le champ date)
Convert\ to\ BibTeX\ format\ (e.g.,\ store\ publication\ date\ in\ year\ and\ month\ fields)=Convertir au format BibTeX (ex \: date de publication enregistrée dans les champs année et mois)

Deprecated\ fields=Champs obsolètes

Shows\ fields\ having\ a\ successor\ in\ biblatex.=Affiche les champs ayant un remplaçant dans biblatex.
Shows\ fields\ having\ a\ successor\ in\ biblatex.\nFor\ instance,\ the\ publication\ month\ should\ be\ part\ of\ the\ date\ field.\nUse\ the\ Cleanup\ Entries\ functionality\ to\ convert\ the\ entry\ to\ biblatex.=Affiche les champs ayant un remplaçant dans biblatex.\nPar exemple, le mois de publication doit être intégré au champ date.\nUtilisez la fonctionnalité de nettoyage des entrées pour convertir l'entrée en biblatex.


No\ read\ status\ information=Pas d'information sur le statut de lecture
Printed=Imprimé
Read\ status=Statut de lecture
Read\ status\ read=Statut de lecture \: lu
Read\ status\ skimmed=Statut de lecture \: parcouru
Save\ selected\ as\ plain\ BibTeX...=Enregistrer la sélection en BibTeX basique...
Set\ read\ status\ to\ read=Mettre le statut de lecture à lu
Set\ read\ status\ to\ skimmed=Mettre le statut de lecture à parcouru

Opens\ JabRef's\ GitHub\ page=Ouvre la page GitHub de JabRef
Opens\ JabRef's\ Twitter\ page=Ouvre la page Twitter de JabRef
Opens\ JabRef's\ Facebook\ page=Ouvre la page Facebook de JabRef
Opens\ JabRef's\ blog=Ouvre le blog de JabRef
Opens\ JabRef's\ website=Ouvre le site Internet de JabRef

Could\ not\ open\ browser.=Le navigateur n'a pas pu être lancé.
Please\ open\ %0\ manually.=Veuillez ouvrir manuellement %0 .
The\ link\ has\ been\ copied\ to\ the\ clipboard.=Le lien a été copié dans le presse-papiers.

Open\ %0\ file=Ouvrir le fichier %0
Could\ not\ detect\ terminal\ automatically\ using\ '%0'.\ Please\ define\ a\ custom\ terminal\ in\ the\ preferences.=Impossible de détecter automatiquement le terminal en utilisant '%0'. Veuillez définir un terminal personnalisé dans les préférences.

Convert=Convertir
Normalize\ to\ BibTeX\ name\ format=Harmoniser les noms au format BibTeX
Help\ on\ Name\ Formatting=Aide sur le formatage des noms

Add\ new\ file\ type=Ajouter un nouveau type de fichier

Original\ entry=Entrée d'origine
No\ information\ added=Aucune information ajoutée
Select\ at\ least\ one\ entry\ to\ manage\ keywords.=Sélectionner au moins une entrée pour gérer les mots-clefs.
OpenDocument\ text=Texte OpenDocument
OpenDocument\ spreadsheet=Tableau OpenDocument
OpenDocument\ presentation=Présentation OpenDocument
%0\ image=%0 image
Added\ entry\ '%0'=Entrée '%0 ' ajoutée
Added\ entry=Entrée ajoutée
Modified\ entry\ '%0'=Entrée '%0 ' modifiée
Modified\ entry=Entrée modifiée
Deleted\ entry\ '%0'=Entrée '%0 ' supprimée
Deleted\ entry=Entrée supprimée
Modified\ groups\ tree=Arbre des groupes modifié
Removed\ all\ groups=Supprimer tous les groupes
%0.\ Accepting\ the\ change\ replaces\ the\ complete\ groups\ tree\ with\ the\ externally\ modified\ groups\ tree.=%0. L'acceptation de la modification remplacera toute l'arborescence des groupes par l'arborescence des groupes modifiée en externe.
Select\ export\ format=Sélectionner un format d'exportation
Return\ to\ library=Retourner au fichier

Could\ not\ connect\ to\ %0=La connexion à %0 n'a pas pu être établie
Warning\:\ %0\ out\ of\ %1\ entries\ have\ undefined\ title.=Attention \: %0 des %1 entrées n'ont pas de titre.
Warning\:\ %0\ out\ of\ %1\ entries\ have\ undefined\ citation\ key.=Attention \: %0 des %1 entrées n'ont pas de clef de citation.
Warning\:\ %0\ out\ of\ %1\ entries\ have\ undefined\ DOIs.=Attention \: %0 des %1 entrées ont des DOI indéfinis.
Really\ delete\ the\ selected\ entry?=Voulez-vous vraiment supprimer l'entrée sélectionnée ?
Really\ delete\ the\ %0\ selected\ entries?=Voulez-vous vraiment supprimer les %0 entrées sélectionnées ?

On\ disk=Sur le disque
In\ JabRef=Dans JabRef
Entry\ Preview=Aperçu de l'entrée

Keep\ left=Conserver le gauche
Keep\ right=Conserver le droit
Existing\ entry=Entrée existante
From\ import=À partir de l'importation
From\ DOI=À partir du DOI
No\ problems\ found.=Aucun problème rencontré
Save\ changes=Enregistrer les modifications
Discard\ changes=Abandonner les modifications
Library\ '%0'\ has\ changed.=Le fichier « %0 » a été modifié.
Print\ entry\ preview=Imprimer l'aperçu de l'entrée

Invalid\ DOI\:\ '%0'.=DOI invalide \: « %0 ».
Same\ DOI\ used\ in\ multiple\ entries=Un DOI identique est présent dans plusieurs entrées
should\ start\ with\ a\ name=Devrait débuter par un nom
should\ end\ with\ a\ name=Devrait se terminer par un nom
unexpected\ closing\ curly\ bracket=accolade fermante incongrue
unexpected\ opening\ curly\ bracket=accolade ouvrante incongrue
capital\ letters\ are\ not\ masked\ using\ curly\ brackets\ {}=Des majuscules ne sont pas incluses entre accolades {}
should\ contain\ a\ four\ digit\ number=Devrait contenir un nombre à quatre chiffres
should\ contain\ a\ valid\ page\ number\ range=Devrait contenir une gamme de pages valide

Unable\ to\ autodetect\ OpenOffice/LibreOffice\ installation.\ Please\ choose\ the\ installation\ directory\ manually.=La détection automatique d'OpenOffice/LibreOffice a échoué. Veuillez sélectionner manuellement le répertoire d'installation.

Close\ library=Fermer le fichier
Entry\ editor,\ next\ entry=Éditeur d'entrée, entrée suivante
Entry\ editor,\ next\ panel=Éditeur d'entrée, prochain onglet
Entry\ editor,\ next\ panel\ 2=Éditeur d'entrée, prochain onglet 2
Entry\ editor,\ previous\ entry=Éditeur d'entrée, entrée précédente
Entry\ editor,\ previous\ panel=Éditeur d'entrée, onglet précédent
Entry\ editor,\ previous\ panel\ 2=Éditeur d'entrée, onglet précédent 2
File\ list\ editor,\ move\ entry\ down=Éditeur de liste de fichiers, déplacer l'entrée vers le haut
File\ list\ editor,\ move\ entry\ up=Éditeur de liste de fichiers, déplacer l'entrée vers le bas
Focus\ entry\ table=Curseur dans la table des entrées
Focus\ group\ list=Curseur dans la liste des groupes
Import\ into\ current\ library=Importer dans le fichier courant
Import\ into\ new\ library=Importer dans un nouveau fichier
New\ article=Nouvel article
New\ book=Nouveau Book
New\ entry=Nouvelle entrée
New\ inbook=Nouveau Inbook
New\ mastersthesis=Nouveau Mastersthesis
New\ phdthesis=Nouveau Phdthesis
New\ proceedings=Nouveau Proceedings
New\ unpublished=Nouveau Unpublished
Push\ to\ application=Envoyer vers le logiciel
Refresh\ OpenOffice/LibreOffice=Rafraîchir OpenOffice/LibreOffice
Resolve\ duplicate\ citation\ keys=Traiter les clefs de citation dupliquées
Save\ all=Enregistrer tout
Synchronize\ files=Synchroniser les fichiers
Unabbreviate=Développer
should\ contain\ a\ protocol=doit contenir un protocole
Copy\ preview=Copier l'aperçu
Copy\ selection=Copier la sélection
Automatically\ setting\ file\ links=Définition automatique des liens de fichier
Regenerating\ citation\ keys\ according\ to\ metadata=Re-génère les clefs de citation en fonction des métadonnées
Regenerate\ all\ keys\ for\ the\ entries\ in\ a\ BibTeX\ file=Re-génère toutes les clefs pour les entrées d'un fichier BibTeX
Show\ debug\ level\ messages=Afficher les messages de débogage
Default\ library\ mode=Mode bibliographique par défaut
Show\ only\ preferences\ deviating\ from\ their\ default\ value=Afficher uniquement les préférences différentes de leur valeur par défaut
default=par défaut
key=clef
type=type
value=valeur
Show\ preferences=Afficher les préférences
Save\ actions=Opérations lors de l'enregistrement
Other\ fields=Autres champs
Show\ remaining\ fields=Afficher les champs restants

link\ should\ refer\ to\ a\ correct\ file\ path=Le lien doit correspondre à un chemin de fichier valide
abbreviation\ detected=Abréviation détectée
wrong\ entry\ type\ as\ proceedings\ has\ page\ numbers=Mauvais type d'entrée car le proceedings a des numéros de page
Abbreviate\ journal\ names=Abréger les noms de journaux
Abbreviating...=Abrègement en cours...
Abbreviation\ '%0'\ for\ journal\ '%1'\ already\ defined.=L'abréviation '%0' pour le journal '%1' est déjà définie.
Abbreviation\ cannot\ be\ empty=L'abréviation ne peut pas être vide
Duplicated\ Journal\ Abbreviation=Abréviation de journal dupliquée
Duplicated\ Journal\ File=Fichier de journaux dupliqué
Error\ Occurred=Une erreur est survenue
Journal\ file\ %s\ already\ added=Le fichier de journaux %s a déjà été ajouté
Name\ cannot\ be\ empty=Le nom ne peut pas être vide

Display\ keywords\ appearing\ in\ ALL\ entries=Afficher les mots-clefs apparaissant dans TOUTES les entrées
Display\ keywords\ appearing\ in\ ANY\ entry=Afficher les mots-clefs apparaissant dans AU MOINS UNE entrée
None\ of\ the\ selected\ entries\ have\ titles.=Aucune des entrées sélectionnées n'a un titre.
None\ of\ the\ selected\ entries\ have\ citation\ keys.=Aucune des entrées sélectionnées n'a de clef de citation.
None\ of\ the\ selected\ entries\ have\ DOIs.=Aucune des entrées sélectionnées n'a de DOI.
Unabbreviate\ journal\ names=Développer les noms de journaux
Unabbreviating...=Développement...
Usage=Utilisation


Adds\ {}\ brackets\ around\ acronyms,\ month\ names\ and\ countries\ to\ preserve\ their\ case.=Ajoute des accolades {} autour des acronymes, des noms de mois et des pays afin de préserver leur casse.
Are\ you\ sure\ you\ want\ to\ reset\ all\ settings\ to\ default\ values?=Êtes-vous sûr de vouloir restaurer toutes les valeurs par défaut du paramétrage ?
Reset\ preferences=Restaurer les préférences
Ill-formed\ entrytype\ comment\ in\ BIB\ file=Commentaire de type d'entrées mal construit dans un fichier BIB

Move\ linked\ files\ to\ default\ file\ directory\ %0=Déplacer les fichiers liés vers le répertoire de fichiers par défaut %0

Internal\ style=Style interne
Add\ style\ file=Ajouter un fichier de style
Remove\ style=Supprimer le style
You\ must\ select\ a\ valid\ style\ file.\ Your\ style\ is\ probably\ missing\ a\ line\ for\ the\ type\ "default".=Vous devez sélectionner un fichier de style valide. Votre style manque probablement d'une ligne correspondant au type "default".
Invalid\ style\ selected=Style sélectionné non valide

Reload=Recharger

Capitalize=Mettre Des Majuscules
Capitalize\ all\ Words,\ but\ Converts\ Articles,\ Prepositions,\ and\ Conjunctions\ to\ Lower\ Case.=Met une Majuscule à tous les Mots sauf aux Articles, Prépositions et Conjonctions.
Capitalize\ the\ first\ word,\ changes\ other\ words\ to\ lower\ case.=Met en majuscule l'initiale du premier mot, et tout le reste en minuscules.
changes\ all\ letters\ to\ lower\ case.=met tout en minuscules.
CHANGES\ ALL\ LETTERS\ TO\ UPPER\ CASE.=MET TOUT EN CAPITALES.
Changes\ The\ First\ Letter\ Of\ All\ Words\ To\ Capital\ Case\ And\ The\ Remaining\ Letters\ To\ Lower\ Case.=Met En Majuscule La Première Lettre De Tous Les Mots, Et Les Autres Lettres En Minuscules.
Cleans\ up\ LaTeX\ code.=Nettoyer le code LaTeX.
LaTeX\ Warning\:\ %0=Avertissement LaTeX \: %0
Converts\ HTML\ code\ to\ LaTeX\ code.=Convertit le code HTML en code LaTeX.
HTML\ to\ Unicode=HTML vers Unicode
Converts\ HTML\ code\ to\ Unicode.=Convertit du code HTML en Unicode.
Converts\ LaTeX\ encoding\ to\ Unicode\ characters.=Convertit l'encodage LaTeX en caractères Unicode.
Converts\ Unicode\ characters\ to\ LaTeX\ encoding.=Convertit les caractères Unicode en encodage LaTeX.
Converts\ ordinals\ to\ LaTeX\ superscripts.=Convertit les numéros ordinaux en exposants LaTeX.
Converts\ units\ to\ LaTeX\ formatting.=Convertit les unités en code LaTeX.
HTML\ to\ LaTeX=HTML vers LaTeX
LaTeX\ cleanup=Nettoyage LaTeX
LaTeX\ to\ Unicode=LaTeX vers Unicode
lower\ case=minuscules
Camel\ case=Casse chameau
Camel\ case\ -\ n\ letters\ max= Casse chameau - n lettres max
Very\ short\ title=Titre très court
Short\ title=Titre court
Returns\ first\ word\ of\ the\ title\ ignoring\ any\ function\ words.=Renvoie le premier mot du titre en ignorant tous les mots de liaison.
Returns\ first\ 3\ words\ of\ the\ title\ ignoring\ any\ function\ words.=Renvoie les 3 premiers mots du titre en ignorant tous les mots de liaison.
Returns\ capitalized\ and\ concatenated\ title\ to\ N\ length.=Renvoie le titre en majuscule et concaténé à la longueur N.
Returns\ capitalized\ and\ concatenated\ title.=Retourne le titre en majuscule et concaténé.
Minify\ list\ of\ person\ names=Raccourcir la liste des noms de personne
Normalize\ date=Harmoniser la date
Normalize\ en\ dashes=Harmoniser les tirets cadratins
Normalize\ month=Harmoniser le mois
Normalize\ month\ to\ BibTeX\ standard\ abbreviation.=Harmonise le mois au standard abrégé BibTeX.
Normalize\ names\ of\ persons=Harmoniser les noms de personnes
Normalize\ page\ numbers=Harmoniser les numéros de pages
Normalize\ pages\ to\ BibTeX\ standard.=Harmonise les pages au standard BibTeX.
Normalizes\ lists\ of\ persons\ to\ the\ BibTeX\ standard.=Harmonise les listes de personnes au standard BibTeX.
Normalizes\ the\ date\ to\ ISO\ date\ format.=Harmonise la date au format ISO.
Normalizes\ the\ en\ dashes.=Harmonise les tirets cadratins.
Ordinals\ to\ LaTeX\ superscript=Numéros ordinaux vers exposants LaTeX
Protect\ terms=Protéger les termes
Add\ enclosing\ braces=Ajouter des accolades englobantes
Add\ braces\ encapsulating\ the\ complete\ field\ content.=Ajoute des accolades encapsulant l'ensemble du contenu du champ.
Remove\ enclosing\ braces=Supprimer les paires d'accolades
Remove\ word\ enclosing\ braces=Supprimer les accolades encadrant des mots
Removes\ braces\ encapsulating\ a\ complete\ word\ and\ the\ complete\ field\ content.=Supprime les accolades encadrant entièrement un mot ou le contenu d'un champ.
Removes\ braces\ encapsulating\ the\ complete\ field\ content.=Supprimer les accolades autour d'un contenu de champ entier.
Removes\ all\ balanced\ {}\ braces\ around\ words.=Supprime toutes les accolades {} équilibrées autour des mots.
Shorten\ DOI=Raccourcir le DOI
Shortens\ DOI\ to\ more\ human\ readable\ form.=Raccourcit le DOI en une forme plus lisible.
Sentence\ case=Casse de la phrase
Shortens\ lists\ of\ persons\ if\ there\ are\ more\ than\ 2\ persons\ to\ "et\ al.".=Raccourcit avec « et al. » les listes de plus de deux personnes.
Title\ Case=Casse du Titre
Unicode\ to\ LaTeX=Unicode vers LaTeX
Units\ to\ LaTeX=Unités vers LaTeX
UPPER\ CASE=CAPITALES
Does\ nothing.=Ne fait rien.
Identity=Identité
Clears\ the\ field\ completely.=Effacer complétement le champ.

Main\ file\ directory=Répertoire de fichiers principal
Main\ file\ directory\ '%0'\ not\ found.\nCheck\ the\ tab\ "Linked\ files".=Le répertoire de fichiers principal '%0' n'a pas été trouvé. Vérifiez l'onglet "Fichiers liés".
No\ library\ selected=Aucun fichier sélectionné

This\ operation\ requires\ exactly\ one\ item\ to\ be\ selected.=Cette opération nécessite qu'un unique élément soit sélectionné.
Opening\ large\ number\ of\ files=Ouverture d'un grand nombre de fichiers
You\ are\ about\ to\ open\ %0\ files.\ Continue?=Vous êtes sur le point d'ouvrir %0 fichiers. Continuer ?
Continue=Poursuivre
Importing\ in\ %0\ format=Importation au format %0
Female\ name=Nom féminin
Female\ names=Noms féminins
Male\ name=Nom masculin
Male\ names=Noms masculins
Mixed\ names=Noms mixtes
Neuter\ name=Nom neutre
Neuter\ names=Noms neutres

Determined\ %0\ for\ %1\ entries=%0 trouvé pour %1 entrées
Look\ up\ %0=Rechercher %0
Looking\ up\ %0...\ -\ entry\ %1\ out\ of\ %2\ -\ found\ %3=Recherche de %0... - entrée %1 sur %2 - %3 trouvé

Audio\ CD=CD audio
British\ patent=Brevet britannique
British\ patent\ request=Demande de brevet britannique
Bachelor's\ thesis=Mémoire de licence
Candidate\ thesis=Thèse à soutenir
Collaborator=Collaborateur
Column=Colonne
Compiler=Compilateur
Continuator=Continuateur
Data\ CD=CD de données
Editor=Éditeur
European\ patent=Brevet européen
European\ patent\ request=Demande de brevet européen
Founder=Fondateur
French\ patent=Brevet français
French\ patent\ request=Demande de brevet français
German\ patent=Brevet allemand
German\ patent\ request=Demande de brevet allemand
Line=Ligne
Master's\ thesis=Mémoire de master
Page=Page
Paragraph=Paragraphe
Patent=Brevet
Patent\ request=Demande de brevet
PhD\ thesis=Thèse de doctorat
Redactor=Rédacteur
Research\ report=Rapport de recherche
Reviser=Réviseur
Section=Section
Software=Logiciel
Technical\ report=Rapport technique
U.S.\ patent=Brevet états-unien
U.S.\ patent\ request=Demande de brevet états-unien
Verse=Verset

change\ entries\ of\ group=Changer des entrées du groupe
odd\ number\ of\ unescaped\ '\#'=Nombre impair de '\#' non échappé

Found\ %0\ unescaped\ '&'=%0 '&' non échappé trouvé

Show\ diff=Montrer les différences
Copy\ Version=Copier la version
Maintainers=Mainteneurs
Contributors=Contributeurs
License=Licence
JabRef\ would\ not\ have\ been\ possible\ without\ the\ help\ of\ our\ contributors.=JabRef n'aurait pas été possible sans l'aide de nos contributeurs.

HTML\ encoded\ character\ found=Caractère encodé en HTML trouvé
booktitle\ ends\ with\ 'conference\ on'=le titre d'ouvrage se termine par 'conference on'

incorrect\ control\ digit=chiffre de contrôle incorrect
incorrect\ format=format incorrect
Copied\ version\ to\ clipboard=Version copiée dans le presse-papiers

Citation\ key=Clef de citation
Message=Message


MathSciNet\ Review=Review MathSciNet
Reset\ all=Tout réinitialiser

Decryption\ not\ supported.=Déchiffrement non pris en charge.

Cleared\ '%0'\ for\ %1\ entries=Réinitialisés « %0 » pour %1 entrées
Set\ '%0'\ to\ '%1'\ for\ %2\ entries=« %0 » mis à « %1 » pour %2 entrées
Toggled\ '%0'\ for\ %1\ entries=« %0 » modifiée pour %1 entrées

Check\ for\ updates=Rechercher des mises à jour
Download\ update=Télécharger la mise à jour
New\ version\ available=Nouvelle version disponible
Installed\ version=Version installée
Remind\ me\ later=Me le rappeler plus tard
Ignore\ this\ update=Ignorer cette mise à jour
Could\ not\ connect\ to\ the\ update\ server.=La connexion au serveur de mise à jour a échoué.
Please\ try\ again\ later\ and/or\ check\ your\ network\ connection.=Veuillez réessayer plus tard ou vérifier votre connexion réseau.
To\ see\ what\ is\ new\ view\ the\ changelog.=Pour voir les nouveautés, affichez le journal des modifications.
A\ new\ version\ of\ JabRef\ has\ been\ released.=Une nouvelle version de JabRef a été publiée.
JabRef\ is\ up-to-date.=JabRef est à jour.
Latest\ version=Version la plus récente
Online\ help\ forum=Forum d'aide en ligne
Custom=Personnalisé

Export\ cited=Exporter les citées
Unable\ to\ generate\ new\ library=Impossible de générer un nouveau fichier

The\ cursor\ is\ in\ a\ protected\ area.=Le curseur est dans une zone protégée.
JabRefException=Exception JabRef
No\ bibliography\ database\ is\ open\ for\ citation.=Aucune base de données bibliographique n'est ouverte pour les appels à référence.

No\ database\ is\ open\ for\ updating\ citation\ markers\ after\ citing.=Aucune base de données n'est ouverte pour la mise à jour des appels à référence après leur inclusion.

No\ bibliography\ entries\ are\ selected\ for\ citation.=Aucune entrée bibliographique n'est sélectionnée pour l'appel à référence.
No\ bibliography\ style\ is\ selected\ for\ citation.=Aucun style bibliographique n'est sélectionné pour les appels à référence.
No\ database=Aucune base de données

No\ entries\ selected\ for\ citation=Aucune entrée sélectionnée pour l'appel à référence
Open\ one\ before\ citing.=Ouvrez-en un avant d'insérer un appel à référence.

Select\ one\ before\ citing.=Sélectionnez-en un avant d'insérer un appel à référence.
Select\ some\ before\ citing.=Sélectionnez-en au moins un avant d'insérer un appel à référence.

Found\ identical\ ranges=Plages identiques trouvées
Found\ overlapping\ ranges=Plages se chevauchant trouvées
Found\ touching\ ranges=Plages contiguës trouvées

Note\:\ Use\ the\ placeholder\ %DIR%\ for\ the\ location\ of\ the\ opened\ library\ file.=Note \: Utiliser le paramètre %DIR% pour le répertoire du fichier ouvert.
Error\ occurred\ while\ executing\ the\ command\ "%0".=Une erreur est survenue lors de l'exécution de la commande \"%0\".
Reformat\ ISSN=Reformater l'ISSN

Computer\ science=Informatique (en anglais)
Countries\ and\ territories\ in\ English=Pays et territoires (en anglais)
Electrical\ engineering\ terms=Termes du génie électrique
Enabled=Activé
Internal\ list=Liste interne
Protected\ terms\ files=Fichiers de termes protégés
Months\ and\ weekdays\ in\ English=Mois et jours de la semaine (en anglais)
The\ text\ after\ the\ last\ line\ starting\ with\ \#\ will\ be\ used=Le texte après la dernière ligne commençant par \# sera utilisé
Add\ protected\ terms\ file=Ajouter le fichier des termes protégés
Are\ you\ sure\ you\ want\ to\ remove\ the\ protected\ terms\ file?=Êtes-vous sûr de vouloir supprimer le fichier des termes protégés ?
Remove\ protected\ terms\ file=Supprimer le fichier des termes protégés
Add\ selected\ text\ to\ list=Ajouter le texte sélectionné à la liste
Add\ {}\ around\ selected\ text=Ajouter {} autour du texte sélectionné
Remove\ all\ {}\ in\ selected\ text=Supprimer toutes les {} du texte sélectionné
Format\ field=Formater le champ
New\ protected\ terms\ file=Nouveau fichier de termes protégés
change\ field\ %0\ of\ entry\ %1\ from\ %2\ to\ %3=modifier le champ %0 de l'entrée %1 de %2 en %3
change\ key\ from\ %0\ to\ %1=modifier la clef de %0 en %1
change\ string\ content\ %0\ to\ %1=modifier le contenu de la chaîne de %0 en %1
change\ string\ name\ %0\ to\ %1=modifier le nom de la chaîne de %0 en %1
change\ type\ of\ entry\ %0\ from\ %1\ to\ %2=modifier le type d'entrée 0% de %1 en %2
insert\ entry\ %0=insérer l'entrée %0
insert\ string\ %0=insérer la chaîne %0
remove\ entries=supprimer les entrées
remove\ entry\ %0=supprimer l'entrée %0
remove\ string\ %0=supprimer la chaîne %0
undefined=indéfini
Cannot\ get\ info\ based\ on\ given\ %0\:\ %1=Aucune information disponible à partir de ce %0 \: %1
Get\ bibliographic\ data\ from\ %0=Compléter à partir du %0
No\ %0\ found=%0 non trouvé
Entry\ from\ %0=Entrée à partir du %0
Merge\ entry\ with\ %0\ information=Fusionner l'entrée sur la base des informations du %0
Updated\ entry\ with\ info\ from\ %0=Entrée mise à jour à partir des informations du %0

Add\ new\ list=Ajouter une nouvelle liste
Open\ existing\ list=Ouvrir une liste existante
Remove\ list=Supprimer une liste
Add\ abbreviation=Ajouter une abréviation
Full\ journal\ name=Nom de journal complet
Abbreviation\ name=Nom abrégé
Shortest\ unique\ abbreviation=Abréviation unique la plus courte

No\ abbreviation\ files\ loaded=Aucun fichier d'abréviations n'est chargé

Loading\ built\ in\ lists=Chargement des listes internes

JabRef\ built\ in\ list=Liste interne de JabRef

Event\ log=Journal des évènements
We\ now\ give\ you\ insight\ into\ the\ inner\ workings\ of\ JabRef's\ internals.\ This\ information\ might\ be\ helpful\ to\ diagnose\ the\ root\ cause\ of\ a\ problem.\ Please\ feel\ free\ to\ inform\ the\ developers\ about\ an\ issue.=Nous vous donnons à présent un aperçu du fonctionnement interne de JabRef. Cette information pourrait être utile pour diagnostiquer la cause du problème. Veuillez bien informer les développeurs des anomalies rencontrées.
Log\ copied\ to\ clipboard.=Journal copié dans le presse-papiers.
Copy\ Log=Copier le journal
Clear\ Log=Effacer le journal
Report\ Issue=Signaler l'anomalie
Issue\ on\ GitHub\ successfully\ reported.=Anomalie signalée avec succès sur GitHub.
Issue\ report\ successful=Signalement de l'anomalie réussi
Your\ issue\ was\ reported\ in\ your\ browser.=Votre anomalie a été affichée dans votre navigateur.
The\ log\ and\ exception\ information\ was\ copied\ to\ your\ clipboard.=Le journal et les informations d'anomalie ont été copiées dans votre presse-papier.
Please\ paste\ this\ information\ (with\ Ctrl+V)\ in\ the\ issue\ description.=Veuillez coller ces informations (avec Ctrl+V) dans la description de l'anomalie.
Last\ notification=Dernière notification
Check\ the\ event\ log\ to\ see\ all\ notifications=Consultez le journal des événements pour voir toutes les notifications

Library=Contenu
Libraries=Fichiers

Host=Hôte
Hostname=Ordinateur hôte
Port=Port
Host/Port\:=Hôte/Port\:
User\:=Utilisateur \:
User=Utilisateur
Username=Nom d'utilisateur
Please\ specify\ a\ hostname=Veuillez spécifier un nom d'hôte
Please\ specify\ a\ port=Veuillez spécifier un port
Please\ specify\ a\ username=Veuillez spécifier un nom d'utilisateur
Please\ specify\ a\ password=Veuillez spécifier un mot de passe
Network=Réseau
Connect=Connexion automatique
Connection\ error=Erreur de connexion
Connection\ to\ %0\ server\ established.=Connexion au serveur %0 établie.
Required\ field\ "%0"\ is\ empty.=Le champ requis « %0 » est vide.
%0\ driver\ not\ available.=Pilote %0 non disponible.
The\ connection\ to\ the\ server\ has\ been\ terminated.=La connexion au serveur a été interrompue.
Reconnect=Reconnexion
Work\ offline=Travail hors-ligne
Working\ offline.=Travail hors-ligne.
Update\ refused.=Mise à jour refusée.
Update\ refused=Mise à jour refusée
Update\ could\ not\ be\ performed\ due\ to\ existing\ change\ conflicts.=La mise à jour n'a pas pu être effectuée à cause de conflits dans les changements existants.
You\ are\ not\ working\ on\ the\ newest\ version\ of\ BibEntry.=Vous ne travaillez pas sur la plus récente version de cette entrée.
Local\ version\:\ %0=Version locale \: %0
Shared\ version\:\ %0=Version partagée \: %0
Press\ "Merge\ entries"\ to\ merge\ the\ changes\ and\ resolve\ this\ problem.=Appuyez sur « Fusionner les entrées » pour fusionner les changements et résoudre ce problème.
Canceling\ this\ operation\ will\ leave\ your\ changes\ unsynchronized.=Annuler cette opération laissera vos changements désynchronisés.
Shared\ entry\ is\ no\ longer\ present=L'entrée partagée n'est plus présente
The\ entry\ you\ currently\ work\ on\ has\ been\ deleted\ on\ the\ shared\ side.=L'entrée sur laquelle vous travaillez actuellement a été supprimée de la base de données partagée.
You\ can\ restore\ the\ entry\ using\ the\ "Undo"\ operation.=Vous pouvez restaurer l'entrée en utilisant l'opération « Annuler ».
You\ are\ already\ connected\ to\ a\ database\ using\ entered\ connection\ details.=Vous êtes déjà connecté à une base de données en utilisant les informations de connexion entrées.

Database\ Type\:=Type de base de données \:
Database\:=Base de données \:
Keystore\:=Magasin de clefs \:
Password\:=Mot de passe \:
Keystore\ password\:=Mot de passe du magasin de clefs \:
Server\ Timezone\:=Fuseau horaire du serveur \:
Remember\ Password=Mémoriser le mot de passe

Enforce\ single\ JabRef\ instance\ (and\ allow\ remote\ operations)\ using\ port=Forcer une seule instance de JabRef (et autoriser les opérations à distance) en utilisant le port
Remote\ operation=Accès à distance
Remote\ services=Services distants
Cannot\ use\ port\ %0\ for\ remote\ operation;\ another\ application\ may\ be\ using\ it.\ Try\ specifying\ another\ port.=Le port %0 ne peut pas être utilisé pour une opération à distance ; un autre logiciel pourrait être en train de l'utiliser. Essayer de spécifier un autre port.
Grobid\ URL=URL de Grobid
Allow\ sending\ PDF\ files\ and\ raw\ citation\ strings\ to\ a\ JabRef\ online\ service\ (Grobid)\ to\ determine\ Metadata.\ This\ produces\ better\ results.=Autoriser l'envoi de fichiers PDF et de chaînes de citation brutes à un service en ligne de JabRef (Grobid) pour déterminer les métadonnées. Cela donne de meilleurs résultats.
Send\ to\ Grobid=Envoyer à Grobid
Do\ not\ send=Ne pas envoyer

Proxy\ requires\ password=Le proxy nécessite un mot de passe
Proxy\ configuration=Configuration du Proxy
Use\ custom\ proxy\ configuration=Utiliser une configuration de proxy personnalisée
Proxy\ requires\ authentication=Le proxy nécessite une authentification
Check\ Proxy\ Setting=Vérifier la configuration du proxy

Clear\ connection\ settings=Réinitialiser les paramètres de connexion
Check\ connection=Vérifier la connexion
Connection\ failed\!=Échec de la connexion \!
Connection\ successful\!=Connexion réussie \!

Use\ SSL=Utiliser SSL
SSL\ Configuration=Configuration SSL
SSL\ configuration\ changed=Configuration SSL modifiée
SSL\ certificate\ file=Fichier de certificat SSL
Duplicate\ Certificates=Dupliquer les certificats
You\ already\ added\ this\ certificate=Vous avez déjà ajouté ce certificat

Cannot\ cite\ entries\ without\ citation\ keys.\ Generate\ keys\ now?=Impossible de citer des entrées n'ayant pas une clef de citation. Générer des clefs maintenant ?
New\ technical\ report=Nouveau rapport technique

%0\ file=%0 fichier
%0\ file\ (%1)=%0 fichier (%1)
Custom\ layout\ file=Fichier de mise en page personnalisée
Protected\ terms\ file=Fichier des termes protégés
Style\ file=Fichier de style

Open\ OpenOffice/LibreOffice\ connection=Ouvrir une connexion OpenOffice/LibreOffice
Non-ASCII\ encoded\ character\ found=Caractère ayant un encodage non-ASCII trouvé
Non-UTF-8\ encoded\ field\ found=Un champ non encodé en UTF-8 a été trouvé
Toggle\ web\ search\ interface=Afficher/Masquer l'interface de recherche internet

Migration\ help\ information=Aide sur la migration
Entered\ database\ has\ obsolete\ structure\ and\ is\ no\ longer\ supported.=Ce fichier a une structure obsolète qui n'est plus gérée.
However,\ a\ new\ database\ was\ created\ alongside\ the\ pre-3.6\ one.=Ainsi, un nouveau fichier a été créée en parallèle de celle antérieure à la version 3.6.
Opens\ a\ link\ where\ the\ current\ development\ version\ can\ be\ downloaded=Ouvre un lien à partir duquel la version de développement actuelle peut être téléchargée
See\ what\ has\ been\ changed\ in\ the\ JabRef\ versions=Afficher les changements dans les versions de JabRef
Referenced\ citation\ key\ '%0'\ does\ not\ exist=La clef de citation référencée '%0' n'existe pas
Full\ text\ document\ for\ entry\ %0\ already\ linked.=Texte intégral pour l'entrée %0 déjà lié.
Download\ full\ text\ documents=Télécharger les textes intégraux
You\ are\ attempting\ to\ download\ full\ text\ documents\ for\ %0\ entries.\nJabRef\ will\ send\ at\ least\ one\ request\ per\ entry\ to\ a\ publisher.=Vous essayez de télécharger des documents en texte intégral pour les entrées %0 .\nJabRef enverra au moins une demande par entrée à un éditeur.
last\ four\ nonpunctuation\ characters\ should\ be\ numerals=Les 4 derniers caractères devraient être des chiffres

Author=Auteur
Date=Date
File\ annotations=Annotations de fichier
Show\ file\ annotations=Montrer les annotations de fichier
shared=partagé
should\ contain\ an\ integer\ or\ a\ literal=doit contenir un nombre entier ou en toutes lettres
should\ have\ the\ first\ letter\ capitalized=devrait avoir sa première lettre en majuscule
edition\ of\ book\ reported\ as\ just\ 1=Numéro d'édition du livre déclarée comme uniquement 1
no\ integer\ as\ values\ for\ edition\ allowed=pas d'entier comme valeur pour l'édition
Tools=Outils
What's\ new\ in\ this\ version?=Quoi de neuf dans cette version ?
Want\ to\ help?=Vous voulez aider ?
Make\ a\ donation=Faire un don
get\ involved=s'impliquer
Used\ libraries=Bibliothèques utilisées
Existing\ file=Fichier existant

ID=Identifiant
ID\ type=Type d'identifiant
Fetcher\ '%0'\ did\ not\ find\ an\ entry\ for\ id\ '%1'.=L'outil de collecte « %0 » n'a pas trouvé d'entrée pour l'identifiant « %1 ».

Select\ first\ entry=Sélectionner la première entrée
Select\ last\ entry=Sélectionner la dernière entrée

should\ be\ an\ integer\ or\ normalized=Devrait être un entier ou une abréviation standard
should\ be\ normalized=Devrait être une abréviation standard

biblatex\ field\ only=Champ biblatex uniquement

Error\ while\ generating\ fetch\ URL=Erreur lors de la création de l'URL de collecte
Error\ while\ parsing\ ID\ list=Erreur lors du traitement de la liste des identifiants
Unable\ to\ get\ PubMed\ IDs=Impossible d'obtenir les identifiants PubMed
Backup\ found=Sauvegarde trouvée

This\ might\ be\ caused\ by\ reaching\ the\ traffic\ limitation\ of\ Google\ Scholar\ (see\ 'Help'\ for\ details).=La limitation de trafic de Google Scholar pourrait avoir été atteinte (voir l'aide pour plus de détails).

Could\ not\ open\ website.=Le site internet n'a pas pu être ouvert.
Problem\ downloading\ from\ %1=Problème de téléchargement à partir de %1

File\ directory\ pattern=Format du nom de répertoire
Update\ with\ bibliographic\ information\ from\ the\ web=Mettre à jour avec les informations bibliographiques trouvées sur le web

Could\ not\ find\ any\ bibliographic\ information.=Aucune information bibliographique n'a été trouvée.
Citation\ key\ deviates\ from\ generated\ key=La clef de citation diffère de la clef générée
DOI\ %0\ is\ invalid=Le DOI %0 est invalide

Select\ all\ customized\ types\ to\ be\ stored\ in\ local\ preferences\:=Sélectionnez tous les types personnalisés à stocker dans les préférences locales \:
Different\ customization,\ current\ settings\ will\ be\ overwritten=Personnalisation différente, les paramètres actuels seront écrasés
%0\ (from\ file)\n%1\ (current\ setting)=%0 (à partir du fichier)\n%1 (paramètre actuel)

Entry\ type\ %0\ is\ only\ defined\ for\ Biblatex\ but\ not\ for\ BibTeX=Le type d'entrée %0 est uniquement défini pour biblatex et pas pour BibTeX

Copied\ %0\ citations.=%0 entrées copiées.

journal\ not\ found\ in\ abbreviation\ list=Journal non trouvé dans la liste d'abréviations
Unhandled\ exception\ occurred.=Une exception non gérée est survenue.

strings\ included=chaînes incluses
Escape\ underscores=Échapper les soulignements (_)
Color=Couleur
Please\ also\ add\ all\ steps\ to\ reproduce\ this\ issue,\ if\ possible.=Veuillez préciser si possible toutes les étapes permettant de reproduire cette anomalie.
Fit\ width=Ajuster à la largeur
Fit\ a\ single\ page=Ajuster à la page
Zoom\ in=Zoomer
Zoom\ out=Dézoomer
Previous\ page=Page précédente
Next\ page=Page suivante
Document\ viewer=Afficheur de document
Live=Actif
Locked=Verrouillé
Show\ the\ document\ of\ the\ currently\ selected\ entry.=Affiche le document de l'entrée sélectionnée.
Show\ this\ document\ until\ unlocked.=Affiche le document jusqu'à déverrouillage.
Set\ current\ user\ name\ as\ owner.=Définir l'utilisateur actuel comme propriétaire.

This\ file\ was\ found\ automatically.\ Do\ you\ want\ to\ link\ it\ to\ this\ entry?=Ce fichier a été trouvé automatiquement. Voulez-vous le lier à cette entrée ?
Names\ are\ not\ in\ the\ standard\ %0\ format.=Des noms ne sont pas au standard du format %0.

Copy\ linked\ file=Copier le fichier lié
Copy\ linked\ file\ to\ folder...=Copier le fichier lié dans un répertoire...
Could\ not\ copy\ file\ to\ %0,\ maybe\ the\ file\ is\ already\ existing?=La copie du fichier dans %0 a échouée. Peut-être que le fichier y existe déjà ?
Successfully\ copied\ file\ to\ %0.=Fichier copié avec succès dans %0.
Could\ not\ resolve\ the\ file\ %0=Le fichier %0 n'a pas pu être traité

Copy\ linked\ files\ to\ folder...=Copier les fichiers liés dans un répertoire...
Copied\ file\ successfully=Fichier copié avec succès
Copying\ files...=Copie des fichiers...
Copying\ file\ %0\ of\ entry\ %1=Copie du fichier %0 de l'entrée %1
Finished\ copying=Copie terminée
Could\ not\ copy\ file=Le fichier n'a pas pu être copié
Copied\ %0\ files\ of\ %1\ successfully\ to\ %2=%0 fichiers sur %1 ont été copiés avec succès vers %2
Rename\ failed=Échec du renommage
JabRef\ cannot\ access\ the\ file\ because\ it\ is\ being\ used\ by\ another\ process.=JabRef ne peut pas accéder au fichier parce qu'il est utilisé par un autre processus.

Remove\ line\ breaks=Supprimer les sauts de ligne
Removes\ all\ line\ breaks\ in\ the\ field\ content.=Supprime tous les sauts de ligne du contenu d'un champ.

Remove\ hyphenated\ line\ breaks=Suppression des sauts de ligne associé à un tiret
Removes\ all\ hyphenated\ line\ breaks\ in\ the\ field\ content.=Supprime du contenu du champ tous les sauts de ligne associés à un tiret.

Entry\ from\ %0\ could\ not\ be\ parsed.=Entrée de %0 n’a pas pu être analysée.
Invalid\ identifier\:\ '%0'.=Identifiant non valide \: « %0 ».
empty\ citation\ key=clef de citation vide
Aux\ file=Fichier AUX
Group\ containing\ entries\ cited\ in\ a\ given\ TeX\ file=Groupe contenant les entrées citées dans un fichier TeX spécifique
There\ already\ exists\ a\ group\ with\ the\ same\ name.\nIf\ you\ use\ it,\ it\ will\ inherit\ all\ entries\ from\ this\ other\ group.=Il existe déjà un groupe du même nom.\nSi vous l'utilisez, il héritera de toutes les entrées de cet autre groupe.

Any\ file=N’importe quel fichier

No\ linked\ files\ found\ for\ export.=Aucun fichier lié trouvé pour l'exportation.

No\ full\ text\ document\ found\ for\ entry\ %0.=Aucun texte intégral trouvé pour l'entrée %0.

Next\ library=Fichier suivant
Previous\ library=Fichier précédent
Add\ group=Ajouter un groupe
Entry\ is\ contained\ in\ the\ following\ groups\:=L'entrée est contenue dans les groupes suivants \:
Delete\ entries=Supprimer les entrées
Keep\ entries=Garder les entrées
Keep\ entry=Garder l'entrée
Ignore\ backup=Ignorer la sauvegarde de secours
Restore\ from\ backup=Restaurer à partir de la sauvegarde de secours

Shared\ database\ connection=Connexion à une base de données partagée

Preamble=Préambule
Markings=Étiquettes
Use\ selected\ instance=Utiliser la fenêtre sélectionnée

Hide\ panel=Masquer l'onglet
Move\ panel\ up=Déplacer l'onglet vers le haut
Move\ panel\ down=Déplacer l'onglet vers le bas
Linked\ files=Fichiers liés
Group\ view\ mode\ set\ to\ intersection=Mode d'affichage des groupes défini en intersection
Group\ view\ mode\ set\ to\ union=Mode d'affichage des groupes défini en union
Open\ file\ %0=Ouvrir le fichier %0
Toggle\ intersection=Afficher/Masquer l'intersection
Toggle\ union=Afficher/Masquer l'union
The\ group\ name\ contains\ the\ keyword\ separator\ "%0"\ and\ thus\ probably\ does\ not\ work\ as\ expected.=Le nom du groupe contient le séparateur de mot-clef « %0 » et ne fonctionnera probablement donc pas comme attendu.
Blog=Blog

Cleanup\ URL\ link=Nettoyer un lien URL
Cleanup\ URL\ link\ by\ removing\ special\ symbols\ and\ extracting\ simple\ link=Nettoyer un lien URL en en supprimant les symboles spéciaux et en en extrayant un lien simple
Copy\ DOI=Copier le DOI
Copy\ DOI\ url=Copier l'URL du DOI
Development\ version=Version en développement
Export\ selected\ entries=Exporter les entrées sélectionnées
Export\ selected\ entries\ to\ clipboard=Exporter les entrées sélectionnées vers le presse-papiers
Find\ duplicates=Rechercher les doublons
JabRef\ resources=Plus sur JabRef
Manage\ journal\ abbreviations=Gérer les abréviations de journaux
Manage\ protected\ terms=Gérer les termes protégés
New\ entry\ from\ plain\ text=Nouvelle entrée à partir de texte brut
Import\ by\ ID=Importer par ID
Enter\ a\ valid\ ID=Entrez un ID valide
New\ sublibrary\ based\ on\ AUX\ file=Nouveau sous-fichier à partir du fichier AUX
Push\ entries\ to\ external\ application\ (%0)=Envoyer l'entrée vers le logiciel externe (%0)
Quit=Quitter
Recent\ libraries=Fichiers récents
Clear\ recent\ libraries=Effacer les fichiers récents
Set\ up\ general\ fields=Définir les champs généraux
View\ change\ log=Afficher le fichier des changements
View\ event\ log=Afficher le journal des évènements
Website=Site Internet

Override\ default\ font\ settings=Remplacer les paramètres de police par défaut

Click\ help\ to\ learn\ about\ the\ migration\ of\ pre-3.6\ databases.=Cliquez sur l'aide pour en savoir plus sur la migration des bases de données pré-3.6.

Move\ preprint\ information\ from\ 'URL'\ and\ 'journal'\ field\ to\ the\ 'eprint'\ field=Déplacer les informations du preprint depuis les champs 'URL' et 'journal' vers le champ 'eprint'
Customize\ Export\ Formats=Personnaliser les formats d'exportation
Export\ name=Nom de l'exportation
Main\ layout\ file\:=Fichier de mise en page principal \:
Main\ layout\ file=Fichier de mise en page principal
Save\ exporter=Enregistrer l'exportateur
File\ extension\:=Extension de fichier \:
Export\ format\ name\:=Nom du format d'exportation \:
Cleared\ connection\ settings=Paramètres de connexion réinitialisés
Error\ adding\ discovered\ CitationStyles=Erreur lors de l'ajout des styles de citation trouvés
(more)=(plus)
Select\ all\ new\ entries=Sélectionner toutes les nouvelles entrées
Select\ all\ entries=Sélectionner toutes les entrées
Total\ items\ found\:=Nombre total d'éléments trouvés \:
Selected\ items\:=Éléments sélectionnés \:
Download\ linked\ online\ files=Télécharger les fichiers en ligne liés
Select\ the\ entries\ to\ be\ imported\:=Sélectionnez les entrées à importer \:
Open\ Help\ page=Ouvrir la page d'aide
Add\ new\ keyword=Ajouter un nouveau mot-clef
Keyword\:=Mot-clef \:
Keyword\ "%0"\ already\ exists=Le mot-clef « %0 » existe déjà
Keyword\ separator=Séparateur de mots-clefs
Remove\ keyword=Supprimer le mot-clef
Are\ you\ sure\ you\ want\ to\ remove\ keyword\:\ "%0"?=Êtes-vous sûr de vouloir supprimer le mot-clef "%0" ?
Reset\ to\ default=Restaurer les valeurs par défaut
Export\ all\ entries=Exporter toutes les entrées
Generate\ citation\ keys=Générer les clefs de citation
New\ library=Nouveau fichier
OpenOffice/LibreOffice=OpenOffice/LibreOffice
Open\ document\ viewer=Ouvrir l'afficheur de document
Open\ entry\ editor=Ouvrir l'éditeur d'entrée
Find\ and\ replace=Rechercher et remplacer

Found\ documents\:=Documents trouvés \:
Use\ selected\ document=Utiliser le document sélectionné
Dismiss\ changes=Abandonner les modifications
The\ library\ has\ been\ modified\ by\ another\ program.=Le fichier a été modifié par un autre programme.

Set\ rank\ to\ one=Définir le rang à un
Set\ rank\ to\ two=Définir le rang à deux
Set\ rank\ to\ three=Définir le rang à trois
Set\ rank\ to\ four=Définir le rang à quatre
Set\ rank\ to\ five=Définir le rang à cinq

Executing\ command\ "%0"...=Exécution de la commande « %0 »...

Rename\ file\ to\ a\ given\ name=Renommer le fichier manuellement
New\ Filename=Nouveau nom de fichier
Rename\ file\ to\ defined\ pattern=Renommer le fichier selon le format prédéfini

Application\ settings=Paramètres du logiciel

Export\ an\ input\ to\ a\ file=Exporter une entrée vers un fichier
Export\ preferences\ to\ a\ file=Exporter les préférences vers un fichier
Import\ BibTeX=Importer BibTeX
Import\ preferences\ from\ a\ file=Importer les préférences depuis un fichier
Matching=Correspondant
Same\ as\ --import,\ but\ will\ be\ imported\ to\ the\ opened\ tab=Comme --import, mais sera importé dans l'onglet ouvert
Allow\ integers\ in\ 'edition'\ field\ in\ BibTeX\ mode=Autoriser les entiers dans le champ 'edition' en mode BibTeX

Please\ enter\ a\ name\ for\ the\ MIME\ type.=Veuillez entrer un nom pour le type MIME.
Please\ enter\ a\ name\ for\ the\ extension.=Veuillez entrer un nom pour l'extension.
Please\ enter\ a\ name.=Veuillez entrer un nom.

There\ already\ exists\ an\ external\ file\ type\ with\ the\ same\ MIME\ type=Il existe déjà un type de fichier externe avec le même type MIME
There\ already\ exists\ an\ external\ file\ type\ with\ the\ same\ extension=Il existe déjà un type de fichier externe avec la même extension
There\ already\ exists\ an\ external\ file\ type\ with\ the\ same\ name=Il existe déjà un type de fichier externe avec le même nom


Show\ tab\ 'LaTeX\ citations'=Afficher l'onglet 'Citations LaTeX'
Show\ tab\ 'Citation\ information'=Afficher l'onglet 'Informations de citation'
Search\ scite.ai\ for\ Smart\ Citations=Rechercher des Citations Intelligentes dans scite.ai
See\ full\ report\ at\ [%0]=Voir le rapport complet à [%0]
No\ active\ entry=Aucune entrée active
This\ entry\ does\ not\ have\ a\ DOI=Cette entrée n'a pas de DOI
Tallies\ for\ %0=Décomptes pour %0

LaTeX\ citations=Citations LaTeX
Search\ for\ citations\ in\ LaTeX\ files...=Recherche de citations dans les fichiers LaTeX...
LaTeX\ Citations\ Search\ Results=Résultats de la recherche des appels à référence LaTeX
LaTeX\ files\ directory\:=Répertoire des fichiers LaTeX \:
LaTeX\ files\ found\:=Fichiers LaTeX trouvés \:
%0\ file(s)=%0 fichier(s)
Search\ citations\ for\ this\ entry\ in\ LaTeX\ files=Rechercher des appels à référence de cette entrée dans les fichiers LaTeX
No\ citations\ found=Aucun appel à référence trouvé
No\ LaTeX\ files\ containing\ this\ entry\ were\ found.=Aucun fichier LaTeX contenant cette entrée n'a été trouvé.
Current\ search\ directory\ does\ not\ exist\:\ %0= Le répertoire de recherche actuel n'existe pas \: %0
Selected\ entry\ does\ not\ have\ an\ associated\ citation\ key.=L'entrée sélectionnée n'a pas de clef de citation associée.
Current\ search\ directory\:=Répertoire de recherche actuel \:
Set\ LaTeX\ file\ directory=Configurer le répertoire des fichiers LaTeX

Import\ entries\ from\ LaTeX\ files=Importer des entrées à partir des fichiers LaTeX
Import\ new\ entries=Importer de nouvelles entrées

Group\ color=Couleur du groupe

Columns=Colonnes
File\ type=Type de fichier
IEEE=IEEE
Internal=Interne
Special=Spécial
Remove\ column=Supprimer la colonne
Add\ custom\ column=Ajouter une colonne personnalisée
Update\ to\ current\ column\ order=Enregistrer l'ordre actuel des colonnes
Sort\ column\ one\ step\ upwards=Trier la colonne d'une étape vers le haut
Sort\ column\ one\ step\ downwards=Trier la colonne d'une étape vers le bas
List\ must\ not\ be\ empty.=La liste ne doit pas être vide.

Order=Ordre

Add\ field\ to\ filter\ list=Ajouter un champ à la liste de filtres
Add\ formatter\ to\ list=Ajouter un formateur à la liste
Filter\ List=Liste de filtres
Open\ files...=Ouvrir des fichiers...

Affected\ fields=Champs concernés
Show\ preview\ as\ a\ tab\ in\ entry\ editor=Afficher l'aperçu dans un onglet de l'éditeur d'entrée
Visual\ theme=Thème visuel
Overwrite\ existing\ keys=Écraser les clefs existantes
Key\ patterns=Paramétrages des clefs
Font\ settings=Paramètres de police
Custom...=Personnaliser...
Dark=Sombre
Light=Clair
Use\ System\ Preference=Utiliser les préférences du système
Please\ specify\ a\ css\ theme\ file.=Veuillez spécifier le fichier CSS du thème.
You\ must\ enter\ an\ integer\ value\ higher\ than\ 8.=Vous devez entrer un entier supérieur à 8.
Letters\ after\ duplicate\ generated\ keys=Lettres après les clefs générées en double
Start\ on\ second\ duplicate\ key\ with\ letter\ A\ (a,\ b,\ ...)=Commencer avec la deuxième clef en double ayant la lettre A (a, b, ...)
Start\ on\ second\ duplicate\ key\ with\ letter\ B\ (b,\ c,\ ...)=Commencer avec la deuxième clef en double ayant la lettre B (b, c, ...)
Always\ add\ letter\ (a,\ b,\ ...)\ to\ generated\ keys=Toujours ajouter une lettre (a, b, ...) aux clefs générées
Default\ pattern=Modèle par défaut
Reset\ %s\ to\ default\ value=Réinitialiser %s à la valeur par défaut
Library\ mode=Mode de fichier
Reset\ to\ recommended=Rétablir les options recommandées
Remove\ all=Tout supprimer
Reset\ All=Tout réinitialiser
Linked\ identifiers=Identifiants liés

insert\ entries=insérer des entrées

Independent=Indépendant
Intersection=Intersection
Union=Union
Collect\ by=Collecté par
Explicit\ selection=Sélection explicite
Specified\ keywords=Mots-clefs fournis
Cited\ entries=Entrées citées
Please\ provide\ a\ valid\ aux\ file.=Veuillez fournir un fichier AUX valide.
Keyword\ delimiter=Séparateur de mots-clefs
Hierarchical\ keyword\ delimiter=Séparateur de mots-clefs hiérarchique
Escape\ ampersands=Échapper les esperluettes (&)
Escape\ dollar\ sign=Échapper le signe dollar ($)

Copied\ '%0'\ to\ clipboard.='%0' copié dans le presse-papiers.
This\ operation\ requires\ an\ open\ library.=Cette opération nécessite qu'un fichier soit ouvert.

Add\ to\ current\ library=Ajouter au fichier courant
%0\ entries\ were\ parsed\ from\ your\ query.=%0 entrées ont été analysées depuis votre requête.
Your\ text\ is\ being\ parsed...=Votre texte est en cours d'analyse...
LLM=LLM
Please\ verify\ any\ information\ provided.=Veuillez vérifier toutes les informations fournies.
Warning\:\ plain\ citation\ parsing\ may\ generate\ inaccurate\ or\ inappropriate\ responses.=Attention \: l'analyse des citations brutes peut générer des réponses inexactes ou inappropriées.
New\ entry\ from\ plain\ text\ (online)=Nouvelle entrée à partir du texte brut (en ligne)
Parser\ choice=Choix de l'analyseur
Plain\ Citations\ Parser=Analyseur de références brutes
Please\ enter\ the\ plain\ citations\ to\ parse\ from\ separated\ by\ double\ empty\ lines.=Veuillez entrer les citations brutes à analyser séparées par deux lignes vides.
Rule-based=Basé sur une règle
Starts\ the\ parsing\ and\ adds\ the\ resulting\ entries\ to\ the\ currently\ opened\ database=Démarre l'analyse et ajoute les entrées correspondantes au fichier actuellement ouvert
Unable\ to\ parse\ plain\ citations.\ Detailed\ information\:\ %0=Impossible d'analyser les citations brutes. Informations détaillées \: %0
Default\ plain\ citation\ parser=Analyseur de citations brutes par défaut
Grobid=Grobid

Citation\ key\ filters=Filtres des clefs de citation
Field\ filters=Filtres de champ
Message\ filters=Filtres de messages
Clear\ filters=Effacer les filtres

Add\ new\ Field=Ajouter un nouveau champ
Add\ new\ entry\ type=Ajouter un nouveau type d'entrée
Required\ and\ optional\ fields=Champs requis et optionnels
Index=Index
Remove\ entry\ type=Supprimer le type d'entrée
Remove\ field\ %0\ from\ currently\ selected\ entry\ type=Supprimer le champ %0 du type d'entrée actuellement sélectionné
Optional=Optionnel
Required=Requis
Entry\ type\ cannot\ be\ empty.\ Please\ enter\ a\ name.=Le type d'entrée ne peut pas être vide. Veuillez entrer un nom.
Field\ cannot\ be\ empty.\ Please\ enter\ a\ name.=Le champ ne peut pas être vide. Veuillez entrer un nom.

Capitalize\ current\ word=Capitaliser le mot actuel
Delete\ text=Supprimer le texte
Make\ current\ word\ lowercase=Mettre le mot actuel en minuscules
Make\ current\ word\ uppercase=Convertir le mot actuel en majuscules
Move\ caret\ left=Déplacer le curseur à gauche
Move\ caret\ right=Déplacer le curseur à droite
Move\ caret\ to\ previous\ word=Déplace le curseur au mot précédent
Move\ caret\ to\ next\ word=Déplace le curseur au mot suivant
Move\ caret\ to\ beginning\ of\ line=Déplacer le curseur au mot précédent
Move\ caret\ to\ end\ of\ line=Déplacer le curseur à la fin de la ligne
Move\ the\ caret\ down=Déplacer le curseur vers le bas
Move\ the\ caret\ to\ the\ beginning\ of\ text=Déplacer le curseur au début du texte
Move\ the\ caret\ to\ the\ end\ of\ text=Déplacer le curseur à la fin du texte
Move\ the\ caret\ up=Déplacer le curseur vers le haut
Remove\ line\ after\ caret=Supprimer la ligne après le curseur
Remove\ characters\ until\ next\ word=Supprimer les caractères jusqu'au prochain mot
Remove\ the\ current\ word\ backwards=Supprimer le mot actuel vers la gauche

Text\ editor=Éditeur de texte

Search\ ShortScience=Recherche ShortScience
Unable\ to\ open\ ShortScience.=Impossible de se connecter à ShortScience.

Shared\ database=Base de données partagée
Lookup=Recherche

Access\ date\ of\ the\ address\ specified\ in\ the\ url\ field.=Date d'accès de l'adresse spécifiée dans le champ "url".
Additional\ information\ related\ to\ the\ resource\ indicated\ by\ the\ eprint\ field.=Informations supplémentaires liées à la ressource indiquée par le champ "eprint".
Annex\ to\ the\ eventtitle\ field.=Annexe au champ "eventtitle".
Author(s)\ of\ a\ commentary\ to\ the\ work.=Auteur(s) d'un commentaire sur l'œuvre.
Author(s)\ of\ an\ afterword\ to\ the\ work.=Auteur(s) d'une postface sur l’œuvre.
Author(s)\ of\ an\ introduction\ to\ the\ work.=Auteur(s) d'une introduction à l'œuvre.
Author(s)\ of\ annotations\ to\ the\ work.=Auteur(s) d'une introduction à l'œuvre.
Author(s)\ of\ the\ work.=Auteur(s) de l’œuvre.
Can\ be\ used\ for\ known\ event\ acronyms.=Peut être utilisé pour les acronymes d'événements connus.
Chapter\ or\ section\ or\ any\ other\ unit\ of\ a\ work.=Chapitre, section, ou toute autre unité de l’œuvre.
Date\ of\ a\ conference,\ a\ symposium,\ or\ some\ other\ event.=Date d'une conférence, d'un colloque ou d'un autre événement.
Designation\ to\ be\ used\ by\ the\ citation\ style\ as\ a\ substitute\ for\ the\ regular\ label\ if\ any\ data\ required\ to\ generate\ the\ regular\ label\ is\ missing.=La désignation devant être utilisée par le style de citation comme substitut de l'étiquette normale, si des données requises pour générer l'étiquette ordinaire sont manquantes.
Digital\ Object\ Identifier\ of\ the\ work.=DOI de l’œuvre.
Edition\ of\ a\ printed\ publication.=Édition d'une publication imprimée.
Editor(s)\ of\ the\ work\ or\ the\ main\ publication,\ depending\ on\ the\ type\ of\ the\ entry.=Éditeur(s) de l’œuvre ou de la publication principale, selon le type de l'entrée.
Electronic\ identifier\ of\ a\ work.=Identifiant électronique d'une œuvre.
Electronic\ identifier\ of\ an\ online\ publication.=Identificateur électronique d'une publication en ligne.
If\ the\ work\ is\ published\ as\ part\ of\ another\ one,\ such\ as\ an\ article\ in\ a\ journal\ or\ a\ collection,\ this\ field\ holds\ the\ relevant\ page\ range\ in\ that\ other\ work.\ It\ may\ also\ be\ used\ to\ limit\ the\ reference\ to\ a\ specific\ part\ of\ a\ work\ (a\ chapter\ in\ a\ book,\ for\ example).\ For\ papers\ in\ electronic\ journals\ with\ anon-classical\ pagination\ setup\ the\ eid\ field\ may\ be\ more\ suitable.=Si l'œuvre est publiée comme la partie d'une autre œuvre, tel un article dans un journal ou une collection, ce champ contient la plage de pages correspondante dans cette autre œuvre. Il peut également être utilisé pour limiter la référence à une partie spécifique d'une œuvre (un chapitre dans un livre, par exemple). Pour les articles dans les revues électroniques avec une pagination non-classique, le champ "eid" peut être plus approprié.
Information\ such\ as\ a\ library\ name\ and\ a\ call\ number.=Informations telles qu'un nom de bibliothèque et un numéro d'appel.
International\ Standard\ Book\ Number\ of\ a\ book.=Numéro international normalisé du livre (ISBN) d'un livre.
Issue\ of\ a\ journal.=Numéro d'un journal.
Key\ by\ which\ the\ work\ may\ be\ cited.=Clef avec laquelle l’œuvre peut être citée.
Link(s)\ to\ a\ local\ PDF\ or\ other\ document\ of\ the\ work.=Lien(s) vers un PDF local ou un autre document de l'œuvre.
Location\ of\ a\ conference,\ a\ symposium,\ or\ some\ other\ event.=Lieu d'une conférence, d'un colloque ou d'un autre événement.
Main\ title\ of\ a\ multi-volume\ book,\ such\ as\ "Collected\ Works".=Titre principal d'un livre en plusieurs volumes, tel que "Œuvres complètes".
Miscellaneous\ bibliographic\ data\ usually\ printed\ at\ the\ end\ of\ the\ entry.=Données bibliographiques diverses généralement imprimées à la fin de l'entrée.
Miscellaneous\ bibliographic\ data\ which\ does\ not\ fit\ into\ any\ other\ field.=Données bibliographiques diverses qui ne correspondent à aucun autre champ.
Name(s)\ of\ the\ (manual)\ groups\ the\ entry\ belongs\ to.=Nom(s) des groupes (manuels) auxquels appartient l'entrée.
Name(s)\ of\ the\ publisher(s).=Nom(s) de la (des) maison(s) d'édition.
Name\ of\ a\ journal,\ a\ newspaper,\ or\ some\ other\ periodical.=Nom d'un journal, d'un magazine ou d'un autre périodique.
Name\ of\ a\ publication\ series,\ such\ as\ "Studies\ in...",\ or\ the\ number\ of\ a\ journal\ series.=Nom d'une série de publications, comme "Études de...", ou le numéro d'une série de journaux.
Name\ of\ a\ university\ or\ some\ other\ institution.=Nom d'une université ou d'une autre institution.
Note\ that\ this\ field\ holds\ the\ plain\ title\ of\ the\ event.\ Things\ like\ "Proceedings\ of\ the\ Fifth\ XYZ\ Conference"\ go\ into\ the\ titleaddon\ or\ booktitleaddon\ field.=Notez que ce champ contient le titre brut de l'événement. Des choses comme "Proceedings of the Fifth XYZ Conference" vont dans le champ "titleaddon" ou "booktitleaddon".
Note\ that\ this\ field\ is\ intended\ for\ commented\ editions\ which\ have\ a\ commentator\ in\ addition\ to\ the\ author.\ If\ the\ work\ is\ a\ stand-alone\ commentary,\ the\ commentator\ should\ be\ given\ in\ the\ author\ field.=Notez que ce champ est destiné aux éditions commentées qui ont un commentateur en plus de l'auteur. Si l'œuvre est un commentaire autonome, le commentateur doit être mentionné dans le champ "author".
Number\ of\ a\ journal\ or\ the\ volume/number\ of\ a\ book\ in\ a\ series.=Numéro d'un journal ou volume/numéro d'un livre dans une série.
One\ or\ more\ page\ numbers\ or\ page\ ranges.=Un ou plusieurs numéros de page, ou des plages de pages.
Organization(s)\ that\ published\ a\ manual\ or\ an\ online\ resource,\ or\ sponsored\ a\ conference.=Organisation(s) qui ont publié un manuel ou une ressource en ligne, ou qui ont parrainé une conférence.
Publication\ date\ of\ the\ work.=Date de publication de l’œuvre.
Publication\ month.=Mois de publication.
Publication\ notice\ for\ unusual\ publications\ which\ do\ not\ fit\ into\ any\ of\ the\ common\ categories.=Avis de publication pour des publications inhabituelles qui ne correspondent à aucune des catégories usuelles.
Publication\ state\ of\ the\ work,\ e.\ g.,\ "in\ press".=État de la publication de l'œuvre, par exemple "sous presse".
Revision\ number\ of\ a\ piece\ of\ software,\ a\ manual,\ etc.=Numéro de révision d'un logiciel, d'un manuel, etc.
Separated\ list\ of\ keywords.=Liste séparée de mots-clefs.
Subtitle\ of\ a\ specific\ issue\ of\ a\ journal\ or\ other\ periodical.=Sous-titre d'un numéro spécifique d'un journal ou d'un autre périodique.
Subtitle\ of\ the\ work.=Sous-titre de l'œuvre.
Place(s)\ of\ publication,\ i.\ e.,\ the\ location\ of\ the\ publisher\ or\ institution,\ depending\ on\ the\ entry\ type.=Lieu(x) de publication, c.-à-d. la localisation de l'éditeur ou de l'institution, selon le type d'entrée.
This\ could\ be\ a\ section\ of\ an\ archive,\ a\ path\ indicating\ a\ service,\ a\ classification\ of\ some\ sort.=Il peut s'agir d'une section d'une archive, d'un chemin indiquant un service, d'une classification particulière.
This\ field\ is\ intended\ for\ journals\ whose\ individual\ issues\ are\ identified\ by\ a\ designation\ such\ as\ "Spring"\ or\ "Summer"\ rather\ than\ the\ month\ or\ a\ number.\ Integer\ ranges\ and\ short\ designators\ are\ better\ written\ to\ the\ number\ field.=Ce champ est destiné aux journaux dont les numéros individuels sont identifiés par une désignation telle que « Printemps » ou « Été » plutôt que par le mois ou un numéro. Les gammes d'entiers et les identifiants courts sont plus adaptés au champ "number".
This\ field\ may\ replace\ the\ pages\ field\ for\ journals\ deviating\ from\ the\ classic\ pagination\ scheme\ of\ printed\ journals\ by\ only\ enumerating\ articles\ or\ papers\ and\ not\ pages.=Ce champ peut remplacer le champ "pages" pour les journaux s'écartant du schéma classique de pagination des journaux imprimés en n'énumérant que des articles ou des papiers, et non des pages.
This\ is\ roughly\ comparable\ to\ a\ DOI\ but\ specific\ to\ a\ certain\ archive,\ repository,\ service,\ or\ system.=Ceci est à peu près comparable à un DOI mais spécifique à une certaine archive, dépôt, service ou système.
Title\ of\ a\ conference,\ a\ symposium,\ or\ some\ other\ event.=Titre d'une conférence, d'un colloque ou d'un autre événement.
Title\ of\ a\ specific\ issue\ of\ a\ journal\ or\ other\ periodical.=Titre du numéro spécifique d'un journal ou d'un autre périodique.
Title\ of\ the\ main\ publication\ this\ work\ is\ part\ of.=Titre de la publication principale dont cette œuvre fait partie.
Title\ of\ the\ work.=Titre de l'œuvre.
Total\ number\ of\ pages\ of\ the\ work.=Nombre total de pages de l'œuvre.
Total\ number\ of\ volumes\ of\ a\ multi-volume\ work.=Nombre total de volumes d'une œuvre en plusieurs volumes.
Type\ of\ the\ eprint\ identifier,\ e.\ g.,\ the\ name\ of\ the\ archive,\ repository,\ service,\ or\ system\ the\ eprint\ field\ refers\ to.=Type de l'identifiant d'eprint, par exemple, le nom de l'archive, du dépôt, du service ou du système auquel le champ "eprint" fait référence.
URL\ of\ an\ online\ publication.=URL d'une publication en ligne.
Volume\ of\ a\ multi-volume\ book\ or\ a\ periodical.=Volume d'un livre multi-volume ou d'un périodique.
Year\ of\ publication.=Année de publication.
This\ field\ is\ intended\ for\ recording\ abstracts,\ to\ be\ printed\ by\ a\ special\ bibliography\ style.=Ce champ est destiné à l'enregistrement des résumés, qui pourront être imprimés par un style de bibliographie spécial.
This\ field\ may\ be\ useful\ when\ implementing\ a\ style\ for\ annotated\ bibliographies.=Ce champ peut être utile lors de l'implémentation d'un style pour les bibliographies annotées.
Subtitle\ related\ to\ the\ "Booktitle".=Sous-titre relatif au "Booktitle".
Subtitle\ related\ to\ the\ "Maintitle".=Sous-titre relatif au "Maintitle".
Annex\ to\ the\ "Booktitle",\ to\ be\ printed\ in\ a\ different\ font.=Annexe au "Booktitle", à imprimer dans une police différente.
Comment\ to\ this\ entry.=Commentaire sur cette entrée.
Secondary\ editor\ performing\ a\ different\ editorial\ role,\ such\ as\ compiling,\ redacting,\ etc.=Éditeur secondaire jouant un rôle éditorial différent, comme la compilation, la préparation, etc.
Another\ secondary\ editor\ performing\ a\ different\ role.=Un autre éditeur secondaire jouant un rôle différent.
Type\ of\ editorial\ role\ performed\ by\ the\ "Editor".=Type de rôle éditorial réalisé par le "Editor".
Type\ of\ editorial\ role\ performed\ by\ the\ "Editora".=Type de rôle éditorial réalisé par le "Editora".
Type\ of\ editorial\ role\ performed\ by\ the\ "Editorb".=Type de rôle éditorial réalisé par le "Editorb".
Type\ of\ editorial\ role\ performed\ by\ the\ "Editorc".=Type de rôle éditorial réalisé par le "Editorc".
Author(s)\ of\ a\ foreword\ to\ the\ work.=Auteur(s) de l'avant-propos de l'œuvre.
International\ Standard\ Technical\ Report\ Number\ of\ a\ technical\ report.=Numéro international normalisé des rapports (ISRN) d'un rapport technique.
International\ Standard\ Serial\ Number\ of\ a\ periodical.=Numéro international normalisé des publications en série (ISSN) d'un périodique.
Subtitle\ of\ a\ journal,\ a\ newspaper,\ or\ some\ other\ periodical.=Sous-titre d'un journal, d'un magazine ou d'un autre périodique.
Language(s)\ of\ the\ work.\ Languages\ may\ be\ specified\ literally\ or\ as\ localisation\ keys.=Langue(s) de l’œuvre. Les langues peuvent être spécifiées littéralement ou avec des clefs de localisation.
Annex\ to\ the\ "Maintitle",\ to\ be\ printed\ in\ a\ different\ font.=Annexe au "Maintitle", à imprimer dans une police différente.
Addon\ to\ be\ printed\ immediately\ after\ the\ author\ name\ in\ the\ bibliography.=Supplément à imprimer immédiatement après le nom de l'auteur dans la bibliographie.
If\ the\ work\ is\ a\ translation,\ a\ reprint,\ or\ something\ similar,\ the\ publication\ date\ of\ the\ original\ edition.=Si l'œuvre est une traduction, une réimpression ou quelque chose de similaire, la date de publication de l'édition originale.
If\ the\ work\ is\ a\ translation,\ the\ language(s)\ of\ the\ original\ work.=Si l'œuvre est une traduction, la ou les langues de l'œuvre originale.
Pagination\ of\ the\ work.\ The\ key\ should\ be\ given\ in\ the\ singular\ form.=Pagination de l'œuvre. La clef doit être donnée sous la forme singulière.
Number\ of\ a\ partial\ volume.\ This\ field\ applies\ to\ books\ only,\ not\ to\ journals.\ It\ may\ be\ used\ when\ a\ logical\ volume\ consists\ of\ two\ or\ more\ physical\ ones.=Numéro d'un volume partiel. Ce champ s'applique uniquement aux livres (et non aux journaux). Il peut être utilisé lorsqu’un volume logique se compose d'au moins deux volumes physiques.
Title\ in\ an\ abridged\ form.=Titre dans une forme abrégée.
Annex\ to\ the\ "Title",\ to\ be\ printed\ in\ a\ different\ font.=Annexe au "Title", à imprimer dans une police différente.
Translator(s)\ of\ the\ "Title"\ or\ "Booktitle",\ depending\ on\ the\ entry\ type.\ If\ the\ translator\ is\ identical\ to\ the\ "Editor",\ the\ standard\ styles\ will\ automatically\ concatenate\ these\ fields\ in\ the\ bibliography.=Traducteur(s) du "Title" ou du "Booktitle", selon le type d'entrée. Si le traducteur est identique à l'"Editor", les styles standards concaténeront automatiquement ces champs dans la bibliographie.
Type\ of\ a\ "Manual",\ "Patent",\ "Report",\ or\ "Thesis".=Type d'un "Manual", "Patent", "Report" ou "Thesis".
This\ field\ holds\ an\ entry\ key\ for\ the\ cross-referencing\ feature.\ Child\ entries\ with\ a\ "Crossref"\ field\ inherit\ data\ from\ the\ parent\ entry\ specified\ in\ the\ "Crossref"\ field.=Ce champ contient une clef d'entrée pour la fonction de référencement croisé. Les entrées filles avec un champ "Crossref" héritent des données de l'entrée mère spécifiée dans le champ "Crossref".
Gender\ of\ the\ author\ or\ gender\ of\ the\ editor,\ if\ there\ is\ no\ author.=Sexe de l'auteur, ou de l'éditeur s'il n'y a pas d'auteur.
Citation\ keys\ of\ other\ entries\ which\ have\ a\ relationship\ to\ this\ entry.=Clefs de citation d'autres entrées ayant une relation avec cette entrée.
This\ field\ is\ an\ alternative\ cross-referencing\ mechanism.\ It\ differs\ from\ "Crossref"\ in\ that\ the\ child\ entry\ will\ not\ inherit\ any\ data\ from\ the\ parent\ entry\ specified\ in\ the\ "Xref"\ field.=Ce champ est un mécanisme alternatif de référencement. Il diffère de « Crossref » dans la mesure où l'entrée fille n'héritera d'aucune donnée de l'entrée mère spécifiée dans le champ « Xref ».
Owner/creator\ of\ this\ entry.=Propriétaire/créateur de cette entrée.
Timestamp\ of\ this\ entry,\ when\ it\ has\ been\ created\ or\ last\ modified.=Horodatage de cette entrée, au moment de sa création ou de sa dernière modification.
User-specific\ printed\ flag,\ in\ case\ the\ entry\ has\ been\ printed.=Balise d'impression spécifique à l'utilisateur, au cas où l'entrée a été imprimée.
User-specific\ priority.=Priorité spécifique à l'utilisateur.
User-specific\ quality\ flag,\ in\ case\ its\ quality\ is\ assured.=Indicateur de qualité spécifique à l'utilisateur, au cas où sa qualité a été évaluée.
User-specific\ ranking.=Classement spécifique à l'utilisateur.
User-specific\ read\ status.=Statut de lecture spécifique à l'utilisateur.
User-specific\ relevance\ flag,\ in\ case\ the\ entry\ is\ relevant.=Indicateur de pertinence spécifique à l'utilisateur, au cas où l'entrée est pertinente.

Auto\ complete\ disabled.=Auto-complétion désactivée.
Auto\ complete\ enabled.=Auto-complétion activée.

Remove\ formatter\ for\ %0=Supprimer le formateur pour %0
Remove\ formatter\ '%0'=Supprimer le formateur '%0'

An\ article\ in\ a\ journal,\ magazine,\ newspaper,\ or\ other\ periodical\ which\ forms\ a\ self-contained\ unit\ with\ its\ own\ title.=Un article dans un journal, un magazine, une revue ou un autre périodique qui forme une unité autonome avec son propre titre.
A\ single-volume\ book\ with\ one\ or\ more\ authors\ where\ the\ authors\ share\ credit\ for\ the\ work\ as\ a\ whole.=Un livre en un seul volume avec un ou plusieurs auteurs et dont les auteurs partagent le même mérite sur l’œuvre dans son ensemble.
A\ book-like\ work\ without\ a\ formal\ publisher\ or\ sponsoring\ institution.=Une œuvre ressemblant à un livre sans éditeur officiel ou organisme de parrainage.
A\ single-volume\ collection\ with\ multiple,\ self-contained\ contributions\ by\ distinct\ authors\ which\ have\ their\ own\ title.\ The\ work\ as\ a\ whole\ has\ no\ overall\ author\ but\ it\ will\ usually\ have\ an\ editor.=Une collection en un seul volume avec des contributions multiples et autonomes par des auteurs distincts qui ont leur propre titre. L’œuvre dans son ensemble n’a pas d’auteur global, mais il aura généralement un éditeur.
A\ legacy\ alias\ for\ "InProceedings".=Un alias historique de "InProceedings".
A\ part\ of\ a\ book\ which\ forms\ a\ self-contained\ unit\ with\ its\ own\ title.=Une partie d'un livre qui forme une unité autonome avec son propre titre.
A\ contribution\ to\ a\ collection\ which\ forms\ a\ self-contained\ unit\ with\ a\ distinct\ author\ and\ title.=Une contribution à une collection qui forme une unité autonome avec un auteur et un titre distincts.
An\ article\ in\ a\ conference\ proceedings.=Un article dans les actes d'une conférence.
Technical\ or\ other\ documentation,\ not\ necessarily\ in\ printed\ form.=Une documentation technique (ou autre), pas nécessairement sous forme imprimée.
A\ fallback\ type\ for\ entries\ which\ do\ not\ fit\ into\ any\ other\ category.=Un type de secours pour les entrées qui ne correspondent à aucune autre catégorie.
Similar\ to\ "Thesis"\ except\ that\ the\ type\ field\ is\ optional\ and\ defaults\ to\ the\ localised\ term\ \ Master's\ thesis.=Similaire à "Thesis", sauf que le champ de type est facultatif, et qui, par défaut, sera traduit en rapport de Master.
Similar\ to\ "Thesis"\ except\ that\ the\ type\ field\ is\ optional\ and\ defaults\ to\ the\ localised\ term\ PhD\ thesis.=Similaire à "Thesis", sauf que le champ de type est facultatif, et qui, par défaut, sera traduit en thèse de doctorat.
A\ single-volume\ conference\ proceedings.\ This\ type\ is\ very\ similar\ to\ "Collection".=Des actes de conférence en un seul volume. Ce type est très similaire à "Collection".
Similar\ to\ "Report"\ except\ that\ the\ type\ field\ is\ optional\ and\ defaults\ to\ the\ localised\ term\ technical\ report.=Similaire à "Report", sauf que le champ de type est facultatif, et qui, par défaut, sera traduit en rapport technique.
A\ work\ with\ an\ author\ and\ a\ title\ which\ has\ not\ been\ formally\ published,\ such\ as\ a\ manuscript\ or\ the\ script\ of\ a\ talk.=Une œuvre avec un auteur et un titre qui n'a pas été publié formellement, comme un manuscrit ou le script d'une conversation.
This\ type\ is\ similar\ to\ "InBook"\ but\ intended\ for\ works\ originally\ published\ as\ a\ stand-alone\ book.=Ce type est similaire à "InBook", mais destiné à des œuvres publiées à l'origine en tant que livre autonome.
An\ article\ in\ a\ work\ of\ reference.\ This\ is\ a\ more\ specific\ variant\ of\ the\ generic\ "InCollection"\ entry\ type.=Un article dans une œuvre de référence. Il s'agit d'une variante plus spécifique du type d'entrée générique "InCollection".
A\ multi-volume\ "Book".=Un "Book" en plusieurs volumes.
A\ multi-volume\ "Collection".=Une "Collection" en plusieurs volumes.
A\ multi-volume\ "Proceedings"\ entry.=Une entrée "Proceedings"  en plusieurs volumes.
A\ multi-volume\ "Reference"\ entry.\ The\ standard\ styles\ will\ treat\ this\ entry\ type\ as\ an\ alias\ for\ "MvCollection".=Une entrée "Reference" en plusieurs volumes. Les styles standards traiteront ce type d'entrée comme un alias pour "MvCollection".
This\ entry\ type\ is\ intended\ for\ sources\ such\ as\ web\ sites\ which\ are\ intrinsically\ online\ resources.=Ce type d'entrée est destiné à des sources, telles que des sites Web, qui sont intrinsèquement des ressources en ligne.
A\ single-volume\ work\ of\ reference\ such\ as\ an\ encyclopedia\ or\ a\ dictionary.=Une œuvre de référence en un seul volume comme une encyclopédie ou un dictionnaire.
A\ technical\ report,\ research\ report,\ or\ white\ paper\ published\ by\ a\ university\ or\ some\ other\ institution.=Un rapport technique, un rapport de recherche ou un livre blanc publié par une université ou une autre institution.
An\ entry\ set\ is\ a\ group\ of\ entries\ which\ are\ cited\ as\ a\ single\ reference\ and\ listed\ as\ a\ single\ item\ in\ the\ bibliography.=Un ensemble d'entrées est un groupe d'entrées qui sont citées comme une seule référence et listées comme un seul élément dans la bibliographie.
Supplemental\ material\ in\ a\ "Book".\ This\ type\ is\ provided\ for\ elements\ such\ as\ prefaces,\ introductions,\ forewords,\ afterwords,\ etc.\ which\ often\ have\ a\ generic\ title\ only.=Matériel supplémentaire dans un "Book". Ce type est fourni pour les éléments tels que les préfaces, les introductions, les avant-propos, les post-faces, etc., qui n'ont souvent qu'un titre générique.
Supplemental\ material\ in\ a\ "Collection".=Matériel supplémentaire dans une "Collection".
Supplemental\ material\ in\ a\ "Periodical".\ This\ type\ may\ be\ useful\ when\ referring\ to\ items\ such\ as\ regular\ columns,\ obituaries,\ letters\ to\ the\ editor,\ etc.\ which\ only\ have\ a\ generic\ title.=Matériel supplémentaire dans un "Periodical". Ce type peut être utile lorsque vous faites référence à des éléments tels que des chroniques régulières, des nécrologies, des lettres à l'éditeur, etc., qui n'ont qu'un titre générique.
A\ thesis\ written\ for\ an\ educational\ institution\ to\ satisfy\ the\ requirements\ for\ a\ degree.=Une thèse écrite pour un établissement d'enseignement afin de satisfaire les exigences d'un diplôme.
An\ alias\ for\ "Online",\ provided\ for\ jurabib\ compatibility.=Un alias pour "Online", fourni pour la compatibilité avec jurabib.
Computer\ software.\ The\ standard\ styles\ will\ treat\ this\ entry\ type\ as\ an\ alias\ for\ "Misc".=Logiciel informatique. Les styles standards traiteront ce type d'entrée comme un alias pour "Misc".
A\ data\ set\ or\ a\ similar\ collection\ of\ (mostly)\ raw\ data.=Un jeu de données ou une collection similaire de données (principalement) brutes.

Display\ count\ of\ items\ in\ group=Afficher le nombre d'éléments de chaque groupe
Remove\ the\ following\ characters\:=Supprimer les caractères suivants \:
Truncate=Tronquer
Truncates\ a\ string\ after\ a\ given\ index.=Tronque une chaîne après un index donné.
Close\ all=Fermer tout
Close\ all\ libraries=Fermer tous les fichiers
Close\ other\ libraries=Fermer les autres fichiers
Close\ others=Fermer les autres
Reveal\ in\ file\ explorer=Montrer dans l'explorateur de fichiers

Autolink\ files=Fichiers liés automatiquement

Custom\ editor\ tabs=Onglets personnalisés de l'éditeur
Custom\ export\ formats=Formats d'exportation personnalisés
Custom\ import\ formats=Formats d'importation personnalisés

No\ list\ enabled=Aucune liste activée
Protect\ selection=Protéger la sélection
Unprotect\ selection=Déprotéger la sélection

Customized\ preview\ style=Style d'aperçu personnalisé
Next\ preview\ style=Style d'aperçu suivant
Previous\ preview\ style=Style d'aperçu précédent

(\ Note\:\ Press\ return\ to\ commit\ changes\ in\ the\ table\!\ )=(Remarque \: Appuyez sur Entrée pour valider les modifications dans le tableau \!)
New\ inproceedings=Nouveau inproceedings
Reset\ entry\ types\ and\ fields\ to\ defaults=Réinitialiser les types d'entrées et les champs par défaut
This\ will\ reset\ all\ entry\ types\ to\ their\ default\ values\ and\ remove\ all\ custom\ entry\ types=Cela réinitialisera tous les types d'entrée à leurs valeurs par défaut et supprimera tous les types d'entrée personnalisés
Replace\ tabs\ with\ space=Remplacer les tabulations par une espace
Replace\ tabs\ with\ space\ in\ the\ field\ content.=Remplacer les tabulations par une espace dans le contenu du champ.
Remove\ redundant\ spaces=Supprimer les espaces redondantes
Replaces\ consecutive\ spaces\ with\ a\ single\ space\ in\ the\ field\ content.=Remplace les espaces consécutives par un espace unique dans le contenu du champ.
Remove\ digits=Supprimer les chiffres
Removes\ digits.=Supprime les chiffres.

Presets=Préréglages

Generate\ groups\ from\ keywords\ in\ the\ following\ field=Créer des groupes à partir des mot-clefs du champ suivant
Generate\ groups\ for\ author\ last\ names=Créer des groupes à partir des noms propres des auteurs
Regular\ expression=Expression régulière

Error\ importing.\ See\ the\ error\ log\ for\ details.=Erreur lors de l'importation. Voir le journal des erreurs pour plus de détails.

Error\ from\ import\:\ %0=Erreur d'importation \: %0
Error\ reading\ PDF\ content\:\ %0=Erreur de lecture du contenu du PDF \: %0
Bib\ entry\ was\ successfully\ imported=L'entrée BibTeX a été importée avec succès
File\ was\ successfully\ imported\ as\ a\ new\ entry=Le fichier a été importé avec succès en tant que nouvelle entrée
No\ BibTeX\ data\ was\ found.\ An\ empty\ entry\ was\ created\ with\ file\ link.=Aucune donnée BibTeX n'a été trouvée. Une entrée vide a été créée avec un lien de fichier.
Export\ selected=Exporter la sélection

Separate\ merged\ citations=Séparer les appels à référence fusionnés
Separate\ citations=Séparer les appels à référence

Unprotect\ terms=Déprotéger les termes

Generate\ a\ new\ key\ for\ imported\ entries\ (overwriting\ their\ default)=Générer une nouvelle clef pour les entrées importées (en écrasant leur valeur par défaut)
Warn\ about\ duplicates\ on\ import=Avertir des doublons lors de l'importation

Custom\ DOI\ URI=URI DOI personnalisée
Use\ custom\ DOI\ base\ URI\ for\ article\ access=Accéder aux articles par une URI personnalisée se basant sur le DOI

Cited\ on\ pages=Cité sur les pages
Please\ move\ the\ cursor\ into\ the\ document\ text.=Veuillez déplacer le curseur dans le texte du document.
To\ get\ the\ visual\ positions\ of\ your\ citations\ I\ need\ to\ move\ the\ cursor\ around,\ but\ could\ not\ get\ it.=Pour obtenir la position visuelle de vos appels à référence, JabRef a besoin de déplacer le curseur, mais n'a pas pu le faire.

I\ cannot\ insert\ to\ the\ cursor's\ current\ location.=Insertion impossible à l'emplacement actuel du curseur.

Please\ move\ the\ cursor\ to\ the\ location\ for\ the\ new\ citation.=Veuillez déplacer le curseur à l'emplacement du nouvel appel à référence.

Please\ create\ it\ in\ the\ document\ or\ change\ in\ the\ file\:=Veuillez le créer dans le document ou le modifier dans le fichier \:

Please\ use\ the\ latter\ in\ the\ style\ file\ below\ to\ avoid\ localization\ problems.=Veuillez utiliser ce dernier dans le fichier de style ci-dessous pour éviter des problèmes de positionnement.

The\ %0\ character\ style\ '%1'\ is\ a\ display\ name\ for\ '%2'.=Le style de caractère %0 '%1' est un nom d'affichage pour '%2'.

The\ %0\ character\ style\ '%1'\ is\ missing\ from\ the\ document=Le style de caractère %0 '%1' est manquant dans le document

The\ %0\ paragraph\ style\ '%1'\ is\ a\ display\ name\ for\ '%2'.=Le style de paragraphe %0 '%1' est un nom d'affichage pour '%2'.

The\ %0\ paragraph\ style\ '%1'\ is\ missing\ from\ the\ document=Le style de paragraphe %0 '%1' est manquant dans le document

Error\ while\ checking\ if\ Writer\ is\ recording\ changes\ or\ has\ recorded\ changes.=Erreur lors de la vérification de l'enregistrement des modifications par Writer.

Cannot\ work\ with\ [Edit]/[Track\ Changes]/[Record]\ turned\ on.=Impossible de fonctionner avec [Edit]/[Track Changes]/[Record] activé.

Changes\ by\ JabRef\ could\ result\ in\ unexpected\ interactions\ with\ recorded\ changes.=Les changements effectués par JabRef pourraient entraîner des interactions imprévisibles avec les changements déjà enregistrés.

Recording\ and/or\ Recorded\ changes=Enregistrements et/ou modifications enregistrées

Use\ [Edit]/[Track\ Changes]/[Manage]\ to\ resolve\ them\ first.=Commencez par utiliser [Edit]/[Suivre les modifications]/[Manage] pour les résoudre.

Unable\ to\ find\ valid\ certification\ path\ to\ requested\ target(%0),\ download\ anyway?=Impossible de trouver un chemin de certification valide pour la cible demandée (%0), télécharger quand même ?
Download\ operation\ canceled.=Opération de téléchargement annulée.

Convert\ timestamp\ field\ to\ field\ 'creationdate'=Convertir le champ 'timestamp' en champ 'creationdate'
Convert\ timestamp\ field\ to\ field\ 'modificationdate'=Convertir le champ 'timestamp' en champ 'modificationdate'

New\ entry\ by\ type=Nouvelle entrée par type

File\ '%1'\ is\ a\ duplicate\ of\ '%0'.\ Keeping\ '%0'=Le fichier '%1' est un doublon de '%0'. Conservation de '%0'

Enable\ field\ formatters=Activer les formateurs de champs
Entry\ Type=Type d’entrée
Entry\ types=Types d'entrée
Others=Autres
Recommended=Usuels

Define\ study\ parameters=Définir les paramètres de la revue
Authors\ and\ Title=Auteurs et titre
Catalog=Base de données
Catalogs=Bases de données
Select\ Catalogs\:=Sélectionner les bases de données \:
Add\ Author\:=Ajouter un auteur \:
Add\ Query\:=Ajouter une requête \:
Add\ Research\ Question\:=Ajouter une question de recherche \:
Queries=Requêtes
Research\ Questions=Questions de recherche
Study\ Title\:=Titre de la revue \:
Start\ new\ systematic\ literature\ review=Lancer une nouvelle revue systématique de la littérature
Manage\ study\ definition=Gérer la définition de la revue
Error\ during\ reading\ of\ study\ definition\ file.=Erreur lors de la lecture du fichier de définition de revue.
Update\ study\ search\ results=Mettre à jour les résultats de recherche de la revue
Study\ repository\ could\ not\ be\ created=Le dépôt de la revue n'a pas pu être créé

All\ query\ terms\ are\ joined\ using\ the\ logical\ AND,\ and\ OR\ operators=Tous les termes de la requête sont joints en utilisant les opérateurs logiques AND et OR
Finalize=Finaliser
If\ the\ sequence\ of\ terms\ is\ relevant\ wrap\ them\ in\ double\ quotes =Si la séquence des termes est pertinente, entourez-les par des guillemets doubles
Query\ terms\ are\ separated\ by\ spaces.=Les termes d'une requête sont séparés par des espaces.
Select\ the\ study\ directory\:=Sélectionnez le répertoire de la revue \:
An\ example\:=Un exemple \:
Start\ survey=Lancer la revue
Query=Requête
Question=Question
Select\ directory=Sélectionner un répertoire

Fulltext\ Index=Indexation des documents
Automatically\ index\ all\ linked\ files\ for\ fulltext\ search=Indexer automatiquement tous les fichiers liés pour la recherche dans les documents
Rebuild\ fulltext\ search\ index=Reconstruire l'index de recherche sur les documents
Rebuild\ fulltext\ search\ index\ for\ current\ library?=Reconstruire l'index de recherche sur les documents pour le fichier courant ?
Rebuilding\ fulltext\ search\ index...=Reconstruction de l'index de recherche sur les documents...
Found\ match\ in\ %0=Correspondance trouvée dans %0
On\ page\ %0=Sur la page %0
Found\ matches\ in\ annotations\:=Correspondances trouvées dans les annotations \:

Fetcher\ cannot\ be\ tested\!=L'outil de collecte ne peut pas être testé \!
Fetcher\ unknown\!=Outil de collecte inconnu \!

Character\ by\ character=Caractère par caractère
Embedded=Intégré
Entry=Entrée
Symmetric\ character\ by\ character=Caractère par caractère symétrique
Symmetric\ word\ by\ word=Mot à mot symétrique
Verbatim=Mot pour mot
Word\ by\ word=Mot à mot

Add\ certificate=Ajouter un certificat
Serial\ number=Numéro de série
Issuer=Émetteur
Valid\ from=Valable à partir de
Valid\ to=Valide jusqu'au
Signature\ algorithm=Algorithme de signature
Version=Version

Error\ downloading=Erreur de téléchargement

No\ data\ was\ found\ for\ the\ identifier=Aucune donnée n'a été trouvée pour l'identifiant
Server\ not\ available=Serveur indisponible
Fetching\ information\ using\ %0=Collecte des informations en utilisant %0
Look\ up\ identifier=Recherche d'indentifiant
Bibliographic\ data\ not\ found.\ Cause\ is\ likely\ the\ client\ side.\ Please\ check\ connection\ and\ identifier\ for\ correctness.=Données bibliographiques non trouvées. La cause est probablement du client. Veuillez vérifier la connexion et l'exactitude de l'identifiant.
Bibliographic\ data\ not\ found.\ Cause\ is\ likely\ the\ server\ side.\ Please\ try\ again\ later.=Données bibliographiques non trouvées. La cause vient probablement du serveur. Veuillez réessayer plus tard.
Error\ message\ %0=Message d'erreur %0
Identifier\ not\ found=Identifiant non trouvé

Custom\ API\ key=Clef d'API personnalisée
Check\ %0\ API\ Key\ Setting=Vérifier les paramètres de la clef d'API %0

Edit\ content=Modifier le contenu
Copy\ or\ Move\ content=Copier ou déplacer le contenu
Overwrite\ field\ content=Écraser le contenu du champ
Set=Définir
Append=Ajouter
Clear\ field\ content=Effacer le contenu du champ
Set\ or\ append\ content=Nouveau contenu
Edit\ field\ content\ for\ selected\ entries=Modifier le contenu d'un champ
Rename=Renommer
Copy\ content=Copier le contenu
Move\ content=Déplacer le contenu
Swap\ content=Permuter le contenu
Copy\ or\ move\ the\ content\ of\ one\ field\ to\ another=Copier ou déplacer le contenu d'un champ vers un autre
Automatic\ field\ editor=Éditeur automatique de champs
From=De
Keep\ Modifications=Enregistrer
To=Vers
Open\ Link=Ouvrir le lien
Highlight\ words=Surligner les mots
Highlight\ characters=Surligner les caractères
Unified\ View=Affichage unifié
Split\ View=Affichage fractionné
Plain\ Text=Texte brut
Show\ Diff=Afficher les différences
Only\ show\ changed\ fields=Afficher uniquement les champs modifiés


# AI
AI=IA
AI\ chat=Tchat IA
I\ agree=J'accepte
Privacy\ notice=Déclaration de confidentialité
Show\ tab\ 'AI\ Chat'=Afficher l'onglet 'Tchat IA'
Show\ tab\ 'AI\ Summary'=Afficher l'onglet 'Résumé IA'
Submit=Envoyer
Unable\ to\ chat=Tchat indisponible
Clear\ chat\ history=Effacer l'historique du tchat
Document\ splitter\ -\ chunk\ size=Répartiteur de documents - taille du fragment
Document\ splitter\ -\ overlap\ size=Répartiteur de documents - taille de chevauchement
Document\ splitter\ chunk\ size\ must\ be\ greater\ than\ 0=La taille du fragment du répartiteur de document doit être supérieure à 0
Document\ splitter\ overlap\ size\ must\ be\ greater\ than\ 0\ and\ less\ than\ chunk\ size=La taille du chevauchement du répartiteur de documents doit être supérieure à 0 et inférieure à la taille du fragment
Embedding\ model=Modèle d'intégration
Expert\ settings=Paramètres avancés
Reset\ expert\ settings\ to\ default=Réinitialiser aux paramètres experts par défaut
Leave\ these\ fields\ as\ is,\ if\ you\ are\ not\ sure\ of\ their\ purpose.=Laissez ces champs tels quels, si vous n'êtes pas sûr de leur but.
Only\ PDF\ files\ are\ supported.=Seuls les fichiers PDF sont pris en charge.
Please\ provide\ a\ non-empty\ and\ unique\ citation\ key\ for\ this\ entry.=Veuillez fournir une clé de citation unique et non vide pour cette entrée.
RAG\ -\ maximum\ results\ count=RAG - nombre maximum de résultats
RAG\ -\ minimum\ score=RAG - score minimal
RAG\ max\ results\ count\ must\ be\ greater\ than\ 0=Le nombre maximum de résultats RAG doit être supérieur à 0
Clear\ embeddings\ cache=Effacer le cache des intégrations
Clear\ embeddings\ cache\ for\ current\ library?=Effacer le cache des intégrations pour le fichier actuel ?
Clearing\ embeddings\ cache...=Effacement du cache des intégrations...
Temperature=
Temperature\ must\ be\ between\ 0\ and\ 2=La température doit être comprise entre 0 et 2
Are\ you\ sure\ you\ want\ to\ clear\ the\ chat\ history\ of\ this\ entry?=Êtes-vous sûr de vouloir effacer l'historique du tchat de cette entrée ?
Context\ window\ size=Taille de la fenêtre de contexte
Context\ window\ size\ must\ be\ greater\ than\ 0=La taille de la fenêtre de contexte doit être supérieure à 0
Instruction\ for\ AI\ (also\ known\ as\ prompt\ or\ system\ message)=Instructions pour l'IA (également connue sous le nom de message d'invite ou de système)
An\ I/O\ error\ occurred\ while\ opening\ the\ embedding\ model\ by\ URL\ %0=Une erreur d'E/S s'est produite lors de l'ouverture du modèle d'intégration par l'URL %0
Got\ error\ while\ processing\ the\ file\:=Erreur lors du traitement du fichier \:
The\ model\ by\ URL\ %0\ is\ malformed=Le modèle par URL %0 est mal formé
Unable\ to\ find\ the\ embedding\ model\ by\ the\ URL\ %0=Impossible de trouver le modèle d'intégration par l'URL %0
API\ base\ URL\ has\ to\ be\ provided=L'URL de base de l'API doit être fournie
Chat\ model=Modèle de tchat
Chat\ model\ has\ to\ be\ provided=Un modèle de tchat doit être fourni
AI\ provider=Fournisseur de l'IA
API\ base\ URL\ (used\ only\ for\ LLM)=URL de base de l'API (utilisée uniquement pour LLM)
An\ error\ occurred\ while\ building\ the\ embedding\ model=Une erreur s'est produite lors de la construction du modèle d'intégration
Embedding\ model\ is\ not\ set\ up=Le modèle d'intégration n'est pas configuré
AI\ summary=Résumé de l'IA
Regenerate=Régénérer
The\ path\ of\ the\ current\ library\ is\ not\ set,\ but\ it\ is\ required\ for\ summarization=Le chemin du fichier actuel n'est pas défini, mais il est requis pour le résumé
Enable\ AI\ functionality\ (summary\ generation\ and\ chatting)\ in\ JabRef=Activer les fonctionnalités d'IA (génération de résumé et tchat) dans JabRef
Customize\ expert\ settings=Personnaliser les paramètres experts
These\ parameters\ affect\ how\ the\ AI\ will\ answer\ your\ questions.=Ces paramètres affectent la façon dont l'IA répondra à vos questions.
Chat\ with\ AI\ about\ content\ of\ attached\ file(s)=Tchatter avec l'IA à propos du contenu de(s) fichier(s) joint(s)
In\ order\ to\ use\ AI\ chat,\ you\ need\ to\ enable\ chatting\ with\ attached\ PDF\ files\ in\ JabRef\ preferences\ (AI\ tab).=Pour utiliser le tchat IA, vous devez activer la discussion avec les fichiers PDF joints dans les préférences de JabRef (onglet IA).
In\ order\ to\ use\ AI\ chat,\ set\ an\ API\ key\ inside\ JabRef\ preferences\ (AI\ tab).=Afin d'utiliser le tchat d'IA, définissez une clé API dans les préférences de JabRef (onglet IA).
Unable\ to\ chat\ with\ AI.=Impossible de tchatter avec l'IA.
API\ key=Clé API
Downloading...=Téléchargement...
No\ summary\ can\ be\ generated\ for\ entry\ '%0'.\ Could\ not\ find\ attached\ linked\ files.=Aucun résumé ne peut être généré pour l'entrée '%0'. Impossible de trouver les fichiers liés.
Rebuild=Reconstruire
API\ base\ URL\ setting\ appears\ to\ be\ incorrect.\ Please\ check\ it\ in\ AI\ expert\ settings.=Le paramètre d'URL de base de l'API semble incorrect. Veuillez le vérifier dans les paramètres experts de l'IA.
AI-generated\ summary\ of\ attached\ file(s)=Résumé de(s) fichier(s) joint(s) généré par l'IA
Downloading\ embedding\ model...\ Afterward,\ you\ will\ be\ able\ to\ chat\ with\ your\ files.=Téléchargement du modèle d'intégration... Après cela, vous pourrez tchatter avec vos fichiers.
JabRef\ uses\ AI\ providers\ to\ enable\ AI\ functionality\ (chatting\ with\ attached\ file(s)\ and\ summarization).\ AI\ provider\ is\ an\ external\ service.\ To\ enable\ processing\ of\ attached\ file(s),\ their\ contents\ need\ to\ be\ shared\ with\ the\ currently\ selected\ AI\ provider.\ As\ soon\ as\ you\ ask\ a\ question,\ the\ text\ content\ of\ all\ PDFs\ attached\ to\ the\ entry\ are\ sent\ to\ external\ service.\ By\ using\ this\ service\ you\ agree\ to\ the\ privacy\ police\ of\ the\ selected\ AI\ provider.=JabRef utilise les fournisseurs d'IA pour activer les fonctionnalités de l'IA (tchat avec les fichiers joints et résumé). Pour activer le traitement du ou des fichier(s) attaché(s), leur contenu doit être partagé avec le fournisseur d'IA sélectionné. Dès que vous formulez une question, le contenu du texte de tous les PDFs joints à l'entrée est envoyé au service externe. En utilisant ce service, vous acceptez la politique de confidentialité du fournisseur d’IA.
Please\ attach\ at\ least\ one\ PDF\ file\ to\ enable\ chatting\ with\ PDF\ file(s).=Veuillez joindre au moins un fichier PDF pour permettre de tchatter avec le(s) fichier(s) PDF.
The\ attached\ file(s)\ are\ currently\ being\ processed\ by\ %0.\ Once\ completed,\ you\ will\ be\ able\ to\ see\ the\ summary.=Le(s) fichier(s) joint(s) est/sont actuellement en cours de traitement par %0. Une fois terminé, vous pourrez voir le résumé.
Waiting\ summary\ for\ %0...=Résumé en attente pour %0...
Additionally,\ we\ use\ Deep\ Java\ Library\ (DJL)\ embedding\ models\ for\ both\ chatting\ and\ summarization.\ The\ embedding\ model\ will\ be\ downloaded\ in\ background\ (size\ %0)\ from\ Deep\ Java\ Library\ servers\ anonymously.=De plus, nous utilisons des modèles d'intégration de Deep Java Library (DJL) pour tchatter et résumer. Le modèle d'intégration sera téléchargé en arrière-plan (taille %0) depuis les serveurs de Deep Java Library de manière anonyme.
An\ API\ key\ has\ to\ be\ provided=Une clé API doit être fournie
Current\ AI\ model\:\ %0.\ The\ AI\ may\ generate\ inaccurate\ or\ inappropriate\ responses.\ Please\ verify\ any\ information\ provided.=Modèle actuel de l'IA \: %0. L'IA peut générer des réponses inexactes ou inappropriées. Veuillez vérifier toutes les informations fournies.
Delete\ message\ from\ chat\ history=Supprimer le message de l'historique du tchat
Generated\ at\ %0\ by\ %1=Généré à %0 par %1
Retry=Réessayer
Updating\ local\ embedding\ model...=Mise à jour du modèle d'intégration local...
Estimated\ time\ left\:\ 15\ seconds.=Temps restant estimé \: 15 secondes.
Estimated\ time\ left\:\ 30\ seconds.=Temps restant estimé \: 30 secondes.
Estimated\ time\ left\:\ 5\ seconds.=Temps restant estimé \: 5 secondes.
Estimated\ time\ left\:\ approx.\ 1\ minute.=Temps restant estimé \: environ 1 minute.
Estimated\ time\ left\:\ approx.\ 2\ minutes.=Temps restant estimé \: environ 2 minutes.
Estimated\ time\ left\:\ more\ than\ 2\ minutes.=Temps restant estimé \: plus de 2 minutes.
You\ can\ find\ information\ about\ DJL\ privacy\ policy\ here.=Vous trouverez ici des informations sur la politique de confidentialité de DJL.
The\ size\ of\ the\ embedding\ model\ could\ be\ smaller\ than\ written\ in\ the\ list.=La taille du modèle d'intégration pourrait être plus petite que ce qui est écrit dans la liste.
Embedding\ model\ has\ to\ be\ provided=Le modèle d'intégration doit être fourni
After\ the\ file\ will\ be\ ingested,\ you\ will\ be\ able\ to\ chat\ with\ it.=Une fois le fichier ingéré, vous pourrez tchatter avec lui.
Could\ not\ find\ path\ for\ a\ linked\ file\ '%0'\ while\ generating\ embeddings.=Impossible de trouver le chemin pour un fichier lié '%0' lors de la génération des intégrations.
File\ %0\ could\ not\ be\ ingested=Le fichier %0 n'a pas pu être ingéré
File\ %0\ is\ currently\ being\ processed=Le fichier %0 est en cours de traitement
File\ %0\ is\ not\ a\ PDF\ file=Le fichier %0 n'est pas un fichier PDF
Generating\ embeddings\ for\ file\ '%0'=Génération des intégrations pour le fichier '%0'
Notifications=Notifications
Only\ PDF\ files\ can\ be\ used\ for\ chatting=Seuls les fichiers PDF peuvent être utilisés pour tchatter
The\ chat\ history\ will\ not\ be\ stored\ in\ next\ sessions=L'historique des tchats ne sera pas stocké lors des prochaines sessions
Unable\ to\ generate\ embeddings\ for\ file\ '%0',\ because\ JabRef\ was\ unable\ to\ extract\ text\ from\ the\ file=Impossible de générer des intégrations pour le fichier '%0', car JabRef n'a pas pu extraire de texte de ce fichier
Chat\ with\ group=Tchater avec le groupe
Waiting\ for\ AI\ reply...=En attente de réponse de l'IA...
An\ error\ occurred\ while\ opening\ chat\ history\ storage.\ Chat\ history\ of\ entries\ and\ groups\ will\ not\ be\ stored\ in\ the\ next\ session.=Une erreur s'est produite lors de l'ouverture du stockage de l'historique du tchats. L'historique des entrées et des groupes de tchat ne sera pas stocké lors de la prochaine session.
An\ error\ occurred\ while\ opening\ summary\ storage.\ Summaries\ of\ entries\ will\ not\ be\ stored\ in\ the\ next\ session.=Une erreur s'est produite lors de l'ouverture du stockage des résumés. Les résumés des entrées ne seront pas stockés lors de la prochaine session.
An\ error\ occurred\ while\ opening\ the\ embeddings\ cache\ file.\ Embeddings\ will\ not\ be\ stored\ in\ the\ next\ session.=Une erreur s'est produite lors de l'ouverture du fichier de cache des intégrations. Les intégrations ne seront pas stockées lors la prochaine session.
An\ error\ occurred\ while\ opening\ the\ fully\ ingested\ documents\ cache\ file.\ Fully\ ingested\ documents\ will\ not\ be\ stored\ in\ the\ next\ session.=Une erreur s'est produite lors de l'ouverture du fichier de cache des documents entièrement ingérés. Les documents entièrement ingérés ne seront pas stockés lors de la prochaine session.
Invalid\ citation\ key\ for\ %0\ (%1)=Clé de citation invalide pour %0 (%1)
No\ citation\ key\ for\ %0=Aucune clé de citation pour %0
Please\ attach\ at\ least\ one\ PDF\ file\ to\ enable\ summarization\ of\ PDF\ file(s).=Veuillez joindre au moins un fichier PDF pour permettre le résumé des fichiers PDF.
Unable\ to\ generate\ summary=Impossible de générer le résumé
Group\ %0=Groupe %0
AI\ chat\ with\ %0=Tchat IA avec %0
Generating\ embeddings\ for\ %0=Générer des intégrations pour %0
RAG\ minimum\ score\ must\ be\ a\ number=Le score minimum de RAG doit être un nombre
RAG\ minimum\ score\ must\ be\ greater\ than\ 0\ and\ less\ than\ 1=Le score minimum de RAG doit être compris entre 0 et 1
Temperature\ must\ be\ a\ number=La température doit être un nombre
Automatically\ generate\ embeddings\ for\ new\ entries=Générer automatiquement les intégrations pour les nouvelles entrées
Automatically\ generate\ summaries\ for\ new\ entries=Générer automatiquement des résumés pour les nouvelles entrées
Connection=Connexion
Generate\ embeddings\ for\ linked\ files\ in\ the\ group=Générer des intégrations pour les fichiers liés du groupe
Generate\ summaries\ for\ entries\ in\ the\ group=Générer des résumés pour les entrées du groupe
Generating\ summaries\ for\ %0=Génération de résumés pour %0
Ingestion\ started\ for\ group\ "%0".=Le traitement a commencé pour le groupe « %0 ».
Summarization\ started\ for\ group\ "%0".=Résumé démarré pour le groupe « %0 ».
Reset\ templates\ to\ default=Réinitialiser les modèles par défaut
Templates=Modèles
System\ message\ for\ chatting=Message système pour le tchat
User\ message\ for\ chatting=Message de l'utilisateur pour le tchat
Completion\ text\ for\ summarization\ of\ a\ chunk=Texte de complétion pour la synthèse d'un fragment
Completion\ text\ for\ summarization\ of\ several\ chunks=Texte de complétion pour la synthèse de plusieurs fragments

Link=Lien
Source\ URL=URL de la source
Edit\ file\ link=Éditer le lien de fichier
Add\ file\ link=Ajouter un lien de fichier

(Note\:\ If\ original\ entries\ lack\ keywords\ to\ qualify\ for\ the\ new\ group\ configuration,\ confirming\ here\ will\ add\ them)=(Note \: si les entrées originales n'ont pas de mots-clefs correspondant à la nouvelle configuration du groupe, confirmer ici les ajoutera)
Assign=Assigner
Do\ not\ assign=Ne pas assigner

Error\ occurred\ %0=Une erreur est survenue %0
Left\ Entry=Entrée de gauche
Merge\ %0=Fusionner %0
Right\ Entry=Entrée de droite
Unmerge\ %0=Annuler la fusion %0

The\ %0s\ are\ the\ same.\ However,\ the\ order\ of\ field\ content\ differs=Les %0s sont les mêmes. Cependant, l'ordre du contenu du champ est différent

Keep\ from\ import=Garder à partir de l'importation
Keep\ merged=Garder fusionné
Keep\ existing\ entry=Conserver l'entrée existante

No\ entries\ corresponding\ to\ given\ query=Aucune entrée correspondant à la requête

Review\ backup=Examiner la sauvegarde
A\ backup\ file\ for\ '%0'\ was\ found\ at\ [%1]=Un fichier de sauvegarde pour '%0' a été trouvé dans [%1]
Do\ you\ want\ to\ recover\ the\ library\ from\ the\ backup\ file?=Voulez-vous récupérer le fichier à partir du fichier de sauvegarde ?
This\ could\ indicate\ that\ JabRef\ did\ not\ shut\ down\ cleanly\ last\ time\ the\ file\ was\ used.=Cela pourrait indiquer que JabRef ne s'est pas fermé proprement lors de la dernière utilisation du fichier.

Use\ the\ field\ FJournal\ to\ store\ the\ full\ journal\ name\ for\ (un)abbreviations\ in\ the\ entry=Utiliser le champ FJournal pour stocker dans l'entrée le nom du journal complet en cas de (dés)abréviations

Library\ to\ import\ into=Fichier à importer dans

Enable\ web\ search=Activer la recherche Web
Web\ search\ disabled=Recherche Web désactivée

Multiline=Multiligne

Unable\ to\ open\ linked\ eprint.\ Please\ set\ the\ eprinttype\ field=Impossible d'ouvrir l'eprint lié. Veuillez définir le champ eprinttype
Unable\ to\ open\ linked\ eprint.\ Please\ verify\ that\ the\ eprint\ field\ has\ a\ valid\ '%0'\ id=Impossible d'ouvrir l'eprint lié. Veuillez vérifier que le champ eprint a un id '%0' valide

Search\ from\ history...=Rechercher dans l'historique...
your\ search\ history\ is\ empty=Votre historique de recherche est vide
Clear\ history=Effacer l'historique

File=Fichier
file=fichier
File\ directory\ is\ not\ set\ or\ does\ not\ exist\!=Le répertoire de fichiers n'est pas configuré ou n'existe pas \!
File\ exists=Le fichier existe
File\ not\ found=Fichier non trouvé

Delete\ '%0'=Supprimer « %0 »
Delete\ %0\ files=Supprimer %0 fichiers
How\ should\ these\ files\ be\ handled?=Comment ces fichiers doivent-ils être traités ?
Permanently\ delete\ local\ file=Supprimer le fichier local
Delete\ from\ disk=Supprimer du disque
Move\ file(s)\ to\ trash=Déplacer le(s) fichier(s) vers la corbeille
Keep\ file(s)=Conserver le(s) fichier(s)
Error\ accessing\ file\ '%0'.=Erreur lors de l'accès au fichier '%0'.
Cannot\ delete\ file\ '%0'=Impossible de supprimer le fichier '%0'
This\ operation\ requires\ selected\ linked\ files.=Cette opération nécessite la sélection de fichiers liés.
Move\ deleted\ files\ to\ trash\ (instead\ of\ deleting\ them)=Déplacer les fichiers supprimés vers la corbeille (au lieu de les supprimer)

File\ permission\ error=Erreur due aux permissions du fichier
JabRef\ does\ not\ have\ permission\ to\ access\ %s=JabRef n'a pas le droit d'accès à %s

Problem\ finding\ files.\ See\ error\ log\ for\ details.=Problème lors de la recherche des fichiers. Consultez le journal des erreurs pour plus de détails.
Path\ to\ %0=Chemin vers %0

Create\ backup=Créer une sauvegarde
Automatically\ search\ and\ show\ unlinked\ files\ in\ the\ entry\ editor=Rechercher et afficher automatiquement les fichiers non liés dans l'éditeur d'entrée

File\ "%0"\ cannot\ be\ added\!=Le fichier "%" ne peut pas être ajouté \!
Illegal\ characters\ in\ the\ file\ name\ detected.\nFile\ will\ be\ renamed\ to\ "%0"\ and\ added.=Caractères illégaux détectés dans le nom du fichier.\nLe fichier sera renommé en "%0" et ajouté.
Rename\ and\ add=Renommer et ajouter

Failed\ to\ download\ from\ URL=Échec du téléchargement depuis l'URL
Access\ denied.\ You\ are\ not\ authorized\ to\ access\ this\ resource.\ Please\ check\ your\ credentials\ and\ try\ again.\ If\ you\ believe\ you\ should\ have\ access,\ please\ contact\ the\ administrator\ for\ assistance.=Accès refusé. Vous n'êtes pas autorisé à accéder à cette ressource. Veuillez vérifier vos identifiants et réessayez. Si vous pensez que vous devriez y avoir accès, veuillez contacter l'administrateur pour obtenir de l'aide.
Access\ denied.\ You\ do\ not\ have\ permission\ to\ access\ this\ resource.\ Please\ contact\ the\ administrator\ for\ assistance\ or\ try\ a\ different\ action.=Accès refusé. Vous n'avez pas les droits d'accès à cette ressource. Veuillez contacter l'administrateur pour obtenir de l'aide ou essayez une autre action.
The\ requested\ resource\ could\ not\ be\ found.\ It\ seems\ that\ the\ file\ you\ are\ trying\ to\ download\ is\ not\ available\ or\ has\ been\ moved.\ Please\ verify\ the\ URL\ and\ try\ again.\ If\ you\ believe\ this\ is\ an\ error,\ please\ contact\ the\ administrator\ for\ further\ assistance.=La ressource demandée est introuvable. Il semble que le fichier que vous essayez de télécharger ne soit pas disponible ou ait été déplacé. Veuillez vérifier l'URL et réessayer. Si vous pensez qu'il s'agit d'une erreur, veuillez contacter l'administrateur pour obtenir de l'aide.
Something\ is\ wrong\ on\ JabRef\ side.\ Please\ check\ the\ URL\ and\ try\ again.=Quelque chose ne va pas du côté de JabRef. Veuillez vérifier l'URL et réessayer.
Error\ downloading\ from\ URL.\ Cause\ is\ likely\ the\ server\ side.\nPlease\ try\ again\ later\ or\ contact\ the\ server\ administrator.=Erreur de téléchargement à partir de l'URL. La cause est probablement du côté serveur.\nVeuillez réessayer plus tard ou contacter l'administrateur du serveur.
Please\ check\ the\ URL\ and\ try\ again.\nURL\:\ %0\nDetails\:\ %1=Veuillez vérifier l'URL et réessayer.\nURL \: %0\nDétails \: %1

Finished=Terminé
Finished\ writing\ metadata\ for\ library\ %0\ (%1\ succeeded,\ %2\ skipped,\ %3\ errors).=Écriture des métadonnées pour le fichier %0 terminée (%1 réussi, %2 ignoré, %3 erreurs).
Writing\ metadata\ to\ %0=Écriture des métadonnées sur %0

Get\ more\ themes...=Obtenir plus de thèmes...

Miscellaneous=Divers
File-related=Lié au fichier

Add\ selected\ entries\ to\ database=Ajouter les entrées sélectionnées au fichier
The\ selected\ entry\ doesn't\ have\ a\ DOI\ linked\ to\ it.\ Lookup\ a\ DOI\ and\ try\ again.=L'entrée sélectionnée ne contient pas de DOI. Recherchez un DOI et réessayez.
Cited\ By=Cité par
Cites=Citations
No\ articles\ found=Pas d'article trouvé
Restart\ search=Redémarrer la recherche
Cancel\ search=Annuler la recherche
Select\ entry=Sélectionner une entrée
Search\ aborted\!=Recherche annulée \!
Citation\ relations=Relations de citation
Show\ articles\ related\ by\ citation=Afficher les articles liés par citation
Error\ while\ fetching\ citing\ entries\:\ %0=Erreur lors de la collecte des entrées citantes \: %0
Help\ on\ external\ applications=Aide sur les logiciels externes
Identifier-based\ Web\ Search=Recherche Web basée sur les identifiants

Related\ articles=Articles liés
Show\ tab\ 'Related\ articles'=Afficher l'onglet 'Articles liés'

Pushing\ citations\ to\ TeXShop\ is\ only\ possible\ on\ macOS\!=L'envoi des citations vers TeXShop n'est possible que sur macOS \!

Single\ instance=Instance unique

Copied\ %0\ entry(s)=%0 entrée(s) copiée(s)
Cut\ %0\ entry(s)=%0 entrée(s) coupée(s)
Deleted\ %0\ entry(s)=%0 entrée(s) supprimée(s)

Enable\ Journal\ Information\ Fetching?=Activer la récupération des informations des journaux ?
Would\ you\ like\ to\ enable\ fetching\ of\ journal\ information?\ This\ can\ be\ changed\ later\ in\ %0\ >\ %1.=Voulez-vous activer la récupération des informations des journaux ? Cela peut être modifié plus tard dans %0 > %1.
Enable=Activer
Keep\ disabled=Garder désactivé

Show\ user\ comments\ field=Afficher le champ des commentaires de l'utilisateur
Hide\ user-specific\ comments\ field=Masquer le champ des commentaires spécifiques à l'utilisateur
Show\ user-specific\ comments\ field=Afficher le champ des commentaires à l'utilisateur

More\ options...=Plus d'options...
Treat\ all\ duplicates\ entries\ the\ same\ way=Traiter toutes les entrées en double de la même manière
Ask\ every\ time=Toujours demander

Value\ is\ not\ in\ Unicode's\ Normalization\ Form\ "Canonical\ Composition"\ (NFC)\ format=Une valeur n'est pas au format de Normalisation de l'Unicode "Composition Canonique" (NFC)

Copy\ failed=Échec de la copie
Cut\ failed=Échec de la coupe

Group\ icons=Icônes de groupe
Redownload\ file=Télécharger à nouveau le fichier
Redownload\ missing\ files=Télécharger à nouveau les fichiers manquants
Redownload\ missing\ files\ for\ current\ library?=Télécharger à nouveau les fichiers manquants pour le fichier actuel ?

Note\:\ The\ study\ directory\ should\ be\ empty.=Note \: Le répertoire de la revue doit être vide.
Warning\:\ The\ selected\ directory\ is\ not\ empty.=Attention \: le répertoire sélectionné n'est pas vide.
Warning\:\ Failed\ to\ check\ if\ the\ directory\ is\ empty.=Attention \: Impossible de vérifier si le répertoire est vide.
Warning\:\ The\ selected\ directory\ is\ not\ a\ valid\ directory.=Attention \: Le répertoire sélectionné n'est pas un répertoire valide.

Currently\ selected\ JStyle\:\ '%0' = JStyle actuellement sélectionné \: '%0'
Currently\ selected\ CSL\ Style\:\ '%0' = Style CSL actuellement sélectionné \: '%0'
Store\ url\ for\ downloaded\ file=Enregistrer l'URL du fichier téléchargé

Compare\ with\ existing\ entry=Comparer avec une entrée existante
Library\ Entry=Entrée du fichier
Citation\ Entry=Entrée de citation

File\ Move\ Errors=Erreurs de déplacement de fichier
Could\ not\ move\ file\ %0.\ Please\ close\ this\ file\ and\ retry.=Impossible de déplacer le fichier %0. Veuillez fermer ce fichier et réessayer.

Copy\ to=Copier vers
Include=Inclure
Exclude=Exclure
Include\ or\ exclude\ cross-referenced\ entries=Inclure ou exclure les entrées de références croisées
Would\ you\ like\ to\ include\ cross-reference\ entries\ in\ the\ current\ operation?=Voulez-vous inclure les entrées de références croisées dans l'opération en cours ?
<<<<<<< HEAD

Citations\ relations\ local\ storage\ time-to-live\ (in\ days)=Durée de vie du stockage local des relations de citations (en jours)
=======
Entries\ copied\ successfully,\ including\ cross-references.=Entrées copiées avec succès, y compris les références croisées.
Entries\ copied\ successfully,\ without\ cross-references.=Entrées copiées avec succès, sans les références croisées.
>>>>>>> 34430910
<|MERGE_RESOLUTION|>--- conflicted
+++ resolved
@@ -2854,10 +2854,7 @@
 Exclude=Exclure
 Include\ or\ exclude\ cross-referenced\ entries=Inclure ou exclure les entrées de références croisées
 Would\ you\ like\ to\ include\ cross-reference\ entries\ in\ the\ current\ operation?=Voulez-vous inclure les entrées de références croisées dans l'opération en cours ?
-<<<<<<< HEAD
-
-Citations\ relations\ local\ storage\ time-to-live\ (in\ days)=Durée de vie du stockage local des relations de citations (en jours)
-=======
 Entries\ copied\ successfully,\ including\ cross-references.=Entrées copiées avec succès, y compris les références croisées.
 Entries\ copied\ successfully,\ without\ cross-references.=Entrées copiées avec succès, sans les références croisées.
->>>>>>> 34430910
+
+Citations\ relations\ local\ storage\ time-to-live\ (in\ days)=Durée de vie du stockage local des relations de citations (en jours)