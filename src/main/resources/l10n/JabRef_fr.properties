Unable\ to\ monitor\ file\ changes.\ Please\ close\ files\ and\ processes\ and\ restart.\ You\ may\ encounter\ errors\ if\ you\ continue\ with\ this\ session.=Impossible de surveiller les changements de fichiers. Veuillez fermer les fichiers et les traitements puis redémarrer. Vous pourriez rencontrer des erreurs si vous continuez avec cette session.

%0/%1\ entries=%0/%1 entrées

Export\ operation\ finished\ successfully.=L'opération d'export s'est terminée avec succès.

Reveal\ in\ File\ Explorer=Montrer dans l'explorateur de fichiers

Abbreviate\ journal\ names\ of\ the\ selected\ entries\ (DEFAULT\ abbreviation)=Abréger les noms de journaux des entrées sélectionnées (abréviation par DÉFAUT)
Abbreviate\ journal\ names\ of\ the\ selected\ entries\ (DOTLESS\ abbreviation)=Abréger les noms de journaux des entrées sélectionnées (abréviation SANS POINT)
Abbreviate\ journal\ names\ of\ the\ selected\ entries\ (SHORTEST\ UNIQUE\ abbreviation)=Abréger les noms de journaux des entrées sélectionnées (abréviation UNIQUE LA PLUS COURTE)

Abbreviate\ names=Abréger les noms
Abbreviated\ %0\ journal\ names.=%0 noms de journaux abrégés.

Abbreviation=Abréviation
Abbreviations=Abréviations

Unabbreviate\ journal\ names\ of\ the\ selected\ entries=Développer les noms de journaux des entrées sélectionnées
Unabbreviated\ %0\ journal\ names.=%0 noms de journaux développés.

dotless=sans point
shortest\ unique=unique la plus courte

About\ JabRef=À propos de JabRef

Abstract=Résumé

Accept=Valider

Accept\ recommendations\ from\ Mr.\ DLib=Accepter les recommandations de Mr. DLib

Action=Action

Add=Ajouter

Add\ a\ (compiled)\ custom\ Importer\ class\ from\ a\ class\ path.=Ajouter une classe Importer personnalisée (compilée) à partir d'un chemin de classe.
The\ path\ need\ not\ be\ on\ the\ classpath\ of\ JabRef.=Le chemin n'a pas besoin d'être dans le chemin de classe de JabRef.

Add\ a\ regular\ expression\ for\ the\ key\ pattern.=Ajouter une expression régulière pour le modèle de clef.

Add\ entry\ manually=Ajouter une entrée manuellement

Add\ selected\ entries\ to\ this\ group=Ajouter à ce groupe les entrées sélectionnées

Add\ subgroup=Ajouter un sous-groupe

Added\ group\ "%0".=Groupe « %0 » ajouté.

Added\ string\:\ '%0'=Chaîne ajoutée \: '%0'
Added\ string=Chaîne ajoutée
Edit\ strings=Modifier les chaînes
Duplicate\ string\ name\:\ '%0'=Nom de chaîne dupliquée \: '%0'
Modified\ string=Chaîne modifiée
Modified\ string\:\ '%0' =Chaîne modifiée \: '%0'
New\ string=Nouvelle chaîne
Remove\ string\ %0=Supprimer la chaîne %0
Deleted\ string=Chaîne supprimée
Deleted\ string\:\ '%0'=Chaîne supprimée \: '%0'
Renamed\ string\:\ '%0'=Chaîne renommée \: '%0'
Please\ enter\ the\ string's\ label=Veuillez saisir le nom de la chaîne
Resolve\ BibTeX\ strings=Traiter les chaînes BibTeX
The\ label\ of\ the\ string\ cannot\ be\ a\ number.=L'intitulé de la chaîne ne peut être un nombre.
The\ label\ of\ the\ string\ cannot\ contain\ spaces.=Un nom de chaîne ne peut pas contenir d'espaces.
The\ label\ of\ the\ string\ cannot\ contain\ the\ '\#'\ character.=Le nom de la chaîne ne peut pas contenir le caractère '\#'.
String\ dialog,\ add\ string=Chaîne de dialogue, ajouter une chaîne
String\ dialog,\ remove\ string=Chaîne de dialogue, supprimer une chaîne
Add\ new\ String=Ajouter une nouvelle chaîne
String\ constants=Constantes de chaîne
Must\ not\ be\ empty\!=Ne doit pas être vide \!
A\ string\ with\ the\ label\ '%0'\ already\ exists.=Une chaîne avec le nom '%0' existe déjà.
String\ constant\ "%0"\ was\ not\ imported\ because\ it\ is\ not\ a\ valid\ string\ constant=La constante de chaîne "%0" n'a pas été importée car elle n'est pas une constante de chaîne valide
String\ constant\ %0\ was\ not\ imported\ because\ it\ already\ exists\ in\ this\ library=La constante de chaîne %0 n'a pas été importée car elle existe déjà dans ce fichier
Could\ not\ import\ the\ following\ string\ constants\:\n\ %0=Impossible d'importer les constantes de chaîne suivantes \:\n %0
Importing\ String\ constants=Importation des constantes de chaîne

All\ entries=Toutes les entrées

Also\ remove\ subgroups=Supprimer aussi les sous-groupes

Appearance=Aspect

Application=Logiciel

Application\ to\ push\ entries\ to=Logiciel vers lequel envoyer les entrées

Apply=Appliquer

Assign\ the\ original\ group's\ entries\ to\ this\ group?=Assigner les entrées originales du groupe à ce groupe ?

Assigned\ %0\ entries\ to\ group\ "%1".=%0 entrées ajoutées au groupe « %1 ».

Assigned\ 1\ entry\ to\ group\ "%0".=Une entrée ajoutée au groupe « %0 ».

Automatically\ create\ groups=Créer automatiquement des groupes

Automatically\ remove\ exact\ duplicates=Supprimer automatiquement les doublons identiques

Available\ export\ formats=Formats d'exportation disponibles
Available\ import\ formats=Formats d'importation disponibles

%0\ source=Source %0
Show\ BibTeX\ source=Afficher la source BibTeX
Show/edit\ %0\ source=Montrer/modifier le source %0

Background\ tasks=Tâches en arrière-plan

Background\ tasks\ are\ running=Des tâches en arrière-plan sont en cours d'exécution

Background\ tasks\ are\ finished=Les tâches d'arrière-plan sont terminées

Browse=Explorer

by=par
The\ conflicting\ fields\ of\ these\ entries\ will\ be\ merged\ into\ the\ 'Comment'\ field.=Les champs conflictuels de ces entrées seront fusionnés dans le champ « Comment ».

Cancel=Annuler
Cannot\ create\ group=Impossible de créer le groupe

Cannot\ create\ group.\ Please\ create\ a\ library\ first.=Impossible de créer un groupe. Veuillez d'abord créer un fichier.

Cannot\ open\ folder\ as\ the\ file\ is\ an\ online\ link.=Impossible d'ouvrir le dossier car le fichier est un lien en ligne.

Case\ sensitive=Sensible à la casse

change\ assignment\ of\ entries=changer l'assignation des entrées

Catalogues\ used\ for\ 'Search\ pre-configured'=Catalogues utilisés pour la "recherche préconfigurée"

Change\ case=Changer la casse

Change\ entry\ type=Changer le type d'entrée


Change\ of\ Grouping\ Method=Changement de la Méthode de Groupement

change\ preamble=changer le préambule

Changed\ language=Langue modifiée

Changed\ preamble=Préambule modifié

Cite\ command=Commande Cite

Clear=Effacer

Open\ /\ close\ entry\ editor=Ouvrir/fermer l'éditeur d'entrées

Close\ dialog=Fermer la fenêtre

Close\ the\ current\ library=Fermer le fichier courant

Close\ window=Fermer la fenêtre

Comments=Commentaires

Contained\ in=Contenu dans

Content=Contenu

Copy=Copier

Copy\ title=Copier le titre
Copy\ citation\ (html)=Copier la citation (html)
Copy\ citation\ (text)=Copier la citation (texte)
Copy\ citation\ key=Copier la clef de citation
Copy\ citation\ key\ and\ link=Copier la clef de citation et le lien
Copy\ citation\ key\ and\ title=Copier la clef de citation et le titre
Copy\ citation\ key\ with\ configured\ cite\ command=Copier la clef de citation avec la commande de citation configurée

Copy\ to\ clipboard=Copier dans le presse-papier

Could\ not\ call\ executable=L'exécutable n'a pas pu être lancé

Could\ not\ export\ preferences=L'exportation des préférences a échoué

Could\ not\ find\ a\ suitable\ import\ format.=Aucun format d'importation adéquat n'a pu être trouvé.
Could\ not\ import\ preferences=L'importation des préférences a échoué

Could\ not\ instantiate\ %0=N'a pas pu initialiser %0
Could\ not\ instantiate\ %0\ %1=N'a pas pu initialiser %0 %1
Could\ not\ instantiate\ %0.\ Have\ you\ chosen\ the\ correct\ package\ path?=%0 a échoué. Avez-vous choisi le chemin de paquetage correct ?

Could\ not\ print\ preview=Échec de l'impression de l'aperçu

Create\ custom\ fields\ for\ each\ BibTeX\ entry=Créer des champs personnalisés pour chaque entrée BibTeX

crossreferenced\ entries\ included=Entrées avec références croisées incluses

Current\ content\:\ %0=Contenu actuel \: %0

Current\ value\:\ %0=Valeur actuelle \: %0

Custom\ entry\ types=Types d'entrées personnalisées

Custom\ entry\ types\ found\ in\ file=Types d'entrées personnalisées trouvées dans le fichier

Customize\ entry\ types=Personnaliser les types d'entrées

Customize\ keyboard\ shortcuts=Personnaliser les raccourcis clavier

Cut=Couper

cut\ entries=Couper les entrées

cut\ entry\ %0=couper l'entrée %0

Library\ encoding=Encodage du fichier

Library\ properties=Propriétés du fichier
%0\ -\ Library\ properties=%0 - Propriétés du fichier

Default=Défaut

Character\ encoding\ UTF-8\ is\ not\ supported.=L'encodage de caractères UTF-8 n'est pas pris en charge.
UTF-8\ could\ not\ be\ used\ to\ encode\ the\ following\ characters\:\ %0=L'UTF-8 n'a pas pu être utilisé pour encoder les caractères suivants \: %0
The\ chosen\ encoding\ '%0'\ could\ not\ encode\ the\ following\ characters\:=L'encodage « %0 » choisi ne peut pas encoder les caractères suivants \:

Downloading=Téléchargement

Execute\ default\ action\ in\ dialog=Exécuter l'action par défaut dans la boîte de dialogue

Delete=Supprimer

Delete\ entry=Supprimer l'entrée

Delete\ multiple\ entries=Supprimer plusieurs entrées

Descending=Descendant

Description=Description

Do\ not\ ask\ again=Ne pas demander à nouveau

Display\ all\ entries\ belonging\ to\ one\ or\ more\ of\ the\ selected\ groups=Afficher toutes les entrées appartenant à au moins un des groupes sélectionnés

Display\ all\ error\ messages=Afficher tous les messages d'erreur

Display\ help\ on\ command\ line\ options=Afficher l'aide sur les options de la ligne de commande

Display\ only\ entries\ belonging\ to\ all\ selected\ groups=Afficher uniquement les entrées appartenant à tous les groupes sélectionnés
Display\ version=Afficher la version

Do\ not\ abbreviate\ names=Ne pas abréger les noms


Do\ not\ open\ any\ files\ at\ startup=N'ouvrir aucun fichier au démarrage

Do\ not\ wrap\ when\ saving=Ne pas forcer le retour à la ligne lors de l'enregistrement

Donate\ to\ JabRef=Faire un don à JabRef

Download\ file=Télécharger le fichier

Download\ '%0'\ was\ a\ HTML\ file.\ Removed.=Le téléchargement '%0' était un fichier HTML. Supprimé.
Download\ '%0'\ was\ a\ HTML\ file.\ Keeping\ URL.=Le téléchargement '%0' était un fichier HTML. URL conservée.

duplicate\ removal=Suppression des doublons

Duplicate\ fields=Champs dupliqués

Unable\ to\ change\ field\ name.\ "%0"\ already\ in\ use.=Impossible de changer le nom du champ. "%0" est déjà utilisé.

Duplicates\ found=Trouver les doublons

Dynamically\ group\ entries\ by\ a\ free-form\ search\ expression=Grouper dynamiquement les entrées en utilisant une expression de recherche de forme libre

Dynamically\ group\ entries\ by\ searching\ a\ field\ for\ a\ keyword=Grouper dynamiquement les entrées en cherchant un mot-clef dans un champ

Each\ line\ must\ be\ of\ the\ following\ form\:\ 'tab\:field1;field2;...;fieldN'.=Chaque ligne doit être au format suivant \: 'tab\:field1;field2;...;fieldN'.

Search\ groups\ migration\ of\ %0=Migration des groupes de recherche à %0
The\ search\ groups\ syntax\ is\ outdated.\ Do\ you\ want\ to\ migrate\ to\ the\ new\ syntax?=La syntaxe des groupes de recherche est obsolète. Voulez-vous migrer vers la nouvelle syntaxe ?
Migrate=Migrer
Keep\ as\ is=Garder tel quel
Search\ group\ migration\ failed=La migration des groupes de recherche a échoué
The\ search\ group\ '%0'\ could\ not\ be\ migrated.\ Please\ enter\ the\ new\ search\ expression.=Le groupe de recherche '%0' n'a pas pu être migré. Veuillez saisir la nouvelle expression de recherche.
Edit=Édition

Edit\ file\ type=Modifier le type de fichier

Edit\ group=Modifier le groupe

empty\ library=fichier vide
Autocompletion=Auto-complétion

Enter\ URL\ to\ download=Entrer l'URL de téléchargement

entries=entrées

Entries\ exported\ to\ clipboard=Entrées exportées vers le presse-papiers

entry=entrée

Entry\ editor=Éditeur d'entrée

Entry\ owner=Propriétaire de l'entrée

Entry\ preview=Aperçu de l'entrée

Entry\ table=Table des entrées
Entry\ table\ columns=Colonnes de la table des entrées
Entry\ Title\ (Required\ to\ deliver\ recommendations.)=Titre de l'entrée (requis pour fournir des recommandations)
Error=Erreur
Error\ occurred\ when\ parsing\ entry=Une erreur est survenue pendant le traitement de l'entrée
Error\ during\ persistence\ of\ crawling\ results.=Erreur lors de la persistance des résultats de recherche.
'%0'\ exists.\ Overwrite\ file?=« %0 » existe. Écraser le fichier ?
Export=Exporter
Export\ preferences=Exporter les préférences
Export\ preferences\ to\ file=Exporter les préférences vers un fichier
Export\ to\ clipboard=Exporter vers le presse-papiers
Export\ to\ text\ file.=Exporter vers un fichier texte.

Extract\ references\ from\ file\ (offline)=Extraire les références du fichier (hors ligne)
Extract\ references\ from\ file\ (online)=Extraire les références du fichier (en ligne)
Extract\ References\ (offline)=Extraire les références (hors ligne)
Extract\ References\ (online)=Extraire les références (en ligne)

Processing...=Traitement en cours...
Processing\ "%0"...=Traitement de « %0 »...
Processing\ PDF(s)=Traitement des PDF(s) en cours
Processing\ %0=Traitement de %0
Importing\ files\ into\ %1\ |\ %2\ of\ %0\ file(s)\ processed.=Indexation des fichiers pour %1 | %2 de %0 fichier(s) indexé(s).
Processing\ a\ large\ number\ of\ files=Traitement d'un grand nombre de fichiers

You\ are\ about\ to\ process\ %0\ files.\ Continue?=Vous êtes sur le point de traiter %0 fichiers. Continuer ?

Will\ write\ metadata\ to\ the\ PDFs\ linked\ from\ selected\ entries.=Écrira les métadonnées XMP dans les PDFs liés aux entrées sélectionnées.

Write\ metadata\ for\ all\ PDFs\ in\ current\ library?=Écrire les métadonnées pour tous les PDFs du fichier courant ?
Writing\ metadata...=Écriture des métadonnées...

Embed\ BibTeX\ as\ attached\ file\ in\ PDF.=Incorporer le BibTeX en tant que fichier joint dans le PDF.
Write\ BibTeX\ as\ XMP\ metadata\ to\ PDF.=Écrire l'entrée BibTeX en tant que métadonnées XMP dans le PDF.
Write\ BibTeX\ to\ PDF\ (XMP\ and\ embedded)=Écrire BibTeX dans le PDF (XMP et intégré)
Write\ metadata\ to\ PDF\ files=Écrire les métadonnées dans les fichiers PDF
XMP-annotated\ PDF=PDF avec annotations XMP
XMP\ export\ privacy\ settings=Paramètres de confidentialité pour l'exportation XMP
XMP\ metadata=Métadonnées XMP
Do\ not\ write\ the\ following\ fields\ to\ XMP\ Metadata=Ne pas écrire les champs suivants dans les métadonnées XMP

Could\ not\ extract\ Metadata\ from\:\ %0=Impossible d'extraire les métadonnées depuis \: %0
Parse\ Metadata\ from\ PDF.=Analyser les métadonnées à partir du PDF.
Merge\ PDF\ metadata=Fusionner les métadonnées PDF
Embedded\ BIB-file\ in\ PDF=Fichier BIB incorporé dans le PDF
PDF\ content=Contenu PDF
PDF\ meta\ data\ merger=Fusion de métadonnées PDF
Verbatim\ BibTeX\ in\ PDF=BibTeX directement inclus dans le PDF

Importer\ for\ COPAC\ format.=Importateur pour le format COPAC.
Importer\ for\ the\ CFF\ format,\ which\ is\ intended\ to\ make\ software\ and\ datasets\ citable.=Importateur pour le format CFF, qui est destiné à rendre les logiciels et les jeux de données citables.
Importer\ for\ the\ Citavi\ XML\ format.=Importateur pour le format Citavi XML.
Importer\ for\ the\ EndNote\ XML\ format.=Importateur pour le format EndNote XML.
Importer\ for\ the\ INSPEC\ format.=Importateur pour le format INSPEC.
Importer\ for\ the\ ISI\ Web\ of\ Science,\ INSPEC\ and\ Medline\ format.=XML pour les formats ISI Web of Science, INSPEC et Medline.
Importer\ for\ the\ MODS\ format.=Importateur pour le format MODS.
Importer\ for\ the\ MS\ Office\ 2007\ XML\ bibliography\ format.=Importateur pour le format de bibliographie MS Office 2007 XML.
Importer\ for\ the\ Medline\ format.=Importateur pour le format Medline.
Importer\ for\ the\ MedlinePlain\ format.=Importateur pour le format MedlinePlain.
Importer\ for\ the\ Ovid\ format.=Importateur pour le format Ovid.
Importer\ for\ the\ Refer/Endnote\ format.\ Modified\ to\ use\ article\ number\ for\ pages\ if\ pages\ are\ missing.=Importateur pour le format de Refer/Endnote. Modifié pour utiliser le numéro d'article comme numéro de pages si les pages sont manquantes.
Imports\ BibTeX\ data\ from\ a\ PDF\ using\ multiple\ strategies\ (e.g.,\ XMP,\ embedded\ BibTeX,\ text\ parsing,\ Grobid,\ and\ DOI\ lookup)\ and\ merges\ the\ result.=Importe des données BibTeX à partir d'un PDF en utilisant plusieurs stratégies (par exemple, XMP, BibTeX intégré, analyse de texte, Grobid et recherche DOI) et fusionne le résultat.
Imports\ BibTeX\ data\ of\ a\ PDF\ using\ Grobid.=Importe les données BibTeX d'un PDF en utilisant Grobid.
Imports\ BibTeX\ data\ using\ XMP\ data\ of\ a\ PDF.=Importe les données BibTeX en utilisant les données XMP d'un PDF.
Imports\ a\ BibTeX\ file\ found\ inside\ a\ PDF.=Importe un fichier BibTeX trouvé dans un PDF.
Imports\ a\ Biblioscape\ Tag\ File.\nSeveral\ Biblioscape\ field\ types\ are\ ignored.\ Others\ are\ only\ included\ in\ the\ BibTeX\ field\ "comment".=Importe un fichier de balises Biblioscape.\nPlusieurs types de champs Biblioscape sont ignorés. D'autres sont uniquement inclus dans le champ BibTeX "comment".
Imports\ a\ Biblioscape\ tag\ file.=Importe un fichier de balises Biblioscape.
Imports\ a\ New\ Economics\ Papers-Message\ from\ the\ REPEC-NEP\ Service.=Importe un New Economics Papers-Message en utilisant le service REPEC-NEP.
No\ BibTeX\ was\ found.\ An\ empty\ entry\ was\ created\ with\ file\ link.=Aucun BibTeX n'a été trouvé. Une entrée vide a été créée avec un lien de fichier.
Reads\ the\ references\ from\ the\ 'References'\ section\ of\ a\ PDF\ file.=Lit les références de la section 'Références' d'un fichier PDF.
Scrapes\ the\ first\ page\ of\ a\ PDF\ for\ BibTeX\ information.=Analyse la première page d'un PDF pour les informations BibTeX.
This\ importer\ enables\ "--importToOpen\ someEntry.bib"=Cet importateur active "--importToOpen someEntry.bib"
This\ importer\ parses\ data\ of\ the\ first\ page\ of\ the\ PDF\ and\ creates\ a\ BibTeX\ entry.\ Currently,\ Springer\ and\ IEEE\ formats\ are\ supported.=Cet importateur analyse les données de la première page du PDF et crée une entrée BibTeX. Actuellement, les formats Springer et IEEE sont pris en charge.

Exporting\ %0=Exportation... (%0)
Could\ not\ export\ file\ '%0'\ (reason\:\ %1)=Impossible d'exporter le fichier '%0' (raison \: %1)
Unknown\ export\ format\ %0=Format d'exportation %0 inconnu

Importing\ %0=Importation... (%0)
Importing\ file\ %0\ as\ unknown\ format=Importation du fichier %0 en tant que format inconnu
Format\ used\:\ %0=Format utilisé \: %0

Extension=Extension

External\ Changes\ Resolver=Résolveur de modifications externes

External\ programs=Programmes externes

Failed\ to\ import\ by\ ID=Échec de l'importation par ID

Field=Champ
field=Champ

Field\ name=Nom du champ
Field\ names=Noms de champs
Field\ names\ are\ not\ allowed\ to\ contain\ white\ spaces\ or\ certain\ characters\ (%0).=Les noms de champs ne peuvent contenir ni espace, ni certains caractères (%0).
New\ field\ name=Nouveau nom de champ
Add\ new\ field\ name=Ajouter un nouveau nom de champ
Field\ name\ "%0"\ already\ exists=Le nom de champ « %0 » existe déjà
No\ field\ name\ selected\!=Aucun nom de champ sélectionné \!
Remove\ field\ name=Supprimer le nom de champ
Are\ you\ sure\ you\ want\ to\ remove\ field\ name\:\ "%0"?=Êtes-vous sûr de vouloir supprimer le nom de champ "%0" ?
Manage\ field\ names\ &\ content=Gérer les noms de champs et leur contenu

Field\ to\ group\ by=Champ à grouper par

Filter=Choix des filtres
Filter\ groups...=Filtrer les groupes...

Success\!\ Finished\ writing\ metadata.=Succès \! Écriture des métadonnées terminée.
Error\ while\ writing\ metadata.\ See\ the\ error\ log\ for\ details.=Erreur lors de l'écriture des métadonnées. Consultez le journal des erreurs pour plus de détails.
Failed\ to\ write\ metadata,\ file\ %1\ not\ found.=Impossible d'écrire les métadonnées, le fichier %1 est introuvable.

Generate=Créer

First\ select\ the\ entries\ you\ want\ keys\ to\ be\ generated\ for.=Commencez par sélectionner les entrées pour lesquelles vous voulez que des clefs soient générées.
Autogenerate\ citation\ keys=Génération automatique des clefs de citation
Generate\ citation\ key=Générer la clef de citation
Generate\ keys=Générer les clefs
Citation\ key\ generator=Générateur de clefs de citation
Generate\ keys\ before\ saving\ (for\ entries\ without\ a\ key)=Générer les clefs avant d'enregistrer (pour les entrées sans clef)
Generated\ citation\ key\ for=Clef de citation générée pour
Generating\ citation\ key\ for=Génération de la clef de citation pour
Invalid\ citation\ key=Clef de citation invalide
Duplicate\ citation\ key=Clef de citation dupliquée
Citation\ key\ '%0'\ to\ select\ not\ found\ in\ open\ libraries.=La clé de citation '%0' à sélectionner n'a pas été trouvée dans les fichiers ouverts.

Jump\ to\ entry\ in\ library=Aller à l'entrée dans le fichier
Jump\ to\ the\ entry\ of\ the\ given\ citation\ key.=Aller à l'entrée de la clef de citation donnée.

Autolink\ files\ with\ names\ starting\ with\ the\ citation\ key=Lier automatiquement les fichiers commençant par la clef de citation
Autolink\ only\ files\ that\ match\ the\ citation\ key=Ne lier automatiquement que les fichiers correspondant exactement à la clef de citation

Fit\ table\ horizontally\ on\ screen=Ajuster horizontalement la table à l'écran

Format\:\ Tab\:field;field;...\ (e.g.\ General\:url;pdf;note...)=Format \: Onglet\:champ;champ;... (par ex. General\:url;pdf;note...)

Format\ of\ author\ and\ editor\ names=Format des noms d'auteurs et d'éditeurs
Format\ string=Chaîne de format

Formatter\ name=Nom de formateur

Fulltext\ for\ %0=Document pour %0
Fulltext\ for\ a\ new\ entry=Texte pour une nouvelle entrée

Further\ information\ about\ Mr.\ DLib\ for\ JabRef\ users.=Informations supplémentaires sur Mr. DLib pour les utilisateurs de JabRef.

General=Général

Get\ fulltext=Obtenir le document

Groups=Groupes
has/have\ both\ a\ 'Comment'\ and\ a\ 'Review'\ field.=a/ont tous les deux un champ « Comment » et un champ « Review ».

Have\ you\ chosen\ the\ correct\ package\ path?=Avez-vous choisi le bon chemin pour le paquetage ?

Help=Aide

Help\ on\ key\ patterns=Aide sur le paramétrage des clefs

Hierarchical\ context=Type de hiérarchie

Highlight=Surligner
Marking=Étiqueter
Underline=Souligner
Empty\ Highlight=Annuler le surlignement
Empty\ Marking=Annuler l'étiquetage
Empty\ Underline=Annuler le soulignement
The\ marked\ area\ does\ not\ contain\ any\ legible\ text\!=La zone marquée ne contient aucun texte lisible \!

HTML\ table=Tableau HTML
HTML\ table\ (with\ Abstract\ &\ BibTeX)=Tableau HTML (avec Résumé & BibTeX)
Markdown\ titles=Titres Markdown

Icon=Icône

Ignore=Ignorer

Import=Importer

Import\ entries=Importer les entrées
Import\ file=Fichier à importer

Import\ name=Nom de l'importation

Import\ preferences=Importer les préférences

Import\ preferences\ from\ file=Importer les préférences depuis un fichier

Importer\ class=Classe d'importateur

Include\ subgroups\:\ When\ selected,\ view\ entries\ contained\ in\ this\ group\ or\ its\ subgroups=Inclut les sous-groupes \: quand sélectionné, affiche les entrées contenues dans ce groupe ou ses sous-groupes

Independent\ group\:\ When\ selected,\ view\ only\ this\ group's\ entries=Groupe indépendant \: quand sélectionné, affiche uniquement les entrées de ce groupe
I\ Agree=J’accepte

Indexing\ bib\ fields\ for\ %0=Indexation des champs bib à %0
Indexing\ %0=Indexation de %0
Indexing\ files\ for\ %1\ |\ %2\ of\ %0\ file(s)\ indexed.=Indexation des fichiers pour %1 | %2 de %0 fichier(s) indexé(s).
%0\ of\ %1\ entries\ added\ to\ the\ index.=%0 sur %1 entrées ajoutées à l'index.
%0\ of\ %1\ entries\ removed\ from\ the\ index.=%0 of %1 entrées supprimées de l'index.
Removing\ entries\ from\ index\ for\ %0=Suppression des entrées de l'index à %0
Invalid\ URL=URL invalide

Online\ help=Aide en ligne
JabRef\ Language\ (Provides\ for\ better\ recommendations\ by\ giving\ an\ indication\ of\ user's\ preferred\ language.)=Langue de JabRef (fournit de meilleures recommandations en indiquant la langue de l'interface utilisateur)

JabRef\ preferences=Préférences pour JabRef
JabRef\ requests\ recommendations\ from\ Mr.\ DLib,\ which\ is\ an\ external\ service.\ To\ enable\ Mr.\ DLib\ to\ calculate\ recommendations,\ some\ of\ your\ data\ must\ be\ shared\ with\ Mr.\ DLib.\ Generally,\ the\ more\ data\ is\ shared\ the\ better\ recommendations\ can\ be\ calculated.\ However,\ we\ understand\ that\ some\ of\ your\ data\ in\ JabRef\ is\ sensitive,\ and\ you\ may\ not\ want\ to\ share\ it.\ Therefore,\ Mr.\ DLib\ offers\ a\ choice\ of\ which\ data\ you\ would\ like\ to\ share.=JabRef demande des recommandations à Mr. DLib, qui est un service externe. Pour permettre à Mr. DLib de formuler les recommandations, certaines de vos données doivent être partagées avec Mr. DLib. Généralement, partager plus de données permet de fournir de meilleures recommandations. Cependant, nous comprenons que certaines de vos données dans JabRef puissent être sensibles, et que vous ne vouliez pas les partager. Par conséquent, Mr. DLib permet de choisir les données que vous souhaitez partager.
JabRef\ Version\ (Required\ to\ ensure\ backwards\ compatibility\ with\ Mr.\ DLib's\ Web\ Service)=Version de JabRef (requise pour assurer la rétro-compatibilité avec le service Web de Mr. DLib)

Journal\ abbreviations=Abréviations de journaux
Journal\ lists\:=Listes de journaux \:
Remove\ journal\ '%0'=Supprimer le journal '%0'

Journal\ Information=Informations sur le journal
Year=Année
ISSN\ or\ journal\ name\ required\ for\ fetching\ journal\ information=L'ISSN ou le nom du journal est requis pour la collecte des informations du journal
Fetch\ journal\ information\ online\ to\ show=Récupérer en ligne les informations du journal à afficher
Allow\ sending\ ISSN\ to\ a\ JabRef\ online\ service\ (SCimago)\ for\ fetching\ journal\ information=Autoriser l'envoi de l'ISSN à un service en ligne de JabRef (SCimago) pour collecter les informations sur le journal
Categories=Catégories
ISSN=ISSN
Publisher=Maison d'édition
h-index=h-index
Error\ while\ fetching\ journal\ information\:\ %0=Erreur lors de la collecte des informations sur le journal \: %0
ISSN\ and/or\ journal\ name\ not\ found\ in\ catalog=L'ISSN et/ou le nom du journal sont introuvables dans le catalogue
Citable\ Docs\ (Previous\ 3\ Years)=Documents citables (3 années précédentes)
Cites\ Incoming\ by\ Recently\ Published=Citations entrantes par récemment publié
Cites\ Outgoing=Citations sortantes
Cites\ Outgoing\ per\ Document=Citations sortantes par document
Docs\ (This\ Year)=Documents (cette année)
Incorrect\ ISSN\ format=Format ISSN incorrect
Error\ accessing\ catalog=Erreur d'accès au catalogue

Check\ for\ updates\ on\ startup=Vérifier les mises à jour au démarrage
If\ you\ encounter\ an\ issue\ or\ a\ bug,\ please\ check\ the\ latest\ version,\ whether\ the\ issue\ is\ still\ present.=Si vous rencontrez un problème ou un bug, veuillez vérifier que le problème est toujours présent avec la dernière version.

Keep\ both=Conserver les deux

Keep\ subgroups=Conserver les sous-groupes

Key\ pattern=Paramétrage des clefs

Keyboard\ shortcuts=Raccourcis clavier

Keyboard\ shortcuts\ changed=Raccourcis clavier modifiés

keys\ in\ library=clefs dans le fichier

Keyword=Mot-clef

Keywords=Mots-clefs

Label=Nom du champ
Label\:\ %0=Étiquette \: %0
Content\:\ %0=Contenu \: %0
Language=Langue

Last\ modified=Dernier modifié

Memory\ stick\ mode\ -\ Store\ preferences\ in\ 'jabref.xml'\ in\ the\ app\ folder.=Mode clef USB - Stocke les préférences dans le dossier de l'application (fichier 'jabref.xml').

Show\ advanced\ hints\ (i.e.\ helpful\ tooltips,\ suggestions\ and\ explanation)=Afficher les astuces avancées (c'est-à-dire les astuces utiles, les suggestions et l'explication)

Manage\ custom\ exports=Gérer les exportations personnalisées

Manage\ custom\ imports=Gérer les importations personnalisées
External\ file\ types=Types de fichiers externes

Mark\ new\ entries\ with\ owner\ name=Nouvelles entrées attribuées au propriétaire

Merged\ external\ changes=Fusionner les modifications externes
Merge\ fields=Fusionner les champs

Modified\ group\ "%0".=Groupe « %0 » modifié.

Modified\ groups=Groupes modifiés

Modify=Modifier

move\ group=déplacer le groupe

Moved\ group\ "%0".=Groupe « %0 » déplacé.

Mr.\ DLib\ Privacy\ settings=Paramètres de confidentialité de M. DLib

No\ database\ is\ open=Aucune base de données n'est ouverte

We\ need\ a\ database\ to\ export\ from.\ Open\ one.=Il faut une base de données de laquelle exporter. Ouvrez-en une.

No\ recommendations\ received\ from\ Mr.\ DLib\ for\ this\ entry.=Aucune recommandation de Mr. DLib n'a été reçue pour cette entrée.

Error\ while\ fetching\ recommendations\ from\ Mr.DLib.=Erreur lors de la collecte des recommandations de Mr. DLib.

Name=Nom

Name\ formatter=Formateur de nom

Natbib\ style=Style Natbib

New\ group=Nouveau groupe

Next\ entry=Entrée suivante
no\ base-BibTeX-file\ specified\!=aucun fichier BibTeX de base spécifié \!

no\ library\ generated=pas de fichier créé

No\ entries\ found.\ Please\ make\ sure\ you\ are\ using\ the\ correct\ import\ filter.=Pas d'entrées trouvées. Assurez-vous que vous utilisez le filtre d'importation approprié.
No\ files\ found.=Fichiers non trouvés.

No\ GUI.\ Only\ process\ command\ line\ options=Pas d'interface graphique. Traitement limité aux options de la ligne de commande

No\ journal\ names\ could\ be\ abbreviated.=Aucun nom de journal n'a pu être abrégé.

No\ journal\ names\ could\ be\ unabbreviated.=Aucun nom de journal n'a pu être développé.

not\ found=non trouvé

Nothing\ to\ redo=Rien à répéter

Nothing\ to\ undo=Rien à annuler

One\ or\ more\ keys\ will\ be\ overwritten.\ Continue?=Une ou plusieurs clefs seront écrasées. Continuer ?


Open=Ouvrir

Open\ library=Ouvrir un fichier

Open\ editor\ when\ a\ new\ entry\ is\ created=Ouvrir l'éditeur quand une nouvelle entrée est créée

Open\ file=Ouvrir un fichier

Open\ last\ edited\ libraries\ on\ startup=Ouvrir les derniers fichiers modifiés au démarrage

Connect\ to\ shared\ database=Se connecter à une base de données partagée

Use\ Expert\ mode=Utiliser le mode Expert
Custom\ JDBC\ Url\:=URL JDBC personnalisée \:

Open\ terminal\ here=Ouvrir un terminal ici

Open\ URL\ or\ DOI=Ouvrir URL ou DOI

Opening=Ouverture en cours

Operation\ canceled.=Opération annulée.
Operating\ System\ (Provides\ for\ better\ recommendations\ by\ giving\ an\ indication\ of\ user's\ system\ set-up.)=Système d'exploitation (fournit de meilleures recommandations en indiquant la configuration du système de l'utilisateur)

Optional\ fields=Champs optionnels

or=ou

Override\ default\ file\ directories=Remplacer les répertoires de fichier par défaut
Overwrite=Écraser

Overwrite\ keys=Écraser les clefs

pairs\ processed=paires traitées
Password=Mot de passe

Paste=Coller

paste\ entries=Coller les entrées

paste\ entry\ %0=coller l'entrée %0

Path\ to\ %0\ not\ defined=Chemin vers %0 non défini

Path\ to\ LyX\ pipe=Chemin du canal de transmission LyX

File\ has\ no\ attached\ annotations=Le fichier n'a pas d'annotations liées

Please\ enter\ a\ name\ for\ the\ group.=Veuillez saisir un nom pour le groupe.

Please\ restart\ JabRef\ for\ preferences\ to\ take\ effect.=Veuillez redémarrer JabRef pour que les préférences soient prises en compte.

Possible\ duplicate\ entries=Entrées potentiellement dupliquées

Possible\ duplicate\ of\ existing\ entry.\ Will\ be\ resolved\ on\ import.=Duplication possible d'une entrée existante. Elle sera résolue lors de l'importation.

Import\ canceled=Importation annulée


Preferences=Préférences

Preferences\ recorded.=Préférences enregistrées.

Preview=Aperçu
Current\ Preview=Aperçu actuel
Add\ BST\ file=Ajouter le fichier BST

Cannot\ generate\ preview\ based\ on\ selected\ citation\ style.=L'aperçu ne peut pas être généré à partir du style de citation sélectionné.
Bad\ character\ inside\ entry=Caractère erroné dans l'entrée
Error\ while\ generating\ citation\ style=Erreur lors de la génération du style de citation
Preview\ style\ changed\ to\:\ %0=Style d'aperçu modifié en \: %0
Next\ preview\ layout=Mode d'aperçu suivant
Previous\ preview\ layout=Mode d'aperçu précédent
Available=Disponible
Selected=Sélectionné
Selected\ Layouts\ can\ not\ be\ empty=Les mises en page sélectionnées ne peuvent pas être vides
Reset\ default\ preview\ style=Restaurer le style d'aperçu par défaut
Previous\ entry=Entrée précédente
Problem\ with\ parsing\ entry=Problème de traitement d'une entrée
Pull\ changes\ from\ shared\ database=Récupérer les modifications depuis la base de données partagée

Pushed\ citations\ to\ %0=Envoyer les appels à référence vers %0

Push\ applications=Logiciels de rédaction

Quit\ JabRef=Quitter JabRef

Read\ only=Lecture seule

Redo=Répéter

Refine\ supergroup\:\ When\ selected,\ view\ entries\ contained\ in\ both\ this\ group\ and\ its\ supergroup=Raffine le super-groupe \: quand sélectionné, affiche les entrées contenues à la fois dans ce groupe et son super-groupe

regular\ expression=Expression régulière

Remove=Supprimer

Remove\ subgroups=Supprimer les sous-groupes

Remove\ all\ subgroups\ of\ "%0"?=Supprimer tous les sous-groupes de « %0 » ?

Remove\ selected\ entries\ from\ this\ group=Supprimer de ce groupe les entrées sélectionnées

Remove\ group=Supprimer le groupe

Remove\ group\ and\ subgroups=Supprimer le groupe et les sous-groupes

Remove\ groups\ and\ subgroups=Supprimer les groupes et les sous-groupes

Remove\ all\ selected\ groups\ and\ keep\ their\ subgroups?=Supprimer tous les groupes sélectionnés et conserver leurs sous-groupes ?

Remove\ group\ "%0"\ and\ keep\ its\ subgroups?=Supprimer le groupe « %0 » et conserver ses sous-groupes ?

Remove\ groups=Supprimer les groupes

Removed\ all\ selected\ groups.=Tous les groupes sélectionnés ont été supprimés.

Remove\ group\ "%0"\ and\ its\ subgroups?=Supprimer le groupe « %0 » et ses sous-groupes ?

Removed\ group\ "%0"\ and\ its\ subgroups.=Groupe « %0 » et ses sous-groupes supprimés.

Remove\ all\ selected\ groups\ and\ their\ subgroups?=Supprimer tous les groupes sélectionnés et leurs sous-groupes ?

Removed\ all\ selected\ groups\ and\ their\ subgroups.=Tous les groupes sélectionnés et leurs sous-groupes ont été supprimés.

Remove\ group\ "%0"?=Supprimer le groupe "%0" ?

Remove\ link=Supprimer le lien

Removed\ group\ "%0".=Groupe « %0 » supprimé.

Replace=Remplacer
Replace\ With\:=Remplacer par \:
Limit\ to\ Selected\ Entries=Restreindre aux entrées sélectionnées
Limit\ to\ Fields=Restreindre aux champs
All\ Field\ Replace=Remplace dans tous les champs
Find\:=Rechercher \:
Find\ and\ Replace=Rechercher et remplacer

Replace\ (regular\ expression)=Remplacer (expression régulière)

Replace\ String=Remplacer la chaîne
Replace\ string=Remplacer la chaîne

Replace\ Unicode\ ligatures=Remplacer les ligatures Unicode
Replaces\ Unicode\ ligatures\ with\ their\ expanded\ form=Remplace les ligatures Unicode par leur forme développée

Required\ fields=Champs requis

resolved=résolu

Restart=Redémarrer

Restart\ required=Redémarrage nécessaire

Return\ to\ dialog=Revenir à la boîte de dialogue

Review=Remarques
Review\ changes=Revoir les changements
Review\ Field\ Migration=Migration des champs « Review »

Save=Enregistrer
Save\ all\ finished.=Enregistrement de tout terminé.
Save\ all\ open\ libraries=Enregistrer tous les fichiers ouverts
Save\ before\ closing=Enregistrer avant fermeture
Save\ library=Enregistrer le fichier
Save\ library\ as...=Enregistrer le fichier sous...
Saving=Enregistrement
Saving\ all\ libraries...=Enregistrement de tous les fichiers...
Saving\ library=Enregistrement du fichier
Library\ saved=Fichier enregistré
Could\ not\ save\ file.=Le fichier n'a pas pu être enregistré.
Could\ not\ save,\ file\ locked\ by\ another\ JabRef\ instance.=Échec de l'enregistrement, le fichier est verrouillé par une autre instance de JabRef.
Saved\ selected\ to\ '%0'.=Sélection enregistrée dans « %0 ».
Autosave\ local\ libraries=Enregistrer automatiquement les fichiers locaux
Automatically\ save\ the\ library\ to=Enregistrer automatiquement les fichiers dans \:
Please\ enter\ a\ valid\ file\ path.=Veuillez saisir un chemin de fichier valide.
Overwrite\ file=Écraser le fichier
Unable\ to\ write\ to\ %0.=Impossible d'écrire dans %0.

Refuse\ to\ save\ the\ library\ before\ external\ changes\ have\ been\ reviewed.=Refus d'enregistrement du fichier tant que les changements externes ne sont pas vérifiés.
Library\ protection=Protection du fichier
Unable\ to\ save\ library=Impossible d'enregistrer le fichier

Always\ reformat\ library\ on\ save\ and\ export=Toujours reformater le fichier lors de l'enregistrement et de l'exportation
Character\ encoding\ '%0'\ is\ not\ supported.=L'encodage de caractères '%0' n'est pas pris en charge.

Filter\ search\ results=Filtrer les résultats de recherche
Filter\ by\ groups=Filtrer par groupes
Invert\ groups=Inverser les groupes
Scroll\ to\ previous\ match\ category=Défiler vers la catégorie de correspondance précédente
Scroll\ to\ next\ match\ category=Défiler vers la catégorie de correspondance suivante
Search=Recherche
Search...=Recherche...
Searching...=Recherche...
Finished\ Searching=Recherche terminée
Search\ expression=Expression à rechercher
This\ only\ affects\ unfielded\ terms.\ For\ using\ RegEx\ in\ a\ fielded\ term,\ use\ \=~\ operator.=Cela ne concerne que les champs sans nom de champ. Pour utiliser RegEx dans un terme en champ, utilisez l'opérateur \=~ .
This\ only\ affects\ unfielded\ terms.\ For\ using\ case-sensitive\ in\ a\ fielded\ term,\ use\ \=\!\ operator.=Cela ne concerne que les termes sans nom de champ. Pour la sensibilité à la casse dans un champ avec nom de champ, utilisez l'opérateur \=\! .
Fulltext\ search=Recherche dans les documents

Enable\ indexing=Activer l'indexation
Fulltext\ search\ requires\ the\ setting\ 'Automatically\ index\ all\ linked\ files\ for\ fulltext\ search'\ to\ be\ enabled.\ Do\ you\ want\ to\ enable\ indexing\ now?=La recherche dans les documents nécessite le paramètre "Indexer automatiquement tous les fichiers liés pour la recherche dans les documents" pour être activé. Voulez-vous activer l'indexation maintenant ?

Help\ on\ regular\ expression\ search=Aide sur la recherche d'une expression régulière
Searching\ for\ duplicates...=Recherche des doublons en cours...
Searching\ for\ files=Recherche de fichiers...
Use\ regular\ expression\ search=Utiliser l'expression régulière pour la recherche
search\ expression=expression de recherche
Free\ search\ expression=Expression de recherche libre
Illegal\ search\ expression=Expression de recherche illégale
No\ search\ matches.=Recherche sans correspondance.
Web\ search=Recherche web
Search\ results=Résultats de recherche
Please\ enter\ a\ search\ string=Veuillez saisir une chaîne de recherche
Please\ open\ or\ start\ a\ new\ library\ before\ searching=Veuillez ouvrir ou créer un nouveau fichier avant la recherche
Please\ enter\ a\ field\ name\ to\ search\ for\ a\ keyword.=Veuillez entrer le nom du champ dans lequel chercher un mot-clef.
No\ results\ found.=Aucun résultat trouvé.
Found\ %0\ results.=%0 résultats trouvés.
Empty\ search\ ID=Identifiant de recherche vide
The\ given\ search\ ID\ was\ empty.=L'Identifiant de recherche entré était vide.
Clear\ search=Effacer la recherche
Search\ document\ identifier\ online=Rechercher en ligne l'identifiant d'un document
Search\ for\ unlinked\ local\ files=Rechercher localement des fichiers non liés
Search\ full\ text\ documents\ online=Rechercher en ligne des textes intégraux
Hint\:\n\nTo\ search\ all\ fields\ for\ <b>Smith</b>,\ enter\:\n<tt>smith</tt>\n\nTo\ search\ the\ field\ <b>author</b>\ for\ <b>Smith</b>\ and\ the\ field\ <b>title</b>\ for\ <b>electrical</b>,\ enter\:\n<tt>author\=Smith\ AND\ title\=electrical</tt>=Astuce \:\n\nPour rechercher <b>Smith</b> dans tous les champs, entrez \:\n<tt>smith</tt>\n\nPour rechercher <b>Smith</b> dans le champ <b>author</b> et <b>electrical</b> dans le champ <b>title</b> entrez \:\n<tt>author\:Smith AND title\:electrical</tt>
Search\ term\ is\ empty.=Le terme de recherche est vide.
Invalid\ regular\ expression.=Expression régulière invalide.
Searching\ for\ a\ keyword=Recherche d'un mot-clef

Open\ global\ search\ window=Ouvrir la fenêtre de recherche globale
Search\ across\ libraries\ in\ a\ new\ window=Recherche sur tous les fichiers dans une nouvelle fenêtre
Keep\ search\ string\ across\ libraries=Conserver la chaîne de recherche pour tous les fichiers
Keep\ dialog\ always\ on\ top=Toujours garder la fenêtre au premier plan
Search\ results\ from\ open\ libraries=Résultats de recherche pour les fichiers ouverts

Select\ all=Tout sélectionner
Select\ new\ encoding=Sélectionner un nouvel encodage

Select\ library=Sélectionner le fichier
Select\ entry\ type=Sélectionner un type d'entrée

Select\ file\ from\ ZIP-archive=Sélectionner un fichier depuis une archive ZIP

Settings=Paramètres

Shortcut=Raccourci


Show\ 'Firstname\ Lastname'=Ordre d'affichage 'Prénom Nom'

Show\ 'Lastname,\ Firstname'=Ordre d'affichage 'Nom, Prénom'

Show\ BibTeX\ source\ by\ default=Par défaut, afficher l'onglet Source BibTeX

Attached\ files=Fichiers joints
Show\ confirmation\ dialog\ when\ deleting\ entries=Demander une confirmation lors de la suppression d'entrées
Show\ confirmation\ dialog\ when\ deleting\ attached\ files=Demander une confirmation lors de la suppression de fichiers joints

Persist\ password\ between\ sessions=Conserver le mot de passe entre les sessions

Persist\ api\ keys\ between\ sessions=Conserver les clés api entre les sessions

Credential\ store\ not\ available.=Enregistrement des identifiants indisponible.

Show\ last\ names\ only=Afficher uniquement les noms propres

Show\ names\ unchanged=Ordre des noms inchangé

Show\ optional\ fields=Montrer les champs optionnels

Show\ required\ fields=Montrer les champs requis

Show\ validation\ messages=Afficher les messages de validation

Simple\ HTML=HTML (simple)
Since\ the\ 'Review'\ field\ was\ deprecated\ in\ JabRef\ 4.2,\ these\ two\ fields\ are\ about\ to\ be\ merged\ into\ the\ 'Comment'\ field.=Étant donné que le champ « Review » est obsolète dans JabRef 4.2, ces deux champs sont sur le point d’être fusionné dans le champ « Comment ».

Size=Taille

JabRef\ skipped\ the\ entry.=JabRef a ignoré l'entrée.
Import\ error=Erreur d'importation
Open\ library\ error=Erreur d'ouverture du fichier
Please\ check\ your\ library\ file\ for\ wrong\ syntax.=Veuillez vérifier la syntaxe de votre fichier bibliographique.
SourceTab\ error=Erreur de SourceTab
User\ input\ via\ entry-editor\ in\ `{}bibtex\ source`\ tab\ led\ to\ failure.=La saisie de l'utilisateur via l'éditeur d'entrée dans l'onglet `{}bibtex source` a conduit à un échec.

Sort\ subgroups\ A-Z=Trier les sous-groupes A-Z
Sort\ subgroups\ Z-A=Trier les sous-groupes Z-A
Sort\ subgroups\ by\ \#\ of\ entries\ (Descending)=Trier les sous-groupes par nombre d'entrées (Descendant)
Sort\ subgroups\ by\ \#\ of\ entries\ (Ascending)=Trier les sous-groupes par nombre d'entrées (Ascendant)

source\ edit=édition du source
Special\ name\ formatters=Formateurs de nom spéciaux

Statically\ group\ entries\ by\ manual\ assignment=Grouper manuellement les entrées

Status=État

AUX\ file\ import=Importation de fichier AUX
LaTeX\ AUX\ file\:=Fichier AUX de LaTeX \:
found\ in\ AUX\ file=trouvées dans le fichier AUX
nested\ AUX\ files=fichiers AUX imbriqués
New\ library\ based\ on\ references\ in\ PDF\ file...\ (offline)=Nouveau fichier basé sur les références dans le fichier PDF... (hors ligne)
New\ library\ based\ on\ references\ in\ PDF\ file...\ (online)=Nouveau fichier basé sur les références dans le fichier PDF... (en ligne)
This\ feature\ generates\ a\ new\ library\ based\ on\ the\ list\ of\ references\ in\ a\ PDF\ file.\ Thereby,\ it\ uses\ Grobid's\ functionality.=Cette fonctionnalité génère un nouveau fichier basé sur la liste des références d'un fichier PDF. Pour cela, elle utilise les fonctionnalités de Grobid.
This\ feature\ generates\ a\ new\ library\ based\ on\ the\ list\ of\ references\ in\ a\ PDF\ file.\ Thereby,\ it\ uses\ JabRef's\ built-in\ functionality.=Cette fonction génère un nouveau fichier basé sur la liste des références dans un fichier PDF. Pour cela, elle utilise les fonctionnalités intégrées à JabRef.
Sublibrary\ from\ AUX\ to\ BibTeX=Sous-fichier à partir du AUX vers BibTeX
New\ BibTeX\ sublibrary=Nouveau sous-fichier BibTeX

Switches\ between\ full\ and\ abbreviated\ journal\ name\ if\ the\ journal\ name\ is\ known.=Bascule entre les noms de journaux développés et abrégés si le nom de journal est connu.

The\ group\ "%0"\ already\ contains\ the\ selection.=Le groupe « %0 » contient déjà la sélection.

The\ output\ option\ depends\ on\ a\ valid\ import\ option.=L'option de sortie dépend d'une option d'importation valide.

This\ operation\ requires\ all\ selected\ entries\ to\ have\ citation\ keys\ defined.=Cette opération nécessite que toutes les entrées sélectionnées aient des clefs de citation définies.

This\ operation\ requires\ one\ or\ more\ entries\ to\ be\ selected.=Cette opération nécessite qu'une ou plusieurs entrées soient sélectionnées.

This\ setting\ may\ be\ changed\ in\ preferences\ at\ any\ time.=Ce paramètre peut être changé dans les préférences à tout moment.
Timezone\ (Provides\ for\ better\ recommendations\ by\ indicating\ the\ time\ of\ day\ the\ request\ is\ being\ made.)=Fuseau horaire (fournit de meilleures recommandations en indiquant l'heure locale d'où la demande est faite)
Time\ stamp=Horodatage
Toggle\ groups\ interface=Afficher/Masquer les groupes

Trim\ all\ whitespace\ characters\ in\ the\ field\ content.=Supprime tous les caractères d’espacement du contenu du champ.

Trim\ whitespace\ characters=Supprimez les caractères d’espacement

Try\ different\ encoding=Essayer un encodage différent

Undo=Annuler

Unknown\ BibTeX\ entries\:=Entrées BibTeX inconnues \:

unknown\ edit=édition inconnue

untitled=sans titre

Upgrade\ external\ PDF/PS\ links\ to\ use\ the\ '%0'\ field.=Mettre à jour les liens externes PDF/PS pour utiliser le champ « %0 ».

usage=utilisation
Use\ autocompletion=Activer l'auto-complétion

User\ interface=Interface utilisateur

Value\ cleared\ externally=Valeur supprimée externalement

Value\ set\ externally\:\ %0=Valeur définie en externe \: %0

Verify\ that\ LyX\ is\ running\ and\ that\ the\ lyxpipe\ is\ valid.=Vérifiez que LyX est en cours d'exécution et que le lyxpipe est valide.

View=Affichage

View\ journal\ info=Afficher les informations sur le journal

Warning=Avertissement
Warnings=Messages d'avertissement
Warn\ about\ unresolved\ duplicates\ when\ closing\ inspection\ window=Avertir des doublons non résolus lors de la fermeture de la fenêtre d'inspection
Warn\ before\ overwriting\ existing\ keys=Avertir avant d'écraser des clefs existantes
Warning\:\ You\ added\ field\ "%0"\ twice.\ Only\ one\ will\ be\ kept.=Attention \: Vous avez ajouté le champ "%0" deux fois. Un seul sera conservé.

web\ link=Lien internet

What\ do\ you\ want\ to\ do?=Que voulez-vous faire ?
Whatever\ option\ you\ choose,\ Mr.\ DLib\ may\ share\ its\ data\ with\ research\ partners\ to\ further\ improve\ recommendation\ quality\ as\ part\ of\ a\ 'living\ lab'.\ Mr.\ DLib\ may\ also\ release\ public\ datasets\ that\ may\ contain\ anonymized\ information\ about\ you\ and\ the\ recommendations\ (sensitive\ information\ such\ as\ metadata\ of\ your\ articles\ will\ be\ anonymised\ through\ e.g.\ hashing).\ Research\ partners\ are\ obliged\ to\ adhere\ to\ the\ same\ strict\ data\ protection\ policy\ as\ Mr.\ DLib.=Quelle que soit l'option choisie, Mr. DLib pourrait partager ses données avec des partenaires de recherche afin d'améliorer la qualité des recommandations dans le cadre d'un « living lab ». Mr. DLib pourrait également rendre public des jeux de données pouvant contenir des informations anonymisées à votre sujet et les recommandations formulées (les informations sensibles telles que les métadonnées de vos articles seront anonymisées par le biais de hachage par exemple). Les partenaires de recherche sont tenus d'adhérer à la même politique de protection stricte des données que Mr. DLib.


You\ must\ restart\ JabRef\ for\ this\ to\ come\ into\ effect.=Vous devez redémarrer JabRef pour que ce changement prenne effet.

The\ following\ fetchers\ are\ available\:=Les outils de collecte suivants sont disponibles \:
Could\ not\ find\ fetcher\ '%0'=L'outil de collecte « %0 » n'a pas pu être trouvé
Running\ query\ '%0'\ with\ fetcher\ '%1'.=Exécution de la requête « %0 » avec l'outil de collecte « %1 ».
Invalid\ query.\ Check\ position\ %0.=Requête non valide. Vérifiez la position %0.
Invalid\ query\ element\ '%0'\ at\ position\ %1=Élément de requête '%0' invalide à la position %1

Move\ file=Déplacer fichier
Rename\ file=Renommer le fichier

Move\ file\ to\ file\ directory\ and\ rename\ file=Déplacer le fichier vers le répertoire de fichiers et renommer le fichier

File\ '%0'\ is\ write\ protected.=Le fichier '%0' est protégé en écriture.
Could\ not\ move\ file\ '%0'.=Le fichier « %0 » n'a pas pu être déplacé.
Could\ not\ find\ file\ '%0'.=Le fichier « %0 » n'a pas pu être trouvé.
Error\ opening\ file=Erreur lors de l'ouverture du fichier
Error\ opening\ file\ '%0'=Erreur lors de l'ouverture du fichier '%0'
File\ '%0'\ already\ linked=Le fichier '%0' est déjà lié

%0\ entry(s)\ imported=%0 entrée(s) importée(s)

Error\ while\ fetching\ from\ %0=Erreur au cours de la collecte %0

Unable\ to\ open\ link.=Impossible d'ouvrir le lien.
MIME\ type=Type MIME

Run\ fetcher=Lancer l'outil de collecte

Line\ %0\:\ Found\ corrupted\ citation\ key\ %1.=Ligne %0 \: clef de citation corrompue %1.
Line\ %0\:\ Found\ corrupted\ citation\ key\ %1\ (contains\ whitespaces).=Ligne %0 \: clef de citation corrompue %1 (contient des espaces).
Line\ %0\:\ Found\ corrupted\ citation\ key\ %1\ (comma\ missing).=Ligne %0 \: clef de citation corrompue %1 (virgule manquante).

Check\ integrity=Vérifier l'intégrité
Checking\ integrity...=Vérification d'intégrité...

Field\ Presence\ Consistency\ Check\ Result=Résultat de la vérification de cohérence de la présence des champs
required\ field\ is\ present=un champ requis est présent
optional\ field\ is\ present=un champ optionnel est présent
unknown\ field\ is\ present=un champ inconnu est présent
field\ is\ absent=le champ est absent

No\ full\ text\ document\ found=Aucun texte intégral trouvé
Download\ from\ URL=Télécharger depuis l'URL
Rename\ field=Renommer

Looking\ for\ full\ text\ document...=Recherche du texte intégral...
A\ local\ copy\ will\ be\ opened.=Une copie locale sera ouverte.

Formatter\ not\ found\:\ %0=Formateur non trouvé \: %0

Metadata\ change=Changement dans les métadonnées
The\ following\ metadata\ changed\:=Les métadonnées suivantes ont changé \:

Unable\ to\ create\ backup=Impossible de créer une sauvegarde de secours
Move\ file\ to\ file\ directory=Déplacer le fichier vers le répertoire de fichiers
<b>All\ Entries</b>\ (this\ group\ cannot\ be\ edited\ or\ removed)=<b>Toutes les entrées</b> (ce groupe ne peut pas être édité ou supprimé)
static\ group=groupe statique
dynamic\ group=groupe dynamique
refines\ supergroup=raffinant le super-groupe
includes\ subgroups=incluant les sous-groupes
contains=contient

Optional\ fields\ 2=Champs optionnels 2

Waiting\ for\ save\ operation\ to\ finish...=En attente de la fin de l'opération de sauvegarde...
Waiting\ for\ background\ tasks\ to\ finish.\ Quit\ anyway?=En attente de la fin des tâches en arrière-plan. Quitter quand même ?

Find\ and\ remove\ duplicate\ citation\ keys=Rechercher et supprimer les clefs de citation dupliquées
Expected\ syntax\ for\ --fetch\='<name\ of\ fetcher>\:<query>'=Syntaxe attendue pour --fetch\='<name of fetcher>\:<query>'

Library-specific\ file\ directory=Répertoire spécifique au fichier
User-specific\ file\ directory=Répertoire de fichiers spécifique à l'utilisateur
LaTeX\ file\ directory=Répertoire de fichiers LaTeX
Path\ %0\ could\ not\ be\ resolved.\ Using\ working\ dir.=Le chemin %0 n'a pas pu être trouvé. Utilisation du répertoire de travail.


You\ must\ enter\ an\ integer\ value\ in\ the\ interval\ 1025-65535=Vous devez saisir une valeur entière dans l'intervalle 1025-65535
Autocomplete\ names\ in\ 'Firstname\ Lastname'\ format\ only=Complétion automatique des noms uniquement dans le format 'Prénom Nom'
Autocomplete\ names\ in\ 'Lastname,\ Firstname'\ format\ only=Complétion automatique des noms uniquement dans le format 'Nom, Prénom'
Autocomplete\ names\ in\ both\ formats=Complétion automatique des noms dans les 2 formats
Send=Envoyer
As\ Email=En tant qu'e-mail
To\ Kindle=Vers Kindle
Send\ to\ Kindle=Envoyer vers Kindle
Email\ address\ for\ sending\ to\ Kindle=Adresse e-mail pour l'envoi vers Kindle
References=Références
Bibliography=Bibliographie
Sending\ of\ emails=Envoi des courriels
Subject\ for\ sending\ an\ email\ with\ references=Sujet des courriels envoyant des références
Automatically\ open\ folders\ of\ attached\ files=Ouvrir automatiquement les répertoires des fichiers joints
Error\ creating\ email=Erreur lors de la création du courriel
Entries\ added\ to\ an\ email=Entrées ajoutées à un courriel
Custom\ applications=Applications personnalisées
Please\ specify\ a\ file\ browser.=Veuillez spécifier un navigateur de fichiers.
Please\ specify\ a\ terminal\ application.=Veuillez spécifier une application de terminal.
Use\ custom\ file\ browser=Utiliser une navigateur de fichiers personnalisé
Use\ custom\ terminal\ emulator=Utiliser un émulateur de terminal personnalisé
exportFormat=Format d'exportation
Output\ file\ missing=Fichier de sortie manquant
The\ output\ option\ depends\ on\ a\ valid\ input\ option.=L'option de sortie dépend d'une option d'entrée valide.
Linked\ file\ name\ conventions=Conventions pour les noms de fichiers liés
Filename\ format\ pattern=Format du nom de fichier
Additional\ parameters=Paramètres additionnels
Cite\ selected\ entries\ between\ parenthesis=Citer les entrées sélectionnées entre parenthèses
Cite\ selected\ entries\ with\ in-text\ citation=Citer les entrées sélectionnées comme incluse dans le texte
Cite\ special=Citer (cas particuliers)
Extra\ information\ (e.g.\ page\ number)=Informations complémentaires (ex \: numéro de page)
Manage\ citations=Gérer les appels à référence
Problem\ modifying\ citation=Problème lors de la modification de la citation
Problem\ collecting\ citations=Problème lors de la collecte des appels à référence
Citation=Citation
Connecting...=Connexion en cours...
Select\ style=Sélectionner le style
Journals=Journaux
Cite=Citer entre parenthèses
Cite\ in-text=Citer directement dans le texte
Insert\ empty\ citation=Insérer des appels à référence vides
Merge\ citations=Fusionner des citations
Manual\ connect=Connexion manuelle
Select\ Writer\ document=Sélectionner le document Writer
Sync\ OpenOffice/LibreOffice\ bibliography=Synchroniser la bibliographie OpenOffice/LibreOffice
Select\ which\ open\ Writer\ document\ to\ work\ on=Sélectionner le document Writer ouvert sur lequel travailler
Connected\ to\ document=Connecté au document

Could\ not\ connect\ to\ any\ Writer\ document.\ Please\ make\ sure\ a\ document\ is\ open\ before\ using\ the\ 'Select\ Writer\ document'\ button\ to\ connect\ to\ it.=Impossible de se connecter à un document Writer. Veuillez vous assurer qu'un document est ouvert avant de vous y connecter en utilisant le bouton « Sélectionner un document Writer ».

No\ Writer\ documents\ found=Aucun document Writer trouvé

Insert\ a\ citation\ without\ text\ (the\ entry\ will\ appear\ in\ the\ reference\ list)=Insérer une citation sans texte (l'entrée apparaîtra dans la liste des références)
Cite\ selected\ entries\ with\ extra\ information=Citer les entrées sélectionnées avec des informations complémentaires

Your\ OpenOffice/LibreOffice\ document\ references\ the\ citation\ key\ '%0',\ which\ could\ not\ be\ found\ in\ your\ current\ library.=Votre document OpenOffice/LibreOffice fait référence à la clef de citation '%0', qui n'a pas été trouvée dans votre fichier actuel.

This\ operation\ requires\ a\ bibliography\ database.=Cette opération nécessite une base de données bibliographique.

Your\ OpenOffice/LibreOffice\ document\ references\ at\ least\ %0\ citation\ keys\ which\ could\ not\ be\ found\ in\ your\ current\ library.\ Some\ of\ these\ are\ %1.=Votre document OpenOffice/LibreOffice référence au moins %0 appels à référence qui n'ont pas pu être trouvés dans votre fichier courant. Certains d'entre eux sont %1.

Your\ OpenOffice/LibreOffice\ document\ references\ no\ citation\ keys\ which\ could\ also\ be\ found\ in\ your\ current\ library.=Votre document OpenOffice/LibreOffice ne possède aucun appel à référence qui soit dans votre fichier courant.

Make/Sync\ bibliography=Créer/synchroniser la bibliographie
No\ cited\ entries\ found\ in\ the\ document.=Aucune entrée citée trouvée dans le document.

Unable\ to\ synchronize\ bibliography=Impossible de synchroniser la bibliographie
Combine\ pairs\ of\ citations\ that\ are\ separated\ by\ spaces\ only=Combiner les paires de appels à référence qui ne sont séparées que par des espaces
Autodetection\ failed=La détection automatique a échoué
Please\ wait...=Veuillez patienter...
Connection\ lost=Connexion perdue

Could\ not\ update\ bibliography=Impossible de mettre à jour la bibliographie
Not\ connected\ to\ document=Non connecté au document
Problem\ combining\ cite\ markers=Problème lors de la combinaison des appels à référence
Unable\ to\ reload\ style\ file=Impossible de recharger le fichier de style

Problem\ during\ separating\ cite\ markers=Problème lors de l'individualisation des appels à référence

Automatically\ add\ "Cited\ on\ pages..."\ at\ the\ end\ of\ bibliographic\ entries=Ajouter automatiquement "Cité en pages..." à la fin des entrées bibliographiques
Automatically\ sync\ bibliography\ when\ inserting\ citations=Synchroniser automatiquement la bibliographie lors de l'insertion de citations
Look\ up\ BibTeX\ entries\ in\ the\ active\ tab\ only=Rechercher les entrées BibTeX uniquement dans l'onglet actif
Look\ up\ BibTeX\ entries\ in\ all\ open\ libraries=Rechercher les entrées BibTeX dans tous les fichiers ouverts
Autodetecting\ paths...=Auto-détection des chemins...
Could\ not\ find\ OpenOffice/LibreOffice\ installation=L'installation d'OpenOffice/LibreOffice n'a pas pu être trouvée
Found\ more\ than\ one\ OpenOffice/LibreOffice\ executable.=Plus d'un exécutable OpenOffice/LibreOffice a été trouvé.
Please\ choose\ which\ one\ to\ connect\ to\:=Veuillez choisir celui auquel il faut se connecter \:
Choose\ OpenOffice/LibreOffice\ executable=Choisir l'exécutable OpenOffice/LibreOffice
Select\ document=Sélectionner un document
HTML\ list=Liste HTML
Could\ not\ open\ %0=%0 n'a pas pu être ouvert
Unknown\ import\ format=Format d'importation inconnu
Style\ selection=Sélection du style
No\ valid\ style\ file\ defined=Aucun style de fichier valide n'est défini
Choose\ pattern=Choisir un modèle
Search\ and\ store\ files\ relative\ to\ library\ file\ location=Rechercher et stocker des fichiers par rapport au répertoire du fichier bibliographique
File\ directory=Répertoire de fichiers

Error\ pushing\ entries=Erreur lors de l'envoi des entrées
Could\ not\ push\ to\ a\ running\ Vim\ server.=Impossible d'envoyer vers un serveur Vim en cours d'exécution.
Vim\ server\ name=Nom du serveur Vim
Could\ not\ run\ the\ 'vim'\ program.=Le programme 'vim' n'a pas pu être lancé.
Could\ not\ push\ to\ a\ running\ emacs\ daemon.=Impossible d'envoyer vers un démon emacs en cours d'exécution.
Could\ not\ run\ the\ emacs\ client.=Impossible d'exécuter le client emacs.

You\ must\ select\ either\ a\ valid\ style\ file,\ or\ use\ one\ of\ the\ default\ styles.=Vous devez sélectionner soit un style de fichier valide, soit utiliser un des styles par défaut.

This\ feature\ generates\ a\ new\ library\ based\ on\ which\ entries\ are\ needed\ in\ an\ existing\ LaTeX\ document.=Cette fonction génère un nouveau fichier basé sur les entrées requises par un document LaTeX existant.

First\ select\ entries\ to\ clean\ up.=Commencez par sélectionner les entrées à nettoyer
Cleanup\ entry=Nettoyage des entrées
Autogenerate\ PDF\ Names=Génération automatique des noms des PDF
Auto-generating\ PDF-Names\ does\ not\ support\ undo.\ Continue?=La génération automatique des noms des PDF ne peut pas être annulée. Continuer ?

Use\ full\ firstname\ whenever\ possible=Utiliser le prénom en entier quand c'est possible
Use\ abbreviated\ firstname\ whenever\ possible=Utiliser le prénom abrégé quand c'est possible
Use\ abbreviated\ and\ full\ firstname=Utiliser le prénom entier et son abréviation
Name\ format=Format du nom
First\ names=Prénoms
Cleanup\ entries=Nettoyer les entrées
Automatically\ assign\ new\ entry\ to\ selected\ groups=Assigner automatiquement les nouvelles entrées aux groupes sélectionnés
%0\ mode=Mode %0
Move\ DOIs\ from\ note\ and\ URL\ field\ to\ DOI\ field\ and\ remove\ http\ prefix=Déplacer les DOIs des champs note et URL vers le champ DOI, et supprimer le prefix http
Move\ URL\ in\ note\ field\ to\ url\ field=Déplacer l'URL du champ Note vers le champ URL
Make\ paths\ of\ linked\ files\ relative\ (if\ possible)=Rendre relatifs les chemins des fichiers liés (si possible)
Rename\ PDFs\ to\ given\ filename\ format\ pattern=Renommer les PDF selon le format de nom de fichier défini
Rename\ only\ PDFs\ having\ a\ relative\ path=Renommer uniquement les PDF ayant un chemin relatif
No\ entry\ needed\ a\ clean\ up=Aucune entrée ne nécessitait un nettoyage
One\ entry\ needed\ a\ clean\ up=Une entrée nécessitait un nettoyage
%0\ entries\ needed\ a\ clean\ up=%0 entrées nécessitaient un nettoyage

Group\ tree\ could\ not\ be\ parsed.\ If\ you\ save\ the\ BibTeX\ library,\ all\ groups\ will\ be\ lost.=L'arbre des groupes n'a pas pu être analysé. Si vous enregistrez le fichier BibTeX, tous les groupes seront perdus.
Attach\ file=Joindre un fichier
Attach\ file\ from\ URL=Joindre un fichier à partir d'une URL
Setting\ all\ preferences\ to\ default\ values.=Initialiser la configuration aux valeurs par défaut.
Resetting\ preference\ key\ '%0'=Réinitialiser la clef de configuration « %0 »
Unable\ to\ clear\ preferences.=Impossible d'initialiser la configuration.

Unselect\ all=Tout désélectionner
Expand\ all=Tout étendre
Collapse\ all=Tout réduire
Searches\ the\ selected\ directory\ for\ unlinked\ files.=Recherche les fichiers non liés dans le répertoire sélectionné.
Starts\ the\ import\ of\ BibTeX\ entries.=Débuter l'importation des entrées BibTeX
Last\ edited\:=Dernière modification \:
All\ time=N'importe quand
last\ edited=dernière modification
Last\ day=Depuis un jour
Last\ week=Depuis une semaine
Last\ month=Depuis un mois
Last\ year=Depuis un an
Sort\ by\:=Trier par \:
Newest\ first=Plus récent en premier
Oldest\ first=Plus ancien en premier
Directory=Répertoire
Import\ result=Résultat de l'importation
Searching\ file\ system...=Recherche dans le système de fichiers...
Citation\ key\ patterns=Modèles de clef de citation
Clear\ priority=Effacer la priorité
Clear\ rank=Effacer le rang
Enable\ special\ fields=Autoriser les champs spéciaux
One\ star=Une étoile
Two\ stars=Deux étoiles
Three\ stars=Trois étoiles
Four\ stars=Quatre étoiles
Five\ stars=Cinq étoiles
Help\ on\ special\ fields=Aide sur les champs spéciaux
Keywords\ of\ selected\ entries=Mots-clefs des entrées sélectionnés
Content\ selectors=Sélecteurs de contenu
Manage\ keywords=Gérer les mots-clefs
No\ priority\ information=Pas d'information sur la priorité
No\ rank\ information=Pas d'information sur le rang
Priority=Priorité
Priority\ high=Priorité forte
Priority\ low=Priorité faible
Priority\ medium=Priorité intermédiaire
Quality=Qualité
Rank=Rang
Relevance=Pertinence
Set\ priority\ to\ high=Définir la priorité comme forte
Set\ priority\ to\ low=Définir la priorité comme faible
Set\ priority\ to\ medium=Définir la priorité comme intermédiaire
Toggle\ relevance=Changer la pertinence
Toggle\ quality\ assured=Changer la vérification de qualité
Toggle\ print\ status=Changer le statut d'impression
Update\ keywords=Mettre à jour les mots-clefs
Problem\ connecting=Problème de connexion
Connection\ to\ OpenOffice/LibreOffice\ has\ been\ lost.\ Please\ make\ sure\ OpenOffice/LibreOffice\ is\ running,\ and\ try\ to\ reconnect.=La connexion à OpenOffice/LibreOffice a été perdue. Assurez-vous qu'OpenOffice/LibreOffice est lancé, et essayez de vous y reconnecter.

Correct\ the\ entry,\ and\ reopen\ editor\ to\ display/edit\ source.=Corrigez l'entrée et ré-ouvrez l'éditeur pour afficher/éditer la source.
Could\ not\ connect\ to\ running\ OpenOffice/LibreOffice.=La connexion à OpenOffice/LibreOffice n'a pas pu être lancée.
Make\ sure\ you\ have\ installed\ OpenOffice/LibreOffice\ with\ Java\ support.=Assurez-vous qu'OpenOffice/LibreOffice est installé avec le support Java.
If\ connecting\ manually,\ please\ verify\ program\ and\ library\ paths.=En cas de connexion manuelle, veuillez vérifier les chemins du programme et du fichier.
Error\ message\:=Message d'erreur \:
If\ a\ pasted\ or\ imported\ entry\ already\ has\ the\ field\ set,\ overwrite.=Si une entrée collée ou importée a ce champ déjà paramétré, l'écraser.
Not\ connected\ to\ any\ Writer\ document.\ Please\ make\ sure\ a\ document\ is\ open,\ and\ use\ the\ 'Select\ Writer\ document'\ button\ to\ connect\ to\ it.=Pas de connexion à un document Writer. Assurez-vous qu'un document est ouvert et utilisez le bouton « Sélectionner un document Writer » pour vous y connecter.
Removed\ all\ subgroups\ of\ group\ "%0".=Tous les sous-groupes du groupe « %0 » ont été supprimés.
Unable\ to\ connect.\ One\ possible\ reason\ is\ that\ JabRef\ and\ OpenOffice/LibreOffice\ are\ not\ both\ running\ in\ either\ 32\ bit\ mode\ or\ 64\ bit\ mode.=Connexion impossible. Une raison potentielle est que JabRef et OpenOffice/LibreOffice ne fonctionnent pas tous les deux soit en mode 32 bits, soit en mode 64 bits.
Delimiter(s)=Séparateur(s)
When\ downloading\ files,\ or\ moving\ linked\ files\ to\ the\ file\ directory,\ use\ the\ bib\ file\ location.=Lors du téléchargement de fichiers ou du déplacement des fichiers liés vers le répertoire de fichiers, utilisez l’emplacement du fichier Bib.

Canceled\ merging\ entries=Fusion des entrées interrompues

Merge\ entries=Fusionner les entrées
Merged\ entry=Entrée fusionnée
Merged\ entries=Entrées fusionnées dans une nouvelle et anciennes conservées
None=Effacer
Parse=Analyser
Result=Résultat
You\ have\ to\ choose\ exactly\ two\ entries\ to\ merge.=Vous devez choisir exactement deux entrées à fusionner.

Add\ timestamp\ to\ modified\ entries\ (field\ "modificationdate")=Ajouter un horodatage aux entrées modifiées (champ "modificationdate")
Add\ timestamp\ to\ new\ entries\ (field\ "creationdate")=Ajouter un horodatage aux nouvelles entrées (champ "creationdate")
All\ keyboard\ shortcuts\ will\ be\ reset\ to\ their\ defaults.=Tous les raccourcis clavier seront réinitialisés à leurs valeurs par défaut.

Automatically\ set\ file\ links=Configurer automatiquement les liens de fichier
Finished\ automatically\ setting\ external\ links.=La définition automatique des liens externes est terminée.
Changed\ %0\ entries.=%0 entrées modifiées.

Resetting\ all\ keyboard\ shortcuts=Réinitialisation de tous les raccourcis clavier

Open\ folder=Ouvrir le répertoire
Export\ sort\ order=Exporter l'ordre de tri
Save\ sort\ order=Enregistrer l'ordre de tri

Keep\ original\ order\ and\ add\ new\ entries\ at\ the\ end=Garder l'ordre d'origine et ajouter les nouvelles entrées à la fin
Use\ current\ table\ sort\ order=Utiliser l'ordre de tri actuel de la table
Use\ specified\ order=Utiliser l'ordre spécifié
Show\ extra\ columns=Montrer les colonnes supplémentaires
Parsing\ error=Erreur de traitement
illegal\ backslash\ expression=Expression avec barre oblique inversée (\\) illégale

Clear\ read\ status=Effacer le statut de lecture

Convert\ to\ biblatex\ format\ (e.g.,\ store\ publication\ date\ in\ date\ field)=Convertir au format biblatex (ex \: date de publication enregistrée dans le champ date)
Convert\ to\ BibTeX\ format\ (e.g.,\ store\ publication\ date\ in\ year\ and\ month\ fields)=Convertir au format BibTeX (ex \: date de publication enregistrée dans les champs année et mois)

Deprecated\ fields=Champs obsolètes

Shows\ fields\ having\ a\ successor\ in\ biblatex.=Affiche les champs ayant un remplaçant dans biblatex.
Shows\ fields\ having\ a\ successor\ in\ biblatex.\nFor\ instance,\ the\ publication\ month\ should\ be\ part\ of\ the\ date\ field.\nUse\ the\ Cleanup\ Entries\ functionality\ to\ convert\ the\ entry\ to\ biblatex.=Affiche les champs ayant un remplaçant dans biblatex.\nPar exemple, le mois de publication doit être intégré au champ date.\nUtilisez la fonctionnalité de nettoyage des entrées pour convertir l'entrée en biblatex.


No\ read\ status\ information=Pas d'information sur le statut de lecture
Printed=Imprimé
Read\ status=Statut de lecture
Read\ status\ read=Statut de lecture \: lu
Read\ status\ skimmed=Statut de lecture \: parcouru
Save\ selected\ as\ plain\ BibTeX...=Enregistrer la sélection en BibTeX basique...
Set\ read\ status\ to\ read=Mettre le statut de lecture à lu
Set\ read\ status\ to\ skimmed=Mettre le statut de lecture à parcouru

Opens\ JabRef's\ GitHub\ page=Ouvre la page GitHub de JabRef
Opens\ JabRef's\ Twitter\ page=Ouvre la page Twitter de JabRef
Opens\ JabRef's\ Facebook\ page=Ouvre la page Facebook de JabRef
Opens\ JabRef's\ blog=Ouvre le blog de JabRef
Opens\ JabRef's\ website=Ouvre le site Internet de JabRef

Could\ not\ open\ browser.=Le navigateur n'a pas pu être lancé.
Please\ open\ %0\ manually.=Veuillez ouvrir manuellement %0 .
The\ link\ has\ been\ copied\ to\ the\ clipboard.=Le lien a été copié dans le presse-papiers.

Open\ %0\ file=Ouvrir le fichier %0
Could\ not\ detect\ terminal\ automatically\ using\ '%0'.\ Please\ define\ a\ custom\ terminal\ in\ the\ preferences.=Impossible de détecter automatiquement le terminal en utilisant '%0'. Veuillez définir un terminal personnalisé dans les préférences.

Convert=Convertir
Normalize\ to\ BibTeX\ name\ format=Harmoniser les noms au format BibTeX
Help\ on\ Name\ Formatting=Aide sur le formatage des noms

Add\ new\ file\ type=Ajouter un nouveau type de fichier

Original\ entry=Entrée d'origine
No\ information\ added=Aucune information ajoutée
Select\ at\ least\ one\ entry\ to\ manage\ keywords.=Sélectionner au moins une entrée pour gérer les mots-clefs.
OpenDocument\ text=Texte OpenDocument
OpenDocument\ spreadsheet=Tableau OpenDocument
OpenDocument\ presentation=Présentation OpenDocument
%0\ image=%0 image
Added\ entry\ '%0'=Entrée '%0 ' ajoutée
Added\ entry=Entrée ajoutée
Modified\ entry\ '%0'=Entrée '%0 ' modifiée
Modified\ entry=Entrée modifiée
Deleted\ entry\ '%0'=Entrée '%0 ' supprimée
Deleted\ entry=Entrée supprimée
Modified\ groups\ tree=Arbre des groupes modifié
Removed\ all\ groups=Supprimer tous les groupes
%0.\ Accepting\ the\ change\ replaces\ the\ complete\ groups\ tree\ with\ the\ externally\ modified\ groups\ tree.=%0. L'acceptation de la modification remplacera toute l'arborescence des groupes par l'arborescence des groupes modifiée en externe.
Select\ export\ format=Sélectionner un format d'exportation
Return\ to\ library=Retourner au fichier

Could\ not\ connect\ to\ %0=La connexion à %0 n'a pas pu être établie
Warning\:\ %0\ out\ of\ %1\ entries\ have\ undefined\ title.=Attention \: %0 des %1 entrées n'ont pas de titre.
Warning\:\ %0\ out\ of\ %1\ entries\ have\ undefined\ citation\ key.=Attention \: %0 des %1 entrées n'ont pas de clef de citation.
Warning\:\ %0\ out\ of\ %1\ entries\ have\ undefined\ DOIs.=Attention \: %0 des %1 entrées ont des DOI indéfinis.
Really\ delete\ the\ selected\ entry?=Voulez-vous vraiment supprimer l'entrée sélectionnée ?
Really\ delete\ the\ %0\ selected\ entries?=Voulez-vous vraiment supprimer les %0 entrées sélectionnées ?

On\ disk=Sur le disque
In\ JabRef=Dans JabRef
Entry\ Preview=Aperçu de l'entrée

Keep\ left=Conserver le gauche
Keep\ right=Conserver le droit
Existing\ entry=Entrée existante
From\ import=À partir de l'importation
From\ DOI=À partir du DOI
No\ problems\ found.=Aucun problème rencontré
Save\ changes=Enregistrer les modifications
Discard\ changes=Abandonner les modifications
Library\ '%0'\ has\ changed.=Le fichier « %0 » a été modifié.
Print\ entry\ preview=Imprimer l'aperçu de l'entrée

Invalid\ DOI\:\ '%0'.=DOI invalide \: « %0 ».
Same\ DOI\ used\ in\ multiple\ entries=Un DOI identique est présent dans plusieurs entrées
should\ start\ with\ a\ name=Devrait débuter par un nom
should\ end\ with\ a\ name=Devrait se terminer par un nom
unexpected\ closing\ curly\ bracket=accolade fermante incongrue
unexpected\ opening\ curly\ bracket=accolade ouvrante incongrue
capital\ letters\ are\ not\ masked\ using\ curly\ brackets\ {}=Des majuscules ne sont pas incluses entre accolades {}
should\ contain\ a\ four\ digit\ number=Devrait contenir un nombre à quatre chiffres
should\ contain\ a\ valid\ page\ number\ range=Devrait contenir une gamme de pages valide

Unable\ to\ autodetect\ OpenOffice/LibreOffice\ installation.\ Please\ choose\ the\ installation\ directory\ manually.=La détection automatique d'OpenOffice/LibreOffice a échoué. Veuillez sélectionner manuellement le répertoire d'installation.

Close\ library=Fermer le fichier
Entry\ editor,\ next\ entry=Éditeur d'entrée, entrée suivante
Entry\ editor,\ next\ panel=Éditeur d'entrée, prochain onglet
Entry\ editor,\ next\ panel\ 2=Éditeur d'entrée, prochain onglet 2
Entry\ editor,\ previous\ entry=Éditeur d'entrée, entrée précédente
Entry\ editor,\ previous\ panel=Éditeur d'entrée, onglet précédent
Entry\ editor,\ previous\ panel\ 2=Éditeur d'entrée, onglet précédent 2
File\ list\ editor,\ move\ entry\ down=Éditeur de liste de fichiers, déplacer l'entrée vers le haut
File\ list\ editor,\ move\ entry\ up=Éditeur de liste de fichiers, déplacer l'entrée vers le bas
Focus\ entry\ table=Curseur dans la table des entrées
Focus\ group\ list=Curseur dans la liste des groupes
Import\ into\ current\ library=Importer dans le fichier courant
Import\ into\ new\ library=Importer dans un nouveau fichier
New\ article=Nouvel article
New\ book=Nouveau Book
New\ entry=Nouvelle entrée
New\ inbook=Nouveau Inbook
New\ mastersthesis=Nouveau Mastersthesis
New\ phdthesis=Nouveau Phdthesis
New\ proceedings=Nouveau Proceedings
New\ unpublished=Nouveau Unpublished
Push\ to\ application=Envoyer vers le logiciel
Refresh\ OpenOffice/LibreOffice=Rafraîchir OpenOffice/LibreOffice
Resolve\ duplicate\ citation\ keys=Traiter les clefs de citation dupliquées
Save\ all=Enregistrer tout
Synchronize\ files=Synchroniser les fichiers
Unabbreviate=Développer
should\ contain\ a\ protocol=doit contenir un protocole
Copy\ preview=Copier l'aperçu
Copy\ selection=Copier la sélection
Automatically\ setting\ file\ links=Définition automatique des liens de fichier
Regenerating\ citation\ keys\ according\ to\ metadata=Re-génère les clefs de citation en fonction des métadonnées
Regenerate\ all\ keys\ for\ the\ entries\ in\ a\ BibTeX\ file=Re-génère toutes les clefs pour les entrées d'un fichier BibTeX
Show\ debug\ level\ messages=Afficher les messages de débogage
Default\ library\ mode=Mode bibliographique par défaut
Show\ only\ preferences\ deviating\ from\ their\ default\ value=Afficher uniquement les préférences différentes de leur valeur par défaut
default=par défaut
key=clef
type=type
value=valeur
Show\ preferences=Afficher les préférences
Save\ actions=Opérations lors de l'enregistrement
Other\ fields=Autres champs
Show\ remaining\ fields=Afficher les champs restants

link\ should\ refer\ to\ a\ correct\ file\ path=Le lien doit correspondre à un chemin de fichier valide
abbreviation\ detected=Abréviation détectée
wrong\ entry\ type\ as\ proceedings\ has\ page\ numbers=Mauvais type d'entrée car le proceedings a des numéros de page
Abbreviate\ journal\ names=Abréger les noms de journaux
Abbreviating...=Abrègement en cours...
Abbreviation\ '%0'\ for\ journal\ '%1'\ already\ defined.=L'abréviation '%0' pour le journal '%1' est déjà définie.
Abbreviation\ cannot\ be\ empty=L'abréviation ne peut pas être vide
Duplicated\ Journal\ Abbreviation=Abréviation de journal dupliquée
Duplicated\ Journal\ File=Fichier de journaux dupliqué
Error\ Occurred=Une erreur est survenue
Journal\ file\ %s\ already\ added=Le fichier de journaux %s a déjà été ajouté
Name\ cannot\ be\ empty=Le nom ne peut pas être vide

Display\ keywords\ appearing\ in\ ALL\ entries=Afficher les mots-clefs apparaissant dans TOUTES les entrées
Display\ keywords\ appearing\ in\ ANY\ entry=Afficher les mots-clefs apparaissant dans AU MOINS UNE entrée
None\ of\ the\ selected\ entries\ have\ titles.=Aucune des entrées sélectionnées n'a un titre.
None\ of\ the\ selected\ entries\ have\ citation\ keys.=Aucune des entrées sélectionnées n'a de clef de citation.
None\ of\ the\ selected\ entries\ have\ DOIs.=Aucune des entrées sélectionnées n'a de DOI.
Unabbreviate\ journal\ names=Développer les noms de journaux
Unabbreviating...=Développement...
Usage=Utilisation


Adds\ {}\ brackets\ around\ acronyms,\ month\ names\ and\ countries\ to\ preserve\ their\ case.=Ajoute des accolades {} autour des acronymes, des noms de mois et des pays afin de préserver leur casse.
Are\ you\ sure\ you\ want\ to\ reset\ all\ settings\ to\ default\ values?=Êtes-vous sûr de vouloir restaurer toutes les valeurs par défaut du paramétrage ?
Reset\ preferences=Restaurer les préférences
Ill-formed\ entrytype\ comment\ in\ BIB\ file=Commentaire de type d'entrées mal construit dans un fichier BIB

Move\ linked\ files\ to\ default\ file\ directory\ %0=Déplacer les fichiers liés vers le répertoire de fichiers par défaut %0

Internal\ style=Style interne
Add\ style\ file=Ajouter un fichier de style
Remove\ style=Supprimer le style
You\ must\ select\ a\ valid\ style\ file.\ Your\ style\ is\ probably\ missing\ a\ line\ for\ the\ type\ "default".=Vous devez sélectionner un fichier de style valide. Votre style manque probablement d'une ligne correspondant au type "default".
Invalid\ style\ selected=Style sélectionné non valide

Reload=Recharger

Capitalize=Mettre Des Majuscules
Capitalize\ all\ Words,\ but\ Converts\ Articles,\ Prepositions,\ and\ Conjunctions\ to\ Lower\ Case.=Met une Majuscule à tous les Mots sauf aux Articles, Prépositions et Conjonctions.
Capitalize\ the\ first\ word,\ changes\ other\ words\ to\ lower\ case.=Met en majuscule l'initiale du premier mot, et tout le reste en minuscules.
changes\ all\ letters\ to\ lower\ case.=met tout en minuscules.
CHANGES\ ALL\ LETTERS\ TO\ UPPER\ CASE.=MET TOUT EN CAPITALES.
Changes\ The\ First\ Letter\ Of\ All\ Words\ To\ Capital\ Case\ And\ The\ Remaining\ Letters\ To\ Lower\ Case.=Met En Majuscule La Première Lettre De Tous Les Mots, Et Les Autres Lettres En Minuscules.
Cleans\ up\ LaTeX\ code.=Nettoyer le code LaTeX.
LaTeX\ Warning\:\ %0=Avertissement LaTeX \: %0
Converts\ HTML\ code\ to\ LaTeX\ code.=Convertit le code HTML en code LaTeX.
HTML\ to\ Unicode=HTML vers Unicode
Converts\ HTML\ code\ to\ Unicode.=Convertit du code HTML en Unicode.
Converts\ LaTeX\ encoding\ to\ Unicode\ characters.=Convertit l'encodage LaTeX en caractères Unicode.
Converts\ Unicode\ characters\ to\ LaTeX\ encoding.=Convertit les caractères Unicode en encodage LaTeX.
Converts\ ordinals\ to\ LaTeX\ superscripts.=Convertit les numéros ordinaux en exposants LaTeX.
Converts\ units\ to\ LaTeX\ formatting.=Convertit les unités en code LaTeX.
HTML\ to\ LaTeX=HTML vers LaTeX
LaTeX\ cleanup=Nettoyage LaTeX
LaTeX\ to\ Unicode=LaTeX vers Unicode
lower\ case=minuscules
Camel\ case=Casse chameau
Camel\ case\ -\ n\ letters\ max= Casse chameau - n lettres max
Very\ short\ title=Titre très court
Short\ title=Titre court
Returns\ first\ word\ of\ the\ title\ ignoring\ any\ function\ words.=Renvoie le premier mot du titre en ignorant tous les mots de liaison.
Returns\ first\ 3\ words\ of\ the\ title\ ignoring\ any\ function\ words.=Renvoie les 3 premiers mots du titre en ignorant tous les mots de liaison.
Returns\ capitalized\ and\ concatenated\ title\ to\ N\ length.=Renvoie le titre en majuscule et concaténé à la longueur N.
Returns\ capitalized\ and\ concatenated\ title.=Retourne le titre en majuscule et concaténé.
Minify\ list\ of\ person\ names=Raccourcir la liste des noms de personne
Normalize\ date=Harmoniser la date
Normalize\ en\ dashes=Harmoniser les tirets cadratins
Normalize\ month=Harmoniser le mois
Normalize\ month\ to\ BibTeX\ standard\ abbreviation.=Harmonise le mois au standard abrégé BibTeX.
Normalize\ names\ of\ persons=Harmoniser les noms de personnes
Normalize\ page\ numbers=Harmoniser les numéros de pages
Normalize\ pages\ to\ BibTeX\ standard.=Harmonise les pages au standard BibTeX.
Normalizes\ lists\ of\ persons\ to\ the\ BibTeX\ standard.=Harmonise les listes de personnes au standard BibTeX.
Normalizes\ the\ date\ to\ ISO\ date\ format.=Harmonise la date au format ISO.
Normalizes\ the\ en\ dashes.=Harmonise les tirets cadratins.
Ordinals\ to\ LaTeX\ superscript=Numéros ordinaux vers exposants LaTeX
Protect\ terms=Protéger les termes
Add\ enclosing\ braces=Ajouter des accolades englobantes
Add\ braces\ encapsulating\ the\ complete\ field\ content.=Ajoute des accolades encapsulant l'ensemble du contenu du champ.
Remove\ enclosing\ braces=Supprimer les paires d'accolades
Remove\ word\ enclosing\ braces=Supprimer les accolades encadrant des mots
Removes\ braces\ encapsulating\ a\ complete\ word\ and\ the\ complete\ field\ content.=Supprime les accolades encadrant entièrement un mot ou le contenu d'un champ.
Removes\ braces\ encapsulating\ the\ complete\ field\ content.=Supprimer les accolades autour d'un contenu de champ entier.
Removes\ all\ balanced\ {}\ braces\ around\ words.=Supprime toutes les accolades {} équilibrées autour des mots.
Shorten\ DOI=Raccourcir le DOI
Shortens\ DOI\ to\ more\ human\ readable\ form.=Raccourcit le DOI en une forme plus lisible.
Sentence\ case=Casse de la phrase
Shortens\ lists\ of\ persons\ if\ there\ are\ more\ than\ 2\ persons\ to\ "et\ al.".=Raccourcit avec « et al. » les listes de plus de deux personnes.
Title\ Case=Casse du Titre
Unicode\ to\ LaTeX=Unicode vers LaTeX
Units\ to\ LaTeX=Unités vers LaTeX
UPPER\ CASE=CAPITALES
Does\ nothing.=Ne fait rien.
Identity=Identité
Clears\ the\ field\ completely.=Effacer complétement le champ.

Main\ file\ directory=Répertoire de fichiers principal
Main\ file\ directory\ '%0'\ not\ found.\nCheck\ the\ tab\ "Linked\ files".=Le répertoire de fichiers principal '%0' n'a pas été trouvé. Vérifiez l'onglet "Fichiers liés".
No\ library\ selected=Aucun fichier sélectionné

This\ operation\ requires\ exactly\ one\ item\ to\ be\ selected.=Cette opération nécessite qu'un unique élément soit sélectionné.
Opening\ large\ number\ of\ files=Ouverture d'un grand nombre de fichiers
You\ are\ about\ to\ open\ %0\ files.\ Continue?=Vous êtes sur le point d'ouvrir %0 fichiers. Continuer ?
Continue=Poursuivre
Importing\ in\ %0\ format=Importation au format %0
Female\ name=Nom féminin
Female\ names=Noms féminins
Male\ name=Nom masculin
Male\ names=Noms masculins
Mixed\ names=Noms mixtes
Neuter\ name=Nom neutre
Neuter\ names=Noms neutres

Determined\ %0\ for\ %1\ entries=%0 trouvé pour %1 entrées
Look\ up\ %0=Rechercher %0
Looking\ up\ %0...\ -\ entry\ %1\ out\ of\ %2\ -\ found\ %3=Recherche de %0... - entrée %1 sur %2 - %3 trouvé

Audio\ CD=CD audio
British\ patent=Brevet britannique
British\ patent\ request=Demande de brevet britannique
Bachelor's\ thesis=Mémoire de licence
Candidate\ thesis=Thèse à soutenir
Collaborator=Collaborateur
Column=Colonne
Compiler=Compilateur
Continuator=Continuateur
Data\ CD=CD de données
Editor=Éditeur
European\ patent=Brevet européen
European\ patent\ request=Demande de brevet européen
Founder=Fondateur
French\ patent=Brevet français
French\ patent\ request=Demande de brevet français
German\ patent=Brevet allemand
German\ patent\ request=Demande de brevet allemand
Line=Ligne
Master's\ thesis=Mémoire de master
Page=Page
Paragraph=Paragraphe
Patent=Brevet
Patent\ request=Demande de brevet
PhD\ thesis=Thèse de doctorat
Redactor=Rédacteur
Research\ report=Rapport de recherche
Reviser=Réviseur
Section=Section
Software=Logiciel
Technical\ report=Rapport technique
U.S.\ patent=Brevet états-unien
U.S.\ patent\ request=Demande de brevet états-unien
Verse=Verset

change\ entries\ of\ group=Changer des entrées du groupe
odd\ number\ of\ unescaped\ '\#'=Nombre impair de '\#' non échappé

Found\ %0\ unescaped\ '&'=%0 '&' non échappé trouvé

Show\ diff=Montrer les différences
Copy\ Version=Copier la version
Maintainers=Mainteneurs
Contributors=Contributeurs
License=Licence
JabRef\ would\ not\ have\ been\ possible\ without\ the\ help\ of\ our\ contributors.=JabRef n'aurait pas été possible sans l'aide de nos contributeurs.

HTML\ encoded\ character\ found=Caractère encodé en HTML trouvé
booktitle\ ends\ with\ 'conference\ on'=le titre d'ouvrage se termine par 'conference on'

incorrect\ control\ digit=chiffre de contrôle incorrect
incorrect\ format=format incorrect
Copied\ version\ to\ clipboard=Version copiée dans le presse-papiers

Citation\ key=Clef de citation
Message=Message


MathSciNet\ Review=Review MathSciNet
Reset\ all=Tout réinitialiser

Decryption\ not\ supported.=Déchiffrement non pris en charge.

Cleared\ '%0'\ for\ %1\ entries=Réinitialisés « %0 » pour %1 entrées
Set\ '%0'\ to\ '%1'\ for\ %2\ entries=« %0 » mis à « %1 » pour %2 entrées
Toggled\ '%0'\ for\ %1\ entries=« %0 » modifiée pour %1 entrées

Check\ for\ updates=Rechercher des mises à jour
Download\ update=Télécharger la mise à jour
New\ version\ available=Nouvelle version disponible
Installed\ version=Version installée
Remind\ me\ later=Me le rappeler plus tard
Ignore\ this\ update=Ignorer cette mise à jour
Could\ not\ connect\ to\ the\ update\ server.=La connexion au serveur de mise à jour a échoué.
Please\ try\ again\ later\ and/or\ check\ your\ network\ connection.=Veuillez réessayer plus tard ou vérifier votre connexion réseau.
To\ see\ what\ is\ new\ view\ the\ changelog.=Pour voir les nouveautés, affichez le journal des modifications.
A\ new\ version\ of\ JabRef\ has\ been\ released.=Une nouvelle version de JabRef a été publiée.
JabRef\ is\ up-to-date.=JabRef est à jour.
Latest\ version=Version la plus récente
Online\ help\ forum=Forum d'aide en ligne
Custom=Personnalisé

Export\ cited=Exporter les citées
Unable\ to\ generate\ new\ library=Impossible de générer un nouveau fichier

The\ cursor\ is\ in\ a\ protected\ area.=Le curseur est dans une zone protégée.
JabRefException=Exception JabRef
No\ bibliography\ database\ is\ open\ for\ citation.=Aucune base de données bibliographique n'est ouverte pour les appels à référence.

No\ database\ is\ open\ for\ updating\ citation\ markers\ after\ citing.=Aucune base de données n'est ouverte pour la mise à jour des appels à référence après leur inclusion.

No\ bibliography\ entries\ are\ selected\ for\ citation.=Aucune entrée bibliographique n'est sélectionnée pour l'appel à référence.
No\ bibliography\ style\ is\ selected\ for\ citation.=Aucun style bibliographique n'est sélectionné pour les appels à référence.
No\ database=Aucune base de données

No\ entries\ selected\ for\ citation=Aucune entrée sélectionnée pour l'appel à référence
Open\ one\ before\ citing.=Ouvrez-en un avant d'insérer un appel à référence.

Select\ one\ before\ citing.=Sélectionnez-en un avant d'insérer un appel à référence.
Select\ some\ before\ citing.=Sélectionnez-en au moins un avant d'insérer un appel à référence.

Found\ identical\ ranges=Plages identiques trouvées
Found\ overlapping\ ranges=Plages se chevauchant trouvées
Found\ touching\ ranges=Plages contiguës trouvées

Note\:\ Use\ the\ placeholder\ %DIR%\ for\ the\ location\ of\ the\ opened\ library\ file.=Note \: Utiliser le paramètre %DIR% pour le répertoire du fichier ouvert.
Error\ occurred\ while\ executing\ the\ command\ "%0".=Une erreur est survenue lors de l'exécution de la commande \"%0\".
Reformat\ ISSN=Reformater l'ISSN

Computer\ science=Informatique (en anglais)
Countries\ and\ territories\ in\ English=Pays et territoires (en anglais)
Electrical\ engineering\ terms=Termes du génie électrique
Enabled=Activé
Internal\ list=Liste interne
Protected\ terms\ files=Fichiers de termes protégés
Months\ and\ weekdays\ in\ English=Mois et jours de la semaine (en anglais)
The\ text\ after\ the\ last\ line\ starting\ with\ \#\ will\ be\ used=Le texte après la dernière ligne commençant par \# sera utilisé
Add\ protected\ terms\ file=Ajouter le fichier des termes protégés
Are\ you\ sure\ you\ want\ to\ remove\ the\ protected\ terms\ file?=Êtes-vous sûr de vouloir supprimer le fichier des termes protégés ?
Remove\ protected\ terms\ file=Supprimer le fichier des termes protégés
Add\ selected\ text\ to\ list=Ajouter le texte sélectionné à la liste
Add\ {}\ around\ selected\ text=Ajouter {} autour du texte sélectionné
Remove\ all\ {}\ in\ selected\ text=Supprimer toutes les {} du texte sélectionné
Format\ field=Formater le champ
New\ protected\ terms\ file=Nouveau fichier de termes protégés
change\ field\ %0\ of\ entry\ %1\ from\ %2\ to\ %3=modifier le champ %0 de l'entrée %1 de %2 en %3
change\ key\ from\ %0\ to\ %1=modifier la clef de %0 en %1
change\ string\ content\ %0\ to\ %1=modifier le contenu de la chaîne de %0 en %1
change\ string\ name\ %0\ to\ %1=modifier le nom de la chaîne de %0 en %1
change\ type\ of\ entry\ %0\ from\ %1\ to\ %2=modifier le type d'entrée 0% de %1 en %2
insert\ entry\ %0=insérer l'entrée %0
insert\ string\ %0=insérer la chaîne %0
remove\ entries=supprimer les entrées
remove\ entry\ %0=supprimer l'entrée %0
remove\ string\ %0=supprimer la chaîne %0
undefined=indéfini
Cannot\ get\ info\ based\ on\ given\ %0\:\ %1=Aucune information disponible à partir de ce %0 \: %1
Get\ bibliographic\ data\ from\ %0=Compléter à partir du %0
No\ %0\ found=%0 non trouvé
Entry\ from\ %0=Entrée à partir du %0
Merge\ entry\ with\ %0\ information=Fusionner l'entrée sur la base des informations du %0
Updated\ entry\ with\ info\ from\ %0=Entrée mise à jour à partir des informations du %0

Add\ new\ list=Ajouter une nouvelle liste
Open\ existing\ list=Ouvrir une liste existante
Remove\ list=Supprimer une liste
Add\ abbreviation=Ajouter une abréviation
Full\ journal\ name=Nom de journal complet
Abbreviation\ name=Nom abrégé
Shortest\ unique\ abbreviation=Abréviation unique la plus courte

No\ abbreviation\ files\ loaded=Aucun fichier d'abréviations n'est chargé

Loading\ built\ in\ lists=Chargement des listes internes

JabRef\ built\ in\ list=Liste interne de JabRef

Event\ log=Journal des évènements
We\ now\ give\ you\ insight\ into\ the\ inner\ workings\ of\ JabRef's\ internals.\ This\ information\ might\ be\ helpful\ to\ diagnose\ the\ root\ cause\ of\ a\ problem.\ Please\ feel\ free\ to\ inform\ the\ developers\ about\ an\ issue.=Nous vous donnons à présent un aperçu du fonctionnement interne de JabRef. Cette information pourrait être utile pour diagnostiquer la cause du problème. Veuillez bien informer les développeurs des anomalies rencontrées.
Log\ copied\ to\ clipboard.=Journal copié dans le presse-papiers.
Copy\ Log=Copier le journal
Clear\ Log=Effacer le journal
Report\ Issue=Signaler l'anomalie
Issue\ on\ GitHub\ successfully\ reported.=Anomalie signalée avec succès sur GitHub.
Issue\ report\ successful=Signalement de l'anomalie réussi
Your\ issue\ was\ reported\ in\ your\ browser.=Votre anomalie a été affichée dans votre navigateur.
The\ log\ and\ exception\ information\ was\ copied\ to\ your\ clipboard.=Le journal et les informations d'anomalie ont été copiées dans votre presse-papier.
Please\ paste\ this\ information\ (with\ Ctrl+V)\ in\ the\ issue\ description.=Veuillez coller ces informations (avec Ctrl+V) dans la description de l'anomalie.
Last\ notification=Dernière notification
Check\ the\ event\ log\ to\ see\ all\ notifications=Consultez le journal des événements pour voir toutes les notifications

Library=Contenu
Libraries=Fichiers

Host=Hôte
Hostname=Ordinateur hôte
Port=Port
Host/Port\:=Hôte/Port\:
User\:=Utilisateur \:
User=Utilisateur
Username=Nom d'utilisateur
Please\ specify\ a\ hostname=Veuillez spécifier un nom d'hôte
Please\ specify\ a\ port=Veuillez spécifier un port
Please\ specify\ a\ username=Veuillez spécifier un nom d'utilisateur
Please\ specify\ a\ password=Veuillez spécifier un mot de passe
Network=Réseau
Connect=Connexion automatique
Connection\ error=Erreur de connexion
Connection\ to\ %0\ server\ established.=Connexion au serveur %0 établie.
Required\ field\ "%0"\ is\ empty.=Le champ requis « %0 » est vide.
%0\ driver\ not\ available.=Pilote %0 non disponible.
The\ connection\ to\ the\ server\ has\ been\ terminated.=La connexion au serveur a été interrompue.
Reconnect=Reconnexion
Work\ offline=Travail hors-ligne
Working\ offline.=Travail hors-ligne.
Update\ refused.=Mise à jour refusée.
Update\ refused=Mise à jour refusée
Update\ could\ not\ be\ performed\ due\ to\ existing\ change\ conflicts.=La mise à jour n'a pas pu être effectuée à cause de conflits dans les changements existants.
You\ are\ not\ working\ on\ the\ newest\ version\ of\ BibEntry.=Vous ne travaillez pas sur la plus récente version de cette entrée.
Local\ version\:\ %0=Version locale \: %0
Shared\ version\:\ %0=Version partagée \: %0
Press\ "Merge\ entries"\ to\ merge\ the\ changes\ and\ resolve\ this\ problem.=Appuyez sur « Fusionner les entrées » pour fusionner les changements et résoudre ce problème.
Canceling\ this\ operation\ will\ leave\ your\ changes\ unsynchronized.=Annuler cette opération laissera vos changements désynchronisés.
Shared\ entry\ is\ no\ longer\ present=L'entrée partagée n'est plus présente
The\ entry\ you\ currently\ work\ on\ has\ been\ deleted\ on\ the\ shared\ side.=L'entrée sur laquelle vous travaillez actuellement a été supprimée de la base de données partagée.
You\ can\ restore\ the\ entry\ using\ the\ "Undo"\ operation.=Vous pouvez restaurer l'entrée en utilisant l'opération « Annuler ».
You\ are\ already\ connected\ to\ a\ database\ using\ entered\ connection\ details.=Vous êtes déjà connecté à une base de données en utilisant les informations de connexion entrées.

Database\ Type\:=Type de base de données \:
Database\:=Base de données \:
Keystore\:=Magasin de clefs \:
Password\:=Mot de passe \:
Keystore\ password\:=Mot de passe du magasin de clefs \:
Server\ Timezone\:=Fuseau horaire du serveur \:
Remember\ Password=Mémoriser le mot de passe

Enforce\ single\ JabRef\ instance\ (and\ allow\ remote\ operations)\ using\ port=Forcer une seule instance de JabRef (et autoriser les opérations à distance) en utilisant le port
Remote\ operation=Accès à distance
Remote\ services=Services distants
Cannot\ use\ port\ %0\ for\ remote\ operation;\ another\ application\ may\ be\ using\ it.\ Try\ specifying\ another\ port.=Le port %0 ne peut pas être utilisé pour une opération à distance ; un autre logiciel pourrait être en train de l'utiliser. Essayer de spécifier un autre port.
Grobid\ URL=URL de Grobid
Allow\ sending\ PDF\ files\ and\ raw\ citation\ strings\ to\ a\ JabRef\ online\ service\ (Grobid)\ to\ determine\ Metadata.\ This\ produces\ better\ results.=Autoriser l'envoi de fichiers PDF et de chaînes de citation brutes à un service en ligne de JabRef (Grobid) pour déterminer les métadonnées. Cela donne de meilleurs résultats.
Send\ to\ Grobid=Envoyer à Grobid
Do\ not\ send=Ne pas envoyer

Proxy\ requires\ password=Le proxy nécessite un mot de passe
Proxy\ configuration=Configuration du Proxy
Use\ custom\ proxy\ configuration=Utiliser une configuration de proxy personnalisée
Proxy\ requires\ authentication=Le proxy nécessite une authentification
Check\ Proxy\ Setting=Vérifier la configuration du proxy

Clear\ connection\ settings=Réinitialiser les paramètres de connexion
Check\ connection=Vérifier la connexion
Connection\ failed\!=Échec de la connexion \!
Connection\ successful\!=Connexion réussie \!

Use\ SSL=Utiliser SSL
SSL\ Configuration=Configuration SSL
SSL\ configuration\ changed=Configuration SSL modifiée
SSL\ certificate\ file=Fichier de certificat SSL
Duplicate\ Certificates=Dupliquer les certificats
You\ already\ added\ this\ certificate=Vous avez déjà ajouté ce certificat

Cannot\ cite\ entries\ without\ citation\ keys.\ Generate\ keys\ now?=Impossible de citer des entrées n'ayant pas une clef de citation. Générer des clefs maintenant ?
New\ technical\ report=Nouveau rapport technique

%0\ file=%0 fichier
%0\ file\ (%1)=%0 fichier (%1)
Custom\ layout\ file=Fichier de mise en page personnalisée
Protected\ terms\ file=Fichier des termes protégés
Style\ file=Fichier de style

Open\ OpenOffice/LibreOffice\ connection=Ouvrir une connexion OpenOffice/LibreOffice
Non-ASCII\ encoded\ character\ found=Caractère ayant un encodage non-ASCII trouvé
Non-UTF-8\ encoded\ field\ found=Un champ non encodé en UTF-8 a été trouvé
Toggle\ web\ search\ interface=Afficher/Masquer l'interface de recherche internet

Migration\ help\ information=Aide sur la migration
Entered\ database\ has\ obsolete\ structure\ and\ is\ no\ longer\ supported.=Ce fichier a une structure obsolète qui n'est plus gérée.
However,\ a\ new\ database\ was\ created\ alongside\ the\ pre-3.6\ one.=Ainsi, un nouveau fichier a été créée en parallèle de celle antérieure à la version 3.6.
Opens\ a\ link\ where\ the\ current\ development\ version\ can\ be\ downloaded=Ouvre un lien à partir duquel la version de développement actuelle peut être téléchargée
See\ what\ has\ been\ changed\ in\ the\ JabRef\ versions=Afficher les changements dans les versions de JabRef
Referenced\ citation\ key\ '%0'\ does\ not\ exist=La clef de citation référencée '%0' n'existe pas
Full\ text\ document\ for\ entry\ %0\ already\ linked.=Texte intégral pour l'entrée %0 déjà lié.
Download\ full\ text\ documents=Télécharger les textes intégraux
You\ are\ attempting\ to\ download\ full\ text\ documents\ for\ %0\ entries.\nJabRef\ will\ send\ at\ least\ one\ request\ per\ entry\ to\ a\ publisher.=Vous essayez de télécharger des documents en texte intégral pour les entrées %0 .\nJabRef enverra au moins une demande par entrée à un éditeur.
last\ four\ nonpunctuation\ characters\ should\ be\ numerals=Les 4 derniers caractères devraient être des chiffres

Author=Auteur
Date=Date
File\ annotations=Annotations de fichier
Show\ file\ annotations=Montrer les annotations de fichier
shared=partagé
should\ contain\ an\ integer\ or\ a\ literal=doit contenir un nombre entier ou en toutes lettres
should\ have\ the\ first\ letter\ capitalized=devrait avoir sa première lettre en majuscule
edition\ of\ book\ reported\ as\ just\ 1=Numéro d'édition du livre déclarée comme uniquement 1
no\ integer\ as\ values\ for\ edition\ allowed=pas d'entier comme valeur pour l'édition
Tools=Outils
What's\ new\ in\ this\ version?=Quoi de neuf dans cette version ?
Want\ to\ help?=Vous voulez aider ?
Make\ a\ donation=Faire un don
get\ involved=s'impliquer
Used\ libraries=Bibliothèques utilisées
Existing\ file=Fichier existant

ID=Identifiant
ID\ type=Type d'identifiant
Fetcher\ '%0'\ did\ not\ find\ an\ entry\ for\ id\ '%1'.=L'outil de collecte « %0 » n'a pas trouvé d'entrée pour l'identifiant « %1 ».

Select\ first\ entry=Sélectionner la première entrée
Select\ last\ entry=Sélectionner la dernière entrée

should\ be\ an\ integer\ or\ normalized=Devrait être un entier ou une abréviation standard
should\ be\ normalized=Devrait être une abréviation standard

biblatex\ field\ only=Champ biblatex uniquement

Error\ while\ generating\ fetch\ URL=Erreur lors de la création de l'URL de collecte
Error\ while\ parsing\ ID\ list=Erreur lors du traitement de la liste des identifiants
Unable\ to\ get\ PubMed\ IDs=Impossible d'obtenir les identifiants PubMed
Backup\ found=Sauvegarde trouvée

This\ might\ be\ caused\ by\ reaching\ the\ traffic\ limitation\ of\ Google\ Scholar\ (see\ 'Help'\ for\ details).=La limitation de trafic de Google Scholar pourrait avoir été atteinte (voir l'aide pour plus de détails).

Could\ not\ open\ website.=Le site internet n'a pas pu être ouvert.
Problem\ downloading\ from\ %1=Problème de téléchargement à partir de %1

File\ directory\ pattern=Format du nom de répertoire
Update\ with\ bibliographic\ information\ from\ the\ web=Mettre à jour avec les informations bibliographiques trouvées sur le web

Could\ not\ find\ any\ bibliographic\ information.=Aucune information bibliographique n'a été trouvée.
Citation\ key\ deviates\ from\ generated\ key=La clef de citation diffère de la clef générée
DOI\ %0\ is\ invalid=Le DOI %0 est invalide

Select\ all\ customized\ types\ to\ be\ stored\ in\ local\ preferences\:=Sélectionnez tous les types personnalisés à stocker dans les préférences locales \:
Different\ customization,\ current\ settings\ will\ be\ overwritten=Personnalisation différente, les paramètres actuels seront écrasés
%0\ (from\ file)\n%1\ (current\ setting)=%0 (à partir du fichier)\n%1 (paramètre actuel)

Entry\ type\ %0\ is\ only\ defined\ for\ Biblatex\ but\ not\ for\ BibTeX=Le type d'entrée %0 est uniquement défini pour biblatex et pas pour BibTeX

Copied\ %0\ citations.=%0 entrées copiées.

journal\ not\ found\ in\ abbreviation\ list=Journal non trouvé dans la liste d'abréviations
Unhandled\ exception\ occurred.=Une exception non gérée est survenue.

strings\ included=chaînes incluses
Escape\ underscores=Échapper les soulignements (_)
Color=Couleur
Please\ also\ add\ all\ steps\ to\ reproduce\ this\ issue,\ if\ possible.=Veuillez préciser si possible toutes les étapes permettant de reproduire cette anomalie.
Fit\ width=Ajuster à la largeur
Fit\ a\ single\ page=Ajuster à la page
Zoom\ in=Zoomer
Zoom\ out=Dézoomer
Previous\ page=Page précédente
Next\ page=Page suivante
Document\ viewer=Afficheur de document
Live=Actif
Locked=Verrouillé
Show\ the\ document\ of\ the\ currently\ selected\ entry.=Affiche le document de l'entrée sélectionnée.
Show\ this\ document\ until\ unlocked.=Affiche le document jusqu'à déverrouillage.
Set\ current\ user\ name\ as\ owner.=Définir l'utilisateur actuel comme propriétaire.

This\ file\ was\ found\ automatically.\ Do\ you\ want\ to\ link\ it\ to\ this\ entry?=Ce fichier a été trouvé automatiquement. Voulez-vous le lier à cette entrée ?
Names\ are\ not\ in\ the\ standard\ %0\ format.=Des noms ne sont pas au standard du format %0.

Copy\ linked\ file=Copier le fichier lié
Copy\ linked\ file\ to\ folder...=Copier le fichier lié dans un répertoire...
Could\ not\ copy\ file\ to\ %0,\ maybe\ the\ file\ is\ already\ existing?=La copie du fichier dans %0 a échouée. Peut-être que le fichier y existe déjà ?
Successfully\ copied\ file\ to\ %0.=Fichier copié avec succès dans %0.
Could\ not\ resolve\ the\ file\ %0=Le fichier %0 n'a pas pu être traité

Copy\ linked\ files\ to\ folder...=Copier les fichiers liés dans un répertoire...
Copied\ file\ successfully=Fichier copié avec succès
Copying\ files...=Copie des fichiers...
Copying\ file\ %0\ of\ entry\ %1=Copie du fichier %0 de l'entrée %1
Finished\ copying=Copie terminée
Could\ not\ copy\ file=Le fichier n'a pas pu être copié
Copied\ %0\ files\ of\ %1\ successfully\ to\ %2=%0 fichiers sur %1 ont été copiés avec succès vers %2
Rename\ failed=Échec du renommage
JabRef\ cannot\ access\ the\ file\ because\ it\ is\ being\ used\ by\ another\ process.=JabRef ne peut pas accéder au fichier parce qu'il est utilisé par un autre processus.

Remove\ line\ breaks=Supprimer les sauts de ligne
Removes\ all\ line\ breaks\ in\ the\ field\ content.=Supprime tous les sauts de ligne du contenu d'un champ.

Remove\ hyphenated\ line\ breaks=Suppression des sauts de ligne associé à un tiret
Removes\ all\ hyphenated\ line\ breaks\ in\ the\ field\ content.=Supprime du contenu du champ tous les sauts de ligne associés à un tiret.

Entry\ from\ %0\ could\ not\ be\ parsed.=Entrée de %0 n’a pas pu être analysée.
Invalid\ identifier\:\ '%0'.=Identifiant non valide \: « %0 ».
empty\ citation\ key=clef de citation vide
Aux\ file=Fichier AUX
Group\ containing\ entries\ cited\ in\ a\ given\ TeX\ file=Groupe contenant les entrées citées dans un fichier TeX spécifique
There\ already\ exists\ a\ group\ with\ the\ same\ name.\nIf\ you\ use\ it,\ it\ will\ inherit\ all\ entries\ from\ this\ other\ group.=Il existe déjà un groupe du même nom.\nSi vous l'utilisez, il héritera de toutes les entrées de cet autre groupe.

Any\ file=N’importe quel fichier

No\ linked\ files\ found\ for\ export.=Aucun fichier lié trouvé pour l'exportation.

No\ full\ text\ document\ found\ for\ entry\ %0.=Aucun texte intégral trouvé pour l'entrée %0.

Next\ library=Fichier suivant
Previous\ library=Fichier précédent
Add\ group=Ajouter un groupe
Entry\ is\ contained\ in\ the\ following\ groups\:=L'entrée est contenue dans les groupes suivants \:
Delete\ entries=Supprimer les entrées
Keep\ entries=Garder les entrées
Keep\ entry=Garder l'entrée
Ignore\ backup=Ignorer la sauvegarde de secours
Restore\ from\ backup=Restaurer à partir de la sauvegarde de secours

Shared\ database\ connection=Connexion à une base de données partagée

Preamble=Préambule
Markings=Étiquettes
Use\ selected\ instance=Utiliser la fenêtre sélectionnée

Hide\ panel=Masquer l'onglet
Move\ panel\ up=Déplacer l'onglet vers le haut
Move\ panel\ down=Déplacer l'onglet vers le bas
Linked\ files=Fichiers liés
Group\ view\ mode\ set\ to\ intersection=Mode d'affichage des groupes défini en intersection
Group\ view\ mode\ set\ to\ union=Mode d'affichage des groupes défini en union
Open\ file\ %0=Ouvrir le fichier %0
Toggle\ intersection=Afficher/Masquer l'intersection
Toggle\ union=Afficher/Masquer l'union
The\ group\ name\ contains\ the\ keyword\ separator\ "%0"\ and\ thus\ probably\ does\ not\ work\ as\ expected.=Le nom du groupe contient le séparateur de mot-clef « %0 » et ne fonctionnera probablement donc pas comme attendu.
Blog=Blog

Cleanup\ URL\ link=Nettoyer un lien URL
Cleanup\ URL\ link\ by\ removing\ special\ symbols\ and\ extracting\ simple\ link=Nettoyer un lien URL en en supprimant les symboles spéciaux et en en extrayant un lien simple
Copy\ DOI=Copier le DOI
Copy\ DOI\ url=Copier l'URL du DOI
Development\ version=Version en développement
Export\ selected\ entries=Exporter les entrées sélectionnées
Export\ selected\ entries\ to\ clipboard=Exporter les entrées sélectionnées vers le presse-papiers
Find\ duplicates=Rechercher les doublons
JabRef\ resources=Plus sur JabRef
Manage\ journal\ abbreviations=Gérer les abréviations de journaux
Manage\ protected\ terms=Gérer les termes protégés
New\ entry\ from\ plain\ text=Nouvelle entrée à partir de texte brut
Import\ by\ ID=Importer par ID
Enter\ a\ valid\ ID=Entrez un ID valide
New\ sublibrary\ based\ on\ AUX\ file=Nouveau sous-fichier à partir du fichier AUX
Push\ entries\ to\ external\ application\ (%0)=Envoyer l'entrée vers le logiciel externe (%0)
Quit=Quitter
Recent\ libraries=Fichiers récents
Clear\ recent\ libraries=Effacer les fichiers récents
Set\ up\ general\ fields=Définir les champs généraux
View\ change\ log=Afficher le fichier des changements
View\ event\ log=Afficher le journal des évènements
Website=Site Internet

Override\ default\ font\ settings=Remplacer les paramètres de police par défaut

Click\ help\ to\ learn\ about\ the\ migration\ of\ pre-3.6\ databases.=Cliquez sur l'aide pour en savoir plus sur la migration des bases de données pré-3.6.

Move\ preprint\ information\ from\ 'URL'\ and\ 'journal'\ field\ to\ the\ 'eprint'\ field=Déplacer les informations du preprint depuis les champs 'URL' et 'journal' vers le champ 'eprint'
Customize\ Export\ Formats=Personnaliser les formats d'exportation
Export\ name=Nom de l'exportation
Main\ layout\ file\:=Fichier de mise en page principal \:
Main\ layout\ file=Fichier de mise en page principal
Save\ exporter=Enregistrer l'exportateur
File\ extension\:=Extension de fichier \:
Export\ format\ name\:=Nom du format d'exportation \:
Cleared\ connection\ settings=Paramètres de connexion réinitialisés
Error\ adding\ discovered\ CitationStyles=Erreur lors de l'ajout des styles de citation trouvés
(more)=(plus)
Select\ all\ new\ entries=Sélectionner toutes les nouvelles entrées
Select\ all\ entries=Sélectionner toutes les entrées
Total\ items\ found\:=Nombre total d'éléments trouvés \:
Selected\ items\:=Éléments sélectionnés \:
Download\ linked\ online\ files=Télécharger les fichiers en ligne liés
Select\ the\ entries\ to\ be\ imported\:=Sélectionnez les entrées à importer \:
Open\ Help\ page=Ouvrir la page d'aide
Add\ new\ keyword=Ajouter un nouveau mot-clef
Keyword\:=Mot-clef \:
Keyword\ "%0"\ already\ exists=Le mot-clef « %0 » existe déjà
Keyword\ separator=Séparateur de mots-clefs
Remove\ keyword=Supprimer le mot-clef
Are\ you\ sure\ you\ want\ to\ remove\ keyword\:\ "%0"?=Êtes-vous sûr de vouloir supprimer le mot-clef "%0" ?
Reset\ to\ default=Restaurer les valeurs par défaut
Export\ all\ entries=Exporter toutes les entrées
Generate\ citation\ keys=Générer les clefs de citation
New\ library=Nouveau fichier
OpenOffice/LibreOffice=OpenOffice/LibreOffice
Open\ document\ viewer=Ouvrir l'afficheur de document
Open\ entry\ editor=Ouvrir l'éditeur d'entrée
Find\ and\ replace=Rechercher et remplacer

Found\ documents\:=Documents trouvés \:
Use\ selected\ document=Utiliser le document sélectionné
Dismiss\ changes=Abandonner les modifications
The\ library\ has\ been\ modified\ by\ another\ program.=Le fichier a été modifié par un autre programme.

Set\ rank\ to\ one=Définir le rang à un
Set\ rank\ to\ two=Définir le rang à deux
Set\ rank\ to\ three=Définir le rang à trois
Set\ rank\ to\ four=Définir le rang à quatre
Set\ rank\ to\ five=Définir le rang à cinq

Executing\ command\ "%0"...=Exécution de la commande « %0 »...

Rename\ file\ to\ a\ given\ name=Renommer le fichier manuellement
New\ Filename=Nouveau nom de fichier
Rename\ file\ to\ defined\ pattern=Renommer le fichier selon le format prédéfini

Application\ settings=Paramètres du logiciel

Export\ an\ input\ to\ a\ file=Exporter une entrée vers un fichier
Export\ preferences\ to\ a\ file=Exporter les préférences vers un fichier
Import\ BibTeX=Importer BibTeX
Import\ preferences\ from\ a\ file=Importer les préférences depuis un fichier
Matching=Correspondant
Same\ as\ --import,\ but\ will\ be\ imported\ to\ the\ opened\ tab=Comme --import, mais sera importé dans l'onglet ouvert
Allow\ integers\ in\ 'edition'\ field\ in\ BibTeX\ mode=Autoriser les entiers dans le champ 'edition' en mode BibTeX

Please\ enter\ a\ name\ for\ the\ MIME\ type.=Veuillez entrer un nom pour le type MIME.
Please\ enter\ a\ name\ for\ the\ extension.=Veuillez entrer un nom pour l'extension.
Please\ enter\ a\ name.=Veuillez entrer un nom.

There\ already\ exists\ an\ external\ file\ type\ with\ the\ same\ MIME\ type=Il existe déjà un type de fichier externe avec le même type MIME
There\ already\ exists\ an\ external\ file\ type\ with\ the\ same\ extension=Il existe déjà un type de fichier externe avec la même extension
There\ already\ exists\ an\ external\ file\ type\ with\ the\ same\ name=Il existe déjà un type de fichier externe avec le même nom


Show\ tab\ 'LaTeX\ citations'=Afficher l'onglet 'Citations LaTeX'
Show\ tab\ 'Citation\ information'=Afficher l'onglet 'Informations de citation'
Search\ scite.ai\ for\ Smart\ Citations=Rechercher des Citations Intelligentes dans scite.ai
See\ full\ report\ at\ [%0]=Voir le rapport complet à [%0]
No\ active\ entry=Aucune entrée active
This\ entry\ does\ not\ have\ a\ DOI=Cette entrée n'a pas de DOI
Tallies\ for\ %0=Décomptes pour %0

LaTeX\ citations=Citations LaTeX
Search\ for\ citations\ in\ LaTeX\ files...=Recherche de citations dans les fichiers LaTeX...
LaTeX\ Citations\ Search\ Results=Résultats de la recherche des appels à référence LaTeX
LaTeX\ files\ directory\:=Répertoire des fichiers LaTeX \:
LaTeX\ files\ found\:=Fichiers LaTeX trouvés \:
%0\ file(s)=%0 fichier(s)
Search\ citations\ for\ this\ entry\ in\ LaTeX\ files=Rechercher des appels à référence de cette entrée dans les fichiers LaTeX
No\ citations\ found=Aucun appel à référence trouvé
No\ LaTeX\ files\ containing\ this\ entry\ were\ found.=Aucun fichier LaTeX contenant cette entrée n'a été trouvé.
Current\ search\ directory\ does\ not\ exist\:\ %0= Le répertoire de recherche actuel n'existe pas \: %0
Selected\ entry\ does\ not\ have\ an\ associated\ citation\ key.=L'entrée sélectionnée n'a pas de clef de citation associée.
Current\ search\ directory\:=Répertoire de recherche actuel \:
Set\ LaTeX\ file\ directory=Configurer le répertoire des fichiers LaTeX

Import\ entries\ from\ LaTeX\ files=Importer des entrées à partir des fichiers LaTeX
Import\ new\ entries=Importer de nouvelles entrées

Group\ color=Couleur du groupe

Columns=Colonnes
File\ type=Type de fichier
IEEE=IEEE
Internal=Interne
Special=Spécial
Remove\ column=Supprimer la colonne
Add\ custom\ column=Ajouter une colonne personnalisée
Update\ to\ current\ column\ order=Enregistrer l'ordre actuel des colonnes
Sort\ column\ one\ step\ upwards=Trier la colonne d'une étape vers le haut
Sort\ column\ one\ step\ downwards=Trier la colonne d'une étape vers le bas
List\ must\ not\ be\ empty.=La liste ne doit pas être vide.

Order=Ordre

Add\ field\ to\ filter\ list=Ajouter un champ à la liste de filtres
Add\ formatter\ to\ list=Ajouter un formateur à la liste
Filter\ List=Liste de filtres
Open\ files...=Ouvrir des fichiers...

Affected\ fields=Champs concernés
Show\ preview\ as\ a\ tab\ in\ entry\ editor=Afficher l'aperçu dans un onglet de l'éditeur d'entrée
Visual\ theme=Thème visuel
Overwrite\ existing\ keys=Écraser les clefs existantes
Key\ patterns=Paramétrages des clefs
Font\ settings=Paramètres de police
Custom...=Personnaliser...
Dark=Sombre
Light=Clair
Use\ System\ Preference=Utiliser les préférences du système
Please\ specify\ a\ css\ theme\ file.=Veuillez spécifier le fichier CSS du thème.
You\ must\ enter\ an\ integer\ value\ higher\ than\ 8.=Vous devez entrer un entier supérieur à 8.
Letters\ after\ duplicate\ generated\ keys=Lettres après les clefs générées en double
Start\ on\ second\ duplicate\ key\ with\ letter\ A\ (a,\ b,\ ...)=Commencer avec la deuxième clef en double ayant la lettre A (a, b, ...)
Start\ on\ second\ duplicate\ key\ with\ letter\ B\ (b,\ c,\ ...)=Commencer avec la deuxième clef en double ayant la lettre B (b, c, ...)
Always\ add\ letter\ (a,\ b,\ ...)\ to\ generated\ keys=Toujours ajouter une lettre (a, b, ...) aux clefs générées
Default\ pattern=Modèle par défaut
Reset\ %s\ to\ default\ value=Réinitialiser %s à la valeur par défaut
Library\ mode=Mode de fichier
Reset\ to\ recommended=Rétablir les options recommandées
Remove\ all=Tout supprimer
Reset\ All=Tout réinitialiser
Linked\ identifiers=Identifiants liés

insert\ entries=insérer des entrées

Independent=Indépendant
Intersection=Intersection
Union=Union
Collect\ by=Collecté par
Explicit\ selection=Sélection explicite
Specified\ keywords=Mots-clefs fournis
Cited\ entries=Entrées citées
Please\ provide\ a\ valid\ aux\ file.=Veuillez fournir un fichier AUX valide.
Keyword\ delimiter=Séparateur de mots-clefs
Hierarchical\ keyword\ delimiter=Séparateur de mots-clefs hiérarchique
Escape\ ampersands=Échapper les esperluettes (&)
Escape\ dollar\ sign=Échapper le signe dollar ($)

Copied\ '%0'\ to\ clipboard.='%0' copié dans le presse-papiers.
This\ operation\ requires\ an\ open\ library.=Cette opération nécessite qu'un fichier soit ouvert.

Add\ to\ current\ library=Ajouter au fichier courant
%0\ entries\ were\ parsed\ from\ your\ query.=%0 entrées ont été analysées depuis votre requête.
Your\ text\ is\ being\ parsed...=Votre texte est en cours d'analyse...
LLM=LLM
Please\ verify\ any\ information\ provided.=Veuillez vérifier toutes les informations fournies.
Warning\:\ plain\ citation\ parsing\ may\ generate\ inaccurate\ or\ inappropriate\ responses.=Attention \: l'analyse des citations brutes peut générer des réponses inexactes ou inappropriées.
New\ entry\ from\ plain\ text\ (online)=Nouvelle entrée à partir du texte brut (en ligne)
Parser\ choice=Choix de l'analyseur
Plain\ Citations\ Parser=Analyseur de références brutes
Please\ enter\ the\ plain\ citations\ to\ parse\ from\ separated\ by\ double\ empty\ lines.=Veuillez entrer les citations brutes à analyser séparées par deux lignes vides.
Rule-based=Basé sur une règle
Starts\ the\ parsing\ and\ adds\ the\ resulting\ entries\ to\ the\ currently\ opened\ database=Démarre l'analyse et ajoute les entrées correspondantes au fichier actuellement ouvert
Unable\ to\ parse\ plain\ citations.\ Detailed\ information\:\ %0=Impossible d'analyser les citations brutes. Informations détaillées \: %0
Default\ plain\ citation\ parser=Analyseur de citations brutes par défaut
Grobid=Grobid

Citation\ key\ filters=Filtres des clefs de citation
Field\ filters=Filtres de champ
Message\ filters=Filtres de messages
Clear\ filters=Effacer les filtres

Add\ new\ Field=Ajouter un nouveau champ
Add\ new\ entry\ type=Ajouter un nouveau type d'entrée
Required\ and\ optional\ fields=Champs requis et optionnels
Index=Index
Remove\ entry\ type=Supprimer le type d'entrée
Remove\ field\ %0\ from\ currently\ selected\ entry\ type=Supprimer le champ %0 du type d'entrée actuellement sélectionné
Optional=Optionnel
Required=Requis
Entry\ type\ cannot\ be\ empty.\ Please\ enter\ a\ name.=Le type d'entrée ne peut pas être vide. Veuillez entrer un nom.
Field\ cannot\ be\ empty.\ Please\ enter\ a\ name.=Le champ ne peut pas être vide. Veuillez entrer un nom.

Capitalize\ current\ word=Capitaliser le mot actuel
Delete\ text=Supprimer le texte
Make\ current\ word\ lowercase=Mettre le mot actuel en minuscules
Make\ current\ word\ uppercase=Convertir le mot actuel en majuscules
Move\ caret\ left=Déplacer le curseur à gauche
Move\ caret\ right=Déplacer le curseur à droite
Move\ caret\ to\ previous\ word=Déplace le curseur au mot précédent
Move\ caret\ to\ next\ word=Déplace le curseur au mot suivant
Move\ caret\ to\ beginning\ of\ line=Déplacer le curseur au mot précédent
Move\ caret\ to\ end\ of\ line=Déplacer le curseur à la fin de la ligne
Move\ the\ caret\ down=Déplacer le curseur vers le bas
Move\ the\ caret\ to\ the\ beginning\ of\ text=Déplacer le curseur au début du texte
Move\ the\ caret\ to\ the\ end\ of\ text=Déplacer le curseur à la fin du texte
Move\ the\ caret\ up=Déplacer le curseur vers le haut
Remove\ line\ after\ caret=Supprimer la ligne après le curseur
Remove\ characters\ until\ next\ word=Supprimer les caractères jusqu'au prochain mot
Remove\ the\ current\ word\ backwards=Supprimer le mot actuel vers la gauche

Text\ editor=Éditeur de texte

Search\ ShortScience=Recherche ShortScience
Unable\ to\ open\ ShortScience.=Impossible de se connecter à ShortScience.

Shared\ database=Base de données partagée
Lookup=Recherche

Access\ date\ of\ the\ address\ specified\ in\ the\ url\ field.=Date d'accès de l'adresse spécifiée dans le champ "url".
Additional\ information\ related\ to\ the\ resource\ indicated\ by\ the\ eprint\ field.=Informations supplémentaires liées à la ressource indiquée par le champ "eprint".
Annex\ to\ the\ eventtitle\ field.=Annexe au champ "eventtitle".
Author(s)\ of\ a\ commentary\ to\ the\ work.=Auteur(s) d'un commentaire sur l'œuvre.
Author(s)\ of\ an\ afterword\ to\ the\ work.=Auteur(s) d'une postface sur l’œuvre.
Author(s)\ of\ an\ introduction\ to\ the\ work.=Auteur(s) d'une introduction à l'œuvre.
Author(s)\ of\ annotations\ to\ the\ work.=Auteur(s) d'une introduction à l'œuvre.
Author(s)\ of\ the\ work.=Auteur(s) de l’œuvre.
Can\ be\ used\ for\ known\ event\ acronyms.=Peut être utilisé pour les acronymes d'événements connus.
Chapter\ or\ section\ or\ any\ other\ unit\ of\ a\ work.=Chapitre, section, ou toute autre unité de l’œuvre.
Date\ of\ a\ conference,\ a\ symposium,\ or\ some\ other\ event.=Date d'une conférence, d'un colloque ou d'un autre événement.
Designation\ to\ be\ used\ by\ the\ citation\ style\ as\ a\ substitute\ for\ the\ regular\ label\ if\ any\ data\ required\ to\ generate\ the\ regular\ label\ is\ missing.=La désignation devant être utilisée par le style de citation comme substitut de l'étiquette normale, si des données requises pour générer l'étiquette ordinaire sont manquantes.
Digital\ Object\ Identifier\ of\ the\ work.=DOI de l’œuvre.
Edition\ of\ a\ printed\ publication.=Édition d'une publication imprimée.
Editor(s)\ of\ the\ work\ or\ the\ main\ publication,\ depending\ on\ the\ type\ of\ the\ entry.=Éditeur(s) de l’œuvre ou de la publication principale, selon le type de l'entrée.
Electronic\ identifier\ of\ a\ work.=Identifiant électronique d'une œuvre.
Electronic\ identifier\ of\ an\ online\ publication.=Identificateur électronique d'une publication en ligne.
If\ the\ work\ is\ published\ as\ part\ of\ another\ one,\ such\ as\ an\ article\ in\ a\ journal\ or\ a\ collection,\ this\ field\ holds\ the\ relevant\ page\ range\ in\ that\ other\ work.\ It\ may\ also\ be\ used\ to\ limit\ the\ reference\ to\ a\ specific\ part\ of\ a\ work\ (a\ chapter\ in\ a\ book,\ for\ example).\ For\ papers\ in\ electronic\ journals\ with\ anon-classical\ pagination\ setup\ the\ eid\ field\ may\ be\ more\ suitable.=Si l'œuvre est publiée comme la partie d'une autre œuvre, tel un article dans un journal ou une collection, ce champ contient la plage de pages correspondante dans cette autre œuvre. Il peut également être utilisé pour limiter la référence à une partie spécifique d'une œuvre (un chapitre dans un livre, par exemple). Pour les articles dans les revues électroniques avec une pagination non-classique, le champ "eid" peut être plus approprié.
Information\ such\ as\ a\ library\ name\ and\ a\ call\ number.=Informations telles qu'un nom de bibliothèque et un numéro d'appel.
International\ Standard\ Book\ Number\ of\ a\ book.=Numéro international normalisé du livre (ISBN) d'un livre.
Issue\ of\ a\ journal.=Numéro d'un journal.
Key\ by\ which\ the\ work\ may\ be\ cited.=Clef avec laquelle l’œuvre peut être citée.
Link(s)\ to\ a\ local\ PDF\ or\ other\ document\ of\ the\ work.=Lien(s) vers un PDF local ou un autre document de l'œuvre.
Location\ of\ a\ conference,\ a\ symposium,\ or\ some\ other\ event.=Lieu d'une conférence, d'un colloque ou d'un autre événement.
Main\ title\ of\ a\ multi-volume\ book,\ such\ as\ "Collected\ Works".=Titre principal d'un livre en plusieurs volumes, tel que "Œuvres complètes".
Miscellaneous\ bibliographic\ data\ usually\ printed\ at\ the\ end\ of\ the\ entry.=Données bibliographiques diverses généralement imprimées à la fin de l'entrée.
Miscellaneous\ bibliographic\ data\ which\ does\ not\ fit\ into\ any\ other\ field.=Données bibliographiques diverses qui ne correspondent à aucun autre champ.
Name(s)\ of\ the\ (manual)\ groups\ the\ entry\ belongs\ to.=Nom(s) des groupes (manuels) auxquels appartient l'entrée.
Name(s)\ of\ the\ publisher(s).=Nom(s) de la (des) maison(s) d'édition.
Name\ of\ a\ journal,\ a\ newspaper,\ or\ some\ other\ periodical.=Nom d'un journal, d'un magazine ou d'un autre périodique.
Name\ of\ a\ publication\ series,\ such\ as\ "Studies\ in...",\ or\ the\ number\ of\ a\ journal\ series.=Nom d'une série de publications, comme "Études de...", ou le numéro d'une série de journaux.
Name\ of\ a\ university\ or\ some\ other\ institution.=Nom d'une université ou d'une autre institution.
Note\ that\ this\ field\ holds\ the\ plain\ title\ of\ the\ event.\ Things\ like\ "Proceedings\ of\ the\ Fifth\ XYZ\ Conference"\ go\ into\ the\ titleaddon\ or\ booktitleaddon\ field.=Notez que ce champ contient le titre brut de l'événement. Des choses comme "Proceedings of the Fifth XYZ Conference" vont dans le champ "titleaddon" ou "booktitleaddon".
Note\ that\ this\ field\ is\ intended\ for\ commented\ editions\ which\ have\ a\ commentator\ in\ addition\ to\ the\ author.\ If\ the\ work\ is\ a\ stand-alone\ commentary,\ the\ commentator\ should\ be\ given\ in\ the\ author\ field.=Notez que ce champ est destiné aux éditions commentées qui ont un commentateur en plus de l'auteur. Si l'œuvre est un commentaire autonome, le commentateur doit être mentionné dans le champ "author".
Number\ of\ a\ journal\ or\ the\ volume/number\ of\ a\ book\ in\ a\ series.=Numéro d'un journal ou volume/numéro d'un livre dans une série.
One\ or\ more\ page\ numbers\ or\ page\ ranges.=Un ou plusieurs numéros de page, ou des plages de pages.
Organization(s)\ that\ published\ a\ manual\ or\ an\ online\ resource,\ or\ sponsored\ a\ conference.=Organisation(s) qui ont publié un manuel ou une ressource en ligne, ou qui ont parrainé une conférence.
Publication\ date\ of\ the\ work.=Date de publication de l’œuvre.
Publication\ month.=Mois de publication.
Publication\ notice\ for\ unusual\ publications\ which\ do\ not\ fit\ into\ any\ of\ the\ common\ categories.=Avis de publication pour des publications inhabituelles qui ne correspondent à aucune des catégories usuelles.
Publication\ state\ of\ the\ work,\ e.\ g.,\ "in\ press".=État de la publication de l'œuvre, par exemple "sous presse".
Revision\ number\ of\ a\ piece\ of\ software,\ a\ manual,\ etc.=Numéro de révision d'un logiciel, d'un manuel, etc.
Separated\ list\ of\ keywords.=Liste séparée de mots-clefs.
Subtitle\ of\ a\ specific\ issue\ of\ a\ journal\ or\ other\ periodical.=Sous-titre d'un numéro spécifique d'un journal ou d'un autre périodique.
Subtitle\ of\ the\ work.=Sous-titre de l'œuvre.
Place(s)\ of\ publication,\ i.\ e.,\ the\ location\ of\ the\ publisher\ or\ institution,\ depending\ on\ the\ entry\ type.=Lieu(x) de publication, c.-à-d. la localisation de l'éditeur ou de l'institution, selon le type d'entrée.
This\ could\ be\ a\ section\ of\ an\ archive,\ a\ path\ indicating\ a\ service,\ a\ classification\ of\ some\ sort.=Il peut s'agir d'une section d'une archive, d'un chemin indiquant un service, d'une classification particulière.
This\ field\ is\ intended\ for\ journals\ whose\ individual\ issues\ are\ identified\ by\ a\ designation\ such\ as\ "Spring"\ or\ "Summer"\ rather\ than\ the\ month\ or\ a\ number.\ Integer\ ranges\ and\ short\ designators\ are\ better\ written\ to\ the\ number\ field.=Ce champ est destiné aux journaux dont les numéros individuels sont identifiés par une désignation telle que « Printemps » ou « Été » plutôt que par le mois ou un numéro. Les gammes d'entiers et les identifiants courts sont plus adaptés au champ "number".
This\ field\ may\ replace\ the\ pages\ field\ for\ journals\ deviating\ from\ the\ classic\ pagination\ scheme\ of\ printed\ journals\ by\ only\ enumerating\ articles\ or\ papers\ and\ not\ pages.=Ce champ peut remplacer le champ "pages" pour les journaux s'écartant du schéma classique de pagination des journaux imprimés en n'énumérant que des articles ou des papiers, et non des pages.
This\ is\ roughly\ comparable\ to\ a\ DOI\ but\ specific\ to\ a\ certain\ archive,\ repository,\ service,\ or\ system.=Ceci est à peu près comparable à un DOI mais spécifique à une certaine archive, dépôt, service ou système.
Title\ of\ a\ conference,\ a\ symposium,\ or\ some\ other\ event.=Titre d'une conférence, d'un colloque ou d'un autre événement.
Title\ of\ a\ specific\ issue\ of\ a\ journal\ or\ other\ periodical.=Titre du numéro spécifique d'un journal ou d'un autre périodique.
Title\ of\ the\ main\ publication\ this\ work\ is\ part\ of.=Titre de la publication principale dont cette œuvre fait partie.
Title\ of\ the\ work.=Titre de l'œuvre.
Total\ number\ of\ pages\ of\ the\ work.=Nombre total de pages de l'œuvre.
Total\ number\ of\ volumes\ of\ a\ multi-volume\ work.=Nombre total de volumes d'une œuvre en plusieurs volumes.
Type\ of\ the\ eprint\ identifier,\ e.\ g.,\ the\ name\ of\ the\ archive,\ repository,\ service,\ or\ system\ the\ eprint\ field\ refers\ to.=Type de l'identifiant d'eprint, par exemple, le nom de l'archive, du dépôt, du service ou du système auquel le champ "eprint" fait référence.
URL\ of\ an\ online\ publication.=URL d'une publication en ligne.
Volume\ of\ a\ multi-volume\ book\ or\ a\ periodical.=Volume d'un livre multi-volume ou d'un périodique.
Year\ of\ publication.=Année de publication.
This\ field\ is\ intended\ for\ recording\ abstracts,\ to\ be\ printed\ by\ a\ special\ bibliography\ style.=Ce champ est destiné à l'enregistrement des résumés, qui pourront être imprimés par un style de bibliographie spécial.
This\ field\ may\ be\ useful\ when\ implementing\ a\ style\ for\ annotated\ bibliographies.=Ce champ peut être utile lors de l'implémentation d'un style pour les bibliographies annotées.
Subtitle\ related\ to\ the\ "Booktitle".=Sous-titre relatif au "Booktitle".
Subtitle\ related\ to\ the\ "Maintitle".=Sous-titre relatif au "Maintitle".
Annex\ to\ the\ "Booktitle",\ to\ be\ printed\ in\ a\ different\ font.=Annexe au "Booktitle", à imprimer dans une police différente.
Comment\ to\ this\ entry.=Commentaire sur cette entrée.
Secondary\ editor\ performing\ a\ different\ editorial\ role,\ such\ as\ compiling,\ redacting,\ etc.=Éditeur secondaire jouant un rôle éditorial différent, comme la compilation, la préparation, etc.
Another\ secondary\ editor\ performing\ a\ different\ role.=Un autre éditeur secondaire jouant un rôle différent.
Type\ of\ editorial\ role\ performed\ by\ the\ "Editor".=Type de rôle éditorial réalisé par le "Editor".
Type\ of\ editorial\ role\ performed\ by\ the\ "Editora".=Type de rôle éditorial réalisé par le "Editora".
Type\ of\ editorial\ role\ performed\ by\ the\ "Editorb".=Type de rôle éditorial réalisé par le "Editorb".
Type\ of\ editorial\ role\ performed\ by\ the\ "Editorc".=Type de rôle éditorial réalisé par le "Editorc".
Author(s)\ of\ a\ foreword\ to\ the\ work.=Auteur(s) de l'avant-propos de l'œuvre.
International\ Standard\ Technical\ Report\ Number\ of\ a\ technical\ report.=Numéro international normalisé des rapports (ISRN) d'un rapport technique.
International\ Standard\ Serial\ Number\ of\ a\ periodical.=Numéro international normalisé des publications en série (ISSN) d'un périodique.
Subtitle\ of\ a\ journal,\ a\ newspaper,\ or\ some\ other\ periodical.=Sous-titre d'un journal, d'un magazine ou d'un autre périodique.
Language(s)\ of\ the\ work.\ Languages\ may\ be\ specified\ literally\ or\ as\ localisation\ keys.=Langue(s) de l’œuvre. Les langues peuvent être spécifiées littéralement ou avec des clefs de localisation.
Annex\ to\ the\ "Maintitle",\ to\ be\ printed\ in\ a\ different\ font.=Annexe au "Maintitle", à imprimer dans une police différente.
Addon\ to\ be\ printed\ immediately\ after\ the\ author\ name\ in\ the\ bibliography.=Supplément à imprimer immédiatement après le nom de l'auteur dans la bibliographie.
If\ the\ work\ is\ a\ translation,\ a\ reprint,\ or\ something\ similar,\ the\ publication\ date\ of\ the\ original\ edition.=Si l'œuvre est une traduction, une réimpression ou quelque chose de similaire, la date de publication de l'édition originale.
If\ the\ work\ is\ a\ translation,\ the\ language(s)\ of\ the\ original\ work.=Si l'œuvre est une traduction, la ou les langues de l'œuvre originale.
Pagination\ of\ the\ work.\ The\ key\ should\ be\ given\ in\ the\ singular\ form.=Pagination de l'œuvre. La clef doit être donnée sous la forme singulière.
Number\ of\ a\ partial\ volume.\ This\ field\ applies\ to\ books\ only,\ not\ to\ journals.\ It\ may\ be\ used\ when\ a\ logical\ volume\ consists\ of\ two\ or\ more\ physical\ ones.=Numéro d'un volume partiel. Ce champ s'applique uniquement aux livres (et non aux journaux). Il peut être utilisé lorsqu’un volume logique se compose d'au moins deux volumes physiques.
Title\ in\ an\ abridged\ form.=Titre dans une forme abrégée.
Annex\ to\ the\ "Title",\ to\ be\ printed\ in\ a\ different\ font.=Annexe au "Title", à imprimer dans une police différente.
Translator(s)\ of\ the\ "Title"\ or\ "Booktitle",\ depending\ on\ the\ entry\ type.\ If\ the\ translator\ is\ identical\ to\ the\ "Editor",\ the\ standard\ styles\ will\ automatically\ concatenate\ these\ fields\ in\ the\ bibliography.=Traducteur(s) du "Title" ou du "Booktitle", selon le type d'entrée. Si le traducteur est identique à l'"Editor", les styles standards concaténeront automatiquement ces champs dans la bibliographie.
Type\ of\ a\ "Manual",\ "Patent",\ "Report",\ or\ "Thesis".=Type d'un "Manual", "Patent", "Report" ou "Thesis".
This\ field\ holds\ an\ entry\ key\ for\ the\ cross-referencing\ feature.\ Child\ entries\ with\ a\ "Crossref"\ field\ inherit\ data\ from\ the\ parent\ entry\ specified\ in\ the\ "Crossref"\ field.=Ce champ contient une clef d'entrée pour la fonction de référencement croisé. Les entrées filles avec un champ "Crossref" héritent des données de l'entrée mère spécifiée dans le champ "Crossref".
Gender\ of\ the\ author\ or\ gender\ of\ the\ editor,\ if\ there\ is\ no\ author.=Sexe de l'auteur, ou de l'éditeur s'il n'y a pas d'auteur.
Citation\ keys\ of\ other\ entries\ which\ have\ a\ relationship\ to\ this\ entry.=Clefs de citation d'autres entrées ayant une relation avec cette entrée.
This\ field\ is\ an\ alternative\ cross-referencing\ mechanism.\ It\ differs\ from\ "Crossref"\ in\ that\ the\ child\ entry\ will\ not\ inherit\ any\ data\ from\ the\ parent\ entry\ specified\ in\ the\ "Xref"\ field.=Ce champ est un mécanisme alternatif de référencement. Il diffère de « Crossref » dans la mesure où l'entrée fille n'héritera d'aucune donnée de l'entrée mère spécifiée dans le champ « Xref ».
Owner/creator\ of\ this\ entry.=Propriétaire/créateur de cette entrée.
Timestamp\ of\ this\ entry,\ when\ it\ has\ been\ created\ or\ last\ modified.=Horodatage de cette entrée, au moment de sa création ou de sa dernière modification.
User-specific\ printed\ flag,\ in\ case\ the\ entry\ has\ been\ printed.=Balise d'impression spécifique à l'utilisateur, au cas où l'entrée a été imprimée.
User-specific\ priority.=Priorité spécifique à l'utilisateur.
User-specific\ quality\ flag,\ in\ case\ its\ quality\ is\ assured.=Indicateur de qualité spécifique à l'utilisateur, au cas où sa qualité a été évaluée.
User-specific\ ranking.=Classement spécifique à l'utilisateur.
User-specific\ read\ status.=Statut de lecture spécifique à l'utilisateur.
User-specific\ relevance\ flag,\ in\ case\ the\ entry\ is\ relevant.=Indicateur de pertinence spécifique à l'utilisateur, au cas où l'entrée est pertinente.

Auto\ complete\ disabled.=Auto-complétion désactivée.
Auto\ complete\ enabled.=Auto-complétion activée.

Remove\ formatter\ for\ %0=Supprimer le formateur pour %0
Remove\ formatter\ '%0'=Supprimer le formateur '%0'

An\ article\ in\ a\ journal,\ magazine,\ newspaper,\ or\ other\ periodical\ which\ forms\ a\ self-contained\ unit\ with\ its\ own\ title.=Un article dans un journal, un magazine, une revue ou un autre périodique qui forme une unité autonome avec son propre titre.
A\ single-volume\ book\ with\ one\ or\ more\ authors\ where\ the\ authors\ share\ credit\ for\ the\ work\ as\ a\ whole.=Un livre en un seul volume avec un ou plusieurs auteurs et dont les auteurs partagent le même mérite sur l’œuvre dans son ensemble.
A\ book-like\ work\ without\ a\ formal\ publisher\ or\ sponsoring\ institution.=Une œuvre ressemblant à un livre sans éditeur officiel ou organisme de parrainage.
A\ single-volume\ collection\ with\ multiple,\ self-contained\ contributions\ by\ distinct\ authors\ which\ have\ their\ own\ title.\ The\ work\ as\ a\ whole\ has\ no\ overall\ author\ but\ it\ will\ usually\ have\ an\ editor.=Une collection en un seul volume avec des contributions multiples et autonomes par des auteurs distincts qui ont leur propre titre. L’œuvre dans son ensemble n’a pas d’auteur global, mais il aura généralement un éditeur.
A\ legacy\ alias\ for\ "InProceedings".=Un alias historique de "InProceedings".
A\ part\ of\ a\ book\ which\ forms\ a\ self-contained\ unit\ with\ its\ own\ title.=Une partie d'un livre qui forme une unité autonome avec son propre titre.
A\ contribution\ to\ a\ collection\ which\ forms\ a\ self-contained\ unit\ with\ a\ distinct\ author\ and\ title.=Une contribution à une collection qui forme une unité autonome avec un auteur et un titre distincts.
An\ article\ in\ a\ conference\ proceedings.=Un article dans les actes d'une conférence.
Technical\ or\ other\ documentation,\ not\ necessarily\ in\ printed\ form.=Une documentation technique (ou autre), pas nécessairement sous forme imprimée.
A\ fallback\ type\ for\ entries\ which\ do\ not\ fit\ into\ any\ other\ category.=Un type de secours pour les entrées qui ne correspondent à aucune autre catégorie.
Similar\ to\ "Thesis"\ except\ that\ the\ type\ field\ is\ optional\ and\ defaults\ to\ the\ localised\ term\ \ Master's\ thesis.=Similaire à "Thesis", sauf que le champ de type est facultatif, et qui, par défaut, sera traduit en rapport de Master.
Similar\ to\ "Thesis"\ except\ that\ the\ type\ field\ is\ optional\ and\ defaults\ to\ the\ localised\ term\ PhD\ thesis.=Similaire à "Thesis", sauf que le champ de type est facultatif, et qui, par défaut, sera traduit en thèse de doctorat.
A\ single-volume\ conference\ proceedings.\ This\ type\ is\ very\ similar\ to\ "Collection".=Des actes de conférence en un seul volume. Ce type est très similaire à "Collection".
Similar\ to\ "Report"\ except\ that\ the\ type\ field\ is\ optional\ and\ defaults\ to\ the\ localised\ term\ technical\ report.=Similaire à "Report", sauf que le champ de type est facultatif, et qui, par défaut, sera traduit en rapport technique.
A\ work\ with\ an\ author\ and\ a\ title\ which\ has\ not\ been\ formally\ published,\ such\ as\ a\ manuscript\ or\ the\ script\ of\ a\ talk.=Une œuvre avec un auteur et un titre qui n'a pas été publié formellement, comme un manuscrit ou le script d'une conversation.
This\ type\ is\ similar\ to\ "InBook"\ but\ intended\ for\ works\ originally\ published\ as\ a\ stand-alone\ book.=Ce type est similaire à "InBook", mais destiné à des œuvres publiées à l'origine en tant que livre autonome.
An\ article\ in\ a\ work\ of\ reference.\ This\ is\ a\ more\ specific\ variant\ of\ the\ generic\ "InCollection"\ entry\ type.=Un article dans une œuvre de référence. Il s'agit d'une variante plus spécifique du type d'entrée générique "InCollection".
A\ multi-volume\ "Book".=Un "Book" en plusieurs volumes.
A\ multi-volume\ "Collection".=Une "Collection" en plusieurs volumes.
A\ multi-volume\ "Proceedings"\ entry.=Une entrée "Proceedings"  en plusieurs volumes.
A\ multi-volume\ "Reference"\ entry.\ The\ standard\ styles\ will\ treat\ this\ entry\ type\ as\ an\ alias\ for\ "MvCollection".=Une entrée "Reference" en plusieurs volumes. Les styles standards traiteront ce type d'entrée comme un alias pour "MvCollection".
This\ entry\ type\ is\ intended\ for\ sources\ such\ as\ web\ sites\ which\ are\ intrinsically\ online\ resources.=Ce type d'entrée est destiné à des sources, telles que des sites Web, qui sont intrinsèquement des ressources en ligne.
A\ single-volume\ work\ of\ reference\ such\ as\ an\ encyclopedia\ or\ a\ dictionary.=Une œuvre de référence en un seul volume comme une encyclopédie ou un dictionnaire.
A\ technical\ report,\ research\ report,\ or\ white\ paper\ published\ by\ a\ university\ or\ some\ other\ institution.=Un rapport technique, un rapport de recherche ou un livre blanc publié par une université ou une autre institution.
An\ entry\ set\ is\ a\ group\ of\ entries\ which\ are\ cited\ as\ a\ single\ reference\ and\ listed\ as\ a\ single\ item\ in\ the\ bibliography.=Un ensemble d'entrées est un groupe d'entrées qui sont citées comme une seule référence et listées comme un seul élément dans la bibliographie.
Supplemental\ material\ in\ a\ "Book".\ This\ type\ is\ provided\ for\ elements\ such\ as\ prefaces,\ introductions,\ forewords,\ afterwords,\ etc.\ which\ often\ have\ a\ generic\ title\ only.=Matériel supplémentaire dans un "Book". Ce type est fourni pour les éléments tels que les préfaces, les introductions, les avant-propos, les post-faces, etc., qui n'ont souvent qu'un titre générique.
Supplemental\ material\ in\ a\ "Collection".=Matériel supplémentaire dans une "Collection".
Supplemental\ material\ in\ a\ "Periodical".\ This\ type\ may\ be\ useful\ when\ referring\ to\ items\ such\ as\ regular\ columns,\ obituaries,\ letters\ to\ the\ editor,\ etc.\ which\ only\ have\ a\ generic\ title.=Matériel supplémentaire dans un "Periodical". Ce type peut être utile lorsque vous faites référence à des éléments tels que des chroniques régulières, des nécrologies, des lettres à l'éditeur, etc., qui n'ont qu'un titre générique.
A\ thesis\ written\ for\ an\ educational\ institution\ to\ satisfy\ the\ requirements\ for\ a\ degree.=Une thèse écrite pour un établissement d'enseignement afin de satisfaire les exigences d'un diplôme.
An\ alias\ for\ "Online",\ provided\ for\ jurabib\ compatibility.=Un alias pour "Online", fourni pour la compatibilité avec jurabib.
Computer\ software.\ The\ standard\ styles\ will\ treat\ this\ entry\ type\ as\ an\ alias\ for\ "Misc".=Logiciel informatique. Les styles standards traiteront ce type d'entrée comme un alias pour "Misc".
A\ data\ set\ or\ a\ similar\ collection\ of\ (mostly)\ raw\ data.=Un jeu de données ou une collection similaire de données (principalement) brutes.

Display\ count\ of\ items\ in\ group=Afficher le nombre d'éléments de chaque groupe
Remove\ the\ following\ characters\:=Supprimer les caractères suivants \:
Truncate=Tronquer
Truncates\ a\ string\ after\ a\ given\ index.=Tronque une chaîne après un index donné.
Close\ all=Fermer tout
Close\ all\ libraries=Fermer tous les fichiers
Close\ other\ libraries=Fermer les autres fichiers
Close\ others=Fermer les autres
Reveal\ in\ file\ explorer=Montrer dans l'explorateur de fichiers

Autolink\ files=Fichiers liés automatiquement

Custom\ editor\ tabs=Onglets personnalisés de l'éditeur
Custom\ export\ formats=Formats d'exportation personnalisés
Custom\ import\ formats=Formats d'importation personnalisés

No\ list\ enabled=Aucune liste activée
Protect\ selection=Protéger la sélection
Unprotect\ selection=Déprotéger la sélection

Customized\ preview\ style=Style d'aperçu personnalisé
Next\ preview\ style=Style d'aperçu suivant
Previous\ preview\ style=Style d'aperçu précédent

(\ Note\:\ Press\ return\ to\ commit\ changes\ in\ the\ table\!\ )=(Remarque \: Appuyez sur Entrée pour valider les modifications dans le tableau \!)
New\ inproceedings=Nouveau inproceedings
Reset\ entry\ types\ and\ fields\ to\ defaults=Réinitialiser les types d'entrées et les champs par défaut
This\ will\ reset\ all\ entry\ types\ to\ their\ default\ values\ and\ remove\ all\ custom\ entry\ types=Cela réinitialisera tous les types d'entrée à leurs valeurs par défaut et supprimera tous les types d'entrée personnalisés
Replace\ tabs\ with\ space=Remplacer les tabulations par une espace
Replace\ tabs\ with\ space\ in\ the\ field\ content.=Remplacer les tabulations par une espace dans le contenu du champ.
Remove\ redundant\ spaces=Supprimer les espaces redondantes
Replaces\ consecutive\ spaces\ with\ a\ single\ space\ in\ the\ field\ content.=Remplace les espaces consécutives par un espace unique dans le contenu du champ.
Remove\ digits=Supprimer les chiffres
Removes\ digits.=Supprime les chiffres.

Presets=Préréglages

Generate\ groups\ from\ keywords\ in\ the\ following\ field=Créer des groupes à partir des mot-clefs du champ suivant
Generate\ groups\ for\ author\ last\ names=Créer des groupes à partir des noms propres des auteurs
Regular\ expression=Expression régulière

Error\ importing.\ See\ the\ error\ log\ for\ details.=Erreur lors de l'importation. Voir le journal des erreurs pour plus de détails.

Error\ from\ import\:\ %0=Erreur d'importation \: %0
Error\ reading\ PDF\ content\:\ %0=Erreur de lecture du contenu du PDF \: %0
Bib\ entry\ was\ successfully\ imported=L'entrée BibTeX a été importée avec succès
File\ was\ successfully\ imported\ as\ a\ new\ entry=Le fichier a été importé avec succès en tant que nouvelle entrée
No\ BibTeX\ data\ was\ found.\ An\ empty\ entry\ was\ created\ with\ file\ link.=Aucune donnée BibTeX n'a été trouvée. Une entrée vide a été créée avec un lien de fichier.
Export\ selected=Exporter la sélection

Separate\ merged\ citations=Séparer les appels à référence fusionnés
Separate\ citations=Séparer les appels à référence

Unprotect\ terms=Déprotéger les termes

Generate\ a\ new\ key\ for\ imported\ entries\ (overwriting\ their\ default)=Générer une nouvelle clef pour les entrées importées (en écrasant leur valeur par défaut)
Warn\ about\ duplicates\ on\ import=Avertir des doublons lors de l'importation

Custom\ DOI\ URI=URI DOI personnalisée
Use\ custom\ DOI\ base\ URI\ for\ article\ access=Accéder aux articles par une URI personnalisée se basant sur le DOI

Cited\ on\ pages=Cité sur les pages
Please\ move\ the\ cursor\ into\ the\ document\ text.=Veuillez déplacer le curseur dans le texte du document.
To\ get\ the\ visual\ positions\ of\ your\ citations\ I\ need\ to\ move\ the\ cursor\ around,\ but\ could\ not\ get\ it.=Pour obtenir la position visuelle de vos appels à référence, JabRef a besoin de déplacer le curseur, mais n'a pas pu le faire.

I\ cannot\ insert\ to\ the\ cursor's\ current\ location.=Insertion impossible à l'emplacement actuel du curseur.

Please\ move\ the\ cursor\ to\ the\ location\ for\ the\ new\ citation.=Veuillez déplacer le curseur à l'emplacement du nouvel appel à référence.

Please\ create\ it\ in\ the\ document\ or\ change\ in\ the\ file\:=Veuillez le créer dans le document ou le modifier dans le fichier \:

Please\ use\ the\ latter\ in\ the\ style\ file\ below\ to\ avoid\ localization\ problems.=Veuillez utiliser ce dernier dans le fichier de style ci-dessous pour éviter des problèmes de positionnement.

The\ %0\ character\ style\ '%1'\ is\ a\ display\ name\ for\ '%2'.=Le style de caractère %0 '%1' est un nom d'affichage pour '%2'.

The\ %0\ character\ style\ '%1'\ is\ missing\ from\ the\ document=Le style de caractère %0 '%1' est manquant dans le document

The\ %0\ paragraph\ style\ '%1'\ is\ a\ display\ name\ for\ '%2'.=Le style de paragraphe %0 '%1' est un nom d'affichage pour '%2'.

The\ %0\ paragraph\ style\ '%1'\ is\ missing\ from\ the\ document=Le style de paragraphe %0 '%1' est manquant dans le document

Error\ while\ checking\ if\ Writer\ is\ recording\ changes\ or\ has\ recorded\ changes.=Erreur lors de la vérification de l'enregistrement des modifications par Writer.

Cannot\ work\ with\ [Edit]/[Track\ Changes]/[Record]\ turned\ on.=Impossible de fonctionner avec [Edit]/[Track Changes]/[Record] activé.

Changes\ by\ JabRef\ could\ result\ in\ unexpected\ interactions\ with\ recorded\ changes.=Les changements effectués par JabRef pourraient entraîner des interactions imprévisibles avec les changements déjà enregistrés.

Recording\ and/or\ Recorded\ changes=Enregistrements et/ou modifications enregistrées

Use\ [Edit]/[Track\ Changes]/[Manage]\ to\ resolve\ them\ first.=Commencez par utiliser [Edit]/[Suivre les modifications]/[Manage] pour les résoudre.

Unable\ to\ find\ valid\ certification\ path\ to\ requested\ target(%0),\ download\ anyway?=Impossible de trouver un chemin de certification valide pour la cible demandée (%0), télécharger quand même ?
Download\ operation\ canceled.=Opération de téléchargement annulée.

Convert\ timestamp\ field\ to\ field\ 'creationdate'=Convertir le champ 'timestamp' en champ 'creationdate'
Convert\ timestamp\ field\ to\ field\ 'modificationdate'=Convertir le champ 'timestamp' en champ 'modificationdate'

New\ entry\ by\ type=Nouvelle entrée par type

File\ '%1'\ is\ a\ duplicate\ of\ '%0'.\ Keeping\ '%0'=Le fichier '%1' est un doublon de '%0'. Conservation de '%0'

Enable\ field\ formatters=Activer les formateurs de champs
Entry\ Type=Type d’entrée
Entry\ types=Types d'entrée
Others=Autres
Recommended=Usuels

Define\ study\ parameters=Définir les paramètres de la revue
Authors\ and\ Title=Auteurs et titre
Catalog=Base de données
Catalogs=Bases de données
Select\ Catalogs\:=Sélectionner les bases de données \:
Add\ Author\:=Ajouter un auteur \:
Add\ Query\:=Ajouter une requête \:
Add\ Research\ Question\:=Ajouter une question de recherche \:
Queries=Requêtes
Research\ Questions=Questions de recherche
Study\ Title\:=Titre de la revue \:
Start\ new\ systematic\ literature\ review=Lancer une nouvelle revue systématique de la littérature
Manage\ study\ definition=Gérer la définition de la revue
Error\ during\ reading\ of\ study\ definition\ file.=Erreur lors de la lecture du fichier de définition de revue.
Update\ study\ search\ results=Mettre à jour les résultats de recherche de la revue
Study\ repository\ could\ not\ be\ created=Le dépôt de la revue n'a pas pu être créé

All\ query\ terms\ are\ joined\ using\ the\ logical\ AND,\ and\ OR\ operators=Tous les termes de la requête sont joints en utilisant les opérateurs logiques AND et OR
Finalize=Finaliser
If\ the\ sequence\ of\ terms\ is\ relevant\ wrap\ them\ in\ double\ quotes =Si la séquence des termes est pertinente, entourez-les par des guillemets doubles
Query\ terms\ are\ separated\ by\ spaces.=Les termes d'une requête sont séparés par des espaces.
Select\ the\ study\ directory\:=Sélectionnez le répertoire de la revue \:
An\ example\:=Un exemple \:
Start\ survey=Lancer la revue
Query=Requête
Question=Question
Select\ directory=Sélectionner un répertoire

Fulltext\ Index=Indexation des documents
Automatically\ index\ all\ linked\ files\ for\ fulltext\ search=Indexer automatiquement tous les fichiers liés pour la recherche dans les documents
Rebuild\ fulltext\ search\ index=Reconstruire l'index de recherche sur les documents
Rebuild\ fulltext\ search\ index\ for\ current\ library?=Reconstruire l'index de recherche sur les documents pour le fichier courant ?
Rebuilding\ fulltext\ search\ index...=Reconstruction de l'index de recherche sur les documents...
Found\ match\ in\ %0=Correspondance trouvée dans %0
On\ page\ %0=Sur la page %0
Found\ matches\ in\ annotations\:=Correspondances trouvées dans les annotations \:

Fetcher\ cannot\ be\ tested\!=L'outil de collecte ne peut pas être testé \!
Fetcher\ unknown\!=Outil de collecte inconnu \!

Character\ by\ character=Caractère par caractère
Embedded=Intégré
Entry=Entrée
Symmetric\ character\ by\ character=Caractère par caractère symétrique
Symmetric\ word\ by\ word=Mot à mot symétrique
Verbatim=Mot pour mot
Word\ by\ word=Mot à mot

Add\ certificate=Ajouter un certificat
Serial\ number=Numéro de série
Issuer=Émetteur
Valid\ from=Valable à partir de
Valid\ to=Valide jusqu'au
Signature\ algorithm=Algorithme de signature
Version=Version

Error\ downloading=Erreur de téléchargement

No\ data\ was\ found\ for\ the\ identifier=Aucune donnée n'a été trouvée pour l'identifiant
Server\ not\ available=Serveur indisponible
Fetching\ information\ using\ %0=Collecte des informations en utilisant %0
Look\ up\ identifier=Recherche d'indentifiant
Bibliographic\ data\ not\ found.\ Cause\ is\ likely\ the\ client\ side.\ Please\ check\ connection\ and\ identifier\ for\ correctness.=Données bibliographiques non trouvées. La cause est probablement du client. Veuillez vérifier la connexion et l'exactitude de l'identifiant.
Bibliographic\ data\ not\ found.\ Cause\ is\ likely\ the\ server\ side.\ Please\ try\ again\ later.=Données bibliographiques non trouvées. La cause vient probablement du serveur. Veuillez réessayer plus tard.
Error\ message\ %0=Message d'erreur %0
Identifier\ not\ found=Identifiant non trouvé

Custom\ API\ key=Clef d'API personnalisée
Check\ %0\ API\ Key\ Setting=Vérifier les paramètres de la clef d'API %0

Edit\ content=Modifier le contenu
Copy\ or\ Move\ content=Copier ou déplacer le contenu
Overwrite\ field\ content=Écraser le contenu du champ
Set=Définir
Append=Ajouter
Clear\ field\ content=Effacer le contenu du champ
Set\ or\ append\ content=Nouveau contenu
Edit\ field\ content\ for\ selected\ entries=Modifier le contenu d'un champ
Rename=Renommer
Copy\ content=Copier le contenu
Move\ content=Déplacer le contenu
Swap\ content=Permuter le contenu
Copy\ or\ move\ the\ content\ of\ one\ field\ to\ another=Copier ou déplacer le contenu d'un champ vers un autre
Automatic\ field\ editor=Éditeur automatique de champs
From=De
Keep\ Modifications=Enregistrer
To=Vers
Open\ Link=Ouvrir le lien
Highlight\ words=Surligner les mots
Highlight\ characters=Surligner les caractères
Unified\ View=Affichage unifié
Split\ View=Affichage fractionné
Plain\ Text=Texte brut
Show\ Diff=Afficher les différences
Only\ show\ changed\ fields=Afficher uniquement les champs modifiés


# AI
AI=IA
AI\ chat=Tchat IA
I\ agree=J'accepte
Privacy\ notice=Déclaration de confidentialité
Show\ tab\ 'AI\ Chat'=Afficher l'onglet 'Tchat IA'
Show\ tab\ 'AI\ Summary'=Afficher l'onglet 'Résumé IA'
Submit=Envoyer
Unable\ to\ chat=Tchat indisponible
Clear\ chat\ history=Effacer l'historique du tchat
Document\ splitter\ -\ chunk\ size=Répartiteur de documents - taille du fragment
Document\ splitter\ -\ overlap\ size=Répartiteur de documents - taille de chevauchement
Document\ splitter\ chunk\ size\ must\ be\ greater\ than\ 0=La taille du fragment du répartiteur de document doit être supérieure à 0
Document\ splitter\ overlap\ size\ must\ be\ greater\ than\ 0\ and\ less\ than\ chunk\ size=La taille du chevauchement du répartiteur de documents doit être supérieure à 0 et inférieure à la taille du fragment
Embedding\ model=Modèle d'intégration
Expert\ settings=Paramètres avancés
Reset\ expert\ settings\ to\ default=Réinitialiser aux paramètres experts par défaut
Leave\ these\ fields\ as\ is,\ if\ you\ are\ not\ sure\ of\ their\ purpose.=Laissez ces champs tels quels, si vous n'êtes pas sûr de leur but.
Only\ PDF\ files\ are\ supported.=Seuls les fichiers PDF sont pris en charge.
Please\ provide\ a\ non-empty\ and\ unique\ citation\ key\ for\ this\ entry.=Veuillez fournir une clé de citation unique et non vide pour cette entrée.
RAG\ -\ maximum\ results\ count=RAG - nombre maximum de résultats
RAG\ -\ minimum\ score=RAG - score minimal
RAG\ max\ results\ count\ must\ be\ greater\ than\ 0=Le nombre maximum de résultats RAG doit être supérieur à 0
Clear\ embeddings\ cache=Effacer le cache des intégrations
Clear\ embeddings\ cache\ for\ current\ library?=Effacer le cache des intégrations pour le fichier actuel ?
Clearing\ embeddings\ cache...=Effacement du cache des intégrations...
Temperature=
Temperature\ must\ be\ between\ 0\ and\ 2=La température doit être comprise entre 0 et 2
Are\ you\ sure\ you\ want\ to\ clear\ the\ chat\ history\ of\ this\ entry?=Êtes-vous sûr de vouloir effacer l'historique du tchat de cette entrée ?
Context\ window\ size=Taille de la fenêtre de contexte
Context\ window\ size\ must\ be\ greater\ than\ 0=La taille de la fenêtre de contexte doit être supérieure à 0
Instruction\ for\ AI\ (also\ known\ as\ prompt\ or\ system\ message)=Instructions pour l'IA (également connue sous le nom de message d'invite ou de système)
An\ I/O\ error\ occurred\ while\ opening\ the\ embedding\ model\ by\ URL\ %0=Une erreur d'E/S s'est produite lors de l'ouverture du modèle d'intégration par l'URL %0
Got\ error\ while\ processing\ the\ file\:=Erreur lors du traitement du fichier \:
The\ model\ by\ URL\ %0\ is\ malformed=Le modèle par URL %0 est mal formé
Unable\ to\ find\ the\ embedding\ model\ by\ the\ URL\ %0=Impossible de trouver le modèle d'intégration par l'URL %0
API\ base\ URL\ has\ to\ be\ provided=L'URL de base de l'API doit être fournie
Chat\ model=Modèle de tchat
Chat\ model\ has\ to\ be\ provided=Un modèle de tchat doit être fourni
AI\ provider=Fournisseur de l'IA
API\ base\ URL\ (used\ only\ for\ LLM)=URL de base de l'API (utilisée uniquement pour LLM)
An\ error\ occurred\ while\ building\ the\ embedding\ model=Une erreur s'est produite lors de la construction du modèle d'intégration
Embedding\ model\ is\ not\ set\ up=Le modèle d'intégration n'est pas configuré
AI\ summary=Résumé de l'IA
Regenerate=Régénérer
The\ path\ of\ the\ current\ library\ is\ not\ set,\ but\ it\ is\ required\ for\ summarization=Le chemin du fichier actuel n'est pas défini, mais il est requis pour le résumé
Enable\ AI\ functionality\ (summary\ generation\ and\ chatting)\ in\ JabRef=Activer les fonctionnalités d'IA (génération de résumé et tchat) dans JabRef
Customize\ expert\ settings=Personnaliser les paramètres experts
These\ parameters\ affect\ how\ the\ AI\ will\ answer\ your\ questions.=Ces paramètres affectent la façon dont l'IA répondra à vos questions.
Chat\ with\ AI\ about\ content\ of\ attached\ file(s)=Tchatter avec l'IA à propos du contenu de(s) fichier(s) joint(s)
In\ order\ to\ use\ AI\ chat,\ you\ need\ to\ enable\ chatting\ with\ attached\ PDF\ files\ in\ JabRef\ preferences\ (AI\ tab).=Pour utiliser le tchat IA, vous devez activer la discussion avec les fichiers PDF joints dans les préférences de JabRef (onglet IA).
In\ order\ to\ use\ AI\ chat,\ set\ an\ API\ key\ inside\ JabRef\ preferences\ (AI\ tab).=Afin d'utiliser le tchat d'IA, définissez une clé API dans les préférences de JabRef (onglet IA).
Unable\ to\ chat\ with\ AI.=Impossible de tchatter avec l'IA.
API\ key=Clé API
Downloading...=Téléchargement...
No\ summary\ can\ be\ generated\ for\ entry\ '%0'.\ Could\ not\ find\ attached\ linked\ files.=Aucun résumé ne peut être généré pour l'entrée '%0'. Impossible de trouver les fichiers liés.
Rebuild=Reconstruire
API\ base\ URL\ setting\ appears\ to\ be\ incorrect.\ Please\ check\ it\ in\ AI\ expert\ settings.=Le paramètre d'URL de base de l'API semble incorrect. Veuillez le vérifier dans les paramètres experts de l'IA.
AI-generated\ summary\ of\ attached\ file(s)=Résumé de(s) fichier(s) joint(s) généré par l'IA
Downloading\ embedding\ model...\ Afterward,\ you\ will\ be\ able\ to\ chat\ with\ your\ files.=Téléchargement du modèle d'intégration... Après cela, vous pourrez tchatter avec vos fichiers.
JabRef\ uses\ AI\ providers\ to\ enable\ AI\ functionality\ (chatting\ with\ attached\ file(s)\ and\ summarization).\ AI\ provider\ is\ an\ external\ service.\ To\ enable\ processing\ of\ attached\ file(s),\ their\ contents\ need\ to\ be\ shared\ with\ the\ currently\ selected\ AI\ provider.\ As\ soon\ as\ you\ ask\ a\ question,\ the\ text\ content\ of\ all\ PDFs\ attached\ to\ the\ entry\ are\ sent\ to\ external\ service.\ By\ using\ this\ service\ you\ agree\ to\ the\ privacy\ police\ of\ the\ selected\ AI\ provider.=JabRef utilise les fournisseurs d'IA pour activer les fonctionnalités de l'IA (tchat avec les fichiers joints et résumé). Pour activer le traitement du ou des fichier(s) attaché(s), leur contenu doit être partagé avec le fournisseur d'IA sélectionné. Dès que vous formulez une question, le contenu du texte de tous les PDFs joints à l'entrée est envoyé au service externe. En utilisant ce service, vous acceptez la politique de confidentialité du fournisseur d’IA.
Please\ attach\ at\ least\ one\ PDF\ file\ to\ enable\ chatting\ with\ PDF\ file(s).=Veuillez joindre au moins un fichier PDF pour permettre de tchatter avec le(s) fichier(s) PDF.
The\ attached\ file(s)\ are\ currently\ being\ processed\ by\ %0.\ Once\ completed,\ you\ will\ be\ able\ to\ see\ the\ summary.=Le(s) fichier(s) joint(s) est/sont actuellement en cours de traitement par %0. Une fois terminé, vous pourrez voir le résumé.
Waiting\ summary\ for\ %0...=Résumé en attente pour %0...
Additionally,\ we\ use\ Deep\ Java\ Library\ (DJL)\ embedding\ models\ for\ both\ chatting\ and\ summarization.\ The\ embedding\ model\ will\ be\ downloaded\ in\ background\ (size\ %0)\ from\ Deep\ Java\ Library\ servers\ anonymously.=De plus, nous utilisons des modèles d'intégration de Deep Java Library (DJL) pour tchatter et résumer. Le modèle d'intégration sera téléchargé en arrière-plan (taille %0) depuis les serveurs de Deep Java Library de manière anonyme.
An\ API\ key\ has\ to\ be\ provided=Une clé API doit être fournie
Current\ AI\ model\:\ %0.\ The\ AI\ may\ generate\ inaccurate\ or\ inappropriate\ responses.\ Please\ verify\ any\ information\ provided.=Modèle actuel de l'IA \: %0. L'IA peut générer des réponses inexactes ou inappropriées. Veuillez vérifier toutes les informations fournies.
Delete\ message\ from\ chat\ history=Supprimer le message de l'historique du tchat
Generated\ at\ %0\ by\ %1=Généré à %0 par %1
Retry=Réessayer
Updating\ local\ embedding\ model...=Mise à jour du modèle d'intégration local...
Estimated\ time\ left\:\ 15\ seconds.=Temps restant estimé \: 15 secondes.
Estimated\ time\ left\:\ 30\ seconds.=Temps restant estimé \: 30 secondes.
Estimated\ time\ left\:\ 5\ seconds.=Temps restant estimé \: 5 secondes.
Estimated\ time\ left\:\ approx.\ 1\ minute.=Temps restant estimé \: environ 1 minute.
Estimated\ time\ left\:\ approx.\ 2\ minutes.=Temps restant estimé \: environ 2 minutes.
Estimated\ time\ left\:\ more\ than\ 2\ minutes.=Temps restant estimé \: plus de 2 minutes.
You\ can\ find\ information\ about\ DJL\ privacy\ policy\ here.=Vous trouverez ici des informations sur la politique de confidentialité de DJL.
The\ size\ of\ the\ embedding\ model\ could\ be\ smaller\ than\ written\ in\ the\ list.=La taille du modèle d'intégration pourrait être plus petite que ce qui est écrit dans la liste.
Embedding\ model\ has\ to\ be\ provided=Le modèle d'intégration doit être fourni
After\ the\ file\ will\ be\ ingested,\ you\ will\ be\ able\ to\ chat\ with\ it.=Une fois le fichier ingéré, vous pourrez tchatter avec lui.
Could\ not\ find\ path\ for\ a\ linked\ file\ '%0'\ while\ generating\ embeddings.=Impossible de trouver le chemin pour un fichier lié '%0' lors de la génération des intégrations.
File\ %0\ could\ not\ be\ ingested=Le fichier %0 n'a pas pu être ingéré
File\ %0\ is\ currently\ being\ processed=Le fichier %0 est en cours de traitement
File\ %0\ is\ not\ a\ PDF\ file=Le fichier %0 n'est pas un fichier PDF
Generating\ embeddings\ for\ file\ '%0'=Génération des intégrations pour le fichier '%0'
Notifications=Notifications
Only\ PDF\ files\ can\ be\ used\ for\ chatting=Seuls les fichiers PDF peuvent être utilisés pour tchatter
The\ chat\ history\ will\ not\ be\ stored\ in\ next\ sessions=L'historique des tchats ne sera pas stocké lors des prochaines sessions
Unable\ to\ generate\ embeddings\ for\ file\ '%0',\ because\ JabRef\ was\ unable\ to\ extract\ text\ from\ the\ file=Impossible de générer des intégrations pour le fichier '%0', car JabRef n'a pas pu extraire de texte de ce fichier
Chat\ with\ group=Tchater avec le groupe
Waiting\ for\ AI\ reply...=En attente de réponse de l'IA...
An\ error\ occurred\ while\ opening\ chat\ history\ storage.\ Chat\ history\ of\ entries\ and\ groups\ will\ not\ be\ stored\ in\ the\ next\ session.=Une erreur s'est produite lors de l'ouverture du stockage de l'historique du tchats. L'historique des entrées et des groupes de tchat ne sera pas stocké lors de la prochaine session.
An\ error\ occurred\ while\ opening\ summary\ storage.\ Summaries\ of\ entries\ will\ not\ be\ stored\ in\ the\ next\ session.=Une erreur s'est produite lors de l'ouverture du stockage des résumés. Les résumés des entrées ne seront pas stockés lors de la prochaine session.
An\ error\ occurred\ while\ opening\ the\ embeddings\ cache\ file.\ Embeddings\ will\ not\ be\ stored\ in\ the\ next\ session.=Une erreur s'est produite lors de l'ouverture du fichier de cache des intégrations. Les intégrations ne seront pas stockées lors la prochaine session.
An\ error\ occurred\ while\ opening\ the\ fully\ ingested\ documents\ cache\ file.\ Fully\ ingested\ documents\ will\ not\ be\ stored\ in\ the\ next\ session.=Une erreur s'est produite lors de l'ouverture du fichier de cache des documents entièrement ingérés. Les documents entièrement ingérés ne seront pas stockés lors de la prochaine session.
Invalid\ citation\ key\ for\ %0\ (%1)=Clé de citation invalide pour %0 (%1)
No\ citation\ key\ for\ %0=Aucune clé de citation pour %0
Please\ attach\ at\ least\ one\ PDF\ file\ to\ enable\ summarization\ of\ PDF\ file(s).=Veuillez joindre au moins un fichier PDF pour permettre le résumé des fichiers PDF.
Unable\ to\ generate\ summary=Impossible de générer le résumé
Group\ %0=Groupe %0
AI\ chat\ with\ %0=Tchat IA avec %0
Generating\ embeddings\ for\ %0=Générer des intégrations pour %0
RAG\ minimum\ score\ must\ be\ a\ number=Le score minimum de RAG doit être un nombre
RAG\ minimum\ score\ must\ be\ greater\ than\ 0\ and\ less\ than\ 1=Le score minimum de RAG doit être compris entre 0 et 1
Temperature\ must\ be\ a\ number=La température doit être un nombre
Automatically\ generate\ embeddings\ for\ new\ entries=Générer automatiquement les intégrations pour les nouvelles entrées
Automatically\ generate\ summaries\ for\ new\ entries=Générer automatiquement des résumés pour les nouvelles entrées
Connection=Connexion
Generate\ embeddings\ for\ linked\ files\ in\ the\ group=Générer des intégrations pour les fichiers liés du groupe
Generate\ summaries\ for\ entries\ in\ the\ group=Générer des résumés pour les entrées du groupe
Generating\ summaries\ for\ %0=Génération de résumés pour %0
Ingestion\ started\ for\ group\ "%0".=Le traitement a commencé pour le groupe « %0 ».
Summarization\ started\ for\ group\ "%0".=Résumé démarré pour le groupe « %0 ».
Reset\ templates\ to\ default=Réinitialiser les modèles par défaut
Templates=Modèles
System\ message\ for\ chatting=Message système pour le tchat
User\ message\ for\ chatting=Message de l'utilisateur pour le tchat
Completion\ text\ for\ summarization\ of\ a\ chunk=Texte de complétion pour la synthèse d'un fragment
Completion\ text\ for\ summarization\ of\ several\ chunks=Texte de complétion pour la synthèse de plusieurs fragments

Link=Lien
Source\ URL=URL de la source
Edit\ file\ link=Éditer le lien de fichier
Add\ file\ link=Ajouter un lien de fichier

(Note\:\ If\ original\ entries\ lack\ keywords\ to\ qualify\ for\ the\ new\ group\ configuration,\ confirming\ here\ will\ add\ them)=(Note \: si les entrées originales n'ont pas de mots-clefs correspondant à la nouvelle configuration du groupe, confirmer ici les ajoutera)
Assign=Assigner
Do\ not\ assign=Ne pas assigner

Error\ occurred\ %0=Une erreur est survenue %0
Left\ Entry=Entrée de gauche
Merge\ %0=Fusionner %0
Right\ Entry=Entrée de droite
Unmerge\ %0=Annuler la fusion %0

The\ %0s\ are\ the\ same.\ However,\ the\ order\ of\ field\ content\ differs=Les %0s sont les mêmes. Cependant, l'ordre du contenu du champ est différent

Keep\ from\ import=Garder à partir de l'importation
Keep\ merged=Garder fusionné
Keep\ existing\ entry=Conserver l'entrée existante

No\ entries\ corresponding\ to\ given\ query=Aucune entrée correspondant à la requête

Review\ backup=Examiner la sauvegarde
A\ backup\ file\ for\ '%0'\ was\ found\ at\ [%1]=Un fichier de sauvegarde pour '%0' a été trouvé dans [%1]
Do\ you\ want\ to\ recover\ the\ library\ from\ the\ backup\ file?=Voulez-vous récupérer le fichier à partir du fichier de sauvegarde ?
This\ could\ indicate\ that\ JabRef\ did\ not\ shut\ down\ cleanly\ last\ time\ the\ file\ was\ used.=Cela pourrait indiquer que JabRef ne s'est pas fermé proprement lors de la dernière utilisation du fichier.

Use\ the\ field\ FJournal\ to\ store\ the\ full\ journal\ name\ for\ (un)abbreviations\ in\ the\ entry=Utiliser le champ FJournal pour stocker dans l'entrée le nom du journal complet en cas de (dés)abréviations

Library\ to\ import\ into=Fichier à importer dans

Enable\ web\ search=Activer la recherche Web
Web\ search\ disabled=Recherche Web désactivée

Multiline=Multiligne

Unable\ to\ open\ linked\ eprint.\ Please\ set\ the\ eprinttype\ field=Impossible d'ouvrir l'eprint lié. Veuillez définir le champ eprinttype
Unable\ to\ open\ linked\ eprint.\ Please\ verify\ that\ the\ eprint\ field\ has\ a\ valid\ '%0'\ id=Impossible d'ouvrir l'eprint lié. Veuillez vérifier que le champ eprint a un id '%0' valide

Search\ from\ history...=Rechercher dans l'historique...
your\ search\ history\ is\ empty=Votre historique de recherche est vide
Clear\ history=Effacer l'historique

File=Fichier
file=fichier
File\ directory\ is\ not\ set\ or\ does\ not\ exist\!=Le répertoire de fichiers n'est pas configuré ou n'existe pas \!
File\ exists=Le fichier existe
File\ not\ found=Fichier non trouvé

Delete\ '%0'=Supprimer « %0 »
Delete\ %0\ files=Supprimer %0 fichiers
How\ should\ these\ files\ be\ handled?=Comment ces fichiers doivent-ils être traités ?
Permanently\ delete\ local\ file=Supprimer le fichier local
Delete\ from\ disk=Supprimer du disque
Move\ file(s)\ to\ trash=Déplacer le(s) fichier(s) vers la corbeille
Keep\ file(s)=Conserver le(s) fichier(s)
Error\ accessing\ file\ '%0'.=Erreur lors de l'accès au fichier '%0'.
Cannot\ delete\ file\ '%0'=Impossible de supprimer le fichier '%0'
This\ operation\ requires\ selected\ linked\ files.=Cette opération nécessite la sélection de fichiers liés.
Move\ deleted\ files\ to\ trash\ (instead\ of\ deleting\ them)=Déplacer les fichiers supprimés vers la corbeille (au lieu de les supprimer)

File\ permission\ error=Erreur due aux permissions du fichier
JabRef\ does\ not\ have\ permission\ to\ access\ %s=JabRef n'a pas le droit d'accès à %s

Problem\ finding\ files.\ See\ error\ log\ for\ details.=Problème lors de la recherche des fichiers. Consultez le journal des erreurs pour plus de détails.
Path\ to\ %0=Chemin vers %0

Create\ backup=Créer une sauvegarde
Automatically\ search\ and\ show\ unlinked\ files\ in\ the\ entry\ editor=Rechercher et afficher automatiquement les fichiers non liés dans l'éditeur d'entrée

File\ "%0"\ cannot\ be\ added\!=Le fichier "%" ne peut pas être ajouté \!
Illegal\ characters\ in\ the\ file\ name\ detected.\nFile\ will\ be\ renamed\ to\ "%0"\ and\ added.=Caractères illégaux détectés dans le nom du fichier.\nLe fichier sera renommé en "%0" et ajouté.
Rename\ and\ add=Renommer et ajouter

Failed\ to\ download\ from\ URL=Échec du téléchargement depuis l'URL
Access\ denied.\ You\ are\ not\ authorized\ to\ access\ this\ resource.\ Please\ check\ your\ credentials\ and\ try\ again.\ If\ you\ believe\ you\ should\ have\ access,\ please\ contact\ the\ administrator\ for\ assistance.=Accès refusé. Vous n'êtes pas autorisé à accéder à cette ressource. Veuillez vérifier vos identifiants et réessayez. Si vous pensez que vous devriez y avoir accès, veuillez contacter l'administrateur pour obtenir de l'aide.
Access\ denied.\ You\ do\ not\ have\ permission\ to\ access\ this\ resource.\ Please\ contact\ the\ administrator\ for\ assistance\ or\ try\ a\ different\ action.=Accès refusé. Vous n'avez pas les droits d'accès à cette ressource. Veuillez contacter l'administrateur pour obtenir de l'aide ou essayez une autre action.
The\ requested\ resource\ could\ not\ be\ found.\ It\ seems\ that\ the\ file\ you\ are\ trying\ to\ download\ is\ not\ available\ or\ has\ been\ moved.\ Please\ verify\ the\ URL\ and\ try\ again.\ If\ you\ believe\ this\ is\ an\ error,\ please\ contact\ the\ administrator\ for\ further\ assistance.=La ressource demandée est introuvable. Il semble que le fichier que vous essayez de télécharger ne soit pas disponible ou ait été déplacé. Veuillez vérifier l'URL et réessayer. Si vous pensez qu'il s'agit d'une erreur, veuillez contacter l'administrateur pour obtenir de l'aide.
Something\ is\ wrong\ on\ JabRef\ side.\ Please\ check\ the\ URL\ and\ try\ again.=Quelque chose ne va pas du côté de JabRef. Veuillez vérifier l'URL et réessayer.
Error\ downloading\ from\ URL.\ Cause\ is\ likely\ the\ server\ side.\nPlease\ try\ again\ later\ or\ contact\ the\ server\ administrator.=Erreur de téléchargement à partir de l'URL. La cause est probablement du côté serveur.\nVeuillez réessayer plus tard ou contacter l'administrateur du serveur.
Please\ check\ the\ URL\ and\ try\ again.\nURL\:\ %0\nDetails\:\ %1=Veuillez vérifier l'URL et réessayer.\nURL \: %0\nDétails \: %1

Finished=Terminé
Finished\ writing\ metadata\ for\ library\ %0\ (%1\ succeeded,\ %2\ skipped,\ %3\ errors).=Écriture des métadonnées pour le fichier %0 terminée (%1 réussi, %2 ignoré, %3 erreurs).
Writing\ metadata\ to\ %0=Écriture des métadonnées sur %0

Get\ more\ themes...=Obtenir plus de thèmes...

Miscellaneous=Divers
File-related=Lié au fichier

Add\ selected\ entries\ to\ database=Ajouter les entrées sélectionnées au fichier
The\ selected\ entry\ doesn't\ have\ a\ DOI\ linked\ to\ it.\ Lookup\ a\ DOI\ and\ try\ again.=L'entrée sélectionnée ne contient pas de DOI. Recherchez un DOI et réessayez.
Cited\ By=Cité par
Cites=Citations
No\ articles\ found=Pas d'article trouvé
Restart\ search=Redémarrer la recherche
Cancel\ search=Annuler la recherche
Select\ entry=Sélectionner une entrée
Search\ aborted\!=Recherche annulée \!
Citation\ relations=Relations de citation
Show\ articles\ related\ by\ citation=Afficher les articles liés par citation
Error\ while\ fetching\ citing\ entries\:\ %0=Erreur lors de la collecte des entrées citantes \: %0
Help\ on\ external\ applications=Aide sur les logiciels externes
Identifier-based\ Web\ Search=Recherche Web basée sur les identifiants

Related\ articles=Articles liés
Show\ tab\ 'Related\ articles'=Afficher l'onglet 'Articles liés'

Pushing\ citations\ to\ TeXShop\ is\ only\ possible\ on\ macOS\!=L'envoi des citations vers TeXShop n'est possible que sur macOS \!

Single\ instance=Instance unique

Copied\ %0\ entry(s)=%0 entrée(s) copiée(s)
Cut\ %0\ entry(s)=%0 entrée(s) coupée(s)
Deleted\ %0\ entry(s)=%0 entrée(s) supprimée(s)

Enable\ Journal\ Information\ Fetching?=Activer la récupération des informations des journaux ?
Would\ you\ like\ to\ enable\ fetching\ of\ journal\ information?\ This\ can\ be\ changed\ later\ in\ %0\ >\ %1.=Voulez-vous activer la récupération des informations des journaux ? Cela peut être modifié plus tard dans %0 > %1.
Enable=Activer
Keep\ disabled=Garder désactivé

Hide\ user\ comments=Masquer les commentaires de l'utilisateur
Show\ user\ comments\ field=Afficher le champ des commentaires de l'utilisateur

More\ options...=Plus d'options...
Treat\ all\ duplicates\ entries\ the\ same\ way=Traiter toutes les entrées en double de la même manière
Ask\ every\ time=Toujours demander

Value\ is\ not\ in\ Unicode's\ Normalization\ Form\ "Canonical\ Composition"\ (NFC)\ format=Une valeur n'est pas au format de Normalisation de l'Unicode "Composition Canonique" (NFC)

Copy\ failed=Échec de la copie
Cut\ failed=Échec de la coupe

Group\ icons=Icônes de groupe
Redownload\ file=Télécharger à nouveau le fichier
Redownload\ missing\ files=Télécharger à nouveau les fichiers manquants
Redownload\ missing\ files\ for\ current\ library?=Télécharger à nouveau les fichiers manquants pour le fichier actuel ?

Note\:\ The\ study\ directory\ should\ be\ empty.=Note \: Le répertoire de la revue doit être vide.
Warning\:\ The\ selected\ directory\ is\ not\ empty.=Attention \: le répertoire sélectionné n'est pas vide.
Warning\:\ Failed\ to\ check\ if\ the\ directory\ is\ empty.=Attention \: Impossible de vérifier si le répertoire est vide.
Warning\:\ The\ selected\ directory\ is\ not\ a\ valid\ directory.=Attention \: Le répertoire sélectionné n'est pas un répertoire valide.

Currently\ selected\ JStyle\:\ '%0' = JStyle actuellement sélectionné \: '%0'
Currently\ selected\ CSL\ Style\:\ '%0' = Style CSL actuellement sélectionné \: '%0'
Store\ url\ for\ downloaded\ file=Enregistrer l'URL du fichier téléchargé

Compare\ with\ existing\ entry=Comparer avec une entrée existante
Library\ Entry=Entrée du fichier
Citation\ Entry=Entrée de citation

File\ Move\ Errors=Erreurs de déplacement de fichier
Could\ not\ move\ file\ %0.\ Please\ close\ this\ file\ and\ retry.=Impossible de déplacer le fichier %0. Veuillez fermer ce fichier et réessayer.

<<<<<<< HEAD
Citations\ relations\ local\ storage\ time-to-live\ (in\ days)=Durée de vie du stockage local des relations de citations (en jours)
=======
Copy\ to=Copier vers
Include=Inclure
Exclude=Exclure
Include\ or\ exclude\ cross-referenced\ entries=Inclure ou exclure les entrées de références croisées
Would\ you\ like\ to\ include\ cross-reference\ entries\ in\ the\ current\ operation?=Voulez-vous inclure les entrées de références croisées dans l'opération en cours ?
>>>>>>> 2b93f155
<|MERGE_RESOLUTION|>--- conflicted
+++ resolved
@@ -2825,12 +2825,10 @@
 File\ Move\ Errors=Erreurs de déplacement de fichier
 Could\ not\ move\ file\ %0.\ Please\ close\ this\ file\ and\ retry.=Impossible de déplacer le fichier %0. Veuillez fermer ce fichier et réessayer.
 
-<<<<<<< HEAD
-Citations\ relations\ local\ storage\ time-to-live\ (in\ days)=Durée de vie du stockage local des relations de citations (en jours)
-=======
 Copy\ to=Copier vers
 Include=Inclure
 Exclude=Exclure
 Include\ or\ exclude\ cross-referenced\ entries=Inclure ou exclure les entrées de références croisées
 Would\ you\ like\ to\ include\ cross-reference\ entries\ in\ the\ current\ operation?=Voulez-vous inclure les entrées de références croisées dans l'opération en cours ?
->>>>>>> 2b93f155
+
+Citations\ relations\ local\ storage\ time-to-live\ (in\ days)=Durée de vie du stockage local des relations de citations (en jours)