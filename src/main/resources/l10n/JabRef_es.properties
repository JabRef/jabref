#X-Generator: crowdin.com
%0\ contains\ the\ regular\ expression\ <b>%1</b>=%0 contiene la expresión regular <b>%1</b>

%0\ contains\ the\ term\ <b>%1</b>=%0%nbsp;contiene el término <b>%1</b>

%0\ doesn't\ contain\ the\ regular\ expression\ <b>%1</b>=%0 no contiene la Expresión Regular <b>&1</b>

%0\ doesn't\ contain\ the\ term\ <b>%1</b>=%0 no contiene el término <b>%1</b>

%0\ export\ successful=%0 exportado con éxito

%0\ matches\ the\ regular\ expression\ <b>%1</b>=%0 coincidencias con la Expresión Regular <b>%1</b>

%0\ matches\ the\ term\ <b>%1</b>=%0 coincidencias con el término <b>%1</b>

<field\ name>=<nombre del campo>
<HTML>Could\ not\ find\ file\ '%0'<BR>linked\ from\ entry\ '%1'</HTML>=<HTML>No se encuentra el archivo '%0'<BR>enlazado desde la entrada '%1'</HTML>

<select>=<seleccionar>

<select\ word>=<seleccionar palabra>
Abbreviate\ journal\ names\ of\ the\ selected\ entries\ (ISO\ abbreviation)=Abreviar nombres de revistas de las entradas seleccionadas (Abreviatura ISO)
Abbreviate\ journal\ names\ of\ the\ selected\ entries\ (MEDLINE\ abbreviation)=Abreviar nombres de revistas de las entradas seleccionadas (Abreviatura MEDLINE)

Abbreviate\ names=Abreviar nombres
Abbreviated\ %0\ journal\ names.=Se han abreviado %0 nombres de revistas

Abbreviation=Abreviatura

About\ JabRef=Acerca de JabRef

Abstract=Resumen

Accept=Aceptar

Accept\ change=Aceptar cambio

Action=Acción

What\ is\ Mr.\ DLib?=¿Qué es Mr. DLib?

Add=Añadir

Add\ a\ (compiled)\ custom\ Importer\ class\ from\ a\ class\ path.=Añadir una clase personalizada (compilada) Importer desde una classpath.
The\ path\ need\ not\ be\ on\ the\ classpath\ of\ JabRef.=La ruta no debe estar en la classpath de JabRef.

Add\ a\ (compiled)\ custom\ Importer\ class\ from\ a\ ZIP-archive.=Añadir una clase personalizada (compilada) Importer desde un archivo ZIP.
The\ ZIP-archive\ need\ not\ be\ on\ the\ classpath\ of\ JabRef.=El archivo ZIP no tiene por qué estar en la classpath de JabRef.

Add\ a\ regular\ expression\ for\ the\ key\ pattern.=Add a regular expression for the key pattern.

Add\ selected\ entries\ to\ this\ group=Añadir entradas seleccionadas a este grupo

Add\ from\ folder=Añadir desde carpeta

Add\ from\ JAR=Añadir desde JAR

add\ group=añadir grupo

Add\ new=Añadir nuevo

Add\ subgroup=Añadir subgrupo

Add\ to\ group=Añadir a grupo

Added\ group\ "%0".=Grupo "%0" añadido

Added\ missing\ braces.=Added missing braces.

Added\ new=Nuevo añadido

Added\ string=Cadena añadida

Additionally,\ entries\ whose\ <b>%0</b>\ field\ does\ not\ contain\ <b>%1</b>\ can\ be\ assigned\ manually\ to\ this\ group\ by\ selecting\ them\ then\ using\ either\ drag\ and\ drop\ or\ the\ context\ menu.\ This\ process\ adds\ the\ term\ <b>%1</b>\ to\ each\ entry's\ <b>%0</b>\ field.\ Entries\ can\ be\ removed\ manually\ from\ this\ group\ by\ selecting\ them\ then\ using\ the\ context\ menu.\ This\ process\ removes\ the\ term\ <b>%1</b>\ from\ each\ entry's\ <b>%0</b>\ field.=Adicionalmente, entradas cuyo campo <b>%0</b> no contenga <b>%1</b> pueden ser asignadas manualmente al grupo seleccionándolas y arrastrándolas sobre el menu contextual. Este proceso añade el término <b>%1</b> al campo de cada entrada. Las entradas pueden ser eliminadas manualmente del grupo seleccionándolas y usando a continuación el menú contextual. Este proceso elimina el término <b>%1</b> del campo de cada entrada.

Advanced=Avanzado
All\ entries=Todas las entradas
All\ entries\ of\ this\ type\ will\ be\ declared\ typeless.\ Continue?=Todas las entradas de este tipo serán declaradas Sin Tipo. ¿Continuar?

All\ fields=Todos los campos

Always\ reformat\ BIB\ file\ on\ save\ and\ export=Siempre reformatear el fichero BIB al guardar y exportar

A\ SAX\ exception\ occurred\ while\ parsing\ '%0'\:=Ocurrió una Excepción SAX mientras se analizaba la sintaxis de '%0'\:

and=y
and\ the\ class\ must\ be\ available\ in\ your\ classpath\ next\ time\ you\ start\ JabRef.=y la clase debe estar disponible en su classpath la próxima vez que inicie JabRef.

any\ field\ that\ matches\ the\ regular\ expression\ <b>%0</b>=cualquier campo que satisfaga la Expresión Regular <b>%0</b>

Appearance=Aspecto

Append=Añadir
Append\ contents\ from\ a\ BibTeX\ library\ into\ the\ currently\ viewed\ library=Agregar contenidos desde una biblioteca BibTeX a la biblioteca actual

Append\ library=Agregar biblioteca

Append\ the\ selected\ text\ to\ BibTeX\ field=Agregar el texto seleccionado a la clave BibTeX
Application=Aplicación

Apply=Aplicar

Arguments\ passed\ on\ to\ running\ JabRef\ instance.\ Shutting\ down.=Argumentos pasados a una instancia JabRef en ejecución. Cerrando el programa.

Assign\ new\ file=Asignar nuevo archivo

Assign\ the\ original\ group's\ entries\ to\ this\ group?=¿Asignar las entradas del grupo original a este grupo?

Assigned\ %0\ entries\ to\ group\ "%1".=Se han asignado %0 entradas al grupo "%1"

Assigned\ 1\ entry\ to\ group\ "%0".=Asignada una entrada al grupo "%0".

Attach\ URL=Adjuntar URL

Attempt\ to\ automatically\ set\ file\ links\ for\ your\ entries.\ Automatically\ setting\ works\ if\ a\ file\ in\ your\ file\ directory<BR>or\ a\ subdirectory\ is\ named\ identically\ to\ an\ entry's\ BibTeX\ key,\ plus\ extension.=Intentar establecer automáticamente archivo enlaces para sus entradas. El establecimiento automático funciona si un archivo en la carpeta archivo o un subdirectrio <BR> tiene nombre idéntico a una entrada BibTeX más la extensión.

Autodetect\ format=Autodetectar formato

Autogenerate\ BibTeX\ keys=Autogenerar claves BibTeX

Autolink\ files\ with\ names\ starting\ with\ the\ BibTeX\ key=Autoenlazar con nombres comenzando por la clave BibTeX

Autolink\ only\ files\ that\ match\ the\ BibTeX\ key=Autoenlazar sólo archivos cuyo nombre coincida con la clave BibTeX

Automatically\ create\ groups=Crear grupos automáticamente

Automatically\ remove\ exact\ duplicates=Eliminar automáticamente duplicados exactos

Allow\ overwriting\ existing\ links.=Permitir sobreescribir enlaces existentes.

Do\ not\ overwrite\ existing\ links.=No sobreescribir enlaces existentes.

AUX\ file\ import=Importar archivo AUX

Available\ export\ formats=Formatos para exportación disponibles

Available\ BibTeX\ fields=Campos Disponibles

Available\ import\ formats=Formatos disponibles para importar

Background\ color\ for\ optional\ fields=Color de fondo campos opcionales

Background\ color\ for\ required\ fields=Color de fondo campos requeridos

Backup\ old\ file\ when\ saving=Hacer copia de respaldo del archivo antiguo al grabar

BibTeX\ key\ is\ unique.=La clave BibTeX es única

%0\ source=Origen %0

Broken\ link=Enlace roto

Browse=Explorar

by=por

Cancel=Cancelar

Cannot\ add\ entries\ to\ group\ without\ generating\ keys.\ Generate\ keys\ now?=No se pueden añadir entradas a un grupo sin generar claves. ¿Generar claves ahora?

Cannot\ merge\ this\ change=No se puede incorporar este cambio

case\ insensitive=insensible al uso de mayúsculas/minúsculas

case\ sensitive=sensible al uso de mayúsculas/minúsculas

Case\ sensitive=Sensible al uso de mayúsculas/minúsculas

change\ assignment\ of\ entries=Cambiar asignación de entradas

Change\ case=Cambiar mayúsculas/minúsculas

Change\ entry\ type=Cambiar tipo de entrada
Change\ file\ type=Cambiar tipo de archivo


Change\ of\ Grouping\ Method=Cambiar método de agrupamiento

change\ preamble=cambiar preámbulo

Change\ table\ column\ and\ General\ fields\ settings\ to\ use\ the\ new\ feature=Cambiar los ajustes de columna de tabla y campos generales para usar la nueva caraterística

Changed\ language\ settings=Ajustes de lenguaje cambiados

Changed\ preamble=Preámbulo cambiado

Check\ existing\ file\ links=Comprobar archivo enlaces existentes

Check\ links=Comprobar enlaces

Cite\ command=Comando Citar

Class\ name=Nombre de clase

Clear=Limpiar

Clear\ fields=Limpiar campos

Close=Cerrar
Close\ others=Cerrar otros
Close\ all=Cerrar todos

Close\ dialog=Cerrar diálogo

Close\ the\ current\ library=Cerrar la biblioteca actual

Close\ window=Cerrar ventana

Closed\ library=Biblioteca cerrada

Color\ codes\ for\ required\ and\ optional\ fields=Códigos de color para campos requeridos y opcionales

Color\ for\ marking\ incomplete\ entries=Color para marcar entradas incompletas

Column\ width=Ancho de columna

Command\ line\ id=Id de línea de comando


Contained\ in=Contenido en

Content=Contenido

Copied=Copiado

Copied\ cell\ contents=Contenido de celda copiado

Copied\ title=Título copiado

Copied\ key=Clave copiada

Copied\ titles=Títulos copiados

Copied\ keys=Claves copiadas

Copy=Copiar

Copy\ BibTeX\ key=Copiar clave BibTeXt
Copy\ file\ to\ file\ directory=Copiar archivos a carpeta

Copy\ to\ clipboard=Copiar al portapapeles

Could\ not\ call\ executable=No se puede llamar al ejecutable
Could\ not\ connect\ to\ Vim\ server.\ Make\ sure\ that\ Vim\ is\ running<BR>with\ correct\ server\ name.=No se puede conectar con el servidor Vim. Asegúrese de que Vim está corriendo<BR> con el nombre de servidor correcto.

Could\ not\ export\ file=No se puede exportar el archivo

Could\ not\ export\ preferences=No se pueden exportar las preferencias

Could\ not\ find\ a\ suitable\ import\ format.=No se encuentra un formato de importación apropiado.
Could\ not\ import\ preferences=No se pueden importar las preferencias

Could\ not\ instantiate\ %0=No se puede instanciar %0
Could\ not\ instantiate\ %0\ %1=No se puede instanciar %0 %1
Could\ not\ instantiate\ %0.\ Have\ you\ chosen\ the\ correct\ package\ path?=No se puede instanciar %0. ¿Ha escogido la ruta del paquete correctamente?
Could\ not\ open\ link=No se puede abrir el enlace

Could\ not\ print\ preview=No se puede imprimir la vista previa

Could\ not\ run\ the\ 'vim'\ program.=No se puede ejecutar Vim

Could\ not\ save\ file.=No se puede guardar el archivo.
Character\ encoding\ '%0'\ is\ not\ supported.=La codificaciónd de caracteres '%0' no está soportada.

crossreferenced\ entries\ included=entradas de referencia cruzada incluídas

Current\ content=Contenido actual

Current\ value=Valor actual

Custom\ entry\ types=Tipos de entrada personalizados

Custom\ entry\ types\ found\ in\ file=Se han encontrado tipos de entrada personalizados en el archivo

Customize\ entry\ types=Tipos de entrada personalizados

Customize\ key\ bindings=Pesonalizar combinaciones de tecla

Cut=Cortar

cut\ entries=Cortar entradas

cut\ entry=Cortar entrada


Library\ encoding=Codificación de la biblioteca

Library\ properties=Propiedades de la biblioteca

Library\ type=Tipo de biblioteca

Date\ format=Formato de fecha

Default=Por defecto

Default\ encoding=Codificación por defecto

Default\ grouping\ field=Campo de agrupación por defecto

Default\ look\ and\ feel=Aspecto por defecto

Default\ pattern=Patrón por defecto

Default\ sort\ criteria=Criterio de ordenación por defecto
Define\ '%0'=Definir '%0'

Delete=Borrar

Delete\ custom\ format=Borrar formato por defecto

delete\ entries=borrar entradas

Delete\ entry=Borrar entrada

delete\ entry=borrar entrada

Delete\ multiple\ entries=Borrar entradas múltiples

Delete\ rows=Borrar filas

Delete\ strings=Borrar cadenas

Deleted=Borrado

Permanently\ delete\ local\ file=Eliminar archivo local

Delimit\ fields\ with\ semicolon,\ ex.=Delimitar campos con punto y coma

Descending=Descendiente

Description=Descripción

Deselect\ all=Deseleccionar todos
Deselect\ all\ duplicates=Deseleccionar todos los duplicados

Disable\ this\ confirmation\ dialog=Deshabilitar este diálogo de confirmación

Display\ all\ entries\ belonging\ to\ one\ or\ more\ of\ the\ selected\ groups.=Mostrar todas las entradas pertenecientes a uno o más de los grupos seleccionados.

Display\ all\ error\ messages=Mostrar todos los mensajes de error

Display\ help\ on\ command\ line\ options=Mosrar ayuda en las opciones de línea de comando

Display\ only\ entries\ belonging\ to\ all\ selected\ groups.=Mostrar sólo entradas pertenecientes a todos los grupos seleccionados.
Display\ version=Mostrar versión

Do\ not\ abbreviate\ names=No abreviar nombres

Do\ not\ automatically\ set=No establecer automáticamente

Do\ not\ import\ entry=No importar entrada

Do\ not\ open\ any\ files\ at\ startup=No abrir ningún archivo al arrancar

Do\ not\ overwrite\ existing\ keys=No sobreescribir claves existentes
Do\ not\ show\ these\ options\ in\ the\ future=No mostrar estas ospciones en el futuro

Do\ not\ wrap\ the\ following\ fields\ when\ saving=No envolver los siguientes campos al guardar
Do\ not\ write\ the\ following\ fields\ to\ XMP\ Metadata\:=No escribir los campos a continuación a los metadatos XMP

Do\ you\ want\ JabRef\ to\ do\ the\ following\ operations?=¿Quiere que JabRef efectúe las siguientes operaciones?

Donate\ to\ JabRef=Donar a JabRef

Down=Abajo

Download\ file=Descargar archivo

Downloading...=Descargando...

Drop\ %0=Soltar %0

duplicate\ removal=eliminación de duplicados

Duplicate\ string\ name=Nombre de cadena duplicado

Duplicates\ found=Se han encontrado duplicados

Dynamic\ groups=Grupos dinámicos

Dynamically\ group\ entries\ by\ a\ free-form\ search\ expression=Agrupar entradas dinámicamente por una expresión de búsqueda libre

Dynamically\ group\ entries\ by\ searching\ a\ field\ for\ a\ keyword=Agrupar entradas dinámicamente buscando palabra clave en campo

Each\ line\ must\ be\ on\ the\ following\ form=Cada línea debe tener la siguiente forma

Edit=Editar

Edit\ custom\ export=Editar exportación personalizada
Edit\ entry=Editar entrada
Save\ file=Editar enlace a archivo
Edit\ file\ type=Editar tipo de archivo

Edit\ group=Editar grupo


Edit\ preamble=Editar preámbulo
Edit\ strings=Editar cadenas
Editor\ options=Opciones del editor

Empty\ BibTeX\ key=Clave BibTeXt vacía

Grouping\ may\ not\ work\ for\ this\ entry.=El agrupamiento puede no funcionar para esta entrada.

empty\ library=Biblioteca vacía
Enable\ word/name\ autocompletion=Permitir autocompletado de palabra/nombre

Enter\ URL=Introducir URL

Enter\ URL\ to\ download=Introducir URL a descargar

entries=entradas

Entries\ cannot\ be\ manually\ assigned\ to\ or\ removed\ from\ this\ group.=Las entradas no se pueden asignar o eliminar manualmente de este grupo.

Entries\ exported\ to\ clipboard=Entradas exportadas a portapapeles


entry=entrada

Entry\ editor=Editor de entrada

Entry\ preview=Vista previa de la entrada

Entry\ table=Tabla de entrada

Entry\ table\ columns=Columnas de la tabla de entrada

Entry\ type=Tipo de entrada

Entry\ type\ names\ are\ not\ allowed\ to\ contain\ white\ space\ or\ the\ following\ characters=No se permiten espacios ni los caracteres siguientes en el nombre de tipo de entrada

Entry\ types=Tipos de entrada

Error=Error
Error\ exporting\ to\ clipboard=Error exportando al portapapeles

Error\ occurred\ when\ parsing\ entry=Ocurrió un error al analizar la entrada

Error\ opening\ file=Error al abrir el archivo

Error\ setting\ field=Error estableciendo el campo

Error\ while\ writing=Error al escribir
Error\ writing\ to\ %0\ file(s).=Error escribiendo %0 archivo(s).



'%0'\ exists.\ Overwrite\ file?='%0' existe. ¿Sobreescribir?
Overwrite\ file?=¿Sobreescribir?

Export=Exportar

Export\ name=Exportar nombre

Export\ preferences=Exportar preferencias

Export\ preferences\ to\ file=Exportar preferencias a archivo

Export\ properties=Exportar propiedades

Export\ to\ clipboard=Exportar al portapapeles

Exporting=Exportando
Extension=Extensión

External\ changes=Cambios externos

External\ file\ links=Enlaces a archivos externos

External\ programs=Programas externos

External\ viewer\ called=Se ha lanzado el visor externo

Fetch=Recuperar

Field=Campo

field=campo

Field\ name=Nombre del campo
Field\ names\ are\ not\ allowed\ to\ contain\ white\ space\ or\ the\ following\ characters=No se permiten los espacios o los siguientes caracteres en los nombres de campo

Field\ to\ filter=Filtro a partir de campo

Field\ to\ group\ by=Agrupar a partir de campo

File=Archivo

file=archivo
File\ '%0'\ is\ already\ open.=El archivo '%0' ya está abierto.

File\ changed=Fichero cambiado
File\ directory\ is\ '%0'\:=La carpeta de archivos es '%0'\:

File\ directory\ is\ not\ set\ or\ does\ not\ exist\!=¡La carpeta de archivos no etá establecida o no existe\!

File\ exists=El archivo ya existe

File\ has\ been\ updated\ externally.\ What\ do\ you\ want\ to\ do?=El archivo ha sido editado

File\ not\ found=No se ha encontrado el archivo
File\ type=Tipo de archivo

File\ updated\ externally=Archivo actualizado externamente

filename=nombre de archivo

Filename=Nombre de archivo

Files\ opened=Archivos abiertos

Filter=Filtro

Filter\ All=Filter All

Filter\ None=Filter None

Finished\ automatically\ setting\ external\ links.=Se ha finalizado la configuración automática de enlaces esternos.

Finished\ synchronizing\ file\ links.\ Entries\ changed\:\ %0.=Se ha finalizado la sincronización de archivo enlaces. Se cambiaron \: %0 entradas.
Finished\ writing\ XMP-metadata.\ Wrote\ to\ %0\ file(s).=Se ha finalizado la escritura de los metadtos XMP. Se escribió en %0 archivo(s).
Finished\ writing\ XMP\ for\ %0\ file\ (%1\ skipped,\ %2\ errors).=Se finalizó la escritura XMP en archivo %0 (%1 evitados, %2 errores).

First\ select\ the\ entries\ you\ want\ keys\ to\ be\ generated\ for.=En primer lugar, seleccione las entradas para las que desea generar claves

Fit\ table\ horizontally\ on\ screen=Ajustar la tabla al ancho de pantalla

Float=Flotar
Float\ marked\ entries=Flotar entradas marcadas

Font\ family=Tipo de letra

Font\ preview=Vista previa del tipo de letra

Font\ size=Tamaño de tipo de letra

Font\ style=Estilo de tipo de letra

Font\ selection=Selector tipo de letra

for=para

Format\ of\ author\ and\ editor\ names=Formato de los nombres de autor y editor
Format\ string=Formatear cadena

Format\ used=Formato usado
Formatter\ name=Nombre del formateador

found\ in\ AUX\ file=encontrado en archivo AUX

Full\ name=Nombre completo

General=General

General\ fields=Generar campos

Generate=Generar

Generate\ BibTeX\ key=Generar clave BibTeX

Generate\ keys=Generar claves

Generate\ keys\ before\ saving\ (for\ entries\ without\ a\ key)=Generar claves antes de guardar (para entradas sin clave)
Generate\ keys\ for\ imported\ entries=Generar claves para claves importadas

Generate\ now=Generar ahora

Generated\ BibTeX\ key\ for=Generar clabe BibTeX para

Generating\ BibTeX\ key\ for=Generarando clave BibTeX para
Get\ fulltext=Obtener texto completo

Gray\ out\ non-hits=Poner en gris los no encontrados

Groups=Grupos

Have\ you\ chosen\ the\ correct\ package\ path?=¿Ha escogido la ruta de paquetes correcta?

Help=Ayuda

Help\ on\ key\ patterns=Ayuda sobre patrones de teclas
Help\ on\ regular\ expression\ search=Ayuda sobre búsqueda mediante expresión regular

Hide\ non-hits=Esconder los no-aciertos

Hierarchical\ context=Contexto jerárquico

Highlight=Resaltar
Marking=Marcado
Underline=Subrayado
Empty\ Highlight=Resaltado vacío
Empty\ Marking=Marcado vacío
Empty\ Underline=Subrayado vacío
The\ marked\ area\ does\ not\ contain\ any\ legible\ text\!=¡El área marcada no contiente ningún texto legible\!

Hint\:\ To\ search\ specific\ fields\ only,\ enter\ for\ example\:<p><tt>author\=smith\ and\ title\=electrical</tt>=Pista \: Para buscar sólo campos específicos, introduzca, por ejemplo, \: <p><tt>author\=smith and title\=electrical</tt>

HTML\ table=Tabla HTML
HTML\ table\ (with\ Abstract\ &\ BibTeX)=Tabla HTML (con Abstract BibTeX)
Icon=Icono

Ignore=Ignorar

Import=Importar

Import\ and\ keep\ old\ entry=Importar y conservar entrada antigua

Import\ and\ remove\ old\ entry=Importar y eliminar antigua entrada

Import\ entries=Importar entradas

Import\ failed=Falló la importación

Import\ file=Importar archivo

Import\ group\ definitions=Importar definiciones de grupo

Import\ name=Importar nombre

Import\ preferences=Importar preferencias

Import\ preferences\ from\ file=Importar preferencias desde archivo

Import\ strings=Importar cadenas

Import\ to\ open\ tab=Importar en pestaña abierta

Import\ word\ selector\ definitions=Importar definiciones de selector de palabras

Imported\ entries=Importar entradas

Imported\ from\ library=Importado desde biblioteca

Importer\ class=Importar formato de clase

Importing=Importando

Importing\ in\ unknown\ format=Importando en formato desconocido

Include\ abstracts=Incluir abstracts
Include\ entries=Incluir entradas

Include\ subgroups\:\ When\ selected,\ view\ entries\ contained\ in\ this\ group\ or\ its\ subgroups=Incluir subgrupos\: Ver entradas contenidas es este grupo o sus subgrupos cuando estén seleccionadas.

Independent\ group\:\ When\ selected,\ view\ only\ this\ group's\ entries=Grupo independiente\: ver sólo las entradas de este grupo cuando esté seleccionado.

Work\ options=Opciones de trabajo

Insert=Insertar

Insert\ rows=Insertar filas

Intersection=Intersección

Invalid\ BibTeX\ key=Clave BibTeX inválida

Invalid\ date\ format=Formato de fecha no válido

Invalid\ URL=URL no válida

Online\ help=Ayuda online

JabRef\ preferences=Preferencias de JabRef

Join=Join

Joins\ selected\ keywords\ and\ deletes\ selected\ keywords.=Joins selected keywords and deletes selected keywords.

Journal\ abbreviations=Abreviaturas de publicaciones

Keep=Mantener

Keep\ both=Mantener ambos

Key\ bindings=Combinaciones de teclas

Key\ bindings\ changed=Combinaciones de teclas cambiadas

Key\ generator\ settings=Ajustes del generador de claves

Key\ pattern=Patrón de clave

keys\ in\ library=claves en la biblioteca

Keyword=Palabra clave

Label=Etiqueta

Language=Idioma

Last\ modified=Modificado por última vez

LaTeX\ AUX\ file=Archivo LaTeX AUX
Leave\ file\ in\ its\ current\ directory=Dejar el archivo en su directorio actual

Left=Dejar
Level=Nivelar

Limit\ to\ fields=Limitar a los campos

Limit\ to\ selected\ entries=Limitar a las entradas seleccionadas

Link=Enlace
Link\ local\ file=Enlazar archivo local
Link\ to\ file\ %0=Enlazar al archivo %0

Listen\ for\ remote\ operation\ on\ port=Escuchar para operación remota en el puerto
Load\ and\ Save\ preferences\ from/to\ jabref.xml\ on\ start-up\ (memory\ stick\ mode)=Cargar y guardar preferencias desde/a jabref.xml al arrancar (modo lápiz de memoria)

Look\ and\ feel=Aspecto
Main\ file\ directory=Carpeta del archivo principal

Main\ layout\ file=Archivo de configuración principal

Manage\ custom\ exports=Administrar esportaciones personalizadas

Manage\ custom\ imports=Administrar importaciones personalizadas
Manage\ external\ file\ types=Administrar tipos de archivo externos

Mark\ entries=Marcar entradas

Mark\ entry=Marcar entrada

Mark\ new\ entries\ with\ addition\ date=Marcar nuevas entradas con fecha de incorporación

Mark\ new\ entries\ with\ owner\ name=Marcar nuevas entradas con nombre de propietario

Memory\ stick\ mode=Modo lápiz de memoria

Menu\ and\ label\ font\ size=Tamaño de tipo de letra para menú y etiquetas

Merged\ external\ changes=Cambios externos incorporados

Messages=Mensajes

Modification\ of\ field=Modificación de campo

Modified\ group\ "%0".=Se ha modificado el grupo "%0".

Modified\ groups=Grupos modificados

Modified\ string=Cadena modificada

Modify=Modificar

modify\ group=Modificar grupo

Move\ down=Mover hacia abajo

Move\ external\ links\ to\ 'file'\ field=Mover enlaces externos al campo 'archivo'

move\ group=Mover grupo

Move\ up=Mover hacia arriba

Moved\ group\ "%0".=Se ha movido el grupo "%0".

Name=Nombre
Name\ formatter=Formateador de nombre

Natbib\ style=Estilo Natbib

nested\ AUX\ files=Archivos AUX anidados

New=Nuevo

new=new

New\ BibTeX\ entry=Nueva entrada BibTeX

New\ BibTeX\ sublibrary=Nueva biblioteca secundaria BibTeX

New\ content=Nuevo contenido

New\ library\ created.=Nueva biblioteca creada.
New\ %0\ library=Nueva biblioteca %0
New\ field\ value=Nuevo valor de campo

New\ group=Nuevo grupo

New\ string=Nueva cadena

Next\ entry=Entrada siguiente

No\ actual\ changes\ found.=No se han encontrado cambios actuales.

no\ base-BibTeX-file\ specified=no se ha especificado archiv base BibTeX

no\ library\ generated=No se generó biblioteca

No\ entries\ found.\ Please\ make\ sure\ you\ are\ using\ the\ correct\ import\ filter.=No se han encontrado entradas. Asegúrese de que está usando el filtro de importación correcto.


No\ entries\ found\ for\ the\ search\ string\ '%0'=No se han encontrado entdas para la cadena de búsqueda '%0'

No\ entries\ imported.=No se han importado entradas.

No\ files\ found.=No se han encontrado archivos.

No\ GUI.\ Only\ process\ command\ line\ options.=Sin GUI. Procesar sólo opciones de la línea de comandos.

No\ journal\ names\ could\ be\ abbreviated.=No se pudieron abreviar nombres de revistas.

No\ journal\ names\ could\ be\ unabbreviated.=No se pudieron expandir nombres de revistas.
No\ PDF\ linked=Ningún PDF enlazado

Open\ PDF=Abrir PDF

No\ URL\ defined=Ninguna URL definida
not=no

not\ found=no encontrado

Note\ that\ you\ must\ specify\ the\ fully\ qualified\ class\ name\ for\ the\ look\ and\ feel,=Tenga en cuenta que debe especificar el nombre completo de clase para la apariencia.

Nothing\ to\ redo=Nada que rehacer

Nothing\ to\ undo=Nada que deshacer

occurrences=apariciones

OK=Ok
One\ or\ more\ file\ links\ are\ of\ the\ type\ '%0',\ which\ is\ undefined.\ What\ do\ you\ want\ to\ do?=Uno o más archivos son del tipo '%0', que no está definido. ¿Qué desea hacer?

One\ or\ more\ keys\ will\ be\ overwritten.\ Continue?=Una o claves se sobreescribirán. ¿Continuar?


Open=Abrir

Open\ BibTeX\ library=Abrir biblioteca BIbTeX

Open\ library=Abrir biblioteca

Open\ editor\ when\ a\ new\ entry\ is\ created=Abrir editor al crear nueva entrada

Open\ file=Abrir archivo

Open\ last\ edited\ libraries\ at\ startup=Abrir las últimas bibliotecas editadas al arrancar

Connect\ to\ shared\ database=Conectar a biblioteca compartida

Open\ terminal\ here=Abrir terminal aquí

Open\ URL\ or\ DOI=Abril URL o DOI

Opened\ library=Biblioteca abierta

Opening=Abriendo

Opening\ preferences...=Preferencias de apertura

Operation\ canceled.=Operación cancelada.
Operation\ not\ supported=Operación no soportada

Optional\ fields=Campos opcionales

Options=Opciones

or=o

Output\ or\ export\ file=Sacar o exportar archivo,

Override=Ignorar

Override\ default\ file\ directories=Ignorar carpetas de archivo por defecto

Override\ default\ font\ settings=Ignorar ajustes de tipo de letra por defecto

Override\ the\ BibTeX\ field\ by\ the\ selected\ text=Ignorar la clave BibTeX por el texto seleccionado


Overwrite=Sobreescribir
Overwrite\ existing\ field\ values=Sobreescribir valores de campo existentes

Overwrite\ keys=Sobreescribir claves

pairs\ processed=pares procesados
Password=Contraseña

Paste=Pegar

paste\ entries=pegar entradas

paste\ entry=pegar entrada
Paste\ from\ clipboard=Pegar desde el portapapeles

Pasted=Pegado

Path\ to\ %0\ not\ defined=Ruta hasta %0 sin definir

Path\ to\ LyX\ pipe=Ruta hasta el pipe LyX

PDF\ does\ not\ exist=No existe el PDF

File\ has\ no\ attached\ annotations=El fichero no tiene anotaciones adjuntas

Plain\ text\ import=Importar texto plano

Please\ enter\ a\ name\ for\ the\ group.=Introduzca un nombre para el grupo.

Please\ enter\ a\ search\ term.\ For\ example,\ to\ search\ all\ fields\ for\ <b>Smith</b>,\ enter\:<p><tt>smith</tt><p>To\ search\ the\ field\ <b>Author</b>\ for\ <b>Smith</b>\ and\ the\ field\ <b>Title</b>\ for\ <b>electrical</b>,\ enter\:<p><tt>author\=smith\ and\ title\=electrical</tt>=Introduzca un término de búsqueda. Por ejemplo, para buscar en todos los campos <b>García</b>, introduzca\:<p><tt>garcía</tt><p> Para buscar <b>García</b> dentro del campo <b>Author</b> y <b>eléctrico</b> en el campo <b>Title</b>, introduzca\:<p><tt>author\=garcía and title\=eléctrico</tt>

Please\ enter\ the\ field\ to\ search\ (e.g.\ <b>keywords</b>)\ and\ the\ keyword\ to\ search\ it\ for\ (e.g.\ <b>electrical</b>).=Introduzca el campo en que buscar (p.e. <b>keywords</b>) y la palabra clave a buscar (p.e. <b>eléctrico</b>).

Please\ enter\ the\ string's\ label=Introduzca la etiqueta de la cadena

Please\ select\ an\ importer.=Seleccionar un importador.

Possible\ duplicate\ entries=Posibles entradas duplicadas

Possible\ duplicate\ of\ existing\ entry.\ Click\ to\ resolve.=Posible duplicado de entrada existente. Clique para resolver.

Preamble=Preámbulo

Preferences=Preferencias

Preferences\ recorded.=Preferencias guardadas.

Preview=Vista previa
Citation\ Style=Estilo de cita
Current\ Preview=Vista previa actual
Cannot\ generate\ preview\ based\ on\ selected\ citation\ style.=No se puede generar vista previa basada en el estilo de cita seleccionado
Bad\ character\ inside\ entry=Carácter inapropiado en la entrada
Error\ while\ generating\ citation\ style=Error al generar el estilo de cita
Preview\ style\ changed\ to\:\ %0=Cambiado estilo de previsualización a\:%0
Next\ preview\ layout=Plantilla de previsualización previa
Previous\ preview\ layout=Plantilla de previsualización previa

Previous\ entry=Entrada anterior

Primary\ sort\ criterion=Criterio de ordenación primario
Problem\ with\ parsing\ entry=Problemas analizando entradas
Processing\ %0=Procesando %0
Pull\ changes\ from\ shared\ database=Recuperar cambios desde biblioteca compartida

Pushed\ citations\ to\ %0=Se han enviado las citas a %0

Quit\ JabRef=Salir de JabRef

Quit\ synchronization=Dejar de sincronizar

Raw\ source=Furente de datos en bruto

Rearrange\ tabs\ alphabetically\ by\ title=Disponer las pestañas alfabéticamente por título

Redo=Rehacer

Reference\ library=Biblioteca de referencia

%0\ references\ found.\ Number\ of\ references\ to\ fetch?=Referencias encontradas\: %0. ¿Número de apariciones a recuperar?

Refine\ supergroup\:\ When\ selected,\ view\ entries\ contained\ in\ both\ this\ group\ and\ its\ supergroup=Refinar supergrupo\: Ver entradas contenidas en este grupo y sus subgrupos cuando estén seleccionadas

regular\ expression=Expresión Regular

Related\ articles=Artículos relacionados

Remote\ operation=Operación remota

Remote\ server\ port=Puerto remoto del servidor

Remove=Eliminar

Remove\ subgroups=Eliminar subgrupos

Remove\ all\ subgroups\ of\ "%0"?=¿Eliminar todos los subrgrupos de "%0"?

Remove\ entry\ from\ import=Eliminar entrada importada

Remove\ selected\ entries\ from\ this\ group=Eliminar las entradas seleccionadas de este grupo

Remove\ entry\ type=Eliminar tipo de entrada

Remove\ from\ group=Eliminar del grupo

Remove\ group=Eliminar grupo

Remove\ group,\ keep\ subgroups=Eliminar grupo, mantener subgrupos

Remove\ group\ "%0"?=¿Eliminar el grupo "%0%?

Remove\ group\ "%0"\ and\ its\ subgroups?=¿Ena grupo 250" y sus subgrupos?

remove\ group\ (keep\ subgroups)=eliminar grupo (mantener subgrupos)

remove\ group\ and\ subgroups=eliminar grupo y subgrupos

Remove\ group\ and\ subgroups=Eliminar grupo y subgrupos

Remove\ link=Eliminar enlace

Remove\ old\ entry=Eliminar vieja entrada

Remove\ selected\ strings=Eliminar cadenas seleccionadas

Removed\ group\ "%0".=el grupo "%0" se ha eliminado.

Removed\ group\ "%0"\ and\ its\ subgroups.=Se ha eliminado el grupo "%0" y sus subgrupos.

Removed\ string=Cadena eliminada

Renamed\ string=Cadena renombrada

Replace=Replace

Replace\ (regular\ expression)=Reemplazar (Expresión regular)

Replace\ string=Reemplazar cadena

Replace\ with=Reemplazar con

Replaced=Reemplazado

Required\ fields=Campos requeridos

Reset\ all=Restablecer todos

Resolve\ strings\ for\ all\ fields\ except=Resolver cadenas para todos los campos excepto
Resolve\ strings\ for\ standard\ BibTeX\ fields\ only=Resolver cadenas únicamente para los campos BibTeX estándar

resolved=resuelto

Review=Revisar

Review\ changes=Revisar cambios

Right=Derecha

Save=Guardar
Save\ all\ finished.=Guardar todos los finalizados

Save\ all\ open\ libraries=Guardar todas las bibliotecas abiertas

Save\ before\ closing=Guardar antres de cerrar

Save\ library=Guardar biblioteca
Save\ library\ as...=Guardar biblioteca como...

Save\ entries\ in\ their\ original\ order=Guardar entradas en el orden original

Save\ failed=Fallón el guardado

Save\ failed\ during\ backup\ creation=Error durante el guardado mientras se creaba la copia de seguridad

Save\ selected\ as...=Guardar seleccionado como...

Saved\ library=Biblioteca guardada

Saved\ selected\ to\ '%0'.=Guardar seleccionados a '%0'.

Saving=Guardando
Saving\ all\ libraries...=Guardando todas las bibliotecas...

Saving\ library=Guardando biblioteca

Search=Buscar

Search\ expression=Buscar expresión

Search\ for=Buscar

Searching\ for\ duplicates...=Buscando duplicados...

Searching\ for\ files=Buscando archivos

Secondary\ sort\ criterion=Criterio secundario de ordenación

Select\ all=Seleccionar todo

Select\ encoding=Seleccionar codificación

Select\ entry\ type=Seleccionar tipo de entrada
Select\ external\ application=Seleccionar aplicación externa

Select\ file\ from\ ZIP-archive=Seleccionar archivo desde archivo ZIP

Select\ the\ tree\ nodes\ to\ view\ and\ accept\ or\ reject\ changes=Seleccionar nodos de árbol para ver y aceptar o rechazar los cambios.
Selected\ entries=Entradas seleccionadas
Set\ field=Establecer campo
Set\ fields=Establecer campos

Set\ general\ fields=Establecer campos generales
Set\ main\ external\ file\ directory=Establecer carpeta de archivo externo principal

Set\ table\ font=Establecer tipo dera para las tablas

Settings=Ajustes

Shortcut=Atajo

Show/edit\ %0\ source=Mostrar/editar fuente %0

Show\ 'Firstname\ Lastname'=Mostrar 'Nombre Apellido'

Show\ 'Lastname,\ Firstname'=Mostrar 'Apellido, Nombre'

Show\ BibTeX\ source\ by\ default=Mostrar fuente BibTeX por defecto

Show\ confirmation\ dialog\ when\ deleting\ entries=Mostra diálogo de confirmación al borrar entradas

Show\ description=Mostrar descripción

Show\ file\ column=Mostrar columna de archivo

Show\ last\ names\ only=Mostrar sólo apellidos

Show\ names\ unchanged=Mostrar nombres sin cambios

Show\ optional\ fields=Mostrar campos opcionales

Show\ required\ fields=Mostrar campos requeridos

Show\ URL/DOI\ column=Mostrar columna URL/DOI

Simple\ HTML=HTML sencillo

Size=Tamaño

Skipped\ -\ No\ PDF\ linked=Omitido - No se enlazó PDF
Skipped\ -\ PDF\ does\ not\ exist=Omitido - No existe el PDF

Skipped\ entry.=Entrada omitida.

Some\ appearance\ settings\ you\ changed\ require\ to\ restart\ JabRef\ to\ come\ into\ effect.=Some appearance settings you changed require to restart JabRef to come into effect.

source\ edit=editar fuente
Special\ name\ formatters=Formateadores con nombre especial

Special\ table\ columns=Columna de tabla especiales

Starting\ import=Comenzando a importar

Statically\ group\ entries\ by\ manual\ assignment=Agrupar entradas estadísticamente mediante asgnación manual

Status=Estado

Stop=Parar

Strings=Cadenas

Strings\ for\ library=Cadenas para biblioteca

Sublibrary\ from\ AUX=Biblioteca secundaria desde AUX

Switches\ between\ full\ and\ abbreviated\ journal\ name\ if\ the\ journal\ name\ is\ known.=Cambia entre nombre completo y abreviatura de la revista si se conoce en nombe de la revista.

Synchronize\ file\ links=Sincronizar enlaces de archivo

Synchronizing\ file\ links...=Sincronizando archivo enlaces...

Table\ appearance=Aspecto de la tabla

Table\ background\ color=Color de fondo de la tabla

Table\ grid\ color=Color de las líneas de la tabla

Table\ text\ color=Color del texto de la tabla

Tabname=Nombre de pestaña
Target\ file\ cannot\ be\ a\ directory.=El archivo de destino no puede ser una carpeta.

Tertiary\ sort\ criterion=Criterio de ordenación terciario

Test=Prueba

paste\ text\ here=Área de entrada de texto

The\ chosen\ date\ format\ for\ new\ entries\ is\ not\ valid=El forma-to de fecha escogido para nuevas entradas no es correcto

The\ chosen\ encoding\ '%0'\ could\ not\ encode\ the\ following\ characters\:=La codificación de caracteres '%' no puede codificar los siguientes caracteres\:


the\ field\ <b>%0</b>=el campo <b>%0</b>

The\ file<BR>'%0'<BR>has\ been\ modified<BR>externally\!=¡El archivo<BR>'%0'<BR>ha sido modificado<BR> externamente\!

The\ group\ "%0"\ already\ contains\ the\ selection.=El grupo "%0" ya contiene la selección.

The\ label\ of\ the\ string\ cannot\ be\ a\ number.=La etiqueta de la cadena no puede ser un número.

The\ label\ of\ the\ string\ cannot\ contain\ spaces.=La etiqueta de la cadena no puede contener espacios.

The\ label\ of\ the\ string\ cannot\ contain\ the\ '\#'\ character.=La etiqueta de la cadena no puede contener el caracter '\#'.

The\ output\ option\ depends\ on\ a\ valid\ import\ option.=La opción de salida depende de una opción de importación válida.
The\ PDF\ contains\ one\ or\ several\ BibTeX-records.=El PDF contiene uno o más registros BibTeX.
Do\ you\ want\ to\ import\ these\ as\ new\ entries\ into\ the\ current\ library?=¿Desea importarlos como nuevas entradas en la biblioteca actual?

The\ regular\ expression\ <b>%0</b>\ is\ invalid\:=La expresión regular <b>%0</b> no es válida\:

The\ search\ is\ case\ insensitive.=La búsqueda no distingue mayúsculas/minúsculas

The\ search\ is\ case\ sensitive.=La búsqueda distingue mayúsculas/minúsculas

The\ string\ has\ been\ removed\ locally=La cadena ha sido eliminada localmente

There\ are\ possible\ duplicates\ (marked\ with\ an\ icon)\ that\ haven't\ been\ resolved.\ Continue?=Hay posibles duplicados (marcados con el icono) que no han sido resueltos. ¿Continuar?

This\ entry\ has\ no\ BibTeX\ key.\ Generate\ key\ now?=Esta entrada no tiene clave BibTeX. ¿Generar ahora?

This\ entry\ is\ incomplete=Esta entrada está incompleta¡u+

This\ entry\ type\ cannot\ be\ removed.=Este tipo de entrada no puede ser eliminada.

This\ external\ link\ is\ of\ the\ type\ '%0',\ which\ is\ undefined.\ What\ do\ you\ want\ to\ do?=El enlace externo es del tipo '%0', que no está definido. ¿Qué desea hacer?

This\ group\ contains\ entries\ based\ on\ manual\ assignment.\ Entries\ can\ be\ assigned\ to\ this\ group\ by\ selecting\ them\ then\ using\ either\ drag\ and\ drop\ or\ the\ context\ menu.\ Entries\ can\ be\ removed\ from\ this\ group\ by\ selecting\ them\ then\ using\ the\ context\ menu.=Este grupo contiene entradas basadas en asignación manual. Las entradas pueden ser asignadas a este grupo seleccionándolas usando el menú contextual o bien mediante arrastrar-soltar. Las entradas pueden ser eliminadas de este grupo seleccionándolas y luego usando el menú contextual.

This\ group\ contains\ entries\ whose\ <b>%0</b>\ field\ contains\ the\ keyword\ <b>%1</b>=Este grupo contiene entradas cuyo campo <b>%0</b> contiene la palabra clave <b>%1</b>

This\ group\ contains\ entries\ whose\ <b>%0</b>\ field\ contains\ the\ regular\ expression\ <b>%1</b>=Este grupo contiene entradas cuyo campo <b>%0</b> contiene la< expresión regular <b>%1</b>
This\ makes\ JabRef\ look\ up\ each\ file\ link\ and\ check\ if\ the\ file\ exists.\ If\ not,\ you\ will\ be\ given\ options<BR>to\ resolve\ the\ problem.=JabRef inspeccionará cada enlace archivo y comprobará si el archivo existe. En caso contrario, se le ofrecerán opciones <BR> para solucionar el problema.

This\ operation\ requires\ all\ selected\ entries\ to\ have\ BibTeX\ keys\ defined.=Esta operación requiere que todas las entradas seleccionadas tengan claves BibTeX definidas.

This\ operation\ requires\ one\ or\ more\ entries\ to\ be\ selected.=Esta operación requiere seleccionar una o más entradas.

Toggle\ entry\ preview=Usar vista previa de la entrada si/no
Toggle\ groups\ interface=Usar interfaz de grupos si/no
Try\ different\ encoding=Probar una codificación diferente

Unabbreviate\ journal\ names\ of\ the\ selected\ entries=Desabreviar nombre de revista de las entradas seleccionadas
Unabbreviated\ %0\ journal\ names.=%0 nombres de revista desabreviados

Unable\ to\ open\ file.=No se puede abrir el archivo
Unable\ to\ open\ link.\ The\ application\ '%0'\ associated\ with\ the\ file\ type\ '%1'\ could\ not\ be\ called.=No se puede abrir el enlace. La aplicación '%' asociada con el tipo de archivo '%1' no puede ser lanzada.
unable\ to\ write\ to=no se puede escribir en
Undefined\ file\ type=Tipo de archivo no definido

Undo=Deshacer

Union=Unión

Unknown\ BibTeX\ entries=Entradas BibTeX desconocidas

unknown\ edit=edición desconocida

Unknown\ export\ format=Formato de exportación desconocido

Unmark\ all=Desmarcar todos

Unmark\ entries=Desmarcar entradas

Unmark\ entry=Desmarcar entrada

untitled=sin título

Up=Arriba

Update\ to\ current\ column\ widths=Actualizar a anchos de columna actuales

Updated\ group\ selection=Actualizar selección de grupo
Upgrade\ external\ PDF/PS\ links\ to\ use\ the\ '%0'\ field.=Actualizar enlaces a PDF/PS externos para usar el campo '%0'.
Upgrade\ file=Actualizar archivo
Upgrade\ old\ external\ file\ links\ to\ use\ the\ new\ feature=Actualizar enlaces a archivos externos para usar la nueva característica.

usage=Uso
Use\ autocompletion\ for\ the\ following\ fields=Usar autocompletar para los siguientes campos

Use\ other\ look\ and\ feel=Usar otro aspecto
Tweak\ font\ rendering\ for\ entry\ editor\ on\ Linux=Tweak font rendering for entry editor on Linux
Use\ regular\ expression\ search=Usar búsqueda de expresión regular

Username=Nombre de usuario

Value\ cleared\ externally=Valor limpiado externamente

Value\ set\ externally=Valor establecido externamente

verify\ that\ LyX\ is\ running\ and\ that\ the\ lyxpipe\ is\ valid=virificar que LyX está funcionando y que lyxpipe es válido

View=Ver
Vim\ server\ name=Nombre de servidor Vim

Waiting\ for\ ArXiv...=Esperando a ArXiv

Warn\ about\ unresolved\ duplicates\ when\ closing\ inspection\ window=Advertir sobre duplicados sin resolver cuando al cerrar la ventana de inspección

Warn\ before\ overwriting\ existing\ keys=Advertir antes de sobreescribir claves existentes

Warning=Advertencia

Warnings=Advertencias

web\ link=enlace a web

What\ do\ you\ want\ to\ do?=¿Qué desea hacer?

When\ adding/removing\ keywords,\ separate\ them\ by=Cuando se eliminen/añadan palabras clave, separar por
Will\ write\ XMP-metadata\ to\ the\ PDFs\ linked\ from\ selected\ entries.=Escribirá metadatos XMP a los PDF's enlazados desde las entradas seleccionadas.

with=con

Write\ BibTeXEntry\ as\ XMP-metadata\ to\ PDF.=Escribir entrada BibTeX como metadatos XMP al PDF.

Write\ XMP=Escribir XMP
Write\ XMP-metadata=Escribir metadatos XMP
Write\ XMP-metadata\ for\ all\ PDFs\ in\ current\ library?=¿Escribir metadatos XMP para todos los PDF en la biblioteca actual?
Writing\ XMP-metadata...=Escribiendo metadatos XMP
Writing\ XMP-metadata\ for\ selected\ entries...=Escribiendo metadatos XMP para las entradas seleccionadas...

Wrote\ XMP-metadata=Se han escrito los metadatos XMP

XMP-annotated\ PDF=PDF con anotaciones XMP
XMP\ export\ privacy\ settings=Ajustes de privacidad en exportación XMP
XMP-metadata=Metadatos XMP
XMP-metadata\ found\ in\ PDF\:\ %0=Metadatos XMP encontrados en PDF\: '%0'
You\ must\ restart\ JabRef\ for\ this\ to\ come\ into\ effect.=Debe reiniciar JabRef para que los cambios surtan efecto.
You\ have\ changed\ the\ language\ setting.=Ha cambiado el ajuste de lenguaje.
You\ have\ entered\ an\ invalid\ search\ '%0'.=Ha introducido una búsqueda inválida '%0'

You\ must\ restart\ JabRef\ for\ the\ new\ key\ bindings\ to\ work\ properly.=Debe reiniciar JabRef para que las nuevas combinaciones de teclas funcionen correctamente.

Your\ new\ key\ bindings\ have\ been\ stored.=Sus nuevas combinaciones de teclas han sido almacenadas.

The\ following\ fetchers\ are\ available\:=Están disponibles los siguientes recuperadores de datos\:
Could\ not\ find\ fetcher\ '%0'=No se puede encontrar el recuperador de datos '%0'
Running\ query\ '%0'\ with\ fetcher\ '%1'.=Ejecutando consulta '%0' con recuperador '%1'
Query\ '%0'\ with\ fetcher\ '%1'\ did\ not\ return\ any\ results.=La consulta '%0' con el recuperador ¡%1' no devolvió ningún resultado.

Move\ file=Mover archivo
Rename\ file=renombrar archivo

Move\ file\ failed=Error al mover de archivos
Could\ not\ move\ file\ '%0'.=No se puede mover el archivo '%0'.
Could\ not\ find\ file\ '%0'.=No se encuentra el archivo '%0'.
Number\ of\ entries\ successfully\ imported=Número de entradas importadas con éxito
Import\ canceled\ by\ user=Importación cancelada por el usuario
Progress\:\ %0\ of\ %1=Progreso\: %0 de %1
Error\ while\ fetching\ from\ %0=Error al recuperar desde %0

Please\ enter\ a\ valid\ number=Por favor, introduzca un número válido
Show\ search\ results\ in\ a\ window=Mostrar los resultados de la búsqueda en una ventana
Show\ global\ search\ results\ in\ a\ window=Mostrar resultados de búsqueda global en una ventana
Search\ in\ all\ open\ libraries=Buscar en todos los archivos abiertos
Move\ file\ to\ file\ directory?=¿Mover archivo a la carpeta de archivos?

Library\ is\ protected.\ Cannot\ save\ until\ external\ changes\ have\ been\ reviewed.=La biblioteca está protegida. No se puede guardar hasta que los cambios externos hayan sido revisados.
Protected\ library=Biblioteca protegida
Refuse\ to\ save\ the\ library\ before\ external\ changes\ have\ been\ reviewed.=Rechazar guadar la biblioteca antes qde que los cambios externos hayan sido revisado.
Library\ protection=Proteccion de la biblioteca
Unable\ to\ save\ library=No es posible guardar la biblioteca

BibTeX\ key\ generator=Generador de claves BibTeX
Unable\ to\ open\ link.=No es posible abrir el enlace.
Move\ the\ keyboard\ focus\ to\ the\ entry\ table=Mover el foco del teclado a la tabla de entradas
MIME\ type=Tipo MIME

This\ feature\ lets\ new\ files\ be\ opened\ or\ imported\ into\ an\ already\ running\ instance\ of\ JabRef<BR>instead\ of\ opening\ a\ new\ instance.\ For\ instance,\ this\ is\ useful\ when\ you\ open\ a\ file\ in\ JabRef<br>from\ your\ web\ browser.<BR>Note\ that\ this\ will\ prevent\ you\ from\ running\ more\ than\ one\ instance\ of\ JabRef\ at\ a\ time.=Esta función permite que nuevos archivos seasn abiertos o importados en una instancia de JabRef que ya se esté ejecutando,<BR>en lugar de abrir una nueva instancia. Esto es útil, por ejemplo, cuando se abre un archivo en JabRef desde <br> el navegador de internet.<BR> Tenga en cuenta que esto le impedirá ejecutar más de una instancia de JabRef a la vez.
Run\ fetcher,\ e.g.\ "--fetch\=Medline\:cancer"=Ejecutar recuperador, por ejemplo "--fetch\=Medline\:cancer"

The\ ACM\ Digital\ Library=La Biblioteca Digital ACM
Reset=Restablecer

Use\ IEEE\ LaTeX\ abbreviations=Usar abreviaturas LaTeX IEEE
The\ Guide\ to\ Computing\ Literature=The Guide to Computing Literature

When\ opening\ file\ link,\ search\ for\ matching\ file\ if\ no\ link\ is\ defined=Al abrir el enlace al archivo, buscar por archivo coincidente si no hay enlace definido
Settings\ for\ %0=Ajustes para %0
Mark\ entries\ imported\ into\ an\ existing\ library=Marcar entradas importadas en una biblioteca existente
Unmark\ all\ entries\ before\ importing\ new\ entries\ into\ an\ existing\ library=Desmarcar todas las entradas antes de importar nuevas entradas en una biblioteca existente

Forward=Avanzar
Back=Retroceder
Sort\ the\ following\ fields\ as\ numeric\ fields=Ordenar los siguientes campos como campos numéricos
Line\ %0\:\ Found\ corrupted\ BibTeX\ key.=Línea %0\: Se ha encontrado una clave BibTeX corrupta.
Line\ %0\:\ Found\ corrupted\ BibTeX\ key\ (contains\ whitespaces).=Línea %0\: Se ha encontrado una clave BibTeX corrupta (contiene espacios en blanco)
Line\ %0\:\ Found\ corrupted\ BibTeX\ key\ (comma\ missing).=Línea %0\: Se ha encontrado clave BibTeX corrupta (falta coma).
Full\ text\ document\ download\ failed=Falló la descarga del texto completo del artículo
Update\ to\ current\ column\ order=Actualizar al orden de columnas actual
Download\ from\ URL=Descargar desde URL
Rename\ field=Renombrar campo
Set/clear/append/rename\ fields=Establecer/limpiar/renombrar campos
Append\ field=Append field
Append\ to\ fields=Append to fields
Rename\ field\ to=Renombrar campo a
Move\ contents\ of\ a\ field\ into\ a\ field\ with\ a\ different\ name=Mover contenidos de un campo en un campo con nombre diferente
You\ can\ only\ rename\ one\ field\ at\ a\ time=Sólo puede renombrar un campo a la vez

Remove\ all\ broken\ links=Eliminar todos los enlaces rotos

Cannot\ use\ port\ %0\ for\ remote\ operation;\ another\ application\ may\ be\ using\ it.\ Try\ specifying\ another\ port.=No se puede usar el puerto %0 para operación remota\: Puede estar en uso por otra aplicación. Pruebe a especificar otro puerto.

Looking\ for\ full\ text\ document...=Buscando texto completo de documento...
Autosave=Autoguardado
A\ local\ copy\ will\ be\ opened.=Se abrirá una copia local
Autosave\ local\ libraries=Autoguardado de biblitecas locales
Automatically\ save\ the\ library\ to=Guardar la biblioteca automáticamente en
Please\ enter\ a\ valid\ file\ path.=Por favor, introduzca una ruta de archivo válida


Export\ in\ current\ table\ sort\ order=Exportar con el criterio de ordenación actual
Export\ entries\ in\ their\ original\ order=Exportar entradas en su orden original
Error\ opening\ file\ '%0'.=Error abriendo el archivo '%0'.

Formatter\ not\ found\:\ %0=Formateador no encontrado\: %0
Clear\ inputarea=Limpiar área de entrada

Automatically\ set\ file\ links\ for\ this\ entry=Ajustar enlaces de archivo automÃ¡ticamente para esta entrada
Could\ not\ save,\ file\ locked\ by\ another\ JabRef\ instance.=No se puede guardar. Fichero bloqueado por otra instancia JabRef.
File\ is\ locked\ by\ another\ JabRef\ instance.=El archivo está bloqueado por otra instancia de JabRef.
Do\ you\ want\ to\ override\ the\ file\ lock?=¿Quiere saltarse el bloqueo de archivo?
File\ locked=Archivo bloqueado
Current\ tmp\ value=Valor temporal actual
Metadata\ change=Cambio de metadatos
Changes\ have\ been\ made\ to\ the\ following\ metadata\ elements=Se han efectuado los cambios a los siguientes elementos de los metadatos

Generate\ groups\ for\ author\ last\ names=Generar grupos para apellidos de autor
Generate\ groups\ from\ keywords\ in\ a\ BibTeX\ field=Generar grupos desde palabras claves de un campo BibTeX
Enforce\ legal\ characters\ in\ BibTeX\ keys=Uso obligado de caracteres legales en claves BibTeX

Save\ without\ backup?=¿Guardar sin copia de seguridad?
Unable\ to\ create\ backup=No es posible crear la copia de seguridad
Move\ file\ to\ file\ directory=Mover archivo al directorio de archivos
Rename\ file\ to=Renombrar archivo a
<b>All\ Entries</b>\ (this\ group\ cannot\ be\ edited\ or\ removed)=<b>Todas las entradas</b> (este grupo no puede ser editado o eliminado)
static\ group=grupo estático
dynamic\ group=grupo dinámico
refines\ supergroup=afina supergrupo
includes\ subgroups=incluye subgrupos
contains=contiene
search\ expression=expresión de búsqueda

Optional\ fields\ 2=Campos opcionales 2
Waiting\ for\ save\ operation\ to\ finish=Esperando a que acabe la operación de guardado
Resolving\ duplicate\ BibTeX\ keys...=Resolviendo claves BibTeX duplicadas...
Finished\ resolving\ duplicate\ BibTeX\ keys.\ %0\ entries\ modified.=Resolución de claves BibTeX duplicadas finalizada. %0 entradas modificadas.
This\ library\ contains\ one\ or\ more\ duplicated\ BibTeX\ keys.=Esta biblioteca contiene una o más claves BibTeX duplicadas.
Do\ you\ want\ to\ resolve\ duplicate\ keys\ now?=¿Quiere resolver las claves duplicadas ahora?

Find\ and\ remove\ duplicate\ BibTeX\ keys=Encontrar y eliminar entradas BibTeX duplicadas
Expected\ syntax\ for\ --fetch\='<name\ of\ fetcher>\:<query>'=Sintaxis esperada para --fetch\='<nombre del recuperador>\:<consulta>'
Duplicate\ BibTeX\ key=Clave BibTeX duplicada
Import\ marking\ color=Importar color para marcas
Always\ add\ letter\ (a,\ b,\ ...)\ to\ generated\ keys=Siempre añadir letra (a,b, ...) a las claves generadas

Ensure\ unique\ keys\ using\ letters\ (a,\ b,\ ...)=Asegurar unicidad de claves usando letras (a,b, ...)
Ensure\ unique\ keys\ using\ letters\ (b,\ c,\ ...)=Asegurar unicidad de claves usando letras (b,c, ...)
Entry\ editor\ active\ background\ color=Color de fondo del editor de entradas para celdas activas
Entry\ editor\ background\ color=Color de fondo del editor de entradas
Entry\ editor\ font\ color=Color de tipo de letra del editor de entradas
Entry\ editor\ invalid\ field\ color=Color de campo inválido del editor de entradas

Table\ and\ entry\ editor\ colors=Colores de tabla y editor de entradas

General\ file\ directory=Carpeta general de archivos.
User-specific\ file\ directory=Carpeta de archivos de usuario
Search\ failed\:\ illegal\ search\ expression=La búsqueda ha fallado. Expresión de búsqueda ilegal
Show\ ArXiv\ column=Mostrar columna ArXiv

You\ must\ enter\ an\ integer\ value\ in\ the\ interval\ 1025-65535\ in\ the\ text\ field\ for=Es preciso introducir un valor entero comprendido entre 1025 y 65535 en el campo de texto para
Automatically\ open\ browse\ dialog\ when\ creating\ new\ file\ link=Abrir automáticamente el diálogo de exploración al crear nuevo enlace a archivo
Import\ metadata\ from\:=Importar metadatos desde\:
Choose\ the\ source\ for\ the\ metadata\ import=Escoger fuente para importar metadatos
Create\ entry\ based\ on\ XMP-metadata=Crear entradas a partir de datos XMP
Create\ blank\ entry\ linking\ the\ PDF=Crear entrada en blanco enlazando el PDF
Only\ attach\ PDF=Sólo adjnntar PDF
Title=Título
Create\ new\ entry=Crear nueva entrada
Update\ existing\ entry=Actualizar entrada existente
Autocomplete\ names\ in\ 'Firstname\ Lastname'\ format\ only=Autocompletar nombres sólo en el formato 'Nombre Apellidos'
Autocomplete\ names\ in\ 'Lastname,\ Firstname'\ format\ only=Autocompletar nombres sólo en el formato 'Apellidos, Nombre'
Autocomplete\ names\ in\ both\ formats=Autocompletar nombres en ambos formatos
Marking\ color\ %0=Marcando color %0
The\ name\ 'comment'\ cannot\ be\ used\ as\ an\ entry\ type\ name.=El nombre 'comment' no puede ser usado como nombre de tipo de entrada.
You\ must\ enter\ an\ integer\ value\ in\ the\ text\ field\ for=Es preciso introducir un valor entero en el campo de texto para
Send\ as\ email=Enviar como email
References=Referencias
Sending\ of\ emails=Envío de emails
Subject\ for\ sending\ an\ email\ with\ references=Asunto para enviar email con referencias\:
Automatically\ open\ folders\ of\ attached\ files=Abrir carpetas de los archivos adjuntos automáticamente
Create\ entry\ based\ on\ content=Crear entrada basada en contenido
Do\ not\ show\ this\ box\ again\ for\ this\ import=No mostrar este mensaje de nuevo para esta importación
Always\ use\ this\ PDF\ import\ style\ (and\ do\ not\ ask\ for\ each\ import)=Usar siempre este estilo de importación de PDF (no preguntar cada vez)
Error\ creating\ email=Error creando email
Entries\ added\ to\ an\ email=Entradas añadidas al email
exportFormat=Formato de exportaciÃ³n
Output\ file\ missing=Fichero de salida no encontrado
No\ search\ matches.=No hay coincidencias en la búsqueda.
The\ output\ option\ depends\ on\ a\ valid\ input\ option.=La opción de salida depende de una opción de entrada válida.
Default\ import\ style\ for\ drag\ and\ drop\ of\ PDFs=Estilo de importación por defecto para arrastrar-soltar PDFs
Default\ PDF\ file\ link\ action=Acción por defecto del enlace a PDF
Filename\ format\ pattern=Patrón de formato de nombre de archivo
Additional\ parameters=Parámetros adicionales
Cite\ selected\ entries\ between\ parenthesis=Citar entradas seleccionadas
Cite\ selected\ entries\ with\ in-text\ citation=Citar entradas seleccionadas con citas en el texto
Cite\ special=Cita especial
Extra\ information\ (e.g.\ page\ number)=Información extra (p.e. número de página)
Manage\ citations=Administrar citas
Problem\ modifying\ citation=Problema al modificar cita
Citation=Cita
Extra\ information=Información extra
Could\ not\ resolve\ BibTeX\ entry\ for\ citation\ marker\ '%0'.=No se puede resolver la entrada BibTeX para el marcador de citas '%0'
Select\ style=Seleccionar estilo
Journals=Publicaciones
Cite=Citar
Cite\ in-text=Citar en el texto
Insert\ empty\ citation=Insertar cita vacía
Merge\ citations=Fundir citas
Manual\ connect=Conexión manual
Select\ Writer\ document=Seleccionar documento Writer
Sync\ OpenOffice/LibreOffice\ bibliography=Sincronizar bibliografía OpenOffice/LibreOffice
Select\ which\ open\ Writer\ document\ to\ work\ on=Seleccionar el ducomento Writer para trabajar
Connected\ to\ document=Conectado al documento
Insert\ a\ citation\ without\ text\ (the\ entry\ will\ appear\ in\ the\ reference\ list)=Insertar una cita sin texto (la entrada aparecerá en la lista de referencias)
Cite\ selected\ entries\ with\ extra\ information=Citar los papeles seleccionados con información extra
Ensure\ that\ the\ bibliography\ is\ up-to-date=Asegurar que la bibliografía está actualizada
Your\ OpenOffice/LibreOffice\ document\ references\ the\ BibTeX\ key\ '%0',\ which\ could\ not\ be\ found\ in\ your\ current\ library.=Su documento OpenOffice/LibreOffice hace referencia a la clave BibTeX '%0' que no puede ser encontrada en la biblioteca actual.
Unable\ to\ synchronize\ bibliography=No es posible sincronizar la bibliografía
Combine\ pairs\ of\ citations\ that\ are\ separated\ by\ spaces\ only=Combinar pares de citas que están separadas únicamente por espacios
Autodetection\ failed=Falló la autodetección
Connecting=Conectando...
Please\ wait...=Por favor, espere...
Set\ connection\ parameters=Establecer parámetros de conexión
Path\ to\ OpenOffice/LibreOffice\ directory=Ruta al directorio OpenOffice/LibreOffice
Path\ to\ OpenOffice/LibreOffice\ executable=Ruta al ejecutable de OpenOffice/LibreOffice
Path\ to\ OpenOffice/LibreOffice\ library\ dir=Ruta a la carpeta de librerías OpenOffice/LibreOffice
Connection\ lost=Se ha perdido la conexión
The\ paragraph\ format\ is\ controlled\ by\ the\ property\ 'ReferenceParagraphFormat'\ or\ 'ReferenceHeaderParagraphFormat'\ in\ the\ style\ file.=El formato de párrafo está controlado por la propiedad 'ReferenceParagraphFormat' o ' ReferenceHeaderParagraphFormat' en el archivo de estilo.
The\ character\ format\ is\ controlled\ by\ the\ citation\ property\ 'CitationCharacterFormat'\ in\ the\ style\ file.=El formato de tipo de letra está controlado por la propiedad de la cita 'CitationCharacterFormat0 en el archivo de estilo.
Automatically\ sync\ bibliography\ when\ inserting\ citations=Sincronizar automáticamente la bibliografía al insertar citas
Look\ up\ BibTeX\ entries\ in\ the\ active\ tab\ only=Buscar entradas BibTeX sólo en la pestaña activa
Look\ up\ BibTeX\ entries\ in\ all\ open\ libraries=Buscar entradas BibTeX en todas las bibliotecas abiertas
Autodetecting\ paths...=Autodetectando rutas...
Could\ not\ find\ OpenOffice/LibreOffice\ installation=No se encuentra la instalación de OpenOffice/LibreOffice
Found\ more\ than\ one\ OpenOffice/LibreOffice\ executable.=Se ha encontrado más de un ejecutable OpenOffice/LibreOffice.
Please\ choose\ which\ one\ to\ connect\ to\:=Seleccione al que se desea conectar\:
Choose\ OpenOffice/LibreOffice\ executable=Escoger ejecutable OpenOffice/LibreOffice
Select\ document=Seleccionar documento
HTML\ list=Listado HTML
If\ possible,\ normalize\ this\ list\ of\ names\ to\ conform\ to\ standard\ BibTeX\ name\ formatting=Normalizar esta lista de nombres para cumplir con el formato de nombre BibTeX estándar
Could\ not\ open\ %0=No se puede abrir %0
Unknown\ import\ format=Formato de importación desconocido
Web\ search=Búsqueda web
Style\ selection=Selección de estilo
No\ valid\ style\ file\ defined=No se ha definido un archivo de estilo válido
Choose\ pattern=Escoger patrón
Use\ the\ BIB\ file\ location\ as\ primary\ file\ directory=Usar la ubicación del archivo BIB como carpeta de archivos primaria
Could\ not\ run\ the\ gnuclient/emacsclient\ program.\ Make\ sure\ you\ have\ the\ emacsclient/gnuclient\ program\ installed\ and\ available\ in\ the\ PATH.=No se puede ejecutar el programa gnuclient/emacsclient. Asegúrese de que están instalados y disponibles en el PATH.
OpenOffice/LibreOffice\ connection=Conexión OpenOffice/LibreOffice
You\ must\ select\ either\ a\ valid\ style\ file,\ or\ use\ one\ of\ the\ default\ styles.=Debe seleccionar un archivo de estilo válido o usar uno de los estilos por defecto.

This\ is\ a\ simple\ copy\ and\ paste\ dialog.\ First\ load\ or\ paste\ some\ text\ into\ the\ text\ input\ area.<br>After\ that,\ you\ can\ mark\ text\ and\ assign\ it\ to\ a\ BibTeX\ field.=Este es un diálogo de copia-pega simple. Primero, cargue o pegue algo de texto en el área de entrada de texto.<br>Posteriormente, puede marcar texto y asignarlo a un campo BibTeX.
This\ feature\ generates\ a\ new\ library\ based\ on\ which\ entries\ are\ needed\ in\ an\ existing\ LaTeX\ document.=Esta funcionalidad genera una nueva biblioteca basada en las entradas que se necesitan en un documento LaTeX existente.
You\ need\ to\ select\ one\ of\ your\ open\ libraries\ from\ which\ to\ choose\ entries,\ as\ well\ as\ the\ AUX\ file\ produced\ by\ LaTeX\ when\ compiling\ your\ document.=Necesita seleccionar una de sus bibliotecas abiertas desde la que se escogerán entradas, así como el archivo AUX generado por LaTeX al compilar su documento.

First\ select\ entries\ to\ clean\ up.=Seleccione las entradas a limpiar en primer lugar.
Cleanup\ entry=Limpiar entradas
Autogenerate\ PDF\ Names=Autogenerar nombres de PDF
Auto-generating\ PDF-Names\ does\ not\ support\ undo.\ Continue?=La autogeneración de nombres de PDF no se puede deshacer. ¿Continuar?

Use\ full\ firstname\ whenever\ possible=Usar nombre de pila completo cuando sea posible
Use\ abbreviated\ firstname\ whenever\ possible=Usar nombre de pila abreviado cuando sea posible
Use\ abbreviated\ and\ full\ firstname=Usar apellido completo y abreviado
Autocompletion\ options=Opciones de autocompletar
Name\ format\ used\ for\ autocompletion=Formato de nombre usado para autocompletar
Treatment\ of\ first\ names=Tratamiento de nombres de pila
Cleanup\ entries=Limpiar entradas
Automatically\ assign\ new\ entry\ to\ selected\ groups=Asignar automáticamente nueva entrada a los grupos seleccionados
%0\ mode=modo %0
Move\ DOIs\ from\ note\ and\ URL\ field\ to\ DOI\ field\ and\ remove\ http\ prefix=Mover DOIs desde los campos nota y URL al campo DOI y eliminar el prefijo http
Make\ paths\ of\ linked\ files\ relative\ (if\ possible)=Hacer rutas de los ficheros enlazados relativas (si es posible)
Rename\ PDFs\ to\ given\ filename\ format\ pattern=Renombrar PDFs al patron de formato de nombre archivo proporcionado
Rename\ only\ PDFs\ having\ a\ relative\ path=Renombrar sólo los PDF con ruta relativa
What\ would\ you\ like\ to\ clean\ up?=¿Qué desea limpiar?
Doing\ a\ cleanup\ for\ %0\ entries...=Haciendo la limpieza de %0 entradas
No\ entry\ needed\ a\ clean\ up=Ninguna entrada necesitó de limpieza
One\ entry\ needed\ a\ clean\ up=Sólo una entrada necesitó limpieza
%0\ entries\ needed\ a\ clean\ up=%0 entradas necesitarion limpieza

Remove\ selected=Eliminar seleccionados

Group\ tree\ could\ not\ be\ parsed.\ If\ you\ save\ the\ BibTeX\ library,\ all\ groups\ will\ be\ lost.=El arbol de grupo no puede ser examinado. Si guarda la biblioteca BibTeX, todos los grupos se perderán.
Attach\ file=Adjuntar archivo
Setting\ all\ preferences\ to\ default\ values.=Estableciendo todas las preferencias a los valores por defecto.
Resetting\ preference\ key\ '%0'=Reestableciendo la preferencia con clave '%0'
Unknown\ preference\ key\ '%0'=Clave de preferencia desconocida '%0'
Unable\ to\ clear\ preferences.=No es posible limpiar preferencias.

Reset\ preferences\ (key1,key2,...\ or\ 'all')=Restablecer preferencias (key1,key2,... or 'todas')
Find\ unlinked\ files=Buscar archivos desenlazados
Unselect\ all=Deseleccionar todo
Expand\ all=Expandir todo
Collapse\ all=Colapsar todo
Opens\ the\ file\ browser.=Abre el explorador de archivos.
Scan\ directory=Escanear directorio
Searches\ the\ selected\ directory\ for\ unlinked\ files.=Busca archivos sin enlazar en la carpeta seleccionada.
Starts\ the\ import\ of\ BibTeX\ entries.=Comienza la importación de entradas BibTeX.
Leave\ this\ dialog.=Dejar este diálogo.
Create\ directory\ based\ keywords=Crear palabras clave basadas en carpeta
Creates\ keywords\ in\ created\ entrys\ with\ directory\ pathnames=Crea palabras clave en entradas creadas con nombres de ruta de carpeta.
Select\ a\ directory\ where\ the\ search\ shall\ start.=Seleccione el directorio donde debería comenzar la búsqueda.
Select\ file\ type\:=Seleccione el tipo de archivo\:
These\ files\ are\ not\ linked\ in\ the\ active\ library.=Estos archivos no están enlazados en la biblioteca activa.
Entry\ type\ to\ be\ created\:=Tipo de entrada a crear\:
Searching\ file\ system...=Buscando en el sistema de archivos...
Importing\ into\ Library...=Importando en biblioteca...
Select\ directory=Seleccionar carpeta
Select\ files=Seleccionar archivos
BibTeX\ entry\ creation=Creación de entrada BibTeX
<No\ selection>=<No hay selección>
Unable\ to\ connect\ to\ FreeCite\ online\ service.=No es posible conectar con el servicio online FreeCite.
Parse\ with\ FreeCite=Analizar con FreeCite
The\ current\ BibTeX\ key\ will\ be\ overwritten.\ Continue?=La clave BibTeX actual va a ser sobreescrita. ¿Continuar?
Overwrite\ key=Sobreescribir clave
Not\ overwriting\ existing\ key.\ To\ change\ this\ setting,\ open\ Options\ ->\ Prefererences\ ->\ BibTeX\ key\ generator=No se sobreescribirá clave existente. Para cambiar este ajuste, seleccione Opciones->Preferencias->Generador de claves BiBTeX
How\ would\ you\ like\ to\ link\ to\ '%0'?=¿Cómo desea enlazar '%0'?
BibTeX\ key\ patterns=Patrones de clave BibTeX
Changed\ special\ field\ settings=Ajustes de campos especiales cambiados
Clear\ priority=Limpiar prioridad
Clear\ rank=Limpiar rango
Enable\ special\ fields=Habilitar campos especiales
One\ star=Una estrella
Two\ stars=Dos estrellas
Three\ stars=Tres estrellas
Four\ stars=Cuatro estrellas
Five\ stars=Cinco estrellas
Help\ on\ special\ fields=Ayuda sobre campos especiales
Keywords\ of\ selected\ entries=Palabras clave de las entradas seleccionadas
Manage\ content\ selectors=Getionar selectores de contenido
Manage\ keywords=Administrar palabras clave
No\ priority\ information=Sin información de prioridad
No\ rank\ information=Sin información de rango
Priority=Prioridad
Priority\ high=Prioridad alta
Priority\ low=Prioridad baja
Priority\ medium=Prioridad media
Quality=Calidad
Rank=Rango
Relevance=Relevancia
Set\ priority\ to\ high=Establecer prioridad alta
Set\ priority\ to\ low=Establecer prioridad baja
Set\ priority\ to\ medium=Establecer prioridad media
Show\ priority=Mostrar prioridad
Show\ quality=Mostrar cualidad
Show\ rank=Mostrar rango
Show\ relevance=Mostrar relevancia
Synchronize\ with\ keywords=Sincronizar con palabras clave
Synchronized\ special\ fields\ based\ on\ keywords=Sincronizar campos especiales basados en palabras clave
Toggle\ relevance=Conmutar relevancia
Toggle\ quality\ assured=Conmutar calidad asegurada
Toggle\ print\ status=Cambiar estatus de impresion
Update\ keywords=Actualizar palabras clave
Write\ values\ of\ special\ fields\ as\ separate\ fields\ to\ BibTeX=Escribir valores de campos especiales como campos separados en BibTeX
You\ have\ changed\ settings\ for\ special\ fields.=Ha cambiado los ajustes para campos especiales.
%0\ entries\ found.\ To\ reduce\ server\ load,\ only\ %1\ will\ be\ downloaded.=%0 entradas encontradas. Para reducir la carga del servidor, sólo %1 será(n) descargada(s).
A\ string\ with\ that\ label\ already\ exists=Una cadena con esa etiqueta ya existe
Connection\ to\ OpenOffice/LibreOffice\ has\ been\ lost.\ Please\ make\ sure\ OpenOffice/LibreOffice\ is\ running,\ and\ try\ to\ reconnect.=La conexión con OpenOffice/LibreOffice se ha perdido. Asegúrese de que OpenOffice/LibreOffice está ejecutándose e intente reconectar.
JabRef\ will\ send\ at\ least\ one\ request\ per\ entry\ to\ a\ publisher.=JabRed enviará al menos una solicitud por entrada al editor
Correct\ the\ entry,\ and\ reopen\ editor\ to\ display/edit\ source.=Corregir la entrada y reabrir el editor para mostrar/editar fuente.
Could\ not\ connect\ to\ a\ running\ gnuserv\ process.\ Make\ sure\ that\ Emacs\ or\ XEmacs\ is\ running,<BR>and\ that\ the\ server\ has\ been\ started\ (by\ running\ the\ command\ 'server-start'/'gnuserv-start').=No se puede conectar con un proceso gnuserv ejecutándose. Asegúrese de que Emacs o XEmacs está ejecutándose,<BR>y que el servidor se ha arrancado (ejecutando el comando 'server-start'/'gnuserv-start').
Could\ not\ connect\ to\ running\ OpenOffice/LibreOffice.=No se puede conectar a un OpenOffice/LibreOffice en ejecución.
Make\ sure\ you\ have\ installed\ OpenOffice/LibreOffice\ with\ Java\ support.=Asegúrese de que tiene OpenOffice/LibreOffice instalado con soporte para Java.
If\ connecting\ manually,\ please\ verify\ program\ and\ library\ paths.=lf  connecting manually, por favor verifique las ruta de programa y librerías.
Error\ message\:=Mensaje de error\:
If\ a\ pasted\ or\ imported\ entry\ already\ has\ the\ field\ set,\ overwrite.=Si una entrada importada o pegada ya tiene el campo establecido, sobreescribir.
Import\ metadata\ from\ PDF=Importar metadatos desde PDF
Not\ connected\ to\ any\ Writer\ document.\ Please\ make\ sure\ a\ document\ is\ open,\ and\ use\ the\ 'Select\ Writer\ document'\ button\ to\ connect\ to\ it.=No conectado a ningún documento Writer. Asegúrese de que un documento está abierto y use el botón "Seleccionar documento Writer' para conectar con él.
Removed\ all\ subgroups\ of\ group\ "%0".=Eliminados todos los subgrupos del grupo "%0".
To\ disable\ the\ memory\ stick\ mode\ rename\ or\ remove\ the\ jabref.xml\ file\ in\ the\ same\ folder\ as\ JabRef.=Para deshabilitar el modo lápiz de memoria, renombre o elimine el archivo jabrf.xml en la misma carpeta que JabRef.
Unable\ to\ connect.\ One\ possible\ reason\ is\ that\ JabRef\ and\ OpenOffice/LibreOffice\ are\ not\ both\ running\ in\ either\ 32\ bit\ mode\ or\ 64\ bit\ mode.=No es posible conectar. Una posible razón es que JabRef y OpenOffice/LibreOffice no están funcionado en modo 32 bit o 64 bit.
Use\ the\ following\ delimiter\ character(s)\:=Usar como caracter(es) delimitador(es)\:
When\ downloading\ files,\ or\ moving\ linked\ files\ to\ the\ file\ directory,\ prefer\ the\ BIB\ file\ location\ rather\ than\ the\ file\ directory\ set\ above=Al descargar archivos o mover archivos enlazados a la carpeta de archivos, preferir la ubicación del archivo BIB antes que el directorio de archivos establecido arriba.
Your\ style\ file\ specifies\ the\ character\ format\ '%0',\ which\ is\ undefined\ in\ your\ current\ OpenOffice/LibreOffice\ document.=Su archivo de estilo especifica el formato de carácter '%0', que no está definido en su documento OpenOffice/LibreOffice actual.
Your\ style\ file\ specifies\ the\ paragraph\ format\ '%0',\ which\ is\ undefined\ in\ your\ current\ OpenOffice/LibreOffice\ document.=Su archivo de estilo especifica el formato de párrafo '%0', que no está definido en su documento OpenOffice/LibreOffice.

Searching...=Buscando...
You\ have\ selected\ more\ than\ %0\ entries\ for\ download.\ Some\ web\ sites\ might\ block\ you\ if\ you\ make\ too\ many\ rapid\ downloads.\ Do\ you\ want\ to\ continue?=Ha seleccionado más de %0 entradas para descargar. Algunos sitios web podrían bloquearle si hace demasiadas descargas. ¿Desea continuar?
Confirm\ selection=Confirmar selección
Add\ {}\ to\ specified\ title\ words\ on\ search\ to\ keep\ the\ correct\ case=Añadir {} para especificar las palabras del título para mantener mayúsculas/minúsculas correctamente
Import\ conversions=Importar conversiones
Please\ enter\ a\ search\ string=Introduzca una cadena de búsqueda, por favor
Please\ open\ or\ start\ a\ new\ library\ before\ searching=Abra o cree una nueva biblioteca antes de buscar, por favor

Canceled\ merging\ entries=Cancelar fusionado de entradas

Format\ units\ by\ adding\ non-breaking\ separators\ and\ keeping\ the\ correct\ case\ on\ search=Formatear unidades añadiendo separadores no divisores y manteniendo mayúsculas/minúsculas correctamente en la búsqueda
Merge\ entries=Fusionar entradas
Merged\ entries=Fusionar entradas en una nueva y mantener la antigua
Merged\ entry=Entrada fusionada
None=Ningún
Parse=Analizar
Result=Resultado
Show\ DOI\ first=Mostrar DOI en primer lugar
Show\ URL\ first=Mostrar URL en primer lugar
Use\ Emacs\ key\ bindings=Usar combinaciones de teclas de Emacs
You\ have\ to\ choose\ exactly\ two\ entries\ to\ merge.=Tiene que escoger exactamente dos entradas para fusionar.

Update\ timestamp\ on\ modification=Actualizar marca de tiempo al modificar
All\ key\ bindings\ will\ be\ reset\ to\ their\ defaults.=Todas las combinaciones de teclas serán restablecidas a su configuración por defecto

Automatically\ set\ file\ links=Establecer enlaces de archivo automáticamente
Resetting\ all\ key\ bindings=Reestableciendo todas las combinaciones de teclas
Hostname=Host
Invalid\ setting=Ajuste inválido
Network=Red
Please\ specify\ both\ hostname\ and\ port=Especifique tanto nombre de host como puerto
Please\ specify\ both\ username\ and\ password=Por favor, especifique nombre de usuario y contraseña

Use\ custom\ proxy\ configuration=Usar configuración de proxy personalizada
Proxy\ requires\ authentication=El proxi requiere autenticación
Attention\:\ Password\ is\ stored\ in\ plain\ text\!=Atención\: ¡La contraseña está almacenada como texto plano\!
Clear\ connection\ settings=Limpiar ajustes de conexiÃ³n
Cleared\ connection\ settings.=Ajustes de conexión limpiados

Rebind\ C-a,\ too=Volver a combinar C-a tambiÃ©n
Rebind\ C-f,\ too=Recombinar C-f, también

Open\ folder=Abrir pasta
Searches\ for\ unlinked\ PDF\ files\ on\ the\ file\ system=Busca archivos PDF sin enlazar en el sistema de archivos
Export\ entries\ ordered\ as\ specified=Exportar entradas según el orden especificado
Export\ sort\ order=Criterio de ordenación para exportaciÃ³n
Export\ sorting=Exportar ordenación
Newline\ separator=Separador de nueva línea

Save\ entries\ ordered\ as\ specified=Guardar entradas según el orden especificado
Save\ sort\ order=Criterio de ordenación para guardar
Show\ extra\ columns=Mostrar columnas extra
Parsing\ error=Error analizando
illegal\ backslash\ expression=Expresión de barra inclinada ilegal

Move\ to\ group=Mover al grupo

Clear\ read\ status=Borrar status de lectura
Convert\ to\ biblatex\ format\ (for\ example,\ move\ the\ value\ of\ the\ 'journal'\ field\ to\ 'journaltitle')=Convertir a formato biblatex (por ejemplo, mover el valor del campo 'journal' a 'journaltitle')
Could\ not\ apply\ changes.=No se pudieron aplicar los cambios
Deprecated\ fields=Campos obsoletos
Hide/show\ toolbar=Mostrar/ocultar barra de herramientas
No\ read\ status\ information=No hay información sobre status de lectura
Printed=Impreso
Read\ status=Estatus de lectura
Read\ status\ read=Estatus de lectura Leído
Read\ status\ skimmed=Estatus de lectura Vistazo
Save\ selected\ as\ plain\ BibTeX...=Guardar seleccionados como BibTeX plano...
Set\ read\ status\ to\ read=Establecer estatus de lectura a Leído
Set\ read\ status\ to\ skimmed=Establecer estatus de lectura a Vistazo
Show\ deprecated\ BibTeX\ fields=Mostrar campos BibTeX obsoletos

Show\ gridlines=Mostrar líneas de rejilla
Show\ printed\ status=Mostrar estatus de impresion
Show\ read\ status=Mostrar estatus de lectura
Table\ row\ height\ padding=Relleno de altura de fila

Marked\ selected\ entry=Entrada marcada seleccionadas
Marked\ all\ %0\ selected\ entries=Marcadas todas las %0 entradas seleccionadas
Unmarked\ selected\ entry=Entrada seleccionada desmarcada
Unmarked\ all\ %0\ selected\ entries=Desmarcadas todas las %0 entradas seleccionadas


Unmarked\ all\ entries=Desmarcar todas las entradas

Unable\ to\ find\ the\ requested\ look\ and\ feel\ and\ thus\ the\ default\ one\ is\ used.=No se puede encontrar el aspecto solicitado, por lo que se usará el aspecto por defecto

Opens\ JabRef's\ GitHub\ page=Abrir la página de JabRef en GitHub
Could\ not\ open\ browser.=No se puede abrir el explorador.
Please\ open\ %0\ manually.=Por favor, abra %0 manualmente
The\ link\ has\ been\ copied\ to\ the\ clipboard.=El enlace se ha copiado al portapapeles

Open\ %0\ file=Abrir archivo %0

Cannot\ delete\ file=No se puede borrar el archivo
File\ permission\ error=Error de permisos de archivo
Push\ to\ %0=Enviar entradas a %0
Path\ to\ %0=Ruta hasta %0
Convert=Convertirº
Normalize\ to\ BibTeX\ name\ format=Normalizar a formato de nombre BibTeX
Help\ on\ Name\ Formatting=Ayuda en Formateo de Nombres

Add\ new\ file\ type=Añadir un nuevo tipo de archivo

Left\ entry=Entrada izquierda
Right\ entry=Entrada derecha
Use=Usar
Original\ entry=Entrada original
Replace\ original\ entry=Reemplazar entrada original
No\ information\ added=No se ha añadido información
Select\ at\ least\ one\ entry\ to\ manage\ keywords.=Seleccionar al menos una entrada para gestionar palabras clave.
OpenDocument\ text=Texto OpenDocument
OpenDocument\ spreadsheet=Hoja de cálculo OpenDocument
OpenDocument\ presentation=Presentación OpenDocument
%0\ image=imagen %0
Added\ entry=Entrada añadida
Modified\ entry=Entrada modificada
Deleted\ entry=Entrada eliminada
Modified\ groups\ tree=Árbol de grupos modificado
Removed\ all\ groups=Se eliminaron todos los grupos
Accepting\ the\ change\ replaces\ the\ complete\ groups\ tree\ with\ the\ externally\ modified\ groups\ tree.=Aceptar el cambio reemplaza el árbol completo de grupos por el árbol de grupos modificado externamente
Select\ export\ format=Seleccionar formato para exportar
Return\ to\ JabRef=Volver a JabRef
Please\ move\ the\ file\ manually\ and\ link\ in\ place.=Por favor, mueva el fichero manualmente y enlance en el destino
Could\ not\ connect\ to\ %0=No se puede conectar a %0
Warning\:\ %0\ out\ of\ %1\ entries\ have\ undefined\ title.=Atención\: %0 de %1 entradas tienen el título sin definir
Warning\:\ %0\ out\ of\ %1\ entries\ have\ undefined\ BibTeX\ key.=Atención\: %0 de un total de %1 entradas tienen clave BibTex indefinida.
occurrence=incidencia
Added\ new\ '%0'\ entry.=Añadida la nueva entrada '%0'
Multiple\ entries\ selected.\ Do\ you\ want\ to\ change\ the\ type\ of\ all\ these\ to\ '%0'?=Múltiples entradas seleccionadas. ¿Desea cambiar el tipo de todas ellas a '%0'?
Changed\ type\ to\ '%0'\ for=Tipo cambiado a '%0' para
Really\ delete\ the\ selected\ entry?=¿Borrar realmente la entrada seleccionada?
Really\ delete\ the\ %0\ selected\ entries?=¿Realmente desea eliminar %0 entradas?
Keep\ merged\ entry\ only=Mantener sólo la entrada fusionada
Keep\ left=mantener izquierdo
Keep\ right=Mantener derecho
Old\ entry=Entrada antigua
From\ import=Entrada importada
No\ problems\ found.=No se encontraron problemas.
%0\ problem(s)\ found=%0 problema(s) encontrado(s)
Save\ changes=Guardar cambios
Discard\ changes=Descartar cambios
Library\ '%0'\ has\ changed.=La biblioteca '%0' ha cambiado.
Print\ entry\ preview=Imprimir vista previa de la entrada
Copy\ title=Copiar título
Copy\ \\cite{BibTeX\ key}=Copiar \\cite{clave BibTeX}
Copy\ BibTeX\ key\ and\ title=Copiar clave y título BibTeX
File\ rename\ failed\ for\ %0\ entries.=Ha fallado el renombrado para %0 entradas.
Merged\ BibTeX\ source\ code=Código fuente BibTex fusionado
Invalid\ DOI\:\ '%0'.=DOI no válida\: '%0'.
should\ start\ with\ a\ name=debería comenzar por un nombre
should\ end\ with\ a\ name=debería acabar por un nombre
unexpected\ closing\ curly\ bracket=Llave de cierre inesperada
unexpected\ opening\ curly\ bracket=Llave de apertura inesperada
capital\ letters\ are\ not\ masked\ using\ curly\ brackets\ {}=la máscara no afecta a las mayúsculas al usar llaves {}
should\ contain\ a\ four\ digit\ number=debería contener un número de cuatro dígitos
should\ contain\ a\ valid\ page\ number\ range=debería contener un número de página válido
Filled=Relleno
Field\ is\ missing=No se encuentra el campo
Search\ %0=Buscar en %0

Search\ results\ in\ all\ libraries\ for\ %0=Resultados para %0 en todas las bibliotecas
Search\ results\ in\ library\ %0\ for\ %1=Resultados para %1 en la biblioteca &0
Search\ globally=Buscar globalmente.
No\ results\ found.=No se encontraron resultados.
Found\ %0\ results.=Se encontraron %0 resultados.
plain\ text=texto plano
This\ search\ contains\ entries\ in\ which\ any\ field\ contains\ the\ regular\ expression\ <b>%0</b>=Esta búsqueda contiene entradas en las cuales cualquier campo contiene la expresión regular <b>%0</b>
This\ search\ contains\ entries\ in\ which\ any\ field\ contains\ the\ term\ <b>%0</b>=Esta búsqueda contiene entradas en las cuales cualquier campo contiene el término <b>%0</b>
This\ search\ contains\ entries\ in\ which=Esta búsqueda contiene entradas en las cuales

Unable\ to\ autodetect\ OpenOffice/LibreOffice\ installation.\ Please\ choose\ the\ installation\ directory\ manually.=No se puede autodetectar OpenOffice/LibreOffice. Por favor, escoja el directorio de instalación manualmente.
JabRef\ no\ longer\ supports\ 'ps'\ or\ 'pdf'\ fields.<br>File\ links\ are\ now\ stored\ in\ the\ 'file'\ field\ and\ files\ are\ stored\ in\ an\ external\ file\ directory.<br>To\ make\ use\ of\ this\ feature,\ JabRef\ needs\ to\ upgrade\ file\ links.<br><br>=Jabref ya no soporta los campos 'ps' o 'pdf'.<br>Ahora los enlaces a archivo se guardan en el campo 'archivo' y los archivos se guardan en un directorio externo.<br>Para hacer uso de esta característica, JabRef necesita actualizar los enlaces.<br><br>
This\ library\ uses\ outdated\ file\ links.=Esta biblioteca usa enlaces obsoletos

Clear\ search=Limpiar búsqueda
Close\ library=Cerrar biblioteca
Close\ entry\ editor=Cerrar editor de entradas
Decrease\ table\ font\ size=Disminuir tamaño de tipo de letra de tabla
Entry\ editor,\ next\ entry=Editor de entradas, siguiente entrada
Entry\ editor,\ next\ panel=Editor de entradas, siguiente panel
Entry\ editor,\ next\ panel\ 2=Editor de entradas, siguiente panel 2
Entry\ editor,\ previous\ entry=Editor de entradas, entrada previa
Entry\ editor,\ previous\ panel=Editor de entradas, panel previo
Entry\ editor,\ previous\ panel\ 2=Editor de entradas, panel previo 2
File\ list\ editor,\ move\ entry\ down=Editor de lista de archivos, mover entrada hacia abajo
File\ list\ editor,\ move\ entry\ up=Editor de lista de archivos, mover entrada hacia arriba
Focus\ entry\ table=Foco sobre tabla de entradas
Import\ into\ current\ library=Importar a la biblioteca actual
Import\ into\ new\ library=Importar a una nueva biblioteca
Increase\ table\ font\ size=Incrementar tamaño de tipo de letra de tabla
New\ article=Nuevo artículo
New\ book=Nuevo libro
New\ entry=Nueva entrada
New\ from\ plain\ text=Nuevo desde texto plano
New\ inbook=Nuevo inbook
New\ mastersthesis=Nueva tesis de máster
New\ phdthesis=Nueva tesis doctoral
New\ proceedings=Nuevo proceedings
New\ unpublished=Nuevo sin publicar
Next\ tab=Siguiente pestaña
Preamble\ editor,\ store\ changes=Editor de preámbulos, guardar cambios
Previous\ tab=Pestaña previa
Push\ to\ application=Enviar a aplicación
Refresh\ OpenOffice/LibreOffice=REfrescar OpenOffice/LibreOffice
Resolve\ duplicate\ BibTeX\ keys=Resolver claves BibTeX duplicadas
Save\ all=Guardar todo
String\ dialog,\ add\ string=Diálogo de cadena, añadir cadena
String\ dialog,\ remove\ string=Diálogo de cadena, eliminar cadena
Synchronize\ files=Sincronizar archivos
Unabbreviate=Eliminar abreviatura
should\ contain\ a\ protocol=Debería contener un protocolo
Copy\ preview=Copiar vista previa
Automatically\ setting\ file\ links=Estableciendo automáticamente enlaces de archivo
Regenerating\ BibTeX\ keys\ according\ to\ metadata=Regenerando claves BibTeX de acuerdo a los metadatos
No\ meta\ data\ present\ in\ BIB\ file.\ Cannot\ regenerate\ BibTeX\ keys=No hay metadatos en el BIB file. No se pueden regenerar las claves BibTex
Regenerate\ all\ keys\ for\ the\ entries\ in\ a\ BibTeX\ file=Regenerar todas las claves para las entradas de un archivo BibTeX
Show\ debug\ level\ messages=Mostrar mensajes de nivel de depuración
Default\ bibliography\ mode=Modo de bibliografía por defecto
New\ %0\ library\ created.=Creada la nueva biblioteca %0
Show\ only\ preferences\ deviating\ from\ their\ default\ value=Mostrar sólo preferencias derivadas de su valor por defecto
default=defecto
key=clave
type=tipo
value=valor
Show\ preferences=Mostrar preferencias
Save\ actions=Guardar acciones
Enable\ save\ actions=Habilitar guardado de acciones

Other\ fields=Otros campos
Show\ remaining\ fields=Mostrar campos restantes

link\ should\ refer\ to\ a\ correct\ file\ path=el enlace debería referirse a una ruta de acceso correcta
abbreviation\ detected=abreviatura detectada
wrong\ entry\ type\ as\ proceedings\ has\ page\ numbers=tipo de entrada incorrecto, ya que proceedings tiene números de página
Abbreviate\ journal\ names=Abreviar nombres de publicación
Abbreviating...=Abreviando...
Abbreviation\ %s\ for\ journal\ %s\ already\ defined.=La abreviatura %s para la revista %s ya está definido
Abbreviation\ cannot\ be\ empty=La abreviatura no puede estar vacía
Duplicated\ Journal\ Abbreviation=Abreviatura de revista duplicada
Duplicated\ Journal\ File=Fichero de revista duplicado
Error\ Occurred=Ha ocurrido un error
Journal\ file\ %s\ already\ added=El fichero de revista %s ya está añadido
Name\ cannot\ be\ empty=El nombre no puede estar vacío

Adding\ fetched\ entries=Añadiendo las entradas recuperadas
Display\ keywords\ appearing\ in\ ALL\ entries=Mostrar palabras clave que aparezcan en TODAS las entradas
Display\ keywords\ appearing\ in\ ANY\ entry=Mostrar palabras clave que aparezcan en ALGUNA entrada
Fetching\ entries\ from\ Inspire=Recuperando entradas desde Inspire
None\ of\ the\ selected\ entries\ have\ titles.=Ninguna de las entradas seleccionadas tiene título
None\ of\ the\ selected\ entries\ have\ BibTeX\ keys.=Ninguna de las entradas seleccionadas tiene clave BibTeX
Unabbreviate\ journal\ names=Quitar abreviatción de nombres de journal
Unabbreviating...=Eliminando abreviaturas...
Usage=Uso


Adds\ {}\ brackets\ around\ acronyms,\ month\ names\ and\ countries\ to\ preserve\ their\ case.=Añade llaves alrededor de los acrónimos, nombres de mes y países para preservar las mayúsculas
Are\ you\ sure\ you\ want\ to\ reset\ all\ settings\ to\ default\ values?=¿Está seguro de querer reiniciar todos los ajustes a sus valores por defecto?
Reset\ preferences=Preferencias
Ill-formed\ entrytype\ comment\ in\ BIB\ file=Comentario de tipo de entrada mal formado en fichero bib

Move\ linked\ files\ to\ default\ file\ directory\ %0=Mover archivos enlazados a la carpeta de archivos por defecto

Clipboard=Portapapeles
Could\ not\ paste\ entry\ as\ text\:=No se puede pegar la entrada como texto\:
Do\ you\ still\ want\ to\ continue?=¿Aún desea continuar?
This\ action\ will\ modify\ the\ following\ field(s)\ in\ at\ least\ one\ entry\ each\:=Esta acción modificará los siguientes campos en al menos una entrad por cada uno\:
This\ could\ cause\ undesired\ changes\ to\ your\ entries.=Esto podría causar cambios indeseados a sus entradas.
Run\ field\ formatter\:=Ejecutar formateador de campo\:
Table\ font\ size\ is\ %0=El tamaño de tipo de letra es %0
%0\ import\ canceled=Importación desde %0 cancelada
Internal\ style=Estilo interno
Add\ style\ file=Añadir archivo de estilo
Are\ you\ sure\ you\ want\ to\ remove\ the\ style?=¿Está seguro de querer eliminar el archivo?
Current\ style\ is\ '%0'=El estilo actual es '%0'
Remove\ style=Eliminar estilo
Select\ one\ of\ the\ available\ styles\ or\ add\ a\ style\ file\ from\ disk.=Seleccion uno de los estilos disponibles o añada un archivo de estilo desde el disco
You\ must\ select\ a\ valid\ style\ file.=Debe seleccionar un fichero de estilo válidoº
Reload=Recargar

Capitalize=Capitalizar
Capitalize\ all\ words,\ but\ converts\ articles,\ prepositions,\ and\ conjunctions\ to\ lower\ case.=Capitalizar todas las palabras, conviertiendo los artículos, preposiciones y conjuciones a minúsculas
Capitalize\ the\ first\ word,\ changes\ other\ words\ to\ lower\ case.=Capitaliza la primera palabra, cambiando las otras a minúscula
Changes\ all\ letters\ to\ lower\ case.=Cambia todas las letras a minúscula
Changes\ all\ letters\ to\ upper\ case.=Cambia todas las letras a mayúscula
Changes\ the\ first\ letter\ of\ all\ words\ to\ capital\ case\ and\ the\ remaining\ letters\ to\ lower\ case.=Cambia la primera letra de todas las palabras a mayúscula y el resto a minúscula
Cleans\ up\ LaTeX\ code.=Limpia el código LaTeX
Converts\ HTML\ code\ to\ LaTeX\ code.=Convierte código HTML a código LaTeX
Converts\ HTML\ code\ to\ Unicode.=Convierte HTML a Unicode
Converts\ LaTeX\ encoding\ to\ Unicode\ characters.=Convierte codificación LaTeX a caracteres Unicode
Converts\ Unicode\ characters\ to\ LaTeX\ encoding.=Conviert caracteres Unicode a codificación LaTeX
Converts\ ordinals\ to\ LaTeX\ superscripts.=Convierte ordinales LaTeX a superíndices
Converts\ units\ to\ LaTeX\ formatting.=Convierte unidades a formato LaTeX
HTML\ to\ LaTeX=HTML a LaTeX
LaTeX\ cleanup=Limpieza LaTeX
LaTeX\ to\ Unicode=LaTeX a Unicode
Lower\ case=Minúsuculas
Minify\ list\ of\ person\ names=Minimizar lista de nombres de persona
Normalize\ date=Normalizar fecha
Normalize\ month=Normalizar mes
Normalize\ month\ to\ BibTeX\ standard\ abbreviation.=Normalizar mes a abreviatura BibTeX estándarº
Normalize\ names\ of\ persons=Normalizar nombres de persona
Normalize\ page\ numbers=Normalizar números de página
Normalize\ pages\ to\ BibTeX\ standard.=Normalizar páginas a estándar BibTeX
Normalizes\ lists\ of\ persons\ to\ the\ BibTeX\ standard.=Normaliza listas de personas a estándar BibTeX
Normalizes\ the\ date\ to\ ISO\ date\ format.=Normaliza la fecha a formato de fecha ISO
Ordinals\ to\ LaTeX\ superscript=Ordinales a superíndice LaTeX
Protect\ terms=Proteger términos
Remove\ enclosing\ braces=Eliminar llaves de envoltura
Removes\ braces\ encapsulating\ the\ complete\ field\ content.=Eliminar llaves que encapsulen el contenido del campo por completo
Sentence\ case=Mayúsculas/minúsculas de la frase
Shortens\ lists\ of\ persons\ if\ there\ are\ more\ than\ 2\ persons\ to\ "et\ al.".=Acortar a "et al." listas de personas si contienen mñas de 2 personas
Title\ case=Mayúsculas/minúsculas del título
Unicode\ to\ LaTeX=Unicode a LaTeX
Units\ to\ LaTeX=Unidades a LaTeX
Upper\ case=Mayúsculas
Does\ nothing.=No hace nada
Identity=Identidad
Clears\ the\ field\ completely.=Limpia el campo completamente.
Directory\ not\ found=Directorio no encontrado
Main\ file\ directory\ not\ set\!=¡El directorio de archivos principal no está establecido\!
This\ operation\ requires\ exactly\ one\ item\ to\ be\ selected.=Esta operación requiere seleccionar exactamente un elemento.
Importing\ in\ %0\ format=Importando en formato %0
Female\ name=Nombre femenino
Female\ names=Nombres femeninos
Male\ name=Nombre masculino
Male\ names=Nombres masculinos
Mixed\ names=Nombres mixtos
Neuter\ name=Nombre neutro
Neuter\ names=Nombres neutros

Determined\ %0\ for\ %1\ entries=Se ha determinado %0 para %1 entradas
Look\ up\ %0=Buscar %0
Looking\ up\ %0...\ -\ entry\ %1\ out\ of\ %2\ -\ found\ %3=Buscando %0 - Entrada %1 de %2 - encontrado %0

Audio\ CD=Audio CD
British\ patent=Patente británica
British\ patent\ request=Solicitud de patente británica
Candidate\ thesis=Tesis de Candidato
Collaborator=Colaborador
Column=Columna
Compiler=Compilador
Continuator=Continuador
Data\ CD=C de datos
Editor=Editor
European\ patent=Patente Europea
European\ patent\ request=Solicitud de patente europea
Founder=Fundador
French\ patent=Patente francesa
French\ patent\ request=Solicitud de patente francesa
German\ patent=Patente alemana
German\ patent\ request=Solicitud de patente alemana
Line=Línea
Master's\ thesis=Tesis de máster
Page=Página
Paragraph=Párrafo
Patent=Patente
Patent\ request=Solicitud de patente
PhD\ thesis=Tesis doctoral
Redactor=Redactor
Research\ report=Informe de investigación
Reviser=Revisor
Section=Sección
Software=Software
Technical\ report=Informe técnico
U.S.\ patent=Patente estadounidense
U.S.\ patent\ request=Solicitud de patente estadounidense
Verse=Verso

change\ entries\ of\ group=cambiar entradas del grupo
odd\ number\ of\ unescaped\ '\#'=número impar de '\#' sin escapar

Plain\ text=Texto plano
Show\ diff=Mostrar diff
character=carácter
word=palabra
Show\ symmetric\ diff=Mostrar diff simétrico
Copy\ Version=Copiar versión
Developers=Desarrolladores
Authors=Autores
License=Licencia

HTML\ encoded\ character\ found=Se han encontrado caracteres codificados HTML
booktitle\ ends\ with\ 'conference\ on'=El título del libro acaba con 'conference on'

All\ external\ files=Todos los ficheros externos

OpenOffice/LibreOffice\ integration=Integración con OpenOffice/LibreOffice

incorrect\ control\ digit=dígito de control incorrecto
incorrect\ format=formato incorrecto
Copied\ version\ to\ clipboard=Version copiada al portapapeles

BibTeX\ key=Clave BibTeX
Message=Mensaje


MathSciNet\ Review=Revisión MathSciNet
Reset\ Bindings=Reiniciar combinaciones

Decryption\ not\ supported.=Desencriptación no soportada

Cleared\ '%0'\ for\ %1\ entries=Limpieza de '%0' para %1 entradas
Set\ '%0'\ to\ '%1'\ for\ %2\ entries=Establecer '%0' a '%1' para %2 entradas
Toggled\ '%0'\ for\ %1\ entries=Cambio de '%0' para %1 entradas

Check\ for\ updates=Comprobar actualizaciones
Download\ update=Descargar actualización
New\ version\ available=Nueva versión disponible
Installed\ version=Versión instalada
Remind\ me\ later=Recordármelo después
Ignore\ this\ update=Ignorar esta actualización
Could\ not\ connect\ to\ the\ update\ server.=No se puede conectar al servidor de actualizaciones
Please\ try\ again\ later\ and/or\ check\ your\ network\ connection.=Por favor, inténtelo de nuevo más tarde o compruebe su conexión a la red.
To\ see\ what\ is\ new\ view\ the\ changelog.=Para ver qué hay de nuevo, vea el resgistro de cambios.
A\ new\ version\ of\ JabRef\ has\ been\ released.=Se ha lanzado una nueva versión de JabRef
JabRef\ is\ up-to-date.=JabRef está actualizado.
Latest\ version=Última versión
Online\ help\ forum=Foro de ayuda en línea
Custom=Personalizado

Export\ cited=Exportar citados
Unable\ to\ generate\ new\ library=No se puede generar la nueva biblioteca

Open\ console=Abrir consola
Use\ default\ terminal\ emulator=Usar emulador de consola por defecto
Execute\ command=Ejecutar comando
Note\:\ Use\ the\ placeholder\ %0\ for\ the\ location\ of\ the\ opened\ library\ file.=Nota\:usar el marcador %0 para la ubicación de la biblioteca abierta
Executing\ command\ "%0"...=Ejecutando el comando "%0"...
Error\ occured\ while\ executing\ the\ command\ "%0".=Error durante la ejecución del comando "%0".
Reformat\ ISSN=Reformatear ISSN

Countries\ and\ territories\ in\ English=Países y territorios en inglés.
Electrical\ engineering\ terms=Términos de ingeniería electrónica
Enabled=Habilitado
Internal\ list=Lista interna
Manage\ protected\ terms\ files=Gestionar ficheros detérminos protegidos
Months\ and\ weekdays\ in\ English=Meses y días de la semana en inglés
The\ text\ after\ the\ last\ line\ starting\ with\ \#\ will\ be\ used=Se usará el texto después de la última línea con \#
Add\ protected\ terms\ file=Añadir archivo de términos protegidos
Are\ you\ sure\ you\ want\ to\ remove\ the\ protected\ terms\ file?=¿Está seguro de querer eliminar el archivo de términos protegidos?
Remove\ protected\ terms\ file=Eliminar el archivo de términos protegidos
Add\ selected\ text\ to\ list=Añadir texto seleccionado a la lista
Add\ {}\ around\ selected\ text=Añadir {} alrededor del texto seleccionado
Format\ field=Formatear campo
New\ protected\ terms\ file=Nuevo archivo de términos protegidos
change\ field\ %0\ of\ entry\ %1\ from\ %2\ to\ %3=Cambiar campo %0 de la entrada %1 de %2 a %3
change\ key\ from\ %0\ to\ %1=cambiar clave de %0 a %1
change\ string\ content\ %0\ to\ %1=cambiar contenido de la cadena %0 a %1
change\ string\ name\ %0\ to\ %1=cambiar el nombre %0 a %1
change\ type\ of\ entry\ %0\ from\ %1\ to\ %2=cambiar el tipo de la entrada %0 de %1 a %2
insert\ entry\ %0=insertar entrada %0
insert\ string\ %0=insertar cadena %0
remove\ entry\ %0=eliminar entrada %0
remove\ string\ %0=eliminar cadena %0
undefined=No definido
Cannot\ get\ info\ based\ on\ given\ %0\:\ %1=No se encuentra información basada en %0
Get\ BibTeX\ data\ from\ %0=Obtener datos BibTeX desde %0
No\ %0\ found=No se encontró %0
Entry\ from\ %0=Entrada desde %0
Merge\ entry\ with\ %0\ information=Fusionar entrada con informaciçon %0
Updated\ entry\ with\ info\ from\ %0=Entrada actualizada con información del %0

Add\ existing\ file=Añadir fichero existente
Create\ new\ list=Crear nueva lista
Remove\ list=Eliminar lista
Full\ journal\ name=Nombre completo de revista
Abbreviation\ name=Nombre de abreviatura

No\ abbreviation\ files\ loaded=No se cargaron ficheros de abreviaturas

Loading\ built\ in\ lists=Cargando listas preinstaladas

JabRef\ built\ in\ list=Lista preinstalada de JabRef
IEEE\ built\ in\ list=Lista preinstalada de IEEE

Event\ log=Registro de eventos
We\ now\ give\ you\ insight\ into\ the\ inner\ workings\ of\ JabRef's\ internals.\ This\ information\ might\ be\ helpful\ to\ diagnose\ the\ root\ cause\ of\ a\ problem.\ Please\ feel\ free\ to\ inform\ the\ developers\ about\ an\ issue.=Esta es una visión de las interioridades de JabRef. Esta información puede ser útil para diagnosticar la causa principal del problema. Puede informar a los desarrolladores acerca del problema si lo desea.
Log\ copied\ to\ clipboard.=Registro copiado al portapapeles
Copy\ Log=Copiar registro
Clear\ Log=Limpiar registro
Report\ Issue=Comunicar problema
Issue\ on\ GitHub\ successfully\ reported.=Problema comunicado correctamente en GitHub
Issue\ report\ successful=Comunicación de problema satisfactoria
Your\ issue\ was\ reported\ in\ your\ browser.=Su problema fue comunicado a través del navegador
The\ log\ and\ exception\ information\ was\ copied\ to\ your\ clipboard.=La información de excepción y registro fue copiada a su portapapeles
Please\ paste\ this\ information\ (with\ Ctrl+V)\ in\ the\ issue\ description.=Por favor, pegue esta información (con Ctrl+V) en la descripción del problema.

Connection=Conexión
Connecting...=Conectando...
Host=Host
Port=Puerto
Library=Biblioteca
User=Usuario
Connect=Conectar
Connection\ error=Error de conexión
Connection\ to\ %0\ server\ established.=Se ha establecido conexión con el servidor %0.
Required\ field\ "%0"\ is\ empty.=El campo %0 requerido está vacío
%0\ driver\ not\ available.=El driver %0 no está disponible.
The\ connection\ to\ the\ server\ has\ been\ terminated.=Se ha finalizado la conexión con el servidor %0.
Connection\ lost.=Conexión perdida.
Reconnect=Reconectar
Work\ offline=Trabajar sin conexión
Working\ offline.=Trabajando sin conexión
Update\ refused.=Actualización rechazada.
Update\ refused=Actualización rechazada
Local\ entry=Entrada local
Shared\ entry=Entrada compartida
Update\ could\ not\ be\ performed\ due\ to\ existing\ change\ conflicts.=No se pudo actualizar debido a los conflictos de cambio existentes.
You\ are\ not\ working\ on\ the\ newest\ version\ of\ BibEntry.=No está trabajando con la versión más reciente de BibEntry.
Local\ version\:\ %0=Versión local\: %0
Shared\ version\:\ %0=Versión compartida\: %0
Please\ merge\ the\ shared\ entry\ with\ yours\ and\ press\ "Merge\ entries"\ to\ resolve\ this\ problem.=Por favor, fusione la entrada compartida con la suya y presione "Fusionar entradas" para resolver el problema.
Canceling\ this\ operation\ will\ leave\ your\ changes\ unsynchronized.\ Cancel\ anyway?=Cancelar la operación dejará sus cambios sin sincronizar. ¿Cancelar de todos modos?
Shared\ entry\ is\ no\ longer\ present=La entrada compartida ya no está presente.
The\ BibEntry\ you\ currently\ work\ on\ has\ been\ deleted\ on\ the\ shared\ side.=La BibEntry en la que trabaja actualmente ha sido eliminada en la parte compartida.
You\ can\ restore\ the\ entry\ using\ the\ "Undo"\ operation.=Puede restaurar la entrada mediante la operación "Deshacer"
Remember\ password?=¿Recordar contraseña?
You\ are\ already\ connected\ to\ a\ database\ using\ entered\ connection\ details.=Ya esa conectado a una vase de datos usando los detalles de la conexión introducidos.

Cannot\ cite\ entries\ without\ BibTeX\ keys.\ Generate\ keys\ now?=No se puede citar entradas sin las claves BibTeX. ¿Generar ahora?
New\ technical\ report=Nuevo informe técnico

%0\ file=Archvo %0
Custom\ layout\ file=Archivo de diseño personalizado
Protected\ terms\ file=Archivo de términos protegidos
Style\ file=Archivo de estilo

Open\ OpenOffice/LibreOffice\ connection=Conexión OpenOffice/LibreOffice
You\ must\ enter\ at\ least\ one\ field\ name=Debe introducir, al menos, un nombre de campo
Non-ASCII\ encoded\ character\ found=Se han encontrado caracteres con codificación no-ASCII
Toggle\ web\ search\ interface=Cambiar interfaz de búsqueda web
Background\ color\ for\ resolved\ fields=Color de fondo para campos resueltos
Color\ code\ for\ resolved\ fields=Código de color para campos resueltos
%0\ files\ found=Se encontraron %0 archivos
%0\ of\ %1=%0 de %1
One\ file\ found=Se encontró un archivo
The\ import\ finished\ with\ warnings\:=La importación finalizó con las siguientes alertas\:
There\ was\ one\ file\ that\ could\ not\ be\ imported.=No se pudo importar un archivo.
There\ were\ %0\ files\ which\ could\ not\ be\ imported.=No se pudieron importar %0 archivos.

Migration\ help\ information=Información de ayuda para la migración
Entered\ database\ has\ obsolete\ structure\ and\ is\ no\ longer\ supported.=La biblioteca introducida tiene una estructura obsoleta y no se soporta.
However,\ a\ new\ database\ was\ created\ alongside\ the\ pre-3.6\ one.=En todo caso, una nueva biblioteca ha sido creada junto a la previa a la versión 3.6.
Click\ here\ to\ learn\ about\ the\ migration\ of\ pre-3.6\ databases.=Haga click aquí para aprender sobre la migración de bibliotecas de versiones previas a la 3.6
Opens\ JabRef's\ Facebook\ page=Abrir Facebook de JabRef
Opens\ JabRef's\ blog=Abrir el blog de JabRef
Opens\ JabRef's\ website=Abrir el sitio web de JabRef
Opens\ a\ link\ where\ the\ current\ development\ version\ can\ be\ downloaded=Abre un enlace donde descarga la versión de desarrollo
See\ what\ has\ been\ changed\ in\ the\ JabRef\ versions=Vea lo que se ha cambiado en las versiones de JabRef
Referenced\ BibTeX\ key\ does\ not\ exist=La clave BibTex referenciada no existe
Finished\ downloading\ full\ text\ document\ for\ entry\ %0.=Se ha completado la descarga del texto completo para la entrada %0.
Full\ text\ document\ download\ failed\ for\ entry\ %0.=Falló la descarga del texto completo para la entrada %0.
Look\ up\ full\ text\ documents=Bloquear documentos con texto completo
You\ are\ about\ to\ look\ up\ full\ text\ documents\ for\ %0\ entries.=Está a punto de buscar textos completos para %0 entradas
last\ four\ nonpunctuation\ characters\ should\ be\ numerals=los últimos caracteres de no-puntuación deberían ser números.

Author=Autor
Date=Fecha
File\ annotations=Anotaciones de fichero
Show\ file\ annotations=Mostrar anotaciones de fichero
Adobe\ Acrobat\ Reader=Adobe Acrobat Reader
Sumatra\ Reader=Sumatra Reader
shared=compartido
should\ contain\ an\ integer\ or\ a\ literal=debería contener un entero o un literal
should\ have\ the\ first\ letter\ capitalized=debería tener la primera letra mayúscula
Tools=Herramientas
What's\ new\ in\ this\ version?=¿Qué hay de nuevo en esta versión?
Want\ to\ help?=¿Desea ayudar?
Make\ a\ donation=Haga una donación
get\ involved=participe
Used\ libraries=Librerías usadas
Existing\ file=Fichero existente

ID=ID
ID\ type=Tipo de ID
ID-based\ entry\ generator=Generador de entradas basado en ID
Fetcher\ '%0'\ did\ not\ find\ an\ entry\ for\ id\ '%1'.=El recolector '%0' no encontró entradas para la id '%1'.

Select\ first\ entry=Seleccionar primera entrada
Select\ last\ entry=Seleccionar última entrada

Invalid\ ISBN\:\ '%0'.=El ISBN '%0' no es válido.
should\ be\ an\ integer\ or\ normalized=debería ser normalizado o entero
should\ be\ normalized=debería ser normalizado

Empty\ search\ ID=Vaciar ID de búsqueda
The\ given\ search\ ID\ was\ empty.=La ID de búsqueda está vacía.
Copy\ BibTeX\ key\ and\ link=Copiar clave BibTeX y enlace
empty\ BibTeX\ key=vaciar clave BibTeX
biblatex\ field\ only=Sólo campo biblatex

Error\ while\ generating\ fetch\ URL=Error al generar la URL de recolección
Error\ while\ parsing\ ID\ list=Error al analizar la lista de ID
Unable\ to\ get\ PubMed\ IDs=No se pudieron obtener las ID PubMed
Backup\ found=Encontrada copia de seguridad
A\ backup\ file\ for\ '%0'\ was\ found.=Una copia de seguridad para '%0' ha sido encontrada.
This\ could\ indicate\ that\ JabRef\ did\ not\ shut\ down\ cleanly\ last\ time\ the\ file\ was\ used.=Esto puede indicar que JabRef no se cerró correctamente la última vez que se usó ese archivo.
Do\ you\ want\ to\ recover\ the\ library\ from\ the\ backup\ file?=¿Quiere recuperar la biblioteca desde la copia de seguridad?
Firstname\ Lastname=Nombre Apellido

Recommended\ for\ %0=Recomendado para %0
Show\ 'Related\ Articles'\ tab=Show 'Related Articles' tab
This\ might\ be\ caused\ by\ reaching\ the\ traffic\ limitation\ of\ Google\ Scholar\ (see\ 'Help'\ for\ details).=Esto puede ser debido a alcanzar el límite de tráfico de GoogleScholar (vea la 'Ayuda' para más detalles)

Could\ not\ open\ website.=No se puede abrir el sitio web
Problem\ downloading\ from\ %1=Problemas descargando desde %1

File\ directory\ pattern=Patrón de carpetas
Update\ with\ bibliographic\ information\ from\ the\ web=Actualizar con información bibliográfica desde la web

Could\ not\ find\ any\ bibliographic\ information.=No se puede encontrar información bibliográfica
BibTeX\ key\ deviates\ from\ generated\ key=La clave BibTeX difiere de la generada
DOI\ %0\ is\ invalid=El DOI %0 no es válido

Select\ all\ customized\ types\ to\ be\ stored\ in\ local\ preferences=Seleccione todos los tipos personalizados a ser almacenados en las preferencias locales
Currently\ unknown=Actualmente desconocido
Different\ customization,\ current\ settings\ will\ be\ overwritten=Diferente personalización, se sobreescribirán los ajustes actuales

Entry\ type\ %0\ is\ only\ defined\ for\ Biblatex\ but\ not\ for\ BibTeX=El tipo de entrada %0 está definido para BibLaTeX pero no para BibTeX
Jump\ to\ entry=Saltar a la entrada

Copied\ %0\ citations.=Se copiaron %0 citas
Copying...=Copiando...

journal\ not\ found\ in\ abbreviation\ list=No se encuentra la revista en la lista de abreviaturas
Unhandled\ exception\ occurred.=Ocurrió una excepción no manejada

strings\ included=cadenas incluidas
Color\ for\ disabled\ icons=Color para iconos deshabilitados
Color\ for\ enabled\ icons=Color para iconos habilitados
Size\ of\ large\ icons=Tamaño de iconos grandes
Size\ of\ small\ icons=Tamaño de iconos pequeños
Default\ table\ font\ size=Tamaño de fuente por defecto para tabla
Escape\ underscores=Escapar guiones bajos
Color=Color
Please\ also\ add\ all\ steps\ to\ reproduce\ this\ issue,\ if\ possible.=Por favor, añada los pasos para reproducir el problema si fuera posible
Fit\ width=Ajustar ancho
Fit\ a\ single\ page=Ajustar a una página
Zoom\ in=Aumentar
Zoom\ out=Disminuir
Previous\ page=Página anterior
Next\ page=Página siguiente
Document\ viewer=Visor de Documentos
Live=En vivo
Locked=Bloqueado
Show\ document\ viewer=Mostrar visor de documentos
Show\ the\ document\ of\ the\ currently\ selected\ entry.=Mostrar el documento de la entrada seleccionada
Show\ this\ document\ until\ unlocked.=Mostrar este documento hasta desbloqueo
Set\ current\ user\ name\ as\ owner.=Set current user name as owner.

Sort\ all\ subgroups\ (recursively)=Ordenar todos los subgrupos (recursivamente)
Collect\ and\ share\ telemetry\ data\ to\ help\ improve\ JabRef.=Recopilar y compartir datos de telemetría para ayudar a la mejora de JabRef
Don't\ share=No compartir
Share\ anonymous\ statistics=Compartir estadísticas anónimas
Telemetry\:\ Help\ make\ JabRef\ better=Telemetría\: Ayude a mejorar JabRef
To\ improve\ the\ user\ experience,\ we\ would\ like\ to\ collect\ anonymous\ statistics\ on\ the\ features\ you\ use.\ We\ will\ only\ record\ what\ features\ you\ access\ and\ how\ often\ you\ do\ it.\ We\ will\ neither\ collect\ any\ personal\ data\ nor\ the\ content\ of\ bibliographic\ items.\ If\ you\ choose\ to\ allow\ data\ collection,\ you\ can\ later\ disable\ it\ via\ Options\ ->\ Preferences\ ->\ General.=Para mejorar la experiencia de usuario, nos gustaría recopilar estadísitcas anónimas sobre las funcionalidades de JabRef que usa. Sólo se registrará qué funcionalidades emplea y con qué frecuencia. No se recopilará ningún dato personal ni el contenido de los elementos bibliográficos. Si decide permitir la recopilación de datos, podrá deshabilitarlo posteriormente en Opciones -> Preferencias ->General
<<<<<<< HEAD
This\ file\ was\ found\ automatically.\ Do\ you\ want\ to\ link\ it\ to\ this\ entry?=
Names\ are\ not\ in\ the\ standard\ %0\ format.=

Delete\ the\ selected\ file\ permanently\ from\ disk,\ or\ just\ remove\ the\ file\ from\ the\ entry?\ Pressing\ Delete\ will\ delete\ the\ file\ permanently\ from\ disk.=
Delete\ '%0'=
Delete\ from\ disk=
Remove\ from\ entry=
The\ group\ name\ contains\ the\ keyword\ separator\ "%0"\ and\ thus\ probably\ does\ not\ work\ as\ expected.=
There\ exists\ already\ a\ group\ with\ the\ same\ name.=

Copy\ linked\ files\ to\ folder...=
Copied\ file\ successfully=
Copying\ files...=
Copying\ file\ %0\ of\ entry\ %1=
Finished\ copying=
Could\ not\ copy\ file=
Copied\ %0\ files\ of\ %1\ sucessfully\ to\ %2=
Rename\ failed=
JabRef\ cannot\ access\ the\ file\ because\ it\ is\ being\ used\ by\ another\ process.=
Show\ console\ output\ (only\ necessary\ when\ the\ launcher\ is\ used)=

Remove\ line\ breaks=
Removes\ all\ line\ breaks\ in\ the\ field\ content.=
Checking\ integrity...=

Remove\ hyphenated\ line\ breaks=
Removes\ all\ hyphenated\ line\ breaks\ in\ the\ field\ content.=
Note\ that\ currently,\ JabRef\ does\ not\ run\ with\ Java\ 9.=
Your\ current\ Java\ version\ (%0)\ is\ not\ supported.\ Please\ install\ version\ %1\ or\ higher.=

Could\ not\ retrieve\ entry\ data\ from\ '%0'.=
Entry\ from\ %0\ could\ not\ be\ parsed.=
Invalid\ identifier\:\ '%0'.=
This\ paper\ has\ been\ withdrawn.=
=======
This\ file\ was\ found\ automatically.\ Do\ you\ want\ to\ link\ it\ to\ this\ entry?=This file was found automatically. Do you want to link it to this entry?
Names\ are\ not\ in\ the\ standard\ %0\ format.=Names are not in the standard %0 format.

Delete\ the\ selected\ file\ permanently\ from\ disk,\ or\ just\ remove\ the\ file\ from\ the\ entry?\ Pressing\ Delete\ will\ delete\ the\ file\ permanently\ from\ disk.=Delete the selected file permanently from disk, or just remove the file from the entry? Pressing Delete will delete the file permanently from disk.
Delete\ '%0'=Delete '%0'
Delete\ from\ disk=Delete from disk
Remove\ from\ entry=Remove from entry
The\ group\ name\ contains\ the\ keyword\ separator\ "%0"\ and\ thus\ probably\ does\ not\ work\ as\ expected.=The group name contains the keyword separator "%0" and thus probably does not work as expected.
There\ exists\ already\ a\ group\ with\ the\ same\ name.=There exists already a group with the same name.

Copy\ linked\ files\ to\ folder...=Copy linked files to folder...
Copied\ file\ successfully=Copied file successfully
Copying\ files...=Copying files...
Copying\ file\ %0\ of\ entry\ %1=Copying file %0 of entry %1
Finished\ copying=Finished copying
Could\ not\ copy\ file=Could not copy file
Copied\ %0\ files\ of\ %1\ sucessfully\ to\ %2=Copied %0 files of %1 sucessfully to %2
Rename\ failed=Rename failed
JabRef\ cannot\ access\ the\ file\ because\ it\ is\ being\ used\ by\ another\ process.=JabRef cannot access the file because it is being used by another process.
Show\ console\ output\ (only\ necessary\ when\ the\ launcher\ is\ used)=Show console output (only necessary when the launcher is used)

Remove\ line\ breaks=Remove line breaks
Removes\ all\ line\ breaks\ in\ the\ field\ content.=Removes all line breaks in the field content.
Checking\ integrity...=Checking integrity...

Remove\ hyphenated\ line\ breaks=Remove hyphenated line breaks
Removes\ all\ hyphenated\ line\ breaks\ in\ the\ field\ content.=Removes all hyphenated line breaks in the field content.
Note\ that\ currently,\ JabRef\ does\ not\ run\ with\ Java\ 9.=Note that currently, JabRef does not run with Java 9.
Your\ current\ Java\ version\ (%0)\ is\ not\ supported.\ Please\ install\ version\ %1\ or\ higher.=Your current Java version (%0) is not supported. Please install version %1 or higher.
>>>>>>> e62c8200
<|MERGE_RESOLUTION|>--- conflicted
+++ resolved
@@ -2322,7 +2322,6 @@
 Share\ anonymous\ statistics=Compartir estadísticas anónimas
 Telemetry\:\ Help\ make\ JabRef\ better=Telemetría\: Ayude a mejorar JabRef
 To\ improve\ the\ user\ experience,\ we\ would\ like\ to\ collect\ anonymous\ statistics\ on\ the\ features\ you\ use.\ We\ will\ only\ record\ what\ features\ you\ access\ and\ how\ often\ you\ do\ it.\ We\ will\ neither\ collect\ any\ personal\ data\ nor\ the\ content\ of\ bibliographic\ items.\ If\ you\ choose\ to\ allow\ data\ collection,\ you\ can\ later\ disable\ it\ via\ Options\ ->\ Preferences\ ->\ General.=Para mejorar la experiencia de usuario, nos gustaría recopilar estadísitcas anónimas sobre las funcionalidades de JabRef que usa. Sólo se registrará qué funcionalidades emplea y con qué frecuencia. No se recopilará ningún dato personal ni el contenido de los elementos bibliográficos. Si decide permitir la recopilación de datos, podrá deshabilitarlo posteriormente en Opciones -> Preferencias ->General
-<<<<<<< HEAD
 This\ file\ was\ found\ automatically.\ Do\ you\ want\ to\ link\ it\ to\ this\ entry?=
 Names\ are\ not\ in\ the\ standard\ %0\ format.=
 
@@ -2357,7 +2356,6 @@
 Entry\ from\ %0\ could\ not\ be\ parsed.=
 Invalid\ identifier\:\ '%0'.=
 This\ paper\ has\ been\ withdrawn.=
-=======
 This\ file\ was\ found\ automatically.\ Do\ you\ want\ to\ link\ it\ to\ this\ entry?=This file was found automatically. Do you want to link it to this entry?
 Names\ are\ not\ in\ the\ standard\ %0\ format.=Names are not in the standard %0 format.
 
@@ -2387,4 +2385,3 @@
 Removes\ all\ hyphenated\ line\ breaks\ in\ the\ field\ content.=Removes all hyphenated line breaks in the field content.
 Note\ that\ currently,\ JabRef\ does\ not\ run\ with\ Java\ 9.=Note that currently, JabRef does not run with Java 9.
 Your\ current\ Java\ version\ (%0)\ is\ not\ supported.\ Please\ install\ version\ %1\ or\ higher.=Your current Java version (%0) is not supported. Please install version %1 or higher.
->>>>>>> e62c8200
