#X-Generator: crowdin.com
%0\ contains\ the\ regular\ expression\ <b>%1</b>=%0 包含正则表达式 <b>%1</b>

%0\ contains\ the\ term\ <b>%1</b>=%0 包含词组 <b>%1</b>

%0\ doesn't\ contain\ the\ regular\ expression\ <b>%1</b>=%0 不包含正则表达式 <b>%1</b>

%0\ doesn't\ contain\ the\ term\ <b>%1</b>=%0 不包含词组 <b>%1</b>

%0\ export\ successful=%0 导出成功

%0\ matches\ the\ regular\ expression\ <b>%1</b>=%0 匹配正则表达式 <b>%1</b>

%0\ matches\ the\ term\ <b>%1</b>=%0 匹配词组 <b>%1</b>

<field\ name>=<域名称>
<HTML>Could\ not\ find\ file\ '%0'<BR>linked\ from\ entry\ '%1'</HTML>=<HTML>无法找到记录'%1'链接的文件'%0'</HTML>

<select>=<选择>

<select\ word>=<下拉菜单项>
Abbreviate\ journal\ names\ of\ the\ selected\ entries\ (ISO\ abbreviation)=缩写选中记录的期刊名 (ISO 格式缩写)
Abbreviate\ journal\ names\ of\ the\ selected\ entries\ (MEDLINE\ abbreviation)=缩写选中记录的期刊名 (MEDLINE 格式缩写)

Abbreviate\ names=缩写名
Abbreviated\ %0\ journal\ names.=缩写的 %0 期刊名称。

Abbreviation=缩写

About\ JabRef=关于 JabRef

Abstract=摘要

Accept=接受

Accept\ change=接受修改

Action=动作

What\ is\ Mr.\ DLib?=What is Mr. DLib?

Add=添加

Add\ a\ (compiled)\ custom\ Importer\ class\ from\ a\ class\ path.=从一个 class path 添加(编译好的)自定义导入类。
The\ path\ need\ not\ be\ on\ the\ classpath\ of\ JabRef.=该路径不需要在 JabRef 的 classpath 下。

Add\ a\ (compiled)\ custom\ Importer\ class\ from\ a\ ZIP-archive.=从一个 ZIP 压缩包中添加(编译好的)自定义导入类。
The\ ZIP-archive\ need\ not\ be\ on\ the\ classpath\ of\ JabRef.=该 ZIP 压缩包不需要在 JabRef 的 classpath 下。

Add\ a\ regular\ expression\ for\ the\ key\ pattern.=Add a regular expression for the key pattern.

Add\ selected\ entries\ to\ this\ group=添加选定记录到该组

Add\ from\ folder=从文件夹中添加

Add\ from\ JAR=从 JAR 中添加

add\ group=添加分组

Add\ new=新建

Add\ subgroup=添加子分组

Add\ to\ group=添加到分组

Added\ group\ "%0".=已添加分组 "%0"。

Added\ missing\ braces.=Added missing braces.

Added\ new=已添加

Added\ string=已添加简写字串

Additionally,\ entries\ whose\ <b>%0</b>\ field\ does\ not\ contain\ <b>%1</b>\ can\ be\ assigned\ manually\ to\ this\ group\ by\ selecting\ them\ then\ using\ either\ drag\ and\ drop\ or\ the\ context\ menu.\ This\ process\ adds\ the\ term\ <b>%1</b>\ to\ each\ entry's\ <b>%0</b>\ field.\ Entries\ can\ be\ removed\ manually\ from\ this\ group\ by\ selecting\ them\ then\ using\ the\ context\ menu.\ This\ process\ removes\ the\ term\ <b>%1</b>\ from\ each\ entry's\ <b>%0</b>\ field.=此外，那些“<b>%0</b>”域里不包含“<b>%1</b>”的记录可以被手动添加到此分组（使用拖放或者右键菜单）——这个操作将会把词组“<b>%1</b>”添加到每条记录的“<b>%0</b>”域中。选中记录后用右键菜单可以将该记录从此分组中移除——这个操作将会把“<b>%1</b>”从被移除记录的“<b>%0</b>”域中去除。

Advanced=高级
All\ entries=所有记录
All\ entries\ of\ this\ type\ will\ be\ declared\ typeless.\ Continue?=所有此类型记录将被标记为无类型记录，是否继续？

All\ fields=所有域

Always\ reformat\ BIB\ file\ on\ save\ and\ export=当保存和导出时重新格式化 BIB 文件

A\ SAX\ exception\ occurred\ while\ parsing\ '%0'\:=当解析'%0'时发生了一个 SAXException\:

and=和
and\ the\ class\ must\ be\ available\ in\ your\ classpath\ next\ time\ you\ start\ JabRef.=并且下次您启动 JabRef 的时候，请确保该类在您的 classpath 中。

any\ field\ that\ matches\ the\ regular\ expression\ <b>%0</b>=匹配正则表达式 <b>%0</b> 的任何域

Appearance=外观

Append=追加
Append\ contents\ from\ a\ BibTeX\ library\ into\ the\ currently\ viewed\ library=从一个 BibTeX 文献库追加内容到当前查看的文献库

Append\ library=追加文献库

Append\ the\ selected\ text\ to\ BibTeX\ field=追加选中的文本到 BibTeX 键值
Application=应用程序

Apply=应用

Arguments\ passed\ on\ to\ running\ JabRef\ instance.\ Shutting\ down.=参数传递给了正在执行的 JabRef 实例，关闭自身程序。

Assign\ new\ file=分配新文件

Assign\ the\ original\ group's\ entries\ to\ this\ group?=将原分组中的记录分配到此分组？

Assigned\ %0\ entries\ to\ group\ "%1".=分配了 %0 条记录到分组 "%1".

Assigned\ 1\ entry\ to\ group\ "%0".=分配了 1 条记录到分组 "%0".

Attach\ URL=附加 URL

Attempt\ to\ automatically\ set\ file\ links\ for\ your\ entries.\ Automatically\ setting\ works\ if\ a\ file\ in\ your\ file\ directory<BR>or\ a\ subdirectory\ is\ named\ identically\ to\ an\ entry's\ BibTeX\ key,\ plus\ extension.=尝试为您的记录自动设置 文件 链接，该操作要求和记录 BibTeX 键同名的 文件存在于您的 文件 目录或者子目录中。

Autodetect\ format=自动检测格式

Autogenerate\ BibTeX\ keys=自动生成 BibTeX 键

Autolink\ files\ with\ names\ starting\ with\ the\ BibTeX\ key=自动链接文件名以 BibTeX 键开头的文件

Autolink\ only\ files\ that\ match\ the\ BibTeX\ key=自动链接文件名匹配 BibTeX 键的文件

Automatically\ create\ groups=自动创建分组

Automatically\ remove\ exact\ duplicates=自动移除完全重复的项

Allow\ overwriting\ existing\ links.=允许覆盖已有的链接。

Do\ not\ overwrite\ existing\ links.=不要覆盖已有的链接。

AUX\ file\ import=AUX 文件导入

Available\ export\ formats=可用的导出格式

Available\ BibTeX\ fields=可用的 BibTeX 域

Available\ import\ formats=可用的导入格式

Background\ color\ for\ optional\ fields=可选域的背景颜色

Background\ color\ for\ required\ fields=必选域的背景颜色

Backup\ old\ file\ when\ saving=保存数据库时保留备份

BibTeX\ key\ is\ unique.=BibTeX 键值是唯一的。

%0\ source=%0 源代码

Broken\ link=失效链接

Browse=浏览...

by=为

Cancel=取消

Cannot\ add\ entries\ to\ group\ without\ generating\ keys.\ Generate\ keys\ now?=不生成 BibTeX 键就无法添加记录到分组，现在生成键值？

Cannot\ merge\ this\ change=无法合并该更改

case\ insensitive=忽略大小写

case\ sensitive=区分大小写

Case\ sensitive=区分大小写

change\ assignment\ of\ entries=修改记录的组分配

Change\ case=修改大小写

Change\ entry\ type=更改记录类型
Change\ file\ type=更改文件类型


Change\ of\ Grouping\ Method=分组方法改变

change\ preamble=修改导言区 (preamble)

Change\ table\ column\ and\ General\ fields\ settings\ to\ use\ the\ new\ feature=修改列外观和 General 域设置以使用新特性

Changed\ language\ settings=已修改语言设置

Changed\ preamble=已修改导言区 (preamble)

Check\ existing\ file\ links=检查存在的文件链接

Check\ links=核对链接

Cite\ command=引用命令

Class\ name=类名

Clear=清除

Clear\ fields=清除域内容

Close=关闭
Close\ others=关闭其它
Close\ all=关闭所有

Close\ dialog=关闭对话框

Close\ the\ current\ library=关闭当前文献库

Close\ window=关闭窗口

Closed\ library=关闭文献库

Color\ codes\ for\ required\ and\ optional\ fields=列表记录项的可选域和必选域用不同颜色显示

Color\ for\ marking\ incomplete\ entries=标记不完整记录的颜色

Column\ width=列宽

Command\ line\ id=命令行 id


Contained\ in=包含在

Content=内容

Copied=已复制

Copied\ cell\ contents=已拷贝单元格内容

Copied\ title=已拷贝标题

Copied\ key=已复制 BibTeX 键

Copied\ titles=已拷贝标题

Copied\ keys=已复制 BibTeX 键

Copy=复制

Copy\ BibTeX\ key=复制 BibTeX 键
Copy\ file\ to\ file\ directory=拷贝文件到文件目录。

Copy\ to\ clipboard=复制到剪贴板

Could\ not\ call\ executable=无法调用可执行文件
Could\ not\ connect\ to\ Vim\ server.\ Make\ sure\ that\ Vim\ is\ running<BR>with\ correct\ server\ name.=无法连接到 Vim 服务器，请检查 Vim 是否以正确的 Vim 服务器名选项启动。

Could\ not\ export\ file=无法导出文件

Could\ not\ export\ preferences=无法导出首选项

Could\ not\ find\ a\ suitable\ import\ format.=无法找到符合的导入格式.
Could\ not\ import\ preferences=无法导入首选项

Could\ not\ instantiate\ %0=无法例示 %0
Could\ not\ instantiate\ %0\ %1=无法例示 %0 %1
Could\ not\ instantiate\ %0.\ Have\ you\ chosen\ the\ correct\ package\ path?=无法例示 %0，您选择了正确的包路径吗？
Could\ not\ open\ link=无法打开链接

Could\ not\ print\ preview=无法打印预览

Could\ not\ run\ the\ 'vim'\ program.=无法运行 'vim' 程序。

Could\ not\ save\ file.=无法保存文件
Character\ encoding\ '%0'\ is\ not\ supported.=，不支持编码 '%0'。

crossreferenced\ entries\ included=包含交叉引用的记录

Current\ content=当前内容

Current\ value=当前值

Custom\ entry\ types=自定义的记录类型

Custom\ entry\ types\ found\ in\ file=文件中包含自定义的记录类型

Customize\ entry\ types=自定义记录类型

Customize\ key\ bindings=自定义热键

Cut=剪切

cut\ entries=剪切记录

cut\ entry=剪切该记录


Library\ encoding=文献库编码

Library\ properties=文献库属性

Library\ type=文献库类型

Date\ format=日期格式

Default=默认

Default\ encoding=默认编码

Default\ grouping\ field=默认分组依据域

Default\ look\ and\ feel=默认显示效果 (look and feel)

Default\ pattern=默认模式

Default\ sort\ criteria=默认排序规则
Define\ '%0'=定义 '%0'

Delete=删除

Delete\ custom\ format=删除自定义格式

delete\ entries=删除记录

Delete\ entry=删除该记录

delete\ entry=删除该记录

Delete\ multiple\ entries=删除多条记录

Delete\ rows=删除行

Delete\ strings=删除简写字串

Deleted=已删除

Permanently\ delete\ local\ file=删除本地文件

Delimit\ fields\ with\ semicolon,\ ex.=使用分号分隔域，例如

Descending=降序

Description=描述

Deselect\ all=取消所有选定
Deselect\ all\ duplicates=检测所有重复项

Disable\ this\ confirmation\ dialog=不再显示这个确认对话框

Display\ all\ entries\ belonging\ to\ one\ or\ more\ of\ the\ selected\ groups.=显示属于选中任一分组的记录，即显示选中分组的并集。

Display\ all\ error\ messages=显示所有错误消息

Display\ help\ on\ command\ line\ options=用命令行选项显示帮助

Display\ only\ entries\ belonging\ to\ all\ selected\ groups.=只显示属于所有选中分组的记录，即显示选中分组的交集。
Display\ version=显示版本

Do\ not\ abbreviate\ names=不要缩写姓名

Do\ not\ automatically\ set=不要自动设置

Do\ not\ import\ entry=不导入记录

Do\ not\ open\ any\ files\ at\ startup=启动时不打开任何文件

Do\ not\ overwrite\ existing\ keys=不覆盖已存在的 BibTeX 键
Do\ not\ show\ these\ options\ in\ the\ future=以后不要再显示这些选项

Do\ not\ wrap\ the\ following\ fields\ when\ saving=保存时不要对下列域添加换行符
Do\ not\ write\ the\ following\ fields\ to\ XMP\ Metadata\:=不要将以下域写入 XMP 元数据\:

Do\ you\ want\ JabRef\ to\ do\ the\ following\ operations?=您希望 JabRef 做以下操作吗？

Donate\ to\ JabRef=捐款给 JabRef

Down=下

Download\ file=下载文件

Downloading...=下载中...

Drop\ %0=释放 %0

duplicate\ removal=移除重复

Duplicate\ string\ name=重复的简写字串名称

Duplicates\ found=发现重复项

Dynamic\ groups=动态分组

Dynamically\ group\ entries\ by\ a\ free-form\ search\ expression=使用自定义的搜索表达式创建动态分组

Dynamically\ group\ entries\ by\ searching\ a\ field\ for\ a\ keyword=使用关键词搜索某域创建动态分组

Each\ line\ must\ be\ on\ the\ following\ form=每一行必须使用以下形式

Edit=编辑

Edit\ custom\ export=编辑自定义导出
Edit\ entry=编辑记录
Save\ file=编辑文件链接
Edit\ file\ type=编辑文件类型

Edit\ group=编辑分组


Edit\ preamble=编辑导言区 (preamble)
Edit\ strings=编辑简写字串
Editor\ options=编辑器选项

Empty\ BibTeX\ key=空 BibTeX 键

Grouping\ may\ not\ work\ for\ this\ entry.=，该记录可能无法被分组。

empty\ library=空文献库
Enable\ word/name\ autocompletion=启用词组/姓名自动补全

Enter\ URL=输入 URL

Enter\ URL\ to\ download=输入要下载的 URL

entries=记录

Entries\ cannot\ be\ manually\ assigned\ to\ or\ removed\ from\ this\ group.=此分组中的记录无法进行手动分配。

Entries\ exported\ to\ clipboard=记录被导出到剪贴板


entry=记录

Entry\ editor=记录编辑器

Entry\ preview=预览记录

Entry\ table=记录列表

Entry\ table\ columns=记录列

Entry\ type=记录类型

Entry\ type\ names\ are\ not\ allowed\ to\ contain\ white\ space\ or\ the\ following\ characters=记录类型名中不允许使用空格或者下列字符

Entry\ types=记录类型

Error=错误
Error\ exporting\ to\ clipboard=导出到剪贴板错误

Error\ occurred\ when\ parsing\ entry=分析记录时发生错误

Error\ opening\ file=打开文件错误

Error\ setting\ field=设置域错误

Error\ while\ writing=写入错误
Error\ writing\ to\ %0\ file(s).=写入到 %0 文件错误。



'%0'\ exists.\ Overwrite\ file?='%0' 已存在，覆盖文件？
Overwrite\ file?=覆盖文件？

Export=导出

Export\ name=导出名称

Export\ preferences=导出首选项设置

Export\ preferences\ to\ file=导出首选项设置到文件

Export\ properties=导出属性

Export\ to\ clipboard=导出到剪贴板

Exporting=正在导出
Extension=扩展名

External\ changes=外部修改

External\ file\ links=外部文件链接

External\ programs=外部程序

External\ viewer\ called=成功调用外部查看器

Fetch=抓取

Field=域

field=域

Field\ name=域名称
Field\ names\ are\ not\ allowed\ to\ contain\ white\ space\ or\ the\ following\ characters=域名中不可含有空格或以下字符

Field\ to\ filter=要过滤的域

Field\ to\ group\ by=用来分组的域

File=文件

file=文件
File\ '%0'\ is\ already\ open.=文件 '%0' 已经被打开。

File\ changed=文件已改变
File\ directory\ is\ '%0'\:=文件目录是 '%0'\:

File\ directory\ is\ not\ set\ or\ does\ not\ exist\!=文件目录未设置或该目录不存在！

File\ exists=文件已存在

File\ has\ been\ updated\ externally.\ What\ do\ you\ want\ to\ do?=文件被外部程序修改，您要怎么做？

File\ not\ found=无法找到文件
File\ type=文件类型

File\ updated\ externally=文件被外部程序修改

filename=文件名

Filename=文件名

Files\ opened=已打开文件

Filter=过滤

Filter\ All=Filter All

Filter\ None=Filter None

Finished\ automatically\ setting\ external\ links.=完成自动设置外部链接。

Finished\ synchronizing\ file\ links.\ Entries\ changed\:\ %0.=完成同步文件条链接，记录改变\: %0.
Finished\ writing\ XMP-metadata.\ Wrote\ to\ %0\ file(s).=完成写入 XMP-元数据，写入 %0 文件。
Finished\ writing\ XMP\ for\ %0\ file\ (%1\ skipped,\ %2\ errors).=完成写入 XMP-元数据到 %0 文件 (跳过 %1 条，%2 条错误).

First\ select\ the\ entries\ you\ want\ keys\ to\ be\ generated\ for.=首先选中您要生成 BibTeX 键的记录。

Fit\ table\ horizontally\ on\ screen=列表宽度填满屏幕宽度

Float=浮动 (结果上浮到最前)
Float\ marked\ entries=浮动高亮显示的记录 (上浮到列表最前)

Font\ family=字体

Font\ preview=预览字体

Font\ size=字号

Font\ style=字体

Font\ selection=字体下拉菜单项

for=为

Format\ of\ author\ and\ editor\ names=作者和编者的姓名格式
Format\ string=格式化简写字串

Format\ used=使用的格式
Formatter\ name=格式化器名称

found\ in\ AUX\ file=在 AUX 发现

Full\ name=全称

General=基本设置

General\ fields=General 域

Generate=生成

Generate\ BibTeX\ key=生成 BibTeX 键

Generate\ keys=生成键

Generate\ keys\ before\ saving\ (for\ entries\ without\ a\ key)=保存数据库前为缺失键值的记录自动生成 BibTeX 键
Generate\ keys\ for\ imported\ entries=为导入的记录重新生成 BibTeX 键

Generate\ now=现在生成

Generated\ BibTeX\ key\ for=已生成 BibTeX 键——为

Generating\ BibTeX\ key\ for=正在生成 BibTeX 键——为
Get\ fulltext=获取全文

Gray\ out\ non-hits=置灰未选中

Groups=分组

Have\ you\ chosen\ the\ correct\ package\ path?=您选择了正确的包路径吗？

Help=帮助

Help\ on\ key\ patterns=键表达式帮助
Help\ on\ regular\ expression\ search=正则表达式搜索帮助

Hide\ non-hits=隐藏未选中

Hierarchical\ context=分级上下文

Highlight=高亮
Marking=标记
Underline=下划线
Empty\ Highlight=清除高亮
Empty\ Marking=清除标记
Empty\ Underline=清除下划线
The\ marked\ area\ does\ not\ contain\ any\ legible\ text\!=The marked area does not contain any legible text\!

Hint\:\ To\ search\ specific\ fields\ only,\ enter\ for\ example\:<p><tt>author\=smith\ and\ title\=electrical</tt>=提示\: 若想只搜索特定域的话，可以像这样写\:<p><tt>author\=smith and title\=electrical</tt>

HTML\ table=HTML 表
HTML\ table\ (with\ Abstract\ &\ BibTeX)=HTML 表(包含摘要和 BibTeX)
Icon=图标

Ignore=忽略

Import=导入

Import\ and\ keep\ old\ entry=导入且保存旧记录

Import\ and\ remove\ old\ entry=导入且移除旧记录

Import\ entries=导入记录

Import\ failed=导入失败

Import\ file=导入文件

Import\ group\ definitions=导入分组配置

Import\ name=导入名称

Import\ preferences=导入首选项设置

Import\ preferences\ from\ file=从文件中导入首选项设置

Import\ strings=导入简写字串

Import\ to\ open\ tab=导入到打开标签页

Import\ word\ selector\ definitions=导入词组下拉菜单项

Imported\ entries=已导入记录

Imported\ from\ library=已从文献库导入

Importer\ class=Importer 类

Importing=正在导入

Importing\ in\ unknown\ format=以未知格式导入

Include\ abstracts=包含摘要
Include\ entries=包括的记录

Include\ subgroups\:\ When\ selected,\ view\ entries\ contained\ in\ this\ group\ or\ its\ subgroups=包含子分组：当分组被选中时，显示所有它和它的子分组中的记录

Independent\ group\:\ When\ selected,\ view\ only\ this\ group's\ entries=独立分组：当分组被选中时，只显示属于此分组的记录

Work\ options=工作选项

Insert=插入

Insert\ rows=插入行

Intersection=交集

Invalid\ BibTeX\ key=非法的 BibTeX 键值

Invalid\ date\ format=非法的日期格式

Invalid\ URL=非法的 URL

Online\ help=在线帮助

JabRef\ preferences=JabRef 首选项

Join=Join

Joins\ selected\ keywords\ and\ deletes\ selected\ keywords.=Joins selected keywords and deletes selected keywords.

Journal\ abbreviations=期刊缩写名

Keep=保留

Keep\ both=保留全部

Key\ bindings=热键绑定

Key\ bindings\ changed=热键绑定已修改

Key\ generator\ settings=键值生成器设置

Key\ pattern=键值表达式

keys\ in\ library=文献库中的键值

Keyword=关键字

Label=标签

Language=语言

Last\ modified=上次修改的

LaTeX\ AUX\ file=LaTeX AUX 文件
Leave\ file\ in\ its\ current\ directory=保留文件的当前位置不改变。

Left=Left
Level=级别

Limit\ to\ fields=限制范围到域

Limit\ to\ selected\ entries=限制范围为选中的记录

Link=链接
Link\ local\ file=链接本地文件
Link\ to\ file\ %0=到文件 %0 的链接

Listen\ for\ remote\ operation\ on\ port=监听端口
Load\ and\ Save\ preferences\ from/to\ jabref.xml\ on\ start-up\ (memory\ stick\ mode)=加载/保存首选项设置从/到 jabref.xml 文件(记忆棒模式)

Look\ and\ feel=显示效果 (look and feel)
Main\ file\ directory=文件主目录

Main\ layout\ file=主 layout 文件

Manage\ custom\ exports=管理自定义导出器

Manage\ custom\ imports=管理自定义导入器
Manage\ external\ file\ types=管理外部文件类型关联

Mark\ entries=高亮标记多条记录

Mark\ entry=高亮标记该记录

Mark\ new\ entries\ with\ addition\ date=建立新记录时标记时间

Mark\ new\ entries\ with\ owner\ name=建立新记录时标记所有者为

Memory\ stick\ mode=记忆棒模式

Menu\ and\ label\ font\ size=菜单和标签字号

Merged\ external\ changes=合并外部修改

Messages=消息

Modification\ of\ field=域的修改

Modified\ group\ "%0".=已修改分组 "%0".

Modified\ groups=已修改分组

Modified\ string=已修改简写字串

Modify=修改

modify\ group=修改分组

Move\ down=下移

Move\ external\ links\ to\ 'file'\ field=移动外部链接到 'file' 域

move\ group=移动分组

Move\ up=上移

Moved\ group\ "%0".=移动了分组 "%0"。

Name=名字
Name\ formatter=姓名格式化器

Natbib\ style=Natbib 格式

nested\ AUX\ files=nested AUX 文件

New=新建

new=新建

New\ BibTeX\ entry=新建 BibTeX 记录

New\ BibTeX\ sublibrary=新建 BibTeX 子文献库

New\ content=新内容

New\ library\ created.=创建了新文献库。
New\ %0\ library=新建 %0 文献库
New\ field\ value=新的域内容

New\ group=新建分组

New\ string=新建简写字串

Next\ entry=下一条

No\ actual\ changes\ found.=没有实际的修改。

no\ base-BibTeX-file\ specified=没有指定 base-BibTeX-文件

no\ library\ generated=没有生成文献库

No\ entries\ found.\ Please\ make\ sure\ you\ are\ using\ the\ correct\ import\ filter.=没有找到记录，请检查是否使用了正确的导入过滤器。


No\ entries\ found\ for\ the\ search\ string\ '%0'=没有找到符合查询字符串 '%0' 的记录

No\ entries\ imported.=没有导入记录。

No\ files\ found.=没有找到文件。

No\ GUI.\ Only\ process\ command\ line\ options.=没有 GUI，只处理命令行选项。

No\ journal\ names\ could\ be\ abbreviated.=没有可供缩写的期刊全称。

No\ journal\ names\ could\ be\ unabbreviated.=没有可供展开的期刊名缩写。
No\ PDF\ linked=没有 PDF 链接

Open\ PDF=打开 PDF

No\ URL\ defined=没有定义 url
not=非

not\ found=无法找到

Note\ that\ you\ must\ specify\ the\ fully\ qualified\ class\ name\ for\ the\ look\ and\ feel,=注意：您必须为显示效果 (look and feel) 明确指定完整的经过验证的类名称，

Nothing\ to\ redo=无可重做

Nothing\ to\ undo=无可撤销

occurrences=次

OK=确定
One\ or\ more\ file\ links\ are\ of\ the\ type\ '%0',\ which\ is\ undefined.\ What\ do\ you\ want\ to\ do?=一个或多个文件链接是未定义的文件类型 '%0'，您希望怎么做？

One\ or\ more\ keys\ will\ be\ overwritten.\ Continue?=一个或多个 BibTeX 键将会被覆盖，是否继续？


Open=打开

Open\ BibTeX\ library=打开 BibTeX 文献库

Open\ library=打开文献库

Open\ editor\ when\ a\ new\ entry\ is\ created=创建新记录时打开记录编辑器

Open\ file=打开文件

Open\ last\ edited\ libraries\ at\ startup=启动 JabRef 时打开上次使用的数据库

Connect\ to\ shared\ database=连接到共享数据库

Open\ terminal\ here=在此处打开终端

Open\ URL\ or\ DOI=打开 URL 或 DOI

Opened\ library=已打开文献库

Opening=正在打开

Opening\ preferences...=正在打开首选项...

Operation\ canceled.=操作被取消
Operation\ not\ supported=不支持的操作

Optional\ fields=可选域

Options=选项

or=或

Output\ or\ export\ file=输出或导出文件

Override=跳过

Override\ default\ file\ directories=跳过默认文件目录

Override\ default\ font\ settings=跳过默认字体设置

Override\ the\ BibTeX\ field\ by\ the\ selected\ text=使用选中文字覆盖 BibTeX 键值


Overwrite=覆盖
Overwrite\ existing\ field\ values=覆盖原有域内容

Overwrite\ keys=覆盖键值

pairs\ processed=已处理记录对
Password=口令

Paste=粘贴

paste\ entries=粘贴多条记录

paste\ entry=粘贴记录
Paste\ from\ clipboard=从剪贴板粘贴

Pasted=完成粘贴

Path\ to\ %0\ not\ defined=到 %0 的路径未定义

Path\ to\ LyX\ pipe=到 LyX 管道的路径

PDF\ does\ not\ exist=PDF 不存在

File\ has\ no\ attached\ annotations=File has no attached annotations

Plain\ text\ import=纯文本导入

Please\ enter\ a\ name\ for\ the\ group.=请为该分组输入一个名字

Please\ enter\ a\ search\ term.\ For\ example,\ to\ search\ all\ fields\ for\ <b>Smith</b>,\ enter\:<p><tt>smith</tt><p>To\ search\ the\ field\ <b>Author</b>\ for\ <b>Smith</b>\ and\ the\ field\ <b>Title</b>\ for\ <b>electrical</b>,\ enter\:<p><tt>author\=smith\ and\ title\=electrical</tt>=请输入一个搜索词组。例如，要在所有域中搜索 <b>Smith</b>，就输入\:<p><tt>smith</tt><p>要在 <b>Author</b> 域中搜索 <b>Smith</b> 并且 <b>Title</b> 域中搜索 <b>electrical</b>, 输入\:<p><tt>author\=smith and title\=electrical</tt>

Please\ enter\ the\ field\ to\ search\ (e.g.\ <b>keywords</b>)\ and\ the\ keyword\ to\ search\ it\ for\ (e.g.\ <b>electrical</b>).=请输入要搜索的域(例如： <b>keywords</b>)和要搜索的关键词(例如： <b>electrical</b>)。

Please\ enter\ the\ string's\ label=请输入简写字串的标签

Please\ select\ an\ importer.=请选择一个导入器。

Possible\ duplicate\ entries=可能的重复记录

Possible\ duplicate\ of\ existing\ entry.\ Click\ to\ resolve.=可能与已存在记录重复，点击以解决此问题。

Preamble=导言区 (Preamble)

Preferences=首选项

Preferences\ recorded.=首选项被记录。

Preview=预览
Citation\ Style=引用样式
Current\ Preview=当前预览
Cannot\ generate\ preview\ based\ on\ selected\ citation\ style.=无法为选中的引用样式生成预览.
Bad\ character\ inside\ entry=记录是包含非法字符
Error\ while\ generating\ citation\ style=生成引用样式时出错
Preview\ style\ changed\ to\:\ %0=预览样式更改为\: %0
Next\ preview\ layout=下一条预览布局
Previous\ preview\ layout=上一条预览布局

Previous\ entry=上一条

Primary\ sort\ criterion=排序依据
Problem\ with\ parsing\ entry=解析记录时的问题
Processing\ %0=正在处理 %0
Pull\ changes\ from\ shared\ database=从共享数据库更新数据

Pushed\ citations\ to\ %0=已推送文献引用到 %0

Quit\ JabRef=退出 JabRef

Quit\ synchronization=退出同步

Raw\ source=原始源数据

Rearrange\ tabs\ alphabetically\ by\ title=对标签页以标题按字母表排序

Redo=重做

Reference\ library=参考文献文献库

%0\ references\ found.\ Number\ of\ references\ to\ fetch?=找到参考文献\: %0。 要抓取的引用数？

Refine\ supergroup\:\ When\ selected,\ view\ entries\ contained\ in\ both\ this\ group\ and\ its\ supergroup=提炼父分组：当分组被选中时，显示同时包含在该分组和它父分组中的记录

regular\ expression=正则表达式

Related\ articles=相关文章

Remote\ operation=远程操作

Remote\ server\ port=远程服务器端口

Remove=移除

Remove\ subgroups=移除子分组

Remove\ all\ subgroups\ of\ "%0"?=移除 "%0" 的所有子分组？

Remove\ entry\ from\ import=从导入中移除记录

Remove\ selected\ entries\ from\ this\ group=从这个组里移除选定记录

Remove\ entry\ type=移除记录类型

Remove\ from\ group=从分组中移除

Remove\ group=移除分组

Remove\ group,\ keep\ subgroups=移除分组，保留子分组

Remove\ group\ "%0"?=移除分组 "%0"?

Remove\ group\ "%0"\ and\ its\ subgroups?=移除分组 "%0" 和它的子分组？

remove\ group\ (keep\ subgroups)=移除分组(保留子分组)

remove\ group\ and\ subgroups=移除分组和子分组

Remove\ group\ and\ subgroups=移除分组和子分组

Remove\ link=移除链接

Remove\ old\ entry=移除旧记录

Remove\ selected\ strings=移除选中的简写字串

Removed\ group\ "%0".=已移除分组 "%0"。

Removed\ group\ "%0"\ and\ its\ subgroups.=已移除分组 "%0" 和它的子分组。

Removed\ string=已移除简写字串

Renamed\ string=重命名简写字串

Replace=Replace

Replace\ (regular\ expression)=替换 (正则表达式)

Replace\ string=替换字符串

Replace\ with=替换为

Replaced=被替换

Required\ fields=必选域

Reset\ all=重置所有

Resolve\ strings\ for\ all\ fields\ except=处理所有域的简写字串，除了
Resolve\ strings\ for\ standard\ BibTeX\ fields\ only=只处理标准 BibTeX 域的简写字串

resolved=已解决

Review=评论

Review\ changes=复查修改

Right=右

Save=保存
Save\ all\ finished.=完成保存全部。

Save\ all\ open\ libraries=保存所有打开的数据库

Save\ before\ closing=关闭前保存

Save\ library=保存文献库
Save\ library\ as...=保存文献库为 ...

Save\ entries\ in\ their\ original\ order=以原始顺序保存记录

Save\ failed=保存失败

Save\ failed\ during\ backup\ creation=保存失败，无法创建备份

Save\ selected\ as...=选中记录另存为...

Saved\ library=已保存文献库

Saved\ selected\ to\ '%0'.=保存选中到 '%0'.

Saving=保存中
Saving\ all\ libraries...=正在保存所有数据库...

Saving\ library=正在保存文献库

Search=查找

Search\ expression=查找表达式

Search\ for=查找

Searching\ for\ duplicates...=正在查找重复记录...

Searching\ for\ files=正在查找文件

Secondary\ sort\ criterion=次要依据

Select\ all=全选

Select\ encoding=选择编码

Select\ entry\ type=选择记录类型
Select\ external\ application=选择外部程序

Select\ file\ from\ ZIP-archive=从 ZIP-压缩包中选择文件

Select\ the\ tree\ nodes\ to\ view\ and\ accept\ or\ reject\ changes=选择树节点查看和接受/拒绝修改
Selected\ entries=选中的记录
Set\ field=设置域内容
Set\ fields=设置域内容

Set\ general\ fields=设置 general 域
Set\ main\ external\ file\ directory=设置外部文件的主目录

Set\ table\ font=设置表格字体

Settings=设置

Shortcut=快捷键

Show/edit\ %0\ source=显示/编辑 %0 源代码

Show\ 'Firstname\ Lastname'=显示 '名 (Firstname) 姓 (Lastname)'

Show\ 'Lastname,\ Firstname'=显示 '姓 (Lastname), 名 (Firstname)'

Show\ BibTeX\ source\ by\ default=缺省显示 BibTeX 源代码

Show\ confirmation\ dialog\ when\ deleting\ entries=删除多条记录时发出警告

Show\ description=显示描述

Show\ file\ column=显示“文件”列

Show\ last\ names\ only=只显示“姓 (Lastname)”

Show\ names\ unchanged=显示原始姓名字串

Show\ optional\ fields=显示可选域

Show\ required\ fields=显示必选域

Show\ URL/DOI\ column=显示 URL/DOI 列

Simple\ HTML=简单 HTML

Size=大小

Skipped\ -\ No\ PDF\ linked=跳过-没有 PDF 链接
Skipped\ -\ PDF\ does\ not\ exist=跳过-PDF 不存在

Skipped\ entry.=已跳过记录

Some\ appearance\ settings\ you\ changed\ require\ to\ restart\ JabRef\ to\ come\ into\ effect.=Some appearance settings you changed require to restart JabRef to come into effect.

source\ edit=源代码编辑
Special\ name\ formatters=特殊的姓名格式化器

Special\ table\ columns=特殊列

Starting\ import=开始导入

Statically\ group\ entries\ by\ manual\ assignment=手动创建静态分组

Status=状态

Stop=停止

Strings=简写字串

Strings\ for\ library=简写字串列表——文献库

Sublibrary\ from\ AUX=从 AUX 文件生成的子文献库

Switches\ between\ full\ and\ abbreviated\ journal\ name\ if\ the\ journal\ name\ is\ known.=在已知的期刊名简写和全称之间切换。

Synchronize\ file\ links=同步文件链接

Synchronizing\ file\ links...=正在同步文件链接...

Table\ appearance=列表外观

Table\ background\ color=列表背景颜色

Table\ grid\ color=列表网格颜色

Table\ text\ color=列表文字颜色

Tabname=标签页名
Target\ file\ cannot\ be\ a\ directory.=目标文件不可为目录。

Tertiary\ sort\ criterion=次要依据

Test=测试

paste\ text\ here=此处编辑文本

The\ chosen\ date\ format\ for\ new\ entries\ is\ not\ valid=为新记录选择的日期格式非法

The\ chosen\ encoding\ '%0'\ could\ not\ encode\ the\ following\ characters\:=选择的编码 '%0' 无法支持下列字符\:


the\ field\ <b>%0</b>=域 <b>%0</b>

The\ file<BR>'%0'<BR>has\ been\ modified<BR>externally\!=文件<BR>'%0'<BR>已经被外部程序修改！

The\ group\ "%0"\ already\ contains\ the\ selection.=分组 "%0" 中已经包含选中的项。

The\ label\ of\ the\ string\ cannot\ be\ a\ number.=该简写字串的 label 不可以为数字。

The\ label\ of\ the\ string\ cannot\ contain\ spaces.=该简写字串的 label 不可以包含空格。

The\ label\ of\ the\ string\ cannot\ contain\ the\ '\#'\ character.=该简写字串的 label 不可以包含 '\#' 字符。

The\ output\ option\ depends\ on\ a\ valid\ import\ option.=输出选项依赖于一个合法的导入选项。
The\ PDF\ contains\ one\ or\ several\ BibTeX-records.=该 PDF 包含一个或多个 BibTeX 记录，
Do\ you\ want\ to\ import\ these\ as\ new\ entries\ into\ the\ current\ library?=您希望导入这些记录到当前文献库中吗？

The\ regular\ expression\ <b>%0</b>\ is\ invalid\:=正则表达式 <b>%0</b> 是非法的\:

The\ search\ is\ case\ insensitive.=该查询是不区分大小写的。

The\ search\ is\ case\ sensitive.=该查询是区分大小写的。

The\ string\ has\ been\ removed\ locally=简写字串被本地移除

There\ are\ possible\ duplicates\ (marked\ with\ an\ icon)\ that\ haven't\ been\ resolved.\ Continue?=存在可能仍未解决的重复项(以'D'图标标记)，是否继续？

This\ entry\ has\ no\ BibTeX\ key.\ Generate\ key\ now?=此记录没有 BibTeX 键，现在生成它？

This\ entry\ is\ incomplete=该记录是不完整的

This\ entry\ type\ cannot\ be\ removed.=该记录类型无法被移除。

This\ external\ link\ is\ of\ the\ type\ '%0',\ which\ is\ undefined.\ What\ do\ you\ want\ to\ do?=此外部链接类型 '%0' 未定义，您想怎么办？

This\ group\ contains\ entries\ based\ on\ manual\ assignment.\ Entries\ can\ be\ assigned\ to\ this\ group\ by\ selecting\ them\ then\ using\ either\ drag\ and\ drop\ or\ the\ context\ menu.\ Entries\ can\ be\ removed\ from\ this\ group\ by\ selecting\ them\ then\ using\ the\ context\ menu.=这个分组包含手动分配的记录, 你可以使用"选中-拖曳"或者右键菜单选中记录分配到该分组, 也可以使用右键菜单移除这些记录.

This\ group\ contains\ entries\ whose\ <b>%0</b>\ field\ contains\ the\ keyword\ <b>%1</b>=此分组中记录的 <b>%0</b> 域包含关键词 <b>%1</b>

This\ group\ contains\ entries\ whose\ <b>%0</b>\ field\ contains\ the\ regular\ expression\ <b>%1</b>=此分组中记录的 <b>%0</b> 域包含正则表达式 <b>%1</b>
This\ makes\ JabRef\ look\ up\ each\ file\ link\ and\ check\ if\ the\ file\ exists.\ If\ not,\ you\ will\ be\ given\ options<BR>to\ resolve\ the\ problem.=该选项使 JabRef 遍历所有文件链接，检查链接文件是否存在。如果不存在，您将会得到一个选项来处理这个问题。

This\ operation\ requires\ all\ selected\ entries\ to\ have\ BibTeX\ keys\ defined.=此操作要求所有选中记录的 BibTeX 键值不为空。

This\ operation\ requires\ one\ or\ more\ entries\ to\ be\ selected.=这个操作要求选中一条或多条记录。

Toggle\ entry\ preview=打开/关闭记录预览
Toggle\ groups\ interface=打开/关闭组界面
Try\ different\ encoding=尝试其它编码

Unabbreviate\ journal\ names\ of\ the\ selected\ entries=展开选中记录的缩写期刊名称
Unabbreviated\ %0\ journal\ names.=展开 %0 期刊名称。

Unable\ to\ open\ file.=无法打开文件.
Unable\ to\ open\ link.\ The\ application\ '%0'\ associated\ with\ the\ file\ type\ '%1'\ could\ not\ be\ called.=无法打开链接。无法调用与文件类型 '%1' 关联的应用程序 '%0' 。
unable\ to\ write\ to=无法写入
Undefined\ file\ type=未定义的文件类型

Undo=撤销

Union=并集

Unknown\ BibTeX\ entries=未知的 BibTeX 记录

unknown\ edit=未知修改

Unknown\ export\ format=未知的导出格式

Unmark\ all=撤销所有高亮标记

Unmark\ entries=撤销选中高亮标记

Unmark\ entry=撤销记录高亮标记

untitled=未命名

Up=上

Update\ to\ current\ column\ widths=使用当前视图中的列宽

Updated\ group\ selection=更新分组选择
Upgrade\ external\ PDF/PS\ links\ to\ use\ the\ '%0'\ field.=升级外部 PDF/PS 链接以使用 '%0' 域。
Upgrade\ file=升级文件
Upgrade\ old\ external\ file\ links\ to\ use\ the\ new\ feature=升级旧外部文件链接以使用新特性

usage=用法
Use\ autocompletion\ for\ the\ following\ fields=为以下域开启自动补全功能

Use\ other\ look\ and\ feel=使用其它显示效果类 (look and feel)
Tweak\ font\ rendering\ for\ entry\ editor\ on\ Linux=Tweak font rendering for entry editor on Linux
Use\ regular\ expression\ search=使用正则表达式搜索

Username=用户名

Value\ cleared\ externally=内容从外部被清除

Value\ set\ externally=内容从外部被设置

verify\ that\ LyX\ is\ running\ and\ that\ the\ lyxpipe\ is\ valid=检查 LyX 是否在运行以及 lyx 管道是否可用

View=视图
Vim\ server\ name=Vim 服务器名

Waiting\ for\ ArXiv...=等待 ArXiv...

Warn\ about\ unresolved\ duplicates\ when\ closing\ inspection\ window=关闭检视窗口时警告未处理的 BibTeX 键重复情况

Warn\ before\ overwriting\ existing\ keys=覆盖已存在的 BibTeX 键之前发出警告

Warning=警告

Warnings=警告

web\ link=web 链接

What\ do\ you\ want\ to\ do?=您希望做什么?

When\ adding/removing\ keywords,\ separate\ them\ by=当增加/移除关键字时，使用分隔符
Will\ write\ XMP-metadata\ to\ the\ PDFs\ linked\ from\ selected\ entries.=将写入 XMP 元数据到选中记录链接的 PDF 文件。

with=以

Write\ BibTeXEntry\ as\ XMP-metadata\ to\ PDF.=将 BibTeX 记录作为 XMP 源数据写入到 PDF 中。

Write\ XMP=写入 XMP
Write\ XMP-metadata=写入 XMP 元数据
Write\ XMP-metadata\ for\ all\ PDFs\ in\ current\ library?=将 XMP 元数据写入到当前文献库中所有 PDF 文件?
Writing\ XMP-metadata...=正在写入 XMP 元数据...
Writing\ XMP-metadata\ for\ selected\ entries...=正在为选中记录写入 XMP 元数据...

Wrote\ XMP-metadata=写入 XMP-元数据

XMP-annotated\ PDF=XMP-annotated PDF
XMP\ export\ privacy\ settings=XMP 导出隐私设置
XMP-metadata=XMP 元数据
XMP-metadata\ found\ in\ PDF\:\ %0=PDF 中的 XMP 元数据\: %0
You\ must\ restart\ JabRef\ for\ this\ to\ come\ into\ effect.=为使这项更改生效，您必须重启 JabRef。
You\ have\ changed\ the\ language\ setting.=您已经修改了语言设置。
You\ have\ entered\ an\ invalid\ search\ '%0'.=您输入了一个非法的查询 '%0'.

You\ must\ restart\ JabRef\ for\ the\ new\ key\ bindings\ to\ work\ properly.=为使热键绑定生效，您必须重启 JabRef。

Your\ new\ key\ bindings\ have\ been\ stored.=您的热键绑定已经被存储。

The\ following\ fetchers\ are\ available\:=下面列出的是可用的抓取器\:
Could\ not\ find\ fetcher\ '%0'=无法找到抓取器 '%0'
Running\ query\ '%0'\ with\ fetcher\ '%1'.=使用抓取器'%1'执行请求'%0'
Query\ '%0'\ with\ fetcher\ '%1'\ did\ not\ return\ any\ results.=使用抓取器'%1'请求'%0'未返回任何结果。

Move\ file=移动 文件
Rename\ file=重命名 文件

Move\ file\ failed=移动文件失败
Could\ not\ move\ file\ '%0'.=无法移动文件 '%0'
Could\ not\ find\ file\ '%0'.=无法找到文件 '%0'。
Number\ of\ entries\ successfully\ imported=成功导入的记录数
Import\ canceled\ by\ user=导入操作被用户取消
Progress\:\ %0\ of\ %1=进度\: %0 of %1
Error\ while\ fetching\ from\ %0=从 %0 抓取发生错误

Please\ enter\ a\ valid\ number=请输入一个合法的数字
Show\ search\ results\ in\ a\ window=在新窗口中显示查询结果
Show\ global\ search\ results\ in\ a\ window=在窗口中显示全局搜索结果
Search\ in\ all\ open\ libraries=在所有打开的数据库中搜索
Move\ file\ to\ file\ directory?=移动文件到文件目录?

Library\ is\ protected.\ Cannot\ save\ until\ external\ changes\ have\ been\ reviewed.=文献库受保护中，在外部修改未被复查前无法执行保存操作。
Protected\ library=受保护的文献库
Refuse\ to\ save\ the\ library\ before\ external\ changes\ have\ been\ reviewed.=在外部修改未被复查之前拒绝保存文献库。
Library\ protection=文献库保护
Unable\ to\ save\ library=无法保存文献库

BibTeX\ key\ generator=BibTeX 键生成器
Unable\ to\ open\ link.=无法打开链接。
Move\ the\ keyboard\ focus\ to\ the\ entry\ table=将键盘焦点移动到记录列表
MIME\ type=MIME 类型

This\ feature\ lets\ new\ files\ be\ opened\ or\ imported\ into\ an\ already\ running\ instance\ of\ JabRef<BR>instead\ of\ opening\ a\ new\ instance.\ For\ instance,\ this\ is\ useful\ when\ you\ open\ a\ file\ in\ JabRef<br>from\ your\ web\ browser.<BR>Note\ that\ this\ will\ prevent\ you\ from\ running\ more\ than\ one\ instance\ of\ JabRef\ at\ a\ time.=该选项使得打开或者导入新文件的操作在已经运行的 JabRef 中进行，而不是新建另一个 JabRef 窗口<BR>来进行这些操作。例如，当您从浏览器中调用 JabRef 打开一个文件时，这个选项将比较有用。<BR>注意：它将阻止您同时运行多个 JabRef 实例。
Run\ fetcher,\ e.g.\ "--fetch\=Medline\:cancer"=运行抓取器，例如 "--fetch\=Medline\:cancer"

The\ ACM\ Digital\ Library=ACM 数字图书馆
Reset=重置

Use\ IEEE\ LaTeX\ abbreviations=使用 IEEE LaTeX 缩写
The\ Guide\ to\ Computing\ Literature=The Guide to Computing Literature

When\ opening\ file\ link,\ search\ for\ matching\ file\ if\ no\ link\ is\ defined=打开文件时，如果文件链接未定义，则自动寻找匹配的文件。
Settings\ for\ %0=%0 的设置
Mark\ entries\ imported\ into\ an\ existing\ library=标记导入到已有文献库的新记录
Unmark\ all\ entries\ before\ importing\ new\ entries\ into\ an\ existing\ library=导入新记录到文献库之前移除所有新记录的标记

Forward=前进
Back=后退
Sort\ the\ following\ fields\ as\ numeric\ fields=以数值方式排序下列域
Line\ %0\:\ Found\ corrupted\ BibTeX\ key.=第 %0 行\: 发现错误的 BibTeX 键。
Line\ %0\:\ Found\ corrupted\ BibTeX\ key\ (contains\ whitespaces).=第 %0 行\: 发现错误的 BibTeX 键(包含空格)。
Line\ %0\:\ Found\ corrupted\ BibTeX\ key\ (comma\ missing).=第 %0 行\: 发现错误的 BibTeX 键(逗号丢失)。
Full\ text\ document\ download\ failed=下载全文失败
Update\ to\ current\ column\ order=使用当前视图中的列顺序
Download\ from\ URL=从 URL 下载
Rename\ field=重命名域
Set/clear/append/rename\ fields=设置/清除/重命名 域
Append\ field=Append field
Append\ to\ fields=Append to fields
Rename\ field\ to=重命名该域为
Move\ contents\ of\ a\ field\ into\ a\ field\ with\ a\ different\ name=将一个域中的内容移动到另一个域中
You\ can\ only\ rename\ one\ field\ at\ a\ time=一次只能重命名一个域

Remove\ all\ broken\ links=移除所有失效链接

Cannot\ use\ port\ %0\ for\ remote\ operation;\ another\ application\ may\ be\ using\ it.\ Try\ specifying\ another\ port.=无法使用端口 %0 进行远程操作;该端口可能被其它应用程序占用，请使用其它端口。

Looking\ for\ full\ text\ document...=查找文章全文文档
Autosave=自动保存
A\ local\ copy\ will\ be\ opened.=将打开一个本地拷贝.
Autosave\ local\ libraries=自动保存本地数据库
Automatically\ save\ the\ library\ to=自动将文献库保存到
Please\ enter\ a\ valid\ file\ path.=请输入一个合法的文件路径.


Export\ in\ current\ table\ sort\ order=按照当前表格排序导出
Export\ entries\ in\ their\ original\ order=按照原始顺序导出记录
Error\ opening\ file\ '%0'.=打开文件 "%0" 时发生错误

Formatter\ not\ found\:\ %0=无法找到的格式化器： %0
Clear\ inputarea=清空输入框

Automatically\ set\ file\ links\ for\ this\ entry=自动为此记录设置文件链接
Could\ not\ save,\ file\ locked\ by\ another\ JabRef\ instance.=无法保存，文件被另一个 JabRef 实例锁定。
File\ is\ locked\ by\ another\ JabRef\ instance.=文件被另一个 JabRef 实例锁定。
Do\ you\ want\ to\ override\ the\ file\ lock?=您是否希望覆盖文件锁？
File\ locked=文件被锁定
Current\ tmp\ value=当前临时值
Metadata\ change=元数据改变
Changes\ have\ been\ made\ to\ the\ following\ metadata\ elements=下列元数据元素被改变

Generate\ groups\ for\ author\ last\ names=用作者的姓 (last name) 创建分组
Generate\ groups\ from\ keywords\ in\ a\ BibTeX\ field=用 BibTeX 域中的关键词创建分组
Enforce\ legal\ characters\ in\ BibTeX\ keys=强制在 BibTeX 键值中使用合法字符

Save\ without\ backup?=保存但不备份？
Unable\ to\ create\ backup=无法创建备份
Move\ file\ to\ file\ directory=移动文件到文件目录。
Rename\ file\ to=将文件更名为
<b>All\ Entries</b>\ (this\ group\ cannot\ be\ edited\ or\ removed)=<b>所有记录</b>（此分组无法被编辑或者删除）
static\ group=静态分组
dynamic\ group=动态分组
refines\ supergroup=refines supergroup (翻译时没找到出处)
includes\ subgroups=包含子分组
contains=包含
search\ expression=查询表达式\:

Optional\ fields\ 2=可选域 2
Waiting\ for\ save\ operation\ to\ finish=正在等待保存操作完成
Resolving\ duplicate\ BibTeX\ keys...=处理重复的 BibTeX
Finished\ resolving\ duplicate\ BibTeX\ keys.\ %0\ entries\ modified.=完成处理重复 BibTeX 键值，修改了 %0 条记录。
This\ library\ contains\ one\ or\ more\ duplicated\ BibTeX\ keys.=当前文献库包含一个或多个重复的 BibTeX 键值。
Do\ you\ want\ to\ resolve\ duplicate\ keys\ now?=您希望马上处理重复的键值吗？

Find\ and\ remove\ duplicate\ BibTeX\ keys=查找并移除重复的 BibTeX 键值
Expected\ syntax\ for\ --fetch\='<name\ of\ fetcher>\:<query>'=期望的语法 --fetch\='<name of fetcher>\:<query>'
Duplicate\ BibTeX\ key=重复的 BibTeX 键值
Import\ marking\ color=标记导入记录的颜色
Always\ add\ letter\ (a,\ b,\ ...)\ to\ generated\ keys=在生成键值时总是添加字母 (a, b, ...)

Ensure\ unique\ keys\ using\ letters\ (a,\ b,\ ...)=使用字母 (a, b, ...) 保证键值唯一
Ensure\ unique\ keys\ using\ letters\ (b,\ c,\ ...)=使用字母 (b, c, ...) 保证键值唯一
Entry\ editor\ active\ background\ color=记录编辑器活动的背景颜色
Entry\ editor\ background\ color=记录编辑器背景颜色
Entry\ editor\ font\ color=记录编辑器字体颜色
Entry\ editor\ invalid\ field\ color=记录编辑器错误域颜色

Table\ and\ entry\ editor\ colors=表格和记录编辑器颜色

General\ file\ directory=生成文件目录
User-specific\ file\ directory=用户指定的文件目录
Search\ failed\:\ illegal\ search\ expression=搜索失败\: 不合法的搜索表达式
Show\ ArXiv\ column=显示 ArXiv 列

You\ must\ enter\ an\ integer\ value\ in\ the\ interval\ 1025-65535\ in\ the\ text\ field\ for=请输入 1025-65535 之间的整数值。设置项：
Automatically\ open\ browse\ dialog\ when\ creating\ new\ file\ link=创建新的文件链接时自动打开文件浏览对话框
Import\ metadata\ from\:=导入 metadata，来自：
Choose\ the\ source\ for\ the\ metadata\ import=选择导入 metadata 的来源
Create\ entry\ based\ on\ XMP-metadata=基于 XMP 数据新建一条记录
Create\ blank\ entry\ linking\ the\ PDF=为 PDF 新建一条空白记录
Only\ attach\ PDF=只附加 PDF 到记录
Title=标题
Create\ new\ entry=创建新记录
Update\ existing\ entry=更新已有记录
Autocomplete\ names\ in\ 'Firstname\ Lastname'\ format\ only=仅自动补全形如 'Firstname Lastname' 格式的姓名
Autocomplete\ names\ in\ 'Lastname,\ Firstname'\ format\ only=仅自动补全形如 'Lastname, Firstname' 格式的姓名
Autocomplete\ names\ in\ both\ formats=自动补全两种格式的姓名
Marking\ color\ %0=标记颜色 %0
The\ name\ 'comment'\ cannot\ be\ used\ as\ an\ entry\ type\ name.='comment' 不能用作记录类型名
You\ must\ enter\ an\ integer\ value\ in\ the\ text\ field\ for=您必须输入一个整数值到文本框
Send\ as\ email=以邮件形式发送
References=引用
Sending\ of\ emails=邮件发送选项
Subject\ for\ sending\ an\ email\ with\ references=发送带参考的邮件时的主题
Automatically\ open\ folders\ of\ attached\ files=自动打开附件所在的文件夹
Create\ entry\ based\ on\ content=基于内容新建一条记录
Do\ not\ show\ this\ box\ again\ for\ this\ import=本次导入中不再显示此对话框
Always\ use\ this\ PDF\ import\ style\ (and\ do\ not\ ask\ for\ each\ import)=默认使用这个 PDF 导入策略(不需要每次导入都询问)
Error\ creating\ email=创建邮件失败
Entries\ added\ to\ an\ email=记录已添加到邮件中
exportFormat=导出格式
Output\ file\ missing=没有输出文件
No\ search\ matches.=没有匹配的搜索结果
The\ output\ option\ depends\ on\ a\ valid\ input\ option.=输出选项依赖于合法的输入选项。
Default\ import\ style\ for\ drag\ and\ drop\ of\ PDFs=拖入 PDF 的默认导入策略
Default\ PDF\ file\ link\ action=默认 PDF 文件链接操作
Filename\ format\ pattern=文件名格式化表达式
Additional\ parameters=额外的参数
Cite\ selected\ entries\ between\ parenthesis=Cite selected entries between parenthesis
Cite\ selected\ entries\ with\ in-text\ citation=Cite selected entries with in-text citation
Cite\ special=Cite special
Extra\ information\ (e.g.\ page\ number)=额外信息（例如：页码）
Manage\ citations=管理文献引用
Problem\ modifying\ citation=修改文献引用存在问题
Citation=文献引用
Extra\ information=额外信息
Could\ not\ resolve\ BibTeX\ entry\ for\ citation\ marker\ '%0'.=文献引用标记 "%0" 无法解析到 BibTeX 记录
Select\ style=选择引用样式
Journals=期刊
Cite=引用
Cite\ in-text=Cite in-text
Insert\ empty\ citation=插入空文献引用
Merge\ citations=合并文献引用
Manual\ connect=手动连接
Select\ Writer\ document=选择 Writer 文档
Sync\ OpenOffice/LibreOffice\ bibliography=同步 OpenOffice/LibreOffice 参考文献
Select\ which\ open\ Writer\ document\ to\ work\ on=选择使用哪个打开的 Writer 文档
Connected\ to\ document=连接到文档
Insert\ a\ citation\ without\ text\ (the\ entry\ will\ appear\ in\ the\ reference\ list)=插入一条没有内容的引用（这条记录将会出现在引用列表中）
Cite\ selected\ entries\ with\ extra\ information=引用包含额外信息的选中记录
Ensure\ that\ the\ bibliography\ is\ up-to-date=保证参考文献是最新的
Your\ OpenOffice/LibreOffice\ document\ references\ the\ BibTeX\ key\ '%0',\ which\ could\ not\ be\ found\ in\ your\ current\ library.=您的 OpenOffice/LibreOffice 文档引用了一个当前文献库中不存在的 BibTeX 键值 ”%0”。
Unable\ to\ synchronize\ bibliography=无法同步参考文献
Combine\ pairs\ of\ citations\ that\ are\ separated\ by\ spaces\ only=Combine pairs of citations that are separated by spaces only
Autodetection\ failed=自动检测失败
Connecting=正在连接
Please\ wait...=请稍候...
Set\ connection\ parameters=设置连接参数
Path\ to\ OpenOffice/LibreOffice\ directory=到 OpenOffice/LibreOffice 安装位置的路径
Path\ to\ OpenOffice/LibreOffice\ executable=OpenOffice/LibreOffice 可执行文件路径
Path\ to\ OpenOffice/LibreOffice\ library\ dir=OpenOffice/LibreOffice library 目录
Connection\ lost=连接丢失
The\ paragraph\ format\ is\ controlled\ by\ the\ property\ 'ReferenceParagraphFormat'\ or\ 'ReferenceHeaderParagraphFormat'\ in\ the\ style\ file.=The paragraph format is controlled by the property 'ReferenceParagraphFormat' or 'ReferenceHeaderParagraphFormat' in the style file.
The\ character\ format\ is\ controlled\ by\ the\ citation\ property\ 'CitationCharacterFormat'\ in\ the\ style\ file.=The character format is controlled by the citation property 'CitationCharacterFormat' in the style file.
Automatically\ sync\ bibliography\ when\ inserting\ citations=当插入文献引用时自动同步参考文献
Look\ up\ BibTeX\ entries\ in\ the\ active\ tab\ only=在当前标签查找 BibTeX 记录
Look\ up\ BibTeX\ entries\ in\ all\ open\ libraries=在所有打开的数据库中查找 BibTeX 记录
Autodetecting\ paths...=自动检测路径...
Could\ not\ find\ OpenOffice/LibreOffice\ installation=无法找到 OpenOffice/LibreOffice 安装路径
Found\ more\ than\ one\ OpenOffice/LibreOffice\ executable.=找到多于一个 OpenOffice/LibreOffice 可执行文件。
Please\ choose\ which\ one\ to\ connect\ to\:=请选择连接到哪个：
Choose\ OpenOffice/LibreOffice\ executable=选择 OpenOffice/LibreOffice 可执行文件
Select\ document=选择文件
HTML\ list=HTML 列表
If\ possible,\ normalize\ this\ list\ of\ names\ to\ conform\ to\ standard\ BibTeX\ name\ formatting=尽可能使用标准 BibTeX 名字格式规范化此列表中的名字
Could\ not\ open\ %0=无法打开 %0
Unknown\ import\ format=未知的导入格式
Web\ search=网页搜索
Style\ selection=引用样式选择
No\ valid\ style\ file\ defined=没有找到合法的 style 文件
Choose\ pattern=选择表达式
Use\ the\ BIB\ file\ location\ as\ primary\ file\ directory=将 BIB 文件所在位置作为文件主目录
Could\ not\ run\ the\ gnuclient/emacsclient\ program.\ Make\ sure\ you\ have\ the\ emacsclient/gnuclient\ program\ installed\ and\ available\ in\ the\ PATH.=无法执行 gnuclient/emacsclient 程序，确认您已经安装 gnuclient/emacsclient ，并且在 PATH 中。
OpenOffice/LibreOffice\ connection=OpenOffice/LibreOffice 连接
You\ must\ select\ either\ a\ valid\ style\ file,\ or\ use\ one\ of\ the\ default\ styles.=您要么选择一个可用的风格文件，要么使用一种默认风格。

This\ is\ a\ simple\ copy\ and\ paste\ dialog.\ First\ load\ or\ paste\ some\ text\ into\ the\ text\ input\ area.<br>After\ that,\ you\ can\ mark\ text\ and\ assign\ it\ to\ a\ BibTeX\ field.=这是一个简单的拷贝粘贴对话框。首先加载或者粘贴一些文本内容到文本框中，<br>然后你可以选中文本分配到一个 BibTeX 域中。
This\ feature\ generates\ a\ new\ library\ based\ on\ which\ entries\ are\ needed\ in\ an\ existing\ LaTeX\ document.=此功能根据一个 LeTeX 文档，将它使用到的记录生成为一个新的文献库。
You\ need\ to\ select\ one\ of\ your\ open\ libraries\ from\ which\ to\ choose\ entries,\ as\ well\ as\ the\ AUX\ file\ produced\ by\ LaTeX\ when\ compiling\ your\ document.=You need to select one of your open libraries from which to choose entries, as well as the AUX file produced by LaTeX when compiling your document.

First\ select\ entries\ to\ clean\ up.=首先选择要清理的记录。
Cleanup\ entry=清理记录
Autogenerate\ PDF\ Names=自动生成 PDF 名
Auto-generating\ PDF-Names\ does\ not\ support\ undo.\ Continue?=自动生成 PDF 名操作不可撤销，是否继续？

Use\ full\ firstname\ whenever\ possible=尽可能使用完整的 Firstname
Use\ abbreviated\ firstname\ whenever\ possible=尽可能使用缩写的 Firstname
Use\ abbreviated\ and\ full\ firstname=混杂使用缩写和完整的 Firstname
Autocompletion\ options=自动补全选项
Name\ format\ used\ for\ autocompletion=自动补全的姓名格式
Treatment\ of\ first\ names=Firstname 的处理
Cleanup\ entries=清理记录
Automatically\ assign\ new\ entry\ to\ selected\ groups=新增记录分配到选中分组
%0\ mode=%0 模式
Move\ DOIs\ from\ note\ and\ URL\ field\ to\ DOI\ field\ and\ remove\ http\ prefix=Move DOIs from note and URL field to DOI field and remove http prefix
Make\ paths\ of\ linked\ files\ relative\ (if\ possible)=Make paths of linked files relative (if possible)
Rename\ PDFs\ to\ given\ filename\ format\ pattern=Rename PDFs to given filename format pattern
Rename\ only\ PDFs\ having\ a\ relative\ path=Rename only PDFs having a relative path
What\ would\ you\ like\ to\ clean\ up?=What would you like to clean up?
Doing\ a\ cleanup\ for\ %0\ entries...=Doing a cleanup for %0 entries...
No\ entry\ needed\ a\ clean\ up=No entry needed a clean up
One\ entry\ needed\ a\ clean\ up=One entry needed a clean up
%0\ entries\ needed\ a\ clean\ up=%0 entries needed a clean up

Remove\ selected=移除选中的

Group\ tree\ could\ not\ be\ parsed.\ If\ you\ save\ the\ BibTeX\ library,\ all\ groups\ will\ be\ lost.=Group tree could not be parsed. If you save the BibTeX library, all groups will be lost.
Attach\ file=附加文件
Setting\ all\ preferences\ to\ default\ values.=重置所有首选项到默认值.
Resetting\ preference\ key\ '%0'=重置首选项 '%0'
Unknown\ preference\ key\ '%0'=位置的首选项 '%0'
Unable\ to\ clear\ preferences.=无法清除所有选项.

Reset\ preferences\ (key1,key2,...\ or\ 'all')=Reset preferences (key1,key2,... or 'all')
Find\ unlinked\ files=查找未链入的文件
Unselect\ all=取消全选
Expand\ all=展开全部
Collapse\ all=折叠全部
Opens\ the\ file\ browser.=打开文件浏览器.
Scan\ directory=扫描目录
Searches\ the\ selected\ directory\ for\ unlinked\ files.=Searches the selected directory for unlinked files.
Starts\ the\ import\ of\ BibTeX\ entries.=Starts the import of BibTeX entries.
Leave\ this\ dialog.=离开对话框.
Create\ directory\ based\ keywords=Create directory based keywords
Creates\ keywords\ in\ created\ entrys\ with\ directory\ pathnames=Creates keywords in created entrys with directory pathnames
Select\ a\ directory\ where\ the\ search\ shall\ start.=Select a directory where the search shall start.
Select\ file\ type\:=选择文件类型\:
These\ files\ are\ not\ linked\ in\ the\ active\ library.=These files are not linked in the active library.
Entry\ type\ to\ be\ created\:=Entry type to be created\:
Searching\ file\ system...=正在搜索文件系统...
Importing\ into\ Library...=正在导入到文献库...
Select\ directory=选择目录
Select\ files=选择文件
BibTeX\ entry\ creation=BibTeX entry creation
<No\ selection>=<No selection>
Unable\ to\ connect\ to\ FreeCite\ online\ service.=Unable to connect to FreeCite online service.
Parse\ with\ FreeCite=Parse with FreeCite
The\ current\ BibTeX\ key\ will\ be\ overwritten.\ Continue?=当前的 BibTeX 键值将会被覆盖, 是否继续?
Overwrite\ key=覆盖 key
Not\ overwriting\ existing\ key.\ To\ change\ this\ setting,\ open\ Options\ ->\ Prefererences\ ->\ BibTeX\ key\ generator=无法覆盖已经存在的键. 若要修改此设置, 请打开 选项 -> 首选项 -> BibTeX 键生成器
How\ would\ you\ like\ to\ link\ to\ '%0'?=How would you like to link to '%0'?
BibTeX\ key\ patterns=BibTeX 键特征
Changed\ special\ field\ settings=已修改特殊字段设置
Clear\ priority=清除优先级
Clear\ rank=清除评分
Enable\ special\ fields=启用特殊域
One\ star=一星
Two\ stars=二星
Three\ stars=三星
Four\ stars=四星
Five\ stars=五星
Help\ on\ special\ fields=特殊字段帮助
Keywords\ of\ selected\ entries=选中记录的关键词
Manage\ content\ selectors=Manage content selectors
Manage\ keywords=管理关键词
No\ priority\ information=没有优先级信息
No\ rank\ information=没有评分信息
Priority=优先级
Priority\ high=高优先级
Priority\ low=低优先级
Priority\ medium=中优先级
Quality=质量
Rank=评分
Relevance=相关性
Set\ priority\ to\ high=设置优先级为高
Set\ priority\ to\ low=设置优先级为低
Set\ priority\ to\ medium=设置优先级为中
Show\ priority=显示优先级
Show\ quality=显示质量
Show\ rank=显示评分
Show\ relevance=显示相关性
Synchronize\ with\ keywords=与关键词同步
Synchronized\ special\ fields\ based\ on\ keywords=基于关键词同步特殊字段
Toggle\ relevance=标记为相关
Toggle\ quality\ assured=标记为质量已确认
Toggle\ print\ status=标记打印状态
Update\ keywords=更新关键词
Write\ values\ of\ special\ fields\ as\ separate\ fields\ to\ BibTeX=将特殊字段的值以独立字段形式写入 BibTeX
You\ have\ changed\ settings\ for\ special\ fields.=您已经修改了特殊字段的设置.
%0\ entries\ found.\ To\ reduce\ server\ load,\ only\ %1\ will\ be\ downloaded.=%0 entries found. To reduce server load, only %1 will be downloaded.
A\ string\ with\ that\ label\ already\ exists=该标签对应的简写字串已存在
Connection\ to\ OpenOffice/LibreOffice\ has\ been\ lost.\ Please\ make\ sure\ OpenOffice/LibreOffice\ is\ running,\ and\ try\ to\ reconnect.=Connection to OpenOffice/LibreOffice has been lost. Please make sure OpenOffice/LibreOffice is running, and try to reconnect.
JabRef\ will\ send\ at\ least\ one\ request\ per\ entry\ to\ a\ publisher.=JabRef will send at least one request per entry to a publisher.
Correct\ the\ entry,\ and\ reopen\ editor\ to\ display/edit\ source.=Correct the entry, and reopen editor to display/edit source.
Could\ not\ connect\ to\ a\ running\ gnuserv\ process.\ Make\ sure\ that\ Emacs\ or\ XEmacs\ is\ running,<BR>and\ that\ the\ server\ has\ been\ started\ (by\ running\ the\ command\ 'server-start'/'gnuserv-start').=Could not connect to a running gnuserv process. Make sure that Emacs or XEmacs is running,<BR>and that the server has been started (by running the command 'server-start'/'gnuserv-start').
Could\ not\ connect\ to\ running\ OpenOffice/LibreOffice.=Could not connect to running OpenOffice/LibreOffice.
Make\ sure\ you\ have\ installed\ OpenOffice/LibreOffice\ with\ Java\ support.=Make sure you have installed OpenOffice/LibreOffice with Java support.
If\ connecting\ manually,\ please\ verify\ program\ and\ library\ paths.=If connecting manually, please verify program and library paths.
Error\ message\:=错误信息\:
If\ a\ pasted\ or\ imported\ entry\ already\ has\ the\ field\ set,\ overwrite.=If a pasted or imported entry already has the field set, overwrite.
Import\ metadata\ from\ PDF=从 PDF 中导入 metadata
Not\ connected\ to\ any\ Writer\ document.\ Please\ make\ sure\ a\ document\ is\ open,\ and\ use\ the\ 'Select\ Writer\ document'\ button\ to\ connect\ to\ it.=Not connected to any Writer document. Please make sure a document is open, and use the 'Select Writer document' button to connect to it.
Removed\ all\ subgroups\ of\ group\ "%0".=Removed all subgroups of group "%0".
To\ disable\ the\ memory\ stick\ mode\ rename\ or\ remove\ the\ jabref.xml\ file\ in\ the\ same\ folder\ as\ JabRef.=To disable the memory stick mode rename or remove the jabref.xml file in the same folder as JabRef.
Unable\ to\ connect.\ One\ possible\ reason\ is\ that\ JabRef\ and\ OpenOffice/LibreOffice\ are\ not\ both\ running\ in\ either\ 32\ bit\ mode\ or\ 64\ bit\ mode.=Unable to connect. One possible reason is that JabRef and OpenOffice/LibreOffice are not both running in either 32 bit mode or 64 bit mode.
Use\ the\ following\ delimiter\ character(s)\:=Use the following delimiter character(s)\:
When\ downloading\ files,\ or\ moving\ linked\ files\ to\ the\ file\ directory,\ prefer\ the\ BIB\ file\ location\ rather\ than\ the\ file\ directory\ set\ above=When downloading files, or moving linked files to the file directory, prefer the BIB file location rather than the file directory set above
Your\ style\ file\ specifies\ the\ character\ format\ '%0',\ which\ is\ undefined\ in\ your\ current\ OpenOffice/LibreOffice\ document.=Your style file specifies the character format '%0', which is undefined in your current OpenOffice/LibreOffice document.
Your\ style\ file\ specifies\ the\ paragraph\ format\ '%0',\ which\ is\ undefined\ in\ your\ current\ OpenOffice/LibreOffice\ document.=Your style file specifies the paragraph format '%0', which is undefined in your current OpenOffice/LibreOffice document.

Searching...=正在搜索...
You\ have\ selected\ more\ than\ %0\ entries\ for\ download.\ Some\ web\ sites\ might\ block\ you\ if\ you\ make\ too\ many\ rapid\ downloads.\ Do\ you\ want\ to\ continue?=You have selected more than %0 entries for download. Some web sites might block you if you make too many rapid downloads. Do you want to continue?
Confirm\ selection=确认选择
Add\ {}\ to\ specified\ title\ words\ on\ search\ to\ keep\ the\ correct\ case=搜索时为特殊的标题单词添加 {} 以保证大小写正确
Import\ conversions=导入约定
Please\ enter\ a\ search\ string=请输入一个搜索字符串
Please\ open\ or\ start\ a\ new\ library\ before\ searching=Please open or start a new library before searching

Canceled\ merging\ entries=已取消记录合并

Format\ units\ by\ adding\ non-breaking\ separators\ and\ keeping\ the\ correct\ case\ on\ search=对单元格式化时添加非打断分隔符并在搜索时保留正确的大小写
Merge\ entries=合并记录
Merged\ entries=已合并选中记录
Merged\ entry=已合并的记录
None=空
Parse=解析
Result=结果
Show\ DOI\ first=优先显示 DOI
Show\ URL\ first=优先显示 URL
Use\ Emacs\ key\ bindings=使用 Emacs 快捷键映射
You\ have\ to\ choose\ exactly\ two\ entries\ to\ merge.=You have to choose exactly two entries to merge.

Update\ timestamp\ on\ modification=修改记录时更新时间戳
All\ key\ bindings\ will\ be\ reset\ to\ their\ defaults.=All key bindings will be reset to their defaults.

Automatically\ set\ file\ links=自动设置文件链接
Resetting\ all\ key\ bindings=Resetting all key bindings
Hostname=主机名
Invalid\ setting=非法的设置
Network=网络
Please\ specify\ both\ hostname\ and\ port=Please specify both hostname and port
Please\ specify\ both\ username\ and\ password=请完整填写用户名和密码

Use\ custom\ proxy\ configuration=使用自定义 HTTP 代理
Proxy\ requires\ authentication=HTTP 代理要求认证
Attention\:\ Password\ is\ stored\ in\ plain\ text\!=注意\: 密码以明文形式保存\!
Clear\ connection\ settings=Clear connection settings
Cleared\ connection\ settings.=Cleared connection settings.

Rebind\ C-a,\ too=Rebind C-a, too
Rebind\ C-f,\ too=Rebind C-f, too

Open\ folder=打开文件夹
Searches\ for\ unlinked\ PDF\ files\ on\ the\ file\ system=Searches for unlinked PDF files on the file system
Export\ entries\ ordered\ as\ specified=按照下述顺序导出记录
Export\ sort\ order=导出顺序
Export\ sorting=导出排序
Newline\ separator=换行符

Save\ entries\ ordered\ as\ specified=以下述顺序保存记录
Save\ sort\ order=记录保存顺序
Show\ extra\ columns=显示额外的列
Parsing\ error=解析错误
illegal\ backslash\ expression=illegal backslash expression

Move\ to\ group=移动到分组

Clear\ read\ status=清除已读状态
Convert\ to\ biblatex\ format\ (for\ example,\ move\ the\ value\ of\ the\ 'journal'\ field\ to\ 'journaltitle')=Convert to biblatex format (for example, move the value of the 'journal' field to 'journaltitle')
Could\ not\ apply\ changes.=Could not apply changes.
Deprecated\ fields=废弃的字段
Hide/show\ toolbar=隐藏/显示工具栏
No\ read\ status\ information=No read status information
Printed=已打印
Read\ status=已读状态
Read\ status\ read=Read status read
Read\ status\ skimmed=Read status skimmed
Save\ selected\ as\ plain\ BibTeX...=选择记录另存为 BibTeX 纯文本...
Set\ read\ status\ to\ read=Set read status to read
Set\ read\ status\ to\ skimmed=Set read status to skimmed
Show\ deprecated\ BibTeX\ fields=Show deprecated BibTeX fields

Show\ gridlines=显示边框
Show\ printed\ status=显示打印状态
Show\ read\ status=显示已读状态
Table\ row\ height\ padding=表格行高

Marked\ selected\ entry=标记选中的记录
Marked\ all\ %0\ selected\ entries=标记共 %0 条选中的记录
Unmarked\ selected\ entry=已取消标记选中的记录
Unmarked\ all\ %0\ selected\ entries=已取消标记共 %0 条选中的记录


Unmarked\ all\ entries=已取消标记所有记录

Unable\ to\ find\ the\ requested\ look\ and\ feel\ and\ thus\ the\ default\ one\ is\ used.=无法找到要求的显示效果类，使用默认显示效果。

Opens\ JabRef's\ GitHub\ page=打开 JabRef 的 GitHub 主页
Could\ not\ open\ browser.=无法打开浏览器。
Please\ open\ %0\ manually.=Please open %0 manually.
The\ link\ has\ been\ copied\ to\ the\ clipboard.=The link has been copied to the clipboard.

Open\ %0\ file=打开文件 %0

Cannot\ delete\ file=无法删除文件
File\ permission\ error=File permission error
Push\ to\ %0=推送到 %0
Path\ to\ %0=到 %0 管道的路径
Convert=转换
Normalize\ to\ BibTeX\ name\ format=Normalize to BibTeX name format
Help\ on\ Name\ Formatting=Help on Name Formatting

Add\ new\ file\ type=Add new file type

Left\ entry=Left entry
Right\ entry=Right entry
Use=使用
Original\ entry=Original entry
Replace\ original\ entry=Replace original entry
No\ information\ added=No information added
Select\ at\ least\ one\ entry\ to\ manage\ keywords.=选中至少一条记录来管理关键字.
OpenDocument\ text=OpenDocument text
OpenDocument\ spreadsheet=OpenDocument spreadsheet
OpenDocument\ presentation=OpenDocument presentation
%0\ image=%0 image
Added\ entry=已添加记录
Modified\ entry=已修改记录
Deleted\ entry=已删除记录
Modified\ groups\ tree=已修改分组树
Removed\ all\ groups=已移除所有分组
Accepting\ the\ change\ replaces\ the\ complete\ groups\ tree\ with\ the\ externally\ modified\ groups\ tree.=Accepting the change replaces the complete groups tree with the externally modified groups tree.
Select\ export\ format=选择导出格式
Return\ to\ JabRef=返回 JabRef
Please\ move\ the\ file\ manually\ and\ link\ in\ place.=Please move the file manually and link in place.
Could\ not\ connect\ to\ %0=无法连接到 %0
Warning\:\ %0\ out\ of\ %1\ entries\ have\ undefined\ title.=Warning\: %0 out of %1 entries have undefined title.
Warning\:\ %0\ out\ of\ %1\ entries\ have\ undefined\ BibTeX\ key.=警告： %1 条记录中有 %0 条包含未定义的 BibTeX 键值。
occurrence=occurrence
Added\ new\ '%0'\ entry.=已添加新 '%0' 记录。
Multiple\ entries\ selected.\ Do\ you\ want\ to\ change\ the\ type\ of\ all\ these\ to\ '%0'?=已选中多条记录，您希望将所有选中记录都修改为 %0 类型？
Changed\ type\ to\ '%0'\ for=Changed type to '%0' for
Really\ delete\ the\ selected\ entry?=确定删除选中的记录？
Really\ delete\ the\ %0\ selected\ entries?=确定删除选中的 %0 条记录？
Keep\ merged\ entry\ only=只保留合并后的记录
Keep\ left=保留左侧
Keep\ right=保留右侧
Old\ entry=Old entry
From\ import=From import
No\ problems\ found.=没有发现问题。
%0\ problem(s)\ found=%0 problem(s) found
Save\ changes=保存修改
Discard\ changes=放弃修改
Library\ '%0'\ has\ changed.=文献库 '%0' 已修改。
Print\ entry\ preview=打印记录预览
Copy\ title=Copy title
Copy\ \\cite{BibTeX\ key}=复制 \\cite{BibTeX 键值}
Copy\ BibTeX\ key\ and\ title=复制 BibTeX 键值和标题
File\ rename\ failed\ for\ %0\ entries.=File rename failed for %0 entries.
Merged\ BibTeX\ source\ code=已合并 BibTeX 源代码
Invalid\ DOI\:\ '%0'.=不合法的 DOI\:
should\ start\ with\ a\ name=should start with a name
should\ end\ with\ a\ name=should end with a name
unexpected\ closing\ curly\ bracket=unexpected closing curly bracket
unexpected\ opening\ curly\ bracket=unexpected opening curly bracket
capital\ letters\ are\ not\ masked\ using\ curly\ brackets\ {}=大写字符没有使用花括号 {} 括起来
should\ contain\ a\ four\ digit\ number=应该包含一个 4 位数字
should\ contain\ a\ valid\ page\ number\ range=应该包含一个合法的页码范围
Filled=Filled
Field\ is\ missing=Field is missing
Search\ %0=搜索 %0

Search\ results\ in\ all\ libraries\ for\ %0=在所有数据库中搜索 %0 的结果
Search\ results\ in\ library\ %0\ for\ %1=在文献库 %0 中搜索 %1 的结果
Search\ globally=全局搜索
No\ results\ found.=没有找到结果.
Found\ %0\ results.=找到 %0 条结果.
plain\ text=纯文本
This\ search\ contains\ entries\ in\ which\ any\ field\ contains\ the\ regular\ expression\ <b>%0</b>=这次搜索的结果记录符合条件：记录的任意域包含正则表达式 <b>%0</b>
This\ search\ contains\ entries\ in\ which\ any\ field\ contains\ the\ term\ <b>%0</b>=这次搜索的结果记录符合条件：记录的任意域包含词组 <b>%0</b>
This\ search\ contains\ entries\ in\ which=这次搜索的结果记录符合条件：

Unable\ to\ autodetect\ OpenOffice/LibreOffice\ installation.\ Please\ choose\ the\ installation\ directory\ manually.=自动检测 OpenOffice/LibreOffice 安装位置失败，请手动指定安装目录。
JabRef\ no\ longer\ supports\ 'ps'\ or\ 'pdf'\ fields.<br>File\ links\ are\ now\ stored\ in\ the\ 'file'\ field\ and\ files\ are\ stored\ in\ an\ external\ file\ directory.<br>To\ make\ use\ of\ this\ feature,\ JabRef\ needs\ to\ upgrade\ file\ links.<br><br>=JabRef 不再支持 "ps" 或 "pdf" 域。<br>新版本将文件链接保存在 "file" 域中，文件保存在外部文件目录中。<br>为了启用新的特性，JabRef 需要升级文件链接。<br><br>
This\ library\ uses\ outdated\ file\ links.=这个文献库使用了过期的文件链接。

Clear\ search=清除搜索
Close\ library=关闭文献库
Close\ entry\ editor=关闭记录编辑器
Decrease\ table\ font\ size=减小表格字号
Entry\ editor,\ next\ entry=记录编辑器，下一条记录
Entry\ editor,\ next\ panel=记录编辑器，下一个面板
Entry\ editor,\ next\ panel\ 2=记录编辑器，下一个面板 2
Entry\ editor,\ previous\ entry=记录编辑器，上一条记录
Entry\ editor,\ previous\ panel=记录编辑器，上一个面板
Entry\ editor,\ previous\ panel\ 2=记录编辑器，上一个面板 2
File\ list\ editor,\ move\ entry\ down=文件列表编辑器，下移记录
File\ list\ editor,\ move\ entry\ up=文件列表编辑器，上移记录
Focus\ entry\ table=激活记录列表
Import\ into\ current\ library=导入到当前文献库
Import\ into\ new\ library=导入到新文献库
Increase\ table\ font\ size=增大表格字号
New\ article=新建 article
New\ book=新建 book
New\ entry=新建记录
New\ from\ plain\ text=从纯文本新建
New\ inbook=新建 inbook
New\ mastersthesis=新建 mastersthesis
New\ phdthesis=新建 phdthesis
New\ proceedings=新建 proceedings
New\ unpublished=新建 unpublished
Next\ tab=下个标签
Preamble\ editor,\ store\ changes=导言编辑器，保存修改
Previous\ tab=上一标签
Push\ to\ application=推送到应用
Refresh\ OpenOffice/LibreOffice=刷新 penOffice/LibreOffice
Resolve\ duplicate\ BibTeX\ keys=处理重复的 BibTeX 键值
Save\ all=保存全部
String\ dialog,\ add\ string=简写字串对话框，添加简写字串
String\ dialog,\ remove\ string=简写字串对话框，删除简写字串
Synchronize\ files=同步文件
Unabbreviate=展开缩写
should\ contain\ a\ protocol=should contain a protocol
Copy\ preview=拷贝预览
Automatically\ setting\ file\ links=自动设置文件链接
Regenerating\ BibTeX\ keys\ according\ to\ metadata=基于 metadata 重新生成 BibTeX 键值
No\ meta\ data\ present\ in\ BIB\ file.\ Cannot\ regenerate\ BibTeX\ keys=在 BIB file 中没有找到 meta data，无法重建 BibTeX key
Regenerate\ all\ keys\ for\ the\ entries\ in\ a\ BibTeX\ file=重新生成 BibTeX 文件中所有记录的键值
Show\ debug\ level\ messages=显示调试级别消息
Default\ bibliography\ mode=默认的参考文献模式
New\ %0\ library\ created.=成功新建文献库 %0.
Show\ only\ preferences\ deviating\ from\ their\ default\ value=只显示与默认值不同的首选项
default=默认
key=键值
type=类型
value=值
Show\ preferences=列表显示首选项
Save\ actions=保存时附加操作
Enable\ save\ actions=启用保存附加操作

Other\ fields=其它域
Show\ remaining\ fields=显示其它的域

link\ should\ refer\ to\ a\ correct\ file\ path=链接应该指向一个正确的文件路径
abbreviation\ detected=检测到缩写
wrong\ entry\ type\ as\ proceedings\ has\ page\ numbers=wrong entry type as proceedings has page numbers
Abbreviate\ journal\ names=缩写期刊名
Abbreviating...=正在缩写...
Abbreviation\ %s\ for\ journal\ %s\ already\ defined.=Abbreviation %s for journal %s already defined.
Abbreviation\ cannot\ be\ empty=Abbreviation cannot be empty
Duplicated\ Journal\ Abbreviation=Duplicated Journal Abbreviation
Duplicated\ Journal\ File=Duplicated Journal File
Error\ Occurred=Error Occurred
Journal\ file\ %s\ already\ added=Journal file %s already added
Name\ cannot\ be\ empty=Name cannot be empty

Adding\ fetched\ entries=正在添加抓取的记录
Display\ keywords\ appearing\ in\ ALL\ entries=Display keywords appearing in ALL entries
Display\ keywords\ appearing\ in\ ANY\ entry=Display keywords appearing in ANY entry
Fetching\ entries\ from\ Inspire=从 Inspire 抓取记录
None\ of\ the\ selected\ entries\ have\ titles.=None of the selected entries have titles.
None\ of\ the\ selected\ entries\ have\ BibTeX\ keys.=选中的记录都不包含 BibTeX 键值。
Unabbreviate\ journal\ names=展开期刊名称
Unabbreviating...=正在展开缩写...
Usage=用法


Adds\ {}\ brackets\ around\ acronyms,\ month\ names\ and\ countries\ to\ preserve\ their\ case.=为 %s 里的缩略语、月份和国家添加花括号 {} 以保持大小写不变。
Are\ you\ sure\ you\ want\ to\ reset\ all\ settings\ to\ default\ values?=您确认希望将所有设置重置为默认值吗？
Reset\ preferences=重置所有首选项
Ill-formed\ entrytype\ comment\ in\ BIB\ file=Ill-formed entrytype comment in BIB file

Move\ linked\ files\ to\ default\ file\ directory\ %0=移动链接的文件到默认文件目录 %0

Clipboard=剪贴板
Could\ not\ paste\ entry\ as\ text\:=Could not paste entry as text\:
Do\ you\ still\ want\ to\ continue?=是否继续？
This\ action\ will\ modify\ the\ following\ field(s)\ in\ at\ least\ one\ entry\ each\:=This action will modify the following field(s) in at least one entry each\:
This\ could\ cause\ undesired\ changes\ to\ your\ entries.=This could cause undesired changes to your entries.
Run\ field\ formatter\:=Run field formatter\:
Table\ font\ size\ is\ %0=表格字号是 %0
%0\ import\ canceled=%0 导入被取消
Internal\ style=内部样式
Add\ style\ file=添加样式文件
Are\ you\ sure\ you\ want\ to\ remove\ the\ style?=Are you sure you want to remove the style?
Current\ style\ is\ '%0'=Current style is '%0'
Remove\ style=移除样式
Select\ one\ of\ the\ available\ styles\ or\ add\ a\ style\ file\ from\ disk.=Select one of the available styles or add a style file from disk.
You\ must\ select\ a\ valid\ style\ file.=You must select a valid style file.
Reload=刷新

Capitalize=Capitalize
Capitalize\ all\ words,\ but\ converts\ articles,\ prepositions,\ and\ conjunctions\ to\ lower\ case.=将所有单词大写，不过将 articles, prepositions 和 conjunctions 转为小写。
Capitalize\ the\ first\ word,\ changes\ other\ words\ to\ lower\ case.=将每句话第一个字母大写, 其余单词改为小写.
Changes\ all\ letters\ to\ lower\ case.=将所有字母改为小写.
Changes\ all\ letters\ to\ upper\ case.=将所有字母改为大写.
Changes\ the\ first\ letter\ of\ all\ words\ to\ capital\ case\ and\ the\ remaining\ letters\ to\ lower\ case.=将每个单词的第一个字母改为大写, 其它字母改为小写.
Cleans\ up\ LaTeX\ code.=清理 LaTeX 代码
Converts\ HTML\ code\ to\ LaTeX\ code.=将 HTML 代码转换为 LaTeX 代码。
Converts\ HTML\ code\ to\ Unicode.=Converts HTML code to Unicode.
Converts\ LaTeX\ encoding\ to\ Unicode\ characters.=将 LaTeX 编码转换为 Unicode 字符。
Converts\ Unicode\ characters\ to\ LaTeX\ encoding.=将 Unicode 字符转换为 LaTeX 编码
Converts\ ordinals\ to\ LaTeX\ superscripts.=将序号转换成 LaTeX 上标。
Converts\ units\ to\ LaTeX\ formatting.=Converts units to LaTeX formatting.
HTML\ to\ LaTeX=HTML 转 LaTeX
LaTeX\ cleanup=清理 LaTeX
LaTeX\ to\ Unicode=LaTeX 转 Unicode
Lower\ case=改为小写
Minify\ list\ of\ person\ names=Minify list of person names
Normalize\ date=规范化日期格式
Normalize\ month=规范化月份格式
Normalize\ month\ to\ BibTeX\ standard\ abbreviation.=规范化月份为 BibTeX 标准缩写.
Normalize\ names\ of\ persons=规范化人名格式
Normalize\ page\ numbers=规范化页码格式
Normalize\ pages\ to\ BibTeX\ standard.=规范化 pages 为 BibTeX 标准.
Normalizes\ lists\ of\ persons\ to\ the\ BibTeX\ standard.=规范化人名列表为 BibTeX 标准.
Normalizes\ the\ date\ to\ ISO\ date\ format.=规范化日期为 ISO 日期格式.
Ordinals\ to\ LaTeX\ superscript=序号转为 LaTeX 上标
Protect\ terms=保护专有名词
Remove\ enclosing\ braces=移除外围花括号
Removes\ braces\ encapsulating\ the\ complete\ field\ content.=移除包含整个字段内容的括号。
Sentence\ case=句首大写
Shortens\ lists\ of\ persons\ if\ there\ are\ more\ than\ 2\ persons\ to\ "et\ al.".=将多于 2 人的人名列表简化为 "et al."。
Title\ case=首字母大写
Unicode\ to\ LaTeX=Unicode to LaTeX
Units\ to\ LaTeX=Units to LaTeX
Upper\ case=改为大写
Does\ nothing.=什么都没干。
Identity=Identity
Clears\ the\ field\ completely.=完全清除这个字段。
Directory\ not\ found=目录未找到
Main\ file\ directory\ not\ set\!=未设置主文件目录\!
This\ operation\ requires\ exactly\ one\ item\ to\ be\ selected.=这个操作仅限对选中的一条记录进行。
Importing\ in\ %0\ format=正在以 %0 格式导入
Female\ name=Female name
Female\ names=Female names
Male\ name=Male name
Male\ names=Male names
Mixed\ names=Mixed names
Neuter\ name=Neuter name
Neuter\ names=Neuter names

Determined\ %0\ for\ %1\ entries=Determined %0 for %1 entries
Look\ up\ %0=Look up %0
Looking\ up\ %0...\ -\ entry\ %1\ out\ of\ %2\ -\ found\ %3=Looking up %0... - entry %1 out of %2 - found %3

Audio\ CD=Audio CD
British\ patent=British patent
British\ patent\ request=British patent request
Candidate\ thesis=Candidate thesis
Collaborator=Collaborator
Column=Column
Compiler=Compiler
Continuator=Continuator
Data\ CD=Data CD
Editor=Editor
European\ patent=European patent
European\ patent\ request=European patent request
Founder=Founder
French\ patent=French patent
French\ patent\ request=French patent request
German\ patent=German patent
German\ patent\ request=German patent request
Line=Line
Master's\ thesis=Master's thesis
Page=页面
Paragraph=Paragraph
Patent=Patent
Patent\ request=Patent request
PhD\ thesis=PhD thesis
Redactor=Redactor
Research\ report=Research report
Reviser=Reviser
Section=Section
Software=Software
Technical\ report=Technical report
U.S.\ patent=U.S. patent
U.S.\ patent\ request=U.S. patent request
Verse=Verse

change\ entries\ of\ group=change entries of group
odd\ number\ of\ unescaped\ '\#'=odd number of unescaped '\#'

Plain\ text=Plain text
Show\ diff=Show diff
character=character
word=word
Show\ symmetric\ diff=Show symmetric diff
Copy\ Version=Copy Version
Developers=Developers
Authors=作者
License=License

HTML\ encoded\ character\ found=HTML encoded character found
booktitle\ ends\ with\ 'conference\ on'=booktitle ends with 'conference on'

All\ external\ files=All external files

OpenOffice/LibreOffice\ integration=OpenOffice/LibreOffice integration

incorrect\ control\ digit=incorrect control digit
incorrect\ format=incorrect format
Copied\ version\ to\ clipboard=Copied version to clipboard

BibTeX\ key=BibTeX 键
Message=消息


MathSciNet\ Review=MathSciNet Review
Reset\ Bindings=Reset Bindings

Decryption\ not\ supported.=Decryption not supported.

Cleared\ '%0'\ for\ %1\ entries=Cleared '%0' for %1 entries
Set\ '%0'\ to\ '%1'\ for\ %2\ entries=Set '%0' to '%1' for %2 entries
Toggled\ '%0'\ for\ %1\ entries=Toggled '%0' for %1 entries

Check\ for\ updates=检查更新
Download\ update=下载更新
New\ version\ available=发现新版本
Installed\ version=当前版本
Remind\ me\ later=稍后提醒我
Ignore\ this\ update=跳过这次更新
Could\ not\ connect\ to\ the\ update\ server.=无法连接到更新服务器.
Please\ try\ again\ later\ and/or\ check\ your\ network\ connection.=请重试并检查你的互联网连接.
To\ see\ what\ is\ new\ view\ the\ changelog.=查看更新内容.
A\ new\ version\ of\ JabRef\ has\ been\ released.=发现新版本 JabRef.
JabRef\ is\ up-to-date.=JabRef 是最新版本.
Latest\ version=最新版本
Online\ help\ forum=在线讨论区
Custom=Custom

Export\ cited=Export cited
Unable\ to\ generate\ new\ library=Unable to generate new library

Open\ console=打开终端程序
Use\ default\ terminal\ emulator=使用默认的模拟终端
Execute\ command=执行命令
Note\:\ Use\ the\ placeholder\ %0\ for\ the\ location\ of\ the\ opened\ library\ file.=注意\: 使用 %0 占位符来表示当前打开的文献库文件位置.
Executing\ command\ "%0"...=Executing command "%0"...
Error\ occured\ while\ executing\ the\ command\ "%0".=Error occured while executing the command "%0".
Reformat\ ISSN=Reformat ISSN

Countries\ and\ territories\ in\ English=Countries and territories in English
Electrical\ engineering\ terms=Electrical engineering terms
Enabled=Enabled
Internal\ list=Internal list
Manage\ protected\ terms\ files=Manage protected terms files
Months\ and\ weekdays\ in\ English=Months and weekdays in English
The\ text\ after\ the\ last\ line\ starting\ with\ \#\ will\ be\ used=The text after the last line starting with \# will be used
Add\ protected\ terms\ file=Add protected terms file
Are\ you\ sure\ you\ want\ to\ remove\ the\ protected\ terms\ file?=Are you sure you want to remove the protected terms file?
Remove\ protected\ terms\ file=Remove protected terms file
Add\ selected\ text\ to\ list=Add selected text to list
Add\ {}\ around\ selected\ text=Add {} around selected text
Format\ field=Format field
New\ protected\ terms\ file=New protected terms file
change\ field\ %0\ of\ entry\ %1\ from\ %2\ to\ %3=change field %0 of entry %1 from %2 to %3
change\ key\ from\ %0\ to\ %1=change key from %0 to %1
change\ string\ content\ %0\ to\ %1=change string content %0 to %1
change\ string\ name\ %0\ to\ %1=change string name %0 to %1
change\ type\ of\ entry\ %0\ from\ %1\ to\ %2=change type of entry %0 from %1 to %2
insert\ entry\ %0=insert entry %0
insert\ string\ %0=insert string %0
remove\ entry\ %0=remove entry %0
remove\ string\ %0=remove string %0
undefined=undefined
Cannot\ get\ info\ based\ on\ given\ %0\:\ %1=Cannot get info based on given %0\: %1
Get\ BibTeX\ data\ from\ %0=从 %0 中获取 BibTeX 数据
No\ %0\ found=No %0 found
Entry\ from\ %0=Entry from %0
Merge\ entry\ with\ %0\ information=Merge entry with %0 information
Updated\ entry\ with\ info\ from\ %0=已根据 %0 更新记录

Add\ existing\ file=Add existing file
Create\ new\ list=Create new list
Remove\ list=Remove list
Full\ journal\ name=Full journal name
Abbreviation\ name=Abbreviation name

No\ abbreviation\ files\ loaded=No abbreviation files loaded

Loading\ built\ in\ lists=Loading built in lists

JabRef\ built\ in\ list=JabRef built in list
IEEE\ built\ in\ list=IEEE built in list

Event\ log=Event log
We\ now\ give\ you\ insight\ into\ the\ inner\ workings\ of\ JabRef's\ internals.\ This\ information\ might\ be\ helpful\ to\ diagnose\ the\ root\ cause\ of\ a\ problem.\ Please\ feel\ free\ to\ inform\ the\ developers\ about\ an\ issue.=We now give you insight into the inner workings of JabRef's internals. This information might be helpful to diagnose the root cause of a problem. Please feel free to inform the developers about an issue.
Log\ copied\ to\ clipboard.=Log copied to clipboard.
Copy\ Log=Copy Log
Clear\ Log=Clear Log
Report\ Issue=Report Issue
Issue\ on\ GitHub\ successfully\ reported.=Issue on GitHub successfully reported.
Issue\ report\ successful=Issue report successful
Your\ issue\ was\ reported\ in\ your\ browser.=Your issue was reported in your browser.
The\ log\ and\ exception\ information\ was\ copied\ to\ your\ clipboard.=The log and exception information was copied to your clipboard.
Please\ paste\ this\ information\ (with\ Ctrl+V)\ in\ the\ issue\ description.=Please paste this information (with Ctrl+V) in the issue description.

Connection=Connection
Connecting...=Connecting...
Host=Host
Port=端口
Library=Library
User=User
Connect=连接
Connection\ error=Connection error
Connection\ to\ %0\ server\ established.=Connection to %0 server established.
Required\ field\ "%0"\ is\ empty.=Required field "%0" is empty.
%0\ driver\ not\ available.=%0 driver not available.
The\ connection\ to\ the\ server\ has\ been\ terminated.=The connection to the server has been terminated.
Connection\ lost.=Connection lost.
Reconnect=Reconnect
Work\ offline=Work offline
Working\ offline.=Working offline.
Update\ refused.=Update refused.
Update\ refused=Update refused
Local\ entry=Local entry
Shared\ entry=Shared entry
Update\ could\ not\ be\ performed\ due\ to\ existing\ change\ conflicts.=Update could not be performed due to existing change conflicts.
You\ are\ not\ working\ on\ the\ newest\ version\ of\ BibEntry.=You are not working on the newest version of BibEntry.
Local\ version\:\ %0=Local version\: %0
Shared\ version\:\ %0=Shared version\: %0
Please\ merge\ the\ shared\ entry\ with\ yours\ and\ press\ "Merge\ entries"\ to\ resolve\ this\ problem.=Please merge the shared entry with yours and press "Merge entries" to resolve this problem.
Canceling\ this\ operation\ will\ leave\ your\ changes\ unsynchronized.\ Cancel\ anyway?=Canceling this operation will leave your changes unsynchronized. Cancel anyway?
Shared\ entry\ is\ no\ longer\ present=Shared entry is no longer present
The\ BibEntry\ you\ currently\ work\ on\ has\ been\ deleted\ on\ the\ shared\ side.=The BibEntry you currently work on has been deleted on the shared side.
You\ can\ restore\ the\ entry\ using\ the\ "Undo"\ operation.=You can restore the entry using the "Undo" operation.
Remember\ password?=Remember password?
You\ are\ already\ connected\ to\ a\ database\ using\ entered\ connection\ details.=You are already connected to a database using entered connection details.

Cannot\ cite\ entries\ without\ BibTeX\ keys.\ Generate\ keys\ now?=无法引用 BibTeX 键为空的记录, 现在生成键值?
New\ technical\ report=New technical report

%0\ file=%0 file
Custom\ layout\ file=Custom layout file
Protected\ terms\ file=Protected terms file
Style\ file=Style file

Open\ OpenOffice/LibreOffice\ connection=Open OpenOffice/LibreOffice connection
You\ must\ enter\ at\ least\ one\ field\ name=You must enter at least one field name
Non-ASCII\ encoded\ character\ found=Non-ASCII encoded character found
Toggle\ web\ search\ interface=切换网页搜索面板
Background\ color\ for\ resolved\ fields=resolved 域背景颜色
Color\ code\ for\ resolved\ fields=使用颜色区分 resolved 域
%0\ files\ found=找到 %0 个文件
%0\ of\ %1=%1 中的 %0
One\ file\ found=找到一个文件
The\ import\ finished\ with\ warnings\:=The import finished with warnings\:
There\ was\ one\ file\ that\ could\ not\ be\ imported.=There was one file that could not be imported.
There\ were\ %0\ files\ which\ could\ not\ be\ imported.=There were %0 files which could not be imported.

Migration\ help\ information=Migration help information
Entered\ database\ has\ obsolete\ structure\ and\ is\ no\ longer\ supported.=Entered database has obsolete structure and is no longer supported.
However,\ a\ new\ database\ was\ created\ alongside\ the\ pre-3.6\ one.=However, a new database was created alongside the pre-3.6 one.
Click\ here\ to\ learn\ about\ the\ migration\ of\ pre-3.6\ databases.=Click here to learn about the migration of pre-3.6 databases.
Opens\ JabRef's\ Facebook\ page=打开 JabRef 的 Facebook 主页
Opens\ JabRef's\ blog=打开 JabRef 的博客
Opens\ JabRef's\ website=打开 JabRef 的主页
Opens\ a\ link\ where\ the\ current\ development\ version\ can\ be\ downloaded=Opens a link where the current development version can be downloaded
See\ what\ has\ been\ changed\ in\ the\ JabRef\ versions=See what has been changed in the JabRef versions
Referenced\ BibTeX\ key\ does\ not\ exist=引用的 BibTeX 键不存在
Finished\ downloading\ full\ text\ document\ for\ entry\ %0.=Finished downloading full text document for entry %0.
Full\ text\ document\ download\ failed\ for\ entry\ %0.=Full text document download failed for entry %0.
Look\ up\ full\ text\ documents=查找文档全文
You\ are\ about\ to\ look\ up\ full\ text\ documents\ for\ %0\ entries.=You are about to look up full text documents for %0 entries.
last\ four\ nonpunctuation\ characters\ should\ be\ numerals=last four nonpunctuation characters should be numerals

Author=作者
Date=日期
File\ annotations=File annotations
Show\ file\ annotations=Show file annotations
Adobe\ Acrobat\ Reader=Adobe Acrobat Reader
Sumatra\ Reader=Sumatra Reader
shared=shared
should\ contain\ an\ integer\ or\ a\ literal=should contain an integer or a literal
should\ have\ the\ first\ letter\ capitalized=should have the first letter capitalized
Tools=Tools
What's\ new\ in\ this\ version?=What's new in this version?
Want\ to\ help?=Want to help?
Make\ a\ donation=Make a donation
get\ involved=get involved
Used\ libraries=Used libraries
Existing\ file=已有文件

ID=ID
ID\ type=ID 类型
ID-based\ entry\ generator=ID-based entry generator
Fetcher\ '%0'\ did\ not\ find\ an\ entry\ for\ id\ '%1'.=Fetcher '%0' did not find an entry for id '%1'.

Select\ first\ entry=Select first entry
Select\ last\ entry=Select last entry

Invalid\ ISBN\:\ '%0'.=Invalid ISBN\: '%0'.
should\ be\ an\ integer\ or\ normalized=should be an integer or normalized
should\ be\ normalized=should be normalized

Empty\ search\ ID=Empty search ID
The\ given\ search\ ID\ was\ empty.=The given search ID was empty.
Copy\ BibTeX\ key\ and\ link=拷贝 BibTeX key 和链接
empty\ BibTeX\ key=空 BibTeX 键
biblatex\ field\ only=biblatex field only

Error\ while\ generating\ fetch\ URL=Error while generating fetch URL
Error\ while\ parsing\ ID\ list=Error while parsing ID list
Unable\ to\ get\ PubMed\ IDs=Unable to get PubMed IDs
Backup\ found=Backup found
A\ backup\ file\ for\ '%0'\ was\ found.=A backup file for '%0' was found.
This\ could\ indicate\ that\ JabRef\ did\ not\ shut\ down\ cleanly\ last\ time\ the\ file\ was\ used.=This could indicate that JabRef did not shut down cleanly last time the file was used.
Do\ you\ want\ to\ recover\ the\ library\ from\ the\ backup\ file?=Do you want to recover the library from the backup file?
Firstname\ Lastname=Firstname Lastname

Recommended\ for\ %0=Recommended for %0
Show\ 'Related\ Articles'\ tab=Show 'Related Articles' tab
This\ might\ be\ caused\ by\ reaching\ the\ traffic\ limitation\ of\ Google\ Scholar\ (see\ 'Help'\ for\ details).=This might be caused by reaching the traffic limitation of Google Scholar (see 'Help' for details).

Could\ not\ open\ website.=Could not open website.
Problem\ downloading\ from\ %1=Problem downloading from %1

File\ directory\ pattern=File directory pattern
Update\ with\ bibliographic\ information\ from\ the\ web=Update with bibliographic information from the web

Could\ not\ find\ any\ bibliographic\ information.=Could not find any bibliographic information.
BibTeX\ key\ deviates\ from\ generated\ key=BibTeX 键派生于自动生成的键
DOI\ %0\ is\ invalid=DOI %0 is invalid

Select\ all\ customized\ types\ to\ be\ stored\ in\ local\ preferences=Select all customized types to be stored in local preferences
Currently\ unknown=Currently unknown
Different\ customization,\ current\ settings\ will\ be\ overwritten=Different customization, current settings will be overwritten

Entry\ type\ %0\ is\ only\ defined\ for\ Biblatex\ but\ not\ for\ BibTeX=Entry type %0 is only defined for Biblatex but not for BibTeX
Jump\ to\ entry=Jump to entry

Copied\ %0\ citations.=Copied %0 citations.
Copying...=Copying...

journal\ not\ found\ in\ abbreviation\ list=在缩写列表中未能找到期刊名
<<<<<<< HEAD
Unhandled\ exception\ occurred.=

strings\ included=
Color\ for\ disabled\ icons=
Color\ for\ enabled\ icons=
Size\ of\ large\ icons=
Size\ of\ small\ icons=
Default\ table\ font\ size=
Escape\ underscores=
Color=
Please\ also\ add\ all\ steps\ to\ reproduce\ this\ issue,\ if\ possible.=
Fit\ width=
Fit\ a\ single\ page=
Zoom\ in=
Zoom\ out=
Previous\ page=
Next\ page=
Document\ viewer=
Live=
Locked=
Show\ document\ viewer=
Show\ the\ document\ of\ the\ currently\ selected\ entry.=
Show\ this\ document\ until\ unlocked.=
Set\ current\ user\ name\ as\ owner.=

Sort\ all\ subgroups\ (recursively)=
Collect\ and\ share\ telemetry\ data\ to\ help\ improve\ JabRef.=
Don't\ share=
Share\ anonymous\ statistics=
Telemetry\:\ Help\ make\ JabRef\ better=
To\ improve\ the\ user\ experience,\ we\ would\ like\ to\ collect\ anonymous\ statistics\ on\ the\ features\ you\ use.\ We\ will\ only\ record\ what\ features\ you\ access\ and\ how\ often\ you\ do\ it.\ We\ will\ neither\ collect\ any\ personal\ data\ nor\ the\ content\ of\ bibliographic\ items.\ If\ you\ choose\ to\ allow\ data\ collection,\ you\ can\ later\ disable\ it\ via\ Options\ ->\ Preferences\ ->\ General.=
This\ file\ was\ found\ automatically.\ Do\ you\ want\ to\ link\ it\ to\ this\ entry?=
Names\ are\ not\ in\ the\ standard\ %0\ format.=

Delete\ the\ selected\ file\ permanently\ from\ disk,\ or\ just\ remove\ the\ file\ from\ the\ entry?\ Pressing\ Delete\ will\ delete\ the\ file\ permanently\ from\ disk.=
Delete\ '%0'=
Delete\ from\ disk=
Remove\ from\ entry=
The\ group\ name\ contains\ the\ keyword\ separator\ "%0"\ and\ thus\ probably\ does\ not\ work\ as\ expected.=
There\ exists\ already\ a\ group\ with\ the\ same\ name.=

Copy\ linked\ files\ to\ folder...=
Copied\ file\ successfully=
Copying\ files...=
Copying\ file\ %0\ of\ entry\ %1=
Finished\ copying=
Could\ not\ copy\ file=
Copied\ %0\ files\ of\ %1\ sucessfully\ to\ %2=
Rename\ failed=
JabRef\ cannot\ access\ the\ file\ because\ it\ is\ being\ used\ by\ another\ process.=
Show\ console\ output\ (only\ necessary\ when\ the\ launcher\ is\ used)=

Remove\ line\ breaks=
Removes\ all\ line\ breaks\ in\ the\ field\ content.=
Checking\ integrity...=

Remove\ hyphenated\ line\ breaks=
Removes\ all\ hyphenated\ line\ breaks\ in\ the\ field\ content.=
Note\ that\ currently,\ JabRef\ does\ not\ run\ with\ Java\ 9.=
Your\ current\ Java\ version\ (%0)\ is\ not\ supported.\ Please\ install\ version\ %1\ or\ higher.=

Could\ not\ retrieve\ entry\ data\ from\ '%0'.=
Entry\ from\ %0\ could\ not\ be\ parsed.=
Invalid\ identifier\:\ '%0'.=
This\ paper\ has\ been\ withdrawn.=
=======
Unhandled\ exception\ occurred.=Unhandled exception occurred.

strings\ included=strings included
Color\ for\ disabled\ icons=Color for disabled icons
Color\ for\ enabled\ icons=Color for enabled icons
Size\ of\ large\ icons=Size of large icons
Size\ of\ small\ icons=Size of small icons
Default\ table\ font\ size=默认表格字号
Escape\ underscores=Escape underscores
Color=Color
Please\ also\ add\ all\ steps\ to\ reproduce\ this\ issue,\ if\ possible.=Please also add all steps to reproduce this issue, if possible.
Fit\ width=Fit width
Fit\ a\ single\ page=Fit a single page
Zoom\ in=Zoom in
Zoom\ out=Zoom out
Previous\ page=Previous page
Next\ page=Next page
Document\ viewer=Document viewer
Live=Live
Locked=Locked
Show\ document\ viewer=打开文档查看器
Show\ the\ document\ of\ the\ currently\ selected\ entry.=Show the document of the currently selected entry.
Show\ this\ document\ until\ unlocked.=Show this document until unlocked.
Set\ current\ user\ name\ as\ owner.=Set current user name as owner.

Sort\ all\ subgroups\ (recursively)=Sort all subgroups (recursively)
Collect\ and\ share\ telemetry\ data\ to\ help\ improve\ JabRef.=Collect and share telemetry data to help improve JabRef.
Don't\ share=Don't share
Share\ anonymous\ statistics=Share anonymous statistics
Telemetry\:\ Help\ make\ JabRef\ better=Telemetry\: Help make JabRef better
To\ improve\ the\ user\ experience,\ we\ would\ like\ to\ collect\ anonymous\ statistics\ on\ the\ features\ you\ use.\ We\ will\ only\ record\ what\ features\ you\ access\ and\ how\ often\ you\ do\ it.\ We\ will\ neither\ collect\ any\ personal\ data\ nor\ the\ content\ of\ bibliographic\ items.\ If\ you\ choose\ to\ allow\ data\ collection,\ you\ can\ later\ disable\ it\ via\ Options\ ->\ Preferences\ ->\ General.=To improve the user experience, we would like to collect anonymous statistics on the features you use. We will only record what features you access and how often you do it. We will neither collect any personal data nor the content of bibliographic items. If you choose to allow data collection, you can later disable it via Options -> Preferences -> General.
This\ file\ was\ found\ automatically.\ Do\ you\ want\ to\ link\ it\ to\ this\ entry?=This file was found automatically. Do you want to link it to this entry?
Names\ are\ not\ in\ the\ standard\ %0\ format.=Names are not in the standard %0 format.

Delete\ the\ selected\ file\ permanently\ from\ disk,\ or\ just\ remove\ the\ file\ from\ the\ entry?\ Pressing\ Delete\ will\ delete\ the\ file\ permanently\ from\ disk.=Delete the selected file permanently from disk, or just remove the file from the entry? Pressing Delete will delete the file permanently from disk.
Delete\ '%0'=Delete '%0'
Delete\ from\ disk=Delete from disk
Remove\ from\ entry=Remove from entry
The\ group\ name\ contains\ the\ keyword\ separator\ "%0"\ and\ thus\ probably\ does\ not\ work\ as\ expected.=The group name contains the keyword separator "%0" and thus probably does not work as expected.
There\ exists\ already\ a\ group\ with\ the\ same\ name.=There exists already a group with the same name.

Copy\ linked\ files\ to\ folder...=Copy linked files to folder...
Copied\ file\ successfully=Copied file successfully
Copying\ files...=Copying files...
Copying\ file\ %0\ of\ entry\ %1=Copying file %0 of entry %1
Finished\ copying=Finished copying
Could\ not\ copy\ file=Could not copy file
Copied\ %0\ files\ of\ %1\ sucessfully\ to\ %2=Copied %0 files of %1 sucessfully to %2
Rename\ failed=Rename failed
JabRef\ cannot\ access\ the\ file\ because\ it\ is\ being\ used\ by\ another\ process.=JabRef cannot access the file because it is being used by another process.
Show\ console\ output\ (only\ necessary\ when\ the\ launcher\ is\ used)=Show console output (only necessary when the launcher is used)

Remove\ line\ breaks=Remove line breaks
Removes\ all\ line\ breaks\ in\ the\ field\ content.=Removes all line breaks in the field content.
Checking\ integrity...=Checking integrity...

Remove\ hyphenated\ line\ breaks=Remove hyphenated line breaks
Removes\ all\ hyphenated\ line\ breaks\ in\ the\ field\ content.=Removes all hyphenated line breaks in the field content.
Note\ that\ currently,\ JabRef\ does\ not\ run\ with\ Java\ 9.=Note that currently, JabRef does not run with Java 9.
Your\ current\ Java\ version\ (%0)\ is\ not\ supported.\ Please\ install\ version\ %1\ or\ higher.=Your current Java version (%0) is not supported. Please install version %1 or higher.
>>>>>>> e62c8200
<|MERGE_RESOLUTION|>--- conflicted
+++ resolved
@@ -2291,7 +2291,6 @@
 Copying...=Copying...
 
 journal\ not\ found\ in\ abbreviation\ list=在缩写列表中未能找到期刊名
-<<<<<<< HEAD
 Unhandled\ exception\ occurred.=
 
 strings\ included=
@@ -2357,7 +2356,6 @@
 Entry\ from\ %0\ could\ not\ be\ parsed.=
 Invalid\ identifier\:\ '%0'.=
 This\ paper\ has\ been\ withdrawn.=
-=======
 Unhandled\ exception\ occurred.=Unhandled exception occurred.
 
 strings\ included=strings included
@@ -2418,4 +2416,3 @@
 Removes\ all\ hyphenated\ line\ breaks\ in\ the\ field\ content.=Removes all hyphenated line breaks in the field content.
 Note\ that\ currently,\ JabRef\ does\ not\ run\ with\ Java\ 9.=Note that currently, JabRef does not run with Java 9.
 Your\ current\ Java\ version\ (%0)\ is\ not\ supported.\ Please\ install\ version\ %1\ or\ higher.=Your current Java version (%0) is not supported. Please install version %1 or higher.
->>>>>>> e62c8200
