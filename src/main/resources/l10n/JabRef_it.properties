--- conflicted
+++ resolved
@@ -2797,12 +2797,10 @@
 File\ Move\ Errors=Errori di spostamente dei file
 Could\ not\ move\ file\ %0.\ Please\ close\ this\ file\ and\ retry.=Impossibile spostare il file %0. Chiudere questo file e riprovare.
 
-<<<<<<< HEAD
-Citations\ relations\ local\ storage\ time-to-live\ (in\ days)=Durata della memorizzazione locale delle relazioni di citazione (in giorni)
-=======
 Copy\ to=Copia in
 Include=Includi
 Exclude=Escludi
 Include\ or\ exclude\ cross-referenced\ entries=Includi o escludi voci con riferimenti incrociati
 Would\ you\ like\ to\ include\ cross-reference\ entries\ in\ the\ current\ operation?=Vuoi includere voci di riferimento incrociate nell'operazione corrente?
->>>>>>> 2b93f155
+
+Citations\ relations\ local\ storage\ time-to-live\ (in\ days)=Durata della memorizzazione locale delle relazioni di citazione (in giorni)