--- conflicted
+++ resolved
@@ -2332,7 +2332,6 @@
 The\ group\ name\ contains\ the\ keyword\ separator\ "%0"\ and\ thus\ probably\ does\ not\ work\ as\ expected.=Il nome di gruppo contiene il separatore di keyword "%0" e quindi probabilmente non funziona come ci si aspetta.
 There\ exists\ already\ a\ group\ with\ the\ same\ name.=Esiste già almeno un gruppo con lo stesso nome.
 
-<<<<<<< HEAD
 Copy\ linked\ files\ to\ folder...=
 Copied\ file\ successfully=
 Copying\ files...=
@@ -2357,7 +2356,6 @@
 Entry\ from\ %0\ could\ not\ be\ parsed.=
 Invalid\ identifier\:\ '%0'.=
 This\ paper\ has\ been\ withdrawn.=
-=======
 Copy\ linked\ files\ to\ folder...=Copy linked files to folder...
 Copied\ file\ successfully=Copied file successfully
 Copying\ files...=Copying files...
@@ -2377,4 +2375,3 @@
 Removes\ all\ hyphenated\ line\ breaks\ in\ the\ field\ content.=Removes all hyphenated line breaks in the field content.
 Note\ that\ currently,\ JabRef\ does\ not\ run\ with\ Java\ 9.=Note that currently, JabRef does not run with Java 9.
 Your\ current\ Java\ version\ (%0)\ is\ not\ supported.\ Please\ install\ version\ %1\ or\ higher.=Your current Java version (%0) is not supported. Please install version %1 or higher.
->>>>>>> e62c8200
