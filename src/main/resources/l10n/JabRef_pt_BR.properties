--- conflicted
+++ resolved
@@ -2827,12 +2827,10 @@
 File\ Move\ Errors=Erro ao Mover Arquivo
 Could\ not\ move\ file\ %0.\ Please\ close\ this\ file\ and\ retry.=Não foi possível mover o arquivo %0. Por favor, feche este arquivo e tente novamente.
 
-<<<<<<< HEAD
-Citations\ relations\ local\ storage\ time-to-live\ (in\ days)=Tempo de vida do armazenamento local das relações de citações (em dias)
-=======
 Copy\ to=Copiar para
 Include=Incluir
 Exclude=Excluir
 Include\ or\ exclude\ cross-referenced\ entries=Incluir ou excluir referências cruzadas
 Would\ you\ like\ to\ include\ cross-reference\ entries\ in\ the\ current\ operation?=Gostaria de incluir referências cruzadas na operação atual?
->>>>>>> 3713b09f
+
+Citations\ relations\ local\ storage\ time-to-live\ (in\ days)=Tempo de vida do armazenamento local das relações de citações (em dias)