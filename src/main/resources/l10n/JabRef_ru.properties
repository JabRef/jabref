#X-Generator: crowdin.com
%0\ contains\ the\ regular\ expression\ <b>%1</b>=%0 содержит регулярное выражение <b>%1</b>

%0\ contains\ the\ term\ <b>%1</b>=%0 содержит условие <b>%1</b>

%0\ doesn't\ contain\ the\ regular\ expression\ <b>%1</b>=%0 не содержит регулярного выражения <b>%1</b>

%0\ doesn't\ contain\ the\ term\ <b>%1</b>=%0 не содержит условия <b>%1</b>

%0\ export\ successful=%0 успешно экспортировано

%0\ matches\ the\ regular\ expression\ <b>%1</b>=%0 соответствует регулярному выражению <b>%1</b>

%0\ matches\ the\ term\ <b>%1</b>=%0 соответствует условию <b>%1</b>

<field\ name>=<имя поля>
<HTML>Could\ not\ find\ file\ '%0'<BR>linked\ from\ entry\ '%1'</HTML>=<HTML>Не обнаружен файл '%0'<BR>по ссылке из записи '%1'</HTML>

<select>=<выбрать>

<select\ word>=<выбрать слово>
Abbreviate\ journal\ names\ of\ the\ selected\ entries\ (ISO\ abbreviation)=Сокращения названий журналов для выбранных записей (аббр. ISO)
Abbreviate\ journal\ names\ of\ the\ selected\ entries\ (MEDLINE\ abbreviation)=Сокращения названий журналов для выбранных записей (аббр. MEDLINE)

Abbreviate\ names=Сокращения названий
Abbreviated\ %0\ journal\ names.=Сокращения для %0 названий журналов.

Abbreviation=Сокращение

About\ JabRef=О программе JabRef

Abstract=Резюме

Accept=Принять

Accept\ change=Принять изменение

Action=Действие

What\ is\ Mr.\ DLib?=What is Mr. DLib?

Add=Добавить

Add\ a\ (compiled)\ custom\ Importer\ class\ from\ a\ class\ path.=Добавить (скомпил.) пользовательский класс Importer из пути класса.
The\ path\ need\ not\ be\ on\ the\ classpath\ of\ JabRef.=Путь может не совпадать с путем классов JabRef.

Add\ a\ (compiled)\ custom\ Importer\ class\ from\ a\ ZIP-archive.=Добавить (скомпил.) пользовательский класс Importer из ZIP-архива.
The\ ZIP-archive\ need\ not\ be\ on\ the\ classpath\ of\ JabRef.=ZIP-архив может не совпадать с путем классов JabRef.

Add\ a\ regular\ expression\ for\ the\ key\ pattern.=Add a regular expression for the key pattern.

Add\ selected\ entries\ to\ this\ group=Add selected entries to this group

Add\ from\ folder=Добавить из папки

Add\ from\ JAR=Добавить из JAR

add\ group=добавить группу

Add\ new=Добавить новую

Add\ subgroup=Добавить подгруппу

Add\ to\ group=Добавить в группу

Added\ group\ "%0".=Группа "%0" добавлена.

Added\ missing\ braces.=Added missing braces.

Added\ new=Добавлена новая

Added\ string=Строка добавлена

Additionally,\ entries\ whose\ <b>%0</b>\ field\ does\ not\ contain\ <b>%1</b>\ can\ be\ assigned\ manually\ to\ this\ group\ by\ selecting\ them\ then\ using\ either\ drag\ and\ drop\ or\ the\ context\ menu.\ This\ process\ adds\ the\ term\ <b>%1</b>\ to\ each\ entry's\ <b>%0</b>\ field.\ Entries\ can\ be\ removed\ manually\ from\ this\ group\ by\ selecting\ them\ then\ using\ the\ context\ menu.\ This\ process\ removes\ the\ term\ <b>%1</b>\ from\ each\ entry's\ <b>%0</b>\ field.=Кроме того, записи, в которых поле <b>%0</b> не содержит <b>%1</b> могут быть назначены этой группе вручную путем их выбора и перетаскивания в группу или с помощью команды контекстного меню. В этом случае условие<b>%1</b> будет добавлено к полю <b>%0</b> каждой записи. Чтобы вручную удалить записи из этой группы, выберите записи и примените команду контекстного меню. В этом случае условие <b>%1</b> будет удалено из поля <b>%0</b> каждой записи.

Advanced=Расширенные
All\ entries=Все записи
All\ entries\ of\ this\ type\ will\ be\ declared\ typeless.\ Continue?=Все записи этого типа будут объявлены записями 'без типа'. Продолжть?

All\ fields=Все поля

Always\ reformat\ BIB\ file\ on\ save\ and\ export=Всегда преобразовывать формат файла BIB при сохранении и экспорте

A\ SAX\ exception\ occurred\ while\ parsing\ '%0'\:=Исключение SAX при анализе '%0'\:

and=и
and\ the\ class\ must\ be\ available\ in\ your\ classpath\ next\ time\ you\ start\ JabRef.=и класс должен быть доступен в пути класса при следующем запуске JabRef.

any\ field\ that\ matches\ the\ regular\ expression\ <b>%0</b>=любое поле, соответствующее регулярному выражению <b>%0</b>

Appearance=Представление

Append=Добавить
Append\ contents\ from\ a\ BibTeX\ library\ into\ the\ currently\ viewed\ library=Добавить содержимое БД BibTeX к БД текущего просмотра

Append\ library=Добавить БД

Append\ the\ selected\ text\ to\ BibTeX\ field=Подключить выбранный текст к ключу BibTeX
Application=Приложение

Apply=Применить

Arguments\ passed\ on\ to\ running\ JabRef\ instance.\ Shutting\ down.=Аргументы переданы в запущенный экземпляр JabRef. Отключение.

Assign\ new\ file=Назначить новый файл

Assign\ the\ original\ group's\ entries\ to\ this\ group?=Назначить исходные записи группы этой группе?

Assigned\ %0\ entries\ to\ group\ "%1".=%0 записей назначено группе "%1".

Assigned\ 1\ entry\ to\ group\ "%0".=Назначена 1 запись группе "%0".

Attach\ URL=Добавить URL-адрес

Attempt\ to\ automatically\ set\ file\ links\ for\ your\ entries.\ Automatically\ setting\ works\ if\ a\ file\ in\ your\ file\ directory<BR>or\ a\ subdirectory\ is\ named\ identically\ to\ an\ entry's\ BibTeX\ key,\ plus\ extension.=Попытка автоопределения ссылок файл для записей. Автоопределение возможно если файл находящийся в каталоге файлов файл или его подкаталоге<BR>имеет имя, идентичное имени ключа BibTeX для записи, с соответствующим разрешением.

Autodetect\ format=Автоопределение формата

Autogenerate\ BibTeX\ keys=Автосоздание ключей BibTeX

Autolink\ files\ with\ names\ starting\ with\ the\ BibTeX\ key=Автоматическая привязка файлов с именами, начинающимися с ключа BibTeX

Autolink\ only\ files\ that\ match\ the\ BibTeX\ key=Автоматическая привязка только файлов с соответствием ключу BibTeX

Automatically\ create\ groups=Автоматическое создание групп

Automatically\ remove\ exact\ duplicates=Автоматически удалять полные дубликаты

Allow\ overwriting\ existing\ links.=Разрешить перезапись текущих ссылок.

Do\ not\ overwrite\ existing\ links.=Не перезаписывать текущие ссылки.

AUX\ file\ import=Импорт файла AUX

Available\ export\ formats=Доступные форматы экспорта

Available\ BibTeX\ fields=Разрешенные поля BibTeX

Available\ import\ formats=Доступные форматы импорта

Background\ color\ for\ optional\ fields=Цвет фона дополнительных полей

Background\ color\ for\ required\ fields=Цвет фона обязательных полей

Backup\ old\ file\ when\ saving=Создание резервной копии старого файла при сохранении

BibTeX\ key\ is\ unique.=Ключ BibTeX является уникальным.

%0\ source=Источник %0

Broken\ link=Ссылка с ошибкой

Browse=Обзор

by=по

Cancel=Отмена

Cannot\ add\ entries\ to\ group\ without\ generating\ keys.\ Generate\ keys\ now?=Невозможно добавить записи в группу без создания ключей. Создать ключи?

Cannot\ merge\ this\ change=Невозможно выполнить объединение для этого изменения

case\ insensitive=без учета регистра

case\ sensitive=с учетом регистра

Case\ sensitive=С учетом регистра

change\ assignment\ of\ entries=изменить назначение для записей

Change\ case=Изменить регистр

Change\ entry\ type=Изменить тип записи
Change\ file\ type=Изменить тип файла


Change\ of\ Grouping\ Method=Изменить метод группировки

change\ preamble=изменить преамбулу

Change\ table\ column\ and\ General\ fields\ settings\ to\ use\ the\ new\ feature=Измените столбец таблицы и общие настройки полей для использования новых свойств

Changed\ language\ settings=Измененные настройки языка

Changed\ preamble=Измененная преамбула

Check\ existing\ file\ links=Проверить текущие ссылки файл

Check\ links=Проверить ссылки

Cite\ command=Команда цитирования

Class\ name=Имя класса

Clear=Очистить

Clear\ fields=Очистить поля

Close=Закрыть
Close\ others=Закрыть другие
Close\ all=Закрыть все

Close\ dialog=Закрыть диалоговое окно

Close\ the\ current\ library=Закрыть текущую БД

Close\ window=Закрыть окно

Closed\ library=Закрытая БД

Color\ codes\ for\ required\ and\ optional\ fields=Цветовые коды обязательных и дополнительных полей

Color\ for\ marking\ incomplete\ entries=Цвет маркировки неполных записей

Column\ width=Ширина столбца

Command\ line\ id=Ид. командной строки


Contained\ in=Содержится в

Content=Содержимое

Copied=Скопированное

Copied\ cell\ contents=Скопированное содержимое ячеек

Copied\ title=Copied title

Copied\ key=Скопированный ключ

Copied\ titles=Copied titles

Copied\ keys=Скопированные ключи

Copy=Копировать

Copy\ BibTeX\ key=Копировать ключ BibTeX
Copy\ file\ to\ file\ directory=Копировать файл в каталог

Copy\ to\ clipboard=Копировать в буфер обмена

Could\ not\ call\ executable=Не удалось вызвать исполняемый файл
Could\ not\ connect\ to\ Vim\ server.\ Make\ sure\ that\ Vim\ is\ running<BR>with\ correct\ server\ name.=Не удалось подключиться к серверу Vim. Убедитесь, что приложение Vim запущено<BR>,и имя сервера указано правильно.

Could\ not\ export\ file=Не удалось экспортировать файл

Could\ not\ export\ preferences=Не удалось экспортировать пользовательские настройки

Could\ not\ find\ a\ suitable\ import\ format.=Не удалось найти подходящий формат импорта.
Could\ not\ import\ preferences=Не удалось импортировать пользовательские настройки

Could\ not\ instantiate\ %0=Не удалось создать экземпляр %0
Could\ not\ instantiate\ %0\ %1=Не удалось создать экземпляр %0 %1
Could\ not\ instantiate\ %0.\ Have\ you\ chosen\ the\ correct\ package\ path?=Не удалось создать экземпляр %0. Проверьте правильность пути пакета.
Could\ not\ open\ link=Не удалось открыть ссылку

Could\ not\ print\ preview=Не удалось напечатать предпросмотр

Could\ not\ run\ the\ 'vim'\ program.=Не удалось запустить приложение 'Vim'.

Could\ not\ save\ file.=Не удалось сохранить файл.
Character\ encoding\ '%0'\ is\ not\ supported.=Кодировка '%0' не поддерживается.

crossreferenced\ entries\ included=записи с перекрестными ссылками

Current\ content=Текущее содержимое

Current\ value=Текущее значение

Custom\ entry\ types=Пользовательские типы записей

Custom\ entry\ types\ found\ in\ file=В файле обнаружены пользовательские типы записей

Customize\ entry\ types=Настроить типы записей

Customize\ key\ bindings=Настройка назначений функциональных клавиш

Cut=Вырезать

cut\ entries=вырезать записи

cut\ entry=вырезать запись


Library\ encoding=Кодировка БД

Library\ properties=Свойства БД

Library\ type=Тип БД

Date\ format=Формат БД

Default=По умолчанию

Default\ encoding=Кодировка по умолчанию

Default\ grouping\ field=Поле группировки по умолчанию

Default\ look\ and\ feel=Интерфейс по умолчанию

Default\ pattern=Шаблон по умолчанию

Default\ sort\ criteria=Критерий сортировки по умолчанию
Define\ '%0'=Определить '%0'

Delete=Удалить

Delete\ custom\ format=Удалить пользовательский формат

delete\ entries=удалить записи

Delete\ entry=Удалить запись

delete\ entry=удалить запись

Delete\ multiple\ entries=Удалить несколько записей

Delete\ rows=Удалить ряды

Delete\ strings=Удалить строки

Deleted=Удалено

Permanently\ delete\ local\ file=Удалить локальный файл

Delimit\ fields\ with\ semicolon,\ ex.=Разделитель для полей\: точка с запятой, напр.\:

Descending=В порядке убывания

Description=Описание

Deselect\ all=Отменить выбор всех
Deselect\ all\ duplicates=Отменить выбор всех дубликатов

Disable\ this\ confirmation\ dialog=Отключить это диалоговое окно подтверждения

Display\ all\ entries\ belonging\ to\ one\ or\ more\ of\ the\ selected\ groups.=Отображать все записи, принадлежащие более чем одной из выбранных групп.

Display\ all\ error\ messages=Отображать все сообщения об ошибках

Display\ help\ on\ command\ line\ options=Отображать справку по параметрам командной строки

Display\ only\ entries\ belonging\ to\ all\ selected\ groups.=Отображать только записи, принадлежащие всем выбранным группам.
Display\ version=Отобразить сведения о версии

Do\ not\ abbreviate\ names=Не сокращать названия

Do\ not\ automatically\ set=Без автоопределения

Do\ not\ import\ entry=Не импортировать запись

Do\ not\ open\ any\ files\ at\ startup=Не открывать файлы при запуске

Do\ not\ overwrite\ existing\ keys=Не перезаписывать существующие ключи
Do\ not\ show\ these\ options\ in\ the\ future=Не показывать эти параметры в дальнейшем

Do\ not\ wrap\ the\ following\ fields\ when\ saving=Не сворачивать следующие поля при сохранении
Do\ not\ write\ the\ following\ fields\ to\ XMP\ Metadata\:=Не записывать следующие поля в метаданные XMP\:

Do\ you\ want\ JabRef\ to\ do\ the\ following\ operations?=Приложение JabRef выполнит следующие операции. Продолжить?

Donate\ to\ JabRef=Поддержать JabRef

Down=Вниз

Download\ file=Загрузить файл

Downloading...=Выполняется загрузка...

Drop\ %0=Отброшено\: %0

duplicate\ removal=удаление дубликатов

Duplicate\ string\ name=Дубликат имени строки

Duplicates\ found=Найдены дубликаты

Dynamic\ groups=Динамические группы

Dynamically\ group\ entries\ by\ a\ free-form\ search\ expression=Динамическая группировка записей по произвольному условию поиска

Dynamically\ group\ entries\ by\ searching\ a\ field\ for\ a\ keyword=Динамическая группировка записей по поиску ключегого слова в поле

Each\ line\ must\ be\ on\ the\ following\ form=Каждая строка должна иметь следующую форму

Edit=Изменить

Edit\ custom\ export=Изменить пользовательский экспорт
Edit\ entry=Изменить запись
Save\ file=Изменить ссылку на файл
Edit\ file\ type=Изменить тип файла

Edit\ group=Изменить группу


Edit\ preamble=Изменить преамбулу
Edit\ strings=Изменить строки
Editor\ options=Параметры редактора

Empty\ BibTeX\ key=Пустой ключ BibTeX

Grouping\ may\ not\ work\ for\ this\ entry.=Возможна ошибка группировки для этой записи.

empty\ library=пустая база данных
Enable\ word/name\ autocompletion=Включить автозавершение для слов/названий

Enter\ URL=Ввод URL-адреса

Enter\ URL\ to\ download=Ввод URL-адреса загрузки

entries=записи

Entries\ cannot\ be\ manually\ assigned\ to\ or\ removed\ from\ this\ group.=Невозможно назначить/удалить записи этой группы вручную.

Entries\ exported\ to\ clipboard=Записи экспортированы в буфер обмена


entry=запись

Entry\ editor=Редактор записей

Entry\ preview=Предварительный просмотр записи

Entry\ table=Таблица записей

Entry\ table\ columns=Столбцы таблицы записей

Entry\ type=Тип записи

Entry\ type\ names\ are\ not\ allowed\ to\ contain\ white\ space\ or\ the\ following\ characters=Имена типов записей не должны содержать пробелов или следующих знаков

Entry\ types=Типы записей

Error=Ошибка
Error\ exporting\ to\ clipboard=Ошибка экспорта в буфер обмена

Error\ occurred\ when\ parsing\ entry=Ошибка анализа записи

Error\ opening\ file=Ошибка при открытии файла

Error\ setting\ field=Ошибка конфигурации поля

Error\ while\ writing=Ошибка при записи
Error\ writing\ to\ %0\ file(s).=Ошибка при записи в файл(ы) %0.



'%0'\ exists.\ Overwrite\ file?='%0' существует. Перезаписать файл?
Overwrite\ file?=Перезаписать файл?

Export=Экспорт

Export\ name=Имя экспорта

Export\ preferences=Экспорт пользовательских настроек

Export\ preferences\ to\ file=Экспорт пользовательских настроек в файл

Export\ properties=Экспорт свойств

Export\ to\ clipboard=Экспорт в буфер обмена

Exporting=Выполняется экспорт
Extension=Расширение

External\ changes=Внешние изменения

External\ file\ links=Ссылки на внешние файлы

External\ programs=Внешние программы

External\ viewer\ called=Вызов внешней программы просмотра

Fetch=Выборка

Field=Поле

field=поле

Field\ name=Имя поля
Field\ names\ are\ not\ allowed\ to\ contain\ white\ space\ or\ the\ following\ characters=Имена полей не должны содержать пробелов или следующих знаков

Field\ to\ filter=Поле для фильтра

Field\ to\ group\ by=Поле для группировки

File=Файл

file=файл
File\ '%0'\ is\ already\ open.=Файл '%0' уже открыт.

File\ changed=Файл изменен
File\ directory\ is\ '%0'\:=Каталог файлов - '%0'\:

File\ directory\ is\ not\ set\ or\ does\ not\ exist\!=Каталог файлов не задан или не существует.

File\ exists=Файл существует

File\ has\ been\ updated\ externally.\ What\ do\ you\ want\ to\ do?=Файл изменен внешними средствами. Выберите дальнейшие действия.

File\ not\ found=Файл не найден
File\ type=Тип файла

File\ updated\ externally=Файл изменен внешними средствами

filename=имя файла

Filename=Filename

Files\ opened=Открытые файлы

Filter=Фильтр

Filter\ All=Filter All

Filter\ None=Filter None

Finished\ automatically\ setting\ external\ links.=Автоопределение внешних ссылок выполнено.

Finished\ synchronizing\ file\ links.\ Entries\ changed\:\ %0.=Синхронизация ссылок файл выполнена. Записей с изменениями\: %0.
Finished\ writing\ XMP-metadata.\ Wrote\ to\ %0\ file(s).=Запись метаданных XMP выполнена. Файлов с записями\: %0.
Finished\ writing\ XMP\ for\ %0\ file\ (%1\ skipped,\ %2\ errors).=Запись XMP в %0 файл(ов) выполнена (пропущено\: %1 ,с ошибками\: %2).

First\ select\ the\ entries\ you\ want\ keys\ to\ be\ generated\ for.=Сначала выберите записи, для которых следует создать ключи.

Fit\ table\ horizontally\ on\ screen=Разместить горизонтально на экране

Float=Нефиксированные
Float\ marked\ entries=Записи с метками как нефиксированные

Font\ family=Гарнитура шрифта

Font\ preview=Предварительный просмотр шрифта

Font\ size=Кегль

Font\ style=Начертание шрифта

Font\ selection=Выбор шрифта

for=для

Format\ of\ author\ and\ editor\ names=Формат имени автора/редактора
Format\ string=Форматировать строку

Format\ used=Используемый формат
Formatter\ name=Имя программы форматирования

found\ in\ AUX\ file=найдено в файле AUX

Full\ name=Полное имя

General=Общие

General\ fields=Общие поля

Generate=Создать

Generate\ BibTeX\ key=Создать ключ BibTeX

Generate\ keys=Создать ключи

Generate\ keys\ before\ saving\ (for\ entries\ without\ a\ key)=Создать ключи перед сохранением (для записей без ключей)
Generate\ keys\ for\ imported\ entries=Создать ключи для импортируемых записей

Generate\ now=Создать сейчас

Generated\ BibTeX\ key\ for=Создать ключ BibTeX для

Generating\ BibTeX\ key\ for=Создание ключа BibTeX для
Get\ fulltext=Получить весь текст

Gray\ out\ non-hits=Деактивировать неподходящие

Groups=Группы

Have\ you\ chosen\ the\ correct\ package\ path?=Проверьте правильность пути пакета.

Help=Справка

Help\ on\ key\ patterns=Справка по шаблонам ключей
Help\ on\ regular\ expression\ search=Справка по поиску с помощью регулярных выражений

Hide\ non-hits=Скрыть неподходящие

Hierarchical\ context=Иерархический контекст

Highlight=Выделение
Marking=Marking
Underline=Underline
Empty\ Highlight=Empty Highlight
Empty\ Marking=Empty Marking
Empty\ Underline=Empty Underline
The\ marked\ area\ does\ not\ contain\ any\ legible\ text\!=The marked area does not contain any legible text\!

Hint\:\ To\ search\ specific\ fields\ only,\ enter\ for\ example\:<p><tt>author\=smith\ and\ title\=electrical</tt>=Подсказка\: Для поиска только по определенным полям, напр.\:<p><tt>автор\=smith и заглавие\=electrical</tt>

HTML\ table=Таблица HTML
HTML\ table\ (with\ Abstract\ &\ BibTeX)=Таблица HTML (с резюме & BibTeX)
Icon=Значок

Ignore=Пропуск

Import=Импорт

Import\ and\ keep\ old\ entry=Импорт с сохранением старой записи

Import\ and\ remove\ old\ entry=Импорт с удалением старой записи

Import\ entries=Импорт записей

Import\ failed=Ошибка импорта

Import\ file=Импорт файла

Import\ group\ definitions=Импорт определений групп

Import\ name=Имя импорта

Import\ preferences=Импорт пользовательских настроек

Import\ preferences\ from\ file=Импорт пользовательских настроек из файла

Import\ strings=Импорт строк

Import\ to\ open\ tab=Импорт в открытую вкладку

Import\ word\ selector\ definitions=Импорт определений выбора слов

Imported\ entries=Импортированные записи

Imported\ from\ library=Импортировано из БД

Importer\ class=Класс Importer

Importing=Импорт

Importing\ in\ unknown\ format=Импорт неизвестного формата

Include\ abstracts=Включить конспект
Include\ entries=Включить записи

Include\ subgroups\:\ When\ selected,\ view\ entries\ contained\ in\ this\ group\ or\ its\ subgroups=Включить подгруппы\: Просмотр записей, содержащихся в этой группе или ее подгруппах (если выбрано)

Independent\ group\:\ When\ selected,\ view\ only\ this\ group's\ entries=Независимая группа\: Просмотр записей только этой группы (если выбрано)

Work\ options=Рабочие параметры

Insert=Вставить

Insert\ rows=Вставить строки

Intersection=Пересечение

Invalid\ BibTeX\ key=Недопустимый ключ BibTeX

Invalid\ date\ format=Недопустимый формат даты

Invalid\ URL=Недопустимый URL-адрес

Online\ help=Онлайн-справка

JabRef\ preferences=Пользовательские настройки JabRef

Join=Join

Joins\ selected\ keywords\ and\ deletes\ selected\ keywords.=Joins selected keywords and deletes selected keywords.

Journal\ abbreviations=Сокращения для журналов

Keep=Оставить

Keep\ both=Оставить оба

Key\ bindings=Функциональные клавиши

Key\ bindings\ changed=Назначения функциональных клавиш изменены

Key\ generator\ settings=Настройки создания ключей

Key\ pattern=Шаблон ключа

keys\ in\ library=ключи в базе данных

Keyword=Ключевое слово

Label=Метка

Language=Язык

Last\ modified=Последнее изменение

LaTeX\ AUX\ file=Файл AUX для LaTeX
Leave\ file\ in\ its\ current\ directory=Сохранить файл в текущем каталоге

Left=Левый
Level=Уровень

Limit\ to\ fields=Ограничение для полей

Limit\ to\ selected\ entries=Ограничение для выбранных записей

Link=Ссылка
Link\ local\ file=Ссылка на локальный файл
Link\ to\ file\ %0=Ссылка на файл %0

Listen\ for\ remote\ operation\ on\ port=Прослушивать удаленные подключения для порта
Load\ and\ Save\ preferences\ from/to\ jabref.xml\ on\ start-up\ (memory\ stick\ mode)=Загрузка или сохранение пользовательских настроек из/в файл jabref.xml при запуске (режим флеш-памяти)

Look\ and\ feel=Интерфейс
Main\ file\ directory=Основной каталог файлов

Main\ layout\ file=Главный файл макета

Manage\ custom\ exports=Управление пользовательским экспортом

Manage\ custom\ imports=Управление пользовательским импортом
Manage\ external\ file\ types=Управление внешними типами файлов

Mark\ entries=Метки записей

Mark\ entry=Метка записи

Mark\ new\ entries\ with\ addition\ date=Метка даты добавления для новых записей

Mark\ new\ entries\ with\ owner\ name=Метка имени владельца для новых записей

Memory\ stick\ mode=Режим флеш-памяти

Menu\ and\ label\ font\ size=Кегль меню и подписи

Merged\ external\ changes=Внешние изменения с объединением

Messages=Сообщения

Modification\ of\ field=Модификация поля

Modified\ group\ "%0".=Модифицированная группа "%0".

Modified\ groups=Модифицированные группы

Modified\ string=Модифицированная строка

Modify=Модифицировать

modify\ group=модифицировать группу

Move\ down=Переместить вниз

Move\ external\ links\ to\ 'file'\ field=Переместить внешние ссылки в поле 'файл'

move\ group=переместить группу

Move\ up=Переместить вверх

Moved\ group\ "%0".=Перемещенная группа "%0".

Name=Имя
Name\ formatter=Программа форматирования имени

Natbib\ style=Стиль Natbib

nested\ AUX\ files=родственный файл AUX

New=Создать

new=создать

New\ BibTeX\ entry=Создать запись BibTeX

New\ BibTeX\ sublibrary=Создать подчиненную БД BibTeX

New\ content=Создать контент

New\ library\ created.=Создана новая БД.
New\ %0\ library=Создать БД %0
New\ field\ value=Создать значение поля

New\ group=Создать группу

New\ string=Создать строку

Next\ entry=Следующая запись

No\ actual\ changes\ found.=Изменений не найдено.

no\ base-BibTeX-file\ specified=не указан базовый файл BibTeX

no\ library\ generated=БД не создана

No\ entries\ found.\ Please\ make\ sure\ you\ are\ using\ the\ correct\ import\ filter.=Записи не найдены. Убедитесь, что используется правильный фильтр импорта.


No\ entries\ found\ for\ the\ search\ string\ '%0'=Не найдены записи для строки поиска '%0'

No\ entries\ imported.=Записи не импортированы.

No\ files\ found.=Файлы не найдены.

No\ GUI.\ Only\ process\ command\ line\ options.=Без ИП. Обработка только с использованием командной строки.

No\ journal\ names\ could\ be\ abbreviated.=Названия журналов не могут быть сокращены.

No\ journal\ names\ could\ be\ unabbreviated.=Названия журналов не могут быть развернуты.
No\ PDF\ linked=Без ссылок на PDF

Open\ PDF=Open PDF

No\ URL\ defined=URL-адрес не определен
not=не

not\ found=не найдено

Note\ that\ you\ must\ specify\ the\ fully\ qualified\ class\ name\ for\ the\ look\ and\ feel,=Обратите внимание, что следует указать полностью квалифицированное имя класса для интерфейса,

Nothing\ to\ redo=Нет действий для повтора

Nothing\ to\ undo=Нет действий для отмены

occurrences=встречаемость

OK=OK
One\ or\ more\ file\ links\ are\ of\ the\ type\ '%0',\ which\ is\ undefined.\ What\ do\ you\ want\ to\ do?=Один или несколько файлов имеют не определенный тип '%0'. Выберите дальнейшие действия.

One\ or\ more\ keys\ will\ be\ overwritten.\ Continue?=Один или несколько ключей будут перезаписаны. Продолжить?


Open=Открыть

Open\ BibTeX\ library=Открыть БД BibTeX

Open\ library=Открыть БД

Open\ editor\ when\ a\ new\ entry\ is\ created=Открыть редактор при создании новой записи

Open\ file=Открыть файл

Open\ last\ edited\ libraries\ at\ startup=Открыть БД с последним временем редактирования при запуске

Connect\ to\ shared\ database=Connect to shared database

Open\ terminal\ here=Открыть терминал в текущей директории

Open\ URL\ or\ DOI=Открыть URL-адрес или DOI

Opened\ library=Открытая БД

Opening=Выполняется открытие

Opening\ preferences...=Выполняется загрузка пользовательских настроек...

Operation\ canceled.=Операция отменена.
Operation\ not\ supported=Операция не поддерживается

Optional\ fields=Дополнительные поля

Options=Параметры

or=или

Output\ or\ export\ file=Вывод или экспорт файла

Override=Переопределить

Override\ default\ file\ directories=Переопределить каталоги файлов, заданные по умолчанию

Override\ default\ font\ settings=Переопределить настройки шрифта, заданные по умолчанию

Override\ the\ BibTeX\ field\ by\ the\ selected\ text=заменить ключ BibTeX на выделенный текст


Overwrite=Перезаписать
Overwrite\ existing\ field\ values=Перезаписать текущие значения полей

Overwrite\ keys=Перезаписать ключи

pairs\ processed=обработанные пары
Password=Пароль

Paste=Вставить

paste\ entries=вставить записи

paste\ entry=вставить запись
Paste\ from\ clipboard=Вставить из буфера обмена

Pasted=Вставлено

Path\ to\ %0\ not\ defined=Не задан путь к %0

Path\ to\ LyX\ pipe=Путь к каналу LyX

PDF\ does\ not\ exist=PDF не существует

File\ has\ no\ attached\ annotations=File has no attached annotations

Plain\ text\ import=Импорт неформатированного текста

Please\ enter\ a\ name\ for\ the\ group.=Введите имя для группы.

Please\ enter\ a\ search\ term.\ For\ example,\ to\ search\ all\ fields\ for\ <b>Smith</b>,\ enter\:<p><tt>smith</tt><p>To\ search\ the\ field\ <b>Author</b>\ for\ <b>Smith</b>\ and\ the\ field\ <b>Title</b>\ for\ <b>electrical</b>,\ enter\:<p><tt>author\=smith\ and\ title\=electrical</tt>=Введите условие поиска. Например, для поиска всех полей со значением <b>Smith</b>, введите\:<p><tt>smith</tt><p>Для поиска в поле <b>Автор</b> значения <b>Smith</b> а в поле <b>Заглавие</b> значения <b>electrical</b>, введите\:<p><tt>автор\=smith и заглавие\=electrical</tt>

Please\ enter\ the\ field\ to\ search\ (e.g.\ <b>keywords</b>)\ and\ the\ keyword\ to\ search\ it\ for\ (e.g.\ <b>electrical</b>).=Введите поле для поиска (напр., <b>ключевые слова</b>) и ключевое слово для поиска (напр., <b>electrical</b>).

Please\ enter\ the\ string's\ label=Введите подпись для строки

Please\ select\ an\ importer.=Выберите фильтр импорта.

Possible\ duplicate\ entries=Возможные дубликаты записей

Possible\ duplicate\ of\ existing\ entry.\ Click\ to\ resolve.=Возможный дубликат существующей записи. Щелкните для разрешения.

Preamble=Преамбула

Preferences=Пользовательские настройки

Preferences\ recorded.=Пользовательские настройки записаны.

Preview=Предварительный просмотр
Citation\ Style=Citation Style
Current\ Preview=Current Preview
Cannot\ generate\ preview\ based\ on\ selected\ citation\ style.=Cannot generate preview based on selected citation style.
Bad\ character\ inside\ entry=Bad character inside entry
Error\ while\ generating\ citation\ style=Error while generating citation style
Preview\ style\ changed\ to\:\ %0=Preview style changed to\: %0
Next\ preview\ layout=Next preview layout
Previous\ preview\ layout=Previous preview layout

Previous\ entry=Предыдущая запись

Primary\ sort\ criterion=Первичный критерий сортировки
Problem\ with\ parsing\ entry=Ошибка анализа записи
Processing\ %0=Выполняется обработка %0
Pull\ changes\ from\ shared\ database=Загрузить изменения из БД с общим доступом

Pushed\ citations\ to\ %0=Цитаты переданы в %0

Quit\ JabRef=Выход из JabRef

Quit\ synchronization=Завершить синхронизацию

Raw\ source=Необработанный источник

Rearrange\ tabs\ alphabetically\ by\ title=Переупорядочить вкладки в алфавитном порядке по заголовку

Redo=Повторить

Reference\ library=БД для ссылки

%0\ references\ found.\ Number\ of\ references\ to\ fetch?=Найдены ссылки\: %0. Число ссылок для выборки?

Refine\ supergroup\:\ When\ selected,\ view\ entries\ contained\ in\ both\ this\ group\ and\ its\ supergroup=Детализировать супергруппу\: Просмотр записей, содержащихся в группе и ее супергруппе (если выбрано)

regular\ expression=Регулярное выражение

Related\ articles=Related articles

Remote\ operation=Операции удаленного подключения

Remote\ server\ port=Порт сервера удаленного подключения

Remove=Удалить

Remove\ subgroups=Удалить подгруппы

Remove\ all\ subgroups\ of\ "%0"?=Удалить все подгруппы "%0"?

Remove\ entry\ from\ import=Удалить запись из импортируемых

Remove\ selected\ entries\ from\ this\ group=Remove selected entries from this group

Remove\ entry\ type=Удалить тип записи

Remove\ from\ group=Удалить из группы

Remove\ group=Удалить группу

Remove\ group,\ keep\ subgroups=Удалить группу, оставить подгруппы

Remove\ group\ "%0"?=Удалить группу "%0"?

Remove\ group\ "%0"\ and\ its\ subgroups?=Удалить группу "%0" и ее подгруппы?

remove\ group\ (keep\ subgroups)=удалить группу (оставить подгруппы)

remove\ group\ and\ subgroups=удалить группу и подгруппы

Remove\ group\ and\ subgroups=Удалить группу и подгруппы

Remove\ link=Удалить ссылку

Remove\ old\ entry=Удалить старую запись

Remove\ selected\ strings=Удалить выбранные строки

Removed\ group\ "%0".=Группа "%0" удалена.

Removed\ group\ "%0"\ and\ its\ subgroups.=Группа "%0" и ее подгруппы удалены.

Removed\ string=Строка удалена

Renamed\ string=Строка переименована

Replace=Replace

Replace\ (regular\ expression)=Заменить (регулярное выражение)

Replace\ string=Заменить строку

Replace\ with=Заменить на

Replaced=Заменено

Required\ fields=Обязательные поля

Reset\ all=Отменить все изменения

Resolve\ strings\ for\ all\ fields\ except=Разрешение для строк всех полей, кроме
Resolve\ strings\ for\ standard\ BibTeX\ fields\ only=Разрешение для строк только стандартных полей BibTeX

resolved=разрешено

Review=Просмотр

Review\ changes=Просмотр изменений

Right=Справа

Save=Сохранить
Save\ all\ finished.=Сохранить все завершенные.

Save\ all\ open\ libraries=Сохранить все открытые БД

Save\ before\ closing=Сохранить перед закрытием

Save\ library=Сохранить БД
Save\ library\ as...=Сохранить БД как...

Save\ entries\ in\ their\ original\ order=Сохранить записи в исходном порядке

Save\ failed=Ошибка сохранения

Save\ failed\ during\ backup\ creation=Ошибка сохранения при создании резервной копии

Save\ selected\ as...=Сохранить выбранное как...

Saved\ library=БД сохранена

Saved\ selected\ to\ '%0'.=Сохранить выбранное в '%0'.

Saving=Выполняется сохранение
Saving\ all\ libraries...=Выполняется сохранение всех БД...

Saving\ library=Выполняется сохранение БД

Search=Поиск

Search\ expression=Выражение для поиска

Search\ for=Поиск

Searching\ for\ duplicates...=Выполняется поиск дубликатов...

Searching\ for\ files=Выполняется поиск файлов...

Secondary\ sort\ criterion=Вторичный критерий сортировки

Select\ all=Выбрать все

Select\ encoding=Выбрать кодировку

Select\ entry\ type=Выбрать тип записи
Select\ external\ application=Выбрать внешнее приложение

Select\ file\ from\ ZIP-archive=Выбрать файл из ZIP-архива

Select\ the\ tree\ nodes\ to\ view\ and\ accept\ or\ reject\ changes=Выбрать узлы дерева для просмотра и применения/отклонения изменений
Selected\ entries=Записи выбраны
Set\ field=Настройка поля
Set\ fields=Настройка полей

Set\ general\ fields=Настройка общих полей
Set\ main\ external\ file\ directory=Задать основной файловый каталог внешних файлов

Set\ table\ font=Настройка шрифта таблицы

Settings=Параметры

Shortcut=Ярлык

Show/edit\ %0\ source=Показать/изменить источник %0

Show\ 'Firstname\ Lastname'=Порядок вывода 'Имя Фамилия'

Show\ 'Lastname,\ Firstname'=Порядок вывода 'Фамилия, Имя'

Show\ BibTeX\ source\ by\ default=Показать источник BibTeX по умолчанию

Show\ confirmation\ dialog\ when\ deleting\ entries=Запрос подтверждения при удалении записей

Show\ description=Показать описание

Show\ file\ column=Показать столбец Файл

Show\ last\ names\ only=Показать только фамилии

Show\ names\ unchanged=Показать имена без изменений

Show\ optional\ fields=Показать дополнительные поля

Show\ required\ fields=Показать обязательные поля

Show\ URL/DOI\ column=Показать столбец URL/DOI

Simple\ HTML=HTML (простой)

Size=Размер

Skipped\ -\ No\ PDF\ linked=Пропущено - Без ссылок на PDF
Skipped\ -\ PDF\ does\ not\ exist=Пропущено - PDF не существует

Skipped\ entry.=Запись пропущена.

Some\ appearance\ settings\ you\ changed\ require\ to\ restart\ JabRef\ to\ come\ into\ effect.=Some appearance settings you changed require to restart JabRef to come into effect.

source\ edit=изменение источника
Special\ name\ formatters=Особые программы форматирования имени

Special\ table\ columns=Особые столбцы таблицы

Starting\ import=Запустить импорт

Statically\ group\ entries\ by\ manual\ assignment=Фиксированная группировка записей назначением вручную

Status=Статус

Stop=Остановить

Strings=Строки

Strings\ for\ library=Строки БД

Sublibrary\ from\ AUX=Подчиненная БД из AUX

Switches\ between\ full\ and\ abbreviated\ journal\ name\ if\ the\ journal\ name\ is\ known.=Переключение полного/сокращенного имени журнала для известных имен журналов.

Synchronize\ file\ links=Синхронизировать ссылки на файлы

Synchronizing\ file\ links...=Выполняется синхронизация ссылок файл...

Table\ appearance=Представление таблицы

Table\ background\ color=Цвет фона таблицы

Table\ grid\ color=Цвет сетки таблицы

Table\ text\ color=Цвет текста таблицы

Tabname=Имя вкладки
Target\ file\ cannot\ be\ a\ directory.=Невозможно указать каталог файлов в качестве целевого файла.

Tertiary\ sort\ criterion=Третичный критерий сортировки

Test=Тест

paste\ text\ here=место вставки текста

The\ chosen\ date\ format\ for\ new\ entries\ is\ not\ valid=Выбранный формат даты для новых записей недопустим

The\ chosen\ encoding\ '%0'\ could\ not\ encode\ the\ following\ characters\:=В выбранной кодировке '%0' невозможно прочитать следующие символы\:


the\ field\ <b>%0</b>=поле <b>%0</b>

The\ file<BR>'%0'<BR>has\ been\ modified<BR>externally\!=Файл <BR>'%0'<BR>изменен<BR>внешними средствами\!

The\ group\ "%0"\ already\ contains\ the\ selection.=Группа "%0" уже содержит выбранное.

The\ label\ of\ the\ string\ cannot\ be\ a\ number.=Метка строки не может быть числом.

The\ label\ of\ the\ string\ cannot\ contain\ spaces.=Метка строки не может содержать пробелов.

The\ label\ of\ the\ string\ cannot\ contain\ the\ '\#'\ character.=Метка строки не может содержать символ '\#'.

The\ output\ option\ depends\ on\ a\ valid\ import\ option.=Параметры вывода зависят от допустимых параметров импорта.
The\ PDF\ contains\ one\ or\ several\ BibTeX-records.=PDF содержит одну или несколько записей BibTeX.
Do\ you\ want\ to\ import\ these\ as\ new\ entries\ into\ the\ current\ library?=Выполнить их импорт в текущую БД в виде новых записей?

The\ regular\ expression\ <b>%0</b>\ is\ invalid\:=Регулярное выражение <b>%0</b> недопустимо\:

The\ search\ is\ case\ insensitive.=Поиск без учета регистра.

The\ search\ is\ case\ sensitive.=Поиск с учетом регистра.

The\ string\ has\ been\ removed\ locally=Строка удалена локально

There\ are\ possible\ duplicates\ (marked\ with\ an\ icon)\ that\ haven't\ been\ resolved.\ Continue?=Возможно наличие неразрешенных дубликатов (отмечены знаком). Продолжить?

This\ entry\ has\ no\ BibTeX\ key.\ Generate\ key\ now?=Отсутствует ключ BibTeX для записи. Создать ключ сейчас?

This\ entry\ is\ incomplete=Это неполная запись

This\ entry\ type\ cannot\ be\ removed.=Невозможно удалить этот тип записи.

This\ external\ link\ is\ of\ the\ type\ '%0',\ which\ is\ undefined.\ What\ do\ you\ want\ to\ do?=Внешняя ссылка не определенного типа '%0'. Выберите дальнейшие действия.

This\ group\ contains\ entries\ based\ on\ manual\ assignment.\ Entries\ can\ be\ assigned\ to\ this\ group\ by\ selecting\ them\ then\ using\ either\ drag\ and\ drop\ or\ the\ context\ menu.\ Entries\ can\ be\ removed\ from\ this\ group\ by\ selecting\ them\ then\ using\ the\ context\ menu.=Группа содержит записи, на основе назначений вручную. Чтобы назначить запись этой группе, выберите запись и перетащите ее в группу или выберите команду контекстного меню. Чтобы удалить запись из этой группы, выделите запись и выберите команду контекстного меню.

This\ group\ contains\ entries\ whose\ <b>%0</b>\ field\ contains\ the\ keyword\ <b>%1</b>=Группа содержит записи, в которых поле <b>%0</b> содержит ключевое слово <b>%1</b>

This\ group\ contains\ entries\ whose\ <b>%0</b>\ field\ contains\ the\ regular\ expression\ <b>%1</b>=Группа содержит записи, в которых поле <b>%0</b> содержит регулярное выражение <b>%1</b>
This\ makes\ JabRef\ look\ up\ each\ file\ link\ and\ check\ if\ the\ file\ exists.\ If\ not,\ you\ will\ be\ given\ options<BR>to\ resolve\ the\ problem.=При этом JabRef произведет поиск всех ссылок файл с проверкой наличия файла. В противном случае будет выведен запрос<BR>на разрешение проблемы.

This\ operation\ requires\ all\ selected\ entries\ to\ have\ BibTeX\ keys\ defined.=Для этой операции необходимо определение ключей BibTeX всех выбранных записей.

This\ operation\ requires\ one\ or\ more\ entries\ to\ be\ selected.=Для этой операции необходимо выбрать одну или несколько записей.

Toggle\ entry\ preview=Показать/скрыть просмотр записи
Toggle\ groups\ interface=Показать/скрыть интерфейс групп
Try\ different\ encoding=Используйте другую кодировку

Unabbreviate\ journal\ names\ of\ the\ selected\ entries=Развернуть названия журналов для выбранных записей
Unabbreviated\ %0\ journal\ names.=Развернуты названия журналов для %0.

Unable\ to\ open\ file.=Не удалось открыть файл.
Unable\ to\ open\ link.\ The\ application\ '%0'\ associated\ with\ the\ file\ type\ '%1'\ could\ not\ be\ called.=Не удалось перейти по ссылке. Ошибка вызова приложения '%0' связанного с типом '%1'.
unable\ to\ write\ to=ошибка записи в
Undefined\ file\ type=Тип файла не определен

Undo=Отмена

Union=Объединение

Unknown\ BibTeX\ entries=Неизвестные записи BibTeX

unknown\ edit=неизвестное изменение

Unknown\ export\ format=Неизвестный формат экспорта

Unmark\ all=Снять все метки

Unmark\ entries=Снять метки записей

Unmark\ entry=Снять метку записи

untitled=без заглавия

Up=Вверх

Update\ to\ current\ column\ widths=Сохранить текущую ширину столбца

Updated\ group\ selection=Выбор группы изменен
Upgrade\ external\ PDF/PS\ links\ to\ use\ the\ '%0'\ field.=Обновить ссылки на внешние PDF/PS для использования в поле '%0'.
Upgrade\ file=Обновить файл
Upgrade\ old\ external\ file\ links\ to\ use\ the\ new\ feature=Обновить старые ссылки на внешние файлы для использования новых функций

usage=использование
Use\ autocompletion\ for\ the\ following\ fields=Автозавершение для следующих полей

Use\ other\ look\ and\ feel=Использовать другой интерфейс
Tweak\ font\ rendering\ for\ entry\ editor\ on\ Linux=Tweak font rendering for entry editor on Linux
Use\ regular\ expression\ search=Поиск с использованием регулярных выражений

Username=Имя пользователя

Value\ cleared\ externally=Значение создано внешними средствами

Value\ set\ externally=Значение задано внешними средствами

verify\ that\ LyX\ is\ running\ and\ that\ the\ lyxpipe\ is\ valid=убедитесь, что приложение LyX запущено, и указано допустимое значение канала LyX

View=Вид
Vim\ server\ name=Имя сервера Vim

Waiting\ for\ ArXiv...=Ожидание ArXiv...

Warn\ about\ unresolved\ duplicates\ when\ closing\ inspection\ window=Выдать предупреждение о неразрешенных дубликатах при закрытии окна контроля

Warn\ before\ overwriting\ existing\ keys=Выдать предупреждение при перезаписи текущих ключей

Warning=Предупреждение

Warnings=Предупреждения

web\ link=веб-ссылки

What\ do\ you\ want\ to\ do?=Выберите действие для продолжения.

When\ adding/removing\ keywords,\ separate\ them\ by=При добавлении/удалении ключевых слов разделять их с помощью
Will\ write\ XMP-metadata\ to\ the\ PDFs\ linked\ from\ selected\ entries.=Будет выполнена запись метаданных XMP в PDF со ссылками из выбранных записей.

with=с

Write\ BibTeXEntry\ as\ XMP-metadata\ to\ PDF.=Запись значения записи BibTeX как метаданных XMP в PDF.

Write\ XMP=Запись XMP
Write\ XMP-metadata=Запись метаданных XMP
Write\ XMP-metadata\ for\ all\ PDFs\ in\ current\ library?=Выполнить запись метаданных XMP для всех PDF текущей БД?
Writing\ XMP-metadata...=Выполняется запись метаданных XMP...
Writing\ XMP-metadata\ for\ selected\ entries...=Выполняется запись метаданных XMPдля выбранных записей...

Wrote\ XMP-metadata=Метаданные XMP записаны

XMP-annotated\ PDF=PDF с аннотациями XMP
XMP\ export\ privacy\ settings=Настройки защиты экспорта XMP
XMP-metadata=Метаданные XMP
XMP-metadata\ found\ in\ PDF\:\ %0=Найдены метаданные XMP в PDF\: %0
You\ must\ restart\ JabRef\ for\ this\ to\ come\ into\ effect.=Для применения изменений необходимо перезапустить JabRef.
You\ have\ changed\ the\ language\ setting.=Настройки языка изменены пользователем.
You\ have\ entered\ an\ invalid\ search\ '%0'.=Указано недопустимое значение для поиска '%0'.

You\ must\ restart\ JabRef\ for\ the\ new\ key\ bindings\ to\ work\ properly.=Для правильной работы новых назначений функциональных клавиш необходимо перезапустить JabRef.

Your\ new\ key\ bindings\ have\ been\ stored.=Новые назначения функциональных клавиш сохранены.

The\ following\ fetchers\ are\ available\:=Доступны следующие инструменты выборки\:
Could\ not\ find\ fetcher\ '%0'=Не удалось найти инструмент выборки '%0'
Running\ query\ '%0'\ with\ fetcher\ '%1'.=Выполняется запрос '%0' для инструмента выборки '%1'.
Query\ '%0'\ with\ fetcher\ '%1'\ did\ not\ return\ any\ results.=Не найдено результатов запроса '%0' для инструмента выборки '%1'.

Move\ file=Переместить файл
Rename\ file=Ппереименовать файл

Move\ file\ failed=Ошибка перемещения файла
Could\ not\ move\ file\ '%0'.=Не удалось переместить файл '%0'.
Could\ not\ find\ file\ '%0'.=Не удалось найти файл '%0'.
Number\ of\ entries\ successfully\ imported=Число успешно импортированных записей
Import\ canceled\ by\ user=Импорт отменен пользователем
Progress\:\ %0\ of\ %1=Выполнено\: %0 из %1
Error\ while\ fetching\ from\ %0=Ошибка выполнения выборки %0

Please\ enter\ a\ valid\ number=Введите допустимое число
Show\ search\ results\ in\ a\ window=Показать результаты в окне
Show\ global\ search\ results\ in\ a\ window=Show global search results in a window
Search\ in\ all\ open\ libraries=Поиск во всех открытых БД
Move\ file\ to\ file\ directory?=Файл будет перемещен в каталог файлов. Продолжить?

Library\ is\ protected.\ Cannot\ save\ until\ external\ changes\ have\ been\ reviewed.=Защищенная БД. Невозможно сохранить без просмотра внешних изменений.
Protected\ library=Защищенная БД
Refuse\ to\ save\ the\ library\ before\ external\ changes\ have\ been\ reviewed.=Невозможно сохранить БД без просмотра внешних изменений.
Library\ protection=Защита БД
Unable\ to\ save\ library=Не удалось сохранить БД

BibTeX\ key\ generator=Генератор ключей BibTeX
Unable\ to\ open\ link.=Не удалось перейти по ссылке.
Move\ the\ keyboard\ focus\ to\ the\ entry\ table=Переместить курсор в таблицу записей
MIME\ type=MIME-тип

This\ feature\ lets\ new\ files\ be\ opened\ or\ imported\ into\ an\ already\ running\ instance\ of\ JabRef<BR>instead\ of\ opening\ a\ new\ instance.\ For\ instance,\ this\ is\ useful\ when\ you\ open\ a\ file\ in\ JabRef<br>from\ your\ web\ browser.<BR>Note\ that\ this\ will\ prevent\ you\ from\ running\ more\ than\ one\ instance\ of\ JabRef\ at\ a\ time.=Эта функция позволяет открывать или импортировать файлы в работающий экземпляр JabRef<BR>без запуска нового экземпляра приложения. Например, при передаче файла в JabRef<br>из веб-браузера.<BR>Обратите внимание, что эта функция позволяет не запускать несколько экземпляров JabRef одновременно.
Run\ fetcher,\ e.g.\ "--fetch\=Medline\:cancer"=Запуск инструмента выборки, напр.\: "--fetch\=Medline\:cancer"

The\ ACM\ Digital\ Library=Цифровая библиотека ACM
Reset=Инициализировать

Use\ IEEE\ LaTeX\ abbreviations=Использовать сокращения LaTeX для IEEE
The\ Guide\ to\ Computing\ Literature=ACM - Каталог публикаций по информатике и ВТ

When\ opening\ file\ link,\ search\ for\ matching\ file\ if\ no\ link\ is\ defined=При переходе по ссылке выполнять поиск соответствующего файла, если ссылка не определена
Settings\ for\ %0=Настройки для %0
Mark\ entries\ imported\ into\ an\ existing\ library=Пометить записи, импортированные в текущую БД
Unmark\ all\ entries\ before\ importing\ new\ entries\ into\ an\ existing\ library=Снять метки всех записей перед выполнением импорта новых записей в существующую БД

Forward=Вперед
Back=Назад
Sort\ the\ following\ fields\ as\ numeric\ fields=Сортировать следующие поля как числовые
Line\ %0\:\ Found\ corrupted\ BibTeX\ key.=Строка %0\: Найден поврежденный ключ BibTeX.
Line\ %0\:\ Found\ corrupted\ BibTeX\ key\ (contains\ whitespaces).=Строка %0\: Найден поврежденный ключ BibTeX (содержит пробелы)
Line\ %0\:\ Found\ corrupted\ BibTeX\ key\ (comma\ missing).=Строка %0\: Найден поврежденный ключ BibTeX (пропущена запятая)
Full\ text\ document\ download\ failed=Ошибка загрузки цитируемой статьи
Update\ to\ current\ column\ order=Сохранить текущий порядок столбцов
Download\ from\ URL=Загрузить из URL-адреса
Rename\ field=Переименовать поле
Set/clear/append/rename\ fields=Задать/очистить/переименовать поля
Append\ field=Append field
Append\ to\ fields=Append to fields
Rename\ field\ to=Переименовать поле в
Move\ contents\ of\ a\ field\ into\ a\ field\ with\ a\ different\ name=Переместить содержимое поля в поле с другим именем
You\ can\ only\ rename\ one\ field\ at\ a\ time=Возможно переименовать только одно поле одновременно

Remove\ all\ broken\ links=Удалить все ссылки с ошибками

Cannot\ use\ port\ %0\ for\ remote\ operation;\ another\ application\ may\ be\ using\ it.\ Try\ specifying\ another\ port.=Невозможно использовать порт %0 для удаленного подключения; another application may be using it. Try specifying another port.

Looking\ for\ full\ text\ document...=Поиск цитируемого документа...
Autosave=Автосохранение
A\ local\ copy\ will\ be\ opened.=A local copy will be opened.
Autosave\ local\ libraries=Autosave local libraries
Automatically\ save\ the\ library\ to=Automatically save the library to
Please\ enter\ a\ valid\ file\ path.=Please enter a valid file path.


Export\ in\ current\ table\ sort\ order=Экспорт в текущем порядке сортировки таблицы
Export\ entries\ in\ their\ original\ order=Экспорт записей в исходном порядке
Error\ opening\ file\ '%0'.=Ошибка при открытии файла '%0'.

Formatter\ not\ found\:\ %0=Не найдена программа форматирования\: %0
Clear\ inputarea=Очистить область ввода

Automatically\ set\ file\ links\ for\ this\ entry=Автоуказание ссылок на файлы для этой записи
Could\ not\ save,\ file\ locked\ by\ another\ JabRef\ instance.=Сохранение не удалось, файл заблокирован другим экземпляром JabRef.
File\ is\ locked\ by\ another\ JabRef\ instance.=Файл заблокирован другим экземпляром JabRef.
Do\ you\ want\ to\ override\ the\ file\ lock?=Блокировка файла будет переопределена. Продолжить?
File\ locked=Файл заблокирован
Current\ tmp\ value=Текущее значение TMP
Metadata\ change=Изменение метаданных
Changes\ have\ been\ made\ to\ the\ following\ metadata\ elements=Произведены изменения для следующих элементов метаданных

Generate\ groups\ for\ author\ last\ names=Создание групп для фамилий авторов
Generate\ groups\ from\ keywords\ in\ a\ BibTeX\ field=Создание групп из ключевых слов в поле BibTeX
Enforce\ legal\ characters\ in\ BibTeX\ keys=Принудительное использование допустимого набора символов в ключах BibTeX

Save\ without\ backup?=Выполнить сохранение без создания резервной копии?
Unable\ to\ create\ backup=Не удалось создать резервную копию
Move\ file\ to\ file\ directory=Переместить файл в каталог файлов
Rename\ file\ to=Переименовать файл в
<b>All\ Entries</b>\ (this\ group\ cannot\ be\ edited\ or\ removed)=<b>Все записи</b> (невозможно изменить или удалить эту группу)
static\ group=фиксированная группа
dynamic\ group=динамическая группа
refines\ supergroup=детализация супергруппы
includes\ subgroups=включает подгруппы
contains=содержит
search\ expression=выражение для поиска

Optional\ fields\ 2=Дополнительные поля 2
Waiting\ for\ save\ operation\ to\ finish=Ожидается завершение операции сохранения
Resolving\ duplicate\ BibTeX\ keys...=Выполняется разрешение дубликатов ключей BibTeX...
Finished\ resolving\ duplicate\ BibTeX\ keys.\ %0\ entries\ modified.=Разрешение дубликатов ключей BibTeX выполнено. Записей изменено\: %0
This\ library\ contains\ one\ or\ more\ duplicated\ BibTeX\ keys.=В этой БД содержится один или несколько дубликатов ключей BibTeX.
Do\ you\ want\ to\ resolve\ duplicate\ keys\ now?=Выполнить разрешение дубликатов ключей сейчас?

Find\ and\ remove\ duplicate\ BibTeX\ keys=Найти и удалить дубликаты ключей BibTeX
Expected\ syntax\ for\ --fetch\='<name\ of\ fetcher>\:<query>'=Стандартный синтаксис --fetch\='<имя инструмента>\:<запрос>'
Duplicate\ BibTeX\ key=Дубликат ключа BibTeX
Import\ marking\ color=Импорт цвета метки
Always\ add\ letter\ (a,\ b,\ ...)\ to\ generated\ keys=Всегда добавлять букву (a, b, ...) к созданным ключам

Ensure\ unique\ keys\ using\ letters\ (a,\ b,\ ...)=Проверка уникальности ключа по литере (a, b, ...)
Ensure\ unique\ keys\ using\ letters\ (b,\ c,\ ...)=Проверка уникальности ключа по литере (b c, ...)
Entry\ editor\ active\ background\ color=Редактор записей\: цвет фона активной записи
Entry\ editor\ background\ color=Редактор записей\: цвет фона
Entry\ editor\ font\ color=Редактор записей\: цвет шрифта
Entry\ editor\ invalid\ field\ color=Редактор записей\: цвет недопустимого поля

Table\ and\ entry\ editor\ colors=Цвета таблицы и редактора записей

General\ file\ directory=Общий каталог файлов
User-specific\ file\ directory=Пользовательский каталог файлов
Search\ failed\:\ illegal\ search\ expression=Ошибка поиска\: недопустимое выражение для поиска
Show\ ArXiv\ column=Показать столбец ArXiv

You\ must\ enter\ an\ integer\ value\ in\ the\ interval\ 1025-65535\ in\ the\ text\ field\ for=Необходимо ввести целое число из интервала 1025-65535 в текстовое поле для
Automatically\ open\ browse\ dialog\ when\ creating\ new\ file\ link=Автоматически открывать диалоговое окно обзора при создании новой ссылки на файл
Import\ metadata\ from\:=Импорт метаданных из\:
Choose\ the\ source\ for\ the\ metadata\ import=Выбрать источник для импорта метаданных
Create\ entry\ based\ on\ XMP-metadata=Создание записи на основе данных XMP
Create\ blank\ entry\ linking\ the\ PDF=Создание пустой записи со ссылкой на PDF
Only\ attach\ PDF=Приложить только PDF
Title=Заглавие
Create\ new\ entry=Создание новой записи
Update\ existing\ entry=Изменение существующей записи
Autocomplete\ names\ in\ 'Firstname\ Lastname'\ format\ only=Автозавершение имен только для формата 'Имя Фамилия'
Autocomplete\ names\ in\ 'Lastname,\ Firstname'\ format\ only=Автозавершение имен только для формата 'Фамилия, Имя'
Autocomplete\ names\ in\ both\ formats=Автозавершение имен в обоих форматах
Marking\ color\ %0=Цвет метки %0
The\ name\ 'comment'\ cannot\ be\ used\ as\ an\ entry\ type\ name.=Имя 'комментарий' не может использоваться как имя типа записи.
You\ must\ enter\ an\ integer\ value\ in\ the\ text\ field\ for=Необходимо ввести целое число в текстовое поле для
Send\ as\ email=Отправить по эл.почте
References=Ссылки
Sending\ of\ emails=Выполняется отправка эл.почты
Subject\ for\ sending\ an\ email\ with\ references=Тема письма эл.почты со ссылками
Automatically\ open\ folders\ of\ attached\ files=Автоматически открывать папки для приложенных файлов
Create\ entry\ based\ on\ content=Создать запись на основе содержимого
Do\ not\ show\ this\ box\ again\ for\ this\ import=Не показывать это окно в дальнейшем для данного импорта
Always\ use\ this\ PDF\ import\ style\ (and\ do\ not\ ask\ for\ each\ import)=Всегда использовать этот стиль импорта PDF (не спрашивать при последующем импорте)
Error\ creating\ email=Ошибка при создании сообщения эл.почты
Entries\ added\ to\ an\ email=Записи, добавленные в сообщение эл.почты
exportFormat=Формат экспорта
Output\ file\ missing=Отсутствует файл вывода
No\ search\ matches.=Нет совпадений для поиска.
The\ output\ option\ depends\ on\ a\ valid\ input\ option.=Параметры вывода зависят от допустимых параметров ввода.
Default\ import\ style\ for\ drag\ and\ drop\ of\ PDFs=Стиль импорта по умолчанию для режима перетаскивания PDF
Default\ PDF\ file\ link\ action=Действие для ссылки на файл PDF по умолчанию
Filename\ format\ pattern=Шаблон формата имени файла
Additional\ parameters=Дополнительные параметры
Cite\ selected\ entries\ between\ parenthesis=Цитаты в круглых скобках для выбранных записей
Cite\ selected\ entries\ with\ in-text\ citation=Цитаты в угловых скобках для выбранных записей
Cite\ special=Особое цитирование
Extra\ information\ (e.g.\ page\ number)=Дополнительные сведения (напр., номер страницы)
Manage\ citations=Управление цитированием
Problem\ modifying\ citation=Ошибка при модификации цитаты
Citation=Цитата
Extra\ information=Дополнительные сведения
Could\ not\ resolve\ BibTeX\ entry\ for\ citation\ marker\ '%0'.=Не удалось разрешить записи BibTeX для метки цитаты '%0'.
Select\ style=Выбор стиля
Journals=Журналы
Cite=Цитировать (в круглых скобках)
Cite\ in-text=Цитировать (в угловых скобках)
Insert\ empty\ citation=Вставка пустой цитаты
Merge\ citations=Объединение цитат
Manual\ connect=Исправление вручную
Select\ Writer\ document=Выбор документа OpenOffice/LibreOffice Writer
Sync\ OpenOffice/LibreOffice\ bibliography=Синхронизация библиографии OpenOffice/LibreOffice
Select\ which\ open\ Writer\ document\ to\ work\ on=Выберите открытый документ OpenOffice/LibreOffice Writer для работы
Connected\ to\ document=Подключено к документу
Insert\ a\ citation\ without\ text\ (the\ entry\ will\ appear\ in\ the\ reference\ list)=Вставка цитаты без текста (запись отображается в списке ссылок)
Cite\ selected\ entries\ with\ extra\ information=Цитировать выбранные записи с дополнительными сведениями
Ensure\ that\ the\ bibliography\ is\ up-to-date=Проверьте актуальность библиографии
Your\ OpenOffice/LibreOffice\ document\ references\ the\ BibTeX\ key\ '%0',\ which\ could\ not\ be\ found\ in\ your\ current\ library.=Документ OpenOffice/LibreOffice ссылается на ключ BibTeX '%0', который не удалось найти в текущей БД.
Unable\ to\ synchronize\ bibliography=Не удалось выполнить синхронизацию библиографии
Combine\ pairs\ of\ citations\ that\ are\ separated\ by\ spaces\ only=Объединить пары цитат, разделенные только пробелом
Autodetection\ failed=Ошибка автоопределения
Connecting=Выполняется подключение
Please\ wait...=Подождите...
Set\ connection\ parameters=Настройка параметров подключения
Path\ to\ OpenOffice/LibreOffice\ directory=Путь к каталогу файлов OpenOffice/LibreOffice
Path\ to\ OpenOffice/LibreOffice\ executable=Путь к приложениям OpenOffice/LibreOffice
Path\ to\ OpenOffice/LibreOffice\ library\ dir=Путь к каталогу библиотеки OpenOffice/LibreOffice
Connection\ lost=Соединение прервано
The\ paragraph\ format\ is\ controlled\ by\ the\ property\ 'ReferenceParagraphFormat'\ or\ 'ReferenceHeaderParagraphFormat'\ in\ the\ style\ file.=Формат абзаца задается с помощью свойства 'ReferenceParagraphFormat' или 'ReferenceHeaderParagraphFormat' в файле стиля.
The\ character\ format\ is\ controlled\ by\ the\ citation\ property\ 'CitationCharacterFormat'\ in\ the\ style\ file.=Формат символа задается с помощью свойства цитаты 'CitationCharacterFormat' в файле стиля.
Automatically\ sync\ bibliography\ when\ inserting\ citations=Автоматически синхронизировать библиографию при вставке цитат
Look\ up\ BibTeX\ entries\ in\ the\ active\ tab\ only=Поиск записей BibTeX только в активной вкладке
Look\ up\ BibTeX\ entries\ in\ all\ open\ libraries=Поиск записей BibTeX во всех открытых БД
Autodetecting\ paths...=Выполняется автоопределение путей...
Could\ not\ find\ OpenOffice/LibreOffice\ installation=Не удалось найти установленное приложение OpenOffice/LibreOffice
Found\ more\ than\ one\ OpenOffice/LibreOffice\ executable.=Найдено несколько приложений OpenOffice/LibreOffice.
Please\ choose\ which\ one\ to\ connect\ to\:=Укажите одно для подключения\:
Choose\ OpenOffice/LibreOffice\ executable=Выбор приложения OpenOffice/LibreOffice
Select\ document=Выбрать документ
HTML\ list=Список HTML
If\ possible,\ normalize\ this\ list\ of\ names\ to\ conform\ to\ standard\ BibTeX\ name\ formatting=Если возможно, приведите список имен в соответствие со стандартным форматированием имен BibTeX
Could\ not\ open\ %0=Не удалось открыть %0
Unknown\ import\ format=Неизвестный формат импорта
Web\ search=Веб-поиск
Style\ selection=Выбор стиля
No\ valid\ style\ file\ defined=Не определен допустимый файл стиля
Choose\ pattern=Выбор шаблона
Use\ the\ BIB\ file\ location\ as\ primary\ file\ directory=Использовать расположение файла BIB как основной каталог файлов
Could\ not\ run\ the\ gnuclient/emacsclient\ program.\ Make\ sure\ you\ have\ the\ emacsclient/gnuclient\ program\ installed\ and\ available\ in\ the\ PATH.=Не удалось запустить приложение gnuclient/emacsclient. Убедитесь, что приложение gnuclient/emacsclient установлено и доступно по указанному пути PATH.
OpenOffice/LibreOffice\ connection=Подключение к OpenOffice/LibreOffice
You\ must\ select\ either\ a\ valid\ style\ file,\ or\ use\ one\ of\ the\ default\ styles.=Необходимо использовать допустимый файл стиля или один из стилей по умолчанию.

This\ is\ a\ simple\ copy\ and\ paste\ dialog.\ First\ load\ or\ paste\ some\ text\ into\ the\ text\ input\ area.<br>After\ that,\ you\ can\ mark\ text\ and\ assign\ it\ to\ a\ BibTeX\ field.=Это простое окно копирования/вставки. Сначала загрузите или вставьте текст в область ввода.<br>После этого вы можете пометить текст и назначить его полю BibTeX.
This\ feature\ generates\ a\ new\ library\ based\ on\ which\ entries\ are\ needed\ in\ an\ existing\ LaTeX\ document.=С помощью данной функции создается новая БД на основе обязательных записей существующего документа LaTeX.
You\ need\ to\ select\ one\ of\ your\ open\ libraries\ from\ which\ to\ choose\ entries,\ as\ well\ as\ the\ AUX\ file\ produced\ by\ LaTeX\ when\ compiling\ your\ document.=Необходимо указать одну из открытых БД, из которой выбираются записи, и файл AUX, полученный в LaTeX при компиляции документа.

First\ select\ entries\ to\ clean\ up.=Необходимо сначала выбрать записи для очистки.
Cleanup\ entry=Очистка записей
Autogenerate\ PDF\ Names=Автосоздание имен PDF
Auto-generating\ PDF-Names\ does\ not\ support\ undo.\ Continue?=Операция отмены-не поддерживается для автосоздания имен PDF. Продолжить?

Use\ full\ firstname\ whenever\ possible=Использовать полное имя (если возможно)
Use\ abbreviated\ firstname\ whenever\ possible=Использовать сокращенное имя (если возможно)
Use\ abbreviated\ and\ full\ firstname=Использовать сокращенное и полное имя
Autocompletion\ options=Параметры автозавершения
Name\ format\ used\ for\ autocompletion=Формат имени для автозавершения
Treatment\ of\ first\ names=Способ обработки имен
Cleanup\ entries=Очистить записи
Automatically\ assign\ new\ entry\ to\ selected\ groups=Автоматически назначать новую запись выбранным группам
%0\ mode=Режим %0
Move\ DOIs\ from\ note\ and\ URL\ field\ to\ DOI\ field\ and\ remove\ http\ prefix=Перемещать DOI из поля примечания и URL-адреса в поле DOI и удалять префикс http
Make\ paths\ of\ linked\ files\ relative\ (if\ possible)=Создавать относительные пути для связанных файлов (если возможно)
Rename\ PDFs\ to\ given\ filename\ format\ pattern=Переименовать PDF в соответствии с указанным шаблоном формата имени
Rename\ only\ PDFs\ having\ a\ relative\ path=Переименовать только PDF с относительными путями
What\ would\ you\ like\ to\ clean\ up?=Выберите объекты для очистки.
Doing\ a\ cleanup\ for\ %0\ entries...=Выполняется очистка для %0 записей...
No\ entry\ needed\ a\ clean\ up=Нет записей для очистки
One\ entry\ needed\ a\ clean\ up=Необходима очистка для одной записи
%0\ entries\ needed\ a\ clean\ up=Необходима очистка для %0 записей

Remove\ selected=Удалить выбранное

Group\ tree\ could\ not\ be\ parsed.\ If\ you\ save\ the\ BibTeX\ library,\ all\ groups\ will\ be\ lost.=Не удалось проанализировать дерево групп. При сохранении БД BibTeX все группы будут утеряны.
Attach\ file=Приложить файл
Setting\ all\ preferences\ to\ default\ values.=Инициализация пользовательских настроек к значениям по умолчанию.
Resetting\ preference\ key\ '%0'=Сброс ключа пользовательских настроек '%0'
Unknown\ preference\ key\ '%0'=Неизвестный ключ пользовательских настроек '%0'
Unable\ to\ clear\ preferences.=Не удалось очистить пользовательские настройки.

Reset\ preferences\ (key1,key2,...\ or\ 'all')=Сброс пользовательских настроек (ключ1, ключ2,... или 'все')
Find\ unlinked\ files=Поиск несвязанных файлов
Unselect\ all=Отменить выбор всех
Expand\ all=Развернуть все
Collapse\ all=Свернуть все
Opens\ the\ file\ browser.=Открывает окно обзора файлов.
Scan\ directory=Сканировать каталог файлов
Searches\ the\ selected\ directory\ for\ unlinked\ files.=Выполняет поиск несвязанных файлов в выбранном каталоге файлов.
Starts\ the\ import\ of\ BibTeX\ entries.=Начинает импорт записей BibTeX.
Leave\ this\ dialog.=Выйти из диалогового окна.
Create\ directory\ based\ keywords=Создать ключевые слова на основе каталога файлов
Creates\ keywords\ in\ created\ entrys\ with\ directory\ pathnames=Создает ключевые слова для созданных записей с путями каталога файлов
Select\ a\ directory\ where\ the\ search\ shall\ start.=Выбирает каталог файлов для начала поиска.
Select\ file\ type\:=Выбор типа файла\:
These\ files\ are\ not\ linked\ in\ the\ active\ library.=Эти файлы не связаны в активной БД.
Entry\ type\ to\ be\ created\:=Создаваемый тип записи\:
Searching\ file\ system...=Выполняется поиск в файловой системе...
Importing\ into\ Library...=Выполняется импорт в БД...
Select\ directory=Выбрать каталог файлов
Select\ files=Выбрать файлы
BibTeX\ entry\ creation=Создание записи BibTeX
<No\ selection>=<Не выбрано>
Unable\ to\ connect\ to\ FreeCite\ online\ service.=Не удалось подключиться к он-лайн службе FreeCite.
Parse\ with\ FreeCite=Анализ с помощью FreeCite
The\ current\ BibTeX\ key\ will\ be\ overwritten.\ Continue?=Текущий ключ BibTeX будет перезаписан. Продолжить?
Overwrite\ key=Перезаписать ключ
Not\ overwriting\ existing\ key.\ To\ change\ this\ setting,\ open\ Options\ ->\ Prefererences\ ->\ BibTeX\ key\ generator=Без перезаписи текущего ключа. Для изменения настроек\: Параметры -> Параметры пользователя -> Создание ключа BibTeX
How\ would\ you\ like\ to\ link\ to\ '%0'?=Выберите тип ссылки для '%0'.
BibTeX\ key\ patterns=Шаблоны ключа BibTeX
Changed\ special\ field\ settings=Настройки полей особых отметок изменены
Clear\ priority=Очистить значения приоритета
Clear\ rank=Очистить значения ранга
Enable\ special\ fields=Разрешить поля особых отметок
One\ star=Одна звезда
Two\ stars=Две звезды
Three\ stars=Три звезды
Four\ stars=Четыре звезды
Five\ stars=Пять звезд
Help\ on\ special\ fields=Справка для полей особых отметок
Keywords\ of\ selected\ entries=Ключевые слова для выбранных записей
Manage\ content\ selectors=Управление выбором содержимого
Manage\ keywords=Управление ключевыми словами
No\ priority\ information=Без данных о приоритете
No\ rank\ information=Без данных о ранге
Priority=Приоритет
Priority\ high=Высокий приоритет
Priority\ low=Низкий приоритет
Priority\ medium=Средний приоритет
Quality=Качество
Rank=Ранг
Relevance=Релевантность
Set\ priority\ to\ high=Установить высокий приоритет
Set\ priority\ to\ low=Установить низкий приоритет
Set\ priority\ to\ medium=Установить средний приоритет
Show\ priority=Показать значения приоритета
Show\ quality=Показать значения качества
Show\ rank=Показать значения ранга
Show\ relevance=Показать значения релевантности
Synchronize\ with\ keywords=Синхронизировать с ключевыми словами
Synchronized\ special\ fields\ based\ on\ keywords=Поля особых отметок синхронизированы на основе ключевых слов
Toggle\ relevance=Показать/скрыть релевантность
Toggle\ quality\ assured=Прказать/скрыть проверку контроля качества
Toggle\ print\ status=Изменить статус 'печать'
Update\ keywords=Изменить ключевые слова
Write\ values\ of\ special\ fields\ as\ separate\ fields\ to\ BibTeX=Записать значения полей особых отметок в отдельные поля BibTeX
You\ have\ changed\ settings\ for\ special\ fields.=Настройки полей особых отметок изменены пользователем.
%0\ entries\ found.\ To\ reduce\ server\ load,\ only\ %1\ will\ be\ downloaded.=Найдено записей\: %0. Для снижения нагрузки сервера, будет загружено записей\: %1.
A\ string\ with\ that\ label\ already\ exists=Строка с такой меткой уже существует
Connection\ to\ OpenOffice/LibreOffice\ has\ been\ lost.\ Please\ make\ sure\ OpenOffice/LibreOffice\ is\ running,\ and\ try\ to\ reconnect.=Соединение с OpenOffice/LibreOffice прервано. Убедитесь, что приложение OpenOffice/LibreOffice запущено и повторите соединение.
JabRef\ will\ send\ at\ least\ one\ request\ per\ entry\ to\ a\ publisher.=JabRef will send at least one request per entry to a publisher.
Correct\ the\ entry,\ and\ reopen\ editor\ to\ display/edit\ source.=Исправить запись и повторно открыть редактор для отображения/изменения исходника.
Could\ not\ connect\ to\ a\ running\ gnuserv\ process.\ Make\ sure\ that\ Emacs\ or\ XEmacs\ is\ running,<BR>and\ that\ the\ server\ has\ been\ started\ (by\ running\ the\ command\ 'server-start'/'gnuserv-start').=Не удалось подключиться к запущенному процессу gnuserv. Убедитесь, что приложение Emacs или XEmacs<BR>и сервер запущены(с помощью команды 'server-start'/'gnuserv-start').
Could\ not\ connect\ to\ running\ OpenOffice/LibreOffice.=Не удалось подключиться к работающему приложению OpenOffice/LibreOffice.
Make\ sure\ you\ have\ installed\ OpenOffice/LibreOffice\ with\ Java\ support.=Убедитесь, что установлен OpenOffice/LibreOffice с поддержкой Java.
If\ connecting\ manually,\ please\ verify\ program\ and\ library\ paths.=При подключении вручную, проверьте правильность путей для приложения и библиотеки.
Error\ message\:=Сообщение об ошибке\:
If\ a\ pasted\ or\ imported\ entry\ already\ has\ the\ field\ set,\ overwrite.=Перезаписать, если поле для вставленной или импортированной записи уже задано.
Import\ metadata\ from\ PDF=Импорт метаданных из PDF
Not\ connected\ to\ any\ Writer\ document.\ Please\ make\ sure\ a\ document\ is\ open,\ and\ use\ the\ 'Select\ Writer\ document'\ button\ to\ connect\ to\ it.=Отсутствует подключение к документу Writer. Убедитесь, что документ открыт и нажмите кнопку 'Выбрать документ Writer' для подключения.
Removed\ all\ subgroups\ of\ group\ "%0".=Все подгруппы группы "%0" удалены.
To\ disable\ the\ memory\ stick\ mode\ rename\ or\ remove\ the\ jabref.xml\ file\ in\ the\ same\ folder\ as\ JabRef.=Для отключения режима флеш-памяти переименуйте или удалите файл jabref.xml в каталоге JabRef.
Unable\ to\ connect.\ One\ possible\ reason\ is\ that\ JabRef\ and\ OpenOffice/LibreOffice\ are\ not\ both\ running\ in\ either\ 32\ bit\ mode\ or\ 64\ bit\ mode.=Не удалось выполнить подключение. Возможная причина\: JabRef и OpenOffice/LibreOffice не запущены в режиме 32-х или 64-х битного приложения.
Use\ the\ following\ delimiter\ character(s)\:=Используйте следующие символы-разделители\:
When\ downloading\ files,\ or\ moving\ linked\ files\ to\ the\ file\ directory,\ prefer\ the\ BIB\ file\ location\ rather\ than\ the\ file\ directory\ set\ above=При загрузке файлов или перемещении связанных файлов в каталог файлов желательно использовать каталог расположения файла bib, а не вышеуказанный каталог
Your\ style\ file\ specifies\ the\ character\ format\ '%0',\ which\ is\ undefined\ in\ your\ current\ OpenOffice/LibreOffice\ document.=В пользовательском файле стиля указан формат знака '%0', не определенный в текущем документе OpenOffice/LibreOffice.
Your\ style\ file\ specifies\ the\ paragraph\ format\ '%0',\ which\ is\ undefined\ in\ your\ current\ OpenOffice/LibreOffice\ document.=В пользовательском файле стиля указан формат абзаца '%0', не определенный в текущем документе OpenOffice/LibreOffice.

Searching...=Выполняется поиск...
You\ have\ selected\ more\ than\ %0\ entries\ for\ download.\ Some\ web\ sites\ might\ block\ you\ if\ you\ make\ too\ many\ rapid\ downloads.\ Do\ you\ want\ to\ continue?=Выбрано более %0 записей для загрузки. Возможна блокировка пользователя некоторыми веб-сайтами при большом числе быстрых загрузок. Продолжить?
Confirm\ selection=Подтвердить выбор
Add\ {}\ to\ specified\ title\ words\ on\ search\ to\ keep\ the\ correct\ case=Добавлять {} к указанным заглавным словам при поиске для соблюдения правильности регистра
Import\ conversions=Импорт преобразований
Please\ enter\ a\ search\ string=Введите строку для поиска
Please\ open\ or\ start\ a\ new\ library\ before\ searching=Для начала поиска откройте существующую БД или создайте новую БД

Canceled\ merging\ entries=Слияние записей отменено

Format\ units\ by\ adding\ non-breaking\ separators\ and\ keeping\ the\ correct\ case\ on\ search=Форматирование единиц с помощью неразрывных символов-разделителей с сохранением правильного регистра при поиске
Merge\ entries=Объединение записей
Merged\ entries=Записи с объединением в новую и сохранением старой
Merged\ entry=Запись с объединением
None=Ни одной
Parse=Анализ
Result=Результат
Show\ DOI\ first=Показать сначала DOI
Show\ URL\ first=Показать сначала URL
Use\ Emacs\ key\ bindings=Использовать назначения функциональных клавиш Emacs
You\ have\ to\ choose\ exactly\ two\ entries\ to\ merge.=Для слияния необходимо выбрать строго две записи.

Update\ timestamp\ on\ modification=Обновить метку времени при изменении
All\ key\ bindings\ will\ be\ reset\ to\ their\ defaults.=Все назначения функциональных клавиш будут сброшены к значениям по умолчанию.

Automatically\ set\ file\ links=Автоуказание ссылок на файлы
Resetting\ all\ key\ bindings=Сброс назначений функциональных клавиш
Hostname=Хост
Invalid\ setting=Недопустимые параметры
Network=Сеть
Please\ specify\ both\ hostname\ and\ port=Укажите имя хоста и порт
Please\ specify\ both\ username\ and\ password=Укажите имя пользователя и пароль

Use\ custom\ proxy\ configuration=Использовать пользовательские настройки прокси-сервера
Proxy\ requires\ authentication=Для прокси-сервера требуется авторизация
Attention\:\ Password\ is\ stored\ in\ plain\ text\!=Внимание. Пароль сохранен в виде простого текста.
Clear\ connection\ settings=Удалить настройки подключения
Cleared\ connection\ settings.=Настройки подключения удалены.

Rebind\ C-a,\ too=Переназначить также C-a
Rebind\ C-f,\ too=Переназначить также C-f

Open\ folder=Открыть папку
Searches\ for\ unlinked\ PDF\ files\ on\ the\ file\ system=Выполняет поиск несвязанных файлов PDF в файловой системе
Export\ entries\ ordered\ as\ specified=Экспорт записей в указанном порядке
Export\ sort\ order=Экспорт в порядке сортировки
Export\ sorting=Сортировка при экспорте
Newline\ separator=Разделитель для новой строки

Save\ entries\ ordered\ as\ specified=Сохранить записи в указанном порядке
Save\ sort\ order=Сохранить порядок сортировки
Show\ extra\ columns=Показывать столбцы доп.сведений
Parsing\ error=Ошибка анализа
illegal\ backslash\ expression=недопустимое выражение с обратной косой чертой

Move\ to\ group=Переместить в группу

Clear\ read\ status=Очистить статус "для чтения"
Convert\ to\ biblatex\ format\ (for\ example,\ move\ the\ value\ of\ the\ 'journal'\ field\ to\ 'journaltitle')=Преобразовать в формат biblatex (например, переместить значение из поля 'journal' в 'journaltitle')
Could\ not\ apply\ changes.=Не удалось применить изменения.
Deprecated\ fields=Устаревшие поля
Hide/show\ toolbar=Показать/скрыть панель инструментов
No\ read\ status\ information=Без сведений статуса "чтение"
Printed=Напечатано
Read\ status=Статус 'чтение'
Read\ status\ read=Статус чтения \: 'чтение'
Read\ status\ skimmed=Статус чтения \: 'просмотр'
Save\ selected\ as\ plain\ BibTeX...=Сохранить выбранное как неформатированный BibTeX...
Set\ read\ status\ to\ read=Установить статус чтения \: 'чтение'
Set\ read\ status\ to\ skimmed=Установить статус чтения \: 'просмотр'
Show\ deprecated\ BibTeX\ fields=Показать устаревшие поля BibTeX

Show\ gridlines=Показать сетку
Show\ printed\ status=Показать статус 'печать'
Show\ read\ status=Показать статус 'чтение'
Table\ row\ height\ padding=Отступ по высоте для строки таблицы

Marked\ selected\ entry=Отмечены выбранные записи
Marked\ all\ %0\ selected\ entries=Отмечены все %0 выбранные записи
Unmarked\ selected\ entry=Отмена отметки выбранных записей
Unmarked\ all\ %0\ selected\ entries=Отмена отметки всех %0 выбранных записей


Unmarked\ all\ entries=Отмена отметки всех записей

Unable\ to\ find\ the\ requested\ look\ and\ feel\ and\ thus\ the\ default\ one\ is\ used.=Не удалось найти запрошенное представление. Используется представление по умолчанию.

Opens\ JabRef's\ GitHub\ page=Открыть страницу JabRef на GitHub
Could\ not\ open\ browser.=Не удалось открыть браузер.
Please\ open\ %0\ manually.=Откройте %0 вручную.
The\ link\ has\ been\ copied\ to\ the\ clipboard.=Ссылка скопирована в буфер обмена.

Open\ %0\ file=Открыть файл %0

Cannot\ delete\ file=Невозможно удалить файл
File\ permission\ error=Ошибка прав доступа для файла
Push\ to\ %0=Передать в %0
Path\ to\ %0=Путь к %0
Convert=Преобразовать
Normalize\ to\ BibTeX\ name\ format=Нормализовать в формат имени BibTeX
Help\ on\ Name\ Formatting=Справка по форматированию имен

Add\ new\ file\ type=Добавить новый тип файлов

Left\ entry=Запись слева
Right\ entry=Запись справа
Use=Использовать
Original\ entry=Исходная запись
Replace\ original\ entry=Заменить исходную запись
No\ information\ added=Сведения не добавлены
Select\ at\ least\ one\ entry\ to\ manage\ keywords.=Выберите минимум одну запись для управления ключевыми словами.
OpenDocument\ text=Текст OpenDocument
OpenDocument\ spreadsheet=Таблица OpenDocument
OpenDocument\ presentation=Презентация OpenDocument
%0\ image=Изображение %0
Added\ entry=Добавленная запись
Modified\ entry=Модифицированная запись
Deleted\ entry=Удаленная запись
Modified\ groups\ tree=Модифицированное дерево групп
Removed\ all\ groups=Удаление всех групп
Accepting\ the\ change\ replaces\ the\ complete\ groups\ tree\ with\ the\ externally\ modified\ groups\ tree.=При принятии данного изменения все дерево групп будет заменено на дерево групп с внешними изменениями.
Select\ export\ format=Выбрать формат экспорта
Return\ to\ JabRef=Вернуться в JabRef
Please\ move\ the\ file\ manually\ and\ link\ in\ place.=Переместите файл вручную и укажите локальную ссылку.
Could\ not\ connect\ to\ %0=Не удалось подключиться к серверу %0
Warning\:\ %0\ out\ of\ %1\ entries\ have\ undefined\ title.=Warning\: %0 out of %1 entries have undefined title.
Warning\:\ %0\ out\ of\ %1\ entries\ have\ undefined\ BibTeX\ key.=Предупреждение. Для %0 из %1 записей не определен ключ BibTeX.
occurrence=вхождения
Added\ new\ '%0'\ entry.=Добавлена новая запись '%0'.
Multiple\ entries\ selected.\ Do\ you\ want\ to\ change\ the\ type\ of\ all\ these\ to\ '%0'?=Выбрано несколько записей. Изменить тип всех этих записей на '%0'?
Changed\ type\ to\ '%0'\ for=Тип с изменением на '%0' для
Really\ delete\ the\ selected\ entry?=Подтвердите удаление выбранной записи.
Really\ delete\ the\ %0\ selected\ entries?=Подтвердите удаление выбранных %0 записей.
Keep\ merged\ entry\ only=Сохранить только объединенные записи
Keep\ left=Сохранить слева
Keep\ right=Сохранить справа
Old\ entry=Старая запись
From\ import=Из импорта
No\ problems\ found.=Ошибки не найдены.
%0\ problem(s)\ found=Найдено ошибок \: %0
Save\ changes=Сохранить изменения
Discard\ changes=Отменить изменения
Library\ '%0'\ has\ changed.=БД '%0' изменена.
Print\ entry\ preview=Предварительный просмотр записи для печати
Copy\ title=Copy title
Copy\ \\cite{BibTeX\ key}=Копировать \\цитировать{ключ BibTeX}
Copy\ BibTeX\ key\ and\ title=Копировать ключ и заголовок BibTeX
File\ rename\ failed\ for\ %0\ entries.=Ошибка переименования файла для %0 записи.
Merged\ BibTeX\ source\ code=Объединенный исходный код BibTeX
Invalid\ DOI\:\ '%0'.=Недопустимый DOI-адрес\: '%0'.
should\ start\ with\ a\ name=должно начинаться с имени
should\ end\ with\ a\ name=должно заканчиваться именем
unexpected\ closing\ curly\ bracket=непредвиденная закрывающая фигурная скобка
unexpected\ opening\ curly\ bracket=непредвиденная открывающая фигурная скобка
capital\ letters\ are\ not\ masked\ using\ curly\ brackets\ {}=Прописные не помечены с помощью фигурных скобок {}
should\ contain\ a\ four\ digit\ number=должно содержать четырехзначное число
should\ contain\ a\ valid\ page\ number\ range=должно содержать допустимый диапазон номеров страниц
Filled=Заполнено
Field\ is\ missing=Отсутствует поле
Search\ %0=Поиск %0

Search\ results\ in\ all\ libraries\ for\ %0=Результаты поиска во всех БД для %0
Search\ results\ in\ library\ %0\ for\ %1=Результаты поиска в БД %0 для %1
Search\ globally=Глобальный поиск
No\ results\ found.=Результаты не найдены.
Found\ %0\ results.=Найдено %0 результатов.
plain\ text=обычный текст
This\ search\ contains\ entries\ in\ which\ any\ field\ contains\ the\ regular\ expression\ <b>%0</b>=Поиск содержит записи, в которых любое поле содержит регулярное выражение <b>%0</b>
This\ search\ contains\ entries\ in\ which\ any\ field\ contains\ the\ term\ <b>%0</b>=Поиск содержит записи, в которых любое поле содержит условие <b>%0</b>
This\ search\ contains\ entries\ in\ which=Поиск содержит записи, в которых

Unable\ to\ autodetect\ OpenOffice/LibreOffice\ installation.\ Please\ choose\ the\ installation\ directory\ manually.=Не удалось выполнить автоопределение установки OpenOffice/LibreOffice. Укажите каталог установки вручную.
JabRef\ no\ longer\ supports\ 'ps'\ or\ 'pdf'\ fields.<br>File\ links\ are\ now\ stored\ in\ the\ 'file'\ field\ and\ files\ are\ stored\ in\ an\ external\ file\ directory.<br>To\ make\ use\ of\ this\ feature,\ JabRef\ needs\ to\ upgrade\ file\ links.<br><br>=Поддержка полей 'ps' или 'pdf' в JabRef отключена.<br>Теперь ссылки на файлы сохраняются в поле 'file', а файлы хранятся во внешнем каталоге файлов.<br>Для использования этих возможностей необходимо обновить ссылки на файлы в JabRef.<br><br>
This\ library\ uses\ outdated\ file\ links.=Эта БД использует устаревшие ссылки на файлы.

Clear\ search=Очистить поиск
Close\ library=Закрыть БД
Close\ entry\ editor=Закрыть редактор записей
Decrease\ table\ font\ size=Уменьшить шрифт в таблице
Entry\ editor,\ next\ entry=Редактор записей, следующая запись
Entry\ editor,\ next\ panel=Редактор записей, следующая панель
Entry\ editor,\ next\ panel\ 2=Редактор записей, следующая панель 2
Entry\ editor,\ previous\ entry=Редактор записей, предыдущая запись
Entry\ editor,\ previous\ panel=Редактор записей, предыдущая панель
Entry\ editor,\ previous\ panel\ 2=Редактор записей, предыдущая панель 2
File\ list\ editor,\ move\ entry\ down=Редактор списка файлов, переместить запись вниз
File\ list\ editor,\ move\ entry\ up=Редактор списка файлов, переместить запись вверх
Focus\ entry\ table=Поместить курсор в таблицу записей
Import\ into\ current\ library=Импорт в текущую БД
Import\ into\ new\ library=Импорт в новую БД
Increase\ table\ font\ size=Увеличить шрифт в таблице
New\ article=Создать статью
New\ book=Создать книгу
New\ entry=Создать запись
New\ from\ plain\ text=Создать из неформатированного текста
New\ inbook=Новая часть книги (inbook)
New\ mastersthesis=Новая магистерская дисс.
New\ phdthesis=Новая докторская дисс.
New\ proceedings=Новые протоколы
New\ unpublished=Новое неопубликованное
Next\ tab=Следующая вкладка
Preamble\ editor,\ store\ changes=Редактор преамбул, сохранить изменения
Previous\ tab=Предыдущая вкладка
Push\ to\ application=Передать в приложение
Refresh\ OpenOffice/LibreOffice=Обновить OpenOffice/LibreOffice
Resolve\ duplicate\ BibTeX\ keys=Разрешение дубликатов ключей BibTeX
Save\ all=Сохранить все
String\ dialog,\ add\ string=Диалоговое окно строк, добавить строку
String\ dialog,\ remove\ string=Диалоговое окно строк, удалить строку
Synchronize\ files=Синхронизировать файлы
Unabbreviate=Отменить сокращения
should\ contain\ a\ protocol=должно содержать протокол
Copy\ preview=Копировать предварительный просмотр
Automatically\ setting\ file\ links=Автоуказание ссылок на файлы
Regenerating\ BibTeX\ keys\ according\ to\ metadata=Восстановление ключей BibTeX на основе метаданных
No\ meta\ data\ present\ in\ BIB\ file.\ Cannot\ regenerate\ BibTeX\ keys=В файле BIB отсутствуют метаданные. Восстановление ключей BibTeX невозможно.
Regenerate\ all\ keys\ for\ the\ entries\ in\ a\ BibTeX\ file=Восстановление всех ключей для записей в файле BibTeX
Show\ debug\ level\ messages=Показать сообщения об отладке
Default\ bibliography\ mode=Режим библиографии по умолчанию
New\ %0\ library\ created.=Создана новая БД %0.
Show\ only\ preferences\ deviating\ from\ their\ default\ value=Показать только пользовательские настройки, отличающиеся от значений по умолчанию
default=по умолчанию
key=ключ
type=тип
value=значение
Show\ preferences=Показать пользовательские настройки
Save\ actions=Действия при сохранении
Enable\ save\ actions=Включить действия при сохранении

Other\ fields=Прочие поля
Show\ remaining\ fields=Показать оставшиеся поля

link\ should\ refer\ to\ a\ correct\ file\ path=Ссылка должна указывать на корректный путь к файлу
abbreviation\ detected=обнаружены сокращения
wrong\ entry\ type\ as\ proceedings\ has\ page\ numbers=неверный тип записи, так как протоколы имеют номера страниц
Abbreviate\ journal\ names=Сокращения названий журналов
Abbreviating...=Создание сокращений...
Abbreviation\ %s\ for\ journal\ %s\ already\ defined.=Abbreviation %s for journal %s already defined.
Abbreviation\ cannot\ be\ empty=Abbreviation cannot be empty
Duplicated\ Journal\ Abbreviation=Duplicated Journal Abbreviation
Duplicated\ Journal\ File=Duplicated Journal File
Error\ Occurred=Error Occurred
Journal\ file\ %s\ already\ added=Journal file %s already added
Name\ cannot\ be\ empty=Name cannot be empty

Adding\ fetched\ entries=Добавление записей из выборки
Display\ keywords\ appearing\ in\ ALL\ entries=Отображение ключевых слов, относящихся ко ВСЕМ записям
Display\ keywords\ appearing\ in\ ANY\ entry=Отображение ключевых слов, относящихся к КАКОЙ-ЛИБО записи
Fetching\ entries\ from\ Inspire=Выборка записей из Inspire
None\ of\ the\ selected\ entries\ have\ titles.=None of the selected entries have titles.
None\ of\ the\ selected\ entries\ have\ BibTeX\ keys.=Для выбранных записей отсутствуют ключи BibTeX.
Unabbreviate\ journal\ names=Полные названия журналов
Unabbreviating...=Отмена сокращений...
Usage=Использование


Adds\ {}\ brackets\ around\ acronyms,\ month\ names\ and\ countries\ to\ preserve\ their\ case.=Пометка {} скобками акронимов, названий месяцев и стран для соблюдения регистра их написания.
Are\ you\ sure\ you\ want\ to\ reset\ all\ settings\ to\ default\ values?=Подтвердите сброс всех настроек на значения по умолчанию.
Reset\ preferences=Сброс пользовательских настроек
Ill-formed\ entrytype\ comment\ in\ BIB\ file=Неверный формат комментария для типа записи в файле BIB

Move\ linked\ files\ to\ default\ file\ directory\ %0=Переместить связанные файлы в каталог файлов по умолчанию %0

Clipboard=Буфер обмена
Could\ not\ paste\ entry\ as\ text\:=Не удалось вставить запись как текст\:
Do\ you\ still\ want\ to\ continue?=Продолжить?
This\ action\ will\ modify\ the\ following\ field(s)\ in\ at\ least\ one\ entry\ each\:=Это действие изменит минимум одну запись в каждом из следующих полей\:
This\ could\ cause\ undesired\ changes\ to\ your\ entries.=Это может привести к нежелательным изменениям ваших записей.
Run\ field\ formatter\:=Запуск средства форматирования полей\:
Table\ font\ size\ is\ %0=Размер шрифта в таблице\: %0
%0\ import\ canceled=Импорт %0 отменен
Internal\ style=Встроенный стиль
Add\ style\ file=Добавить файл стиля
Are\ you\ sure\ you\ want\ to\ remove\ the\ style?=Подтвердите удаление стиля.
Current\ style\ is\ '%0'=Текущий стиль\: '%0'
Remove\ style=Удалить стиль
Select\ one\ of\ the\ available\ styles\ or\ add\ a\ style\ file\ from\ disk.=Выберите один из доступных стилей или добавьте файл стиля с диска.
You\ must\ select\ a\ valid\ style\ file.=Необходимо выбрать допустимый файл стиля.
Reload=Перезагрузка

Capitalize=Капитализация
Capitalize\ all\ words,\ but\ converts\ articles,\ prepositions,\ and\ conjunctions\ to\ lower\ case.=Капитализировать все слова, написание артиклей, предлогов и союзов строчными.
Capitalize\ the\ first\ word,\ changes\ other\ words\ to\ lower\ case.=Капитализация первого слова, остальные слова пишутся строчными.
Changes\ all\ letters\ to\ lower\ case.=Изменение регистра всех знаков на нижний.
Changes\ all\ letters\ to\ upper\ case.=Изменение регистра всех знаков на верхний.
Changes\ the\ first\ letter\ of\ all\ words\ to\ capital\ case\ and\ the\ remaining\ letters\ to\ lower\ case.=Изменение первой буквы всех слов на прописные, остальные знаки пишутся строчными.
Cleans\ up\ LaTeX\ code.=Очистка кода LaTeX.
Converts\ HTML\ code\ to\ LaTeX\ code.=Преобразование кода HTML в код LaTeX.
Converts\ HTML\ code\ to\ Unicode.=Преобразование кода HTML в Юникод.
Converts\ LaTeX\ encoding\ to\ Unicode\ characters.=Преобразование кодировки LaTeX в символы Юникода.
Converts\ Unicode\ characters\ to\ LaTeX\ encoding.=Преобразование символов Юникода в кодировку LaTeX.
Converts\ ordinals\ to\ LaTeX\ superscripts.=Преобразование порядковых числительных в надстрочник LaTeX.
Converts\ units\ to\ LaTeX\ formatting.=Преобразование единиц в формат LaTeX.
HTML\ to\ LaTeX=HTML в LaTeX
LaTeX\ cleanup=Очистка LaTeX
LaTeX\ to\ Unicode=LaTeX в Юникод
Lower\ case=Строчные
Minify\ list\ of\ person\ names=Сокращение списка имен лиц
Normalize\ date=Нормализовать дату
Normalize\ month=Нормализовать месяц
Normalize\ month\ to\ BibTeX\ standard\ abbreviation.=Нормализовать месяц по стандартному сокращению BibTeX
Normalize\ names\ of\ persons=Нормализовать личные имена
Normalize\ page\ numbers=Нормализовать номера страниц
Normalize\ pages\ to\ BibTeX\ standard.=Нормализовать страницы по стандарту BibTeX.
Normalizes\ lists\ of\ persons\ to\ the\ BibTeX\ standard.=Нормализовать список лиц по стандарту BibTeX.
Normalizes\ the\ date\ to\ ISO\ date\ format.=Нормализовать дату по формату дат ISO.
Ordinals\ to\ LaTeX\ superscript=Порядковые числительные в надстрочник LaTeX
Protect\ terms=Защита терминов
Remove\ enclosing\ braces=Удалить окружающие скобки
Removes\ braces\ encapsulating\ the\ complete\ field\ content.=Удаление скобок, заключающих все содержимое поля.
Sentence\ case=Как в предложении
Shortens\ lists\ of\ persons\ if\ there\ are\ more\ than\ 2\ persons\ to\ "et\ al.".=Сокращение списка лиц, если существует более 2 лиц для "et al.".
Title\ case=Заглавные
Unicode\ to\ LaTeX=Юникод в LaTeX
Units\ to\ LaTeX=Единицы в LaTeX
Upper\ case=Прописные
Does\ nothing.=Не выполнять действий.
Identity=Идентичность
Clears\ the\ field\ completely.=Полная очистка поля.
Directory\ not\ found=Каталог не найден
Main\ file\ directory\ not\ set\!=Не указан основной каталог файлов\!
This\ operation\ requires\ exactly\ one\ item\ to\ be\ selected.=Для этой операции необходимо выбрать только одну запись.
Importing\ in\ %0\ format=Импорт в формате %0
Female\ name=Имя женского рода
Female\ names=Имена женского рода
Male\ name=Имя мужского рода
Male\ names=Имена мужского рода
Mixed\ names=Смешанные имена
Neuter\ name=Имя среднего рода
Neuter\ names=Имена среднего рода

Determined\ %0\ for\ %1\ entries=Determined %0 for %1 entries
Look\ up\ %0=Look up %0
Looking\ up\ %0...\ -\ entry\ %1\ out\ of\ %2\ -\ found\ %3=Looking up %0... - entry %1 out of %2 - found %3

Audio\ CD=Аудио CD
British\ patent=Патент (Британия)
British\ patent\ request=Запрос патента (Британия)
Candidate\ thesis=Кандидатская диссертация
Collaborator=Участник
Column=Столбец
Compiler=Составитель
Continuator=Продолжатель
Data\ CD=CD с данными
Editor=Редактор
European\ patent=Патент (Европа)
European\ patent\ request=Запрос патента (Европа)
Founder=Основатель
French\ patent=Патент (Франция)
French\ patent\ request=Запрос патента (Франция)
German\ patent=Патент (Германия)
German\ patent\ request=Запрос патента (Германия)
Line=Строка
Master's\ thesis=Магистерская диссертация
Page=Страница
Paragraph=Параграф
Patent=Патент
Patent\ request=Запрос патента
PhD\ thesis=Докторская диссертация
Redactor=Редактор-составитель
Research\ report=Отчет о НИР
Reviser=Корректор
Section=Раздел
Software=Программное обеспечение
Technical\ report=Технический отчет
U.S.\ patent=Патент (США)
U.S.\ patent\ request=Запрос патента (США)
Verse=Стихотворение

change\ entries\ of\ group=изменить записи в группе
odd\ number\ of\ unescaped\ '\#'=нечетное число несброшенных '\#'

Plain\ text=Обычный текст
Show\ diff=Показать разницу
character=знак
word=слово
Show\ symmetric\ diff=Показать симметрическую разность
Copy\ Version=Copy Version
Developers=Developers
Authors=Authors
License=License

HTML\ encoded\ character\ found=Обнаружен символ в кодировке HTML
booktitle\ ends\ with\ 'conference\ on'=заголовок книги оканчивается на 'conference on' ('конференция по')

All\ external\ files=Все внешние файлы

OpenOffice/LibreOffice\ integration=Интеграция с OpenOffice/LibreOffice

incorrect\ control\ digit=неверное контрольное число
incorrect\ format=неверный формат
Copied\ version\ to\ clipboard=Версия, скопированная в буфер обмена

BibTeX\ key=Ключ BibTeX
Message=Сообщение


MathSciNet\ Review=MathSciNet Review
Reset\ Bindings=Reset Bindings

Decryption\ not\ supported.=Дешифрование не поддерживается

Cleared\ '%0'\ for\ %1\ entries=Очищено '%0' для %1 записей
Set\ '%0'\ to\ '%1'\ for\ %2\ entries=Установить '%0' '%1' для %2 записей
Toggled\ '%0'\ for\ %1\ entries=Изменение '%0' для %1 записей

Check\ for\ updates=Проверить обновления
Download\ update=Загрузить обновления
New\ version\ available=Доступна новая версия
Installed\ version=Установленная версия
Remind\ me\ later=Напомнить позже
Ignore\ this\ update=Игнорировать это обновление
Could\ not\ connect\ to\ the\ update\ server.=Не удалось подключиться к серверу обновлений.
Please\ try\ again\ later\ and/or\ check\ your\ network\ connection.=Повторите попытку позже и/или проверьте настройки сетевого подключения.
To\ see\ what\ is\ new\ view\ the\ changelog.=Для просмотра сведений об изменениях см. журнал изменений.
A\ new\ version\ of\ JabRef\ has\ been\ released.=Выпущена новая версия JabRef.
JabRef\ is\ up-to-date.=Установлена актуальная версия JabRef.
Latest\ version=Последняя версия
Online\ help\ forum=Форум онлайн-поддержки
Custom=Определено пользователем

Export\ cited=Экспорт цитированного
Unable\ to\ generate\ new\ library=Не удалось создать новую БД

Open\ console=Открыть консоль
Use\ default\ terminal\ emulator=Использовать эмуляцию терминала по умолчанию
Execute\ command=Выполнить команду
Note\:\ Use\ the\ placeholder\ %0\ for\ the\ location\ of\ the\ opened\ library\ file.=Примечание. Используйте подстановочный знак %0 для указания расположения открытой БД.
Executing\ command\ "%0"...=Выполнение команды "%0"...
Error\ occured\ while\ executing\ the\ command\ "%0".=Ошибка при выполнении команды "%0".
Reformat\ ISSN=Переформатировать ISSN

Countries\ and\ territories\ in\ English=Страны и территории на английском
Electrical\ engineering\ terms=Термины электротехники
Enabled=Включено
Internal\ list=Встроенный список
Manage\ protected\ terms\ files=Управление файлами защищенных терминов
Months\ and\ weekdays\ in\ English=Месяцы и рабочие дни на английском
The\ text\ after\ the\ last\ line\ starting\ with\ \#\ will\ be\ used=Будет использован текст после последней строки, начинающейся с \#
Add\ protected\ terms\ file=Добавить файл с защищенными терминами
Are\ you\ sure\ you\ want\ to\ remove\ the\ protected\ terms\ file?=Файл с защищенными терминами будет удален. Продолжить?
Remove\ protected\ terms\ file=Удалить файл с защищенными терминами
Add\ selected\ text\ to\ list=Добавить выбранный текст в список
Add\ {}\ around\ selected\ text=Поместить выбранный текст в {}
Format\ field=Форматировать поле
New\ protected\ terms\ file=Создать файл с защищенными терминами
change\ field\ %0\ of\ entry\ %1\ from\ %2\ to\ %3=изменить поле %0 записи %1 с %2 на %3
change\ key\ from\ %0\ to\ %1=изменить ключ с %0 на %1
change\ string\ content\ %0\ to\ %1=изменить содержимое строки %0 на %1
change\ string\ name\ %0\ to\ %1=изменить имя строки %0 на %1
change\ type\ of\ entry\ %0\ from\ %1\ to\ %2=изменить тип записи %0 с %1 на %2
insert\ entry\ %0=вставить запись %0
insert\ string\ %0=вставить строку %0
remove\ entry\ %0=удалить запись %0
remove\ string\ %0=удалить строку %0
undefined=не определено
Cannot\ get\ info\ based\ on\ given\ %0\:\ %1=Не удалось получить сведения на основе заданного %0\: %1
Get\ BibTeX\ data\ from\ %0=Получение данных BibTeX из %0
No\ %0\ found=Не найдены %0
Entry\ from\ %0=Запись из %0
Merge\ entry\ with\ %0\ information=Объединение записи со сведениями %0
Updated\ entry\ with\ info\ from\ %0=Обновленная запись со сведениями из %0

Add\ existing\ file=Add existing file
Create\ new\ list=Create new list
Remove\ list=Remove list
Full\ journal\ name=Full journal name
Abbreviation\ name=Abbreviation name

No\ abbreviation\ files\ loaded=No abbreviation files loaded

Loading\ built\ in\ lists=Loading built in lists

JabRef\ built\ in\ list=JabRef built in list
IEEE\ built\ in\ list=IEEE built in list

Event\ log=Event log
We\ now\ give\ you\ insight\ into\ the\ inner\ workings\ of\ JabRef's\ internals.\ This\ information\ might\ be\ helpful\ to\ diagnose\ the\ root\ cause\ of\ a\ problem.\ Please\ feel\ free\ to\ inform\ the\ developers\ about\ an\ issue.=We now give you insight into the inner workings of JabRef's internals. This information might be helpful to diagnose the root cause of a problem. Please feel free to inform the developers about an issue.
Log\ copied\ to\ clipboard.=Log copied to clipboard.
Copy\ Log=Copy Log
Clear\ Log=Clear Log
Report\ Issue=Report Issue
Issue\ on\ GitHub\ successfully\ reported.=Issue on GitHub successfully reported.
Issue\ report\ successful=Issue report successful
Your\ issue\ was\ reported\ in\ your\ browser.=Your issue was reported in your browser.
The\ log\ and\ exception\ information\ was\ copied\ to\ your\ clipboard.=The log and exception information was copied to your clipboard.
Please\ paste\ this\ information\ (with\ Ctrl+V)\ in\ the\ issue\ description.=Please paste this information (with Ctrl+V) in the issue description.

Connection=Подключение
Connecting...=Connecting...
Host=Хост
Port=Порт
Library=База данных
User=Пользователь
Connect=Подключение
Connection\ error=Ошибка подключения
Connection\ to\ %0\ server\ established.=Соединение с сервером %0 установлено.
Required\ field\ "%0"\ is\ empty.=Не заполнено обязательное поле "%0".
%0\ driver\ not\ available.=Драйвер %0 недоступен.
The\ connection\ to\ the\ server\ has\ been\ terminated.=Соединение с сервером было прервано.
Connection\ lost.=Соединение прервано.
Reconnect=Повторное подключение
Work\ offline=Работать автономно
Working\ offline.=Работа в автономном режиме.
Update\ refused.=Обновление отклонено.
Update\ refused=Обновление отклонено
Local\ entry=Локальная запись
Shared\ entry=Запись с общим доступом
Update\ could\ not\ be\ performed\ due\ to\ existing\ change\ conflicts.=Не удалось выполнить обновление из-за существующих конфликтов изменений.
You\ are\ not\ working\ on\ the\ newest\ version\ of\ BibEntry.=Вы используете не самую последнюю версию BibEntry.
Local\ version\:\ %0=Локальная версия\: %0
Shared\ version\:\ %0=Версия с общим доступом\: %0
Please\ merge\ the\ shared\ entry\ with\ yours\ and\ press\ "Merge\ entries"\ to\ resolve\ this\ problem.=Объедините запись с общим доступом и вашу запись, а затем нажмите "Объединение записей" для разрешения этой проблемы.
Canceling\ this\ operation\ will\ leave\ your\ changes\ unsynchronized.\ Cancel\ anyway?=При отмене этой операции ваши изменения не будут синхронизированы. Отменить операцию?
Shared\ entry\ is\ no\ longer\ present=Shared entry is no longer present
The\ BibEntry\ you\ currently\ work\ on\ has\ been\ deleted\ on\ the\ shared\ side.=Текущая рабочая запись BibEntry удалена на стороне общего доступа.
You\ can\ restore\ the\ entry\ using\ the\ "Undo"\ operation.=You can restore the entry using the "Undo" operation.
Remember\ password?=Remember password?
You\ are\ already\ connected\ to\ a\ database\ using\ entered\ connection\ details.=You are already connected to a database using entered connection details.

Cannot\ cite\ entries\ without\ BibTeX\ keys.\ Generate\ keys\ now?=Цитирование записей без ключей BibTeX невозможно. Создать ключи сейчас?
New\ technical\ report=New technical report

%0\ file=Файл %0
Custom\ layout\ file=Файл макета пользователя
Protected\ terms\ file=Файл с защищенными терминами
Style\ file=Файл стиля

Open\ OpenOffice/LibreOffice\ connection=Установить подключение к Open OpenOffice/LibreOffice
You\ must\ enter\ at\ least\ one\ field\ name=Необходимо ввести минимум одно имя поля
Non-ASCII\ encoded\ character\ found=Обнаружен символ не в кодировке ASCII
Toggle\ web\ search\ interface=Переключение интерфейса веб-поиска
Background\ color\ for\ resolved\ fields=Цвет фона для полей c разрешенными ошибками
Color\ code\ for\ resolved\ fields=Цветовой код для полей с разрешенными ошибками
%0\ files\ found=Найдено файлов\: %0
%0\ of\ %1=%0 из %1
One\ file\ found=Найден один файл
The\ import\ finished\ with\ warnings\:=Импорт завершен с предупреждениями\:
There\ was\ one\ file\ that\ could\ not\ be\ imported.=Существует один файл, который не удалось импортировать.
There\ were\ %0\ files\ which\ could\ not\ be\ imported.=Существует %0 файлов, которые не удалось импортировать.

<<<<<<< HEAD
Migration\ help\ information=
Entered\ database\ has\ obsolete\ structure\ and\ is\ no\ longer\ supported.=
However,\ a\ new\ database\ was\ created\ alongside\ the\ pre-3.6\ one.=
Click\ here\ to\ learn\ about\ the\ migration\ of\ pre-3.6\ databases.=
Opens\ JabRef's\ Facebook\ page=
Opens\ JabRef's\ blog=
Opens\ JabRef's\ website=
Opens\ a\ link\ where\ the\ current\ development\ version\ can\ be\ downloaded=
See\ what\ has\ been\ changed\ in\ the\ JabRef\ versions=
Referenced\ BibTeX\ key\ does\ not\ exist=
Finished\ downloading\ full\ text\ document\ for\ entry\ %0.=
Full\ text\ document\ download\ failed\ for\ entry\ %0.=
Look\ up\ full\ text\ documents=
You\ are\ about\ to\ look\ up\ full\ text\ documents\ for\ %0\ entries.=
last\ four\ nonpunctuation\ characters\ should\ be\ numerals=

Author=
Date=
File\ annotations=
Show\ file\ annotations=
Adobe\ Acrobat\ Reader=
Sumatra\ Reader=
shared=
should\ contain\ an\ integer\ or\ a\ literal=
should\ have\ the\ first\ letter\ capitalized=
Tools=
What\'s\ new\ in\ this\ version?=
Want\ to\ help?=
Make\ a\ donation=
get\ involved=
Used\ libraries=
Existing\ file=

ID=
ID\ type=
ID-based\ entry\ generator=
Fetcher\ '%0'\ did\ not\ find\ an\ entry\ for\ id\ '%1'.=

Select\ first\ entry=
Select\ last\ entry=

Invalid\ ISBN\:\ '%0'.=
should\ be\ an\ integer\ or\ normalized=
should\ be\ normalized=

Empty\ search\ ID=
The\ given\ search\ ID\ was\ empty.=
Copy\ BibTeX\ key\ and\ link=
empty\ BibTeX\ key=
biblatex\ field\ only=

Error\ while\ generating\ fetch\ URL=
Error\ while\ parsing\ ID\ list=
Unable\ to\ get\ PubMed\ IDs=
Backup\ found=
A\ backup\ file\ for\ '%0'\ was\ found.=
This\ could\ indicate\ that\ JabRef\ did\ not\ shut\ down\ cleanly\ last\ time\ the\ file\ was\ used.=
Do\ you\ want\ to\ recover\ the\ library\ from\ the\ backup\ file?=
Firstname\ Lastname=

Recommended\ for\ %0=
Show\ 'Related\ Articles'\ tab=
This\ might\ be\ caused\ by\ reaching\ the\ traffic\ limitation\ of\ Google\ Scholar\ (see\ 'Help'\ for\ details).=

Could\ not\ open\ website.=
Problem\ downloading\ from\ %1=

File\ directory\ pattern=
Update\ with\ bibliographic\ information\ from\ the\ web=

Could\ not\ find\ any\ bibliographic\ information.=
BibTeX\ key\ deviates\ from\ generated\ key=
DOI\ %0\ is\ invalid=

Select\ all\ customized\ types\ to\ be\ stored\ in\ local\ preferences=
Currently\ unknown=
Different\ customization,\ current\ settings\ will\ be\ overwritten=

Entry\ type\ %0\ is\ only\ defined\ for\ Biblatex\ but\ not\ for\ BibTeX=
Jump\ to\ entry=

Copied\ %0\ citations.=
Copying...=

journal\ not\ found\ in\ abbreviation\ list=
Unhandled\ exception\ occurred.=

strings\ included=
Color\ for\ disabled\ icons=
Color\ for\ enabled\ icons=
Size\ of\ large\ icons=
Size\ of\ small\ icons=
Default\ table\ font\ size=
Escape\ underscores=
Color=
Please\ also\ add\ all\ steps\ to\ reproduce\ this\ issue,\ if\ possible.=
Fit\ width=
Fit\ a\ single\ page=
Zoom\ in=
Zoom\ out=
Previous\ page=
Next\ page=
Document\ viewer=
Live=
Locked=
Show\ document\ viewer=
Show\ the\ document\ of\ the\ currently\ selected\ entry.=
Show\ this\ document\ until\ unlocked.=
Set\ current\ user\ name\ as\ owner.=

Sort\ all\ subgroups\ (recursively)=
Collect\ and\ share\ telemetry\ data\ to\ help\ improve\ JabRef.=
Don't\ share=
Share\ anonymous\ statistics=
Telemetry\:\ Help\ make\ JabRef\ better=
To\ improve\ the\ user\ experience,\ we\ would\ like\ to\ collect\ anonymous\ statistics\ on\ the\ features\ you\ use.\ We\ will\ only\ record\ what\ features\ you\ access\ and\ how\ often\ you\ do\ it.\ We\ will\ neither\ collect\ any\ personal\ data\ nor\ the\ content\ of\ bibliographic\ items.\ If\ you\ choose\ to\ allow\ data\ collection,\ you\ can\ later\ disable\ it\ via\ Options\ ->\ Preferences\ ->\ General.=
This\ file\ was\ found\ automatically.\ Do\ you\ want\ to\ link\ it\ to\ this\ entry?=
Names\ are\ not\ in\ the\ standard\ %0\ format.=

Delete\ the\ selected\ file\ permanently\ from\ disk,\ or\ just\ remove\ the\ file\ from\ the\ entry?\ Pressing\ Delete\ will\ delete\ the\ file\ permanently\ from\ disk.=
Delete\ '%0'=
Delete\ from\ disk=
Remove\ from\ entry=
The\ group\ name\ contains\ the\ keyword\ separator\ "%0"\ and\ thus\ probably\ does\ not\ work\ as\ expected.=
There\ exists\ already\ a\ group\ with\ the\ same\ name.=

Copy\ linked\ files\ to\ folder...=
Copied\ file\ successfully=
Copying\ files...=
Copying\ file\ %0\ of\ entry\ %1=
Finished\ copying=
Could\ not\ copy\ file=
Copied\ %0\ files\ of\ %1\ sucessfully\ to\ %2=
Rename\ failed=
JabRef\ cannot\ access\ the\ file\ because\ it\ is\ being\ used\ by\ another\ process.=
Show\ console\ output\ (only\ necessary\ when\ the\ launcher\ is\ used)=

Remove\ line\ breaks=
Removes\ all\ line\ breaks\ in\ the\ field\ content.=
Checking\ integrity...=

Remove\ hyphenated\ line\ breaks=
Removes\ all\ hyphenated\ line\ breaks\ in\ the\ field\ content.=
Note\ that\ currently,\ JabRef\ does\ not\ run\ with\ Java\ 9.=
Your\ current\ Java\ version\ (%0)\ is\ not\ supported.\ Please\ install\ version\ %1\ or\ higher.=

Could\ not\ retrieve\ entry\ data\ from\ '%0'.=
Entry\ from\ %0\ could\ not\ be\ parsed.=
Invalid\ identifier\:\ '%0'.=
This\ paper\ has\ been\ withdrawn.=
=======
Migration\ help\ information=Migration help information
Entered\ database\ has\ obsolete\ structure\ and\ is\ no\ longer\ supported.=Entered database has obsolete structure and is no longer supported.
However,\ a\ new\ database\ was\ created\ alongside\ the\ pre-3.6\ one.=However, a new database was created alongside the pre-3.6 one.
Click\ here\ to\ learn\ about\ the\ migration\ of\ pre-3.6\ databases.=Click here to learn about the migration of pre-3.6 databases.
Opens\ JabRef's\ Facebook\ page=Opens JabRef's Facebook page
Opens\ JabRef's\ blog=Opens JabRef's blog
Opens\ JabRef's\ website=Opens JabRef's website
Opens\ a\ link\ where\ the\ current\ development\ version\ can\ be\ downloaded=Opens a link where the current development version can be downloaded
See\ what\ has\ been\ changed\ in\ the\ JabRef\ versions=See what has been changed in the JabRef versions
Referenced\ BibTeX\ key\ does\ not\ exist=Referenced BibTeX key does not exist
Finished\ downloading\ full\ text\ document\ for\ entry\ %0.=Finished downloading full text document for entry %0.
Full\ text\ document\ download\ failed\ for\ entry\ %0.=Full text document download failed for entry %0.
Look\ up\ full\ text\ documents=Поиск цитируемых документов
You\ are\ about\ to\ look\ up\ full\ text\ documents\ for\ %0\ entries.=You are about to look up full text documents for %0 entries.
last\ four\ nonpunctuation\ characters\ should\ be\ numerals=last four nonpunctuation characters should be numerals

Author=Author
Date=Date
File\ annotations=File annotations
Show\ file\ annotations=Show file annotations
Adobe\ Acrobat\ Reader=Adobe Acrobat Reader
Sumatra\ Reader=Sumatra Reader
shared=shared
should\ contain\ an\ integer\ or\ a\ literal=should contain an integer or a literal
should\ have\ the\ first\ letter\ capitalized=should have the first letter capitalized
Tools=Tools
What's\ new\ in\ this\ version?=What's new in this version?
Want\ to\ help?=Want to help?
Make\ a\ donation=Make a donation
get\ involved=get involved
Used\ libraries=Used libraries
Existing\ file=Existing file

ID=ID
ID\ type=ID type
ID-based\ entry\ generator=ID-based entry generator
Fetcher\ '%0'\ did\ not\ find\ an\ entry\ for\ id\ '%1'.=Fetcher '%0' did not find an entry for id '%1'.

Select\ first\ entry=Select first entry
Select\ last\ entry=Select last entry

Invalid\ ISBN\:\ '%0'.=Invalid ISBN\: '%0'.
should\ be\ an\ integer\ or\ normalized=should be an integer or normalized
should\ be\ normalized=should be normalized

Empty\ search\ ID=Empty search ID
The\ given\ search\ ID\ was\ empty.=The given search ID was empty.
Copy\ BibTeX\ key\ and\ link=Копировать ключ BibTeX и ссылку
empty\ BibTeX\ key=empty BibTeX key
biblatex\ field\ only=biblatex field only

Error\ while\ generating\ fetch\ URL=Error while generating fetch URL
Error\ while\ parsing\ ID\ list=Error while parsing ID list
Unable\ to\ get\ PubMed\ IDs=Unable to get PubMed IDs
Backup\ found=Backup found
A\ backup\ file\ for\ '%0'\ was\ found.=A backup file for '%0' was found.
This\ could\ indicate\ that\ JabRef\ did\ not\ shut\ down\ cleanly\ last\ time\ the\ file\ was\ used.=This could indicate that JabRef did not shut down cleanly last time the file was used.
Do\ you\ want\ to\ recover\ the\ library\ from\ the\ backup\ file?=Do you want to recover the library from the backup file?
Firstname\ Lastname=Firstname Lastname

Recommended\ for\ %0=Recommended for %0
Show\ 'Related\ Articles'\ tab=Show 'Related Articles' tab
This\ might\ be\ caused\ by\ reaching\ the\ traffic\ limitation\ of\ Google\ Scholar\ (see\ 'Help'\ for\ details).=This might be caused by reaching the traffic limitation of Google Scholar (see 'Help' for details).

Could\ not\ open\ website.=Could not open website.
Problem\ downloading\ from\ %1=Problem downloading from %1

File\ directory\ pattern=File directory pattern
Update\ with\ bibliographic\ information\ from\ the\ web=Update with bibliographic information from the web

Could\ not\ find\ any\ bibliographic\ information.=Could not find any bibliographic information.
BibTeX\ key\ deviates\ from\ generated\ key=BibTeX key deviates from generated key
DOI\ %0\ is\ invalid=DOI %0 is invalid

Select\ all\ customized\ types\ to\ be\ stored\ in\ local\ preferences=Select all customized types to be stored in local preferences
Currently\ unknown=Currently unknown
Different\ customization,\ current\ settings\ will\ be\ overwritten=Different customization, current settings will be overwritten

Entry\ type\ %0\ is\ only\ defined\ for\ Biblatex\ but\ not\ for\ BibTeX=Entry type %0 is only defined for Biblatex but not for BibTeX
Jump\ to\ entry=Jump to entry

Copied\ %0\ citations.=Copied %0 citations.
Copying...=Copying...

journal\ not\ found\ in\ abbreviation\ list=journal not found in abbreviation list
Unhandled\ exception\ occurred.=Unhandled exception occurred.

strings\ included=strings included
Color\ for\ disabled\ icons=Color for disabled icons
Color\ for\ enabled\ icons=Color for enabled icons
Size\ of\ large\ icons=Size of large icons
Size\ of\ small\ icons=Size of small icons
Default\ table\ font\ size=Default table font size
Escape\ underscores=Escape underscores
Color=Color
Please\ also\ add\ all\ steps\ to\ reproduce\ this\ issue,\ if\ possible.=Please also add all steps to reproduce this issue, if possible.
Fit\ width=Fit width
Fit\ a\ single\ page=Fit a single page
Zoom\ in=Zoom in
Zoom\ out=Zoom out
Previous\ page=Previous page
Next\ page=Next page
Document\ viewer=Document viewer
Live=Live
Locked=Locked
Show\ document\ viewer=Show document viewer
Show\ the\ document\ of\ the\ currently\ selected\ entry.=Show the document of the currently selected entry.
Show\ this\ document\ until\ unlocked.=Show this document until unlocked.
Set\ current\ user\ name\ as\ owner.=Set current user name as owner.

Sort\ all\ subgroups\ (recursively)=Sort all subgroups (recursively)
Collect\ and\ share\ telemetry\ data\ to\ help\ improve\ JabRef.=Collect and share telemetry data to help improve JabRef.
Don't\ share=Don't share
Share\ anonymous\ statistics=Share anonymous statistics
Telemetry\:\ Help\ make\ JabRef\ better=Telemetry\: Help make JabRef better
To\ improve\ the\ user\ experience,\ we\ would\ like\ to\ collect\ anonymous\ statistics\ on\ the\ features\ you\ use.\ We\ will\ only\ record\ what\ features\ you\ access\ and\ how\ often\ you\ do\ it.\ We\ will\ neither\ collect\ any\ personal\ data\ nor\ the\ content\ of\ bibliographic\ items.\ If\ you\ choose\ to\ allow\ data\ collection,\ you\ can\ later\ disable\ it\ via\ Options\ ->\ Preferences\ ->\ General.=To improve the user experience, we would like to collect anonymous statistics on the features you use. We will only record what features you access and how often you do it. We will neither collect any personal data nor the content of bibliographic items. If you choose to allow data collection, you can later disable it via Options -> Preferences -> General.
This\ file\ was\ found\ automatically.\ Do\ you\ want\ to\ link\ it\ to\ this\ entry?=This file was found automatically. Do you want to link it to this entry?
Names\ are\ not\ in\ the\ standard\ %0\ format.=Names are not in the standard %0 format.

Delete\ the\ selected\ file\ permanently\ from\ disk,\ or\ just\ remove\ the\ file\ from\ the\ entry?\ Pressing\ Delete\ will\ delete\ the\ file\ permanently\ from\ disk.=Delete the selected file permanently from disk, or just remove the file from the entry? Pressing Delete will delete the file permanently from disk.
Delete\ '%0'=Delete '%0'
Delete\ from\ disk=Delete from disk
Remove\ from\ entry=Remove from entry
The\ group\ name\ contains\ the\ keyword\ separator\ "%0"\ and\ thus\ probably\ does\ not\ work\ as\ expected.=The group name contains the keyword separator "%0" and thus probably does not work as expected.
There\ exists\ already\ a\ group\ with\ the\ same\ name.=There exists already a group with the same name.

Copy\ linked\ files\ to\ folder...=Copy linked files to folder...
Copied\ file\ successfully=Copied file successfully
Copying\ files...=Copying files...
Copying\ file\ %0\ of\ entry\ %1=Copying file %0 of entry %1
Finished\ copying=Finished copying
Could\ not\ copy\ file=Could not copy file
Copied\ %0\ files\ of\ %1\ sucessfully\ to\ %2=Copied %0 files of %1 sucessfully to %2
Rename\ failed=Rename failed
JabRef\ cannot\ access\ the\ file\ because\ it\ is\ being\ used\ by\ another\ process.=JabRef cannot access the file because it is being used by another process.
Show\ console\ output\ (only\ necessary\ when\ the\ launcher\ is\ used)=Show console output (only necessary when the launcher is used)

Remove\ line\ breaks=Remove line breaks
Removes\ all\ line\ breaks\ in\ the\ field\ content.=Removes all line breaks in the field content.
Checking\ integrity...=Checking integrity...

Remove\ hyphenated\ line\ breaks=Remove hyphenated line breaks
Removes\ all\ hyphenated\ line\ breaks\ in\ the\ field\ content.=Removes all hyphenated line breaks in the field content.
Note\ that\ currently,\ JabRef\ does\ not\ run\ with\ Java\ 9.=Note that currently, JabRef does not run with Java 9.
Your\ current\ Java\ version\ (%0)\ is\ not\ supported.\ Please\ install\ version\ %1\ or\ higher.=Your current Java version (%0) is not supported. Please install version %1 or higher.
>>>>>>> e62c8200
<|MERGE_RESOLUTION|>--- conflicted
+++ resolved
@@ -2206,7 +2206,6 @@
 There\ was\ one\ file\ that\ could\ not\ be\ imported.=Существует один файл, который не удалось импортировать.
 There\ were\ %0\ files\ which\ could\ not\ be\ imported.=Существует %0 файлов, которые не удалось импортировать.
 
-<<<<<<< HEAD
 Migration\ help\ information=
 Entered\ database\ has\ obsolete\ structure\ and\ is\ no\ longer\ supported.=
 However,\ a\ new\ database\ was\ created\ alongside\ the\ pre-3.6\ one.=
@@ -2357,7 +2356,6 @@
 Entry\ from\ %0\ could\ not\ be\ parsed.=
 Invalid\ identifier\:\ '%0'.=
 This\ paper\ has\ been\ withdrawn.=
-=======
 Migration\ help\ information=Migration help information
 Entered\ database\ has\ obsolete\ structure\ and\ is\ no\ longer\ supported.=Entered database has obsolete structure and is no longer supported.
 However,\ a\ new\ database\ was\ created\ alongside\ the\ pre-3.6\ one.=However, a new database was created alongside the pre-3.6 one.
@@ -2503,4 +2501,3 @@
 Removes\ all\ hyphenated\ line\ breaks\ in\ the\ field\ content.=Removes all hyphenated line breaks in the field content.
 Note\ that\ currently,\ JabRef\ does\ not\ run\ with\ Java\ 9.=Note that currently, JabRef does not run with Java 9.
 Your\ current\ Java\ version\ (%0)\ is\ not\ supported.\ Please\ install\ version\ %1\ or\ higher.=Your current Java version (%0) is not supported. Please install version %1 or higher.
->>>>>>> e62c8200
