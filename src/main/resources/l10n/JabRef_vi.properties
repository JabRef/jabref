#X-Generator: crowdin.com
%0\ contains\ the\ regular\ expression\ <b>%1</b>=%0 chứa biểu thức chính tắc <b>%1</b>

%0\ contains\ the\ term\ <b>%1</b>=%0 chứa thuật ngữ <b>%1</b>

%0\ doesn't\ contain\ the\ regular\ expression\ <b>%1</b>=%0 không chứa biểu thức chính tắc <b>%1</b>

%0\ doesn't\ contain\ the\ term\ <b>%1</b>=%0 không chứa thuật ngữ <b>%1</b>

%0\ export\ successful=%0 xuất thành công

%0\ matches\ the\ regular\ expression\ <b>%1</b>=%0 khớp biểu thức chính tắc <b>%1</b>

%0\ matches\ the\ term\ <b>%1</b>=%0 khớp thuật ngữ <b>%1</b>

<field\ name>=<tên trường>
<HTML>Could\ not\ find\ file\ '%0'<BR>linked\ from\ entry\ '%1'</HTML>=<HTML>Không thể tìm thấy tập tin '%0'<BR>được liên kết từ mục '%1'</HTML>

<select>=<chọn>

<select\ word>=<chọn từ>
Abbreviate\ journal\ names\ of\ the\ selected\ entries\ (ISO\ abbreviation)=Viết tắt tên tạp chí của các mục được chọn (viết tắt kiểu ISO)
Abbreviate\ journal\ names\ of\ the\ selected\ entries\ (MEDLINE\ abbreviation)=Viết tắt tên tạp chí của các mục được chọn (viết tắt kiểu MEDLINE)

Abbreviate\ names=Viết tắt các tên
Abbreviated\ %0\ journal\ names.=%0 tên tạp chí được viết tắt.

Abbreviation=Viết tắt

About\ JabRef=Nói về JabRef

Abstract=Tóm tắt

Accept=Chấp nhận

Accept\ change=Chấp nhận thay đổi

Action=Hành động

What\ is\ Mr.\ DLib?=What is Mr. DLib?

Add=Thêm

Add\ a\ (compiled)\ custom\ Importer\ class\ from\ a\ class\ path.=Thêm một lớp ĐịnhdạngNhập tùy biến (được biên dịch) từ đường dẫn lớp.
The\ path\ need\ not\ be\ on\ the\ classpath\ of\ JabRef.=Đường dẫn không được trùng với đường dẫn lớp của JabRef.

Add\ a\ (compiled)\ custom\ Importer\ class\ from\ a\ ZIP-archive.=Thêm một lớp ĐịnhdạngNhập tùy biến (được biên dịch) từ một tập tin-zip.
The\ ZIP-archive\ need\ not\ be\ on\ the\ classpath\ of\ JabRef.=Tập tin-zip không được trùng với đường dẫn lớp của JabRef.

Add\ a\ regular\ expression\ for\ the\ key\ pattern.=Add a regular expression for the key pattern.

Add\ selected\ entries\ to\ this\ group=Add selected entries to this group

Add\ from\ folder=Thêm từ thư mục

Add\ from\ JAR=Thêm từ tập tin JAR

add\ group=thêm nhóm

Add\ new=Thêm mới

Add\ subgroup=Thêm nhóm con

Add\ to\ group=Thêm vào nhóm

Added\ group\ "%0".=Nhóm được thêm "%0".

Added\ missing\ braces.=Added missing braces.

Added\ new=Mới được thêm

Added\ string=Chuỗi được thêm

Additionally,\ entries\ whose\ <b>%0</b>\ field\ does\ not\ contain\ <b>%1</b>\ can\ be\ assigned\ manually\ to\ this\ group\ by\ selecting\ them\ then\ using\ either\ drag\ and\ drop\ or\ the\ context\ menu.\ This\ process\ adds\ the\ term\ <b>%1</b>\ to\ each\ entry's\ <b>%0</b>\ field.\ Entries\ can\ be\ removed\ manually\ from\ this\ group\ by\ selecting\ them\ then\ using\ the\ context\ menu.\ This\ process\ removes\ the\ term\ <b>%1</b>\ from\ each\ entry's\ <b>%0</b>\ field.=Ngoài ra, những mục nào có dữ liệu <b>%0</b> không chứa <b>%1</b> có thể được gán thủ công vào nhóm này bằng cách chọn chúng rồi kéo thả hoặc dùng menu ngữ cảnh. Quá trình này thêm thuật ngữ <b>%1</b> vào dữ liệu <b>%0</b> của mỗi mục. Các mục có thể được loại bỏ thủ công khỏi nhóm này bằng cách chọn chúng rồi dùng menu ngữ cảnh. Quá trình này loại bỏ thuật ngữ <b>%1</b> khỏi dữ liệu <b>%0</b> của mỗi mục.

Advanced=Nâng cao
All\ entries=Tất cả các mục
All\ entries\ of\ this\ type\ will\ be\ declared\ typeless.\ Continue?=Tất cả các mục thuộc kiểu này sẽ được đổi thành không có kiểu. Tiếp tục không?

All\ fields=Tất cả các dữ liệu

Always\ reformat\ BIB\ file\ on\ save\ and\ export=Always reformat BIB file on save and export

A\ SAX\ exception\ occurred\ while\ parsing\ '%0'\:=Một lỗi SAXException xảy ra khi đang phân tách '%0'\:

and=và
and\ the\ class\ must\ be\ available\ in\ your\ classpath\ next\ time\ you\ start\ JabRef.=và lớp phải có trong đường dẫn lớp lần sau khi bạn khởi động JabRef.

any\ field\ that\ matches\ the\ regular\ expression\ <b>%0</b>=bất kỳ dữ liệu nào khớp Biểu thức Chính tắc <b>%0</b>

Appearance=Diện mạo

Append=Nối
Append\ contents\ from\ a\ BibTeX\ library\ into\ the\ currently\ viewed\ library=Nối nội dung từ một CSDL BibTeX vào CSDL đang xem hiện tại

Append\ library=Nối CSDL

Append\ the\ selected\ text\ to\ BibTeX\ field=Nối nội dung được chọn vào khóa BibTeX
Application=Ứng dụng

Apply=Áp dụng

Arguments\ passed\ on\ to\ running\ JabRef\ instance.\ Shutting\ down.=Các đối số được truyền cho phiên JabRef đang chạy. Đang tắt.

Assign\ new\ file=Gán tập tin mới

Assign\ the\ original\ group's\ entries\ to\ this\ group?=Gán các mục của nhóm ban đầu vào nhóm này?

Assigned\ %0\ entries\ to\ group\ "%1".=Đã gán %0 mục vào nhóm "%1".

Assigned\ 1\ entry\ to\ group\ "%0".=Đã gán 1 mục vào nhóm "%0".

Attach\ URL=Gắn URL

Attempt\ to\ automatically\ set\ file\ links\ for\ your\ entries.\ Automatically\ setting\ works\ if\ a\ file\ in\ your\ file\ directory<BR>or\ a\ subdirectory\ is\ named\ identically\ to\ an\ entry's\ BibTeX\ key,\ plus\ extension.=Cố gắng thiết lập tự động tập tin liên kết vào các mục. Thiết lập tự động chạy được nếu một tập tin ở trong thư mục hoặc thư mục con tập tin của bạn<BR>được đặt tên giống hệt một khóa BibTeX của mục, cộng với phần mở rộng.

Autodetect\ format=Tự động phát hiện định dạng

Autogenerate\ BibTeX\ keys=Tự động tạo các khóa BibTeX

Autolink\ files\ with\ names\ starting\ with\ the\ BibTeX\ key=Tự động liên kết với các tên bắt đầu bằng khóa BibTeX

Autolink\ only\ files\ that\ match\ the\ BibTeX\ key=Chỉ tự động liên kết các tập tin nào khớp khóa BibTeX

Automatically\ create\ groups=Tự động tạo các nhóm

Automatically\ remove\ exact\ duplicates=Tự động loại bỏ các mục trùng nhau

Allow\ overwriting\ existing\ links.=Cho phép ghi đè các liên kết hiện có.

Do\ not\ overwrite\ existing\ links.=Không ghi đè các liên kết hiện có.

AUX\ file\ import=Nhập tập tin AUX

Available\ export\ formats=Các định dạng xuất dùng được

Available\ BibTeX\ fields=Các dữ liệu BibTeX dùng được

Available\ import\ formats=Các định dạng nhập dùng được

Background\ color\ for\ optional\ fields=Màu nền cho các dữ liệu tùy chọn

Background\ color\ for\ required\ fields=Màu nền cho các dữ liệu bắt buộc

Backup\ old\ file\ when\ saving=Sao lại tập tin cũ khi lưu

BibTeX\ key\ is\ unique.=Khóa BibTeX không được trùng.

%0\ source=Nguồn %0

Broken\ link=Liên kết bị đứt

Browse=Duyệt

by=theo

Cancel=Hủy

Cannot\ add\ entries\ to\ group\ without\ generating\ keys.\ Generate\ keys\ now?=Không thể thêm các mục vào nhóm mà không tạo khóa. Có tạo khóa không?

Cannot\ merge\ this\ change=Không thể gộp thay đổi này

case\ insensitive=không phân biệt chữ hoa/thường

case\ sensitive=phân biệt chữ hoa/thường

Case\ sensitive=Phân biệt chữ hoa/thường

change\ assignment\ of\ entries=đổi phép gán các mục

Change\ case=Đổi chữ hoa/thường

Change\ entry\ type=Đổi kiểu của mục
Change\ file\ type=Đổi kiểu tập tin


Change\ of\ Grouping\ Method=Đổi Phương pháp Gộp nhóm

change\ preamble=đổi phần mở đầu

Change\ table\ column\ and\ General\ fields\ settings\ to\ use\ the\ new\ feature=Đổi cột của bảng và các thiết lập dữ liệu tổng quát để dùng tính chất mới

Changed\ language\ settings=Các thiết lập ngôn ngữ được thay đổi

Changed\ preamble=Phần mở đầu được thay đổi

Check\ existing\ file\ links=Kiểm tra tập tin liên kết hiện có

Check\ links=Kiểm tra các liên kết

Cite\ command=Lệnh trích dẫn

Class\ name=Tên lớp

Clear=Xóa

Clear\ fields=Xóa các dữ liệu

Close=Đóng
Close\ others=Đóng các mục khác
Close\ all=Đóng tất cả

Close\ dialog=Đóng hộp thoại

Close\ the\ current\ library=Đóng CSDL hiện tại

Close\ window=Đóng cửa sổ

Closed\ library=CSDL được đóng

Color\ codes\ for\ required\ and\ optional\ fields=Đánh mã màu các dữ liệu bắt buộc và tùy chọn

Color\ for\ marking\ incomplete\ entries=Màu để đánh dấu các mục chưa hoàn tất

Column\ width=Chiều rộng cột

Command\ line\ id=Chỉ số (id) của dòng lệnh


Contained\ in=Chứa trong

Content=Nội dung

Copied=Được chép

Copied\ cell\ contents=Nội dung ô được chép

Copied\ title=Copied title

Copied\ key=Khóa được chép

Copied\ titles=Copied titles

Copied\ keys=Các khóa được chép

Copy=Chép

Copy\ BibTeX\ key=Chép khóa BibTeX
Copy\ file\ to\ file\ directory=Chép tập tin vào thư mục tập tin

Copy\ to\ clipboard=Chép vào bộ nhớ tạm

Could\ not\ call\ executable=Không thể gọi chương trình
Could\ not\ connect\ to\ Vim\ server.\ Make\ sure\ that\ Vim\ is\ running<BR>with\ correct\ server\ name.=Không thể kết nối đến server Vim. Hãy đảm bảo rằng Vim đang chạy<BR>với tên server đúng.

Could\ not\ export\ file=Không thể xuất tập tin

Could\ not\ export\ preferences=Không thể xuất các tùy thích

Could\ not\ find\ a\ suitable\ import\ format.=Không tìm thấy định dạng nhập phù hợp.
Could\ not\ import\ preferences=Không thể nhập các tùy thích

Could\ not\ instantiate\ %0=Không thể tạo đối tượng %0
Could\ not\ instantiate\ %0\ %1=Không thể tạo đối tượng %0 %1
Could\ not\ instantiate\ %0.\ Have\ you\ chosen\ the\ correct\ package\ path?=Không thể tạo đối tượng %0. Bạn đã chọn đường dẫn gói đúng chưa?
Could\ not\ open\ link=Không thể mở liên kết

Could\ not\ print\ preview=Không thể in phần xem trước

Could\ not\ run\ the\ 'vim'\ program.=Không thể chạy chương trình 'vim'.

Could\ not\ save\ file.=Không thể lưu tập tin.
Character\ encoding\ '%0'\ is\ not\ supported.=Mã hóa ký tự '%0' không được hỗ trợ.

crossreferenced\ entries\ included=các mục có tham chiếu chéo được đưa vào

Current\ content=Nội dung hiện tại

Current\ value=Giá trị hiện tại

Custom\ entry\ types=Kiểu mục tùy chỉnh

Custom\ entry\ types\ found\ in\ file=Kiểu mục tùy chỉnh được tìm thấy trong tập tin

Customize\ entry\ types=Tùy chỉnh các kiểu mục

Customize\ key\ bindings=Tùy chỉnh tổ hợp phím

Cut=Cắt

cut\ entries=cắt các mục

cut\ entry=cắt mục


Library\ encoding=Mã hóa CSDL

Library\ properties=Tính chất của CSDL

Library\ type=Dạng CSDL

Date\ format=Định dạng ngày

Default=Mặc định

Default\ encoding=Mã hóa mặc định

Default\ grouping\ field=Dữ liệu gộp nhóm mặc định

Default\ look\ and\ feel=Diện mạo mặc định

Default\ pattern=Kiểu mặc định

Default\ sort\ criteria=Các tiêu chuẩn phân loại mặc định
Define\ '%0'=Định nghĩa '%0'

Delete=Xóa

Delete\ custom\ format=Xóa định dạng tùy chọn

delete\ entries=xóa các mục

Delete\ entry=Xóa mục

delete\ entry=xóa mục

Delete\ multiple\ entries=Xóa nhiều mục

Delete\ rows=Xóa hàng

Delete\ strings=Xóa chuỗi

Deleted=Bị xóa

Permanently\ delete\ local\ file=Xóa bỏ tập tin cục bộ

Delimit\ fields\ with\ semicolon,\ ex.=Phân cách các dữ liệu bằng, ví dụ như, dấu chấm phẩy.

Descending=Giảm dần

Description=Mô tả

Deselect\ all=Khử chọn tất cả
Deselect\ all\ duplicates=Khử chọn tất cả các mục lặp

Disable\ this\ confirmation\ dialog=Tắt hộp thoại xác nhận này

Display\ all\ entries\ belonging\ to\ one\ or\ more\ of\ the\ selected\ groups.=Trình bày tất cả các mục thuộc về một hoặc nhiều nhóm được chọn.

Display\ all\ error\ messages=Trình bày tất cả thông báo lỗi

Display\ help\ on\ command\ line\ options=Trình bày trợ giúp ở các tùy chọn dòng lệnh

Display\ only\ entries\ belonging\ to\ all\ selected\ groups.=Chỉ trình bày các mục thuộc về tất cả các nhóm được chọn.
Display\ version=Trình bày phiên bản

Do\ not\ abbreviate\ names=Không viết tắt tên

Do\ not\ automatically\ set=Không thiết lập tự động

Do\ not\ import\ entry=Không nhập mục

Do\ not\ open\ any\ files\ at\ startup=Không mở tập tin nào lúc khởi động

Do\ not\ overwrite\ existing\ keys=Không ghi đè các khóa hiện có
Do\ not\ show\ these\ options\ in\ the\ future=Không hiển thị những tùy chọn này trong tương lai

Do\ not\ wrap\ the\ following\ fields\ when\ saving=Không 'bọc' những dữ liệu dưới đây khi lưu
Do\ not\ write\ the\ following\ fields\ to\ XMP\ Metadata\:=Không ghi những dữ liệu dưới đây vào đặc tả dữ liệu XMP\:

Do\ you\ want\ JabRef\ to\ do\ the\ following\ operations?=Bạn có muốn JabRef thực hiện những lệnh sau?

Donate\ to\ JabRef=Hỗ trợ cho JabRef

Down=Xuống

Download\ file=Tải xuống tập tin

Downloading...=Đang tải...

Drop\ %0=Thả %0

duplicate\ removal=loại bỏ trùng

Duplicate\ string\ name=Trùng tên chuỗi

Duplicates\ found=Tìm thấy các mục trùng

Dynamic\ groups=Các nhóm động

Dynamically\ group\ entries\ by\ a\ free-form\ search\ expression=Gộp nhóm động các mục bằng biểu thức tìm kiếm dạng tự do

Dynamically\ group\ entries\ by\ searching\ a\ field\ for\ a\ keyword=Gộp nhóm động các mục bằng cách tìm dữ liệu hoặc từ khóa

Each\ line\ must\ be\ on\ the\ following\ form=Mỗi dòng phải có dạng sau

Edit=Chỉnh sửa

Edit\ custom\ export=Chỉnh sửa việc xuất tùy chọn
Edit\ entry=Chỉnh sửa mục
Save\ file=Chỉnh sửa liên kết tập tin
Edit\ file\ type=Chỉnh sửa kiểu tập tin

Edit\ group=Chỉnh sửa nhóm


Edit\ preamble=Chỉnh sửa phần mở đầu
Edit\ strings=Chỉnh sửa các chuỗi
Editor\ options=Các tùy chọn trình chỉnh sửa

Empty\ BibTeX\ key=Khóa BibTeX rỗng

Grouping\ may\ not\ work\ for\ this\ entry.=Việc gộp nhóm có thể không làm được với mục này.

empty\ library=CSDL rỗng
Enable\ word/name\ autocompletion=Bật chức năng tự hoàn tất từ/tên

Enter\ URL=Nhập URL

Enter\ URL\ to\ download=Nhập URL để tải về

entries=các mục

Entries\ cannot\ be\ manually\ assigned\ to\ or\ removed\ from\ this\ group.=Không thể gán thủ công hay loại bỏ các mục khỏi nhóm này.

Entries\ exported\ to\ clipboard=Các mục được xuất ra bộ nhớ tạm


entry=mục

Entry\ editor=Trình chỉnh sửa mục

Entry\ preview=Xem trước mục

Entry\ table=Bảng nhập vào

Entry\ table\ columns=Các cột của bảng nhập vào

Entry\ type=Kiểu của mục

Entry\ type\ names\ are\ not\ allowed\ to\ contain\ white\ space\ or\ the\ following\ characters=Kiểu của mục không được phép chứa khoảng trắng hoặc các ký tự sau

Entry\ types=Các kiểu của mục

Error=Lỗi
Error\ exporting\ to\ clipboard=Lỗi xuất ra bộ nhớ tạm

Error\ occurred\ when\ parsing\ entry=Lỗi xảy ra khi đang phân tách mục

Error\ opening\ file=Lỗi khi đang mở tập tin

Error\ setting\ field=Lỗi thiết lập dữ liệu

Error\ while\ writing=Lỗi khi đang ghi
Error\ writing\ to\ %0\ file(s).=Lỗi khi đang ghi vào tập tin %0.



'%0'\ exists.\ Overwrite\ file?='%0' đã có. Ghi đè tập tin không?
Overwrite\ file?=Ghi đè tập tin không?

Export=Xuất

Export\ name=Xuất tên

Export\ preferences=Xuất các tùy thích

Export\ preferences\ to\ file=Xuất các tùy thích ra tập tin

Export\ properties=Các tính chất xuất

Export\ to\ clipboard=Xuất ra bộ nhớ tạm

Exporting=Đang xuất
Extension=Đuôi mở rộng

External\ changes=Các thay đổi ngoài

External\ file\ links=Các liên kết tập tin ngoài

External\ programs=Các chương trình ngoài

External\ viewer\ called=Trình xem ngoài được gọi

Fetch=Lấy về

Field=Dữ liệu

field=dữ liệu

Field\ name=Tên dữ liệu
Field\ names\ are\ not\ allowed\ to\ contain\ white\ space\ or\ the\ following\ characters=Tên dữ liệu không được phép chứa khoảng trắng hoặc các ký tự sau

Field\ to\ filter=Dữ liệu cần lọc

Field\ to\ group\ by=Dữ liệu gộp nhóm theo

File=Tập tin

file=tập tin
File\ '%0'\ is\ already\ open.=Tập tin '%0' đã mở.

File\ changed=Tập tin bị thay đổi
File\ directory\ is\ '%0'\:=Thư mục tập tin là '%0'\:

File\ directory\ is\ not\ set\ or\ does\ not\ exist\!=Thư mục tập tin không được thiết lập hoặc không tồn tại\!

File\ exists=Tập tin đã có

File\ has\ been\ updated\ externally.\ What\ do\ you\ want\ to\ do?=Tập tin đã được cập nhật ở ngoài chương trình. Bạn muốn làm gì?

File\ not\ found=Không thấy tập tin
File\ type=Kiểu tập tin

File\ updated\ externally=Tập tin được cập nhật ngoài chương trình

filename=tên tập tin

Filename=Filename

Files\ opened=Các tập tin đã mở

Filter=Lọc

Filter\ All=Filter All

Filter\ None=Filter None

Finished\ automatically\ setting\ external\ links.=Thiết lập tự động các liên kết ngoài hoàn tất.

Finished\ synchronizing\ file\ links.\ Entries\ changed\:\ %0.=Đồng bộ hóa tập tin liên kết hoàn tất. Các mục thay đổi\: %0.
Finished\ writing\ XMP-metadata.\ Wrote\ to\ %0\ file(s).=Ghi đặc tả dữ liệu XMP hoàn tất. Đã ghi vào %0 tập tin.
Finished\ writing\ XMP\ for\ %0\ file\ (%1\ skipped,\ %2\ errors).=Kết thúc ghi XMP cho %0 tập tin (bỏ qua %1, %2 lỗi).

First\ select\ the\ entries\ you\ want\ keys\ to\ be\ generated\ for.=Trước tiên hãy chọn các mục mà bạn muốn tạo khóa.

Fit\ table\ horizontally\ on\ screen=Làm cho bảng khít chiều ngang màn hình

Float=Float
Float\ marked\ entries=Các mục được đánh dấu là Float

Font\ family=Họ phông chữ

Font\ preview=Xem trước phông chữ

Font\ size=Cỡ phông chữ

Font\ style=Kiểu phông chữ

Font\ selection=Trình chọn phông chữ

for=dùng cho

Format\ of\ author\ and\ editor\ names=Định dạng tên tác giả và người biên tập
Format\ string=Định dạng chuỗi

Format\ used=Định dạng được dùng
Formatter\ name=Tên trình định dạng

found\ in\ AUX\ file=tìm thấy trong tập tin AUX

Full\ name=Tên đầy đủ

General=Tổng quát

General\ fields=Các dữ liệu tổng quát

Generate=Tạo

Generate\ BibTeX\ key=Tạo khóa BibTeX

Generate\ keys=Tạo các khóa

Generate\ keys\ before\ saving\ (for\ entries\ without\ a\ key)=Tạo các khóa trước khi lưu (cho các mục không có khóa)
Generate\ keys\ for\ imported\ entries=Tạo khóa cho các mục được nhập vào

Generate\ now=Tạo bây giờ

Generated\ BibTeX\ key\ for=Khóa BibTeX được tạo ra cho

Generating\ BibTeX\ key\ for=Đang tạo khóa BibTeX cho
Get\ fulltext=Nhập toàn văn bản

Gray\ out\ non-hits=Tô xám các mục không gặp

Groups=Các nhóm

Have\ you\ chosen\ the\ correct\ package\ path?=Bạn đã chọn đường dẫn gói đúng chưa?

Help=Trợ giúp

Help\ on\ key\ patterns=Trợ giúp về các kiểu khóa
Help\ on\ regular\ expression\ search=Trợ giúp về tìm kiếm bằng biểu thức chính tắc

Hide\ non-hits=Ẩn các mục không gặp

Hierarchical\ context=Ngữ cảnh có cấp bậc

Highlight=Tô sáng
Marking=Marking
Underline=Underline
Empty\ Highlight=Empty Highlight
Empty\ Marking=Empty Marking
Empty\ Underline=Empty Underline
The\ marked\ area\ does\ not\ contain\ any\ legible\ text\!=The marked area does not contain any legible text\!

Hint\:\ To\ search\ specific\ fields\ only,\ enter\ for\ example\:<p><tt>author\=smith\ and\ title\=electrical</tt>=Gợi ý\: Để chỉ tìm kiếm các dữ liệu đặc thù, nhập, ví dụ như\:<p><tt>author\=smith and title\=electrical</tt>

HTML\ table=Bảng HTML
HTML\ table\ (with\ Abstract\ &\ BibTeX)=Bảng HTML (với Tóm tắt & BibTeX)
Icon=Biểu tượng

Ignore=Bỏ qua

Import=Nhập

Import\ and\ keep\ old\ entry=Nhập và giữ mục cũ

Import\ and\ remove\ old\ entry=Nhập và loại bỏ mục cũ

Import\ entries=Nhập các mục

Import\ failed=Việc nhập thất bại

Import\ file=Nhập tập tin

Import\ group\ definitions=Nhập các định nghĩa nhóm

Import\ name=Nhập tên

Import\ preferences=Nhập các tùy thích

Import\ preferences\ from\ file=Nhập các tùy thích từ tập tin

Import\ strings=Nhập các chuỗi

Import\ to\ open\ tab=Nhập vào thẻ đang mở

Import\ word\ selector\ definitions=Nhập các định nghĩa trình chọn từ

Imported\ entries=Các mục được nhập

Imported\ from\ library=được nhập từ CSDL

Importer\ class=Lớp ĐịnhdạngNhập

Importing=Đang nhập

Importing\ in\ unknown\ format=Nhập vào thành định dạng không rõ

Include\ abstracts=Đưa vào cả phần tóm tắt
Include\ entries=Đưa vào các mục

Include\ subgroups\:\ When\ selected,\ view\ entries\ contained\ in\ this\ group\ or\ its\ subgroups=Đưa vào các nhóm con\: Khi được chọn, xem các mục chứa trong nhóm này hoặc các nhóm phụ của nó

Independent\ group\:\ When\ selected,\ view\ only\ this\ group's\ entries=Nhóm độc lập\: Khi được chọn, chỉ xem các mục của nhóm này

Work\ options=Các tùy chọn làm việc

Insert=Chèn

Insert\ rows=Chèn hàng

Intersection=Giao nhau

Invalid\ BibTeX\ key=Khóa BibTeX không hợp lệ

Invalid\ date\ format=Định dạng ngày không hợp lệ

Invalid\ URL=URL không hợp lệ

Online\ help=Trợ giúp trực tuyến

JabRef\ preferences=Các tùy thích JabRef

Join=Join

Joins\ selected\ keywords\ and\ deletes\ selected\ keywords.=Joins selected keywords and deletes selected keywords.

Journal\ abbreviations=Các viết tắt tên tạp chí

Keep=Giữ

Keep\ both=Giữ cả

Key\ bindings=Các tổ hợp phím

Key\ bindings\ changed=Các tổ hợp phím thay đổi

Key\ generator\ settings=Các thiết lập trình tạo khóa

Key\ pattern=Kiểu mẫu khóa

keys\ in\ library=các khóa trong CSDL

Keyword=Từ khóa

Label=Nhãn

Language=Ngôn ngữ

Last\ modified=Thay đổi lần sau cùng

LaTeX\ AUX\ file=Tập tin LaTeX AUX
Leave\ file\ in\ its\ current\ directory=Giữ tập tin trong thư mục hiện tại của nó

Left=Trái
Level=Mức độ

Limit\ to\ fields=Giới hạn cho các dữ liệu

Limit\ to\ selected\ entries=Giới hạn theo các mục được chọn

Link=Liên kết
Link\ local\ file=Liên kết tập tin cục bộ
Link\ to\ file\ %0=Liên kết đến tập tin %0

Listen\ for\ remote\ operation\ on\ port=Lắng nghe lệnh chạy từ xa tại cổng
Load\ and\ Save\ preferences\ from/to\ jabref.xml\ on\ start-up\ (memory\ stick\ mode)=Nạp và lưu các tùy thích từ/đến tập tin jabref.xml khi khởi động (chế độ thẻ nhớ)

Look\ and\ feel=Hình thức
Main\ file\ directory=Thư mục tập tin chính

Main\ layout\ file=Tập tin trình bày chính

Manage\ custom\ exports=Quản lý các phép xuất tùy chọn

Manage\ custom\ imports=Quản lý các phép nhập tùy chọn
Manage\ external\ file\ types=Quản lý các kiểu tập tin ngoài

Mark\ entries=Đánh dấu các mục

Mark\ entry=Đánh dấu mục

Mark\ new\ entries\ with\ addition\ date=Đánh dấu các mục mới với ngày được thêm vào

Mark\ new\ entries\ with\ owner\ name=Đánh dấu các mục mới cùng với tên người sở hữu

Memory\ stick\ mode=Chế độ thẻ nhớ

Menu\ and\ label\ font\ size=Cỡ phông chữ trình đơn và nhãn

Merged\ external\ changes=Các thay đổi ngoài được gộp lại

Messages=Các thông báo

Modification\ of\ field=Sự điều chỉnh của dữ liệu

Modified\ group\ "%0".=Nhóm "%0" được điều chỉnh.

Modified\ groups=Các nhóm được điều chỉnh

Modified\ string=Chuỗi được điều chỉnh

Modify=Điều chỉnh

modify\ group=điều chỉnh nhóm

Move\ down=Chuyển xuống

Move\ external\ links\ to\ 'file'\ field=Chuyển các liên kết ngoài vào dữ liệu 'file'

move\ group=chuyển nhóm

Move\ up=Chuyển lên

Moved\ group\ "%0".=Đã chuyển nhóm "%0".

Name=Tên
Name\ formatter=Trình định dạng tên

Natbib\ style=Kiểu Natbib

nested\ AUX\ files=các tập tin AUX lồng nhau

New=Mới

new=mới

New\ BibTeX\ entry=Mục BibTeX mới

New\ BibTeX\ sublibrary=CSDL con BibTeX mới

New\ content=Nội dung mới

New\ library\ created.=CSDL mới được tao ra.
New\ %0\ library=CSDL %0 mới
New\ field\ value=Giá trị dữ liệu mới

New\ group=Nhóm mới

New\ string=Chuỗi mới

Next\ entry=Mục tiếp

No\ actual\ changes\ found.=Không thấy thay đổi thực sự nào.

no\ base-BibTeX-file\ specified=tập tin kiểu-BibTeX không được chỉ định

no\ library\ generated=Không có CSDL nào được tạo ra

No\ entries\ found.\ Please\ make\ sure\ you\ are\ using\ the\ correct\ import\ filter.=Không tìm thấy mục nào. Hãy đảm bảo rằng bạn đang dùng bộ lọc nhập đúng.


No\ entries\ found\ for\ the\ search\ string\ '%0'=Không tìm thấy mục nào với chuỗi tìm kiếm '%0'

No\ entries\ imported.=Không mục nào được nhập.

No\ files\ found.=Không tìm thấy tập tin nào.

No\ GUI.\ Only\ process\ command\ line\ options.=Không có GDĐH. Chỉ xử lý các tùy chọn dòng lệnh.

No\ journal\ names\ could\ be\ abbreviated.=Không có tên tạp chí nào có thể viết tắt.

No\ journal\ names\ could\ be\ unabbreviated.=Không có tên tạp chí nào có thể viết đầy đủ.
No\ PDF\ linked=Không có tập tin PDF nào được liên kết

Open\ PDF=Open PDF

No\ URL\ defined=Không có url nào được định nghĩa
not=không

not\ found=không tìm thấy

Note\ that\ you\ must\ specify\ the\ fully\ qualified\ class\ name\ for\ the\ look\ and\ feel,=Lưu ý rằng bạn phải chỉ định tên lớp đủ điều kiện dùng cho diện mạo,

Nothing\ to\ redo=Không có lệnh nào để lặp lại

Nothing\ to\ undo=Không có lệnh nào để quay ngược lại

occurrences=các lần xuất hiện

OK=Đồng ý
One\ or\ more\ file\ links\ are\ of\ the\ type\ '%0',\ which\ is\ undefined.\ What\ do\ you\ want\ to\ do?=Một hoặc nhiều liên kết thuộc kiểu '%0', tức là loại không xác định. Bạn muốn làm gì?

One\ or\ more\ keys\ will\ be\ overwritten.\ Continue?=Một hoặc nhiều khóa sẽ bị ghi đè. Có tiếp tục không?


Open=Mở

Open\ BibTeX\ library=Mở CSDL BibTeX

Open\ library=Mở CSDL

Open\ editor\ when\ a\ new\ entry\ is\ created=Mở trình biên tập khi một mục mới được tao

Open\ file=Mở tập tin

Open\ last\ edited\ libraries\ at\ startup=Mở CSDL chỉnh sửa lần cuối khi khởi động

Connect\ to\ shared\ database=Mở CSDL chia sẻ

Open\ terminal\ here=Mở thiết bị đầu cuối ở đây

Open\ URL\ or\ DOI=Mở URL hoặc DOI

Opened\ library=CSDL được mở

Opening=Đang mỏ

Opening\ preferences...=Đang mở các tùy thích...

Operation\ canceled.=Lệnh bị hủy.
Operation\ not\ supported=Lệnh không được hỗ trợ

Optional\ fields=Các dữ liệu tùy chọn

Options=Tùy chọn

or=hoặc

Output\ or\ export\ file=Đầu ra hoặc tập tin xuất

Override=Ghi đè

Override\ default\ file\ directories=Ghi đè các thư mục tập tin mặc định

Override\ default\ font\ settings=Ghi đè các thiết lập phông chữ mặc định

Override\ the\ BibTeX\ field\ by\ the\ selected\ text=Ghi đè khóa BibTeX bằng chữ được chọn


Overwrite=Ghi đè
Overwrite\ existing\ field\ values=Ghi đè các giá trị dữ liệu hiện có

Overwrite\ keys=Ghi đè các khóa

pairs\ processed=các cặp được xử lý
Password=Mật mã

Paste=Dán

paste\ entries=dán các mục

paste\ entry=dán mục
Paste\ from\ clipboard=Dán từ bộ nhớ tạm

Pasted=Được dán

Path\ to\ %0\ not\ defined=Đường dẫn đến %0 không được định nghĩa

Path\ to\ LyX\ pipe=Đường dẫn đến ống dẫn LyX

PDF\ does\ not\ exist=PDF không tồn tại

File\ has\ no\ attached\ annotations=File has no attached annotations

Plain\ text\ import=Nhập văn bản trơn

Please\ enter\ a\ name\ for\ the\ group.=Vui lòng nhập tên cho nhóm.

Please\ enter\ a\ search\ term.\ For\ example,\ to\ search\ all\ fields\ for\ <b>Smith</b>,\ enter\:<p><tt>smith</tt><p>To\ search\ the\ field\ <b>Author</b>\ for\ <b>Smith</b>\ and\ the\ field\ <b>Title</b>\ for\ <b>electrical</b>,\ enter\:<p><tt>author\=smith\ and\ title\=electrical</tt>=Vui lòng nhập một thuật ngữ tìm kiếm. Ví dụ, để tìm từ <b>Smith</b> trong tất cả các dữ liệu, nhập\:<p><tt>smith</tt><p>. Để tìm từ <b>Smith</b> trong dữ liệu <b>Author</b> và từ <b>electrical</b> trong dữ liệu <b>Title</b>, nhập\:<p><tt>author\=smith và title\=electrical</tt>

Please\ enter\ the\ field\ to\ search\ (e.g.\ <b>keywords</b>)\ and\ the\ keyword\ to\ search\ it\ for\ (e.g.\ <b>electrical</b>).=Vui lòng nhập dữ liệu cần tìm (ví dụ\: <b>từ khoá</b>) và từ khóa cần tìm kiếm trong dữ liệu đó (ví dụ\: <b>electrical</b>).

Please\ enter\ the\ string's\ label=Vui lòng nhập nhãn của chuỗi

Please\ select\ an\ importer.=Vui lòng chọn một trình nhập.

Possible\ duplicate\ entries=Các mục có thể bị trùng

Possible\ duplicate\ of\ existing\ entry.\ Click\ to\ resolve.=Có thể mục hiện có bị trùng. Nhắp chuột để giải.

Preamble=Phần mở đầu

Preferences=Các tùy thích

Preferences\ recorded.=Các tùy thích được ghi lại.

Preview=Xem trước
Citation\ Style=Kiểu trích dẫn
Current\ Preview=Xem trước hiện tại
Cannot\ generate\ preview\ based\ on\ selected\ citation\ style.=Không thể tạo ra xem trước dựa trên kiểu trích dẫn đã chọn.
Bad\ character\ inside\ entry=Kí tự xấu trong mục
Error\ while\ generating\ citation\ style=Lỗi trong khi tạo ra kiểu trích dẫn
Preview\ style\ changed\ to\:\ %0=Thay đổi kiểu xem trước theo\: %0
Next\ preview\ layout=Xem trước bố trí tiếp theo
Previous\ preview\ layout=Xem trước bố trí trước đó

Previous\ entry=Mục trước đó

Primary\ sort\ criterion=Tiêu chuẩn xếp thứ tự chính
Problem\ with\ parsing\ entry=Trục trặc khi phân tách mục
Processing\ %0=Đang xử lý %0
Pull\ changes\ from\ shared\ database=Cập nhập thông tin từ CSDL chia sẻ

Pushed\ citations\ to\ %0=Các trích dẫn đã được đưa qua %0

Quit\ JabRef=Thoát JabRef

Quit\ synchronization=Thôi đồng bộ hóa

Raw\ source=Nguồn thô

Rearrange\ tabs\ alphabetically\ by\ title=Xếp lại các thẻ theo thứ tự ABC theo tiêu đề

Redo=Lặp lại lệnh

Reference\ library=CSDL tham khảo

%0\ references\ found.\ Number\ of\ references\ to\ fetch?=Các tài liệu tham khảo được tìm thấy\: %0. Số lượng tài liệu tham khảo cần lấy về?

Refine\ supergroup\:\ When\ selected,\ view\ entries\ contained\ in\ both\ this\ group\ and\ its\ supergroup=Tinh chỉnh nhóm lớn\: Khi được chọn, xem các mục chứa các trong nhóm này và nhóm lớn của nó

regular\ expression=Biểu thức chính tắc

Related\ articles=Related articles

Remote\ operation=Lệnh từ xa

Remote\ server\ port=Cổng máy chủ từ xa

Remove=Loại bỏ

Remove\ subgroups=Loại bỏ tất cả các nhóm con

Remove\ all\ subgroups\ of\ "%0"?=Loại bỏ tất cả các nhóm con của "%0"?

Remove\ entry\ from\ import=Loại bỏ mục khỏi lệnh nhập

Remove\ selected\ entries\ from\ this\ group=Remove selected entries from this group

Remove\ entry\ type=Loại bỏ kiểu mục

Remove\ from\ group=Loại bỏ khỏi nhóm

Remove\ group=Loại bỏ nhóm

Remove\ group,\ keep\ subgroups=Loại bỏ nhóm, giữ lại các nhóm con

Remove\ group\ "%0"?=Loại bỏ nhóm "%0"?

Remove\ group\ "%0"\ and\ its\ subgroups?=Loại bỏ nhóm "%0" và các nhóm con của nó?

remove\ group\ (keep\ subgroups)=loại bỏ nhóm (giữ các nhóm con)

remove\ group\ and\ subgroups=loại bỏ nhóm và các nhóm con

Remove\ group\ and\ subgroups=Loại bỏ nhóm và các nhóm con

Remove\ link=Loại bỏ liên kết

Remove\ old\ entry=Loại bỏ mục cũ

Remove\ selected\ strings=Loại bỏ các chuỗi được chọn

Removed\ group\ "%0".=Đã loại bỏ nhóm "%0".

Removed\ group\ "%0"\ and\ its\ subgroups.=Đã loại bỏ nhóm "%0" và các nhóm con của nó.

Removed\ string=Đã loại bỏ chuỗi

Renamed\ string=Chuỗi được đặt tên lại

Replace=Replace

Replace\ (regular\ expression)=Thay thế (biểu thức chính tắc)

Replace\ string=Thay thế chuỗi

Replace\ with=Thay thế bởi

Replaced=Bị thay thế

Required\ fields=Các dữ liệu cần có

Reset\ all=Thiết lập lại tất cả

Resolve\ strings\ for\ all\ fields\ except=Giải các chuỗi cho tất cả các dữ liệu ngoại trừ
Resolve\ strings\ for\ standard\ BibTeX\ fields\ only=Chỉ giải các chuỗi cho các dữ liệu BibTeX

resolved=được giải

Review=Xem xét lại

Review\ changes=Xem xét lại các thay đổi

Right=Phải

Save=Lưu
Save\ all\ finished.=Lưu tất cả đã hoàn tất.

Save\ all\ open\ libraries=Lưu tất cả các CSDL đang mở

Save\ before\ closing=Lưu trước khi đóng

Save\ library=Lưu CSDL
Save\ library\ as...=Lưu CSDL thành ...

Save\ entries\ in\ their\ original\ order=Lưu các mục theo thứ tự gốc của chúng

Save\ failed=Việc lưu thất bại

Save\ failed\ during\ backup\ creation=Việc lưu thất bại khi đang tạo bản sao lưu

Save\ selected\ as...=Lưu phần chọn thành ...

Saved\ library=Đã lưu CSDL

Saved\ selected\ to\ '%0'.=Đã lưu phần chọn vào '%0'.

Saving=Đang lưu
Saving\ all\ libraries...=Đang lưu tất cả CSDL...

Saving\ library=Đang lưu CSDL

Search=Tìm

Search\ expression=Biểu thức tìm kiếm

Search\ for=Tìm

Searching\ for\ duplicates...=Đang tìm các mục bị lặp...

Searching\ for\ files=Đang tìm các tập tin

Secondary\ sort\ criterion=Tiêu chuẩn phân loại thứ cấp

Select\ all=Chọn tất cả

Select\ encoding=Chọn bộ mã hóa

Select\ entry\ type=Chọn kiểu mục
Select\ external\ application=Chọn ứng dụng ngoài

Select\ file\ from\ ZIP-archive=Chọn tập tin từ tập tin ZIP

Select\ the\ tree\ nodes\ to\ view\ and\ accept\ or\ reject\ changes=Chọn các nốt trên sơ đồ hình cây để xem và chấp nhận hoặc từ chối thay đổi
Selected\ entries=Các mục được chọn
Set\ field=Thiết lập dữ liệu
Set\ fields=Thiết lập các dữ liệu

Set\ general\ fields=Thiết lập các dữ liệu tổng quát
Set\ main\ external\ file\ directory=Thiết lập thư mục tập tin ngoài chính

Set\ table\ font=Chọn bảng phông chữ

Settings=Các thiết lập

Shortcut=Phím tắt

Show/edit\ %0\ source=Hiển thị/Chỉnh sửa nguồn %0

Show\ 'Firstname\ Lastname'=Hiển thị Tên Họ

Show\ 'Lastname,\ Firstname'=Hiển thị Họ, Tên

Show\ BibTeX\ source\ by\ default=Hiển thị nguồn BibTeX theo mặc định

Show\ confirmation\ dialog\ when\ deleting\ entries=Hiển thị hộp thoại xác nhận khi xóa các mục

Show\ description=Hiển thị mô tả

Show\ file\ column=Hiển thị cột tập tin

Show\ last\ names\ only=Chỉ hiển thị Họ

Show\ names\ unchanged=Hiển thị các tên không bị thay đổi

Show\ optional\ fields=Hiển thị các dữ liệu tùy chọn

Show\ required\ fields=Hiển thị các dữ liệu cần có

Show\ URL/DOI\ column=Hiển thị cột URL/DOI

Simple\ HTML=HTML dạng đơn giản

Size=Kích thước

Skipped\ -\ No\ PDF\ linked=Bị bỏ qua - Không có tập tin PDF được liên kết
Skipped\ -\ PDF\ does\ not\ exist=Bỏ qua - tập tin PDF không tồn tại

Skipped\ entry.=Mục bị bỏ qua.

Some\ appearance\ settings\ you\ changed\ require\ to\ restart\ JabRef\ to\ come\ into\ effect.=Some appearance settings you changed require to restart JabRef to come into effect.

source\ edit=chỉnh sửa nguồn
Special\ name\ formatters=Các trình định dạng tên đặc biệt

Special\ table\ columns=Các cột bảng đặc biệt

Starting\ import=Đang bắt đầu nhập

Statically\ group\ entries\ by\ manual\ assignment=Gộp nhóm các mục theo cách tĩnh bằng phép gán thủ công

Status=Trạng thái

Stop=Dừng

Strings=Các chuỗi

Strings\ for\ library=Các chuỗi dùng cho CSDL

Sublibrary\ from\ AUX=CSDL con từ AUX

Switches\ between\ full\ and\ abbreviated\ journal\ name\ if\ the\ journal\ name\ is\ known.=Chuyển đổi giữa tên đầy đủ và tên viết tắt tạp chí nếu biết tên tạp chí đó.

Synchronize\ file\ links=Đồng bộ hóa các liên kết tập tin

Synchronizing\ file\ links...=Đang đồng bộ hóa tập tin liên kết...

Table\ appearance=Diện mạo của bảng

Table\ background\ color=Màu nền của bảng

Table\ grid\ color=Màu lưới của bảng

Table\ text\ color=Màu chữ của bảng

Tabname=Tên bảng
Target\ file\ cannot\ be\ a\ directory.=Tập tin đích không được phép là một thư mục.

Tertiary\ sort\ criterion=Tiêu chuẩn phân loại cấp ba

Test=Kiểm tra

paste\ text\ here=Vùng nhập chữ

The\ chosen\ date\ format\ for\ new\ entries\ is\ not\ valid=Định dạng ngày được chọn cho các mục mới không hợp lệ

The\ chosen\ encoding\ '%0'\ could\ not\ encode\ the\ following\ characters\:=Mã hóa đã chọn '%0' không thể mã hóa được các ký tự sau\:


the\ field\ <b>%0</b>=dữ liệu <b>%0</b>

The\ file<BR>'%0'<BR>has\ been\ modified<BR>externally\!=Tập tin<BR>'%0'<BR>đã bị thay đổi<BR>ngoài chương trình\!

The\ group\ "%0"\ already\ contains\ the\ selection.=Nhóm "%0" đã chứa phép chọn.

The\ label\ of\ the\ string\ cannot\ be\ a\ number.=Nhãn của chuỗi không được là một con số.

The\ label\ of\ the\ string\ cannot\ contain\ spaces.=Nhãn của chuỗi không được chứa khoảng trắng.

The\ label\ of\ the\ string\ cannot\ contain\ the\ '\#'\ character.=Nhãn của chuỗi không được chứa ký tự '\#'.

The\ output\ option\ depends\ on\ a\ valid\ import\ option.=Tùy chọn đầu ra phụ thuộc vào một tùy chọn nhập hợp lệ.
The\ PDF\ contains\ one\ or\ several\ BibTeX-records.=Tập tin PDF chứa một hoặc nhiều bản ghi BibTeX.
Do\ you\ want\ to\ import\ these\ as\ new\ entries\ into\ the\ current\ library?=Bạn có muốn nhập chúng vào thành các mục mới trong CSDL hiện tại?

The\ regular\ expression\ <b>%0</b>\ is\ invalid\:=Biểu thức chính tắc <b>%0</b> không hợp lệ\:

The\ search\ is\ case\ insensitive.=Phép tìm không phân biệt chữ hoa/thường

The\ search\ is\ case\ sensitive.=Phép tìm có phân biệt chữ hoa/thường.

The\ string\ has\ been\ removed\ locally=Chuỗi này đã bị loại bỏ cục bộ

There\ are\ possible\ duplicates\ (marked\ with\ an\ icon)\ that\ haven't\ been\ resolved.\ Continue?=Có thể có các mục bị trùng (được đánh dấu bằng biểu tượng) chưa được giải quyết. Có tiếp tục không?

This\ entry\ has\ no\ BibTeX\ key.\ Generate\ key\ now?=Mục này không có khóa BibTeX. Tạo khóa bây giờ?

This\ entry\ is\ incomplete=Mục này chưa đầy đủ

This\ entry\ type\ cannot\ be\ removed.=Không thể loại bỏ kiểu mục này.

This\ external\ link\ is\ of\ the\ type\ '%0',\ which\ is\ undefined.\ What\ do\ you\ want\ to\ do?=Liên kết ngoài có kiểu '%0', thuộc loại không được định nghĩa. Bạn muốn làm gì?

This\ group\ contains\ entries\ based\ on\ manual\ assignment.\ Entries\ can\ be\ assigned\ to\ this\ group\ by\ selecting\ them\ then\ using\ either\ drag\ and\ drop\ or\ the\ context\ menu.\ Entries\ can\ be\ removed\ from\ this\ group\ by\ selecting\ them\ then\ using\ the\ context\ menu.=Nhóm này chứa các mục căn cứ trên phép gán thủ công. Các mục có thể được gán vào nhóm này bằng cách chọn chúng rồi dùng cách kéo thả hoặc trình đơn ngữ cảnh. Các mục có thể bị loại bỏ khỏi nhóm này bằng cách chọn chúng rồi dùng trình đơn ngữ cảnh.

This\ group\ contains\ entries\ whose\ <b>%0</b>\ field\ contains\ the\ keyword\ <b>%1</b>=Nhóm này chứa các mục có dữ liệu <b>%0</b> chứa từ khóa <b>%1</b>

This\ group\ contains\ entries\ whose\ <b>%0</b>\ field\ contains\ the\ regular\ expression\ <b>%1</b>=Nhóm này chứa các mục có dữ liệu <b>%0</b> chứa biểu thức chính tắc <b>%1</b>
This\ makes\ JabRef\ look\ up\ each\ file\ link\ and\ check\ if\ the\ file\ exists.\ If\ not,\ you\ will\ be\ given\ options<BR>to\ resolve\ the\ problem.=Điều này khiến cho JabRef tìm từng liên kết trong tổng số tập tin và kiểm tra xem tập tin có tồn tại không. Nếu không bạn sẽ được cung cấp các tùy chọn<BR>để giải quyết trục trặc.

This\ operation\ requires\ all\ selected\ entries\ to\ have\ BibTeX\ keys\ defined.=Lệnh này yêu cầu tất cả các mục được chọn phải có khóa BibTeX.

This\ operation\ requires\ one\ or\ more\ entries\ to\ be\ selected.=Lệnh này yêu cầu phải chọn trước một hoặc nhiều mục.

Toggle\ entry\ preview=Bật/tắt xem trước mục
Toggle\ groups\ interface=Bật/tắt giao diện nhóm
Try\ different\ encoding=Thử mã hóa khác

Unabbreviate\ journal\ names\ of\ the\ selected\ entries=Bỏ viết tắt tên các tạp chí của những mục được chọn
Unabbreviated\ %0\ journal\ names.=%0 tên tạp chí được bỏ viết tắt.

Unable\ to\ open\ file.=Không thể mở tập tin.
Unable\ to\ open\ link.\ The\ application\ '%0'\ associated\ with\ the\ file\ type\ '%1'\ could\ not\ be\ called.=Không thể mở liên kết. Không thể gọi ứng dụng '%0' liên quan đến kiểu tập tin '%1'.
unable\ to\ write\ to=Không thể ghi vào
Undefined\ file\ type=Kiểu tập tin không được định nghĩa

Undo=Quay ngược lệnh

Union=Hợp nhất

Unknown\ BibTeX\ entries=Các mục BibTeX không rõ

unknown\ edit=kiểu chỉnh sửa không biết

Unknown\ export\ format=Định dạng xuất không biết

Unmark\ all=Khử đánh dấu tất cả

Unmark\ entries=Khử đánh dấu các mục

Unmark\ entry=Khử đánh dấu mục

untitled=không tiêu đề

Up=Lên

Update\ to\ current\ column\ widths=Cập nhật chiều rộng cột hiện tại

Updated\ group\ selection=Phép chọn nhóm đã được cập nhật
Upgrade\ external\ PDF/PS\ links\ to\ use\ the\ '%0'\ field.=Nâng cấp các liên kết ngoài PDF/PS để sử dụng dữ liệu '%0'.
Upgrade\ file=Nâng cấp tập tin
Upgrade\ old\ external\ file\ links\ to\ use\ the\ new\ feature=Nâng cấp các liên kết tập tin ngoài để sử dụng tính chất mới

usage=cách dùng
Use\ autocompletion\ for\ the\ following\ fields=Dùng tính chất tự điền đầy đủ cho các dữ liệu sau

Use\ other\ look\ and\ feel=Dùng diện mạo khác
Tweak\ font\ rendering\ for\ entry\ editor\ on\ Linux=Tweak font rendering for entry editor on Linux
Use\ regular\ expression\ search=Dùng phép tìm bằng biểu thức chính tắc

Username=Tên người dùng

Value\ cleared\ externally=Giá trị bị xóa ngoài chương trình

Value\ set\ externally=Giá trị được thiết lập ngoài chương trình

verify\ that\ LyX\ is\ running\ and\ that\ the\ lyxpipe\ is\ valid=kiểm tra xem LyX có chạy và lyxpipe có hợp lệ không

View=Xem
Vim\ server\ name=Tên Server Vim

Waiting\ for\ ArXiv...=Đang chờ ArXiv...

Warn\ about\ unresolved\ duplicates\ when\ closing\ inspection\ window=Cảnh báo về các mục trùng chưa được giải quyết khi đóng cửa sổ kiểm tra

Warn\ before\ overwriting\ existing\ keys=Cảnh báo trước khi ghi đè các khóa hiện có

Warning=Cảnh báo

Warnings=Các cảnh báo

web\ link=liên kết web

What\ do\ you\ want\ to\ do?=Bạn muốn làm gì?

When\ adding/removing\ keywords,\ separate\ them\ by=Khi thêm/loại bỏ các từ khóa, cách biệt chúng ra bằng
Will\ write\ XMP-metadata\ to\ the\ PDFs\ linked\ from\ selected\ entries.=Sẽ ghi đặc tả dữ liệu XMP vào các PDF được liên kết từ các mục đã chọn.

with=với

Write\ BibTeXEntry\ as\ XMP-metadata\ to\ PDF.=Ghi mục BibTeX dưới dạng đặc tả dữ liệu XMP vào PDF.

Write\ XMP=Ghi XMP
Write\ XMP-metadata=Ghi đặc tả dữ liệu XMP
Write\ XMP-metadata\ for\ all\ PDFs\ in\ current\ library?=Ghi đặc tả dữ liệu XMP cho tất cả các PDF trong CSDL hiện tại?
Writing\ XMP-metadata...=Đang ghi đặc tả dữ liệu XMP...
Writing\ XMP-metadata\ for\ selected\ entries...=Đang ghi đặc tả dữ liệu XMP cho các mục được chọn...

Wrote\ XMP-metadata=Đã ghi đặc tả dữ liệu XMP

XMP-annotated\ PDF=PDF có chú giải XMP
XMP\ export\ privacy\ settings=Các thiết lập riêng về Xuất XMP
XMP-metadata=Đặc tả dữ liệu XMP
XMP-metadata\ found\ in\ PDF\:\ %0=Đặc tả dữ liệu XMP có trong PDF\: %0
You\ must\ restart\ JabRef\ for\ this\ to\ come\ into\ effect.=Bạn phải khởi động lại JabRef để thay đổi có hiệu lực.
You\ have\ changed\ the\ language\ setting.=Bạn đã thay đổi thiết lập ngôn ngữ.
You\ have\ entered\ an\ invalid\ search\ '%0'.=Bạn đã nhập một phép tìm không hợp lệ '%0'.

You\ must\ restart\ JabRef\ for\ the\ new\ key\ bindings\ to\ work\ properly.=Bạn phải khởi động lại JabRef để các tổ hợp phím mới hoạt động được.

Your\ new\ key\ bindings\ have\ been\ stored.=Tổ hợp phím tắt mới của bạn đã được lưu trữ.

The\ following\ fetchers\ are\ available\:=Các trình lấy về sau có thể dùng được\:
Could\ not\ find\ fetcher\ '%0'=Không thể tìm thấy trình lầy về '%0'
Running\ query\ '%0'\ with\ fetcher\ '%1'.=Đang chạy truy vấn '%0' với trình lấy về '%1'.
Query\ '%0'\ with\ fetcher\ '%1'\ did\ not\ return\ any\ results.=Phép truy vấn '%0' bằng trình lấy về '%1' không trả lại kết quả nào.

Move\ file=Chuyển tin
Rename\ file=Đặt lại tên tập tin

Move\ file\ failed=Việc chuyển tập tin thất bại
Could\ not\ move\ file\ '%0'.=Không thể chuyển tập tin '%0'.
Could\ not\ find\ file\ '%0'.=Không tìm thấy tập tin '%0'.
Number\ of\ entries\ successfully\ imported=Số mục được nhập vào thành công
Import\ canceled\ by\ user=Việc nhập bị người dùng hủy
Progress\:\ %0\ of\ %1=Tiến trình\: %0 of %1
Error\ while\ fetching\ from\ %0=Lỗi khi lấy về từ %0

Please\ enter\ a\ valid\ number=Vui lòng nhập một con số hợp lệ
Show\ search\ results\ in\ a\ window=Hiển thị kết quả tìm trong một cửa sổ
Show\ global\ search\ results\ in\ a\ window=Show global search results in a window
Search\ in\ all\ open\ libraries=Tìm kiếm trong tất cả CSDL đang mở
Move\ file\ to\ file\ directory?=Di chuyển tập tin vào thư mục tập tin?

Library\ is\ protected.\ Cannot\ save\ until\ external\ changes\ have\ been\ reviewed.=CSDL được bảo vệ. Không thể lưu cho đến khi những thay đổi ngoài được xem xét.
Protected\ library=CSDL được bảo vệ
Refuse\ to\ save\ the\ library\ before\ external\ changes\ have\ been\ reviewed.=Từ chối lưu CSDL trước khi những thay đổi ngoài được xem xét.
Library\ protection=Bảo vệ CSDL
Unable\ to\ save\ library=Không thể lưu CSDL

BibTeX\ key\ generator=Trình tạo khóa BibTeX
Unable\ to\ open\ link.=Không thể mở liên kết.
Move\ the\ keyboard\ focus\ to\ the\ entry\ table=Chuyển trọng tâm bàn phím sang bảng chứa mục
MIME\ type=Kiểu MIME

This\ feature\ lets\ new\ files\ be\ opened\ or\ imported\ into\ an\ already\ running\ instance\ of\ JabRef<BR>instead\ of\ opening\ a\ new\ instance.\ For\ instance,\ this\ is\ useful\ when\ you\ open\ a\ file\ in\ JabRef<br>from\ your\ web\ browser.<BR>Note\ that\ this\ will\ prevent\ you\ from\ running\ more\ than\ one\ instance\ of\ JabRef\ at\ a\ time.=Tính chất này cho phép các tập tin mới có thể được mở hoặc nhập vào một phiên JabRef đang chạy<BR>thay vì phải mở một phiên làm việc mới. Điều này có ích, ví dụ như khi bạn mở một tập tin trong JabRef<br>từ trình duyệt web của mình.<BR>Lưu ý rằng điều này sẽ không cho phép bạn chạy nhiều hơn một phiên làm việc của JabRef cùng lúc.
Run\ fetcher,\ e.g.\ "--fetch\=Medline\:cancer"=Run fetcher, e.g. "--fetch\=Medline\:cancer"

The\ ACM\ Digital\ Library=Thư viện số ACM
Reset=Thiết lập lại

Use\ IEEE\ LaTeX\ abbreviations=Dùng các chữ viết tắt kiểu IEEE LaTeX
The\ Guide\ to\ Computing\ Literature=Hướng dẫn về tài liệu máy tính

When\ opening\ file\ link,\ search\ for\ matching\ file\ if\ no\ link\ is\ defined=Khi mở liên kết tập tin, tìm tập tin khớp nếu liên kết không được định nghĩa
Settings\ for\ %0=Các thiết lập dùng cho %0
Mark\ entries\ imported\ into\ an\ existing\ library=Đánh dấu các mục được nhập vào CSDL hiện có
Unmark\ all\ entries\ before\ importing\ new\ entries\ into\ an\ existing\ library=Khử đánh dấu tất cả các mục trước khi nhập các mục mới vào CSDL hiện có

Forward=Tới
Back=Lui
Sort\ the\ following\ fields\ as\ numeric\ fields=Xếp thứ tự các dữ liệu sau như thể chúng là các dữ liệu kiểu số
Line\ %0\:\ Found\ corrupted\ BibTeX\ key.=Dòng %0\: Tìm thấy khóa-BibTeX bị lỗi.
Line\ %0\:\ Found\ corrupted\ BibTeX\ key\ (contains\ whitespaces).=Dòng %0\: Tìm thấy khóa-BibTeX bị lỗi (chứa khoảng trắng).
Line\ %0\:\ Found\ corrupted\ BibTeX\ key\ (comma\ missing).=Dòng %0\: Tìm thấy khóa-BibTeX bị lỗi (thiếu dấu phẩy).
Full\ text\ document\ download\ failed=Việc tải về bài viết đầy đủ thất bại
Update\ to\ current\ column\ order=Cập nhật theo thứ tự cột hiện tại
Download\ from\ URL=Kéo từ URL
Rename\ field=Đổi tên dữ liệu
Set/clear/append/rename\ fields=Thiết lập/Xóa/Đổi tên trường
Append\ field=Append field
Append\ to\ fields=Append to fields
Rename\ field\ to=Đổi tên dữ liệu thành
Move\ contents\ of\ a\ field\ into\ a\ field\ with\ a\ different\ name=Di chuyển nội dung của một dữ liệu sang một dữ liệu có tên khác
You\ can\ only\ rename\ one\ field\ at\ a\ time=Bạn chỉ có thể đổi tên một dữ liệu một lần

Remove\ all\ broken\ links=Loại bỏ tất cả các liên kết bị đứt

Cannot\ use\ port\ %0\ for\ remote\ operation;\ another\ application\ may\ be\ using\ it.\ Try\ specifying\ another\ port.=Không thể dùng cổng %0 cho lệnh chạy từ xa; một ứng dụng khác có thể đang dùng nó. Hãy thử chỉ định một cổng khác.

Looking\ for\ full\ text\ document...=Đang tìm tài liệu đầy đủ...
Autosave=Lưu tự động
A\ local\ copy\ will\ be\ opened.=Bản sao cục bộ sẽ được mở.
Autosave\ local\ libraries=Tự động lưu CSDL cục bộ
Automatically\ save\ the\ library\ to=Automatically save the library to
Please\ enter\ a\ valid\ file\ path.=Please enter a valid file path.


Export\ in\ current\ table\ sort\ order=Xuất ra theo trình tự xếp thứ tự của bảng hiện tại
Export\ entries\ in\ their\ original\ order=Xuất ra các mục theo thứ tự gốc của chúng
Error\ opening\ file\ '%0'.=Lỗi mở tập tin '%0'.

Formatter\ not\ found\:\ %0=Không tìm thấy trình định dạng\: %0
Clear\ inputarea=Xóa trong vùng nhập liệu

Automatically\ set\ file\ links\ for\ this\ entry=Tự động thiết lập các liên kết tập tin cho mục này
Could\ not\ save,\ file\ locked\ by\ another\ JabRef\ instance.=Không thể lưu, tập tin bị khóa bởi một phiên làm việc khác của JabRef đang chạy.
File\ is\ locked\ by\ another\ JabRef\ instance.=Tập tin bị khóa bởi một phiên làm việc khác của JabRef.
Do\ you\ want\ to\ override\ the\ file\ lock?=Bạn có muốn bỏ qua khóa tập tin?
File\ locked=Tập tin bị khóa
Current\ tmp\ value=Giá trị tmp hiện tại
Metadata\ change=Thay đổi đặc tả dữ liệu
Changes\ have\ been\ made\ to\ the\ following\ metadata\ elements=Các thay đổi đã được thực hiện cho những thành phần đặc tả CSDL sau

Generate\ groups\ for\ author\ last\ names=Tạo các nhóm cho họ của tác giả
Generate\ groups\ from\ keywords\ in\ a\ BibTeX\ field=Tạo các nhóm theo từ khóa trong một dữ liệu BibTeX
Enforce\ legal\ characters\ in\ BibTeX\ keys=Buộc phải dùng những ký tự hợp lệ trong khóa BibTeX

Save\ without\ backup?=Lưu không có bản dự phòng?
Unable\ to\ create\ backup=Không thể tạo bản dự phòng
Move\ file\ to\ file\ directory=Di chuyển tập tin vào thư mục tập tin
Rename\ file\ to=Đổi tên tập tin thành
<b>All\ Entries</b>\ (this\ group\ cannot\ be\ edited\ or\ removed)=<b>Tất cả các mục</b> (không thể chỉnh sửa hoặc loại bỏ nhóm này)
static\ group=nhóm tĩnh
dynamic\ group=nhóm động
refines\ supergroup=tinh chỉnh lại nhóm lớn
includes\ subgroups=kể cả các nhóm con
contains=chứa
search\ expression=biểu thức tìm

Optional\ fields\ 2=Các dữ liệu tùy chọn 2
Waiting\ for\ save\ operation\ to\ finish=Chờ thao tác lưu kết thúc
Resolving\ duplicate\ BibTeX\ keys...=Giải quyết những khóa BibTeX bị lặp lại...
Finished\ resolving\ duplicate\ BibTeX\ keys.\ %0\ entries\ modified.=Giải quyết những khóa BibTeX bị lặp lại đã được kết thúc. Mục %0 đã được sửa.
This\ library\ contains\ one\ or\ more\ duplicated\ BibTeX\ keys.=CSDL này có một hoặc nhiều khóa BibTeX bị lặp lại.
Do\ you\ want\ to\ resolve\ duplicate\ keys\ now?=Bạn có muốn giải quyết những khóa lặp bây giờ không?

Find\ and\ remove\ duplicate\ BibTeX\ keys=Tìm và xóa bỏ những khóa BibTeX bị lặp lại
Expected\ syntax\ for\ --fetch\='<name\ of\ fetcher>\:<query>'=Cú pháp mong đợi cho--fetch\='<Tên của fetcher>\:<query>'
Duplicate\ BibTeX\ key=Lặp lại khóa BibTeX
Import\ marking\ color=Nhập màu đánh dấu
Always\ add\ letter\ (a,\ b,\ ...)\ to\ generated\ keys=Luôn thêm mẫu tự (a, b, ...) để tạo ra các khóa

Ensure\ unique\ keys\ using\ letters\ (a,\ b,\ ...)=Đảm bảo các khóa duy nhất bằng sử dụng mẫu tự (a, b, ...)
Ensure\ unique\ keys\ using\ letters\ (b,\ c,\ ...)=Đảm bảo các khóa duy nhất bằng sử dụng mẫu tự (b, c, ...)
Entry\ editor\ active\ background\ color=Trình soạn màu nền của thảo mục đã kích hoạt
Entry\ editor\ background\ color=Trình soạn màu nền của thảo mục
Entry\ editor\ font\ color=Trình soạn màu phông của thảo mục
Entry\ editor\ invalid\ field\ color=Trình soạn màu các dữ liệu không hợp lệ của thảo mục

Table\ and\ entry\ editor\ colors=Bảng và trình soạn thảo màu của mục

General\ file\ directory=Tổng quát thư mục tập tin
User-specific\ file\ directory=Thư mục tập tin của người sử dụng cụ thể
Search\ failed\:\ illegal\ search\ expression=Tìm kiếm thất bại\: biểu thức tìm kiếm bất hợp lệ
Show\ ArXiv\ column=Hiển thị cột ArXiv

You\ must\ enter\ an\ integer\ value\ in\ the\ interval\ 1025-65535\ in\ the\ text\ field\ for=Bạn phải nhập giá trị nằm trong khoảng cách 1025-65535 trong các dữ liệu văn bản cho
Automatically\ open\ browse\ dialog\ when\ creating\ new\ file\ link=Mở tự động hộp thoại khi tạo ra đường dẫn tập tin mới
Import\ metadata\ from\:=Nhập siêu dữ liệu vào từ
Choose\ the\ source\ for\ the\ metadata\ import=Chọn nguồn để nhập vào siêu dữ liệu
Create\ entry\ based\ on\ XMP-metadata=Tạo ra mục dựa trên dữ liệu XMP
Create\ blank\ entry\ linking\ the\ PDF=Tạo ra mục trống thuộc về PDF
Only\ attach\ PDF=Chỉ kèm PDF
Title=Danh hiệu
Create\ new\ entry=Tạo mục mới
Update\ existing\ entry=Cập nhật mục có sẵn
Autocomplete\ names\ in\ 'Firstname\ Lastname'\ format\ only=Autocomplete names in 'Firstname Lastname' format only
Autocomplete\ names\ in\ 'Lastname,\ Firstname'\ format\ only=Autocomplete names in 'Lastname, Firstname' format only
Autocomplete\ names\ in\ both\ formats=Autocomplete names in both formats
Marking\ color\ %0=Marking color %0
The\ name\ 'comment'\ cannot\ be\ used\ as\ an\ entry\ type\ name.=The name 'comment' cannot be used as an entry type name.
You\ must\ enter\ an\ integer\ value\ in\ the\ text\ field\ for=You must enter an integer value in the text field for
Send\ as\ email=Gửi bằng email
References=References
Sending\ of\ emails=Sending of emails
Subject\ for\ sending\ an\ email\ with\ references=Subject for sending an email with references
Automatically\ open\ folders\ of\ attached\ files=Automatically open folders of attached files
Create\ entry\ based\ on\ content=Create entry based on content
Do\ not\ show\ this\ box\ again\ for\ this\ import=Do not show this box again for this import
Always\ use\ this\ PDF\ import\ style\ (and\ do\ not\ ask\ for\ each\ import)=Always use this PDF import style (and do not ask for each import)
Error\ creating\ email=Error creating email
Entries\ added\ to\ an\ email=Entries added to an email
exportFormat=exportFormat
Output\ file\ missing=Output file missing
No\ search\ matches.=No search matches.
The\ output\ option\ depends\ on\ a\ valid\ input\ option.=The output option depends on a valid input option.
Default\ import\ style\ for\ drag\ and\ drop\ of\ PDFs=Default import style for drag and drop of PDFs
Default\ PDF\ file\ link\ action=Default PDF file link action
Filename\ format\ pattern=Filename format pattern
Additional\ parameters=Additional parameters
Cite\ selected\ entries\ between\ parenthesis=Cite selected entries between parenthesis
Cite\ selected\ entries\ with\ in-text\ citation=Cite selected entries with in-text citation
Cite\ special=Cite special
Extra\ information\ (e.g.\ page\ number)=Extra information (e.g. page number)
Manage\ citations=Manage citations
Problem\ modifying\ citation=Problem modifying citation
Citation=Citation
Extra\ information=Extra information
Could\ not\ resolve\ BibTeX\ entry\ for\ citation\ marker\ '%0'.=Could not resolve BibTeX entry for citation marker '%0'.
Select\ style=Select style
Journals=Journals
Cite=Cite
Cite\ in-text=Cite in-text
Insert\ empty\ citation=Insert empty citation
Merge\ citations=Merge citations
Manual\ connect=Manual connect
Select\ Writer\ document=Select Writer document
Sync\ OpenOffice/LibreOffice\ bibliography=Sync OpenOffice/LibreOffice bibliography
Select\ which\ open\ Writer\ document\ to\ work\ on=Select which open Writer document to work on
Connected\ to\ document=Connected to document
Insert\ a\ citation\ without\ text\ (the\ entry\ will\ appear\ in\ the\ reference\ list)=Insert a citation without text (the entry will appear in the reference list)
Cite\ selected\ entries\ with\ extra\ information=Cite selected entries with extra information
Ensure\ that\ the\ bibliography\ is\ up-to-date=Ensure that the bibliography is up-to-date
Your\ OpenOffice/LibreOffice\ document\ references\ the\ BibTeX\ key\ '%0',\ which\ could\ not\ be\ found\ in\ your\ current\ library.=Your OpenOffice/LibreOffice document references the BibTeX key '%0', which could not be found in your current library.
Unable\ to\ synchronize\ bibliography=Unable to synchronize bibliography
Combine\ pairs\ of\ citations\ that\ are\ separated\ by\ spaces\ only=Combine pairs of citations that are separated by spaces only
Autodetection\ failed=Autodetection failed
Connecting=Connecting
Please\ wait...=Vui lòng chờ...
Set\ connection\ parameters=Set connection parameters
Path\ to\ OpenOffice/LibreOffice\ directory=Path to OpenOffice/LibreOffice directory
Path\ to\ OpenOffice/LibreOffice\ executable=Path to OpenOffice/LibreOffice executable
Path\ to\ OpenOffice/LibreOffice\ library\ dir=Path to OpenOffice/LibreOffice library dir
Connection\ lost=Connection lost
The\ paragraph\ format\ is\ controlled\ by\ the\ property\ 'ReferenceParagraphFormat'\ or\ 'ReferenceHeaderParagraphFormat'\ in\ the\ style\ file.=The paragraph format is controlled by the property 'ReferenceParagraphFormat' or 'ReferenceHeaderParagraphFormat' in the style file.
The\ character\ format\ is\ controlled\ by\ the\ citation\ property\ 'CitationCharacterFormat'\ in\ the\ style\ file.=The character format is controlled by the citation property 'CitationCharacterFormat' in the style file.
Automatically\ sync\ bibliography\ when\ inserting\ citations=Automatically sync bibliography when inserting citations
Look\ up\ BibTeX\ entries\ in\ the\ active\ tab\ only=Look up BibTeX entries in the active tab only
Look\ up\ BibTeX\ entries\ in\ all\ open\ libraries=Look up BibTeX entries in all open libraries
Autodetecting\ paths...=Autodetecting paths...
Could\ not\ find\ OpenOffice/LibreOffice\ installation=Could not find OpenOffice/LibreOffice installation
Found\ more\ than\ one\ OpenOffice/LibreOffice\ executable.=Found more than one OpenOffice/LibreOffice executable.
Please\ choose\ which\ one\ to\ connect\ to\:=Please choose which one to connect to\:
Choose\ OpenOffice/LibreOffice\ executable=Choose OpenOffice/LibreOffice executable
Select\ document=Select document
HTML\ list=HTML list
If\ possible,\ normalize\ this\ list\ of\ names\ to\ conform\ to\ standard\ BibTeX\ name\ formatting=If possible, normalize this list of names to conform to standard BibTeX name formatting
Could\ not\ open\ %0=Could not open %0
Unknown\ import\ format=Unknown import format
Web\ search=Tìm kiếm trên web
Style\ selection=Style selection
No\ valid\ style\ file\ defined=No valid style file defined
Choose\ pattern=Choose pattern
Use\ the\ BIB\ file\ location\ as\ primary\ file\ directory=Use the BIB file location as primary file directory
Could\ not\ run\ the\ gnuclient/emacsclient\ program.\ Make\ sure\ you\ have\ the\ emacsclient/gnuclient\ program\ installed\ and\ available\ in\ the\ PATH.=Could not run the gnuclient/emacsclient program. Make sure you have the emacsclient/gnuclient program installed and available in the PATH.
OpenOffice/LibreOffice\ connection=Nối với OpenOffice/LibreOffice
You\ must\ select\ either\ a\ valid\ style\ file,\ or\ use\ one\ of\ the\ default\ styles.=You must select either a valid style file, or use one of the default styles.

This\ is\ a\ simple\ copy\ and\ paste\ dialog.\ First\ load\ or\ paste\ some\ text\ into\ the\ text\ input\ area.<br>After\ that,\ you\ can\ mark\ text\ and\ assign\ it\ to\ a\ BibTeX\ field.=This is a simple copy and paste dialog. First load or paste some text into the text input area.<br>After that, you can mark text and assign it to a BibTeX field.
This\ feature\ generates\ a\ new\ library\ based\ on\ which\ entries\ are\ needed\ in\ an\ existing\ LaTeX\ document.=This feature generates a new library based on which entries are needed in an existing LaTeX document.
You\ need\ to\ select\ one\ of\ your\ open\ libraries\ from\ which\ to\ choose\ entries,\ as\ well\ as\ the\ AUX\ file\ produced\ by\ LaTeX\ when\ compiling\ your\ document.=You need to select one of your open libraries from which to choose entries, as well as the AUX file produced by LaTeX when compiling your document.

First\ select\ entries\ to\ clean\ up.=First select entries to clean up.
Cleanup\ entry=Cleanup entry
Autogenerate\ PDF\ Names=Autogenerate PDF Names
Auto-generating\ PDF-Names\ does\ not\ support\ undo.\ Continue?=Auto-generating PDF-Names does not support undo. Continue?

Use\ full\ firstname\ whenever\ possible=Use full firstname whenever possible
Use\ abbreviated\ firstname\ whenever\ possible=Use abbreviated firstname whenever possible
Use\ abbreviated\ and\ full\ firstname=Use abbreviated and full firstname
Autocompletion\ options=Autocompletion options
Name\ format\ used\ for\ autocompletion=Name format used for autocompletion
Treatment\ of\ first\ names=Treatment of first names
Cleanup\ entries=Dọn dẹp các mục
Automatically\ assign\ new\ entry\ to\ selected\ groups=Automatically assign new entry to selected groups
%0\ mode=%0 mode
Move\ DOIs\ from\ note\ and\ URL\ field\ to\ DOI\ field\ and\ remove\ http\ prefix=Move DOIs from note and URL field to DOI field and remove http prefix
Make\ paths\ of\ linked\ files\ relative\ (if\ possible)=Make paths of linked files relative (if possible)
Rename\ PDFs\ to\ given\ filename\ format\ pattern=Rename PDFs to given filename format pattern
Rename\ only\ PDFs\ having\ a\ relative\ path=Rename only PDFs having a relative path
What\ would\ you\ like\ to\ clean\ up?=What would you like to clean up?
Doing\ a\ cleanup\ for\ %0\ entries...=Doing a cleanup for %0 entries...
No\ entry\ needed\ a\ clean\ up=No entry needed a clean up
One\ entry\ needed\ a\ clean\ up=One entry needed a clean up
%0\ entries\ needed\ a\ clean\ up=%0 entries needed a clean up

Remove\ selected=Remove selected

Group\ tree\ could\ not\ be\ parsed.\ If\ you\ save\ the\ BibTeX\ library,\ all\ groups\ will\ be\ lost.=Group tree could not be parsed. If you save the BibTeX library, all groups will be lost.
Attach\ file=Attach file
Setting\ all\ preferences\ to\ default\ values.=Setting all preferences to default values.
Resetting\ preference\ key\ '%0'=Resetting preference key '%0'
Unknown\ preference\ key\ '%0'=Unknown preference key '%0'
Unable\ to\ clear\ preferences.=Unable to clear preferences.

Reset\ preferences\ (key1,key2,...\ or\ 'all')=Reset preferences (key1,key2,... or 'all')
Find\ unlinked\ files=Find unlinked files
Unselect\ all=Unselect all
Expand\ all=Expand all
Collapse\ all=Collapse all
Opens\ the\ file\ browser.=Opens the file browser.
Scan\ directory=Scan directory
Searches\ the\ selected\ directory\ for\ unlinked\ files.=Searches the selected directory for unlinked files.
Starts\ the\ import\ of\ BibTeX\ entries.=Starts the import of BibTeX entries.
Leave\ this\ dialog.=Leave this dialog.
Create\ directory\ based\ keywords=Create directory based keywords
Creates\ keywords\ in\ created\ entrys\ with\ directory\ pathnames=Creates keywords in created entrys with directory pathnames
Select\ a\ directory\ where\ the\ search\ shall\ start.=Select a directory where the search shall start.
Select\ file\ type\:=Select file type\:
These\ files\ are\ not\ linked\ in\ the\ active\ library.=These files are not linked in the active library.
Entry\ type\ to\ be\ created\:=Entry type to be created\:
Searching\ file\ system...=Searching file system...
Importing\ into\ Library...=Importing into Library...
Select\ directory=Select directory
Select\ files=Select files
BibTeX\ entry\ creation=BibTeX entry creation
<No\ selection>=<No selection>
Unable\ to\ connect\ to\ FreeCite\ online\ service.=Unable to connect to FreeCite online service.
Parse\ with\ FreeCite=Parse with FreeCite
The\ current\ BibTeX\ key\ will\ be\ overwritten.\ Continue?=The current BibTeX key will be overwritten. Continue?
Overwrite\ key=Overwrite key
Not\ overwriting\ existing\ key.\ To\ change\ this\ setting,\ open\ Options\ ->\ Prefererences\ ->\ BibTeX\ key\ generator=Not overwriting existing key. To change this setting, open Options -> Prefererences -> BibTeX key generator
How\ would\ you\ like\ to\ link\ to\ '%0'?=How would you like to link to '%0'?
BibTeX\ key\ patterns=BibTeX key patterns
Changed\ special\ field\ settings=Changed special field settings
Clear\ priority=Clear priority
Clear\ rank=Xóa bỏ hạng
Enable\ special\ fields=Enable special fields
One\ star=One star
Two\ stars=Two stars
Three\ stars=Three stars
Four\ stars=Four stars
Five\ stars=Five stars
Help\ on\ special\ fields=Help on special fields
Keywords\ of\ selected\ entries=Keywords of selected entries
Manage\ content\ selectors=Manage content selectors
Manage\ keywords=Quản lý các từ khóa
No\ priority\ information=No priority information
No\ rank\ information=No rank information
Priority=Priority
Priority\ high=Priority high
Priority\ low=Priority low
Priority\ medium=Priority medium
Quality=Quality
Rank=Xếp hạng
Relevance=Relevance
Set\ priority\ to\ high=Set priority to high
Set\ priority\ to\ low=Set priority to low
Set\ priority\ to\ medium=Set priority to medium
Show\ priority=Show priority
Show\ quality=Show quality
Show\ rank=Show rank
Show\ relevance=Show relevance
Synchronize\ with\ keywords=Synchronize with keywords
Synchronized\ special\ fields\ based\ on\ keywords=Synchronized special fields based on keywords
Toggle\ relevance=Toggle relevance
Toggle\ quality\ assured=Toggle quality assured
Toggle\ print\ status=Toggle print status
Update\ keywords=Update keywords
Write\ values\ of\ special\ fields\ as\ separate\ fields\ to\ BibTeX=Write values of special fields as separate fields to BibTeX
You\ have\ changed\ settings\ for\ special\ fields.=You have changed settings for special fields.
%0\ entries\ found.\ To\ reduce\ server\ load,\ only\ %1\ will\ be\ downloaded.=%0 entries found. To reduce server load, only %1 will be downloaded.
A\ string\ with\ that\ label\ already\ exists=Một chuỗi với nhãn đó đã có
Connection\ to\ OpenOffice/LibreOffice\ has\ been\ lost.\ Please\ make\ sure\ OpenOffice/LibreOffice\ is\ running,\ and\ try\ to\ reconnect.=Connection to OpenOffice/LibreOffice has been lost. Please make sure OpenOffice/LibreOffice is running, and try to reconnect.
JabRef\ will\ send\ at\ least\ one\ request\ per\ entry\ to\ a\ publisher.=JabRef will send at least one request per entry to a publisher.
Correct\ the\ entry,\ and\ reopen\ editor\ to\ display/edit\ source.=Correct the entry, and reopen editor to display/edit source.
Could\ not\ connect\ to\ a\ running\ gnuserv\ process.\ Make\ sure\ that\ Emacs\ or\ XEmacs\ is\ running,<BR>and\ that\ the\ server\ has\ been\ started\ (by\ running\ the\ command\ 'server-start'/'gnuserv-start').=Could not connect to a running gnuserv process. Make sure that Emacs or XEmacs is running,<BR>and that the server has been started (by running the command 'server-start'/'gnuserv-start').
Could\ not\ connect\ to\ running\ OpenOffice/LibreOffice.=Could not connect to running OpenOffice/LibreOffice.
Make\ sure\ you\ have\ installed\ OpenOffice/LibreOffice\ with\ Java\ support.=Make sure you have installed OpenOffice/LibreOffice with Java support.
If\ connecting\ manually,\ please\ verify\ program\ and\ library\ paths.=If connecting manually, please verify program and library paths.
Error\ message\:=Error message\:
If\ a\ pasted\ or\ imported\ entry\ already\ has\ the\ field\ set,\ overwrite.=If a pasted or imported entry already has the field set, overwrite.
Import\ metadata\ from\ PDF=Import metadata from PDF
Not\ connected\ to\ any\ Writer\ document.\ Please\ make\ sure\ a\ document\ is\ open,\ and\ use\ the\ 'Select\ Writer\ document'\ button\ to\ connect\ to\ it.=Not connected to any Writer document. Please make sure a document is open, and use the 'Select Writer document' button to connect to it.
Removed\ all\ subgroups\ of\ group\ "%0".=Removed all subgroups of group "%0".
To\ disable\ the\ memory\ stick\ mode\ rename\ or\ remove\ the\ jabref.xml\ file\ in\ the\ same\ folder\ as\ JabRef.=To disable the memory stick mode rename or remove the jabref.xml file in the same folder as JabRef.
Unable\ to\ connect.\ One\ possible\ reason\ is\ that\ JabRef\ and\ OpenOffice/LibreOffice\ are\ not\ both\ running\ in\ either\ 32\ bit\ mode\ or\ 64\ bit\ mode.=Unable to connect. One possible reason is that JabRef and OpenOffice/LibreOffice are not both running in either 32 bit mode or 64 bit mode.
Use\ the\ following\ delimiter\ character(s)\:=Use the following delimiter character(s)\:
When\ downloading\ files,\ or\ moving\ linked\ files\ to\ the\ file\ directory,\ prefer\ the\ BIB\ file\ location\ rather\ than\ the\ file\ directory\ set\ above=When downloading files, or moving linked files to the file directory, prefer the BIB file location rather than the file directory set above
Your\ style\ file\ specifies\ the\ character\ format\ '%0',\ which\ is\ undefined\ in\ your\ current\ OpenOffice/LibreOffice\ document.=Your style file specifies the character format '%0', which is undefined in your current OpenOffice/LibreOffice document.
Your\ style\ file\ specifies\ the\ paragraph\ format\ '%0',\ which\ is\ undefined\ in\ your\ current\ OpenOffice/LibreOffice\ document.=Your style file specifies the paragraph format '%0', which is undefined in your current OpenOffice/LibreOffice document.

Searching...=Searching...
You\ have\ selected\ more\ than\ %0\ entries\ for\ download.\ Some\ web\ sites\ might\ block\ you\ if\ you\ make\ too\ many\ rapid\ downloads.\ Do\ you\ want\ to\ continue?=You have selected more than %0 entries for download. Some web sites might block you if you make too many rapid downloads. Do you want to continue?
Confirm\ selection=Confirm selection
Add\ {}\ to\ specified\ title\ words\ on\ search\ to\ keep\ the\ correct\ case=Add {} to specified title words on search to keep the correct case
Import\ conversions=Import conversions
Please\ enter\ a\ search\ string=Please enter a search string
Please\ open\ or\ start\ a\ new\ library\ before\ searching=Please open or start a new library before searching

Canceled\ merging\ entries=Canceled merging entries

Format\ units\ by\ adding\ non-breaking\ separators\ and\ keeping\ the\ correct\ case\ on\ search=Format units by adding non-breaking separators and keeping the correct case on search
Merge\ entries=Phối các mục vào
Merged\ entries=Merged entries
Merged\ entry=Merged entry
None=Không có
Parse=Parse
Result=Result
Show\ DOI\ first=Show DOI first
Show\ URL\ first=Show URL first
Use\ Emacs\ key\ bindings=Use Emacs key bindings
You\ have\ to\ choose\ exactly\ two\ entries\ to\ merge.=You have to choose exactly two entries to merge.

Update\ timestamp\ on\ modification=Update timestamp on modification
All\ key\ bindings\ will\ be\ reset\ to\ their\ defaults.=All key bindings will be reset to their defaults.

Automatically\ set\ file\ links=Tự động tạo liên kết cho tập tin
Resetting\ all\ key\ bindings=Resetting all key bindings
Hostname=Hostname
Invalid\ setting=Invalid setting
Network=Network
Please\ specify\ both\ hostname\ and\ port=Please specify both hostname and port
Please\ specify\ both\ username\ and\ password=Please specify both username and password

Use\ custom\ proxy\ configuration=Use custom proxy configuration
Proxy\ requires\ authentication=Proxy requires authentication
Attention\:\ Password\ is\ stored\ in\ plain\ text\!=Attention\: Password is stored in plain text\!
Clear\ connection\ settings=Clear connection settings
Cleared\ connection\ settings.=Cleared connection settings.

Rebind\ C-a,\ too=Rebind C-a, too
Rebind\ C-f,\ too=Rebind C-f, too

Open\ folder=Mở thư mục
Searches\ for\ unlinked\ PDF\ files\ on\ the\ file\ system=Searches for unlinked PDF files on the file system
Export\ entries\ ordered\ as\ specified=Export entries ordered as specified
Export\ sort\ order=Export sort order
Export\ sorting=Export sorting
Newline\ separator=Newline separator

Save\ entries\ ordered\ as\ specified=Save entries ordered as specified
Save\ sort\ order=Save sort order
Show\ extra\ columns=Show extra columns
Parsing\ error=Parsing error
illegal\ backslash\ expression=illegal backslash expression

Move\ to\ group=Di chuyển vào nhóm

Clear\ read\ status=Clear read status
Convert\ to\ biblatex\ format\ (for\ example,\ move\ the\ value\ of\ the\ 'journal'\ field\ to\ 'journaltitle')=Convert to biblatex format (for example, move the value of the 'journal' field to 'journaltitle')
Could\ not\ apply\ changes.=Could not apply changes.
Deprecated\ fields=Các dữ liệu không tán thành
Hide/show\ toolbar=Tắt/Bật toolbar
No\ read\ status\ information=No read status information
Printed=Printed
Read\ status=Read status
Read\ status\ read=Read status read
Read\ status\ skimmed=Read status skimmed
Save\ selected\ as\ plain\ BibTeX...=Lưu phần chọn thành plain Bibtex...
Set\ read\ status\ to\ read=Set read status to read
Set\ read\ status\ to\ skimmed=Set read status to skimmed
Show\ deprecated\ BibTeX\ fields=Hiển thị các dữ liệu BibTex không tán thành

Show\ gridlines=Show gridlines
Show\ printed\ status=Show printed status
Show\ read\ status=Show read status
Table\ row\ height\ padding=Table row height padding

Marked\ selected\ entry=Marked selected entry
Marked\ all\ %0\ selected\ entries=Marked all %0 selected entries
Unmarked\ selected\ entry=Unmarked selected entry
Unmarked\ all\ %0\ selected\ entries=Unmarked all %0 selected entries


Unmarked\ all\ entries=Unmarked all entries

Unable\ to\ find\ the\ requested\ look\ and\ feel\ and\ thus\ the\ default\ one\ is\ used.=Unable to find the requested look and feel and thus the default one is used.

Opens\ JabRef's\ GitHub\ page=Opens JabRef's GitHub page
Could\ not\ open\ browser.=Could not open browser.
Please\ open\ %0\ manually.=Please open %0 manually.
The\ link\ has\ been\ copied\ to\ the\ clipboard.=The link has been copied to the clipboard.

Open\ %0\ file=Open %0 file

Cannot\ delete\ file=Cannot delete file
File\ permission\ error=File permission error
Push\ to\ %0=Push to %0
Path\ to\ %0=Đường dẫn đến %0
Convert=Convert
Normalize\ to\ BibTeX\ name\ format=Normalize to BibTeX name format
Help\ on\ Name\ Formatting=Help on Name Formatting

Add\ new\ file\ type=Add new file type

Left\ entry=Left entry
Right\ entry=Right entry
Use=Use
Original\ entry=Original entry
Replace\ original\ entry=Replace original entry
No\ information\ added=No information added
Select\ at\ least\ one\ entry\ to\ manage\ keywords.=Select at least one entry to manage keywords.
OpenDocument\ text=OpenDocument text
OpenDocument\ spreadsheet=OpenDocument spreadsheet
OpenDocument\ presentation=OpenDocument presentation
%0\ image=%0 image
Added\ entry=Added entry
Modified\ entry=Modified entry
Deleted\ entry=Deleted entry
Modified\ groups\ tree=Modified groups tree
Removed\ all\ groups=Removed all groups
Accepting\ the\ change\ replaces\ the\ complete\ groups\ tree\ with\ the\ externally\ modified\ groups\ tree.=Accepting the change replaces the complete groups tree with the externally modified groups tree.
Select\ export\ format=Select export format
Return\ to\ JabRef=Return to JabRef
Please\ move\ the\ file\ manually\ and\ link\ in\ place.=Please move the file manually and link in place.
Could\ not\ connect\ to\ %0=Không thể kết nối đến %0
Warning\:\ %0\ out\ of\ %1\ entries\ have\ undefined\ title.=Warning\: %0 out of %1 entries have undefined title.
Warning\:\ %0\ out\ of\ %1\ entries\ have\ undefined\ BibTeX\ key.=Warning\: %0 out of %1 entries have undefined BibTeX key.
occurrence=occurrence
Added\ new\ '%0'\ entry.=Added new '%0' entry.
Multiple\ entries\ selected.\ Do\ you\ want\ to\ change\ the\ type\ of\ all\ these\ to\ '%0'?=Multiple entries selected. Do you want to change the type of all these to '%0'?
Changed\ type\ to\ '%0'\ for=Kiểu được đổi thành '%0' dùng cho
Really\ delete\ the\ selected\ entry?=Really delete the selected entry?
Really\ delete\ the\ %0\ selected\ entries?=Really delete the %0 selected entries?
Keep\ merged\ entry\ only=Keep merged entry only
Keep\ left=Keep left
Keep\ right=Keep right
Old\ entry=Old entry
From\ import=From import
No\ problems\ found.=No problems found.
%0\ problem(s)\ found=%0 problem(s) found
Save\ changes=Save changes
Discard\ changes=Discard changes
Library\ '%0'\ has\ changed.=Library '%0' has changed.
Print\ entry\ preview=Print entry preview
Copy\ title=Copy title
Copy\ \\cite{BibTeX\ key}=Chép\trích dẫn{khóa BibTeX}
Copy\ BibTeX\ key\ and\ title=Sao chép khóa Bibtex và danh hiệu
File\ rename\ failed\ for\ %0\ entries.=File rename failed for %0 entries.
Merged\ BibTeX\ source\ code=Merged BibTeX source code
Invalid\ DOI\:\ '%0'.=DOI không hợp lệ\: '%0'.
should\ start\ with\ a\ name=should start with a name
should\ end\ with\ a\ name=should end with a name
unexpected\ closing\ curly\ bracket=unexpected closing curly bracket
unexpected\ opening\ curly\ bracket=unexpected opening curly bracket
capital\ letters\ are\ not\ masked\ using\ curly\ brackets\ {}=capital letters are not masked using curly brackets {}
should\ contain\ a\ four\ digit\ number=should contain a four digit number
should\ contain\ a\ valid\ page\ number\ range=should contain a valid page number range
Filled=Filled
Field\ is\ missing=Field is missing
Search\ %0=Tìm trên %0

Search\ results\ in\ all\ libraries\ for\ %0=Search results in all libraries for %0
Search\ results\ in\ library\ %0\ for\ %1=Search results in library %0 for %1
Search\ globally=Search globally
No\ results\ found.=No results found.
Found\ %0\ results.=Found %0 results.
plain\ text=plain text
This\ search\ contains\ entries\ in\ which\ any\ field\ contains\ the\ regular\ expression\ <b>%0</b>=This search contains entries in which any field contains the regular expression <b>%0</b>
This\ search\ contains\ entries\ in\ which\ any\ field\ contains\ the\ term\ <b>%0</b>=This search contains entries in which any field contains the term <b>%0</b>
This\ search\ contains\ entries\ in\ which=This search contains entries in which

Unable\ to\ autodetect\ OpenOffice/LibreOffice\ installation.\ Please\ choose\ the\ installation\ directory\ manually.=Unable to autodetect OpenOffice/LibreOffice installation. Please choose the installation directory manually.
JabRef\ no\ longer\ supports\ 'ps'\ or\ 'pdf'\ fields.<br>File\ links\ are\ now\ stored\ in\ the\ 'file'\ field\ and\ files\ are\ stored\ in\ an\ external\ file\ directory.<br>To\ make\ use\ of\ this\ feature,\ JabRef\ needs\ to\ upgrade\ file\ links.<br><br>=JabRef no longer supports 'ps' or 'pdf' fields.<br>File links are now stored in the 'file' field and files are stored in an external file directory.<br>To make use of this feature, JabRef needs to upgrade file links.<br><br>
This\ library\ uses\ outdated\ file\ links.=This library uses outdated file links.

Clear\ search=Clear search
Close\ library=Đóng CSDL
Close\ entry\ editor=Close entry editor
Decrease\ table\ font\ size=Decrease table font size
Entry\ editor,\ next\ entry=Entry editor, next entry
Entry\ editor,\ next\ panel=Entry editor, next panel
Entry\ editor,\ next\ panel\ 2=Entry editor, next panel 2
Entry\ editor,\ previous\ entry=Entry editor, previous entry
Entry\ editor,\ previous\ panel=Entry editor, previous panel
Entry\ editor,\ previous\ panel\ 2=Entry editor, previous panel 2
File\ list\ editor,\ move\ entry\ down=File list editor, move entry down
File\ list\ editor,\ move\ entry\ up=File list editor, move entry up
Focus\ entry\ table=Tập trung vào bảng chứa mục
Import\ into\ current\ library=Nhập vào CSDL hiện tại
Import\ into\ new\ library=Nhập vào thành CSDL mới
Increase\ table\ font\ size=Increase table font size
New\ article=Bài viết mới
New\ book=New book
New\ entry=New entry
New\ from\ plain\ text=New from plain text
New\ inbook=New inbook
New\ mastersthesis=New mastersthesis
New\ phdthesis=New phdthesis
New\ proceedings=New proceedings
New\ unpublished=New unpublished
Next\ tab=Next tab
Preamble\ editor,\ store\ changes=Preamble editor, store changes
Previous\ tab=Previous tab
Push\ to\ application=Push to application
Refresh\ OpenOffice/LibreOffice=Refresh OpenOffice/LibreOffice
Resolve\ duplicate\ BibTeX\ keys=Giải quyết khóa Bibtex bị lặp lại
Save\ all=Lưu tất cả
String\ dialog,\ add\ string=String dialog, add string
String\ dialog,\ remove\ string=String dialog, remove string
Synchronize\ files=Synchronize files
Unabbreviate=Unabbreviate
should\ contain\ a\ protocol=should contain a protocol
Copy\ preview=Copy preview
Automatically\ setting\ file\ links=Tự động thiết lập liên kết với tập tin
Regenerating\ BibTeX\ keys\ according\ to\ metadata=Regenerating BibTeX keys according to metadata
No\ meta\ data\ present\ in\ BIB\ file.\ Cannot\ regenerate\ BibTeX\ keys=No meta data present in BIB file. Cannot regenerate BibTeX keys
Regenerate\ all\ keys\ for\ the\ entries\ in\ a\ BibTeX\ file=Regenerate all keys for the entries in a BibTeX file
Show\ debug\ level\ messages=Show debug level messages
Default\ bibliography\ mode=Default bibliography mode
New\ %0\ library\ created.=New %0 library created.
Show\ only\ preferences\ deviating\ from\ their\ default\ value=Show only preferences deviating from their default value
default=default
key=key
type=type
value=value
Show\ preferences=Show preferences
Save\ actions=Save actions
Enable\ save\ actions=Enable save actions

Other\ fields=Các dữ liệu khác
Show\ remaining\ fields=Hiển thị dữ liệu duy trì

link\ should\ refer\ to\ a\ correct\ file\ path=link should refer to a correct file path
abbreviation\ detected=abbreviation detected
wrong\ entry\ type\ as\ proceedings\ has\ page\ numbers=wrong entry type as proceedings has page numbers
Abbreviate\ journal\ names=Abbreviate journal names
Abbreviating...=Abbreviating...
Abbreviation\ %s\ for\ journal\ %s\ already\ defined.=Abbreviation %s for journal %s already defined.
Abbreviation\ cannot\ be\ empty=Abbreviation cannot be empty
Duplicated\ Journal\ Abbreviation=Duplicated Journal Abbreviation
Duplicated\ Journal\ File=Duplicated Journal File
Error\ Occurred=Error Occurred
Journal\ file\ %s\ already\ added=Journal file %s already added
Name\ cannot\ be\ empty=Name cannot be empty

Adding\ fetched\ entries=Adding fetched entries
Display\ keywords\ appearing\ in\ ALL\ entries=Display keywords appearing in ALL entries
Display\ keywords\ appearing\ in\ ANY\ entry=Display keywords appearing in ANY entry
Fetching\ entries\ from\ Inspire=Fetching entries from Inspire
None\ of\ the\ selected\ entries\ have\ titles.=None of the selected entries have titles.
None\ of\ the\ selected\ entries\ have\ BibTeX\ keys.=None of the selected entries have BibTeX keys.
Unabbreviate\ journal\ names=Không viết tắt tên các tạp chí
Unabbreviating...=Unabbreviating...
Usage=Usage


Adds\ {}\ brackets\ around\ acronyms,\ month\ names\ and\ countries\ to\ preserve\ their\ case.=Adds {} brackets around acronyms, month names and countries to preserve their case.
Are\ you\ sure\ you\ want\ to\ reset\ all\ settings\ to\ default\ values?=Are you sure you want to reset all settings to default values?
Reset\ preferences=Reset preferences
Ill-formed\ entrytype\ comment\ in\ BIB\ file=Ill-formed entrytype comment in BIB file

Move\ linked\ files\ to\ default\ file\ directory\ %0=Move linked files to default file directory %0

Clipboard=Clipboard
Could\ not\ paste\ entry\ as\ text\:=Could not paste entry as text\:
Do\ you\ still\ want\ to\ continue?=Do you still want to continue?
This\ action\ will\ modify\ the\ following\ field(s)\ in\ at\ least\ one\ entry\ each\:=This action will modify the following field(s) in at least one entry each\:
This\ could\ cause\ undesired\ changes\ to\ your\ entries.=This could cause undesired changes to your entries.
Run\ field\ formatter\:=Run field formatter\:
Table\ font\ size\ is\ %0=Table font size is %0
%0\ import\ canceled=Việc nhập từ %0 bị hủy
Internal\ style=Internal style
Add\ style\ file=Add style file
Are\ you\ sure\ you\ want\ to\ remove\ the\ style?=Are you sure you want to remove the style?
Current\ style\ is\ '%0'=Current style is '%0'
Remove\ style=Remove style
Select\ one\ of\ the\ available\ styles\ or\ add\ a\ style\ file\ from\ disk.=Select one of the available styles or add a style file from disk.
You\ must\ select\ a\ valid\ style\ file.=You must select a valid style file.
Reload=Reload

Capitalize=Capitalize
Capitalize\ all\ words,\ but\ converts\ articles,\ prepositions,\ and\ conjunctions\ to\ lower\ case.=Capitalize all words, but converts articles, prepositions, and conjunctions to lower case.
Capitalize\ the\ first\ word,\ changes\ other\ words\ to\ lower\ case.=Capitalize the first word, changes other words to lower case.
Changes\ all\ letters\ to\ lower\ case.=Changes all letters to lower case.
Changes\ all\ letters\ to\ upper\ case.=Changes all letters to upper case.
Changes\ the\ first\ letter\ of\ all\ words\ to\ capital\ case\ and\ the\ remaining\ letters\ to\ lower\ case.=Changes the first letter of all words to capital case and the remaining letters to lower case.
Cleans\ up\ LaTeX\ code.=Cleans up LaTeX code.
Converts\ HTML\ code\ to\ LaTeX\ code.=Converts HTML code to LaTeX code.
Converts\ HTML\ code\ to\ Unicode.=Converts HTML code to Unicode.
Converts\ LaTeX\ encoding\ to\ Unicode\ characters.=Converts LaTeX encoding to Unicode characters.
Converts\ Unicode\ characters\ to\ LaTeX\ encoding.=Converts Unicode characters to LaTeX encoding.
Converts\ ordinals\ to\ LaTeX\ superscripts.=Converts ordinals to LaTeX superscripts.
Converts\ units\ to\ LaTeX\ formatting.=Converts units to LaTeX formatting.
HTML\ to\ LaTeX=HTML to LaTeX
LaTeX\ cleanup=LaTeX cleanup
LaTeX\ to\ Unicode=LaTeX to Unicode
Lower\ case=Lower case
Minify\ list\ of\ person\ names=Minify list of person names
Normalize\ date=Normalize date
Normalize\ month=Normalize month
Normalize\ month\ to\ BibTeX\ standard\ abbreviation.=Normalize month to BibTeX standard abbreviation.
Normalize\ names\ of\ persons=Normalize names of persons
Normalize\ page\ numbers=Normalize page numbers
Normalize\ pages\ to\ BibTeX\ standard.=Normalize pages to BibTeX standard.
Normalizes\ lists\ of\ persons\ to\ the\ BibTeX\ standard.=Normalizes lists of persons to the BibTeX standard.
Normalizes\ the\ date\ to\ ISO\ date\ format.=Normalizes the date to ISO date format.
Ordinals\ to\ LaTeX\ superscript=Ordinals to LaTeX superscript
Protect\ terms=Protect terms
Remove\ enclosing\ braces=Remove enclosing braces
Removes\ braces\ encapsulating\ the\ complete\ field\ content.=Removes braces encapsulating the complete field content.
Sentence\ case=Sentence case
Shortens\ lists\ of\ persons\ if\ there\ are\ more\ than\ 2\ persons\ to\ "et\ al.".=Shortens lists of persons if there are more than 2 persons to "et al.".
Title\ case=Title case
Unicode\ to\ LaTeX=Unicode to LaTeX
Units\ to\ LaTeX=Units to LaTeX
Upper\ case=Upper case
Does\ nothing.=Does nothing.
Identity=Identity
Clears\ the\ field\ completely.=Clears the field completely.
Directory\ not\ found=Directory not found
Main\ file\ directory\ not\ set\!=Main file directory not set\!
This\ operation\ requires\ exactly\ one\ item\ to\ be\ selected.=This operation requires exactly one item to be selected.
Importing\ in\ %0\ format=Importing in %0 format
Female\ name=Female name
Female\ names=Female names
Male\ name=Male name
Male\ names=Male names
Mixed\ names=Mixed names
Neuter\ name=Neuter name
Neuter\ names=Neuter names

Determined\ %0\ for\ %1\ entries=Determined %0 for %1 entries
Look\ up\ %0=Look up %0
Looking\ up\ %0...\ -\ entry\ %1\ out\ of\ %2\ -\ found\ %3=Looking up %0... - entry %1 out of %2 - found %3

Audio\ CD=Đĩa âm thanh
British\ patent=Sáng chế của Anh
British\ patent\ request=Yêu cầu sáng chế của Anh
Candidate\ thesis=Bài luận văn ứng viên
Collaborator=Collaborator
Column=Column
Compiler=Compiler
Continuator=Continuator
Data\ CD=Đĩa dữ liệu
Editor=Editor
European\ patent=Sáng chế của Châu Âu
European\ patent\ request=Yêu cầu sáng chế của Châu Âu
Founder=Founder
French\ patent=Sáng chế của Pháp
French\ patent\ request=Yêu cầu sáng chế của Pháp
German\ patent=Sáng chế của Đức
German\ patent\ request=Yêu cầu sáng chế của Đức
Line=Line
Master's\ thesis=Bài luận văn chính
Page=Page
Paragraph=Paragraph
Patent=Sáng chế
Patent\ request=Yêu cầu sáng chế
PhD\ thesis=Bài luận văn PhD
Redactor=Redactor
Research\ report=Bảng báo cáo nghiên cứu
Reviser=Reviser
Section=Section
Software=Phần mềm
Technical\ report=Bảng báo cáo kỹ thuật
U.S.\ patent=Sáng chế của Mỹ
U.S.\ patent\ request=Yêu cầu sáng chế của Mỹ
Verse=Verse

change\ entries\ of\ group=change entries of group
odd\ number\ of\ unescaped\ '\#'=odd number of unescaped '\#'

Plain\ text=Plain text
Show\ diff=Show diff
character=character
word=word
Show\ symmetric\ diff=Show symmetric diff
Copy\ Version=Copy Version
Developers=Developers
Authors=Authors
License=License

HTML\ encoded\ character\ found=HTML encoded character found
booktitle\ ends\ with\ 'conference\ on'=booktitle ends with 'conference on'

All\ external\ files=All external files

OpenOffice/LibreOffice\ integration=OpenOffice/LibreOffice integration

incorrect\ control\ digit=incorrect control digit
incorrect\ format=incorrect format
Copied\ version\ to\ clipboard=Copied version to clipboard

BibTeX\ key=BibTeX key
Message=Message


MathSciNet\ Review=MathSciNet Review
Reset\ Bindings=Reset Bindings

Decryption\ not\ supported.=Decryption not supported.

Cleared\ '%0'\ for\ %1\ entries=Cleared '%0' for %1 entries
Set\ '%0'\ to\ '%1'\ for\ %2\ entries=Set '%0' to '%1' for %2 entries
Toggled\ '%0'\ for\ %1\ entries=Toggled '%0' for %1 entries

Check\ for\ updates=Kiểm tra cập nhật
Download\ update=Download update
New\ version\ available=New version available
Installed\ version=Installed version
Remind\ me\ later=Remind me later
Ignore\ this\ update=Ignore this update
Could\ not\ connect\ to\ the\ update\ server.=Could not connect to the update server.
Please\ try\ again\ later\ and/or\ check\ your\ network\ connection.=Please try again later and/or check your network connection.
To\ see\ what\ is\ new\ view\ the\ changelog.=To see what is new view the changelog.
A\ new\ version\ of\ JabRef\ has\ been\ released.=A new version of JabRef has been released.
JabRef\ is\ up-to-date.=Phiên bản JabRef là mới nhất.
Latest\ version=Latest version
Online\ help\ forum=Diễn đàn trợ giúp trực tuyến
Custom=Custom

Export\ cited=Export cited
Unable\ to\ generate\ new\ library=Unable to generate new library

Open\ console=Open console
Use\ default\ terminal\ emulator=Use default terminal emulator
Execute\ command=Execute command
Note\:\ Use\ the\ placeholder\ %0\ for\ the\ location\ of\ the\ opened\ library\ file.=Note\: Use the placeholder %0 for the location of the opened library file.
Executing\ command\ "%0"...=Executing command "%0"...
Error\ occured\ while\ executing\ the\ command\ "%0".=Error occured while executing the command "%0".
Reformat\ ISSN=Reformat ISSN

Countries\ and\ territories\ in\ English=Countries and territories in English
Electrical\ engineering\ terms=Electrical engineering terms
Enabled=Enabled
Internal\ list=Internal list
Manage\ protected\ terms\ files=Manage protected terms files
Months\ and\ weekdays\ in\ English=Months and weekdays in English
The\ text\ after\ the\ last\ line\ starting\ with\ \#\ will\ be\ used=The text after the last line starting with \# will be used
Add\ protected\ terms\ file=Add protected terms file
Are\ you\ sure\ you\ want\ to\ remove\ the\ protected\ terms\ file?=Are you sure you want to remove the protected terms file?
Remove\ protected\ terms\ file=Remove protected terms file
Add\ selected\ text\ to\ list=Add selected text to list
Add\ {}\ around\ selected\ text=Add {} around selected text
Format\ field=Format field
New\ protected\ terms\ file=New protected terms file
change\ field\ %0\ of\ entry\ %1\ from\ %2\ to\ %3=change field %0 of entry %1 from %2 to %3
change\ key\ from\ %0\ to\ %1=change key from %0 to %1
change\ string\ content\ %0\ to\ %1=change string content %0 to %1
change\ string\ name\ %0\ to\ %1=change string name %0 to %1
change\ type\ of\ entry\ %0\ from\ %1\ to\ %2=change type of entry %0 from %1 to %2
insert\ entry\ %0=insert entry %0
insert\ string\ %0=insert string %0
remove\ entry\ %0=remove entry %0
remove\ string\ %0=remove string %0
undefined=undefined
Cannot\ get\ info\ based\ on\ given\ %0\:\ %1=Cannot get info based on given %0\: %1
Get\ BibTeX\ data\ from\ %0=Nhập dữ liệu BibTex từ %0
No\ %0\ found=No %0 found
Entry\ from\ %0=Entry from %0
Merge\ entry\ with\ %0\ information=Merge entry with %0 information
Updated\ entry\ with\ info\ from\ %0=Updated entry with info from %0

Add\ existing\ file=Add existing file
Create\ new\ list=Create new list
Remove\ list=Remove list
Full\ journal\ name=Full journal name
Abbreviation\ name=Abbreviation name

No\ abbreviation\ files\ loaded=No abbreviation files loaded

Loading\ built\ in\ lists=Loading built in lists

JabRef\ built\ in\ list=JabRef built in list
IEEE\ built\ in\ list=IEEE built in list

Event\ log=Event log
We\ now\ give\ you\ insight\ into\ the\ inner\ workings\ of\ JabRef's\ internals.\ This\ information\ might\ be\ helpful\ to\ diagnose\ the\ root\ cause\ of\ a\ problem.\ Please\ feel\ free\ to\ inform\ the\ developers\ about\ an\ issue.=We now give you insight into the inner workings of JabRef's internals. This information might be helpful to diagnose the root cause of a problem. Please feel free to inform the developers about an issue.
Log\ copied\ to\ clipboard.=Log copied to clipboard.
Copy\ Log=Copy Log
Clear\ Log=Clear Log
Report\ Issue=Report Issue
Issue\ on\ GitHub\ successfully\ reported.=Issue on GitHub successfully reported.
Issue\ report\ successful=Issue report successful
Your\ issue\ was\ reported\ in\ your\ browser.=Your issue was reported in your browser.
The\ log\ and\ exception\ information\ was\ copied\ to\ your\ clipboard.=The log and exception information was copied to your clipboard.
Please\ paste\ this\ information\ (with\ Ctrl+V)\ in\ the\ issue\ description.=Please paste this information (with Ctrl+V) in the issue description.

Connection=Sự kết nối
Connecting...=Đang kết nối...
Host=Máy chủ
Port=Cổng
Library=CSDL
User=Người sử dụng
Connect=Kết nối
Connection\ error=Kết nối bị lỗi
Connection\ to\ %0\ server\ established.=Tạo kết nối với máy chủ %0.
Required\ field\ "%0"\ is\ empty.=Dữ liệu cần có "%0" đang trống.
%0\ driver\ not\ available.=Trình điều khiển %0 hiện không có.
The\ connection\ to\ the\ server\ has\ been\ terminated.=Kết nối đến máy chủ đã được kết thúc.
Connection\ lost.=Mất kết nối.
Reconnect=Kết nối lại.
Work\ offline=Làm việc ẩn
Working\ offline.=Đang làm việc ẩn.
Update\ refused.=Cập nhật bị từ chối.
Update\ refused=Cập nhật bị từ chối
Local\ entry=Mục cục bộ
Shared\ entry=Mục chia sẻ
Update\ could\ not\ be\ performed\ due\ to\ existing\ change\ conflicts.=Cập nhật không thể được thực hiện vì hiện đang có thay đổi xung đột.
You\ are\ not\ working\ on\ the\ newest\ version\ of\ BibEntry.=Bạn không làm việc trên phiên bản mới nhất của BibEntry.
Local\ version\:\ %0=Phiên bản cục bộ\: %0
Shared\ version\:\ %0=Phiên bản chia sẻ\: %0
Please\ merge\ the\ shared\ entry\ with\ yours\ and\ press\ "Merge\ entries"\ to\ resolve\ this\ problem.=Xin vui lòng phối mục chia sẻ với mục của bạn và nhấn "Phối các mục" để giải quyết lỗi này.
Canceling\ this\ operation\ will\ leave\ your\ changes\ unsynchronized.\ Cancel\ anyway?=Huỷ bỏ thao tác này bạn sẽ rời khỏi thay đổi không đồng bộ hóa của bạn. Bạn vẫn muốn hủy?
Shared\ entry\ is\ no\ longer\ present=Mục chia sẻ hiện không còn nữa
The\ BibEntry\ you\ currently\ work\ on\ has\ been\ deleted\ on\ the\ shared\ side.=BibEntry bạn hiện giờ đang làm việc đã bị xoá bên chia sẻ.
You\ can\ restore\ the\ entry\ using\ the\ "Undo"\ operation.=Bạn có thể phục hồi mục bằng cách sử dụng thao tác "Hoàn tác".
Remember\ password?=Lưu mật mã?
You\ are\ already\ connected\ to\ a\ database\ using\ entered\ connection\ details.=Bạn đã được kết nối với CSDL bằng sử dụng cách nhập chi tiết kết nối.

Cannot\ cite\ entries\ without\ BibTeX\ keys.\ Generate\ keys\ now?=Cannot cite entries without BibTeX keys. Generate keys now?
New\ technical\ report=New technical report

%0\ file=%0 file
Custom\ layout\ file=Custom layout file
Protected\ terms\ file=Protected terms file
Style\ file=Style file

Open\ OpenOffice/LibreOffice\ connection=Open OpenOffice/LibreOffice connection
You\ must\ enter\ at\ least\ one\ field\ name=You must enter at least one field name
Non-ASCII\ encoded\ character\ found=Non-ASCII encoded character found
Toggle\ web\ search\ interface=Toggle web search interface
Background\ color\ for\ resolved\ fields=Background color for resolved fields
Color\ code\ for\ resolved\ fields=Color code for resolved fields
%0\ files\ found=%0 files found
%0\ of\ %1=%0 of %1
One\ file\ found=One file found
The\ import\ finished\ with\ warnings\:=The import finished with warnings\:
There\ was\ one\ file\ that\ could\ not\ be\ imported.=There was one file that could not be imported.
There\ were\ %0\ files\ which\ could\ not\ be\ imported.=There were %0 files which could not be imported.

Migration\ help\ information=Thông tin trợ giúp dời chuyển
Entered\ database\ has\ obsolete\ structure\ and\ is\ no\ longer\ supported.=Entered database has obsolete structure and is no longer supported.
However,\ a\ new\ database\ was\ created\ alongside\ the\ pre-3.6\ one.=Tuy nhiên, CSDL mới đã được tạo lập theo CSDL trước 3.6.
Click\ here\ to\ learn\ about\ the\ migration\ of\ pre-3.6\ databases.=Nhấp vào đây để biết về dời chuyển của các CSDL trước 3.6.
Opens\ JabRef's\ Facebook\ page=Opens JabRef's Facebook page
Opens\ JabRef's\ blog=Opens JabRef's blog
Opens\ JabRef's\ website=Opens JabRef's website
Opens\ a\ link\ where\ the\ current\ development\ version\ can\ be\ downloaded=Opens a link where the current development version can be downloaded
See\ what\ has\ been\ changed\ in\ the\ JabRef\ versions=See what has been changed in the JabRef versions
Referenced\ BibTeX\ key\ does\ not\ exist=Referenced BibTeX key does not exist
Finished\ downloading\ full\ text\ document\ for\ entry\ %0.=Finished downloading full text document for entry %0.
Full\ text\ document\ download\ failed\ for\ entry\ %0.=Full text document download failed for entry %0.
Look\ up\ full\ text\ documents=Look up full text documents
You\ are\ about\ to\ look\ up\ full\ text\ documents\ for\ %0\ entries.=You are about to look up full text documents for %0 entries.
last\ four\ nonpunctuation\ characters\ should\ be\ numerals=last four nonpunctuation characters should be numerals

Author=Author
Date=Date
File\ annotations=File annotations
Show\ file\ annotations=Show file annotations
Adobe\ Acrobat\ Reader=Adobe Acrobat Reader
Sumatra\ Reader=Sumatra Reader
shared=shared
should\ contain\ an\ integer\ or\ a\ literal=should contain an integer or a literal
should\ have\ the\ first\ letter\ capitalized=should have the first letter capitalized
Tools=Tools
What's\ new\ in\ this\ version?=What's new in this version?
Want\ to\ help?=Want to help?
Make\ a\ donation=Make a donation
get\ involved=get involved
Used\ libraries=Used libraries
Existing\ file=Existing file

ID=Mã nhận diện
ID\ type=Loại mã nhận diện
ID-based\ entry\ generator=ID-based entry generator
Fetcher\ '%0'\ did\ not\ find\ an\ entry\ for\ id\ '%1'.=Fetcher '%0' did not find an entry for id '%1'.

Select\ first\ entry=Select first entry
Select\ last\ entry=Select last entry

Invalid\ ISBN\:\ '%0'.=Invalid ISBN\: '%0'.
should\ be\ an\ integer\ or\ normalized=should be an integer or normalized
should\ be\ normalized=should be normalized

Empty\ search\ ID=Empty search ID
The\ given\ search\ ID\ was\ empty.=The given search ID was empty.
Copy\ BibTeX\ key\ and\ link=Sao chép khóa BibTex và đường liên kết
empty\ BibTeX\ key=empty BibTeX key
biblatex\ field\ only=biblatex field only

Error\ while\ generating\ fetch\ URL=Error while generating fetch URL
Error\ while\ parsing\ ID\ list=Error while parsing ID list
Unable\ to\ get\ PubMed\ IDs=Unable to get PubMed IDs
Backup\ found=Tìm bản sao dự phòng
A\ backup\ file\ for\ '%0'\ was\ found.=Bản sao lưu dự phòng cho '%0' đã tìm thấy.
This\ could\ indicate\ that\ JabRef\ did\ not\ shut\ down\ cleanly\ last\ time\ the\ file\ was\ used.=Điều này cho thấy là JabRef không được kết thúc hoàn chỉnh khi sử dụng tập tin lần cuối.
Do\ you\ want\ to\ recover\ the\ library\ from\ the\ backup\ file?=Bạn có muốn phục hồi cơ sở dữ liệu từ tập tin lưu dự phòng không?
Firstname\ Lastname=Họ Tên

<<<<<<< HEAD
Recommended\ for\ %0=
Show\ 'Related\ Articles'\ tab=
This\ might\ be\ caused\ by\ reaching\ the\ traffic\ limitation\ of\ Google\ Scholar\ (see\ 'Help'\ for\ details).=

Could\ not\ open\ website.=
Problem\ downloading\ from\ %1=

File\ directory\ pattern=
Update\ with\ bibliographic\ information\ from\ the\ web=

Could\ not\ find\ any\ bibliographic\ information.=
BibTeX\ key\ deviates\ from\ generated\ key=
DOI\ %0\ is\ invalid=

Select\ all\ customized\ types\ to\ be\ stored\ in\ local\ preferences=
Currently\ unknown=
Different\ customization,\ current\ settings\ will\ be\ overwritten=

Entry\ type\ %0\ is\ only\ defined\ for\ Biblatex\ but\ not\ for\ BibTeX=
Jump\ to\ entry=

Copied\ %0\ citations.=
Copying...=

journal\ not\ found\ in\ abbreviation\ list=
Unhandled\ exception\ occurred.=

strings\ included=
Color\ for\ disabled\ icons=
Color\ for\ enabled\ icons=
Size\ of\ large\ icons=
Size\ of\ small\ icons=
Default\ table\ font\ size=
Escape\ underscores=
Color=
Please\ also\ add\ all\ steps\ to\ reproduce\ this\ issue,\ if\ possible.=
Fit\ width=
Fit\ a\ single\ page=
Zoom\ in=
Zoom\ out=
Previous\ page=
Next\ page=
Document\ viewer=
Live=
Locked=
Show\ document\ viewer=
Show\ the\ document\ of\ the\ currently\ selected\ entry.=
Show\ this\ document\ until\ unlocked.=
Set\ current\ user\ name\ as\ owner.=

Sort\ all\ subgroups\ (recursively)=
Collect\ and\ share\ telemetry\ data\ to\ help\ improve\ JabRef.=
Don't\ share=
Share\ anonymous\ statistics=
Telemetry\:\ Help\ make\ JabRef\ better=
To\ improve\ the\ user\ experience,\ we\ would\ like\ to\ collect\ anonymous\ statistics\ on\ the\ features\ you\ use.\ We\ will\ only\ record\ what\ features\ you\ access\ and\ how\ often\ you\ do\ it.\ We\ will\ neither\ collect\ any\ personal\ data\ nor\ the\ content\ of\ bibliographic\ items.\ If\ you\ choose\ to\ allow\ data\ collection,\ you\ can\ later\ disable\ it\ via\ Options\ ->\ Preferences\ ->\ General.=
This\ file\ was\ found\ automatically.\ Do\ you\ want\ to\ link\ it\ to\ this\ entry?=
Names\ are\ not\ in\ the\ standard\ %0\ format.=

Delete\ the\ selected\ file\ permanently\ from\ disk,\ or\ just\ remove\ the\ file\ from\ the\ entry?\ Pressing\ Delete\ will\ delete\ the\ file\ permanently\ from\ disk.=
Delete\ '%0'=
Delete\ from\ disk=
Remove\ from\ entry=
The\ group\ name\ contains\ the\ keyword\ separator\ "%0"\ and\ thus\ probably\ does\ not\ work\ as\ expected.=
There\ exists\ already\ a\ group\ with\ the\ same\ name.=

Copy\ linked\ files\ to\ folder...=
Copied\ file\ successfully=
Copying\ files...=
Copying\ file\ %0\ of\ entry\ %1=
Finished\ copying=
Could\ not\ copy\ file=
Copied\ %0\ files\ of\ %1\ sucessfully\ to\ %2=
Rename\ failed=
JabRef\ cannot\ access\ the\ file\ because\ it\ is\ being\ used\ by\ another\ process.=
Show\ console\ output\ (only\ necessary\ when\ the\ launcher\ is\ used)=

Remove\ line\ breaks=
Removes\ all\ line\ breaks\ in\ the\ field\ content.=
Checking\ integrity...=

Remove\ hyphenated\ line\ breaks=
Removes\ all\ hyphenated\ line\ breaks\ in\ the\ field\ content.=
Note\ that\ currently,\ JabRef\ does\ not\ run\ with\ Java\ 9.=
Your\ current\ Java\ version\ (%0)\ is\ not\ supported.\ Please\ install\ version\ %1\ or\ higher.=

Could\ not\ retrieve\ entry\ data\ from\ '%0'.=
Entry\ from\ %0\ could\ not\ be\ parsed.=
Invalid\ identifier\:\ '%0'.=
This\ paper\ has\ been\ withdrawn.=
=======
Recommended\ for\ %0=Recommended for %0
Show\ 'Related\ Articles'\ tab=Show 'Related Articles' tab
This\ might\ be\ caused\ by\ reaching\ the\ traffic\ limitation\ of\ Google\ Scholar\ (see\ 'Help'\ for\ details).=This might be caused by reaching the traffic limitation of Google Scholar (see 'Help' for details).

Could\ not\ open\ website.=Could not open website.
Problem\ downloading\ from\ %1=Problem downloading from %1

File\ directory\ pattern=File directory pattern
Update\ with\ bibliographic\ information\ from\ the\ web=Update with bibliographic information from the web

Could\ not\ find\ any\ bibliographic\ information.=Could not find any bibliographic information.
BibTeX\ key\ deviates\ from\ generated\ key=BibTeX key deviates from generated key
DOI\ %0\ is\ invalid=DOI %0 is invalid

Select\ all\ customized\ types\ to\ be\ stored\ in\ local\ preferences=Select all customized types to be stored in local preferences
Currently\ unknown=Currently unknown
Different\ customization,\ current\ settings\ will\ be\ overwritten=Different customization, current settings will be overwritten

Entry\ type\ %0\ is\ only\ defined\ for\ Biblatex\ but\ not\ for\ BibTeX=Entry type %0 is only defined for Biblatex but not for BibTeX
Jump\ to\ entry=Jump to entry

Copied\ %0\ citations.=Copied %0 citations.
Copying...=Copying...

journal\ not\ found\ in\ abbreviation\ list=journal not found in abbreviation list
Unhandled\ exception\ occurred.=Unhandled exception occurred.

strings\ included=strings included
Color\ for\ disabled\ icons=Color for disabled icons
Color\ for\ enabled\ icons=Color for enabled icons
Size\ of\ large\ icons=Size of large icons
Size\ of\ small\ icons=Size of small icons
Default\ table\ font\ size=Default table font size
Escape\ underscores=Escape underscores
Color=Color
Please\ also\ add\ all\ steps\ to\ reproduce\ this\ issue,\ if\ possible.=Please also add all steps to reproduce this issue, if possible.
Fit\ width=Fit width
Fit\ a\ single\ page=Fit a single page
Zoom\ in=Zoom in
Zoom\ out=Zoom out
Previous\ page=Previous page
Next\ page=Next page
Document\ viewer=Document viewer
Live=Live
Locked=Locked
Show\ document\ viewer=Show document viewer
Show\ the\ document\ of\ the\ currently\ selected\ entry.=Show the document of the currently selected entry.
Show\ this\ document\ until\ unlocked.=Show this document until unlocked.
Set\ current\ user\ name\ as\ owner.=Set current user name as owner.

Sort\ all\ subgroups\ (recursively)=Sort all subgroups (recursively)
Collect\ and\ share\ telemetry\ data\ to\ help\ improve\ JabRef.=Collect and share telemetry data to help improve JabRef.
Don't\ share=Don't share
Share\ anonymous\ statistics=Share anonymous statistics
Telemetry\:\ Help\ make\ JabRef\ better=Telemetry\: Help make JabRef better
To\ improve\ the\ user\ experience,\ we\ would\ like\ to\ collect\ anonymous\ statistics\ on\ the\ features\ you\ use.\ We\ will\ only\ record\ what\ features\ you\ access\ and\ how\ often\ you\ do\ it.\ We\ will\ neither\ collect\ any\ personal\ data\ nor\ the\ content\ of\ bibliographic\ items.\ If\ you\ choose\ to\ allow\ data\ collection,\ you\ can\ later\ disable\ it\ via\ Options\ ->\ Preferences\ ->\ General.=To improve the user experience, we would like to collect anonymous statistics on the features you use. We will only record what features you access and how often you do it. We will neither collect any personal data nor the content of bibliographic items. If you choose to allow data collection, you can later disable it via Options -> Preferences -> General.
This\ file\ was\ found\ automatically.\ Do\ you\ want\ to\ link\ it\ to\ this\ entry?=This file was found automatically. Do you want to link it to this entry?
Names\ are\ not\ in\ the\ standard\ %0\ format.=Names are not in the standard %0 format.

Delete\ the\ selected\ file\ permanently\ from\ disk,\ or\ just\ remove\ the\ file\ from\ the\ entry?\ Pressing\ Delete\ will\ delete\ the\ file\ permanently\ from\ disk.=Delete the selected file permanently from disk, or just remove the file from the entry? Pressing Delete will delete the file permanently from disk.
Delete\ '%0'=Delete '%0'
Delete\ from\ disk=Delete from disk
Remove\ from\ entry=Remove from entry
The\ group\ name\ contains\ the\ keyword\ separator\ "%0"\ and\ thus\ probably\ does\ not\ work\ as\ expected.=The group name contains the keyword separator "%0" and thus probably does not work as expected.
There\ exists\ already\ a\ group\ with\ the\ same\ name.=There exists already a group with the same name.

Copy\ linked\ files\ to\ folder...=Copy linked files to folder...
Copied\ file\ successfully=Copied file successfully
Copying\ files...=Copying files...
Copying\ file\ %0\ of\ entry\ %1=Copying file %0 of entry %1
Finished\ copying=Finished copying
Could\ not\ copy\ file=Could not copy file
Copied\ %0\ files\ of\ %1\ sucessfully\ to\ %2=Copied %0 files of %1 sucessfully to %2
Rename\ failed=Rename failed
JabRef\ cannot\ access\ the\ file\ because\ it\ is\ being\ used\ by\ another\ process.=JabRef cannot access the file because it is being used by another process.
Show\ console\ output\ (only\ necessary\ when\ the\ launcher\ is\ used)=Show console output (only necessary when the launcher is used)

Remove\ line\ breaks=Remove line breaks
Removes\ all\ line\ breaks\ in\ the\ field\ content.=Removes all line breaks in the field content.
Checking\ integrity...=Checking integrity...

Remove\ hyphenated\ line\ breaks=Remove hyphenated line breaks
Removes\ all\ hyphenated\ line\ breaks\ in\ the\ field\ content.=Removes all hyphenated line breaks in the field content.
Note\ that\ currently,\ JabRef\ does\ not\ run\ with\ Java\ 9.=Note that currently, JabRef does not run with Java 9.
Your\ current\ Java\ version\ (%0)\ is\ not\ supported.\ Please\ install\ version\ %1\ or\ higher.=Your current Java version (%0) is not supported. Please install version %1 or higher.
>>>>>>> e62c8200
<|MERGE_RESOLUTION|>--- conflicted
+++ resolved
@@ -2266,7 +2266,6 @@
 Do\ you\ want\ to\ recover\ the\ library\ from\ the\ backup\ file?=Bạn có muốn phục hồi cơ sở dữ liệu từ tập tin lưu dự phòng không?
 Firstname\ Lastname=Họ Tên
 
-<<<<<<< HEAD
 Recommended\ for\ %0=
 Show\ 'Related\ Articles'\ tab=
 This\ might\ be\ caused\ by\ reaching\ the\ traffic\ limitation\ of\ Google\ Scholar\ (see\ 'Help'\ for\ details).=
@@ -2357,7 +2356,6 @@
 Entry\ from\ %0\ could\ not\ be\ parsed.=
 Invalid\ identifier\:\ '%0'.=
 This\ paper\ has\ been\ withdrawn.=
-=======
 Recommended\ for\ %0=Recommended for %0
 Show\ 'Related\ Articles'\ tab=Show 'Related Articles' tab
 This\ might\ be\ caused\ by\ reaching\ the\ traffic\ limitation\ of\ Google\ Scholar\ (see\ 'Help'\ for\ details).=This might be caused by reaching the traffic limitation of Google Scholar (see 'Help' for details).
@@ -2443,4 +2441,3 @@
 Removes\ all\ hyphenated\ line\ breaks\ in\ the\ field\ content.=Removes all hyphenated line breaks in the field content.
 Note\ that\ currently,\ JabRef\ does\ not\ run\ with\ Java\ 9.=Note that currently, JabRef does not run with Java 9.
 Your\ current\ Java\ version\ (%0)\ is\ not\ supported.\ Please\ install\ version\ %1\ or\ higher.=Your current Java version (%0) is not supported. Please install version %1 or higher.
->>>>>>> e62c8200
