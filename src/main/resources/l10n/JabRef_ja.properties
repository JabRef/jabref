#X-Generator: crowdin.com
%0\ contains\ the\ regular\ expression\ <b>%1</b>=%0には，正規表現<b>%1</b>が含まれています

%0\ contains\ the\ term\ <b>%1</b>=%0には，用語<b>%1</b>が含まれています

%0\ doesn't\ contain\ the\ regular\ expression\ <b>%1</b>=%0には，正規表現<b>%1</b>が含まれていません

%0\ doesn't\ contain\ the\ term\ <b>%1</b>=%0には，用語<b>%1</b>が含まれていません

%0\ export\ successful=%0個の書き出しに成功しました

%0\ matches\ the\ regular\ expression\ <b>%1</b>=%0は正規表現<b>%1</b>に一致します

%0\ matches\ the\ term\ <b>%1</b>=%0は項目<b>%1</b>に一致します

<field\ name>=<フィールド名>
<HTML>Could\ not\ find\ file\ '%0'<BR>linked\ from\ entry\ '%1'</HTML>=<HTML>項目「%1」からリンクされているファイル<BR>「%0」を見つけることができませんでした</HTML>

<select>=<選択してください>

<select\ word>=<単語を選択してください>
Abbreviate\ journal\ names\ of\ the\ selected\ entries\ (ISO\ abbreviation)=選択項目の学術誌名を短縮形にします（ISO式短縮形）
Abbreviate\ journal\ names\ of\ the\ selected\ entries\ (MEDLINE\ abbreviation)=選択項目の学術誌名を短縮形にします（MEDLINE式短縮形）

Abbreviate\ names=名前を短縮形に
Abbreviated\ %0\ journal\ names.=%0個の誌名を略語化しました．

Abbreviation=短縮形

About\ JabRef=JabRefについて

Abstract=概要

Accept=受け付ける

Accept\ change=変更を受け付ける

Action=動作

What\ is\ Mr.\ DLib?=Mr. DLibってなにですか？

Add=追加

Add\ a\ (compiled)\ custom\ Importer\ class\ from\ a\ class\ path.=(コンパイルした)ユーザー定義ImportFormatクラスをクラスパスから追加します．
The\ path\ need\ not\ be\ on\ the\ classpath\ of\ JabRef.=このパスは，JabRefのクラスパスにあるとは限りません．

Add\ a\ (compiled)\ custom\ Importer\ class\ from\ a\ ZIP-archive.=(コンパイルした)ユーザー定義ImportFormatクラスをZIP書庫から追加します．
The\ ZIP-archive\ need\ not\ be\ on\ the\ classpath\ of\ JabRef.=このZIP書庫は，JabRefのクラスパスにあるとは限りません．

Add\ a\ regular\ expression\ for\ the\ key\ pattern.=鍵パターンに正規表現を追加します．

Add\ selected\ entries\ to\ this\ group=選択項目をこのグループに追加

Add\ from\ folder=フォルダから追加

Add\ from\ JAR=jarから追加

add\ group=グループを追加

Add\ new=新規追加

Add\ subgroup=下層グループを追加

Add\ to\ group=グループに追加

Added\ group\ "%0".=グループ「%0」を追加しました．

Added\ missing\ braces.=Added missing braces.

Added\ new=新規に追加しました

Added\ string=文字列を追加しました

Additionally,\ entries\ whose\ <b>%0</b>\ field\ does\ not\ contain\ <b>%1</b>\ can\ be\ assigned\ manually\ to\ this\ group\ by\ selecting\ them\ then\ using\ either\ drag\ and\ drop\ or\ the\ context\ menu.\ This\ process\ adds\ the\ term\ <b>%1</b>\ to\ each\ entry's\ <b>%0</b>\ field.\ Entries\ can\ be\ removed\ manually\ from\ this\ group\ by\ selecting\ them\ then\ using\ the\ context\ menu.\ This\ process\ removes\ the\ term\ <b>%1</b>\ from\ each\ entry's\ <b>%0</b>\ field.=さらに，<b>%0</b>フィールドに<b>%1</b>が含まれていない項目は，選択してからドラッグアンドドロップをするかコンテクストメニューを使うことで，手動でこのグループに割り当てることができます．こうすることによって，各項目の<b>%0</b>フィールドに用語<b>%1</b>が追加されます．

Advanced=詳細設定
All\ entries=全項目
All\ entries\ of\ this\ type\ will\ be\ declared\ typeless.\ Continue?=この型の項目はすべて型なしと宣言されます．続けますか？

All\ fields=全フィールド

Always\ reformat\ BIB\ file\ on\ save\ and\ export=保存・書出の際，つねにBIBファイルを再整形する

A\ SAX\ exception\ occurred\ while\ parsing\ '%0'\:=「%0」を解析中にSAX例外エラーが発生しました：

and=および
and\ the\ class\ must\ be\ available\ in\ your\ classpath\ next\ time\ you\ start\ JabRef.=また，次回JabRefを起動したときに，お使いのクラスパス中でクラスが利用可能になっていなくてはなりません．

any\ field\ that\ matches\ the\ regular\ expression\ <b>%0</b>=正規表現<b>%0</b>に一致するフィールドすべて

Appearance=外観

Append=追加
Append\ contents\ from\ a\ BibTeX\ library\ into\ the\ currently\ viewed\ library=BibTeXデータベースから，現在表示しているデータベースに内容を追加する

Append\ library=データベースを追加

Append\ the\ selected\ text\ to\ BibTeX\ field=選択したテキストをBibTeX鍵に追加
Application=アプリケーション

Apply=適用

Arguments\ passed\ on\ to\ running\ JabRef\ instance.\ Shutting\ down.=引数は実行中のJabRefインスタンスに渡されました．終了します．

Assign\ new\ file=新規ファイルを割り当て

Assign\ the\ original\ group's\ entries\ to\ this\ group?=元のグループの項目をこのグループに割り当てますか？

Assigned\ %0\ entries\ to\ group\ "%1".=%0項目をグループ「%1」に割り当てました．

Assigned\ 1\ entry\ to\ group\ "%0".=1項目をグループ「%1」に割り当てました．

Attach\ URL=URLを添付

Attempt\ to\ automatically\ set\ file\ links\ for\ your\ entries.\ Automatically\ setting\ works\ if\ a\ file\ in\ your\ file\ directory<BR>or\ a\ subdirectory\ is\ named\ identically\ to\ an\ entry's\ BibTeX\ key,\ plus\ extension.=これは，使用中の項目のファイルリンクを自動設定します．自動設定は，ファイルディレクトリないし下層ディレクトリの<BR>ファイルが，項目のBibTeX鍵と同一名＋拡張子として命名されているときのみ，機能します．

Autodetect\ format=書式を自動検出

Autogenerate\ BibTeX\ keys=BibTeX鍵を自動生成

Autolink\ files\ with\ names\ starting\ with\ the\ BibTeX\ key=BibTeX鍵で始まるファイル名を持つファイルを自動リンク

Autolink\ only\ files\ that\ match\ the\ BibTeX\ key=BibTeX鍵に一致するファイルのみを自動リンク

Automatically\ create\ groups=グループを自動生成

Automatically\ remove\ exact\ duplicates=完全に同一な重複を自動削除

Allow\ overwriting\ existing\ links.=既存リンクの上書きを許可する．

Do\ not\ overwrite\ existing\ links.=既存リンクは上書きしない．

AUX\ file\ import=AUXファイルの読み込み

Available\ export\ formats=使用できる書き出し書式

Available\ BibTeX\ fields=使用できるBibTeXフィールド

Available\ import\ formats=使用できる読み込み書式

Background\ color\ for\ optional\ fields=非必須項目の背景色

Background\ color\ for\ required\ fields=必須項目の背景色

Backup\ old\ file\ when\ saving=保存時に旧ファイルをバックアップ

BibTeX\ key\ is\ unique.=BibTeX鍵は一意です．

%0\ source=%0ソース

Broken\ link=壊れたリンク

Browse=一覧

by=置換文字列

Cancel=取消

Cannot\ add\ entries\ to\ group\ without\ generating\ keys.\ Generate\ keys\ now?=鍵を生成しなければ項目をグループに追加することはできません．ここで鍵を生成しますか？

Cannot\ merge\ this\ change=この変更を統合することができません

case\ insensitive=大小文字を区別しない

case\ sensitive=大小文字を区別

Case\ sensitive=大小文字を区別

change\ assignment\ of\ entries=項目の割り当てを変更

Change\ case=大小文字を切り替え

Change\ entry\ type=項目型を変更
Change\ file\ type=ファイル型を変更


Change\ of\ Grouping\ Method=グループ法を変更

change\ preamble=プリアンブルを変更

Change\ table\ column\ and\ General\ fields\ settings\ to\ use\ the\ new\ feature=新しい機能を用いるために，表列と汎用フィールドの設定を変更

Changed\ language\ settings=言語設定を変更しました

Changed\ preamble=プリアンブルを変更しました

Check\ existing\ file\ links=既存のファイルリンクを確認

Check\ links=リンクを確認

Cite\ command=Citeコマンド

Class\ name=クラス名

Clear=消去

Clear\ fields=フィールドを消去

Close=閉じる
Close\ others=他を閉じる
Close\ all=すべて閉じる

Close\ dialog=ダイアログを閉じる

Close\ the\ current\ library=現在のデータベースを閉じる

Close\ window=ウィンドウを閉じる

Closed\ library=データベースを閉じました

Color\ codes\ for\ required\ and\ optional\ fields=必須フィールドと非必須フィールドのコードに着色

Color\ for\ marking\ incomplete\ entries=不完全な項目を標識するのに使用する色

Column\ width=列幅

Command\ line\ id=コマンドラインID


Contained\ in=所在

Content=内容

Copied=コピーしました

Copied\ cell\ contents=セルの内容をコピーしました

Copied\ title=タイトルをコピーしました

Copied\ key=鍵をコピーしました

Copied\ titles=タイトルをコピーしました

Copied\ keys=鍵をコピーしました

Copy=コピー

Copy\ BibTeX\ key=BibTeX鍵をコピー
Copy\ file\ to\ file\ directory=ファイルをファイルディレクトリにコピーします．

Copy\ to\ clipboard=クリップボードにコピーします．

Could\ not\ call\ executable=実行ファイルを呼び出せませんでした
Could\ not\ connect\ to\ Vim\ server.\ Make\ sure\ that\ Vim\ is\ running<BR>with\ correct\ server\ name.=Vimサーバーに接続することができませんでした．Vimが正しいサーバー名で実行されていることを確認してください．

Could\ not\ export\ file=ファイルを書き出せませんでした

Could\ not\ export\ preferences=設定を書き出せませんでした

Could\ not\ find\ a\ suitable\ import\ format.=適切な読み込み書式を見つけられませんでした．
Could\ not\ import\ preferences=設定を読み込めませんでした

Could\ not\ instantiate\ %0=%0にインスタンス化できませんでした
Could\ not\ instantiate\ %0\ %1=%0 %1にインスタンス化できませんでした
Could\ not\ instantiate\ %0.\ Have\ you\ chosen\ the\ correct\ package\ path?=%0にインスタンス化できませんでした．正しいパッケージパスを選択しましたか？
Could\ not\ open\ link=リンクを開けませんでした

Could\ not\ print\ preview=プレビューを印刷できませんでした

Could\ not\ run\ the\ 'vim'\ program.=「vim」プログラムを実行できませんでした．

Could\ not\ save\ file.=ファイルを保存できませんでした
Character\ encoding\ '%0'\ is\ not\ supported.=．文字エンコーディング「%0」はサポートされていません．

crossreferenced\ entries\ included=相互参照している項目を取り込みました

Current\ content=現在の内容

Current\ value=現在値

Custom\ entry\ types=ユーザー項目型

Custom\ entry\ types\ found\ in\ file=ユーザー項目型がファイル中に見つかりました

Customize\ entry\ types=項目型の編集

Customize\ key\ bindings=キー割当の編集

Cut=切り取り

cut\ entries=項目を切り取り

cut\ entry=項目を切り取り


Library\ encoding=データベースのエンコーディング

Library\ properties=データベース特性

Library\ type=データベース型

Date\ format=日付書式

Default=既定値

Default\ encoding=既定エンコーディング

Default\ grouping\ field=既定のグループ化フィールド

Default\ look\ and\ feel=既定の操作性

Default\ pattern=既定パターン

Default\ sort\ criteria=既定の整序基準
Define\ '%0'=「'%0」を定義

Delete=削除

Delete\ custom\ format=ユーザー形式を削除

delete\ entries=項目を削除

Delete\ entry=項目を削除

delete\ entry=項目を削除

Delete\ multiple\ entries=複数項目を削除

Delete\ rows=行を削除

Delete\ strings=文字列を削除

Deleted=削除しました

Permanently\ delete\ local\ file=ローカルファイルを削除

Delimit\ fields\ with\ semicolon,\ ex.=各フィールドをセミコロンで区切ってください．例)

Descending=降順

Description=説明

Deselect\ all=すべて選択解除
Deselect\ all\ duplicates=重複をすべて削除

Disable\ this\ confirmation\ dialog=この確認ダイアログをもう表示しない

Display\ all\ entries\ belonging\ to\ one\ or\ more\ of\ the\ selected\ groups.=選択したグループの一つ以上に属する項目をすべて表示する．

Display\ all\ error\ messages=全エラーメッセージを表示

Display\ help\ on\ command\ line\ options=コマンドラインオプションに関するヘルプを表示

Display\ only\ entries\ belonging\ to\ all\ selected\ groups.=選択したグループ全てに属する項目のみ表示する．
Display\ version=バージョンを表示

Do\ not\ abbreviate\ names=名前を略さない

Do\ not\ automatically\ set=自動設定しない

Do\ not\ import\ entry=項目を読み込まない

Do\ not\ open\ any\ files\ at\ startup=起動時にファイルを開かない

Do\ not\ overwrite\ existing\ keys=既存の鍵は上書きしない
Do\ not\ show\ these\ options\ in\ the\ future=これらのオプションはもう表示しない

Do\ not\ wrap\ the\ following\ fields\ when\ saving=以下のフィールドは保存時に改行しない
Do\ not\ write\ the\ following\ fields\ to\ XMP\ Metadata\:=以下のフィールドはXMPメタデータに書き込まない：

Do\ you\ want\ JabRef\ to\ do\ the\ following\ operations?=JabRefに以下の操作をさせますか？

Donate\ to\ JabRef=JabRefに寄付

Down=下

Download\ file=ファイルをダウンロード

Downloading...=ダウンロード中です…

Drop\ %0=%0をドロップ

duplicate\ removal=重複を削除

Duplicate\ string\ name=重複した文字列名

Duplicates\ found=重複が見つかりました

Dynamic\ groups=動的グループ

Dynamically\ group\ entries\ by\ a\ free-form\ search\ expression=自由型検索表現で動的にグループ化

Dynamically\ group\ entries\ by\ searching\ a\ field\ for\ a\ keyword=フィールド中のキーワードを検索して動的にグループ化

Each\ line\ must\ be\ on\ the\ following\ form=各行は以下の形でなくてはなりません

Edit=編集

Edit\ custom\ export=ユーザー書出を編集
Edit\ entry=項目を編集
Save\ file=ファイルリンクを編集
Edit\ file\ type=ファイル型を編集

Edit\ group=グループを編集


Edit\ preamble=プリアンブルを編集
Edit\ strings=文字列を編集
Editor\ options=エディタオプション

Empty\ BibTeX\ key=BibTeX鍵を空にする

Grouping\ may\ not\ work\ for\ this\ entry.=この項目に対するグループ化は動作しないかもしれません

empty\ library=データベースは空です
Enable\ word/name\ autocompletion=単語と名称の自動補完を有効にする

Enter\ URL=URLを入力してください

Enter\ URL\ to\ download=ダウンロードするURLを入力してください

entries=項目

Entries\ cannot\ be\ manually\ assigned\ to\ or\ removed\ from\ this\ group.=項目を手動でこのグループへ割り当てたり，このグループから削除したりすることができません．

Entries\ exported\ to\ clipboard=項目をクリップボードに書き出しました


entry=項目

Entry\ editor=項目エディタ

Entry\ preview=項目プレビュー

Entry\ table=項目表

Entry\ table\ columns=項目表の列

Entry\ type=項目型

Entry\ type\ names\ are\ not\ allowed\ to\ contain\ white\ space\ or\ the\ following\ characters=項目型名には，スペースや以下の文字が含まれてはなりません

Entry\ types=項目型

Error=エラー
Error\ exporting\ to\ clipboard=クリップボード書き出し中にエラー発生

Error\ occurred\ when\ parsing\ entry=項目を解析中にエラーが発生

Error\ opening\ file=ファイルを開く際にエラー発生

Error\ setting\ field=フィールド設定時にエラー発生

Error\ while\ writing=書き込み中にエラー発生
Error\ writing\ to\ %0\ file(s).=%0ファイルを書き込み中にエラー発生



'%0'\ exists.\ Overwrite\ file?='%0' は存在します．ファイルを上書きしますか？
Overwrite\ file?=ファイルを上書きしますか？

Export=書き出す

Export\ name=書出名

Export\ preferences=設定を書き出す

Export\ preferences\ to\ file=設定をファイルに書き出す

Export\ properties=特性を書き出す

Export\ to\ clipboard=クリップボードに書き出す

Exporting=書き出し中
Extension=拡張子

External\ changes=外部の変更

External\ file\ links=外部ファイルリンク

External\ programs=外部プログラム

External\ viewer\ called=外部ビューアが呼び出されました

Fetch=取得

Field=フィールド

field=フィールド

Field\ name=フィールド名
Field\ names\ are\ not\ allowed\ to\ contain\ white\ space\ or\ the\ following\ characters=フィールド名には，スペースや以下の文字を使うことはできません

Field\ to\ filter=フィルタを掛けるフィールド

Field\ to\ group\ by=グループ化するフィールド

File=ファイル

file=ファイル
File\ '%0'\ is\ already\ open.=ファイル「%0」は既に開かれています．

File\ changed=ファイルが変更されました
File\ directory\ is\ '%0'\:=ファイルディレクトリは「%0」です：

File\ directory\ is\ not\ set\ or\ does\ not\ exist\!=ファイルディレクトリが設定されていないか存在しません！

File\ exists=ファイルが存在します

File\ has\ been\ updated\ externally.\ What\ do\ you\ want\ to\ do?=ファイルが外部から更新されました．どうしますか？

File\ not\ found=ファイルが見つかりませんでした
File\ type=ファイル型

File\ updated\ externally=ファイルが外部から更新されました

filename=ファイル名

Filename=ファイル名

Files\ opened=ファイルは開かれています

Filter=フィルタ

Filter\ All=全てをフィルタ

Filter\ None=フィルタを外す

Finished\ automatically\ setting\ external\ links.=外部リンクの自動設定が終了しました

Finished\ synchronizing\ file\ links.\ Entries\ changed\:\ %0.=ファイルリンクの同期し終えました．変更された項目：%0．
Finished\ writing\ XMP-metadata.\ Wrote\ to\ %0\ file(s).=XMPメタデータを書き込み終わりました．%0ファイルに書き込みました．
Finished\ writing\ XMP\ for\ %0\ file\ (%1\ skipped,\ %2\ errors).=XMPを%0ファイルに書き込み終わりました（%1スキップ・%2エラー）．

First\ select\ the\ entries\ you\ want\ keys\ to\ be\ generated\ for.=鍵を生成させたい項目をまず選択してください．

Fit\ table\ horizontally\ on\ screen=表を画面上の水平方向に合わせて表示

Float=上部に表示
Float\ marked\ entries=標識を付けた項目を上部へ

Font\ family=フォント族

Font\ preview=フォントプレビュー

Font\ size=フォント寸法

Font\ style=フォント様式

Font\ selection=フォントの選択

for=；対象：

Format\ of\ author\ and\ editor\ names=著者名と編集者名の書式
Format\ string=整形文字列

Format\ used=使用されている書式
Formatter\ name=整形定義の名称

found\ in\ AUX\ file=AUXファイルを検出

Full\ name=完全な名称

General=一般

General\ fields=汎用フィールド

Generate=生成

Generate\ BibTeX\ key=BibTeX鍵を生成

Generate\ keys=鍵を生成

Generate\ keys\ before\ saving\ (for\ entries\ without\ a\ key)=保存前に鍵を生成（鍵のない項目に対して）
Generate\ keys\ for\ imported\ entries=読み込んだ項目に鍵を生成

Generate\ now=いま生成する

Generated\ BibTeX\ key\ for=以下の項目のBibTeX鍵を生成しました：

Generating\ BibTeX\ key\ for=以下の項目のBibTeX鍵を生成しています：
Get\ fulltext=フルテキストを得る

Gray\ out\ non-hits=合致しないものを淡色化

Groups=グループ

Have\ you\ chosen\ the\ correct\ package\ path?=正しいパッケージパスを選択しましたか？

Help=ヘルプ

Help\ on\ key\ patterns=キーパターンに関するヘルプ
Help\ on\ regular\ expression\ search=正規表現検索に関するヘルプ

Hide\ non-hits=合致しないものを非表示

Hierarchical\ context=階層コンテクスト

Highlight=着色
Marking=標識
Underline=下線
Empty\ Highlight=着色を取り除く
Empty\ Marking=標識を取り除く
Empty\ Underline=下線を取り除く
The\ marked\ area\ does\ not\ contain\ any\ legible\ text\!=標識した領域に文が含まれていません！

Hint\:\ To\ search\ specific\ fields\ only,\ enter\ for\ example\:<p><tt>author\=smith\ and\ title\=electrical</tt>=ヒント：特定のフィールドのみを検索するには，たとえば：<p><tt>author\=smith and title\=electrical</tt>と入力してください

HTML\ table=HTMLテーブル
HTML\ table\ (with\ Abstract\ &\ BibTeX)=HTMLテーブル（Abstract及びBibTeX付き）
Icon=アイコン

Ignore=無視

Import=読み込み

Import\ and\ keep\ old\ entry=読み込みを行い，旧項目は維持

Import\ and\ remove\ old\ entry=読み込みを行い，旧項目は削除

Import\ entries=項目の読み込み

Import\ failed=読み込みに失敗しました

Import\ file=ファイルを読み込み

Import\ group\ definitions=グループ定義を読み込み

Import\ name=読込名

Import\ preferences=設定を読み込む

Import\ preferences\ from\ file=ファイルから設定を読み込み

Import\ strings=文字列を読み込み

Import\ to\ open\ tab=読み込んでタブを開く

Import\ word\ selector\ definitions=単語選択メニューの定義を読み込み

Imported\ entries=項目を読み込みました

Imported\ from\ library=データベースから読み込みました

Importer\ class=Importerクラス

Importing=読み込んでいます

Importing\ in\ unknown\ format=未知の書式で読み込んでいます

Include\ abstracts=概要を取り込む
Include\ entries=項目を含める

Include\ subgroups\:\ When\ selected,\ view\ entries\ contained\ in\ this\ group\ or\ its\ subgroups=下層グループの取り込み：このグループやその配下の下層グループに含まれている項目を表示

Independent\ group\:\ When\ selected,\ view\ only\ this\ group's\ entries=独立グループ：このグループの項目のみを表示

Work\ options=作業オプション

Insert=挿入

Insert\ rows=行を挿入

Intersection=論理積

Invalid\ BibTeX\ key=無効なBibTeX鍵です

Invalid\ date\ format=無効な日付書式です

Invalid\ URL=無効なURLです

Online\ help=オンラインヘルプ

JabRef\ preferences=JabRefの設定

Join=結合

Joins\ selected\ keywords\ and\ deletes\ selected\ keywords.=選択したキーワードを結合して削除します．

Journal\ abbreviations=誌名短縮形

Keep=維持

Keep\ both=両側を維持

Key\ bindings=キー割当

Key\ bindings\ changed=キー割当が変更されました

Key\ generator\ settings=鍵生成ツールの設定

Key\ pattern=キーパターン

keys\ in\ library=データベース中の鍵

Keyword=キーワード

Label=ラベル

Language=言語

Last\ modified=最終修正日時

LaTeX\ AUX\ file=LaTeX AUXファイル
Leave\ file\ in\ its\ current\ directory=ファイルを現ディレクトリに残す

Left=左側
Level=レベル

Limit\ to\ fields=以下のフィールドに制限

Limit\ to\ selected\ entries=選択項目に制限

Link=リンク
Link\ local\ file=ローカルファイルをリンク
Link\ to\ file\ %0=ファイル%0へのリンク

Listen\ for\ remote\ operation\ on\ port=以下のポートでリモート操作を待ち受ける
Load\ and\ Save\ preferences\ from/to\ jabref.xml\ on\ start-up\ (memory\ stick\ mode)=起動時にjabref.xmlの読み込みと保存を行う（メモリースティックモード）

Look\ and\ feel=操作性
Main\ file\ directory=基本ファイルディレクトリ

Main\ layout\ file=基本レイアウトファイル

Manage\ custom\ exports=ユーザー書出の管理

Manage\ custom\ imports=ユーザー読込の管理
Manage\ external\ file\ types=外部ファイル型の管理

Mark\ entries=項目を標識

Mark\ entry=項目を標識

Mark\ new\ entries\ with\ addition\ date=新規項目に追加の日付を記載

Mark\ new\ entries\ with\ owner\ name=新規項目にオーナー名を記載

Memory\ stick\ mode=メモリースティックモード

Menu\ and\ label\ font\ size=メニューとラベルのフォント寸法

Merged\ external\ changes=外部からの変更を統合しました

Messages=メッセージ

Modification\ of\ field=フィールドの修正

Modified\ group\ "%0".=グループ「%0」を修正しました．

Modified\ groups=グループを修正しました

Modified\ string=文字列を修正しました

Modify=修正

modify\ group=グループを修正

Move\ down=下げる

Move\ external\ links\ to\ 'file'\ field=外部リンクを「ファイル」フィールドに移動

move\ group=グループを移動

Move\ up=上げる

Moved\ group\ "%0".=グループ「%0」を移動しました．

Name=名称
Name\ formatter=名前の整形

Natbib\ style=Natbib様式

nested\ AUX\ files=入れ子になっているAUXファイル

New=新規

new=新規

New\ BibTeX\ entry=新規BibTeX項目

New\ BibTeX\ sublibrary=新規BibTeX副データベース

New\ content=新規内容

New\ library\ created.=新規データベースが作成されました．
New\ %0\ library=新規%0データベース
New\ field\ value=新規フィールド値

New\ group=新規グループ

New\ string=新規文字列

Next\ entry=次の項目

No\ actual\ changes\ found.=実際に変更されているところは見つかりませんでした．

no\ base-BibTeX-file\ specified=ベースとなるBibTeXファイルが指定されていません

no\ library\ generated=データベースは生成されませんでした

No\ entries\ found.\ Please\ make\ sure\ you\ are\ using\ the\ correct\ import\ filter.=項目が見つかりませんでした．正しい読み込みフィルタを使用していることを確認してください．


No\ entries\ found\ for\ the\ search\ string\ '%0'=検索文字列「%0」に一致する項目が見つかりませんでした．

No\ entries\ imported.=項目は読み込まれませんでした．

No\ files\ found.=ファイルがみつかりません．

No\ GUI.\ Only\ process\ command\ line\ options.=GUIがありません．コマンドラインオプションのみ処理します．

No\ journal\ names\ could\ be\ abbreviated.=学術誌名を短縮形にすることができませんでした．

No\ journal\ names\ could\ be\ unabbreviated.=学術誌名を非短縮形にすることができませんでした．
No\ PDF\ linked=PDFはリンクされていません

Open\ PDF=PDFを開く

No\ URL\ defined=URLは定義されていません
not=not

not\ found=見つかりません

Note\ that\ you\ must\ specify\ the\ fully\ qualified\ class\ name\ for\ the\ look\ and\ feel,=操作性(look&feel)には，完全に有効なクラス名を指定しなくてはならないことに注意してください．

Nothing\ to\ redo=繰り返すべきものがありません

Nothing\ to\ undo=取り消すべきものがありません

occurrences=個

OK=OK
One\ or\ more\ file\ links\ are\ of\ the\ type\ '%0',\ which\ is\ undefined.\ What\ do\ you\ want\ to\ do?=一つないしそれ以上のファイルリンクが，未定義の「%0」となっています．どうしますか？

One\ or\ more\ keys\ will\ be\ overwritten.\ Continue?=一つないしそれ以上の鍵が上書きされます．続けますか？


Open=開く

Open\ BibTeX\ library=BibTeXデータベースを開く

Open\ library=データベースを開く

Open\ editor\ when\ a\ new\ entry\ is\ created=新規項目を生成した際にエディタを開く

Open\ file=ファイルを開く

Open\ last\ edited\ libraries\ at\ startup=起動時に最後に編集していたデータベースを開く

Connect\ to\ shared\ database=共有データベースを開く

Open\ terminal\ here=ここに ターミナルを選択（開封）する

Open\ URL\ or\ DOI=URLまたはDOIを開く

Opened\ library=データベースを開きました

Opening=開いています

Opening\ preferences...=設定を開いています...

Operation\ canceled.=操作は取り消されました．
Operation\ not\ supported=操作がサポートされていません

Optional\ fields=非必須フィールド

Options=オプション

or=or

Output\ or\ export\ file=ファイルを出力するか書き出す

Override=上書き

Override\ default\ file\ directories=ファイルディレクトリ既定値の上書き

Override\ default\ font\ settings=既定フォント設定を上書き

Override\ the\ BibTeX\ field\ by\ the\ selected\ text=BibTeX鍵を選択した文字列で上書き


Overwrite=上書き
Overwrite\ existing\ field\ values=既存のフィールド値を上書き

Overwrite\ keys=鍵の上書き

pairs\ processed=対が処理されました
Password=パスワード

Paste=貼り付け

paste\ entries=項目を貼り付け

paste\ entry=項目を貼り付け
Paste\ from\ clipboard=クリップボードから貼り付け

Pasted=貼り付けました

Path\ to\ %0\ not\ defined=%0へのパスは定義されていません

Path\ to\ LyX\ pipe=LyXパイプへのパス

PDF\ does\ not\ exist=PDFが存在しません

File\ has\ no\ attached\ annotations=ファイルには註釈が付けられていません

Plain\ text\ import=平文読み込み

Please\ enter\ a\ name\ for\ the\ group.=このグループ用の名称を入力してください．

Please\ enter\ a\ search\ term.\ For\ example,\ to\ search\ all\ fields\ for\ <b>Smith</b>,\ enter\:<p><tt>smith</tt><p>To\ search\ the\ field\ <b>Author</b>\ for\ <b>Smith</b>\ and\ the\ field\ <b>Title</b>\ for\ <b>electrical</b>,\ enter\:<p><tt>author\=smith\ and\ title\=electrical</tt>=検索項目を入力してください．たとえば，<b>Smith</b>のすべての項目を検索するには，<p><tt>smith</tt><p>と入力してください．<b>Author</b>フィールドで<b>Smith</b>，かつ<b>Title</b>フィールドで<b>electrical</b>を検索したい場合には，<p><tt>author\=smith and title\=electrical</tt>と入力してください．

Please\ enter\ the\ field\ to\ search\ (e.g.\ <b>keywords</b>)\ and\ the\ keyword\ to\ search\ it\ for\ (e.g.\ <b>electrical</b>).=検索するフィールド（例：<b>keywords</b>）とそのフィールド内で検索したいキーワード（例：<b>electrical</b>）を入力してください．

Please\ enter\ the\ string's\ label=文字列のラベルを入力してください．

Please\ select\ an\ importer.=読込を選択してください．

Possible\ duplicate\ entries=重複の可能性のある項目

Possible\ duplicate\ of\ existing\ entry.\ Click\ to\ resolve.=既存項目と重複している可能性があります．解消するにはクリックしてください．

Preamble=プリアンブル

Preferences=設定

Preferences\ recorded.=設定が記録されました．

Preview=プレビュー
Citation\ Style=引用様式
Current\ Preview=現在のプレビュー
Cannot\ generate\ preview\ based\ on\ selected\ citation\ style.=選択された引用様式に沿ってプレビューを生成することができませんでした．
Bad\ character\ inside\ entry=項目中に不適切な文字
Error\ while\ generating\ citation\ style=引用様式を生成中にエラー発生
Preview\ style\ changed\ to\:\ %0=プレビュー様式が %0 に変更されました
Next\ preview\ layout=次のプレビュー様式
Previous\ preview\ layout=前のプレビュー様式

Previous\ entry=前の項目

Primary\ sort\ criterion=第一整序基準
Problem\ with\ parsing\ entry=項目を解析中に問題が発生しました
Processing\ %0=%0を処理中です
Pull\ changes\ from\ shared\ database=共有データベースから変更点を持ってくる

Pushed\ citations\ to\ %0=引用を%0に送り込みました

Quit\ JabRef=JabRefを終了

Quit\ synchronization=動機を終了する

Raw\ source=元のソース

Rearrange\ tabs\ alphabetically\ by\ title=タブをタイトルでアルファベット順に整序

Redo=繰り返し

Reference\ library=参照データベース

%0\ references\ found.\ Number\ of\ references\ to\ fetch?=%0個の参照を検出しました．いくつの参照を取得しますか？

Refine\ supergroup\:\ When\ selected,\ view\ entries\ contained\ in\ both\ this\ group\ and\ its\ supergroup=上層グループの絞り込み：このグループとその上層グループの両方に含まれている項目を表示

regular\ expression=正規表現

Related\ articles=関連文献

Remote\ operation=リモート操作

Remote\ server\ port=リモートサーバーのポート

Remove=削除

Remove\ subgroups=下層グループを削除

Remove\ all\ subgroups\ of\ "%0"?=「%0」の下層グループをすべて削除しますか？

Remove\ entry\ from\ import=読み込み分から項目を削除

Remove\ selected\ entries\ from\ this\ group=このグループから選択項目を削除

Remove\ entry\ type=項目型を削除

Remove\ from\ group=グループから削除

Remove\ group=グループを削除

Remove\ group,\ keep\ subgroups=グループを削除し，下層グループは維持

Remove\ group\ "%0"?=グループ「%0」を削除しますか？

Remove\ group\ "%0"\ and\ its\ subgroups?=グループ「%0」とその下層グループを削除しますか？

remove\ group\ (keep\ subgroups)=グループを削除（下層グループは維持）

remove\ group\ and\ subgroups=グループと下層グループを削除

Remove\ group\ and\ subgroups=グループと下層グループを削除

Remove\ link=リンクを削除

Remove\ old\ entry=旧項目を削除

Remove\ selected\ strings=選択した文字列を削除する

Removed\ group\ "%0".=グループ「%0」を削除しました．

Removed\ group\ "%0"\ and\ its\ subgroups.=グループ「%0」とその下層グループを削除しました．

Removed\ string=文字列を削除しました

Renamed\ string=文字列を改名しました

Replace=置換

Replace\ (regular\ expression)=置換対象（正規表現）

Replace\ string=文字列の置換

Replace\ with=置換文字列

Replaced=置換しました

Required\ fields=必須フィールド

Reset\ all=すべてリセット

Resolve\ strings\ for\ all\ fields\ except=文字列を以下を除いた全フィールドで展開する
Resolve\ strings\ for\ standard\ BibTeX\ fields\ only=文字列をBibTeX標準フィールドでのみ展開する

resolved=解消しました

Review=論評

Review\ changes=変更を検査する

Right=右側

Save=保存
Save\ all\ finished.=保存がすべて終わりました．

Save\ all\ open\ libraries=すべての開かれているデータベースを保存

Save\ before\ closing=閉じる前に保存

Save\ library=データベースを保存
Save\ library\ as...=データベースに名前を付けて保存...

Save\ entries\ in\ their\ original\ order=項目をオリジナルの順序で保存

Save\ failed=保存に失敗

Save\ failed\ during\ backup\ creation=バックアップ作成中に保存に失敗

Save\ selected\ as...=選択部に名前を付けて保存...

Saved\ library=データベースを保存しました

Saved\ selected\ to\ '%0'.=選択部を以下に保存しました：'%0'

Saving=保存しています
Saving\ all\ libraries...=データベースをすべて保存しています...

Saving\ library=データベースを保存しています

Search=検索

Search\ expression=検索表現

Search\ for=検索対象

Searching\ for\ duplicates...=重複を検索しています...

Searching\ for\ files=ファイルを検索しています

Secondary\ sort\ criterion=第二整序基準

Select\ all=すべて選択

Select\ encoding=エンコーディングを選択

Select\ entry\ type=項目型を選択してください
Select\ external\ application=外部アプリケーションを選択

Select\ file\ from\ ZIP-archive=ZIP書庫からファイルを選択してください

Select\ the\ tree\ nodes\ to\ view\ and\ accept\ or\ reject\ changes=ツリーノードを選択して表示させ，変更を受諾ないし拒否してください
Selected\ entries=選択した項目
Set\ field=フィールドを設定
Set\ fields=フィールドを設定

Set\ general\ fields=汎用フィールドを設定
Set\ main\ external\ file\ directory=主幹外部ファイルディレクトリを設定してください

Set\ table\ font=表フォントを設定

Settings=設定

Shortcut=ショートカット

Show/edit\ %0\ source=%0ソースを表示・編集

Show\ 'Firstname\ Lastname'=「名 姓」と表示

Show\ 'Lastname,\ Firstname'=「姓, 名」と表示

Show\ BibTeX\ source\ by\ default=既定でBibTeXソースを表示

Show\ confirmation\ dialog\ when\ deleting\ entries=項目を削除する際に確認ダイアログを表示

Show\ description=説明を表示

Show\ file\ column=ファイル列を表示

Show\ last\ names\ only=姓のみを表示する

Show\ names\ unchanged=氏名をそのまま表示

Show\ optional\ fields=非必須フィールドを表示

Show\ required\ fields=必須フィールドを表示

Show\ URL/DOI\ column=URL/DOI列を表示

Simple\ HTML=単純なHTML

Size=サイズ

Skipped\ -\ No\ PDF\ linked=跳ばしました - PDFがリンクされていません
Skipped\ -\ PDF\ does\ not\ exist=跳ばしました - PDFが存在しません

Skipped\ entry.=項目を跳ばしました．

Some\ appearance\ settings\ you\ changed\ require\ to\ restart\ JabRef\ to\ come\ into\ effect.=Some appearance settings you changed require to restart JabRef to come into effect.

source\ edit=ソースの編集
Special\ name\ formatters=名前の整形の定義

Special\ table\ columns=特殊な表列

Starting\ import=読み込みを開始

Statically\ group\ entries\ by\ manual\ assignment=手動割り当てによって静的に項目をグループ化

Status=状態

Stop=停止

Strings=文字列

Strings\ for\ library=右のデータベースで用いる文字列

Sublibrary\ from\ AUX=AUXからの部分データベース

Switches\ between\ full\ and\ abbreviated\ journal\ name\ if\ the\ journal\ name\ is\ known.=学術誌名が既知の場合は，完全な学術誌名と短縮形を切り替える．

Synchronize\ file\ links=ファイルリンクの同期

Synchronizing\ file\ links...=ファイルリンクの同期...

Table\ appearance=表の外観

Table\ background\ color=表の背景色

Table\ grid\ color=表の罫線色

Table\ text\ color=表の文字色

Tabname=タブ名
Target\ file\ cannot\ be\ a\ directory.=ターゲットファイルはディレクトリであってはなりません．

Tertiary\ sort\ criterion=第三整序基準

Test=確認

paste\ text\ here=テキストをここに貼り付けてください

The\ chosen\ date\ format\ for\ new\ entries\ is\ not\ valid=新規項目に選択した日付書式は有効ではありません

The\ chosen\ encoding\ '%0'\ could\ not\ encode\ the\ following\ characters\:=選択したエンコーディング「%0」は，以下の文字をエンコードすることができませんでした：


the\ field\ <b>%0</b>=フィールド<b>%0</b>

The\ file<BR>'%0'<BR>has\ been\ modified<BR>externally\!=ファイル<BR>'%0'<BR>は外部から<BR>修正されました！

The\ group\ "%0"\ already\ contains\ the\ selection.=グループ「%0」には既に選択したものが含まれています．

The\ label\ of\ the\ string\ cannot\ be\ a\ number.=文字列のラベルは数字であってはなりません．

The\ label\ of\ the\ string\ cannot\ contain\ spaces.=文字列のラベルにはスペースを入れてはなりません．

The\ label\ of\ the\ string\ cannot\ contain\ the\ '\#'\ character.=文字列のラベルには「\#」文字を入れてはなりません．

The\ output\ option\ depends\ on\ a\ valid\ import\ option.=この出力オプションは，有効な読み込みオプションに依存します．
The\ PDF\ contains\ one\ or\ several\ BibTeX-records.=このPDFは，BibTeXレコードを含んでいます．
Do\ you\ want\ to\ import\ these\ as\ new\ entries\ into\ the\ current\ library?=これらを，現在のデータベースに新規項目として読み込みますか？

The\ regular\ expression\ <b>%0</b>\ is\ invalid\:=正規表現<b>%0</b>は無効です：

The\ search\ is\ case\ insensitive.=検索は大小文字を区別しません．

The\ search\ is\ case\ sensitive.=検索は大小文字を区別します．

The\ string\ has\ been\ removed\ locally=文字列はローカルで削除されました

There\ are\ possible\ duplicates\ (marked\ with\ an\ icon)\ that\ haven't\ been\ resolved.\ Continue?=解消されていない重複と思われるものが存在します（「D」アイコンで標識されています）．先に進みますか？

This\ entry\ has\ no\ BibTeX\ key.\ Generate\ key\ now?=この項目にはBibTeX鍵がありません．いま生成しますか？

This\ entry\ is\ incomplete=この項目は不完全です

This\ entry\ type\ cannot\ be\ removed.=この項目型は解消できません．

This\ external\ link\ is\ of\ the\ type\ '%0',\ which\ is\ undefined.\ What\ do\ you\ want\ to\ do?=この外部リンクは「%0」型ですが，これは定義されていません．どうしますか？

This\ group\ contains\ entries\ based\ on\ manual\ assignment.\ Entries\ can\ be\ assigned\ to\ this\ group\ by\ selecting\ them\ then\ using\ either\ drag\ and\ drop\ or\ the\ context\ menu.\ Entries\ can\ be\ removed\ from\ this\ group\ by\ selecting\ them\ then\ using\ the\ context\ menu.=このグループは，手動割り当てによる項目を含んでいます．項目を選択して，ドラッグアンドドロップを行うかコンテクストメニューを使うかすれば，このグループに項目を割り当てることができます．項目を選択してコンテクストメニューを使えば，項目を削除することができます．

This\ group\ contains\ entries\ whose\ <b>%0</b>\ field\ contains\ the\ keyword\ <b>%1</b>=このグループには，<b>%0</b>フィールドにキーワード<b>%1</b>を含んでいる項目があります

This\ group\ contains\ entries\ whose\ <b>%0</b>\ field\ contains\ the\ regular\ expression\ <b>%1</b>=このグループには，<b>%0</b>フィールドに正規表現<b>%1</b>を含んでいる項目があります
This\ makes\ JabRef\ look\ up\ each\ file\ link\ and\ check\ if\ the\ file\ exists.\ If\ not,\ you\ will\ be\ given\ options<BR>to\ resolve\ the\ problem.=これを有効にすると，JabRefは各ファイルリンクを調べ，ファイルが存在するかどうか確認します．<BR>もし存在しなければ，問題を解決する選択肢を提供します．

This\ operation\ requires\ all\ selected\ entries\ to\ have\ BibTeX\ keys\ defined.=この操作を行うには，選択された全項目にBibTeX鍵が定義されている必要があります．

This\ operation\ requires\ one\ or\ more\ entries\ to\ be\ selected.=この操作を行うには，1つ以上の項目が選択されている必要があります．

Toggle\ entry\ preview=項目プレビューを入切
Toggle\ groups\ interface=グループ制御面を入切
Try\ different\ encoding=別のエンコーディングを試す

Unabbreviate\ journal\ names\ of\ the\ selected\ entries=選択した項目の誌名を非短縮形にする
Unabbreviated\ %0\ journal\ names.=%0個の誌名を非短縮形にしました

Unable\ to\ open\ file.=ファイルを開くことができませんでした．
Unable\ to\ open\ link.\ The\ application\ '%0'\ associated\ with\ the\ file\ type\ '%1'\ could\ not\ be\ called.=リンクを開くことができませんでした．ファイル型「%1」に関連付けられているアプリケーション「%0」を呼び出すことができませんでした．
unable\ to\ write\ to=以下に書き込むことができませんでした：
Undefined\ file\ type=定義されていないファイル型

Undo=取り消し

Union=論理和

Unknown\ BibTeX\ entries=認識されなかったBibTeX項目

unknown\ edit=知らない編集

Unknown\ export\ format=知らない書き出し書式です

Unmark\ all=すべての標識を解除

Unmark\ entries=項目の標識を外す

Unmark\ entry=項目の標識を外す

untitled=タイトルなし

Up=上

Update\ to\ current\ column\ widths=現在の列幅に更新

Updated\ group\ selection=グループ選択を更新しました
Upgrade\ external\ PDF/PS\ links\ to\ use\ the\ '%0'\ field.=外部PDF/PSリンクを「%0」フィールドを使用するように更新
Upgrade\ file=ファイルを更新
Upgrade\ old\ external\ file\ links\ to\ use\ the\ new\ feature=古い外部ファイルリンクを新機能を利用するように更新

usage=使用法
Use\ autocompletion\ for\ the\ following\ fields=右記のフィールドで自動補完を使用

Use\ other\ look\ and\ feel=別の操作性を使用する
Tweak\ font\ rendering\ for\ entry\ editor\ on\ Linux=Tweak font rendering for entry editor on Linux
Use\ regular\ expression\ search=正規表現検索を使用

Username=ユーザー名

Value\ cleared\ externally=外部から値が消去されました

Value\ set\ externally=外部から値が設定されました

verify\ that\ LyX\ is\ running\ and\ that\ the\ lyxpipe\ is\ valid=LyXが実行されていて，lyxpipeが有効となっていることを確認してください

View=表示
Vim\ server\ name=Vimサーバー名

Waiting\ for\ ArXiv...=ArXivの応答を待っています...

Warn\ about\ unresolved\ duplicates\ when\ closing\ inspection\ window=精査ウィンドウを閉じる際に解消されていない重複項目に対して警告する

Warn\ before\ overwriting\ existing\ keys=既存の鍵を上書きする前に警告

Warning=警告

Warnings=警告

web\ link=ウェブリンク

What\ do\ you\ want\ to\ do?=どうしますか？

When\ adding/removing\ keywords,\ separate\ them\ by=キーワードを追加・削除する際，それらを以下の文字で区切る
Will\ write\ XMP-metadata\ to\ the\ PDFs\ linked\ from\ selected\ entries.=選択した項目からリンクされているPDFにXMPメタデータを書き込みます．

with=with

Write\ BibTeXEntry\ as\ XMP-metadata\ to\ PDF.=PDFにBibTeX項目をXMPメタデータとして書き込む．

Write\ XMP=XMPを書き込む
Write\ XMP-metadata=XMPメタデータを書き込む
Write\ XMP-metadata\ for\ all\ PDFs\ in\ current\ library?=現データベースの全PDFにXMPメタデータを書き込みますか？
Writing\ XMP-metadata...=XMPメタデータを書き込んでいます...
Writing\ XMP-metadata\ for\ selected\ entries...=選択した項目にXMPメタデータを書き込んでいます...

Wrote\ XMP-metadata=XMPメタデータを書き込みました

XMP-annotated\ PDF=XMP注釈付きPDF
XMP\ export\ privacy\ settings=XMP書き出しのプライバシー設定
XMP-metadata=XMPメタデータ
XMP-metadata\ found\ in\ PDF\:\ %0=PDF中にXMPメタデータを検出しました：%0
You\ must\ restart\ JabRef\ for\ this\ to\ come\ into\ effect.=これを有効にするためにはJabRefを再起動する必要があります．
You\ have\ changed\ the\ language\ setting.=言語設定が変更されました．
You\ have\ entered\ an\ invalid\ search\ '%0'.=無効な検索「%0」を入力しました．

You\ must\ restart\ JabRef\ for\ the\ new\ key\ bindings\ to\ work\ properly.=新しいキー割当が正しく機能するようにするためには，JabRefを再起動しなくてはなりません．

Your\ new\ key\ bindings\ have\ been\ stored.=新しいキー割当が保管されました．

The\ following\ fetchers\ are\ available\:=以下の取得子が使用できます：
Could\ not\ find\ fetcher\ '%0'=取得子「%0」を見つけられませんでした
Running\ query\ '%0'\ with\ fetcher\ '%1'.=取得子「%1」を使用して，クエリ「%0」を実行しています．
Query\ '%0'\ with\ fetcher\ '%1'\ did\ not\ return\ any\ results.=取得子「%1」を使用したクエリ「%0」は，結果を何も返しませんでした．

Move\ file=ファイルを移動
Rename\ file=ファイルを改名

Move\ file\ failed=ファイルの移動に失敗
Could\ not\ move\ file\ '%0'.=ファイルを%0移動できませんでした
Could\ not\ find\ file\ '%0'.=ファイル「%0」を見つけられませんでした．
Number\ of\ entries\ successfully\ imported=読み込みに成功した項目数
Import\ canceled\ by\ user=読み込みはユーザーによって取り消されました
Progress\:\ %0\ of\ %1=進捗状況：%1のうち%0
Error\ while\ fetching\ from\ %0=%0からの取得中にエラー発生

Please\ enter\ a\ valid\ number=有効な数値を入力してください
Show\ search\ results\ in\ a\ window=検索結果をウィンドウに表示
Show\ global\ search\ results\ in\ a\ window=大域検索の結果をウィンドウに表示
Search\ in\ all\ open\ libraries=全データベースを検索
Move\ file\ to\ file\ directory?=ファイルをファイルディレクトリに移動しますか？

Library\ is\ protected.\ Cannot\ save\ until\ external\ changes\ have\ been\ reviewed.=データベースは保護されています．外部からの変更を検査しない限り，保存することができません．
Protected\ library=保護されたデータベース
Refuse\ to\ save\ the\ library\ before\ external\ changes\ have\ been\ reviewed.=外部からの変更を検査するまではデータベースを保存することを拒絶する
Library\ protection=データベース保護
Unable\ to\ save\ library=データベースを保存することができませんでした

BibTeX\ key\ generator=BibTeX鍵の生成
Unable\ to\ open\ link.=リンクを開くことができませんでした．
Move\ the\ keyboard\ focus\ to\ the\ entry\ table=キーボードのフォーカスを項目表に移動
MIME\ type=MIME型

This\ feature\ lets\ new\ files\ be\ opened\ or\ imported\ into\ an\ already\ running\ instance\ of\ JabRef<BR>instead\ of\ opening\ a\ new\ instance.\ For\ instance,\ this\ is\ useful\ when\ you\ open\ a\ file\ in\ JabRef<br>from\ your\ web\ browser.<BR>Note\ that\ this\ will\ prevent\ you\ from\ running\ more\ than\ one\ instance\ of\ JabRef\ at\ a\ time.=この機能は，新規ファイルを，新しいJabRefインスタンスを開かないで，すでに実行されているインスタンスに開いたり<BR>読み込んだりするものです．たとえば，これは，ウェブブラウザからJabRefにファイルを開かせたい時に便利です．<BR>これによって，一度にJabRefのインスタンスを一つしか開けなくなることに注意してください．
Run\ fetcher,\ e.g.\ "--fetch\=Medline\:cancer"=取得子を実行する．例：「--fetch\=Medline\:cancer」

The\ ACM\ Digital\ Library=ACMデジタルライブラリ
Reset=リセット

Use\ IEEE\ LaTeX\ abbreviations=IEEEのLaTeX略語を使用
The\ Guide\ to\ Computing\ Literature=The Guide to Computing Literature

When\ opening\ file\ link,\ search\ for\ matching\ file\ if\ no\ link\ is\ defined=ファイルリンクを開く際，リンクが定義されていなければ，一致するファイルを検索する
Settings\ for\ %0=「%0」の設定
Mark\ entries\ imported\ into\ an\ existing\ library=既存データベースに読み込んだ項目を標識する
Unmark\ all\ entries\ before\ importing\ new\ entries\ into\ an\ existing\ library=既存のデータベースに新規項目を読み込む前に全項目のマークを解除する

Forward=進む
Back=戻る
Sort\ the\ following\ fields\ as\ numeric\ fields=以下のフィールドは数値フィールドとして整序
Line\ %0\:\ Found\ corrupted\ BibTeX\ key.=%0行め：破損したBibTeX鍵を検出しました．
Line\ %0\:\ Found\ corrupted\ BibTeX\ key\ (contains\ whitespaces).=%0行め：破損したBibTeX鍵を発見しました（空白が入っている）．
Line\ %0\:\ Found\ corrupted\ BibTeX\ key\ (comma\ missing).=%0行め：破損したBibTeX鍵を発見しました（コンマが欠落）．
Full\ text\ document\ download\ failed=論文本体のダウンロードに失敗しました
Update\ to\ current\ column\ order=現在の列順に更新
Download\ from\ URL=URLからダウンロード
Rename\ field=フィールドを改名しました
Set/clear/append/rename\ fields=フィールドを設定/クリア/名称変更
Append\ field=Append field
Append\ to\ fields=Append to fields
Rename\ field\ to=フィールド名を以下に変更
Move\ contents\ of\ a\ field\ into\ a\ field\ with\ a\ different\ name=フィールドの内容を別名のフィールドに移動する
You\ can\ only\ rename\ one\ field\ at\ a\ time=一度に改名できるのはひとつのフィールドだけです

Remove\ all\ broken\ links=破損したリンクをすべて削除

Cannot\ use\ port\ %0\ for\ remote\ operation;\ another\ application\ may\ be\ using\ it.\ Try\ specifying\ another\ port.=リモート操作用に%0ポートを使用することができません．別のアプリケーションが使用している可能性があります．別のポートを指定してみてください．

Looking\ for\ full\ text\ document...=文書本体を探しています...
Autosave=自動保存
A\ local\ copy\ will\ be\ opened.=ローカルコピーを開きます．
Autosave\ local\ libraries=ローカルデータベースを自動保存
Automatically\ save\ the\ library\ to=自動的にデータベースを右記に保存：
Please\ enter\ a\ valid\ file\ path.=有効なファイルパスを入力してください．


Export\ in\ current\ table\ sort\ order=現在の表での整序順で書き出し
Export\ entries\ in\ their\ original\ order=項目をオリジナルの順序で書き出し
Error\ opening\ file\ '%0'.=ファイル「%0」を開く際にエラー発生

Formatter\ not\ found\:\ %0=整形子が見つかりません：%0
Clear\ inputarea=入力領域を一掃

Automatically\ set\ file\ links\ for\ this\ entry=この項目にファイルリンクを自動的に設定
Could\ not\ save,\ file\ locked\ by\ another\ JabRef\ instance.=保存できませんでした．ファイルが他のJabRefインスタンスによってロックされています．
File\ is\ locked\ by\ another\ JabRef\ instance.=ファイルがもうひとつのJabRefインスタンスによってロックされています．
Do\ you\ want\ to\ override\ the\ file\ lock?=ファイルロックを上書きしますか？
File\ locked=ファイルがロックされています
Current\ tmp\ value=現在のtmp値
Metadata\ change=メタデータの変更
Changes\ have\ been\ made\ to\ the\ following\ metadata\ elements=以下のメタデータ要素に変更を加えました

Generate\ groups\ for\ author\ last\ names=著者の姓でグループを生成する
Generate\ groups\ from\ keywords\ in\ a\ BibTeX\ field=BibTeXフィールドのキーワードからグループを生成する
Enforce\ legal\ characters\ in\ BibTeX\ keys=BibTeX鍵で規則に則った文字の使用を強制する

Save\ without\ backup?=バックアップを取らずに保存しますか？
Unable\ to\ create\ backup=バックアップを作成することができません
Move\ file\ to\ file\ directory=ファイルをファイルディレクトリに移動
Rename\ file\ to=ファイル名を以下に改名：
<b>All\ Entries</b>\ (this\ group\ cannot\ be\ edited\ or\ removed)=<b>全項目</b>（このグループは編集したり削除したりすることはできません）
static\ group=静的グループ
dynamic\ group=動的グループ
refines\ supergroup=上層グループを絞り込む
includes\ subgroups=下層グループを含む
contains=contains
search\ expression=検索表現

Optional\ fields\ 2=非必須フィールド2
Waiting\ for\ save\ operation\ to\ finish=保存操作が終了するのを待っています
Resolving\ duplicate\ BibTeX\ keys...=重複したBibTeX鍵を解決...
Finished\ resolving\ duplicate\ BibTeX\ keys.\ %0\ entries\ modified.=重複したBibTeX鍵を解消し終わりました．%0項目を修正しました．
This\ library\ contains\ one\ or\ more\ duplicated\ BibTeX\ keys.=このデータベースには，1つないし複数の重複したBibTeX鍵があります．
Do\ you\ want\ to\ resolve\ duplicate\ keys\ now?=重複した鍵を直ちに解消しますか？

Find\ and\ remove\ duplicate\ BibTeX\ keys=重複BibTeX鍵を検出して削除
Expected\ syntax\ for\ --fetch\='<name\ of\ fetcher>\:<query>'=--fetch\='<取得子名>\:<問い合わせ>'に期待される文法
Duplicate\ BibTeX\ key=重複したBibTeX鍵
Import\ marking\ color=読み込み標識の色
Always\ add\ letter\ (a,\ b,\ ...)\ to\ generated\ keys=鍵生成時に常に(a, ,b, …)などの文字を付加

Ensure\ unique\ keys\ using\ letters\ (a,\ b,\ ...)=(a, ,b, …)などの文字を使用して鍵が唯一であることを保証
Ensure\ unique\ keys\ using\ letters\ (b,\ c,\ ...)=(b, ,c, …)などの文字を使用して鍵が唯一であることを保証
Entry\ editor\ active\ background\ color=項目エディタのアクティブ背景色
Entry\ editor\ background\ color=項目エディタの背景色
Entry\ editor\ font\ color=項目エディタのフォント色
Entry\ editor\ invalid\ field\ color=項目エディタの無効フィールド色

Table\ and\ entry\ editor\ colors=表および項目エディタ色

General\ file\ directory=一般ファイルディレクトリ
User-specific\ file\ directory=ユーザーファイルディレクトリ
Search\ failed\:\ illegal\ search\ expression=検索に失敗：誤った検索表現です
Show\ ArXiv\ column=ArXiv列を表示

You\ must\ enter\ an\ integer\ value\ in\ the\ interval\ 1025-65535\ in\ the\ text\ field\ for=テキストフィールドに1025〜65535の間の整数値を入力しなくてはなりません：
Automatically\ open\ browse\ dialog\ when\ creating\ new\ file\ link=新しくファイルリンクを作成する際，自動的にブラウズダイアログを開く
Import\ metadata\ from\:=右記からメタデータを読み込み：
Choose\ the\ source\ for\ the\ metadata\ import=メタデータを読み込むソースを選んでください
Create\ entry\ based\ on\ XMP-metadata=XMPデータに基づいて項目を生成
Create\ blank\ entry\ linking\ the\ PDF=PDFにリンクした空の項目を生成
Only\ attach\ PDF=PDFを添付してください
Title=タイトル
Create\ new\ entry=新規項目を作成
Update\ existing\ entry=既存項目を更新
Autocomplete\ names\ in\ 'Firstname\ Lastname'\ format\ only=「名 姓」形式の名前のみ自動補完
Autocomplete\ names\ in\ 'Lastname,\ Firstname'\ format\ only=「姓, 名」形式の名前のみ自動補完
Autocomplete\ names\ in\ both\ formats=両方の形式とも自動補完
Marking\ color\ %0=標識色 %0
The\ name\ 'comment'\ cannot\ be\ used\ as\ an\ entry\ type\ name.=「comment」という名前は，項目型名としては使用することができません．
You\ must\ enter\ an\ integer\ value\ in\ the\ text\ field\ for=右記のテキストフィールド中には整数値を入力しなくてはなりません：
Send\ as\ email=電子メールとして送る
References=書誌情報
Sending\ of\ emails=電子メールの送付
Subject\ for\ sending\ an\ email\ with\ references=書誌情報を添付した電子メールの件名
Automatically\ open\ folders\ of\ attached\ files=添付ファイルのフォルダを自動的に開く
Create\ entry\ based\ on\ content=内容に基づいて項目を生成
Do\ not\ show\ this\ box\ again\ for\ this\ import=この読み込みにはこのボックスをもう表示しない
Always\ use\ this\ PDF\ import\ style\ (and\ do\ not\ ask\ for\ each\ import)=このPDF取込み方法を常に用いる(そして読み込み毎に尋ねない)
Error\ creating\ email=電子メールを生成する際エラーが発生しました
Entries\ added\ to\ an\ email=項目が電子メールに追加されました
exportFormat=exportFormat
Output\ file\ missing=出力ファイルが見当たりません
No\ search\ matches.=検索条件に一致するものがありませんでした．
The\ output\ option\ depends\ on\ a\ valid\ input\ option.=出力オプションは，入力オプションのうち，有効なものに依存します．
Default\ import\ style\ for\ drag\ and\ drop\ of\ PDFs=PDFファイルのドラッグ＆ドロップに対する読み込み方法の既定値
Default\ PDF\ file\ link\ action=PDFファイルのリンク方法の既定値
Filename\ format\ pattern=ファイル名の書式パターン
Additional\ parameters=追加のパラメーター
Cite\ selected\ entries\ between\ parenthesis=選択した項目を引用
Cite\ selected\ entries\ with\ in-text\ citation=選択した項目を本文内の引用として引用する
Cite\ special=特殊な引用
Extra\ information\ (e.g.\ page\ number)=追加情報（例：ページ番号）
Manage\ citations=引用を管理
Problem\ modifying\ citation=引用を修正するのに問題発生
Citation=引用
Extra\ information=追加情報
Could\ not\ resolve\ BibTeX\ entry\ for\ citation\ marker\ '%0'.=引用標識「%0」に対してBibTeX項目を当てはめられませんでした．
Select\ style=様式の選択
Journals=学術誌
Cite=引用
Cite\ in-text=文中への引用
Insert\ empty\ citation=空の引用を挿入
Merge\ citations=引用の統合
Manual\ connect=手動接続
Select\ Writer\ document=Writer文書を選択
Sync\ OpenOffice/LibreOffice\ bibliography=OpenOffice/LibreOffice書誌情報を同期
Select\ which\ open\ Writer\ document\ to\ work\ on=作業にどのWriter文書を開くか選択してください
Connected\ to\ document=文書に接続しました
Insert\ a\ citation\ without\ text\ (the\ entry\ will\ appear\ in\ the\ reference\ list)=表示なしで引用を挿入（項目は参考文献一覧にのみ表示されます）
Cite\ selected\ entries\ with\ extra\ information=選択した項目を追加情報とともに引用
Ensure\ that\ the\ bibliography\ is\ up-to-date=書誌情報が最新であることを確認する
Your\ OpenOffice/LibreOffice\ document\ references\ the\ BibTeX\ key\ '%0',\ which\ could\ not\ be\ found\ in\ your\ current\ library.=お使いのOpenOffice/LibreOffice文書がBibTeX鍵「%0」を参照していますが，現在のデータベース中には見当たりません．
Unable\ to\ synchronize\ bibliography=書誌情報を同期することができませんでした
Combine\ pairs\ of\ citations\ that\ are\ separated\ by\ spaces\ only=空白で区切られている引用のペアのみを連結してください
Autodetection\ failed=自動検出に失敗しました
Connecting=接続しています
Please\ wait...=お待ちください...
Set\ connection\ parameters=接続パラメーターを指定してください
Path\ to\ OpenOffice/LibreOffice\ directory=OpenOffice/LibreOffice辞書へのパス
Path\ to\ OpenOffice/LibreOffice\ executable=OpenOffice/LibreOffice実行ファイルへのパス
Path\ to\ OpenOffice/LibreOffice\ library\ dir=OpenOffice/LibreOfficeライブラリディレクトリへのパス
Connection\ lost=接続が失われました
The\ paragraph\ format\ is\ controlled\ by\ the\ property\ 'ReferenceParagraphFormat'\ or\ 'ReferenceHeaderParagraphFormat'\ in\ the\ style\ file.=段落様式は，様式ファイル内の「ReferenceParagraphFormat」特性もしくは「ReferenceHeaderParagraphFormat」特性で制御されています．
The\ character\ format\ is\ controlled\ by\ the\ citation\ property\ 'CitationCharacterFormat'\ in\ the\ style\ file.=文字書式は，書式ファイル内の引用特性「CitationCharacterFormat」で制御されています．
Automatically\ sync\ bibliography\ when\ inserting\ citations=引用を挿入する際，書誌情報を自動的に同期
Look\ up\ BibTeX\ entries\ in\ the\ active\ tab\ only=アクティブなタブのBibTeX項目のみを検索
Look\ up\ BibTeX\ entries\ in\ all\ open\ libraries=開かれているデータベースすべてのBibTeX項目を検索
Autodetecting\ paths...=パスを自動検出しています...
Could\ not\ find\ OpenOffice/LibreOffice\ installation=導入済みのOpenOffice/LibreOfficeを検出できませんでした
Found\ more\ than\ one\ OpenOffice/LibreOffice\ executable.=実行可能なOpenOffice/LibreOfficeが2つ以上見つかりました．
Please\ choose\ which\ one\ to\ connect\ to\:=どれに接続するか選んでください：
Choose\ OpenOffice/LibreOffice\ executable=OpenOffice/LibreOffice実行ファイルを選択
Select\ document=文書を選択
HTML\ list=HTML一覧
If\ possible,\ normalize\ this\ list\ of\ names\ to\ conform\ to\ standard\ BibTeX\ name\ formatting=可能ならば，名称一覧を標準的なBibTeX名書式に合致するように標準化する
Could\ not\ open\ %0=%0を開くことができませんでした
Unknown\ import\ format=未知の読み込み型です
Web\ search=ウェブ検索
Style\ selection=様式の選択
No\ valid\ style\ file\ defined=有効な様式ファイルが定義されていません
Choose\ pattern=パターンを選択
Use\ the\ BIB\ file\ location\ as\ primary\ file\ directory=bibファイルの場所を主要ファイルディレクトリとして使用
Could\ not\ run\ the\ gnuclient/emacsclient\ program.\ Make\ sure\ you\ have\ the\ emacsclient/gnuclient\ program\ installed\ and\ available\ in\ the\ PATH.=gnuclient/emacsclientプログラムを実行することができませんでした．emacsclient/gnuclientプログラムが導入済みでPATH中にあることを確認してください．
OpenOffice/LibreOffice\ connection=OpenOffice/LibreOffice接続
You\ must\ select\ either\ a\ valid\ style\ file,\ or\ use\ one\ of\ the\ default\ styles.=有効な様式ファイルを選択するか，既定様式のうち一つを用いなくてはなりません．

This\ is\ a\ simple\ copy\ and\ paste\ dialog.\ First\ load\ or\ paste\ some\ text\ into\ the\ text\ input\ area.<br>After\ that,\ you\ can\ mark\ text\ and\ assign\ it\ to\ a\ BibTeX\ field.=これは単純なコピー＆ペーストダイアログです．まず入力領域に文章を読み込むか貼り付けてください．<br>その後，文章を標識して，それをBibTeXフィールドに割り当てることができます．
This\ feature\ generates\ a\ new\ library\ based\ on\ which\ entries\ are\ needed\ in\ an\ existing\ LaTeX\ document.=この機能を使うと，既存のLaTeX文書に必要とされている項目が何であるかを検出して新規データベースが作成されます．
You\ need\ to\ select\ one\ of\ your\ open\ libraries\ from\ which\ to\ choose\ entries,\ as\ well\ as\ the\ AUX\ file\ produced\ by\ LaTeX\ when\ compiling\ your\ document.=項目を選ぶための既に開かれているデータベースと，文書をコンパイルする際にLaTeXが生成したAUXファイルを選択する必要があります．

First\ select\ entries\ to\ clean\ up.=まず剪定する項目を選択してください．
Cleanup\ entry=項目の剪定
Autogenerate\ PDF\ Names=PDF名を自動生成
Auto-generating\ PDF-Names\ does\ not\ support\ undo.\ Continue?=PDF名の自動生成は取り消せません．続けますか？

Use\ full\ firstname\ whenever\ possible=可能な場合は常に完全なファーストネームを使用
Use\ abbreviated\ firstname\ whenever\ possible=可能な場合は常に短縮したファーストネームを使用
Use\ abbreviated\ and\ full\ firstname=短縮したファーストネームと完全なファーストネームを両方使用
Autocompletion\ options=自動補完オプション
Name\ format\ used\ for\ autocompletion=自動補完に使用される氏名の書式
Treatment\ of\ first\ names=名(first name)の取り扱い
Cleanup\ entries=項目の剪定
Automatically\ assign\ new\ entry\ to\ selected\ groups=選択したグループに新規項目を自動割り当て
%0\ mode=%0モード
Move\ DOIs\ from\ note\ and\ URL\ field\ to\ DOI\ field\ and\ remove\ http\ prefix=DOIをnote及びURLフィールドからDOIフィールドに移動して，http前置詞を削除
Make\ paths\ of\ linked\ files\ relative\ (if\ possible)=リンクファイルのパスを（可能な限り）相対パス化
Rename\ PDFs\ to\ given\ filename\ format\ pattern=PDFを指定したファイル名書式パターンに改名
Rename\ only\ PDFs\ having\ a\ relative\ path=相対パスを持つPDFのみを改名
What\ would\ you\ like\ to\ clean\ up?=どのように剪定しますか？
Doing\ a\ cleanup\ for\ %0\ entries...=%0個の項目を剪定しています...
No\ entry\ needed\ a\ clean\ up=剪定の必要がある項目はありませんでした
One\ entry\ needed\ a\ clean\ up=1つの項目を剪定する必要がありました
%0\ entries\ needed\ a\ clean\ up=%0個の項目を剪定する必要がありました

Remove\ selected=選択分を削除

Group\ tree\ could\ not\ be\ parsed.\ If\ you\ save\ the\ BibTeX\ library,\ all\ groups\ will\ be\ lost.=グループツリーを解析できませんでした．BibTeXデータベースを保存すると，グループはすべて失われます．
Attach\ file=ファイルを添付
Setting\ all\ preferences\ to\ default\ values.=すべての設定を既定値にします．
Resetting\ preference\ key\ '%0'=キー「%0」の設定をリセットします
Unknown\ preference\ key\ '%0'=キー「%0」という設定は知りません
Unable\ to\ clear\ preferences.=設定を消去することができませんでした．

Reset\ preferences\ (key1,key2,...\ or\ 'all')=設定をリセット(キー1・キー2…あるいは「all」)
Find\ unlinked\ files=リンクされていないファイルを検索
Unselect\ all=すべての選択を解除
Expand\ all=すべて展開表示
Collapse\ all=すべて畳んで表示
Opens\ the\ file\ browser.=ファイルブラウザを開きます
Scan\ directory=ディレクトリを走査
Searches\ the\ selected\ directory\ for\ unlinked\ files.=選択したディレクトリでリンクされていないファイルを検索
Starts\ the\ import\ of\ BibTeX\ entries.=BibTeX項目の読み込みを開始します．
Leave\ this\ dialog.=このダイアログを閉じます．
Create\ directory\ based\ keywords=ディレクトリに基づいたキーワードを生成
Creates\ keywords\ in\ created\ entrys\ with\ directory\ pathnames=生成した項目のキーワードにディレクトリパス名を入れる
Select\ a\ directory\ where\ the\ search\ shall\ start.=検索を開始するディレクトリを選んでください．
Select\ file\ type\:=ファイル型を選択：
These\ files\ are\ not\ linked\ in\ the\ active\ library.=これらのファイルは，現在アクティブなデータベースにリンクされていません．
Entry\ type\ to\ be\ created\:=生成する項目型：
Searching\ file\ system...=ファイルシステムを検索しています...
Importing\ into\ Library...=データベースに読み込んでいます...
Select\ directory=辞書を選択
Select\ files=ファイルを選択
BibTeX\ entry\ creation=BibTeX項目の引用
<No\ selection>=<選択されていません>
Unable\ to\ connect\ to\ FreeCite\ online\ service.=freeciteオンラインサービスに接続できませんでした．
Parse\ with\ FreeCite=FreeCiteで解析
The\ current\ BibTeX\ key\ will\ be\ overwritten.\ Continue?=現在のBibTeX鍵は上書きされます．続けますか？
Overwrite\ key=鍵を上書き
Not\ overwriting\ existing\ key.\ To\ change\ this\ setting,\ open\ Options\ ->\ Prefererences\ ->\ BibTeX\ key\ generator=既存の鍵を上書きしません．この設定を変更するには，オプション→設定→BibTeXキーの生成を開いてください
How\ would\ you\ like\ to\ link\ to\ '%0'?=「%0」へのリンクをどうしますか？
BibTeX\ key\ patterns=BibTeX鍵パターン
Changed\ special\ field\ settings=特殊フィールドの設定が変更されました
Clear\ priority=優先度を消去
Clear\ rank=評価を消去
Enable\ special\ fields=特殊フィールドを使用する
One\ star=一つ星
Two\ stars=二つ星
Three\ stars=三つ星
Four\ stars=四つ星
Five\ stars=五つ星
Help\ on\ special\ fields=特殊フィールドのヘルプ
Keywords\ of\ selected\ entries=選択した項目のキーワード
Manage\ content\ selectors=内容選択子を管理
Manage\ keywords=キーワードを管理
No\ priority\ information=優先度の情報がありません
No\ rank\ information=評価の情報がありません
Priority=優先度
Priority\ high=優先度高
Priority\ low=優先度中
Priority\ medium=優先度低
Quality=品質
Rank=評価
Relevance=関連性
Set\ priority\ to\ high=優先度を高に設定
Set\ priority\ to\ low=優先度を低に設定
Set\ priority\ to\ medium=優先度を中に設定
Show\ priority=優先度を表示
Show\ quality=品質を表示
Show\ rank=評価を表示
Show\ relevance=関連性を表示
Synchronize\ with\ keywords=キーワードと同期
Synchronized\ special\ fields\ based\ on\ keywords=キーワードに基づいて同期される特殊フィールド
Toggle\ relevance=関連性を入切
Toggle\ quality\ assured=品質検査済みを入切
Toggle\ print\ status=印刷済情報を変更
Update\ keywords=キーワードを更新
Write\ values\ of\ special\ fields\ as\ separate\ fields\ to\ BibTeX=特殊フィールドの値を独立したフィールドとしてBibTeXに書き込む
You\ have\ changed\ settings\ for\ special\ fields.=特殊フィールドの設定が変更されました．
%0\ entries\ found.\ To\ reduce\ server\ load,\ only\ %1\ will\ be\ downloaded.=%0個の項目が検出されました．サーバー負荷を軽減するため，%1個のみがダウンロードされます．
A\ string\ with\ that\ label\ already\ exists=そのラベルを持つ文字列は既に存在しています
Connection\ to\ OpenOffice/LibreOffice\ has\ been\ lost.\ Please\ make\ sure\ OpenOffice/LibreOffice\ is\ running,\ and\ try\ to\ reconnect.=OpenOffice/LibreOfficeへの接続が失われました．OpenOffice/LibreOfficeが実行されていることを確認して再接続を試みてください．
JabRef\ will\ send\ at\ least\ one\ request\ per\ entry\ to\ a\ publisher.=JabRefは，項目あたり少なくとも一つのリクエストを出版社に送ります．
Correct\ the\ entry,\ and\ reopen\ editor\ to\ display/edit\ source.=項目を修正してエディタを再度開き，ソースを表示もしくは編集してください．
Could\ not\ connect\ to\ a\ running\ gnuserv\ process.\ Make\ sure\ that\ Emacs\ or\ XEmacs\ is\ running,<BR>and\ that\ the\ server\ has\ been\ started\ (by\ running\ the\ command\ 'server-start'/'gnuserv-start').=実行中のgnuservプロセスに接続できませんでした．EmacsあるいはXEmacsが実行中であることを確認し，<BR>（「server-start」または「gnuserv-start」コマンドを実行して）サーバーが起動していることてください．
Could\ not\ connect\ to\ running\ OpenOffice/LibreOffice.=実行中のOpenOffice/LibreOfficeに接続できませんでした．
Make\ sure\ you\ have\ installed\ OpenOffice/LibreOffice\ with\ Java\ support.=OpenOffice/LibreOfficeがJavaサポートとともに導入されていることを確認してください．
If\ connecting\ manually,\ please\ verify\ program\ and\ library\ paths.=手動で接続しようとしている場合には，プログラムとライブラリのパスを確認してください．
Error\ message\:=エラーメッセージは以下の通り：
If\ a\ pasted\ or\ imported\ entry\ already\ has\ the\ field\ set,\ overwrite.=既にフィールドセットのある項目を貼り付けたり読み込んだりした場合には，上書きする．
Import\ metadata\ from\ PDF=PDFからMetadataを読み込む
Not\ connected\ to\ any\ Writer\ document.\ Please\ make\ sure\ a\ document\ is\ open,\ and\ use\ the\ 'Select\ Writer\ document'\ button\ to\ connect\ to\ it.=どのWriter文書にも接続されていません．文書が開かれているか確認して，「Writer文書を選択」ボタンを押して接続してください．
Removed\ all\ subgroups\ of\ group\ "%0".=グループ「%0」の全下層グループを削除しました
To\ disable\ the\ memory\ stick\ mode\ rename\ or\ remove\ the\ jabref.xml\ file\ in\ the\ same\ folder\ as\ JabRef.=メモリースティックモードを無効にするには，JabRefと同じフォルダにあるjabref.xmlファイルを改名するか削除してください
Unable\ to\ connect.\ One\ possible\ reason\ is\ that\ JabRef\ and\ OpenOffice/LibreOffice\ are\ not\ both\ running\ in\ either\ 32\ bit\ mode\ or\ 64\ bit\ mode.=接続ができません．一つの可能性としては，JabRefとOpenOffice/LibreOfficeが，ともに32ビットモードか64ビットモードで実行されていないせいかもしれません．
Use\ the\ following\ delimiter\ character(s)\:=右記の区切り文字を使用：
When\ downloading\ files,\ or\ moving\ linked\ files\ to\ the\ file\ directory,\ prefer\ the\ BIB\ file\ location\ rather\ than\ the\ file\ directory\ set\ above=ファイルをダウンロードする時やリンクしたファイルをファイルディレクトリに移動する際に，上記で設定したファイルディレクトリではなくbibファイルの場所を優先する
Your\ style\ file\ specifies\ the\ character\ format\ '%0',\ which\ is\ undefined\ in\ your\ current\ OpenOffice/LibreOffice\ document.=お使いの様式ファイルは，文字様式「%0」を指定していますが，これは，現在のOpenOffice/LibreOffice文書には定義されていません．
Your\ style\ file\ specifies\ the\ paragraph\ format\ '%0',\ which\ is\ undefined\ in\ your\ current\ OpenOffice/LibreOffice\ document.=お使いの様式ファイルは，段落様式「%0」を指定していますが，これは，現在のOpenOffice/LibreOffice文書には定義されていません．

Searching...=検索中...
You\ have\ selected\ more\ than\ %0\ entries\ for\ download.\ Some\ web\ sites\ might\ block\ you\ if\ you\ make\ too\ many\ rapid\ downloads.\ Do\ you\ want\ to\ continue?=ダウンロードする項目を%0個以上選択しました．あまりに多くのダウンロードを急に行うと，其れをブロックするウェブサイトもあります．続けますか？
Confirm\ selection=選択範囲を確認
Add\ {}\ to\ specified\ title\ words\ on\ search\ to\ keep\ the\ correct\ case=大小文字を正しく維持するため，検索中に指定したタイトル語に{}を付け加える
Import\ conversions=読み込み時変換
Please\ enter\ a\ search\ string=検索文字列を入力してください
Please\ open\ or\ start\ a\ new\ library\ before\ searching=検索前にデータベースを開くか新規データベースを開始してください

Canceled\ merging\ entries=項目の統合を取り消しました

Format\ units\ by\ adding\ non-breaking\ separators\ and\ keeping\ the\ correct\ case\ on\ search=非改行区切りを付して検索で大文字小文字が正しくなるよう単位を整形
Merge\ entries=項目の統合
Merged\ entries=項目を統合しました
Merged\ entry=統合後の項目
None=なし
Parse=解析
Result=結果
Show\ DOI\ first=DOIを最初に表示
Show\ URL\ first=URLを最初に表示
Use\ Emacs\ key\ bindings=Emacsキー割当を使用
You\ have\ to\ choose\ exactly\ two\ entries\ to\ merge.=統合する項目を2つ選ばなくてはなりません．

Update\ timestamp\ on\ modification=修正時にタイムスタンプを更新
All\ key\ bindings\ will\ be\ reset\ to\ their\ defaults.=すべてのキー割当を既定値に復帰します．

Automatically\ set\ file\ links=ファイルリンクを自動設定
Resetting\ all\ key\ bindings=キー割当をすべて復帰
Hostname=ホスト
Invalid\ setting=無効な設定です
Network=ネットワーク
Please\ specify\ both\ hostname\ and\ port=ホスト名とポートの両方を指定してください
Please\ specify\ both\ username\ and\ password=ユーザー名とパスワードをともに指定してください

Use\ custom\ proxy\ configuration=ユーザー定義のプロキシ設定を用いる
Proxy\ requires\ authentication=プロキシには認証が必要
Attention\:\ Password\ is\ stored\ in\ plain\ text\!=警告：パスワードは平文で保管されます！
Clear\ connection\ settings=接続設定を消去する
Cleared\ connection\ settings.=接続設定を消去しました

Rebind\ C-a,\ too=C-aも割り当て直す
Rebind\ C-f,\ too=C-fもバインドし直します

Open\ folder=フォルダを開く
Searches\ for\ unlinked\ PDF\ files\ on\ the\ file\ system=ファイルシステム上にあるリンクされていないPDFファイルを検索する
Export\ entries\ ordered\ as\ specified=項目を指定順に書き出し
Export\ sort\ order=書き出し整序順
Export\ sorting=書き出しの整序
Newline\ separator=新規行分離子

Save\ entries\ ordered\ as\ specified=項目を指定順に保存
Save\ sort\ order=整序順を保存
Show\ extra\ columns=追加列を表示
Parsing\ error=解析エラー
illegal\ backslash\ expression=バックスラッシュ表現が不正です

Move\ to\ group=グループに移動

Clear\ read\ status=既読情報を消去
Convert\ to\ biblatex\ format\ (for\ example,\ move\ the\ value\ of\ the\ 'journal'\ field\ to\ 'journaltitle')=biblatex形式に変換（例：「journal」フィールドの値を「journaltitle」フィールドに移管）
Could\ not\ apply\ changes.=変更を適用できませんでした．
Deprecated\ fields=旧式のフィールド
Hide/show\ toolbar=ツールバーを表示/非表示
No\ read\ status\ information=既読情報がありません
Printed=印刷しました
Read\ status=既読情報
Read\ status\ read=既読情報は既読です
Read\ status\ skimmed=既読情報は斜め読み状態です
Save\ selected\ as\ plain\ BibTeX...=選択部をplain BibTeXとして保存...
Set\ read\ status\ to\ read=既読情報を既読に設定
Set\ read\ status\ to\ skimmed=既読情報を斜め読み済に設定
Show\ deprecated\ BibTeX\ fields=旧式のBibTeXフィールドを表示

Show\ gridlines=グリッド線を表示
Show\ printed\ status=印刷済情報を表示
Show\ read\ status=既読情報を表示
Table\ row\ height\ padding=表の行高パディング

Marked\ selected\ entry=選択した項目に標識を付けました
Marked\ all\ %0\ selected\ entries=%0個の選択項目全てに標識を付けました
Unmarked\ selected\ entry=選択項目の標識を外しました
Unmarked\ all\ %0\ selected\ entries=%0個の選択項目全ての標識を外しました


Unmarked\ all\ entries=全項目の標識を外しました

Unable\ to\ find\ the\ requested\ look\ and\ feel\ and\ thus\ the\ default\ one\ is\ used.=要求のあった操作性設定を見つけることができなかったので，既定値を使用します．

Opens\ JabRef's\ GitHub\ page=JabRefのGitHubページを開きます
Could\ not\ open\ browser.=ブラウザを開くことができませんでした．
Please\ open\ %0\ manually.=%0を手動で開いてください．
The\ link\ has\ been\ copied\ to\ the\ clipboard.=リンクがクリップボードにコピーされました．

Open\ %0\ file=%0個のファイルを開きます

Cannot\ delete\ file=ファイルを削除することができません
File\ permission\ error=ファイルアクセス権のエラー
Push\ to\ %0=%0にプッシュ
Path\ to\ %0=%0へのパス
Convert=変換
Normalize\ to\ BibTeX\ name\ format=BibTeXの名前書式に標準化
Help\ on\ Name\ Formatting=名前の書式に関するヘルプ

Add\ new\ file\ type=新規ファイル形式を追加

Left\ entry=左側の項目
Right\ entry=右側の項目
Use=採用
Original\ entry=元の項目
Replace\ original\ entry=元の項目を置き換える
No\ information\ added=情報は追加されていません
Select\ at\ least\ one\ entry\ to\ manage\ keywords.=キーワードを操作するには少なくともひとつの項目を選択してください．
OpenDocument\ text=OpenDocument文書
OpenDocument\ spreadsheet=OpenDocument表計算
OpenDocument\ presentation=OpenDocumentプレゼンテーション
%0\ image=%0画像
Added\ entry=項目を追加しました
Modified\ entry=項目を修正しました
Deleted\ entry=項目を削除
Modified\ groups\ tree=グループツリーを修正しました
Removed\ all\ groups=全グループを削除しました
Accepting\ the\ change\ replaces\ the\ complete\ groups\ tree\ with\ the\ externally\ modified\ groups\ tree.=変更を承認すると，外部で修正されたグループツリーで，グループツリー全体を置き換えます．
Select\ export\ format=書き出し形式を選んでください
Return\ to\ JabRef=JabRefに戻る
Please\ move\ the\ file\ manually\ and\ link\ in\ place.=ファイルを手動で移動して，そこでリンクしてください．
Could\ not\ connect\ to\ %0=%0に接続することができませんでした
Warning\:\ %0\ out\ of\ %1\ entries\ have\ undefined\ title.=警告；%1項目中%0項目に定義されていないタイトルがあります．
Warning\:\ %0\ out\ of\ %1\ entries\ have\ undefined\ BibTeX\ key.=警告；%1項目中%0項目に定義されていないBibTeX鍵があります．
occurrence=個
Added\ new\ '%0'\ entry.=「%0」項目を新規に追加しました．
Multiple\ entries\ selected.\ Do\ you\ want\ to\ change\ the\ type\ of\ all\ these\ to\ '%0'?=複数の項目を選択しています．これらすべての項目の型を「%0」に変更しますか？
Changed\ type\ to\ '%0'\ for=右記を「%0」型に変更しました：
Really\ delete\ the\ selected\ entry?=選択した項目を本当に削除しますか？
Really\ delete\ the\ %0\ selected\ entries?=選択した%0項目を本当に削除しますか？
Keep\ merged\ entry\ only=統合した項目のみを維持
Keep\ left=左側を維持
Keep\ right=右側を維持
Old\ entry=旧項目
From\ import=読込より
No\ problems\ found.=問題は検出されませんでした．
%0\ problem(s)\ found=%0件問題を検出しました
Save\ changes=変更点を保存
Discard\ changes=変更を放棄
Library\ '%0'\ has\ changed.=データベース「%0」に変更が加えられました．
Print\ entry\ preview=項目プレビューを印刷
Copy\ title=タイトルをコピー
Copy\ \\cite{BibTeX\ key}=\\cite{BibTeX鍵}をコピー
Copy\ BibTeX\ key\ and\ title=BibTeX鍵とタイトルをコピー
File\ rename\ failed\ for\ %0\ entries.=%0項目のファイル名変更が失敗しました．
Merged\ BibTeX\ source\ code=統合後のBibTeXソースコード
Invalid\ DOI\:\ '%0'.=無効なDOIです：'%0'.
should\ start\ with\ a\ name=始まりは名前でなくてはなりません
should\ end\ with\ a\ name=終わりは名前でなくてはなりません
unexpected\ closing\ curly\ bracket=閉じ波かっこが余分にあります
unexpected\ opening\ curly\ bracket=開き波かっこが余計にあります
capital\ letters\ are\ not\ masked\ using\ curly\ brackets\ {}=波かっこ{}では，大文字はマスクされません
should\ contain\ a\ four\ digit\ number=4桁の数字でなくてはなりません
should\ contain\ a\ valid\ page\ number\ range=有効なページ数範囲でなくてはなりません
Filled=書込み済
Field\ is\ missing=フィールドがありません
Search\ %0=%0を検索

Search\ results\ in\ all\ libraries\ for\ %0=%0を全データベースで検索した結果
Search\ results\ in\ library\ %0\ for\ %1=%0をデータベース%1で検索した結果
Search\ globally=大域検索
No\ results\ found.=検出されませんでした．
Found\ %0\ results.=%0件検出しました．
plain\ text=平文
This\ search\ contains\ entries\ in\ which\ any\ field\ contains\ the\ regular\ expression\ <b>%0</b>=この検索結果は，フィールドのうちどれかに正規表現<b>%0</b>が含まれている項目を表示します．
This\ search\ contains\ entries\ in\ which\ any\ field\ contains\ the\ term\ <b>%0</b>=この検索結果は，フィールドのうちどれかに用語<b>%0</b>が含まれている項目を表示します．
This\ search\ contains\ entries\ in\ which=この検索結果は下記のものを表示；

Unable\ to\ autodetect\ OpenOffice/LibreOffice\ installation.\ Please\ choose\ the\ installation\ directory\ manually.=OpenOffice/LibreOfficeが導入済みであることを自動検出できませんでした．導入先ディレクトリを手動で選択してください．
JabRef\ no\ longer\ supports\ 'ps'\ or\ 'pdf'\ fields.<br>File\ links\ are\ now\ stored\ in\ the\ 'file'\ field\ and\ files\ are\ stored\ in\ an\ external\ file\ directory.<br>To\ make\ use\ of\ this\ feature,\ JabRef\ needs\ to\ upgrade\ file\ links.<br><br>=JabRefは「ps」「pdf」フィールドのサポートを停止しました．<br>現在，ファイルリンクは「file」フィールドに保管され，ファイルは外部のファイルディレクトリに保管されます．<br>この機能を利用するには，JabRefにファイルリンクを更新させる必要があります．<br><br>
This\ library\ uses\ outdated\ file\ links.=このデータベースは旧式のファイルリンクを使用しています．

Clear\ search=検索を消去
Close\ library=データベースを閉じる
Close\ entry\ editor=項目エディタを閉じる
Decrease\ table\ font\ size=表フォント寸法を減少
Entry\ editor,\ next\ entry=項目エディタ・次項目
Entry\ editor,\ next\ panel=項目エディタ・次パネル
Entry\ editor,\ next\ panel\ 2=項目エディタ・次パネル 2
Entry\ editor,\ previous\ entry=項目エディタ・前項目
Entry\ editor,\ previous\ panel=項目エディタ・前パネル
Entry\ editor,\ previous\ panel\ 2=項目エディタ・前パネル 2
File\ list\ editor,\ move\ entry\ down=ファイル一覧エディタ・項目を下に移動
File\ list\ editor,\ move\ entry\ up=ファイル一覧エディタ・項目を上に移動
Focus\ entry\ table=項目表にフォーカス
Import\ into\ current\ library=現在のデータベースに読み込む
Import\ into\ new\ library=新規データベースとして読み込む
Increase\ table\ font\ size=表フォント寸法を増大
New\ article=新規article
New\ book=新規book
New\ entry=新規項目
New\ from\ plain\ text=平文から新規
New\ inbook=新規inbook
New\ mastersthesis=新規masterthesis
New\ phdthesis=新規phdthesis
New\ proceedings=新規proceedings
New\ unpublished=新規unpublished
Next\ tab=次タブ
Preamble\ editor,\ store\ changes=プリアンブルエディタ・変更を保存
Previous\ tab=前タブ
Push\ to\ application=アプリケーションにプッシュ
Refresh\ OpenOffice/LibreOffice=OpenOffice/LibreOfficeを更新
Resolve\ duplicate\ BibTeX\ keys=重複したBibTeX鍵を解消する
Save\ all=すべて保存
String\ dialog,\ add\ string=文字列ダイアログ・文字列を追加
String\ dialog,\ remove\ string=文字列ダイアログ・文字列を削除
Synchronize\ files=ファイルを同期
Unabbreviate=非短縮形化
should\ contain\ a\ protocol=プロトコルを含む必要あり
Copy\ preview=プレビューをコピー
Automatically\ setting\ file\ links=ファイルリンクを自動的に設定
Regenerating\ BibTeX\ keys\ according\ to\ metadata=メタデータにしたがってBibTeX鍵を再生成
No\ meta\ data\ present\ in\ BIB\ file.\ Cannot\ regenerate\ BibTeX\ keys=bibファイルにメタデータがありません．BibTeX鍵を再生成することができません
Regenerate\ all\ keys\ for\ the\ entries\ in\ a\ BibTeX\ file=BibTeXファイル中全項目の鍵を再生成
Show\ debug\ level\ messages=デバッグレベルメッセージを表示
Default\ bibliography\ mode=既定の書誌情報モード
New\ %0\ library\ created.=新規に%0個のデータベースが生成されました．
Show\ only\ preferences\ deviating\ from\ their\ default\ value=既定値と異なる設定のみ表示
default=既定値
key=鍵
type=型
value=値
Show\ preferences=設定を表示
Save\ actions=保存時動作
Enable\ save\ actions=保存時動作を有効化

Other\ fields=他のフィールド
Show\ remaining\ fields=その他のフィールドを表示

link\ should\ refer\ to\ a\ correct\ file\ path=リンクは正しいファイルパスを参照しなくてはなりません
abbreviation\ detected=短縮形を検出しました
wrong\ entry\ type\ as\ proceedings\ has\ page\ numbers=項目型の誤り：proceedingsにページ番号があります
Abbreviate\ journal\ names=学術誌名を短縮形化
Abbreviating...=短縮形化中
Abbreviation\ %s\ for\ journal\ %s\ already\ defined.=短縮形%sは，学術誌%s用にすでに定義されています．
Abbreviation\ cannot\ be\ empty=短縮形は空にはできません
Duplicated\ Journal\ Abbreviation=学術誌名短縮形が重複しています
Duplicated\ Journal\ File=学術誌ファイルが重複しています
Error\ Occurred=エラーが発生しました
Journal\ file\ %s\ already\ added=がくじゅつしふぁいる%sは追加済みです
Name\ cannot\ be\ empty=名称は空にはできません

Adding\ fetched\ entries=取得した項目を追加しています
Display\ keywords\ appearing\ in\ ALL\ entries=全ての項目に現れるキーワードを表示
Display\ keywords\ appearing\ in\ ANY\ entry=いずれかの項目に現れるキーワードを表示
Fetching\ entries\ from\ Inspire=Inspireから項目を取得
None\ of\ the\ selected\ entries\ have\ titles.=選択した項目のいずれにもタイトルがありません．
None\ of\ the\ selected\ entries\ have\ BibTeX\ keys.=選択した項目のいずれにもBibTeX鍵がありません．
Unabbreviate\ journal\ names=学術誌名を非短縮形に
Unabbreviating...=非短縮形化中...
Usage=使用法


Adds\ {}\ brackets\ around\ acronyms,\ month\ names\ and\ countries\ to\ preserve\ their\ case.=大小文字が維持されるように，略語や月名，国名の前後に {} 括弧を付します．
Are\ you\ sure\ you\ want\ to\ reset\ all\ settings\ to\ default\ values?=本当に全ての設定を既定値に戻しますか？
Reset\ preferences=設定をリセット
Ill-formed\ entrytype\ comment\ in\ BIB\ file=bibファイル中に誤った書式の項目型コメントがあります

Move\ linked\ files\ to\ default\ file\ directory\ %0=リンクを張られたファイルを既定ファイルディレクトリ%0に移動

Clipboard=クリップボード
Could\ not\ paste\ entry\ as\ text\:=項目をテキストとして貼り付けることができませんでした：
Do\ you\ still\ want\ to\ continue?=それでも続けますか？
This\ action\ will\ modify\ the\ following\ field(s)\ in\ at\ least\ one\ entry\ each\:=この動作は，次の各フィールドをそれぞれ少なくとも1項目以上書き換えます：
This\ could\ cause\ undesired\ changes\ to\ your\ entries.=これはあなたの項目に望ましくない変更を加えるおそれがあります．
Run\ field\ formatter\:=フィールド整形を実行：
Table\ font\ size\ is\ %0=表フォント寸法は%0です
%0\ import\ canceled=%0からの読み込みを取り消しました
Internal\ style=内部スタイル
Add\ style\ file=スタイルファイルを追加
Are\ you\ sure\ you\ want\ to\ remove\ the\ style?=本当にこのスタイルを削除しますか？
Current\ style\ is\ '%0'=現在のスタイルは「%0」です
Remove\ style=スタイルを削除
Select\ one\ of\ the\ available\ styles\ or\ add\ a\ style\ file\ from\ disk.=利用できるスタイルの一つを選択するか，ディスクからスタイルファイルを追加してください．
You\ must\ select\ a\ valid\ style\ file.=有効なスタイルファイルを選択しなくてはなりません．
Reload=再読み込み

Capitalize=語頭大文字
Capitalize\ all\ words,\ but\ converts\ articles,\ prepositions,\ and\ conjunctions\ to\ lower\ case.=全単語の語頭を大文字化しますが，冠詞・前置詞・接続詞は小文字に変換します．
Capitalize\ the\ first\ word,\ changes\ other\ words\ to\ lower\ case.=最初の単語の語頭を大文字化しますが，他の単語は小文字に変換します．
Changes\ all\ letters\ to\ lower\ case.=全文字を小文字に変換します．
Changes\ all\ letters\ to\ upper\ case.=全文字を大文字に変換します．
Changes\ the\ first\ letter\ of\ all\ words\ to\ capital\ case\ and\ the\ remaining\ letters\ to\ lower\ case.=全単語の最初の文字を大文字に変換し，他の文字を小文字に変換します．
Cleans\ up\ LaTeX\ code.=LaTeXコードを剪定します．
Converts\ HTML\ code\ to\ LaTeX\ code.=HTMLコードをLaTeXコードに変換します．
Converts\ HTML\ code\ to\ Unicode.=HTMLコードをUnicodeに変換します．
Converts\ LaTeX\ encoding\ to\ Unicode\ characters.=LaTeXエンコーディングをUnicode文字に変換します．
Converts\ Unicode\ characters\ to\ LaTeX\ encoding.=Unicode文字をLaTeXエンコーディングに変換します．
Converts\ ordinals\ to\ LaTeX\ superscripts.=序数をLaTeX上付き文字に変換します．
Converts\ units\ to\ LaTeX\ formatting.=単位をLaTeX形式に変換します．
HTML\ to\ LaTeX=HTMLからLaTeXへ
LaTeX\ cleanup=LaTeXの剪定
LaTeX\ to\ Unicode=LaTeXからUnicodeへ
Lower\ case=小文字
Minify\ list\ of\ person\ names=人名一覧の圧縮
Normalize\ date=日付を標準化
Normalize\ month=月を標準化
Normalize\ month\ to\ BibTeX\ standard\ abbreviation.=月をBibTeX標準の短縮形に標準化します．
Normalize\ names\ of\ persons=人名を標準化
Normalize\ page\ numbers=ページ番号を標準化
Normalize\ pages\ to\ BibTeX\ standard.=ページをBibTeX標準に標準化します．
Normalizes\ lists\ of\ persons\ to\ the\ BibTeX\ standard.=人名一覧をBibTeX標準に標準化します．
Normalizes\ the\ date\ to\ ISO\ date\ format.=日付をISO日付書式に標準化します．
Ordinals\ to\ LaTeX\ superscript=序数をLaTeX上付き文字に
Protect\ terms=用語を保護
Remove\ enclosing\ braces=包含括弧を除去
Removes\ braces\ encapsulating\ the\ complete\ field\ content.=フィールド内容全体を包含する括弧を除去します．
Sentence\ case=文の大小文字パターン
Shortens\ lists\ of\ persons\ if\ there\ are\ more\ than\ 2\ persons\ to\ "et\ al.".=3名以上の人名リストは「et al.」に短縮します．
Title\ case=タイトルの大小文字パターン
Unicode\ to\ LaTeX=UnicodeからLaTeXへ
Units\ to\ LaTeX=単位からLaTeXへ
Upper\ case=大文字
Does\ nothing.=何もしません．
Identity=同一
Clears\ the\ field\ completely.=フィールドを完全に消去します．
Directory\ not\ found=ディレクトリが検出されませんでした
Main\ file\ directory\ not\ set\!=主幹ファイルディレクトリが設定されていません！
This\ operation\ requires\ exactly\ one\ item\ to\ be\ selected.=この操作では，1項目のみ選択されている必要があります．
Importing\ in\ %0\ format=%0形式で読み込み
Female\ name=女性名
Female\ names=女性名
Male\ name=男性名
Male\ names=男性名
Mixed\ names=男女名
Neuter\ name=中性名
Neuter\ names=中性名

Determined\ %0\ for\ %1\ entries=%1項目のうち%0項目を確定
Look\ up\ %0=%0を検索
Looking\ up\ %0...\ -\ entry\ %1\ out\ of\ %2\ -\ found\ %3=%0を検索中...−全%2項目中第%1項目−%3項目検出済み

Audio\ CD=オーディオCD
British\ patent=イギリス特許
British\ patent\ request=イギリス特許申請
Candidate\ thesis=博士申請論文
Collaborator=共著者
Column=列
Compiler=コンパイラ
Continuator=継承者
Data\ CD=データCD
Editor=編集者
European\ patent=欧州特許
European\ patent\ request=欧州特許申請
Founder=設立者
French\ patent=フランス特許
French\ patent\ request=フランス特許申請
German\ patent=ドイツ特許
German\ patent\ request=ドイツ特許申請
Line=行
Master's\ thesis=修士論文
Page=ページ
Paragraph=段落
Patent=特許
Patent\ request=特許申請
PhD\ thesis=博士論文
Redactor=校閲者
Research\ report=研究レポート
Reviser=改訂者
Section=節
Software=ソフトウェア
Technical\ report=技術レポート
U.S.\ patent=米国特許
U.S.\ patent\ request=米国特許申請
Verse=詩句

change\ entries\ of\ group=グループ項目を変更
odd\ number\ of\ unescaped\ '\#'=エスケープしていない「\#」の奇数

Plain\ text=平文
Show\ diff=差異を表示
character=文字
word=単語
Show\ symmetric\ diff=差異を対照表示
Copy\ Version=バージョンをコピー
Developers=開発者
Authors=著作者
License=著作権

HTML\ encoded\ character\ found=HTMLエンコードされた文字が見つかりました
booktitle\ ends\ with\ 'conference\ on'=「conference on」で終わるbooktitle

All\ external\ files=全外部ファイル

OpenOffice/LibreOffice\ integration=OpenOffice/LibreOfficeの統合

incorrect\ control\ digit=誤った制御数字
incorrect\ format=誤った書式
Copied\ version\ to\ clipboard=クリップボードにコピーされたバージョン

BibTeX\ key=BibTeX鍵
Message=メッセージ


MathSciNet\ Review=MathSciNet Review
Reset\ Bindings=割当をリセット

Decryption\ not\ supported.=サポートされていない復号化です．

Cleared\ '%0'\ for\ %1\ entries=%1項目から「%0」を消去しました
Set\ '%0'\ to\ '%1'\ for\ %2\ entries=%2項目の「%0」を「%1」に設定しました
Toggled\ '%0'\ for\ %1\ entries=%1項目の「%0」を切り替えました

Check\ for\ updates=更新があるかを確認
Download\ update=更新分をダウンロード
New\ version\ available=新しい版があります
Installed\ version=インストールされた版
Remind\ me\ later=後で通知
Ignore\ this\ update=この更新は無視する
Could\ not\ connect\ to\ the\ update\ server.=更新サーバーに接続できませんでした．
Please\ try\ again\ later\ and/or\ check\ your\ network\ connection.=ネットワーク接続を確認した上で，後で再度試みてください．
To\ see\ what\ is\ new\ view\ the\ changelog.=変更履歴を開いて新機能を見る
A\ new\ version\ of\ JabRef\ has\ been\ released.=JabRefの新版がリリースされました．
JabRef\ is\ up-to-date.=JabRefは最新です．
Latest\ version=最新版
Online\ help\ forum=オンラインヘルプ フォーラム
Custom=カスタム

Export\ cited=引用を書き出す
Unable\ to\ generate\ new\ library=新しいデータベースを生成することができませんでした

Open\ console=コンソールを開く
Use\ default\ terminal\ emulator=既定の擬似端末を使用する
Execute\ command=コマンドを実行
Note\:\ Use\ the\ placeholder\ %0\ for\ the\ location\ of\ the\ opened\ library\ file.=【註】開かれたデータベースの場所のプレイスホルダーに%0を使用します．
Executing\ command\ "%0"...=コマンド「%0」を実行…
Error\ occured\ while\ executing\ the\ command\ "%0".=コマンド「%0」を実行中にエラーが発生しました
Reformat\ ISSN=ISSNを再構成

Countries\ and\ territories\ in\ English=英語での国名・地域名
Electrical\ engineering\ terms=電気工学用語
Enabled=有効
Internal\ list=内部リスト
Manage\ protected\ terms\ files=予約語ファイルを管理する
Months\ and\ weekdays\ in\ English=英語での月名と曜日名
The\ text\ after\ the\ last\ line\ starting\ with\ \#\ will\ be\ used=\#で始まる最後の行の後の文字列が使用されます
Add\ protected\ terms\ file=予約語ファイルを追加する
Are\ you\ sure\ you\ want\ to\ remove\ the\ protected\ terms\ file?=本当に予約語ファイルを削除して良いですか？
Remove\ protected\ terms\ file=予約語ファイルを削除する
Add\ selected\ text\ to\ list=選択した平文をリストに追加する
Add\ {}\ around\ selected\ text=選択した平文の前後に{}を付加する
Format\ field=フィールドを整形する
New\ protected\ terms\ file=新規予約語ファイル
change\ field\ %0\ of\ entry\ %1\ from\ %2\ to\ %3=%2から%3までの項目%1のフィールド%0を変更する
change\ key\ from\ %0\ to\ %1=%0から%1までの鍵を変更する
change\ string\ content\ %0\ to\ %1=文字列の内容%0を%1に変更する
change\ string\ name\ %0\ to\ %1=文字列名%0を%1に変更する
change\ type\ of\ entry\ %0\ from\ %1\ to\ %2=項目%0の型を%1から%2に変更する
insert\ entry\ %0=項目%0を挿入する
insert\ string\ %0=文字列%0を挿入する
remove\ entry\ %0=項目%0を削除する
remove\ string\ %0=文字列%0を削除する
undefined=未定義
Cannot\ get\ info\ based\ on\ given\ %0\:\ %1=提供された%0で情報を得ることができません：%1
Get\ BibTeX\ data\ from\ %0=%0からBibTeXデータを取得
No\ %0\ found=%0が見つかりませんでした
Entry\ from\ %0=%0からの項目
Merge\ entry\ with\ %0\ information=項目を%0情報と統合
Updated\ entry\ with\ info\ from\ %0=%0からの情報で項目を更新しました

Add\ existing\ file=既存ファイルを追加
Create\ new\ list=新規リストを生成
Remove\ list=リストを削除
Full\ journal\ name=正式誌名
Abbreviation\ name=短縮誌名

No\ abbreviation\ files\ loaded=短縮名ファイルが読み込まれていません

Loading\ built\ in\ lists=組込リストを読み込んでいます

JabRef\ built\ in\ list=JabRef組込リスト
IEEE\ built\ in\ list=IEEE組込リスト

Event\ log=イベントログ
We\ now\ give\ you\ insight\ into\ the\ inner\ workings\ of\ JabRef's\ internals.\ This\ information\ might\ be\ helpful\ to\ diagnose\ the\ root\ cause\ of\ a\ problem.\ Please\ feel\ free\ to\ inform\ the\ developers\ about\ an\ issue.=これからJabRef内部の内部動作についての情報を提供します．この情報は，問題の根本原因を診断するために役立つことがあります．お気軽に問題を開発者に相談してください．
Log\ copied\ to\ clipboard.=ログがクリップボードにコピーされました．
Copy\ Log=ログをコピー
Clear\ Log=ログを消去
Report\ Issue=問題を報告
Issue\ on\ GitHub\ successfully\ reported.=問題がGitHubに正しく報告されました．
Issue\ report\ successful=成功裏に問題が報告されました
Your\ issue\ was\ reported\ in\ your\ browser.=あなたの問題はブラウザ中に報告されました．
The\ log\ and\ exception\ information\ was\ copied\ to\ your\ clipboard.=ログと例外情報がクリップボードにコピーされました．
Please\ paste\ this\ information\ (with\ Ctrl+V)\ in\ the\ issue\ description.=この情報を問題の記述部に（Ctrl+Vを使って）貼り付けてください．

Connection=接続
Connecting...=接続中...
Host=ホスト
Port=ポート
Library=データベース
User=ユーザー
Connect=接続
Connection\ error=接続エラー
Connection\ to\ %0\ server\ established.=%0サーバーへの接続が確立されました．
Required\ field\ "%0"\ is\ empty.=必須フィールド「%0」が空です．
%0\ driver\ not\ available.=%0ドライバが利用できません．
The\ connection\ to\ the\ server\ has\ been\ terminated.=サーバーへの接続が絶たれました．
Connection\ lost.=接続を喪失しました．
Reconnect=再接続
Work\ offline=オフラインで作業
Working\ offline.=オフラインで作業しています．
Update\ refused.=更新が拒否されました．
Update\ refused=更新拒否
Local\ entry=ローカルの項目
Shared\ entry=共有項目
Update\ could\ not\ be\ performed\ due\ to\ existing\ change\ conflicts.=既存変更点の衝突により更新は実行できませんでした．
You\ are\ not\ working\ on\ the\ newest\ version\ of\ BibEntry.=現在，BibEntryの最新版で作業中ではありません．
Local\ version\:\ %0=ローカルのバージョン：%0
Shared\ version\:\ %0=共有のバージョン：%0
Please\ merge\ the\ shared\ entry\ with\ yours\ and\ press\ "Merge\ entries"\ to\ resolve\ this\ problem.=この問題を解決するには，共有項目をローカル項目と統合して「項目を統合」ボタンを押してください．
Canceling\ this\ operation\ will\ leave\ your\ changes\ unsynchronized.\ Cancel\ anyway?=この操作を取り消してしまうと，変更点が同期されないまま残ってしまいます．それでも取り消しますか？
Shared\ entry\ is\ no\ longer\ present=共有項目がすでに存在しません
The\ BibEntry\ you\ currently\ work\ on\ has\ been\ deleted\ on\ the\ shared\ side.=現在作業しているBibEntryが共有側で削除されています．
You\ can\ restore\ the\ entry\ using\ the\ "Undo"\ operation.=「取り消し」操作を行って項目を復活させることができます．
Remember\ password?=パスワードを記憶しますか？
You\ are\ already\ connected\ to\ a\ database\ using\ entered\ connection\ details.=入力済みの接続詳細情報を使って，データベースにすでに接続されています．

Cannot\ cite\ entries\ without\ BibTeX\ keys.\ Generate\ keys\ now?=BibTeX鍵がないと，項目を引用することができません．ここで鍵を生成しますか？
New\ technical\ report=新規technical report

%0\ file=%0ファイル
Custom\ layout\ file=カスタムレイアウトファイル
Protected\ terms\ file=予約語ファイル
Style\ file=スタイルファイル

Open\ OpenOffice/LibreOffice\ connection=OpenOffice/LibreOffice接続を開く
You\ must\ enter\ at\ least\ one\ field\ name=少なくとも一つのフィールド名を入力する必要があります
Non-ASCII\ encoded\ character\ found=ASCIIエンコードでない文字が検出されました
Toggle\ web\ search\ interface=ウェブ検索インタフェースを入切
Background\ color\ for\ resolved\ fields=解決したフィールドの背景色
Color\ code\ for\ resolved\ fields=解決したフィールドの色コード
%0\ files\ found=%0個のファイルが見つかりました
%0\ of\ %1=%1のうちの%0
One\ file\ found=1個のファイルが見つかりました
The\ import\ finished\ with\ warnings\:=右記の警告とともに読み込みが終了しました：
There\ was\ one\ file\ that\ could\ not\ be\ imported.=読み込みのできなかったファイルが一つありました．
There\ were\ %0\ files\ which\ could\ not\ be\ imported.=読み込みのできなかったファイルが%0個ありました．

Migration\ help\ information=移出入ヘルプ情報
Entered\ database\ has\ obsolete\ structure\ and\ is\ no\ longer\ supported.=入力されたデータベースは旧式の構造を持っていて，もうサポートされていません．
However,\ a\ new\ database\ was\ created\ alongside\ the\ pre-3.6\ one.=しかしながら，pre-3.6データベースに従って，新しいデータベースが生成されました．
Click\ here\ to\ learn\ about\ the\ migration\ of\ pre-3.6\ databases.=pre-3.6データベースの移出入について知るには，ここをクリックしてください．
Opens\ JabRef's\ Facebook\ page=JabRefのFacebookページを開きます
Opens\ JabRef's\ blog=JabRefのブログを開きます
Opens\ JabRef's\ website=JabRefのウェブサイトを開きます
Opens\ a\ link\ where\ the\ current\ development\ version\ can\ be\ downloaded=現行開発版をダウンロードできる場所へのリンクを開きます
See\ what\ has\ been\ changed\ in\ the\ JabRef\ versions=JabRefの各版における変更点を見ます
Referenced\ BibTeX\ key\ does\ not\ exist=参照されたBibTeX鍵は存在しません
Finished\ downloading\ full\ text\ document\ for\ entry\ %0.=項目%0の文書本体のダウンロードが終了しました．
Full\ text\ document\ download\ failed\ for\ entry\ %0.=項目%0の文書本体のダウンロードに失敗しました．
Look\ up\ full\ text\ documents=文書全文を検索
You\ are\ about\ to\ look\ up\ full\ text\ documents\ for\ %0\ entries.=%0項目の文書本体を見ようとしています．
last\ four\ nonpunctuation\ characters\ should\ be\ numerals=句読点を含まない最後の4文字は数字でなくてはなりません

Author=著者
Date=日付
File\ annotations=ファイル註釈
Show\ file\ annotations=ファイル註釈を表示
Adobe\ Acrobat\ Reader=Adobe Acrobat Reader
Sumatra\ Reader=Sumatra Reader
shared=共有中
should\ contain\ an\ integer\ or\ a\ literal=整数または文字を含んでいなくてはなりません
should\ have\ the\ first\ letter\ capitalized=最初の文字を大文字にしなくてはなりません
Tools=ツール
What's\ new\ in\ this\ version?=このバージョンの新しいところは？
Want\ to\ help?=手助けが必要ですか？
Make\ a\ donation=寄付をするには
get\ involved=参加するには
Used\ libraries=使用ライブラリ
Existing\ file=既存ファイル

ID=ID
ID\ type=ID型
ID-based\ entry\ generator=IDから項目を生成
Fetcher\ '%0'\ did\ not\ find\ an\ entry\ for\ id\ '%1'.=取得子「%0」は，IDが「%1」の項目を見つけられませんでした．

Select\ first\ entry=最初の項目を選択
Select\ last\ entry=最後の項目を選択

Invalid\ ISBN\:\ '%0'.=ISBN「%0」は無効です．
should\ be\ an\ integer\ or\ normalized=標準化されたものか整数でなくてはなりません
should\ be\ normalized=標準化されたものでなくてはなりません

Empty\ search\ ID=検索IDが空
The\ given\ search\ ID\ was\ empty.=提示された検索IDが空です．
Copy\ BibTeX\ key\ and\ link=BibTeX鍵とリンクをコピー
empty\ BibTeX\ key=空のBibTeX鍵
biblatex\ field\ only=biblatexフィールドのみ

Error\ while\ generating\ fetch\ URL=取得URLを生成中にエラー発生
Error\ while\ parsing\ ID\ list=ID一覧を解析中にエラー発生
Unable\ to\ get\ PubMed\ IDs=PubMed IDを取得することができませんでした
Backup\ found=バックアップを検出
A\ backup\ file\ for\ '%0'\ was\ found.=「%0」のバックアップファイルを検出しました．
This\ could\ indicate\ that\ JabRef\ did\ not\ shut\ down\ cleanly\ last\ time\ the\ file\ was\ used.=これは，このファイルが最後に使用された際にJabRefが正常に終了しなかったことを意味している可能性があります．
Do\ you\ want\ to\ recover\ the\ library\ from\ the\ backup\ file?=データベースをバックアップファイルから復活させますか？
Firstname\ Lastname=名 姓

Recommended\ for\ %0=%0に対する推奨
Show\ 'Related\ Articles'\ tab=「関連文献」タブを表示
This\ might\ be\ caused\ by\ reaching\ the\ traffic\ limitation\ of\ Google\ Scholar\ (see\ 'Help'\ for\ details).=これはGoogle Scholarのトラフィック上限に達したせいかもしれません（詳細は「ヘルプ」を参照）．

Could\ not\ open\ website.=ウェブサイトを開けませんでした．
Problem\ downloading\ from\ %1=%1からのダウンロードに問題発生

File\ directory\ pattern=ファイルディレクトリのパターン
Update\ with\ bibliographic\ information\ from\ the\ web=ウェブからの文献情報を使用して更新

Could\ not\ find\ any\ bibliographic\ information.=文献情報を見つけることができませんでした．
BibTeX\ key\ deviates\ from\ generated\ key=BibTeX鍵は生成された鍵と異なります
DOI\ %0\ is\ invalid=DOI %0は有効ではありません

Select\ all\ customized\ types\ to\ be\ stored\ in\ local\ preferences=ローカル設定に保管されるカスタム型を全て選択
Currently\ unknown=現時点では未知
Different\ customization,\ current\ settings\ will\ be\ overwritten=異なる設定：現在の設定は上書きされます

Entry\ type\ %0\ is\ only\ defined\ for\ Biblatex\ but\ not\ for\ BibTeX=項目型%0はBiblatexにのみ定義されていてBibTeXでは使えません
Jump\ to\ entry=項目へジャンプ

Copied\ %0\ citations.=%0個の引用をコピーしました
Copying...=コピーしています...

journal\ not\ found\ in\ abbreviation\ list=短縮名リストにない学術誌
Unhandled\ exception\ occurred.=取り扱えない例外が発生しました．

strings\ included=インクルードした文字列
Color\ for\ disabled\ icons=無効なアイコンの色
Color\ for\ enabled\ icons=有効なアイコンの色
Size\ of\ large\ icons=大アイコンの大きさ
Size\ of\ small\ icons=小アイコンの大きさ
Default\ table\ font\ size=表の既定フォント寸法
Escape\ underscores=アンダースコアをエスケープ
Color=色
Please\ also\ add\ all\ steps\ to\ reproduce\ this\ issue,\ if\ possible.=可能ならば，この問題を再現するための全手順も書いておいてください．
Fit\ width=幅に合わせる
Fit\ a\ single\ page=ページ全体に合わせる
Zoom\ in=拡大
Zoom\ out=縮小
Previous\ page=前ページ
Next\ page=次ページ
Document\ viewer=文書ビューア
Live=ライブ
Locked=ロック済
Show\ document\ viewer=文書ビューアを表示
Show\ the\ document\ of\ the\ currently\ selected\ entry.=現在選択されている項目の文書を表示する．
Show\ this\ document\ until\ unlocked.=ロック解除までこの文書を表示
Set\ current\ user\ name\ as\ owner.=現在のユーザー名を所有者に設定する．

Sort\ all\ subgroups\ (recursively)=全下層グループを（再帰的に）整序
Collect\ and\ share\ telemetry\ data\ to\ help\ improve\ JabRef.=JabRefの改良を手助けするために遠隔計測データを収集・共有する
Don't\ share=共有しない
Share\ anonymous\ statistics=匿名統計を共有
Telemetry\:\ Help\ make\ JabRef\ better=遠隔計測：JabRefの改善に貢献
To\ improve\ the\ user\ experience,\ we\ would\ like\ to\ collect\ anonymous\ statistics\ on\ the\ features\ you\ use.\ We\ will\ only\ record\ what\ features\ you\ access\ and\ how\ often\ you\ do\ it.\ We\ will\ neither\ collect\ any\ personal\ data\ nor\ the\ content\ of\ bibliographic\ items.\ If\ you\ choose\ to\ allow\ data\ collection,\ you\ can\ later\ disable\ it\ via\ Options\ ->\ Preferences\ ->\ General.=ユーザー・エクスペリエンスを改善するために，あなたが使用する機能の匿名統計を収集したいと考えています．あなたがどの機能にアクセスし，それをどれくらい頻繁に使ったかのみを記録します．個人的データや文献項目の内容は収集しません．データ収集を許可した場合でも，オプション→設定→一般から後で無効にすることができます．
This\ file\ was\ found\ automatically.\ Do\ you\ want\ to\ link\ it\ to\ this\ entry?=このファイルは自動的に検出されました．ファイルをこの項目にリンクしますか？
Names\ are\ not\ in\ the\ standard\ %0\ format.=名称が%0標準形式ではありません．

Delete\ the\ selected\ file\ permanently\ from\ disk,\ or\ just\ remove\ the\ file\ from\ the\ entry?\ Pressing\ Delete\ will\ delete\ the\ file\ permanently\ from\ disk.=選択したファイルをディスクから永久に削除しますか，それとも項目からファイルを除去するだけにしますか？削除を押すとディスクからファイルを永久に削除することになります．
Delete\ '%0'=「%0」を削除
Delete\ from\ disk=ディスクから削除
Remove\ from\ entry=項目から除去
The\ group\ name\ contains\ the\ keyword\ separator\ "%0"\ and\ thus\ probably\ does\ not\ work\ as\ expected.=グループ名にキーワード区切りの「%0」が含まれているので，想定通りにはおそらく動作しません．
There\ exists\ already\ a\ group\ with\ the\ same\ name.=同じ名称のグループがすでに存在します．

Copy\ linked\ files\ to\ folder...=Copy linked files to folder...
Copied\ file\ successfully=Copied file successfully
Copying\ files...=Copying files...
Copying\ file\ %0\ of\ entry\ %1=Copying file %0 of entry %1
Finished\ copying=Finished copying
Could\ not\ copy\ file=Could not copy file
<<<<<<< HEAD
Copied\ %0\ files\ of\ %1\ sucessfully\ to\ %2=
Rename\ failed=
JabRef\ cannot\ access\ the\ file\ because\ it\ is\ being\ used\ by\ another\ process.=
Show\ console\ output\ (only\ necessary\ when\ the\ launcher\ is\ used)=

Remove\ line\ breaks=
Removes\ all\ line\ breaks\ in\ the\ field\ content.=
Checking\ integrity...=

Remove\ hyphenated\ line\ breaks=
Removes\ all\ hyphenated\ line\ breaks\ in\ the\ field\ content.=
Note\ that\ currently,\ JabRef\ does\ not\ run\ with\ Java\ 9.=
Your\ current\ Java\ version\ (%0)\ is\ not\ supported.\ Please\ install\ version\ %1\ or\ higher.=

Could\ not\ retrieve\ entry\ data\ from\ '%0'.=
Entry\ from\ %0\ could\ not\ be\ parsed.=
Invalid\ identifier\:\ '%0'.=
This\ paper\ has\ been\ withdrawn.=
=======
Copied\ %0\ files\ of\ %1\ sucessfully\ to\ %2=Copied %0 files of %1 sucessfully to %2
Rename\ failed=Rename failed
JabRef\ cannot\ access\ the\ file\ because\ it\ is\ being\ used\ by\ another\ process.=JabRef cannot access the file because it is being used by another process.
Show\ console\ output\ (only\ necessary\ when\ the\ launcher\ is\ used)=Show console output (only necessary when the launcher is used)

Remove\ line\ breaks=Remove line breaks
Removes\ all\ line\ breaks\ in\ the\ field\ content.=Removes all line breaks in the field content.
Checking\ integrity...=Checking integrity...

Remove\ hyphenated\ line\ breaks=Remove hyphenated line breaks
Removes\ all\ hyphenated\ line\ breaks\ in\ the\ field\ content.=Removes all hyphenated line breaks in the field content.
Note\ that\ currently,\ JabRef\ does\ not\ run\ with\ Java\ 9.=Note that currently, JabRef does not run with Java 9.
Your\ current\ Java\ version\ (%0)\ is\ not\ supported.\ Please\ install\ version\ %1\ or\ higher.=Your current Java version (%0) is not supported. Please install version %1 or higher.
>>>>>>> e62c8200
<|MERGE_RESOLUTION|>--- conflicted
+++ resolved
@@ -2338,7 +2338,6 @@
 Copying\ file\ %0\ of\ entry\ %1=Copying file %0 of entry %1
 Finished\ copying=Finished copying
 Could\ not\ copy\ file=Could not copy file
-<<<<<<< HEAD
 Copied\ %0\ files\ of\ %1\ sucessfully\ to\ %2=
 Rename\ failed=
 JabRef\ cannot\ access\ the\ file\ because\ it\ is\ being\ used\ by\ another\ process.=
@@ -2357,7 +2356,6 @@
 Entry\ from\ %0\ could\ not\ be\ parsed.=
 Invalid\ identifier\:\ '%0'.=
 This\ paper\ has\ been\ withdrawn.=
-=======
 Copied\ %0\ files\ of\ %1\ sucessfully\ to\ %2=Copied %0 files of %1 sucessfully to %2
 Rename\ failed=Rename failed
 JabRef\ cannot\ access\ the\ file\ because\ it\ is\ being\ used\ by\ another\ process.=JabRef cannot access the file because it is being used by another process.
@@ -2371,4 +2369,3 @@
 Removes\ all\ hyphenated\ line\ breaks\ in\ the\ field\ content.=Removes all hyphenated line breaks in the field content.
 Note\ that\ currently,\ JabRef\ does\ not\ run\ with\ Java\ 9.=Note that currently, JabRef does not run with Java 9.
 Your\ current\ Java\ version\ (%0)\ is\ not\ supported.\ Please\ install\ version\ %1\ or\ higher.=Your current Java version (%0) is not supported. Please install version %1 or higher.
->>>>>>> e62c8200
