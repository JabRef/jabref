%0\ contains\ the\ regular\ expression\ <b>%1</b>=%0 enthält den regulären Ausdruck <b>%1</b>

%0\ contains\ the\ term\ <b>%1</b>=%0 enthalten den Ausdruck <b>%1</b>

%0\ doesn't\ contain\ the\ regular\ expression\ <b>%1</b>=%0 nicht den regulären Ausdruck <b>%1</b> enthält

%0\ doesn't\ contain\ the\ term\ <b>%1</b>=%0 nicht den Ausdruck <b>%1</b> enthält

%0\ export\ successful=%0-Export erfolgreich

%0\ matches\ the\ regular\ expression\ <b>%1</b>=%0 exakt dem regulären Ausdruck <b>%1</b> entspricht

%0\ matches\ the\ term\ <b>%1</b>=%0 exakt dem Ausdruck <b>%1</b> entspricht

Abbreviate\ journal\ names\ of\ the\ selected\ entries\ (MEDLINE\ abbreviation)=Zeitschriftentitel der ausgewählten Einträge abkürzen (MEDLINE-Abkürzung)

Abbreviate\ names=Namen abkürzen
Abbreviated\ %0\ journal\ names.=%0 Zeitschriftentitel abgekürzt.

Abbreviation=Abkürzung
Abbreviations=Abkürzungen

About\ JabRef=Über JabRef

Abstract=Zusammenfassung

Accept=Übernehmen

Accept\ change=Änderung akzeptieren

Accept\ recommendations\ from\ Mr.\ DLib=Empfehlungen von Mr. DLib akzeptieren

Action=Aktion

Add=Hinzufügen

Add\ a\ (compiled)\ custom\ Importer\ class\ from\ a\ class\ path.=Füge eine (kompilierte) externe Importer Klasse aus einem Verzeichnis hinzu.
The\ path\ need\ not\ be\ on\ the\ classpath\ of\ JabRef.=Das Verzeichnis muss nicht im Klassenpfad von JabRef enthalten sein.

Add\ a\ regular\ expression\ for\ the\ key\ pattern.=Füge einen Regulären Ausdruck für ein BibTeX-Key-Muster hinzu

Add\ selected\ entries\ to\ this\ group=Ausgewählte Einträge zu dieser Gruppe hinzufügen

Add\ subgroup=Untergruppe hinzufügen

Added\ group\ "%0".=Gruppe "%0" hinzugefügt.

Added\ string=String hinzugefügt

Additionally,\ entries\ whose\ <b>%0</b>\ field\ does\ not\ contain\ <b>%1</b>\ can\ be\ assigned\ manually\ to\ this\ group\ by\ selecting\ them\ then\ using\ either\ drag\ and\ drop\ or\ the\ context\ menu.\ This\ process\ adds\ the\ term\ <b>%1</b>\ to\ each\ entry's\ <b>%0</b>\ field.\ Entries\ can\ be\ removed\ manually\ from\ this\ group\ by\ selecting\ them\ then\ using\ the\ context\ menu.\ This\ process\ removes\ the\ term\ <b>%1</b>\ from\ each\ entry's\ <b>%0</b>\ field.=Zusätzlich können Einträge, deren Feld <b>%0</b> nicht <b>%1</b> enthält, dieser Gruppe manuell hinzugefügt werden, indem Sie sie selektieren und dann entweder Drag&Drop oder das Kontextmenü benutzen. Dieser Vorgang fügt <b>%1</b> dem Feld <b>%0</b> jedes Eintrags hinzu. Einträge können manuell aus dieser Gruppe entfernt werden, indem Sie sie selektieren und dann das Kontextmenü benutzen. Dieser Vorgang entfernt <b>%1</b> aus dem Feld <b>%0</b> jedes Eintrags.

Advanced=Erweitert
All\ entries=Alle Einträge
All\ entries\ of\ this\ type\ will\ be\ declared\ typeless.\ Continue?=Alle Einträge dieses Typs werden als 'ohne Typ' angesehen. Fortfahren?

Always\ reformat\ BIB\ file\ on\ save\ and\ export=Formatiere BIB Datei immer neu beim Exportieren

and=und

any\ field\ that\ matches\ the\ regular\ expression\ <b>%0</b>=ein beliebiges Feld, auf das der reguläre Ausdruck <b>%0</b> passt,

Appearance=Erscheinungsbild

Append\ contents\ from\ a\ BibTeX\ library\ into\ the\ currently\ viewed\ library=Inhalt einer BibTeX-Bibliothek an die aktuelle Bibliothek anhängen

Append\ library=Bibliothek anhängen

Application=Anwendung

Application\ to\ push\ entries\ to=Anwendung auswählen, zu der Einträge gepusht werden

Apply=Übernehmen

Arguments\ passed\ on\ to\ running\ JabRef\ instance.\ Shutting\ down.=Argumente wurden der laufenden JabRef-Instanz übergeben. Schließen läuft.

Assign\ the\ original\ group's\ entries\ to\ this\ group?=Einträge der ursprünglichen Gruppe zu dieser Gruppe hinzufügen?

Assigned\ %0\ entries\ to\ group\ "%1".=%0 Einträge zu Gruppe "%1" hinzugefügt.

Assigned\ 1\ entry\ to\ group\ "%0".=1 Eintrag zu Gruppe "%0" hinzugefügt.

Autogenerate\ BibTeX\ keys=BibTeX-Keys automatisch generieren

Autolink\ files\ with\ names\ starting\ with\ the\ BibTeX\ key=Dateien, deren Namen mit dem BibTeX-Key beginnen, automatisch verlinken

Autolink\ only\ files\ that\ match\ the\ BibTeX\ key=Nur Dateien verlinken, deren Namen dem BibTeX-Key entsprechen

Automatically\ create\ groups=Gruppen automatisch erstellen

Automatically\ remove\ exact\ duplicates=Exakte Duplikate automatisch löschen

AUX\ file\ import=AUX Datei Import

Available\ export\ formats=Verfügbare Exportformate

Available\ import\ formats=Verfügbare Importformate

Backup\ old\ file\ when\ saving=Beim Speichern ein Backup der alten Datei anlegen

%0\ source=%0-Quelltext

Browse=Durchsuchen

by=durch
The\ conflicting\ fields\ of\ these\ entries\ will\ be\ merged\ into\ the\ 'Comment'\ field.=Die in Konflikt stehenden Felder dieser Einträge werden im Feld "Comment" zusammengeführt.

Cancel=Abbrechen
Cannot\ create\ group=Gruppe kann nicht erstellt werden

Cannot\ create\ group.\ Please\ create\ a\ library\ first.=Gruppe kann nicht erstellt werden. Erstellen sie zuerst eine Bibliothek.

Cannot\ merge\ this\ change=Kann diese Änderung nicht einfügen

case\ insensitive=Groß-/Kleinschreibung wird nicht unterschieden

case\ sensitive=Groß-/Kleinschreibung wird unterschieden

Case\ sensitive=Groß-/Kleinschreibung

change\ assignment\ of\ entries=Änderung der zugewiesenen Einträge

Change\ case=Groß- und Kleinschreibung

Change\ entry\ type=Eintragstyp ändern


Change\ of\ Grouping\ Method=Ändern der Gruppierungsmethode

change\ preamble=Präambel ändern

Changed\ language=Sprache geändert

Changed\ preamble=Präambel geändert

Cite\ command=Cite-Befehl

Clear=Zurücksetzen

Clear\ fields=Felder löschen

Close\ entry=Eintrag schließen

Close\ dialog=Dialog schließen

Close\ the\ current\ library=Aktuelle Bibliothek schließen

Close\ window=Fenster schließen

Comments=Kommentare

Contained\ in=Enthalten in

Content=Inhalt

Copied=Kopiert


Copy=Kopieren

Copy\ BibTeX\ key=BibTeX-Key kopieren

Copy\ to\ clipboard=In die Zwischenablage kopieren

Could\ not\ call\ executable=Konnte das Programm nicht aufrufen

Could\ not\ export\ file=Konnte Datei nicht exportieren

Could\ not\ export\ preferences=Einstellungen konnten nicht exportiert werden

Could\ not\ find\ a\ suitable\ import\ format.=Kein passendes Importer gefunden.
Could\ not\ import\ preferences=Einstellungen konnten nicht importiert werden

Could\ not\ instantiate\ %0=Konnte Importer nicht erzeugen %0
Could\ not\ instantiate\ %0\ %1=Konnte Importer nicht erzeugen %0 %1
Could\ not\ instantiate\ %0.\ Have\ you\ chosen\ the\ correct\ package\ path?=Konnte %0 nicht realisieren. Haben Sie den richtigen Paket-Pfad angegeben?
Could\ not\ open\ link=Link konnte nicht geöffnet werden

Could\ not\ print\ preview=Druckvorschau fehlgeschlagen

Could\ not\ run\ the\ 'vim'\ program.=Das Programm 'vim' konnte nicht gestartet werden.

Could\ not\ save\ file.=Datei konnte nicht gespeichert werden.
Character\ encoding\ '%0'\ is\ not\ supported.=Die Zeichenkodierung '%0' wird nicht unterstützt.

Create\ custom\ fields\ for\ each\ BibTeX\ entry=Erstellen Sie benutzerdefinierte Felder für jeden BibTeX-Eintrag

crossreferenced\ entries\ included=Inklusive querverwiesenen Einträgen

Current\ content=Aktueller Inhalt

Current\ value=Aktueller Wert

Custom\ entry\ types=Benutzerdefinierte Eintragstypen

Custom\ entry\ types\ found\ in\ file=Benutzerdefinierte Eintragstypen gefunden

Customize\ entry\ types=Eintragstypen anpassen

Customize\ key\ bindings=Tastenkürzel anpassen

Cut=Ausschneiden

cut\ entries=Einträge ausschneiden



Library\ encoding=Zeichenkodierung der Bibliothek

Library\ properties=Eigenschaften der Bibliothek

Date\ format=Datumsformat

Default=Standard

Default\ encoding=Standard-Zeichenkodierung

Default\ grouping\ field=Standard Gruppierungs-Feld

Execute\ default\ action\ in\ dialog=Standardaktion im Dialog ausführen

Delete=Löschen

Delete\ custom\ format=Format des Eintragstyps löschen

Delete\ entry=Eintrag löschen

Delete\ multiple\ entries=Mehrere Einträge löschen

Deleted=Gelöscht

Permanently\ delete\ local\ file=Lösche lokale Datei

Descending=Absteigend

Description=Beschreibung

Disable\ this\ confirmation\ dialog=Diesen Bestätigungsdialog deaktivieren

Display\ all\ entries\ belonging\ to\ one\ or\ more\ of\ the\ selected\ groups=Alle Einträge anzeigen, die zu einer oder mehreren der ausgewählten Gruppen gehören

Display\ all\ error\ messages=Zeige alle Fehlermeldugen

Display\ help\ on\ command\ line\ options=Zeige Kommandozeilenhilfe

Display\ only\ entries\ belonging\ to\ all\ selected\ groups=Nur Einträge anzeigen, die zu allen ausgewählten Gruppen gehören
Display\ version=Version anzeigen

Do\ not\ abbreviate\ names=Namen nicht abkürzen

Do\ not\ import\ entry=Eintrag nicht importieren

Do\ not\ open\ any\ files\ at\ startup=Keine Dateien beim Start öffnen

Do\ not\ wrap\ the\ following\ fields\ when\ saving=Beim Speichern keinen Zeilenumbruch in den folgenden Feldern einfügen
Do\ not\ write\ the\ following\ fields\ to\ XMP\ Metadata=Folgende Felder nicht in die XMP-Metadaten schreiben

Donate\ to\ JabRef=An JabRef spenden

Download\ file=Datei herunterladen
duplicate\ removal=Duplikate entfernen

Duplicate\ string\ name=Doppelter String-Name

Duplicates\ found=Doppelte Einträge gefunden

Dynamic\ groups=Dynamische Gruppen

Dynamically\ group\ entries\ by\ a\ free-form\ search\ expression=Dynamisches Gruppieren der Einträge anhand eines beliebigen Suchausdrucks

Dynamically\ group\ entries\ by\ searching\ a\ field\ for\ a\ keyword=Dynamisches Gruppieren der Einträge anhand eines Stichworts in einem Feld

Each\ line\ must\ be\ of\ the\ following\ form=Jede Zeile muss das folgende Format aufweisen

Edit=Bearbeiten

Edit\ entry=Eintrag bearbeiten
Edit\ file\ type=Dateityp bearbeiten

Edit\ group=Gruppe bearbeiten


Edit\ preamble=Präambel bearbeiten
Edit\ strings=Strings bearbeiten

empty\ library=leere Bibliothek
Autocompletion=Autovervollständigung

Enter\ URL\ to\ download=URL für den Download eingeben

entries=Einträge

Entries\ cannot\ be\ manually\ assigned\ to\ or\ removed\ from\ this\ group.=Ein manuelles Hinzufügen oder Entfernen von Einträgen ist für diese Gruppe nicht möglich.

Entries\ exported\ to\ clipboard=Einträge in die Zwischenablage kopiert


entry=Eintrag

Entry\ editor=Eintragseditor

Entry\ owner=Besitzer des Eintrags

Entry\ preview=Eintragsvorschau

Entry\ table=Tabellenansicht

Entry\ table\ columns=Spaltenanordnung
Entry\ Title\ (Required\ to\ deliver\ recommendations.)=Eintragstitel (erforderlich, um Empfehlungen zu liefern.)

Entry\ type=Eintragstyp

Error=Fehler

Error\ occurred\ when\ parsing\ entry=Fehler beim Analysieren des Eintrags

Error\ opening\ file=Fehler beim Öffnen der Datei

Error\ while\ writing=Fehler beim Schreiben

'%0'\ exists.\ Overwrite\ file?='%0' existiert bereits. Überschreiben?

Export=Exportieren

Export\ preferences=Einstellungen exportieren

Export\ preferences\ to\ file=Exportiere Einstellungen in Datei

Export\ to\ clipboard=In die Zwischenablage kopieren

Export\ to\ text\ file.=In Text-Datei exportieren.

Exporting=Exportiere
Extension=Erweiterung

External\ changes=Externe Änderungen

External\ file\ links=Links zu externen Dateien

External\ programs=Externe Programme

External\ viewer\ called=Externer Betrachter aufgerufen

Field=Feld

field=Feld

Field\ name=Feldname
Field\ names\ are\ not\ allowed\ to\ contain\ white\ space\ or\ the\ following\ characters=Feldbezeichnungen dürfen keine Leerzeichen enthalten und keine der folgenden Zeichen

Field\ to\ group\ by=Sortierfeld

File=Datei

file=Datei
File\ directory\ is\ not\ set\ or\ does\ not\ exist\!=Dateiverzeichnis ist nicht gesetzt oder existiert nicht

File\ exists=Datei ist vorhanden

File\ not\ found=Datei nicht gefunden

Filter=Filter

Finished\ automatically\ setting\ external\ links.=Automatische Einstellung externer Links abgeschlossen.

Finished\ writing\ XMP\ for\ %0\ file\ (%1\ skipped,\ %2\ errors).=Schreiben der XMP-Metadaten für Datei %0 beendet (%1 übersprungen, %2 Fehler).

First\ select\ the\ entries\ you\ want\ keys\ to\ be\ generated\ for.=Wählen Sie zuerst die Einträge aus, für die Keys erstellt werden sollen.

Fit\ table\ horizontally\ on\ screen=Tabelle horizontal dem Bildschirm anpassen

Float=Oben einsortieren
Format\:\ Tab\:field;field;...\ (e.g.\ General\:url;pdf;note...)=Format\: Tab\:Feld;Feld\:... (z. B. General\:url;pdf\:note...)

Format\ of\ author\ and\ editor\ names=Format der Autoren- und Hrsg.-Namen
Format\ string=Formatier-Ausdruck

Format\ used=benutztes Format
Formatter\ name=Name des Formatierers

found\ in\ AUX\ file=gefundene Schlüssel in AUX Datei

Further\ information\ about\ Mr\ DLib.\ for\ JabRef\ users.=Weitere Informationen über Mr. DLib für JabRef Benutzer.

General=Allgemein

General\ Fields=Allgemeine Felder

Generate=Erzeugen

Generate\ BibTeX\ key=BibTeX-Key generieren

Generate\ keys=Erstelle Key

Generate\ keys\ before\ saving\ (for\ entries\ without\ a\ key)=Keys vor dem Speichern erstellen (für Einräge ohne Key)

Generated\ BibTeX\ key\ for=BibTeX-Key erzeugt für

Generating\ BibTeX\ key\ for=Erzeuge BibTeX-Key für
Get\ fulltext=Hole Volltext

Gray\ out\ non-hits=Nicht-Treffer grau einfärben

Groups=Gruppen
has/have\ both\ a\ 'Comment'\ and\ a\ 'Review'\ field.=hat/haben sowohl ein 'Comment' und ein 'Review' Feld.

Have\ you\ chosen\ the\ correct\ package\ path?=Habe Sie den richtigen Klassenpfad gewählt?

Help=Hilfe

Help\ on\ key\ patterns=Hilfe zu BibTeX-Key-Mustern
Help\ on\ regular\ expression\ search=Hilfe zur Suche mit regulärem Ausdruck

Hide\ non-hits=Nicht-Treffer ausblenden

Hierarchical\ context=Hierarchischer Kontext

Highlight=Hervorhebung
Marking=Markierung
Underline=Unterstreichung
Empty\ Highlight=Leere Hervorhebung
Empty\ Marking=Leere Markierung
Empty\ Underline=Leere Unterstreichung
The\ marked\ area\ does\ not\ contain\ any\ legible\ text\!=Der markierte Bereich enthält keinen lesbaren Text\!

Hint\:\ To\ search\ specific\ fields\ only,\ enter\ for\ example\:<p><tt>author\=smith\ and\ title\=electrical</tt>=Hinweis\: Um ausschließlich bestimmte Felder zu durchsuchen, geben Sie z.B. ein\:<p><tt>author\=smith and title\=electrical</tt>

HTML\ table=HTML-Tabelle
HTML\ table\ (with\ Abstract\ &\ BibTeX)=HTML-Tabelle (mit Abstract & BibTeX)
Icon=Icon

Ignore=Ignorieren

Import=Importieren

Import\ and\ keep\ old\ entry=Importieren und alten Eintrag behalten

Import\ and\ remove\ old\ entry=Importieren und alten Eintrag löschen

Import\ entries=Einträge importieren
Import\ file=Datei importieren

Import\ group\ definitions=Gruppendefinitionen importieren

Import\ name=Name des Importfilters

Import\ preferences=Einstellungen importieren

Import\ preferences\ from\ file=Einstellungen aus Datei importieren

Import\ strings=Strings importieren

Import\ word\ selector\ definitions=Wortauswahldefinitionen importieren

Imported\ entries=Einträge importiert

Imported\ from\ library=Importiert aus Bibliothek

Importer\ class=Importer Klasse

Importing=Importieren

Importing\ in\ unknown\ format=Ein unbekanntes Format importieren

Include\ subgroups\:\ When\ selected,\ view\ entries\ contained\ in\ this\ group\ or\ its\ subgroups=Untergruppen berücksichtigen\: Einträge dieser Gruppe und ihrer Untergruppen anzeigen

Independent\ group\:\ When\ selected,\ view\ only\ this\ group's\ entries=Unabhängige Gruppen\: Nur die Einträge dieser Gruppe anzeigen
I\ Agree=Ich stimme zu

Invalid\ BibTeX\ key=Ungültiger BibTeX-Key

Invalid\ date\ format=Ungültiges Datumsformat

Invalid\ URL=Ungültige URL

Online\ help=Online Hilfe
JabRef\ Language\ (Provides\ for\ better\ recommendations\ by\ giving\ an\ indication\ of\ user's\ preferred\ language.)=JabRef-Sprache (Bietet bessere Empfehlungen durch Angabe einer bevorzugten Sprache des Benutzers.)

JabRef\ preferences=JabRef Einstellungen
JabRef\ requests\ recommendations\ from\ Mr.\ DLib,\ which\ is\ an\ external\ service.\ To\ enable\ Mr.\ DLib\ to\ calculate\ recommendations,\ some\ of\ your\ data\ must\ be\ shared\ with\ Mr.\ DLib.\ Generally,\ the\ more\ data\ is\ shared\ the\ better\ recommendations\ can\ be\ calculated.\ However,\ we\ understand\ that\ some\ of\ your\ data\ in\ JabRef\ is\ sensitive,\ and\ you\ may\ not\ want\ to\ share\ it.\ Therefore,\ Mr.\ DLib\ offers\ a\ choice\ of\ which\ data\ you\ would\ like\ to\ share.=JabRef fordert Empfehlungen von Mr. DLib an, einem externen Dienstleister. Um Mr. DLib die Erstellung von Empfehlungen zu ermöglichen, müssen einige Ihrer Daten mit Mr. DLib geteilt werden. Je mehr Daten geteilt werden, desto besser können die Empfehlungen berechnet werden. Wir verstehen jedoch, dass einige Ihrer Daten in JabRef sensibel sind und Sie diese nicht teilen möchten. Deshalb bietet Mr. DLib die Auswahlmöglichkeit an, welche Daten Sie teilen möchten.
JabRef\ Version\ (Required\ to\ ensure\ backwards\ compatibility\ with\ Mr.\ DLib's\ Web\ Service)=JabRef Version (erforderlich für Abwärtskompatibilität mit Mr. DLib-Webdienst)

Journal\ abbreviations=Abkürzung der Zeitschriftentitel
Keep\ both=Beide behalten

Key\ bindings=Tastenkürzel

Key\ bindings\ changed=Tastenkürzel geändert

Key\ pattern=BibTeX-Key-Muster

keys\ in\ library=Keys in der Bibliothek

Keyword=Stichwort

Label=Name

Language=Sprache

Last\ modified=zuletzt geändert
LaTeX\ AUX\ file\:=LaTeX AUX-Datei\:

Left=Links

Link=Link
Listen\ for\ remote\ operation\ on\ port=Port nach externem Zugriff abhören
Load\ and\ Save\ preferences\ from/to\ jabref.xml\ on\ start-up\ (memory\ stick\ mode)=Einstellungen beim Start laden von/speichern in jabref.xml (Memory Stick-Modus)

Show\ advanced\ hints\ (i.e.\ helpful\ tooltips,\ suggestions\ and\ explanation)=Erweiterte Hinweise anzeigen (z.B. hilfreiche Tooltips, Vorschläge und Erklärungen)

Main\ file\ directory=Standard-Verzeichnis für Dateien

Manage\ custom\ exports=Verwalte externe Exportfilter

Manage\ custom\ imports=Verwalte externe Importfilter
Manage\ external\ file\ types=Externe Dateitypen verwalten

Mark\ new\ entries\ with\ addition\ date=Neue Einträge mit Datum versehen

Mark\ new\ entries\ with\ owner\ name=Neue Einträge mit Namen des Besitzers versehen

Memory\ stick\ mode=Memory Stick-Modus

Merged\ external\ changes=Externe Änderungen eingefügt
Merge\ fields=Felder zusammenführen

Modification\ of\ field=Änderung des Felds

Modified\ group\ "%0".=Gruppe "%0" geändert.

Modified\ groups=Geänderte Gruppen

Modified\ string=Veränderter String

Modify=Bearbeiten

move\ group=Gruppe verschieben

Moved\ group\ "%0".=Gruppe "%0" verschoben.

No\ recommendations\ received\ from\ Mr.\ DLib\ for\ this\ entry.=Keine Empfehlungen von Mr. DLib für diesen Eintrag.

Error\ while\ fetching\ recommendations\ from\ Mr.DLib.=Fehler beim Abrufen von Empfehlungen von Mr.DLib.

Name=Name

Name\ formatter=Namens-Formatierer

Natbib\ style=Natbib-Stil

nested\ AUX\ files=referenzierte AUX Dateien

New\ BibTeX\ sublibrary=Neue BibTeX-Teilbibliothek

New\ group=Neue Gruppe

New\ string=Neuer String

Next\ entry=Nächster Eintrag
no\ base-BibTeX-file\ specified=keine BibTeX-Datei angegeben

no\ library\ generated=keine Bibliothek erstellt und geschrieben

No\ entries\ found.\ Please\ make\ sure\ you\ are\ using\ the\ correct\ import\ filter.=Keine Einträge gefunden. Bitte vergewissern Sie sich, dass Sie den richtigen Importfilter benutzen.
No\ files\ found.=Keine Dateien gefunden.

No\ GUI.\ Only\ process\ command\ line\ options=Keine GUI. Nur Kommandozeilenbefehle ausführen

No\ journal\ names\ could\ be\ abbreviated.=Es konnten keine Zeitschriftentitel abgekürzt werden.

No\ journal\ names\ could\ be\ unabbreviated.=Das Aufheben der Abkürzung konnte bei keiner Zeitschrift durchgeführt werden.

Open\ PDF=PDF öffnen

No\ URL\ defined=Keine URL angegeben
not=nicht

not\ found=davon nicht gefunden

Nothing\ to\ redo=Wiederholen nicht möglich

Nothing\ to\ undo=Rückgängig nicht möglich

OK=OK

One\ or\ more\ keys\ will\ be\ overwritten.\ Continue?=Einer oder mehrere Keys werden überschrieben. Fortsetzen?


Open=Öffnen

Open\ library=Bibliothek öffnen

Open\ editor\ when\ a\ new\ entry\ is\ created=Eintragseditor öffnen, wenn ein neuer Eintrag angelegt wird

Open\ file=Datei öffnen

Open\ last\ edited\ libraries\ at\ startup=Beim Starten von JabRef die letzten bearbeiteten Bibliotheken öffnen

Connect\ to\ shared\ database=Geteilte Bibliothek öffnen

Open\ terminal\ here=Konsole hier öffnen

Open\ URL\ or\ DOI=URL oder DOI öffnen

Opening=Öffne

Operation\ canceled.=Vorgang abgebrochen.
Operating\ System\ (Provides\ for\ better\ recommendations\ by\ giving\ an\ indication\ of\ user's\ system\ set-up.)=Betriebssystem (Bessere Empfehlungen durch Angabe der Systemkonfiguration des Benutzers.)

Optional\ fields=Optionale Felder

Options=Optionen

or=oder

Override\ default\ file\ directories=Standard-Verzeichnisse überschreiben
Overwrite=Überschreiben

Overwrite\ keys=Keys überschreiben

pairs\ processed=Paare überarbeitet
Password=Passwort

Paste=Einfügen

paste\ entries=Einträge einfügen

paste\ entry=Eintrag einfügen

Path\ to\ %0\ not\ defined=Pfad zu %0 nicht definiert

Path\ to\ LyX\ pipe=Pfad zur LyX-pipe

PDF\ does\ not\ exist=PDF existiert nicht

File\ has\ no\ attached\ annotations=Datei hat keine angefügten Annotationen

Please\ enter\ a\ name\ for\ the\ group.=Bitte geben Sie einen Namen für die Gruppe ein.

Please\ enter\ a\ search\ term.\ For\ example,\ to\ search\ all\ fields\ for\ <b>Smith</b>,\ enter\:<p><tt>smith</tt><p>To\ search\ the\ field\ <b>Author</b>\ for\ <b>Smith</b>\ and\ the\ field\ <b>Title</b>\ for\ <b>electrical</b>,\ enter\:<p><tt>author\=smith\ and\ title\=electrical</tt>=Bitte geben Sie einen Suchausdruck ein. Um zum Beispiel alle Felder nach <b>Smith</b> zu durchsuchen, geben Sie ein\:<p><tt>smith</tt><p>Um das Feld <b>Author</b> nach <b>Smith</b> und das Feld <b>Title</b> nach <b>electrical</b> zu durchsuchen, geben Sie ein\:<p><tt>author\=smith and title\=electrical</tt>

Please\ enter\ the\ field\ to\ search\ (e.g.\ <b>keywords</b>)\ and\ the\ keyword\ to\ search\ it\ for\ (e.g.\ <b>electrical</b>).=Bitte geben Sie das zu durchsuchende Feld (z.B. <b>keywords</b>) und das darin zu suchende Stichwort (z.B. <b>elektrisch</b>) ein.

Please\ enter\ the\ string's\ label=Geben Sie bitte den Namen des Strings ein.

Please\ restart\ JabRef\ for\ preferences\ to\ take\ effect.=Bitte starten Sie die Anwendung neu, damit die Änderungen wirksam werden.

Possible\ duplicate\ entries=Mögliche doppelte Einträge

Possible\ duplicate\ of\ existing\ entry.\ Click\ to\ resolve.=Möglicherweise doppelter Eintrag. Klicken um Konflikt zu lösen.

Preferences=Einstellungen

Preferences\ recorded.=Einstellungen gespeichert.

Preview=Vorschau
Citation\ Style=Zitierstil
Current\ Preview=Aktuelle Vorschau
Cannot\ generate\ preview\ based\ on\ selected\ citation\ style.=Vorschau für gewählten Zitierstil kann nicht generiert werden.
Bad\ character\ inside\ entry=Eintrag enthält fehlerhaftes Zeichen
Error\ while\ generating\ citation\ style=Fehler beim Generieren des Zitierstils
Preview\ style\ changed\ to\:\ %0=Vorschaustil geändert zu\: %0
Next\ preview\ layout=Nächster Vorschaustil
Previous\ preview\ layout=Voriger Vorschaustil
Available=Verfügbar
Selected=Ausgewählt
Selected\ Layouts\ can\ not\ be\ empty=Ausgewählte Layouts können nicht leer sein

Reset\ default\ preview\ style=Standard-Vorschau-Stil zurücksetzen

Previous\ entry=Vorheriger Eintrag

Primary\ sort\ criterion=Primäres Sortierkriterium
Problem\ with\ parsing\ entry=Problem beim Analysieren des Eintrags
Processing\ %0=Bearbeite %0
Pull\ changes\ from\ shared\ database=Änderungen der geteilten Datenbank beziehen

Pushed\ citations\ to\ %0=Einträge in %0 eingefügt

Push\ applications=Push-Anwendungen

Quit\ JabRef=JabRef beenden

Read\ only=schreibgeschützt

Redo=Wiederholen

Refine\ supergroup\:\ When\ selected,\ view\ entries\ contained\ in\ both\ this\ group\ and\ its\ supergroup=Obergruppe einbeziehen\: Einträge aus dieser Gruppe und ihrer übergeordneten Gruppe anzeigen

regular\ expression=Regulärer Ausdruck

Related\ articles=ähnliche Dokumente

Remote\ operation=Externer Zugriff

Remote\ server\ port=Externer Server-Port

Remove=Löschen

Remove\ subgroups=Untergruppen entfernen

Remove\ all\ subgroups\ of\ "%0"?=Alle Untergruppen von "%0" entfernen?

Remove\ entry\ from\ import=Eintrag von Importierung entfernen

Remove\ selected\ entries\ from\ this\ group=Ausgewählte Einträge aus dieser Gruppe löschen

Remove\ group=Gruppe löschen

Remove\ group,\ keep\ subgroups=Gruppe löschen, Untergruppen behalten

Remove\ group\ "%0"?=Gruppe "%0" löschen?

Remove\ group\ "%0"\ and\ its\ subgroups?=Gruppe "%0" inklusive Untergruppen löschen?

remove\ group\ (keep\ subgroups)=Gruppe löschen (Untergruppen behalten)

remove\ group\ and\ subgroups=Gruppe inklusive Untergruppen löschen

Remove\ group\ and\ subgroups=Gruppe und Untergruppen löschen

Remove\ link=Link löschen

Remove\ old\ entry=Alten Eintrag entfernen

Remove\ selected\ strings=Ausgewählte Strings entfernen

Removed\ group\ "%0".=Gruppe "%0" gelöscht.

Removed\ group\ "%0"\ and\ its\ subgroups.=Gruppe "%0" inklusive Untergruppen gelöscht.

Removed\ string=String gelöscht

Renamed\ string=String umbenannt

Replace=Ersetzen
Replace\ With\:=Ersetzen durch\:
Limit\ to\ Selected\ Entries=Auf ausgewählte Einträge begrenzen
Limit\ to\ Fields=Auf folgende Felder begrenzen
All\ Field\ Replace=Alle Felder ersetzen
Find\:=Finden\:
Find\ and\ Replace=Suchen und Ersetzen

Replace\ (regular\ expression)=Ersetzen (regulärer Ausdruck)

Replace\ String=String ersetzen
Replace\ string=String ersetzen

Replace\ Unicode\ ligatures=Unicode-Ligaturen ersetzen
Replaces\ Unicode\ ligatures\ with\ their\ expanded\ form=Unicode-Ligaturen durch ihre erweiterte Form ersetzen

Required\ fields=Benötigte Felder

Reset\ all=Alle zurücksetzen

Resolve\ strings\ for\ all\ fields\ except=Strings auflösen für alle Felder außer
Resolve\ strings\ for\ standard\ BibTeX\ fields\ only=Strings nur für Standard-BibTeX-Felder auflösen

resolved=davon aufgelöst

Restart=Neustart

Restart\ required=Neustart erforderlich

Review=Überprüfung
Review\ changes=Änderungen überprüfen
Review\ Field\ Migration=Review-Feld Migration

Right=Rechts

Save=Speichern
Save\ all\ finished.=Speichern aller Dateien beendet

Save\ all\ open\ libraries=Alle geöffneten Bibliotheken speichern

Save\ before\ closing=Speichern vor dem Beenden

Save\ library=Bibliothek speichern
Save\ library\ as...=Bibliothek speichern unter ...

Save\ entries\ in\ their\ original\ order=Einträge in ursprünglicher Reihenfolge abspeichern

Saved\ selected\ to\ '%0'.=Auswahl gespeichert unter '%0'.

Saving=Speichere
Saving\ all\ libraries...=Alle Bibliotheken werden gespeichert...

Saving\ library=Speichere Bibliothek

Search=Suchen

Search\ expression=Suchausdruck

Searching\ for\ duplicates...=Suche nach doppelten Einträgen...

Searching\ for\ files=Suche nach Dateien

Secondary\ sort\ criterion=Zweites Sortierkriterium

Select\ all=Alle auswählen
Select\ new\ encoding=Neue Kodierung auswählen

Select\ entry\ type=Eintragstyp auswählen

Select\ file\ from\ ZIP-archive=Eintrag aus der ZIP-Archiv auswählen

Select\ the\ tree\ nodes\ to\ view\ and\ accept\ or\ reject\ changes=Wählen Sie die Verzweigungen aus, um die Änderungen zu sehen und anzunehmen oder zu verwerfen

Set\ field=Setze Feld
Set\ fields=Felder setzen

Set\ General\ Fields=Allgemeine Felder festlegen

Settings=Einstellungen

Shortcut=Tastenkürzel

Show/edit\ %0\ source=%0-Quelltext anzeigen/editieren

Show\ 'Firstname\ Lastname'='Vorname Nachname' anzeigen

Show\ 'Lastname,\ Firstname'='Nachname, Vorname' anzeigen

Show\ BibTeX\ source\ by\ default=Quelltextpanel standardmäßig anzeigen

Show\ confirmation\ dialog\ when\ deleting\ entries=Dialog zum Löschen von Einträgen anzeigen

Show\ last\ names\ only=Zeige nur Nachnamen

Show\ names\ unchanged=Namen unverändert anzeigen

Show\ optional\ fields=Optionale Felder anzeigen

Show\ required\ fields=Benötigte Felder anzeigen

Show\ validation\ messages=Validierungsnachrichten anzeigen

Simple\ HTML=Einfaches HTML
Since\ the\ 'Review'\ field\ was\ deprecated\ in\ JabRef\ 4.2,\ these\ two\ fields\ are\ about\ to\ be\ merged\ into\ the\ 'Comment'\ field.=Da das Feld 'Review' in JabRef 4.2 als veraltet gekennzeichnet wurde, werden die Inhalte der beiden Felder im Feld 'Comment' zusammengeführt.

Size=Größe

Skipped\ -\ No\ PDF\ linked=Übersprungen - Kein PDF verlinkt
Skipped\ -\ PDF\ does\ not\ exist=Übersprungen - PDF exisitert nicht

Skipped\ entry.=Eintrag übersprungen.

source\ edit=Quelltextbearbeitung
Special\ name\ formatters=Spezielle Namens-Formatierer

Statically\ group\ entries\ by\ manual\ assignment=Statisches Gruppieren der Einträge durch manuelle Zuweisung

Status=Status
Strings\ for\ library=Strings für die Bibliothek

Sublibrary\ from\ AUX\ to\ BibTeX=Subbibliothek von AUX bis BibTeX

Switches\ between\ full\ and\ abbreviated\ journal\ name\ if\ the\ journal\ name\ is\ known.=Wechselt zwischen vollem und abgekürztem Zeitschriftentitel falls bekannt.

Tabname=Tab-Name
Tertiary\ sort\ criterion=Drittes Sortierkriterium

The\ chosen\ encoding\ '%0'\ could\ not\ encode\ the\ following\ characters\:=Die gewählte Kodierung '%0' konnte folgende Buchstaben nicht darstellen\:


the\ field\ <b>%0</b>=das Feld <b>%0</b>
The\ group\ "%0"\ already\ contains\ the\ selection.=Die Gruppe "%0" enthält bereits diese Auswahl.

The\ label\ of\ the\ string\ cannot\ be\ a\ number.=Der Name des Strings darf keine Zahl sein.

The\ label\ of\ the\ string\ cannot\ contain\ spaces.=Der Name des Strings darf keine Leerzeichen enthalten.

The\ label\ of\ the\ string\ cannot\ contain\ the\ '\#'\ character.=Der Name des Strings darf nicht das Zeichen '\#' enthalten.

The\ output\ option\ depends\ on\ a\ valid\ import\ option.=Die Ausgabe-Option beruht auf einer gültigen Import-Option.

The\ regular\ expression\ <b>%0</b>\ is\ invalid\:=Der reguläre Ausdruck <b>%0</b> ist ungültig\:

The\ search\ is\ case\ insensitive.=Groß-/Kleinschreibung wird nicht unterschieden.

The\ search\ is\ case\ sensitive.=Groß-/Kleinschreibung wird unterschieden.

The\ string\ has\ been\ removed\ locally=Der String wurde lokal entfernt

There\ are\ possible\ duplicates\ (marked\ with\ an\ icon)\ that\ haven't\ been\ resolved.\ Continue?=Es gibt mögliche Duplikate (markiert mit einem Icon), die nicht geklärt werden konnten. Fortfahren?

This\ group\ contains\ entries\ based\ on\ manual\ assignment.\ Entries\ can\ be\ assigned\ to\ this\ group\ by\ selecting\ them\ then\ using\ either\ drag\ and\ drop\ or\ the\ context\ menu.\ Entries\ can\ be\ removed\ from\ this\ group\ by\ selecting\ them\ then\ using\ the\ context\ menu.=Diese Gruppe enthält manuell zugewiesene Einträge. Einträge können dieser Gruppe zugewiesen werden, indem Sie sie selektieren und dann entweder Drag&Drop oder das Kontextmenü benutzen. Einträge können aus dieser Gruppe entfernt werden, indem Sie sie selektieren und dann das Kontextmenü benutzen.

This\ group\ contains\ entries\ whose\ <b>%0</b>\ field\ contains\ the\ keyword\ <b>%1</b>=Diese Gruppe enthält Eintrage, deren Feld <b>%0</b> das Stichwort <b>%1</b> enthält

This\ group\ contains\ entries\ whose\ <b>%0</b>\ field\ contains\ the\ regular\ expression\ <b>%1</b>=Diese Gruppe enthält Eintrage, deren Feld <b>%0</b> den regulären Ausdruck <b>%1</b> enthält

This\ operation\ requires\ all\ selected\ entries\ to\ have\ BibTeX\ keys\ defined.=Für diesen Vorgang müssen alle ausgewählen Einträge einen BibTeX-Key haben.

This\ operation\ requires\ one\ or\ more\ entries\ to\ be\ selected.=Für diesen Vorgang muss mindestens ein Eintrag ausgewählt sein.

This\ setting\ may\ be\ changed\ in\ preferences\ at\ any\ time.=Diese Einstellung kann jederzeit in den Einstellungen geändert werden.
Timezone\ (Provides\ for\ better\ recommendations\ by\ indicating\ the\ time\ of\ day\ the\ request\ is\ being\ made.)=Zeitzone (Bietet bessere Empfehlungen durch Angabe der Tageszeit, in der die die Anfrage gestellt wird.)
Time\ stamp=Zeitstempel
Toggle\ groups\ interface=Gruppenansicht ein-/ausblenden

Trim\ all\ whitespace\ characters\ in\ the\ field\ content.=Entferne alle Leerzeichen im Feldinhalt außerhalb des Textes.

Trim\ whitespace\ characters=Entferne alle Leerzeichen außerhalb des Textes

Try\ different\ encoding=Versuchen Sie es mit einer anderen Kodierung

Unabbreviate\ journal\ names\ of\ the\ selected\ entries=Abkürzung der Zeitschriftentitel der ausgewählten Einträge aufheben
Unabbreviated\ %0\ journal\ names.=Bei %0 Zeitschriftentiteln wurde die Abkürzung aufgehoben.

unable\ to\ write\ to=konnte nicht speichern auf

Undo=Rückgängig

Unknown\ BibTeX\ entries\:=Unbekannte BibTeX Einträge\:

unknown\ edit=unbekannter Bearbeitungsschritt

Unknown\ export\ format=Unbekanntes Export-Format

untitled=ohne Titel

Upgrade\ external\ PDF/PS\ links\ to\ use\ the\ '%0'\ field.=Externe PDF/PS-Links aktualisieren, um das Feld '%0' zu benutzen.

usage=Benutzung
Use\ autocompletion=Autovervollständigung verwenden

Use\ regular\ expression\ search=Suche mit regulärem Ausdruck benutzen

Username=Benutzername

Value\ cleared\ externally=Wert extern gelöscht

Value\ set\ externally=Wert extern gesetzt

verify\ that\ LyX\ is\ running\ and\ that\ the\ lyxpipe\ is\ valid=überprüfen Sie, ob LyX läuft und ob die Angaben zur lyxpipe stimmen

View=Ansicht
Vim\ server\ name=Vim Server-Name

Warn\ about\ unresolved\ duplicates\ when\ closing\ inspection\ window=Warnung zu ungeklärten Duplikaten ausgeben, wenn das Kontrollfenster geschlossen wird

Warn\ before\ overwriting\ existing\ keys=Vor dem Überschreiben von existierenden Keys warnen

Warning=Warnung

Warnings=Warnungen

web\ link=Web-Link

What\ do\ you\ want\ to\ do?=Was möchten Sie tun?
Whatever\ option\ you\ choose,\ Mr.\ DLib\ may\ share\ its\ data\ with\ research\ partners\ to\ further\ improve\ recommendation\ quality\ as\ part\ of\ a\ 'living\ lab'.\ Mr.\ DLib\ may\ also\ release\ public\ datasets\ that\ may\ contain\ anonymized\ information\ about\ you\ and\ the\ recommendations\ (sensitive\ information\ such\ as\ metadata\ of\ your\ articles\ will\ be\ anonymised\ through\ e.g.\ hashing).\ Research\ partners\ are\ obliged\ to\ adhere\ to\ the\ same\ strict\ data\ protection\ policy\ as\ Mr.\ DLib.=Wie auch immer Sie sich entscheiden, Mr.DLib kann seine Daten mit Forschungspartnern teilen, um die Empfehlungsleistung im Rahmen eines "Reallabors" weiter zu verbessern. Mr.DLib kann auch öffentliche Datensätze veröffentlichen, die anonymisierte Informationen über Sie enthalten können und Empfehlungen (sensible Informationen wie Metadaten Ihrer Artikel werden z.B. durch Hashing anonymisiert) werden. Forschungspartner sind verpflichtet, die gleichen strengen Grundsätze des Datenschutzes zu beachten wie Mr.DLib.

Will\ write\ XMP-metadata\ to\ the\ PDFs\ linked\ from\ selected\ entries.=Schreibe XMP-Metadaten in die PDFs, die mit den ausgewählten Einträgen verlinkt sind.

Write\ BibTeXEntry\ as\ XMP-metadata\ to\ PDF.=BibTeX-Eintrag als XMP-Metadaten ins PDF schreiben.

Write\ XMP=XMP schreiben
Write\ XMP-metadata=Schreibe XMP-Metadaten
Write\ XMP-metadata\ for\ all\ PDFs\ in\ current\ library?=XMP-Metadaten für alle PDFs der aktuellen Bibliothek schreiben?
Writing\ XMP-metadata...=XMP-Metadaten werden geschrieben...
Writing\ XMP-metadata\ for\ selected\ entries...=XMP-Metadaten für ausgewählte Einträge werden geschrieben...

XMP-annotated\ PDF=PDF mit XMP-Anmerkungen
XMP\ export\ privacy\ settings=Sicherheitseinstellungen für den XMP-Export
XMP-metadata=XMP-Metadaten
You\ must\ restart\ JabRef\ for\ this\ to\ come\ into\ effect.=Sie müssen JabRef neu starten, damit diese Änderungen in Kraft treten.

You\ must\ restart\ JabRef\ for\ the\ new\ key\ bindings\ to\ work\ properly.=Sie müssen JabRef neu starten, damit die Tastenkürzel funktionieren.

Your\ new\ key\ bindings\ have\ been\ stored.=Ihre neuen Tastenkürzel wurden gespeichert.

The\ following\ fetchers\ are\ available\:=Folgende Recherchetools stehen zur Verfügung\:
Could\ not\ find\ fetcher\ '%0'=Recherchetool '%0' konnte nicht gefunden werden
Running\ query\ '%0'\ with\ fetcher\ '%1'.=Abfrage '%0' wird mit dem Recherchetool '%1' durchgeführt.

Move\ file=Datei verschoben
Rename\ file=Datei umbenennen

Move\ file\ to\ file\ directory\ and\ rename\ file=Datei in Verzeichnis verschieben und Datei umbenennen

Could\ not\ move\ file\ '%0'.=Datei '%0' konnte nicht verschoben werden.
Could\ not\ find\ file\ '%0'.=Datei '%0' nicht gefunden.
Number\ of\ entries\ successfully\ imported=Zahl der erfolgreich importierten Einträge
Error\ while\ fetching\ from\ %0=Fehler beim Abrufen von %0

Refuse\ to\ save\ the\ library\ before\ external\ changes\ have\ been\ reviewed.=Die Bibliothek kann nicht gespeichert werden, bis externe Änderungen geprüft wurden.
Library\ protection=Bibliotheksschutz
Unable\ to\ save\ library=Speichern der Bibliothek nicht möglich

BibTeX\ key\ generator=BibTeX-Key-Generator
Unable\ to\ open\ link.=Öffnen des Links nicht möglich
MIME\ type=MIME-Typ

This\ feature\ lets\ new\ files\ be\ opened\ or\ imported\ into\ an\ already\ running\ instance\ of\ JabRef\ instead\ of\ opening\ a\ new\ instance.\ For\ instance,\ this\ is\ useful\ when\ you\ open\ a\ file\ in\ JabRef\ from\ your\ web\ browser.\ Note\ that\ this\ will\ prevent\ you\ from\ running\ more\ than\ one\ instance\ of\ JabRef\ at\ a\ time.=Diese Funktion öffnet neue oder importierte Dateien in einer bereits laufenden Instanz von JabRef und nicht in einem neuen Fenster. Das ist beispielsweise nützlich, wenn Sie JabRef von einem Webbrowser aus starten. Beachten Sie, dass damit nicht mehr als eine Instanz von JabRef gestartet werden kann.
Run\ fetcher=Fetcher ausführen

Reset=Zurücksetzen

Use\ IEEE\ LaTeX\ abbreviations=Benutze IEEE-LaTeX-Abkürzungen

When\ opening\ file\ link,\ search\ for\ matching\ file\ if\ no\ link\ is\ defined=Beim Öffnen des Dateilinks die passende Datei suchen, falls keine verlinkt ist
Line\ %0\:\ Found\ corrupted\ BibTeX\ key\ %1.=Zeile %0\: Beschädigter BibTeX-Key %1 gefunden.
Line\ %0\:\ Found\ corrupted\ BibTeX\ key\ %1\ (contains\ whitespaces).=Zeile %0\: Beschädigter BibTeX-Key %1 gefunden (enthält Leerzeichen).
Line\ %0\:\ Found\ corrupted\ BibTeX\ key\ %1\ (comma\ missing).=Zeile %0\: Beschädigter BibTeX-Key %1 gefunden (Komma fehlt).
No\ full\ text\ document\ found=Kein Volltext-Dokument gefunden
Download\ from\ URL=Download von URL
Rename\ field=Feld umbenennen
Append\ field=An Feld anfügen
Append\ to\ fields=An Felder anfügen
Rename\ field\ to=Feld umbenennen
Move\ contents\ of\ a\ field\ into\ a\ field\ with\ a\ different\ name=Inhalt eines Felds in ein Feld mit anderem Namen verschieben

Cannot\ use\ port\ %0\ for\ remote\ operation;\ another\ application\ may\ be\ using\ it.\ Try\ specifying\ another\ port.=Port %0 konnte nicht für externen Zugriff genutzt werden; er wird möglicherweise von einer anderen Anwendung benutzt. Versuchen Sie einen anderen Port.

Looking\ for\ full\ text\ document...=Suche Volltext-Dokument...
Autosave=Automatische Speicherung
A\ local\ copy\ will\ be\ opened.=Eine lokale Kopie wird geöffnet.
Autosave\ local\ libraries=Automatische Abspeicherung für lokale Bibliotheken
Automatically\ save\ the\ library\ to=Speichere die Bibliothek automatisch nach
Please\ enter\ a\ valid\ file\ path.=Bitte geben Sie einen korrekten Dateipfad ein.


Export\ in\ current\ table\ sort\ order=Exportieren sortiert nach der aktuellen Tabelle
Export\ entries\ in\ their\ original\ order=Einträge in ursprünglicher Reihenfolge exportieren
Error\ opening\ file\ '%0'.=Fehler beim Öffnen der Datei '%0'.

Formatter\ not\ found\:\ %0=Formatierer nicht gefunden\: %0

Could\ not\ save,\ file\ locked\ by\ another\ JabRef\ instance.=Speichern nicht möglich, die Datei wird von einer anderen JabRef-Instanz verwendet.
Current\ tmp\ value=Derzeitiger tmp-Wert
Metadata\ change=Metadaten-Änderung
Changes\ have\ been\ made\ to\ the\ following\ metadata\ elements=An den folgenden Metadaten wurden Änderungen vorgenommen

Generate\ groups\ for\ author\ last\ names=Erstelle Gruppen für Nachnamen der Autoren
Generate\ groups\ from\ keywords\ in\ a\ BibTeX\ field=Erstelle Gruppen aus den Stichwörtern eines BibTeX-Feldes
Enforce\ legal\ characters\ in\ BibTeX\ keys=Erzwinge erlaubte Zeichen in BibTeX-Keys

Unable\ to\ create\ backup=Erstellen des Backups fehlgeschlagen
Move\ file\ to\ file\ directory=Datei ins Dateiverzeichnis verschieben
<b>All\ Entries</b>\ (this\ group\ cannot\ be\ edited\ or\ removed)=<b>Alle Einträge</b> (diese Gruppe kann nicht verändert oder gelöscht werden)
static\ group=statische Gruppe
dynamic\ group=dynamische Gruppe
refines\ supergroup=bezieht die Obergruppe mit ein
includes\ subgroups=berücksichtigt Untergruppen
contains=enthält
search\ expression=Suchausdruck

Optional\ fields\ 2=Optionale Felder 2
Waiting\ for\ save\ operation\ to\ finish=Das Ende des Speichervorgangs wird abgewartet

Find\ and\ remove\ duplicate\ BibTeX\ keys=Finde und entferne doppelte BibTeX-Keys
Expected\ syntax\ for\ --fetch\='<name\ of\ fetcher>\:<query>'=Erwartete Syntax für --fetch\='<Name des Fetchers>\:<Anfrage>'
Duplicate\ BibTeX\ key=Doppelter BibTeX-Key


General\ file\ directory=Standard-Dateiverzeichnis
User-specific\ file\ directory=Benutzerdefiniertes Dateiverzeichnis
LaTex\ file\ directory=LaTeX-Dateiverzeichnis
Search\ failed\:\ illegal\ search\ expression=Suche fehlgeschlagen\: Ungültiger Suchausdruck

You\ must\ enter\ an\ integer\ value\ in\ the\ interval\ 1025-65535=Sie müssen einen Zahlwert zwischen 1025 und 65535 eintragen
Automatically\ open\ browse\ dialog\ when\ creating\ new\ file\ link=Beim Erstellen eines neuen Datei-Links den Durchsuchen-Dialog automatisch öffnen
Autocomplete\ names\ in\ 'Firstname\ Lastname'\ format\ only=Automatische Vervollständigung von Namen nur im Format 'Vorname Nachname'
Autocomplete\ names\ in\ 'Lastname,\ Firstname'\ format\ only=Automatische Vervollständigung von Namen nur im Format 'Nachname, Vorname'
Autocomplete\ names\ in\ both\ formats=Automatische Vervollständigung von Namen in beiden Formaten
Send\ as\ email=Als E-Mail senden
References=Literaturverweise
Sending\ of\ emails=Senden der E-Mails
Subject\ for\ sending\ an\ email\ with\ references=Betreff zum Senden einer E-Mail mit Literaturverweisen
Automatically\ open\ folders\ of\ attached\ files=Ordner mit angehängten Dateien automatisch öffnen
Error\ creating\ email=Fehler beim Erstellen der E-Mail
Entries\ added\ to\ an\ email=Einträge zur E-Mail hinzugefügt
exportFormat=Exportformat
Output\ file\ missing=Ausgabedatei fehlt
No\ search\ matches.=Keine Übereinstimmungen gefunden.
The\ output\ option\ depends\ on\ a\ valid\ input\ option.=Die Ausgabeoption benötigt eine gültige Eingabeoption.
Linked\ file\ name\ conventions=Verknüpfte Dateinamen-Konventionen
Filename\ format\ pattern=Formatmuster für Dateinamen
Additional\ parameters=Weitere Parameter
Cite\ selected\ entries\ between\ parenthesis=Ausgewählte Einträge zitieren
Cite\ selected\ entries\ with\ in-text\ citation=Ausgewählte Einträge im Text zitieren
Cite\ special=Spezielles Zitieren
Extra\ information\ (e.g.\ page\ number)=Zusatzinformation (z.B. Seitenzahl)
Manage\ citations=Literaturverweise verwalten
Problem\ modifying\ citation=Problem beim Ändern des Literaturverweises
Citation=Literaturverweis
Connecting...=Verbinde...
Could\ not\ resolve\ BibTeX\ entry\ for\ citation\ marker\ '%0'.=BibTeX-Eintrag für Verweismarker '0%' konnte nicht aufgelöst werden.
Select\ style=Stil wählen
Journals=Zeitschriften
Cite=Zitieren
Cite\ in-text=Im Text zitieren
Insert\ empty\ citation=Leeren Verweis einfügen
Merge\ citations=Literaturverweise zusammenführen
Manual\ connect=Manuelle Verbindung
Select\ Writer\ document=Writer-Dokument wählen
Sync\ OpenOffice/LibreOffice\ bibliography=OpenOffice/LibreOffice-Bibliographie synchronisieren
Select\ which\ open\ Writer\ document\ to\ work\ on=Bitte wählen Sie, mit welchem geöffneten Writer-Dokument Sie arbeiten möchten
Connected\ to\ document=Verbindung zum Dokument hergestellt
Insert\ a\ citation\ without\ text\ (the\ entry\ will\ appear\ in\ the\ reference\ list)=Literaturverweis ohne Text einfügen (der Eintrag wird in der Literaturliste erscheinen)
Cite\ selected\ entries\ with\ extra\ information=Ausgewählte Einträge mit Zusatzinformation zitieren
Ensure\ that\ the\ bibliography\ is\ up-to-date=Sicherstellen, dass die Bibliographie aktuell ist
Your\ OpenOffice/LibreOffice\ document\ references\ the\ BibTeX\ key\ '%0',\ which\ could\ not\ be\ found\ in\ your\ current\ library.=Ihr OpenOffice/LibreOffice-Dokument verweist auf den BibTeX-Key '0%', der in der aktuellen Bibliothek nicht gefunden wurde.
Unable\ to\ synchronize\ bibliography=Synchronisieren der Bibliographie fehlgeschlagen
Combine\ pairs\ of\ citations\ that\ are\ separated\ by\ spaces\ only=Verbinde Paare von Literaturverweisen, die nur durch Leerzeichen voneinander getrennt sind
Autodetection\ failed=Automatische Erkennung fehlgeschlagen
Please\ wait...=Bitte warten...
Set\ connection\ parameters=Verbindungsparameter einstellen
Path\ to\ OpenOffice/LibreOffice\ directory=Pfad zum OpenOffice/LibreOffice-Ordner
Path\ to\ OpenOffice/LibreOffice\ executable=Pfad zum OpenOffice/LibreOffice-Programm
Path\ to\ OpenOffice/LibreOffice\ library\ dir=Pfad zu OpenOffice/LibreOffice Library-Ordner
Connection\ lost=Verbindung verloren
The\ paragraph\ format\ is\ controlled\ by\ the\ property\ 'ReferenceParagraphFormat'\ or\ 'ReferenceHeaderParagraphFormat'\ in\ the\ style\ file.=Das Abschnittsformat wird von der Eigenschaft 'ReferenceParagraphFormat' oder 'ReferenceHeaderParagraphFormat' in der Stildatei bestimmt.
The\ character\ format\ is\ controlled\ by\ the\ citation\ property\ 'CitationCharacterFormat'\ in\ the\ style\ file.=Das Zeichenformat wird von der Eigenschaft 'CitationCharacterFormat' in der Stildatei bestimmt.
Automatically\ sync\ bibliography\ when\ inserting\ citations=Bibliographie beim Einfügen von Literaturverweisen automatisch synchronisieren
Look\ up\ BibTeX\ entries\ in\ the\ active\ tab\ only=BibTeX-Einträge nur im aktiven Tab suchen
Look\ up\ BibTeX\ entries\ in\ all\ open\ libraries=BibTeX-Einträge in allen geöffneten Bibliotheken suchen
Autodetecting\ paths...=Automatische Erkennung der Pfade...
Could\ not\ find\ OpenOffice/LibreOffice\ installation=Die OpenOffice/LibreOffice-Installation konnte nicht gefunden werden
Found\ more\ than\ one\ OpenOffice/LibreOffice\ executable.=Es wurden mehrere OpenOffice/LibreOffice-Programme gefunden.
Please\ choose\ which\ one\ to\ connect\ to\:=Bitte wählen Sie, zu welchem die Verbindung aufgebaut werden soll\:
Choose\ OpenOffice/LibreOffice\ executable=OpenOffice/LibreOffice-Programm wählen
Select\ document=Datei wählen
HTML\ list=HTML-Liste
If\ possible,\ normalize\ this\ list\ of\ names\ to\ conform\ to\ standard\ BibTeX\ name\ formatting=Diese Namensliste soll nach Möglichkeit so normalisiert werden, dass sie sich nach der üblichen BibTeX-Namensformatierung richtet
Could\ not\ open\ %0=%0 konnte nicht geöffnet werden
Unknown\ import\ format=Unbekanntes Import-Format
Web\ search=Internetrecherche
Style\ selection=Stil-Auswahl
No\ valid\ style\ file\ defined=Keine gültige Stildatei angegeben
Choose\ pattern=Muster wählen
Use\ the\ BIB\ file\ location\ as\ primary\ file\ directory=Pfad der BIB-Datei als primäres Dateiverzeichnis verwenden
Could\ not\ run\ the\ gnuclient/emacsclient\ program.\ Make\ sure\ you\ have\ the\ emacsclient/gnuclient\ program\ installed\ and\ available\ in\ the\ PATH.=Das gnuclient/emacsclient-Programm konnte nicht gestartet werden. Vergewissern Sie sich, dass das emacsclient/gnuclient-Programm installiert und im PATH enthalten ist.
You\ must\ select\ either\ a\ valid\ style\ file,\ or\ use\ one\ of\ the\ default\ styles.=Sie müssen entweder eine gültige Stildatei auswählen oder einen der Standard-Stile benutzen.

This\ feature\ generates\ a\ new\ library\ based\ on\ which\ entries\ are\ needed\ in\ an\ existing\ LaTeX\ document.=Diese Funktion erstellt eine neue Bibliothek basierend auf den Einträgen, die von einem bestehenden LaTeX-Dokument benötigt werden.

First\ select\ entries\ to\ clean\ up.=Wählen Sie zuerst die Einträge aus, für die ein Cleanup durchgeführt werden soll.
Cleanup\ entry=Eintrag aufräumen
Autogenerate\ PDF\ Names=Automatische PDF Umbenennung
Auto-generating\ PDF-Names\ does\ not\ support\ undo.\ Continue?=Automatische PDF Umbenennung kann nicht rückgängig gemacht werden. Fortfahren?

Use\ full\ firstname\ whenever\ possible=Den ganzen Vornamen nutzen, wenn möglich
Use\ abbreviated\ firstname\ whenever\ possible=Den abgekürzten Vornamen benutzen, wenn möglich
Use\ abbreviated\ and\ full\ firstname=Abgekürzte und ganze Vornamen verwenden
Name\ format=Namensformat
First\ names=Vornamen
Cleanup\ entries=Einträge bereinigen
Automatically\ assign\ new\ entry\ to\ selected\ groups=Neuen Eintrag automatisch den ausgewählten Gruppen zuordnen
%0\ mode=%0-Modus
Move\ DOIs\ from\ note\ and\ URL\ field\ to\ DOI\ field\ and\ remove\ http\ prefix=DOIs von den Feldern note und URL ins DOI-Feld verschieben und das http-Präfix löschen
Make\ paths\ of\ linked\ files\ relative\ (if\ possible)=Pfade verlinkter Dateien zu relativen Pfaden ändern (falls möglich)
Rename\ PDFs\ to\ given\ filename\ format\ pattern=PDFs entsprechend dem vorgegebenen Namensformat umbenennen
Rename\ only\ PDFs\ having\ a\ relative\ path=Nur PDFs mit einem relativen Pfad umbenennen
Doing\ a\ cleanup\ for\ %0\ entries...=Aufräumen von %0 Einträgen...
No\ entry\ needed\ a\ clean\ up=Aufräumen bei keinem Eintrag nötig
One\ entry\ needed\ a\ clean\ up=Aufräumen bei einem Eintrag nötig
%0\ entries\ needed\ a\ clean\ up=Aufräumen bei %0 Einträgen nötig

Remove\ selected=Ausgewählte löschen

Group\ tree\ could\ not\ be\ parsed.\ If\ you\ save\ the\ BibTeX\ library,\ all\ groups\ will\ be\ lost.=Der Gruppenbaum konnte nicht geparsed werden. Wenn Sie die BibTeX-Bibliothek speichern, gehen alle Gruppen verloren.
Attach\ file=Datei anhängen
Setting\ all\ preferences\ to\ default\ values.=Setze alle Einstellungen auf die Standardwerte.
Resetting\ preference\ key\ '%0'=Setze Einstellung '0%' zurück
Unknown\ preference\ key\ '%0'=Unbekannte Einstellung '0%'
Unable\ to\ clear\ preferences.=Einstellungen konnten nicht zurückgesetzt werden.

Find\ unlinked\ files=Nicht verlinkte Dateien finden
Unselect\ all=Auswahl aufheben
Expand\ all=Alle aufklappen
Collapse\ all=Alle einklappen
Opens\ the\ file\ browser.=Öffnet den Dateimanager.
Scan\ directory=Ordner durchsuchen
Searches\ the\ selected\ directory\ for\ unlinked\ files.=Sucht im ausgewählten Ordner nach nicht-verlinkten Dateien.
Starts\ the\ import\ of\ BibTeX\ entries.=Startet den Import von BibTeX-Einträgen.
Select\ a\ directory\ where\ the\ search\ shall\ start.=Verzeichnis wählen, in dem die Suche starten soll.
Select\ file\ type\:=Dateityp wählen\:
These\ files\ are\ not\ linked\ in\ the\ active\ library.=Diese Dateien sind in der aktiven Bibliothek nicht verlinkt.
Searching\ file\ system...=Dateisystem wird durchsucht...
Select\ directory=Verzeichnis wählen
Select\ files=Dateien wählen
BibTeX\ entry\ creation=Erstellung eines BibTeX-Eintrags
BibTeX\ key\ patterns=BibTeX-Key-Muster
Clear\ priority=Priorität aufheben
Clear\ rank=Rang aufheben
Enable\ special\ fields=Spezielle Felder aktivieren
One\ star=Ein Stern
Two\ stars=Zwei Sterne
Three\ stars=Drei Sterne
Four\ stars=Vier Sterne
Five\ stars=Fünf Sterne
Help\ on\ special\ fields=Hilfe zu speziellen Feldern
Keywords\ of\ selected\ entries=Stichworte der ausgewählten Einträge
Manage\ content\ selectors=Inhaltsauswahl verwalten
Manage\ keywords=Stichworte verwalten
No\ priority\ information=Keine Informationen zur Priorität
No\ rank\ information=Keine Informationen zum Rang
Priority=Priorität
Priority\ high=Hohe Priorität
Priority\ low=Niedrige Priorität
Priority\ medium=Mittlere Priorität
Quality=Qualität
Rank=Rang
Relevance=Relevanz
Set\ priority\ to\ high=Priorität auf hoch setzen
Set\ priority\ to\ low=Priorität auf niedrig setzen
Set\ priority\ to\ medium=Priorität auf mittel setzen
Synchronize\ with\ keywords=Mit Stichworten synchronisieren
Synchronized\ special\ fields\ based\ on\ keywords=Spezielle Felder wurden mit den Stichworten synchronisiert
Toggle\ relevance=Relevanz ein-/ausschalten
Toggle\ quality\ assured=Qualität ein-/ausschalten
Toggle\ print\ status=Druckstatus umschalten
Update\ keywords=Stichworte aktualisieren
Write\ values\ of\ special\ fields\ as\ separate\ fields\ to\ BibTeX=Werte spezieller Felder separat in die BibTeX-Datei schreiben
Connection\ to\ OpenOffice/LibreOffice\ has\ been\ lost.\ Please\ make\ sure\ OpenOffice/LibreOffice\ is\ running,\ and\ try\ to\ reconnect.=Verbindung zu OpenOffice/LibreOffice verloren. Bitte stellen Sie sicher, dass OpenOffice/LibreOffice läuft, und versuchen Sie, erneut zu verbinden.
JabRef\ will\ send\ at\ least\ one\ request\ per\ entry\ to\ a\ publisher.=JabRef sendet pro Eintrag mindestens eine Anfrage an einen Herausgeber.
Correct\ the\ entry,\ and\ reopen\ editor\ to\ display/edit\ source.=Eintrag korrigieren und Editor erneut öffnen, um den Quelltext anzuzeigen/zu bearbeiten.
Could\ not\ connect\ to\ running\ OpenOffice/LibreOffice.=Verbindung zu OpenOffice/LibreOffice fehlgeschlagen.
Make\ sure\ you\ have\ installed\ OpenOffice/LibreOffice\ with\ Java\ support.=Vergewissern Sie sich, dass Sie OpenOffice/LibreOffice mit Java-Unterstützung installiert haben.
If\ connecting\ manually,\ please\ verify\ program\ and\ library\ paths.=Bei manueller Verbindung überprüfen Sie bitte die Programm- und Library-Pfade.
Error\ message\:=Fehlermeldung\:
If\ a\ pasted\ or\ imported\ entry\ already\ has\ the\ field\ set,\ overwrite.=Falls bei einem eingefügten oder importierten Eintrag das Feld bereits belegt ist, überschreiben.
Not\ connected\ to\ any\ Writer\ document.\ Please\ make\ sure\ a\ document\ is\ open,\ and\ use\ the\ 'Select\ Writer\ document'\ button\ to\ connect\ to\ it.=Keine Verbindung zu einem Writer-Dokument. Bitte vergewissern Sie sich, dass ein Dokument geöffnet ist, und benutzen Sie die Schaltfläche 'Writer-Dokument wählen', um eine Verbindung herzustellen.
Removed\ all\ subgroups\ of\ group\ "%0".=Alle Untergruppen der Gruppe "%0" wurden entfernt.
To\ disable\ the\ memory\ stick\ mode\ rename\ or\ remove\ the\ jabref.xml\ file\ in\ the\ same\ folder\ as\ JabRef.=Um den USB-Stick-Modus zu deaktivieren, benennen Sie die Datei jabref.xml in demselben Ordner als JabRef oder löschen Sie sie.
Unable\ to\ connect.\ One\ possible\ reason\ is\ that\ JabRef\ and\ OpenOffice/LibreOffice\ are\ not\ both\ running\ in\ either\ 32\ bit\ mode\ or\ 64\ bit\ mode.=Verbindung fehlgeschlagen. Ein möglicher Grund ist, dass JabRef und OpenOffice/LibreOffice nicht beide im 32-bit oder 64-bit Modus laufen.
Use\ the\ following\ delimiter\ character(s)\:=Benutzen Sie die folgenden Trennzeichen\:
When\ downloading\ files,\ or\ moving\ linked\ files\ to\ the\ file\ directory,\ prefer\ the\ BIB\ file\ location\ rather\ than\ the\ file\ directory\ set\ above=Beim Herunterladen von Dateien oder beim Verschieben von verlinkten Dateien in das Dateiverzeichnis soll der Pfad der BIB-Datei benutzt werden, nicht das oben definierte Dateiverzeichnis
Your\ style\ file\ specifies\ the\ character\ format\ '%0',\ which\ is\ undefined\ in\ your\ current\ OpenOffice/LibreOffice\ document.=Ihre Stildatei legt das Zeichenformat '%0' fest, das in Ihrem aktuellen OpenOffice/LibreOffice-Dokument nicht definiert ist.
Your\ style\ file\ specifies\ the\ paragraph\ format\ '%0',\ which\ is\ undefined\ in\ your\ current\ OpenOffice/LibreOffice\ document.=Ihre Stildatei legt das Abschnittsformat '%0' fest, das in Ihrem aktuellen OpenOffice/LibreOffice-Dokument nicht definiert ist.

Searching...=Suche läuft...
Add\ {}\ to\ specified\ title\ words\ on\ search\ to\ keep\ the\ correct\ case=Nach der Suche {} zu festgesetzten Titelworten hinzufügen, um Groß-/Kleinschreibung beizubehalten
Import\ conversions=Konvertierungen importieren
Please\ enter\ a\ search\ string=Bitte geben Sie eine Suchphrase ein
Please\ open\ or\ start\ a\ new\ library\ before\ searching=Bitte öffnen Sie eine Bibliothek oder legen Sie eine neue an, bevor Sie suchen

Canceled\ merging\ entries=Zusammenführen der Einträge abgebrochen

Format\ units\ by\ adding\ non-breaking\ separators\ and\ keeping\ the\ correct\ case\ on\ search=Einheiten formatieren\: nicht-umbrechende Trennzeichen hinzufügen und bei der Suche Groß-/Kleinschreibung beibehalten
Merge\ entries=Einträge zusammenführen
Merged\ entries=Die Einträge wurden zusammengeführt
None=Kein(e/r)
Parse=Parsen
Result=Ergebnis
You\ have\ to\ choose\ exactly\ two\ entries\ to\ merge.=Sie müssen genau zwei Einträge auswählen, die zusammengeführt werden sollen.

Update\ timestamp\ on\ modification=Zeitstempel bei Änderung aktualisieren
All\ key\ bindings\ will\ be\ reset\ to\ their\ defaults.=Alle Tastaturkürzel werden auf den Standard zurückgesetzt.

Automatically\ set\ file\ links=Dateilinks automatisch setzen
Resetting\ all\ key\ bindings=Alle Tastaturkürzel werden zurückgesetzt

Network=Netzwerk
Search\ IEEEXplore=IEEEXplore durchsuchen
Hostname=Host
Please\ specify\ a\ hostname=Bitte geben Sie einen Hostnamen an
Please\ specify\ a\ port=Bitte geben Sie einen Port an
Please\ specify\ a\ username=Bitte geben Sie einen Benutzernamen an
Please\ specify\ a\ password=Bitte geben Sie ein Passwort an

Use\ custom\ proxy\ configuration=Benutzerdefinierte Proxy-Konfiguration verwenden
Proxy\ requires\ authentication=Proxy erfordert Authentifizierung
Attention\:\ Password\ is\ stored\ in\ plain\ text\!=Achtung\: Das Passwort wird im Klartext gespeichert\!
Clear\ connection\ settings=Verbindungseinstellungen zurücksetzen

Open\ folder=Ordner öffnen
Export\ entries\ ordered\ as\ specified=Einträge in der angegebenen Reihenfolge exportieren
Export\ sort\ order=Sortierreihenfolge exportieren
Export\ sorting=Exportiere Sortierung
Newline\ separator=Zeichen für Zeilenumbruch

Save\ in\ current\ table\ sort\ order=In der aktuellen Tabellensortierung speichern
Save\ entries\ ordered\ as\ specified=Einträge in angegebener Reihenfolge speichern
Show\ extra\ columns=Extraspalten anzeigen
Parsing\ error=Syntaxfehler
illegal\ backslash\ expression=ungültiger Backslash-Ausdruck

Clear\ read\ status=Lesestatus leeren
Convert\ to\ biblatex\ format\ (for\ example,\ move\ the\ value\ of\ the\ 'journal'\ field\ to\ 'journaltitle')=Ins biblatex-Format konvertieren (verschiebe beispielsweise den Wert des Felds 'journal' in das Feld 'journaltitle')
Deprecated\ fields=Abgelehnte Felder
No\ read\ status\ information=Keine Informationen zum Lesestatus
Printed=Gedruckt
Read\ status=Lesestatus
Read\ status\ read=Lesestatus\: gelesen
Read\ status\ skimmed=Lesestatus\: überflogen
Save\ selected\ as\ plain\ BibTeX...=Ausgewählte Einträge als reines BibTeX speichern...
Set\ read\ status\ to\ read=Lesestatus auf 'gelesen' gesetzt
Set\ read\ status\ to\ skimmed=Lesestatus auf 'überflogen' gesetzt
Show\ deprecated\ BibTeX\ fields=Abgelehnte BibTeX-Felder zeigen

Opens\ JabRef's\ GitHub\ page=Öffnet JabRefs GitHub-Seite
Opens\ JabRef's\ Twitter\ page=Öffnet JabRefs Twitter-Seite
Opens\ JabRef's\ Facebook\ page=Öffnet JabRefs Facebookseite
Opens\ JabRef's\ blog=Öffnet JabRefs Blog
Opens\ JabRef's\ website=Öffnet JabRefs Webseite

Could\ not\ open\ browser.=Konnte Browser nicht öffnen.
Please\ open\ %0\ manually.=Bitte öffnen Sie %0 manuell.
The\ link\ has\ been\ copied\ to\ the\ clipboard.=Der Link wurde in die Zwischenablage kopiert.

Open\ %0\ file=%0 Datei öffnen

Cannot\ delete\ file=Datei kann nicht gelöscht werden.
File\ permission\ error=Fehler beim Dateizugriff.
JabRef\ does\ not\ have\ permission\ to\ access\ %s=JabRef hat keine Berechtigung zum Zugriff auf %s
Push\ to\ %0=In %0 einfügen
Path\ to\ %0=Pfad zu %0
Convert=Konvertiere
Normalize\ to\ BibTeX\ name\ format=Normalisiere ins BibTeX-Namensformat
Help\ on\ Name\ Formatting=Hilfe zur Namensformatierung

Add\ new\ file\ type=Füge neuen Dateityp hinzu

Left\ entry=Linker Eintrag
Right\ entry=Rechter Eintrag
Original\ entry=Originaleintrag
No\ information\ added=Keine Informationen hinzugefügt
Select\ at\ least\ one\ entry\ to\ manage\ keywords.=Es muss mindestens ein Eintrag ausgewählt sein um Stichworte verwalten zu können.
OpenDocument\ text=OpenDocument-Text
OpenDocument\ spreadsheet=OpenDocument-Tabelle
OpenDocument\ presentation=OpenDocument-Präsentation
%0\ image=%0-Bild
Added\ entry=Eintrag hinzugefügt
Modified\ entry=Eintrag bearbeitet
Deleted\ entry=Eintrag gelöscht
Modified\ groups\ tree=Gruppenstruktur bearbeitet
Removed\ all\ groups=Alle Gruppen entfernt
Accepting\ the\ change\ replaces\ the\ complete\ groups\ tree\ with\ the\ externally\ modified\ groups\ tree.=Akzeptieren der Änderungen führt dazu, dass die komplette Gruppenstruktur durch die externen Änderungen erstetzt wird.
Select\ export\ format=Export-Format wählen
Return\ to\ JabRef=Zurück zu JabRef
Could\ not\ connect\ to\ %0=Verbindung zu %0 fehlgeschlagen
Warning\:\ %0\ out\ of\ %1\ entries\ have\ undefined\ title.=Warnung\: %0 von %1 Einträgen haben keinen Titel.
Warning\:\ %0\ out\ of\ %1\ entries\ have\ undefined\ BibTeX\ key.=Warnung\: %0 von %1 Einträgen haben keinen BibTeX-Key.
Really\ delete\ the\ selected\ entry?=Ausgewählten Eintrag wirklich löschen?
Really\ delete\ the\ %0\ selected\ entries?=Wirklich alle %0 ausgewählten Einträge löschen?
Keep\ merged\ entry\ only=Nur den zusammengeführten Eintrag beibehalten
Keep\ left=Links beibehalten
Keep\ right=Rechts beibehalten
Old\ entry=Alter Eintrag
From\ import=Aus im Import
No\ problems\ found.=Keine Probleme gefunden.
Save\ changes=Änderungen speichern
Discard\ changes=Änderungen verwerfen
Library\ '%0'\ has\ changed.=Die Bibliothek '%0' wurde geändert.
Print\ entry\ preview=Eintragsvorschau drucken
Copy\ title=Kopiere Titel
Copy\ \\cite{BibTeX\ key}=\\cite{BibTeX key} kopieren
Copy\ BibTeX\ key\ and\ title=BibTeX-Key und Titel kopieren
Invalid\ DOI\:\ '%0'.=Ungültiger DOI\: '%0'.
should\ start\ with\ a\ name=sollte mit einem Name beginnen
should\ end\ with\ a\ name=sollte mit einem Name enden
unexpected\ closing\ curly\ bracket=unerwartete schließende geschweifte Klammer
unexpected\ opening\ curly\ bracket=unerwartete öffnende geschweifte Klammer
capital\ letters\ are\ not\ masked\ using\ curly\ brackets\ {}=Großbuchstaben sind nicht in geschweiften Klammern {} gesetzt
should\ contain\ a\ four\ digit\ number=sollte eine vierstellige Zahl enthalten
should\ contain\ a\ valid\ page\ number\ range=sollte einen gültigen Seitenbereich enthalten
No\ results\ found.=Keine Ergebnisse gefunden.
Found\ %0\ results.=%0 Ergebnisse gefunden.
Invalid\ regular\ expression=Ungültiger regulärer Ausdruck
plain\ text=Klartext
This\ search\ contains\ entries\ in\ which\ any\ field\ contains\ the\ regular\ expression\ <b>%0</b>=Diese Suche enthält Einträge, die in einem beliebigen Feld den regulären Ausdruck <b>%0</b> enthalten
This\ search\ contains\ entries\ in\ which\ any\ field\ contains\ the\ term\ <b>%0</b>=Diese Suche enthält Einträge, die in einem beliebigen Feld den Begriff <b>%0</b> enthalten
This\ search\ contains\ entries\ in\ which=Diese Suche enthält Einträge, in denen

Unable\ to\ autodetect\ OpenOffice/LibreOffice\ installation.\ Please\ choose\ the\ installation\ directory\ manually.=Konnte Openoffice/LibreOffice Installationspfad nicht atuomatisch bestimmen. Bitte wählen Sie das Installationsverzeichnis manuell aus.

Close\ library=Bibliothek schließen
Decrease\ table\ font\ size=Verkleinere Tabellenschriftgröße
Entry\ editor,\ next\ entry=Eintragseditor, nächster Eintrag
Entry\ editor,\ next\ panel=Eintragseditor, nächstes Panel
Entry\ editor,\ next\ panel\ 2=Eintragseditor, nächstes Panel 2
Entry\ editor,\ previous\ entry=Eintragseditor, vorheriger Eintrag
Entry\ editor,\ previous\ panel=Eintragseditor, vorheriges Panel
Entry\ editor,\ previous\ panel\ 2=Eintragseditor, vorheriges Panel 2
File\ list\ editor,\ move\ entry\ down=Dateilisteneditor, verschiebe Eintrag nach unten
File\ list\ editor,\ move\ entry\ up=Dateilisteneditor, verschiebe Eintrag nach oben
Focus\ entry\ table=Fokus auf Tabelle setzen
Import\ into\ current\ library=Importieren in aktuelle &Bibliothek
Import\ into\ new\ library=&Importieren in neue Bibliothek
Increase\ table\ font\ size=Vergrößere Tabellenschriftgröße
New\ article=Neuer Artikel
New\ book=Neues Buch
New\ entry=Neuer Eintrag
New\ from\ plain\ text=Neuer Eintrag aus Klartext
New\ inbook=Neuer Teil eines Buches
New\ mastersthesis=Neue Abschlussarbeit
New\ phdthesis=Neue Dissertation
New\ proceedings=Neuer Konferenzbericht
New\ unpublished=Neu unveröffentlicht
Preamble\ editor,\ store\ changes=Präambeleditor, speichere Änderungen
Push\ to\ application=In Applikation einfügen
Refresh\ OpenOffice/LibreOffice=Aktualisiere OpenOffice/LibreOffice
Resolve\ duplicate\ BibTeX\ keys=Doppelte BibTeX-Keys beseitigen
Save\ all=Alle speichern
String\ dialog,\ add\ string=Stringdialog, String hinzufügen
String\ dialog,\ remove\ string=Stringdialog, String entfernen
Synchronize\ files=Sychronisiere Dateien
Unabbreviate=Abkürzung aufheben
should\ contain\ a\ protocol=sollte ein Protokoll beinhalten
Copy\ preview=Kopiere Vorschau
Automatically\ setting\ file\ links=Dateilinks werden automatisch gesetzt
Regenerating\ BibTeX\ keys\ according\ to\ metadata=Regeneriere BibTeX-Keys anhand ihrer Metadaten
Regenerate\ all\ keys\ for\ the\ entries\ in\ a\ BibTeX\ file=Regeneriere alle BibTeX-Keys für Einträge in einer BibTeX Datei
Show\ debug\ level\ messages=Zeige Debug Level Meldungen
Default\ bibliography\ mode=Standard Bibliographiemodus
Show\ only\ preferences\ deviating\ from\ their\ default\ value=Zeige nur Einstellungen, die vom Standardwert abweichen
default=Standard
key=Schlüssel
type=Typ
value=Wert
Show\ preferences=Zeige Einstellungen
Save\ actions=Speicheraktionen
Enable\ save\ actions=Speicheraktionen aktivieren
Convert\ to\ BibTeX\ format\ (for\ example,\ move\ the\ value\ of\ the\ 'journaltitle'\ field\ to\ 'journal')=Ins BibTeX-Format konvertieren (verschiebe beispielsweise den Wert des Felds 'journaltitle' in das Feld 'journal')

Other\ fields=Andere Felder
Show\ remaining\ fields=Zeige übrige Felder

link\ should\ refer\ to\ a\ correct\ file\ path=Link sollte einen korrekten Dateipfad referenzieren
abbreviation\ detected=Abkürzung erkannt
wrong\ entry\ type\ as\ proceedings\ has\ page\ numbers=falscher Eintragstyp, weil 'Konferenzbericht' Feld mit Seitenzahlen hat
Abbreviate\ journal\ names=Kürze Zeitschriftentitel ab
Abbreviating...=Kürze ab...
Abbreviation\ cannot\ be\ empty=Abkürzung darf nicht leer sein
Duplicated\ Journal\ Abbreviation=Doppelte Abkürzung für Zeitschriftentitel
Duplicated\ Journal\ File=Doppelte Datei mit Zeitschriftentiteln
Error\ Occurred=Fehler aufgetreten
Journal\ file\ %s\ already\ added=Zeitschriftentiteldatei %s ist bereits vorhanden
Name\ cannot\ be\ empty=Name darf nicht leer sein

Display\ keywords\ appearing\ in\ ALL\ entries=Zeige Schlüsselwörter die in ALLEN Einträgen vorkommen
Display\ keywords\ appearing\ in\ ANY\ entry=Zeige Schlüsselwörter die in mind. EINEM Eintrag vorkommen
None\ of\ the\ selected\ entries\ have\ titles.=Keiner der selektierten Einträge besitzt einen Titel.
None\ of\ the\ selected\ entries\ have\ BibTeX\ keys.=Keiner der selektieren Einträge besitzt BibTeX-Keys.
Unabbreviate\ journal\ names=&Abkürzung der Zeitschriftentitel aufheben
Unabbreviating...=Hebe Abkürzungen auf...
Usage=Bedienung


Adds\ {}\ brackets\ around\ acronyms,\ month\ names\ and\ countries\ to\ preserve\ their\ case.=Fügt {}-Klammern um Akronyme, Monatsnamen und Ländernamen ein, um Groß-/Kleinschreibung beizubehalten.
Are\ you\ sure\ you\ want\ to\ reset\ all\ settings\ to\ default\ values?=Wollen sie wirklich alle Einstellungen auf Standardwerte zurücksetzen?
Reset\ preferences=Einstellungen zurücksetzen
Ill-formed\ entrytype\ comment\ in\ BIB\ file=Fehlerhafter Eintragstypkommentar in BIB Datei

Move\ linked\ files\ to\ default\ file\ directory\ %0=Verknüpfte Dateien in das Standardverzeichnis %0 verschieben

Do\ you\ still\ want\ to\ continue?=Wollen Sie wirklich fortfahren?
Run\ field\ formatter\:=Führe Feldformatierer aus\:
Table\ font\ size\ is\ %0=Tabellenschriftgröße ist %0%
Internal\ style=Interner Stil
Add\ style\ file=Füge Stildatei hinzu
Current\ style\ is\ '%0'=Aktueller Stil ist %0
Remove\ style=Style entfernen
You\ must\ select\ a\ valid\ style\ file.=Sie müssen eine valide Stildatei auswählen.
Invalid\ style\ selected=Ungültiger Stil ausgewählt

Reload=Neu laden

Capitalize=Großschreiben
Capitalize\ all\ words,\ but\ converts\ articles,\ prepositions,\ and\ conjunctions\ to\ lower\ case.=Schreibt alle Wörter groß, aber schreibt Artikel, Präpositionen und Konjunktionen klein.
Capitalize\ the\ first\ word,\ changes\ other\ words\ to\ lower\ case.=Schreibt das erste Wort groß, schreibt alle anderen Wörter klein.
Changes\ all\ letters\ to\ lower\ case.=Ändere alle Buchstaben in Kleinschreibung.
Changes\ all\ letters\ to\ upper\ case.=Ändere alle Buchstaben in Großschreibung.
Changes\ the\ first\ letter\ of\ all\ words\ to\ capital\ case\ and\ the\ remaining\ letters\ to\ lower\ case.=Schreibt den ersten Buchstaben eines jeden Wortes groß und schreibt alle anderen Wörter klein.
Cleans\ up\ LaTeX\ code.=Räumt LaTeX-Code auf.
Converts\ HTML\ code\ to\ LaTeX\ code.=Konvertiere HTML-Code in LaTeX-Code.
HTML\ to\ Unicode=HTML zu Unicode
Converts\ HTML\ code\ to\ Unicode.=Konvertiere HTML-Code in Unicode.
Converts\ LaTeX\ encoding\ to\ Unicode\ characters.=Konvertiere LaTeX Kodierung in Unicode Zeichen.
Converts\ Unicode\ characters\ to\ LaTeX\ encoding.=Konvertiere Unicode Zeichen in LaTeX Kodierung.
Converts\ ordinals\ to\ LaTeX\ superscripts.=Konvertiere Ordinalzahlen in LaTeX Hochstellung.
Converts\ units\ to\ LaTeX\ formatting.=Konvertiert Einheiten in LaTeX-Code.
HTML\ to\ LaTeX=HTML zu LaTeX
LaTeX\ cleanup=LaTeX Aufräumen
LaTeX\ to\ Unicode=LaTeX zu Unicode
Lower\ case=Kleinschreibung
Minify\ list\ of\ person\ names=Reduziere Liste der Personen
Normalize\ date=Normalisiere Datum
Normalize\ en\ dashes=Gedankenstriche normalisieren
Normalize\ month=Normalisiere Monat
Normalize\ month\ to\ BibTeX\ standard\ abbreviation.=Normalisiere Datum in BibTeX Standardabkürzung.
Normalize\ names\ of\ persons=Normalisiere Personennamen
Normalize\ page\ numbers=Normalisiere Seitennummern
Normalize\ pages\ to\ BibTeX\ standard.=Normalisiere Seiten in Bibtex-Standard
Normalizes\ lists\ of\ persons\ to\ the\ BibTeX\ standard.=Normalisiere Liste der Personen in BibTeX-Standard
Normalizes\ the\ date\ to\ ISO\ date\ format.=Normalisiere Datum ins ISO-Datumsformat
Normalizes\ the\ en\ dashes.=Die Gedankenstriche normalisieren.
Ordinals\ to\ LaTeX\ superscript=Ordinalzahlen in LaTeX Hochstellungen
Protect\ terms=Schütze Terme
Add\ enclosing\ braces=Füge einschließende Klammern hinzu
Add\ braces\ encapsulating\ the\ complete\ field\ content.=Füge Klammern, die den kompletten Feldinhalt einschließen, hinzu.
Remove\ enclosing\ braces=Entferne einschließende Klammern
Removes\ braces\ encapsulating\ the\ complete\ field\ content.=Entferne Klammern, die den kompletten Feldinhalt einschließen.
Shorten\ DOI=DOI kürzen
Shortens\ DOI\ to\ more\ human\ readable\ form.=Reduziert DOI auf eine menschlich besser lesbare Form.
Sentence\ case=Groß-/Kleinschreibung von Sätzen
Shortens\ lists\ of\ persons\ if\ there\ are\ more\ than\ 2\ persons\ to\ "et\ al.".=Verkleinert die Liste von Personen zu "et al" bei mehr als 2 Personen.
Title\ case=Groß-/Kleinschreibung von Titeln
Unicode\ to\ LaTeX=Unicode zu LaTeX
Units\ to\ LaTeX=Einheiten zu LaTeX
Upper\ case=Großschreibung
Does\ nothing.=Macht nichts.
Identity=Identität
Clears\ the\ field\ completely.=Löscht das Feld komplett
Directory\ not\ found=Verzeichnis nicht gefunden
Main\ file\ directory\ not\ set\!=Hauptverzeichnis nicht gesetzt\!
This\ operation\ requires\ exactly\ one\ item\ to\ be\ selected.=Für diesen Vorgang muss genau ein Eintrag ausgewählt sein
Importing\ in\ %0\ format=Importieren im Format %0
Female\ name=weiblicher Name
Female\ names=weibliche Namen
Male\ name=männlicher Name
Male\ names=männliche Namen
Mixed\ names=gemischte Namen
Neuter\ name=neutraler Name
Neuter\ names=neutrale Namen

Determined\ %0\ for\ %1\ entries=%0 von %1 Einträgen bestimmt
Look\ up\ %0=%0 nachschlagen
Looking\ up\ %0...\ -\ entry\ %1\ out\ of\ %2\ -\ found\ %3=Schlage %0 nach... - Eintrag %1 von %2 - gefunden %3

Audio\ CD=Audio CD
British\ patent=Britisches Patent
British\ patent\ request=Britischer Patentantrag
Candidate\ thesis=Beliebige Abschlussarbeit
Collaborator=Mitarbeiter
Column=Spalte
Compiler=Zusammensteller
Continuator=Fortsetzer
Data\ CD=Daten CD
Editor=Herausgeber
European\ patent=Europäisches Patent
European\ patent\ request=Europäischer Patentantrag
Founder=Gründer
French\ patent=Französisches Patent
French\ patent\ request=Französischer Patentantrag
German\ patent=Deutsches Patent
German\ patent\ request=Deutscher Patentantrag
Line=Zeilennummer
Master's\ thesis=Master/Magisterarbeit
Page=Seite
Paragraph=Abschnitt
Patent=Patent
Patent\ request=Patentantrag
PhD\ thesis=Dissertation
Redactor=Redaktor
Research\ report=Forschungsbericht
Reviser=Sekundärer Herausgeber
Section=Paragraph
Software=Programm
Technical\ report=Technischer Bericht
U.S.\ patent=Patent der Vereinigen Staaten
U.S.\ patent\ request=Patentantrag der Vereinigten Staaten
Verse=Vers

change\ entries\ of\ group=Ändere Einträge der Gruppe
odd\ number\ of\ unescaped\ '\#'=Ungerade Anzahl an '\#' Maskierungszeichen

Plain\ text=Klartext
Show\ diff=Zeige Änderungen
character=Zeichen
word=Wort
Show\ symmetric\ diff=Zeige Änderungen symmetisch
Copy\ Version=Kopiere Version
Developers=Entwickler
Authors=Autoren
License=Lizenz

HTML\ encoded\ character\ found=HTML kodiertes Zeichen gefunden
booktitle\ ends\ with\ 'conference\ on'=Buchtitel endet mit 'Konferenzbericht'

incorrect\ control\ digit=Falsche Prüfziffer
incorrect\ format=Falsches Format
Copied\ version\ to\ clipboard=Version in die Zwischenablage kopiert

BibTeX\ key=BibTeX-Key
Message=Nachricht


MathSciNet\ Review=MathSciNet Review
Reset\ Bindings=Schnellzugriffe zurücksetzten

Decryption\ not\ supported.=Entschlüsselung wird nicht unterstützt.

Cleared\ '%0'\ for\ %1\ entries='%0' für %1 Einträge entfernt
Set\ '%0'\ to\ '%1'\ for\ %2\ entries='%0' für %2 Einträge auf '%1' gesetzt
Toggled\ '%0'\ for\ %1\ entries='%0' für %1 Einträge geändert

Check\ for\ updates=Prüfe auf Aktualisierungen
Download\ update=Aktualisierung herunterladen
New\ version\ available=Neue Version vefügbar
Installed\ version=Installierte Version
Remind\ me\ later=Später erinnern
Ignore\ this\ update=Diese Aktualisierung ignorieren
Could\ not\ connect\ to\ the\ update\ server.=Konnte nicht zum Aktualisierungsserver verbinden.
Please\ try\ again\ later\ and/or\ check\ your\ network\ connection.=Bitte versuchen Sie es später erneut und/oder prüfen Sie ihre Netzwerkverbindung.
To\ see\ what\ is\ new\ view\ the\ changelog.=Für Neuerungen/Änderungen Changelog ansehen.
A\ new\ version\ of\ JabRef\ has\ been\ released.=Eine neue JabRef Version wurde veröffentlicht.
JabRef\ is\ up-to-date.=JabRef ist auf dem aktuellsten Stand.
Latest\ version=Neueste Version
Online\ help\ forum=Online-Hilfeforum
Custom=Benutzerdefiniert

Export\ cited=Exportiere zitierte Einträge
Unable\ to\ generate\ new\ library=Kann keine neue Bibliothek generieren

Open\ console=Terminal öffnen
Use\ default\ terminal\ emulator=Standard Terminal-Emulator verwenden
Note\:\ Use\ the\ placeholder\ %DIR%\ for\ the\ location\ of\ the\ opened\ library\ file.=Hinweis\: %DIR% als Platzhalter für den Speicherort der Bibliothek benutzen.
Error\ occured\ while\ executing\ the\ command\ "%0".=Während der Ausführung des Befehls "%0" ist ein Fehler aufgetreten.
Reformat\ ISSN=Formatiere ISSN

Countries\ and\ territories\ in\ English=Länder und Territorien in Englisch
Electrical\ engineering\ terms=Begriffe aus der Elektrotechnik
Enabled=Aktiviert
Internal\ list=Interne Liste
Manage\ protected\ terms\ files=Verwalte geschützte Begriffsdatei
Months\ and\ weekdays\ in\ English=Monate und Wochentage in Englisch
The\ text\ after\ the\ last\ line\ starting\ with\ \#\ will\ be\ used=Der Text nach der letzten Zeile die, mit \# beginnt, wird benutzt
Add\ protected\ terms\ file=Füge geschützte Begriffsdatei hinzu
Are\ you\ sure\ you\ want\ to\ remove\ the\ protected\ terms\ file?=Sind Sie sicher, dass Sie die geschützte Begriffsdatei löschen wollen?
Remove\ protected\ terms\ file=Lösche geschützte Begriffsdatei
Add\ selected\ text\ to\ list=Markierten Text zur Liste hinzufügen
Add\ {}\ around\ selected\ text={} um markierten Text einfügen
Format\ field=Formatfeld
New\ protected\ terms\ file=Neue geschützte Begriffsdatei
change\ field\ %0\ of\ entry\ %1\ from\ %2\ to\ %3=Ändere Feld %0 von Eintrag %1 von %2 auf %3
change\ key\ from\ %0\ to\ %1=Ändere Key von %0 auf %1
change\ string\ content\ %0\ to\ %1=Ändere Stringinhalt von %0 auf %1
change\ string\ name\ %0\ to\ %1=Ändere Stringnamen von %0 auf %1
change\ type\ of\ entry\ %0\ from\ %1\ to\ %2=Ändere Typ des Eintrags %0 auf %1
insert\ entry\ %0=Füge Eintrag %0 hinzu
insert\ string\ %0=Füge String %0 hinzu
remove\ entry\ %0=Entferne Eintrag %0
remove\ string\ %0=Entferne String %0
undefined=unbekannt
Cannot\ get\ info\ based\ on\ given\ %0\:\ %1=Informationen können für den angegebenen %0 '%1' nicht ermittelt werden.
Get\ BibTeX\ data\ from\ %0=Hole BibTeX-Daten durch %0
No\ %0\ found=Keine %0 gefunden
Entry\ from\ %0=Eintrag basierend auf %0
Merge\ entry\ with\ %0\ information=Eintrag mit %0-Informationen zusammenführen
Updated\ entry\ with\ info\ from\ %0=Eintrag wurde mit %0-Information aktualisiert.

Remove\ list=Liste entfernen
Full\ journal\ name=Voller Zeitschriftentitel
Abbreviation\ name=Name der Abkürzung

No\ abbreviation\ files\ loaded=Keine Datei mit Abkürzungen geladen

Loading\ built\ in\ lists=Lade integrierte Listen

JabRef\ built\ in\ list=Integrierte JabRef-Liste
IEEE\ built\ in\ list=Integrierte IEEE-Liste

Event\ log=Ereignisprotokoll
We\ now\ give\ you\ insight\ into\ the\ inner\ workings\ of\ JabRef's\ internals.\ This\ information\ might\ be\ helpful\ to\ diagnose\ the\ root\ cause\ of\ a\ problem.\ Please\ feel\ free\ to\ inform\ the\ developers\ about\ an\ issue.=Sie erhalten nun Einsicht in die Interna von JabRef. Diese Informationen kann dabei helfen die eigentliche Ursache eines Problems zu ergründen.
Log\ copied\ to\ clipboard.=In die Zwischenablage kopiert
Copy\ Log=Log kopieren
Clear\ Log=Log löschen
Report\ Issue=Problem melden
Issue\ on\ GitHub\ successfully\ reported.=Problem erfolgreich auf GitHub gemeldet.
Issue\ report\ successful=Problemreport war erfolgreich
Your\ issue\ was\ reported\ in\ your\ browser.=Ihr Problem wurde im Browser gemeldet.
The\ log\ and\ exception\ information\ was\ copied\ to\ your\ clipboard.=Die Log und Ausnahmefehler-Informationen wurden in die Zwischenablage kopiert.
Please\ paste\ this\ information\ (with\ Ctrl+V)\ in\ the\ issue\ description.=Bitte fügen Sie die Informationen (mit STRG+V) in die Problembeschreibung ein.

Host=Host
Port=Port
Library=Bibliothek
User=Benutzer
Connect=Verbinden
Connection\ error=Verbindungsfehler
Connection\ to\ %0\ server\ established.=Verbindung zum %0 Server hergestellt.
Required\ field\ "%0"\ is\ empty.=Erforederliches Feld "%0" ist leer.
%0\ driver\ not\ available.=%0-Treiber nicht verfügbar.
The\ connection\ to\ the\ server\ has\ been\ terminated.=Verbindung zum Server wurde abgebrochen.
Reconnect=Neu verbinden.
Work\ offline=Offline arbeiten.
Working\ offline.=Arbeite offline.
Update\ refused.=Aktualisierung verweigert.
Update\ refused=Aktualisierung verweigert
Update\ could\ not\ be\ performed\ due\ to\ existing\ change\ conflicts.=Aktualisierung konnte wegen Konflikten nicht durchgeführt werden.
You\ are\ not\ working\ on\ the\ newest\ version\ of\ BibEntry.=Sie arbeiten nicht mit der neusten Version von BibEntry.
Local\ version\:\ %0=Lokale Version\: %0
Shared\ version\:\ %0=Geteilte genutzte Version\: %0
Press\ "Merge\ entries"\ to\ merge\ the\ changes\ and\ resolve\ this\ problem.=Drücken Sie "Einträge zusammenführen", um die Änderungen zusammenzuführen und dieses Problem zu lösen.
Canceling\ this\ operation\ will\ leave\ your\ changes\ unsynchronized.=Bei Abbruch dieser Operation werden Ihre Änderungen nicht synchronisiert.
Shared\ entry\ is\ no\ longer\ present=Geteilter Eintrag ist nicht mehr vorhanden
The\ entry\ you\ currently\ work\ on\ has\ been\ deleted\ on\ the\ shared\ side.=Der Eintrag, den Sie zur Zeit bearbeiten, ist in der geteilten Datenbank nicht mehr vorhanden.
You\ can\ restore\ the\ entry\ using\ the\ "Undo"\ operation.=Unter Benutzung der "Rückgängig"-Funktion kann der Eintrag wiederhergestellt werden.
You\ are\ already\ connected\ to\ a\ database\ using\ entered\ connection\ details.=Eine Datenbankverbindung mit den eingegebenen Verbindungsinformationen besteht bereits.

Cannot\ cite\ entries\ without\ BibTeX\ keys.\ Generate\ keys\ now?=Kann keine Einträge ohne BibTeX-Key zitieren. Keys jetzt generieren?
New\ technical\ report=Neuer technischer Bericht

%0\ file=%0-Datei
Custom\ layout\ file=Benutzerdefinierte Layoutdatei
Protected\ terms\ file=Geschützte Begriffsdatei
Style\ file=Stildatei

Open\ OpenOffice/LibreOffice\ connection=Öffne OpenOffice/LibreOffice Verbindung
You\ must\ enter\ at\ least\ one\ field\ name=Sie müssen mindestens einen Feldnamen angeben
Non-ASCII\ encoded\ character\ found=Nicht ASCII-kodiertes Zeichen gefunden
Toggle\ web\ search\ interface=Websuche ein-/ausschalten
%0\ files\ found=%0 Dateien gefunden
One\ file\ found=Eine Datei gefunden

Migration\ help\ information=Hilfe zur Migration
Entered\ database\ has\ obsolete\ structure\ and\ is\ no\ longer\ supported.=Die gewählte Datenbank nutzt eine veraltete, nicht mehr unterstützte Struktur.
However,\ a\ new\ database\ was\ created\ alongside\ the\ pre-3.6\ one.=Dennoch wurde eine neue Datenbank neben der alten Datenbank erzeugt.
Opens\ a\ link\ where\ the\ current\ development\ version\ can\ be\ downloaded=Öffnet eine Seite auf der die aktuellste Entwicklungsversion heruntergeladen werden kann
See\ what\ has\ been\ changed\ in\ the\ JabRef\ versions=Beschreibt was in den verschiedenen JabRef-Versionen geändert wurde
Referenced\ BibTeX\ key\ does\ not\ exist=Referenzierter BibTeX-Key existiert nicht
Full\ text\ document\ for\ entry\ %0\ already\ linked.=Volltextdokument für Eintrag %0 bereits verknüpft.
Finished\ downloading\ full\ text\ document\ for\ entry\ %0.=Download des Volltextdokuments für Eintrag %0 komplett
Look\ up\ full\ text\ documents=Volltext-Dokumente suchen
You\ are\ about\ to\ look\ up\ full\ text\ documents\ for\ %0\ entries.=Sie werden gleich Volltextdokumente für %0 Einträge suchen
last\ four\ nonpunctuation\ characters\ should\ be\ numerals=Die letzten vier Nichtinterpunktionszeichen sollten Ziffern sein

Author=Autor
Date=Datum
File\ annotations=Annotationen
Show\ file\ annotations=Zeige Annotationen im PDF
Adobe\ Acrobat\ Reader=Adobe Acrobat Reader
Sumatra\ Reader=Sumatra Reader
shared=geteilt
should\ contain\ an\ integer\ or\ a\ literal=Sollte einen Integer oder einen Literal enthalten
should\ have\ the\ first\ letter\ capitalized=Sollte den ersten Buchstaben großgeschrieben haben
edition\ of\ book\ reported\ as\ just\ 1=Ausgabe des Buchs nur als "1" gemeldet
Tools=Werkzeuge
What's\ new\ in\ this\ version?=Neuerungen in dieser Version
Want\ to\ help?=Wollen Sie helfen?
Make\ a\ donation=Spenden
get\ involved=Engagieren Sie sich
Used\ libraries=Benutzte Softwarebibliotheken
Existing\ file=Existierende Datei

ID=Id
ID\ type=ID-Typ
Fetcher\ '%0'\ did\ not\ find\ an\ entry\ for\ id\ '%1'.=Der %0-Fetcher hat keinen Eintrag für die ID '%1' gefunden.

Select\ first\ entry=Ersten Eintrag auswählen
Select\ last\ entry=Letzten Eintrag auswählen

Invalid\ ISBN\:\ '%0'.=Ungültige ISBN\: '%0'.
should\ be\ an\ integer\ or\ normalized=Sollte ein Integer oder normalisiert sein
should\ be\ normalized=Sollte normalisiert sein

Empty\ search\ ID=Leere Such-ID
The\ given\ search\ ID\ was\ empty.=Die übergebene Such-ID ist leer.
Copy\ BibTeX\ key\ and\ link=BibTeX-Key und Link kopieren
biblatex\ field\ only=Nur ein biblatex-Feld

Error\ while\ generating\ fetch\ URL=Fehler beim generieren der Abruf URL
Error\ while\ parsing\ ID\ list=Fehler beim parsen der ID-Liste
Unable\ to\ get\ PubMed\ IDs=Es ist nicht möglich die PubMed ID's zu bekommen
Backup\ found=Backup gefunden
A\ backup\ file\ for\ '%0'\ was\ found.=Es wurde eine Backup-Datei für '%0' gefunden.
This\ could\ indicate\ that\ JabRef\ did\ not\ shut\ down\ cleanly\ last\ time\ the\ file\ was\ used.=Dies kann bedeuten, dass JabRef bei der letzten Benutzung nicht korrekt beendet wurde.
Do\ you\ want\ to\ recover\ the\ library\ from\ the\ backup\ file?=Möchten Sie die Bibliothek mit Hilfe der Backup-Datei wiederherstellen?

Recommended\ for\ %0=Empfohlen für %0
Show\ 'Related\ Articles'\ tab=Reiter für Empfehlungen anzeigen
This\ might\ be\ caused\ by\ reaching\ the\ traffic\ limitation\ of\ Google\ Scholar\ (see\ 'Help'\ for\ details).=Dies kann durch eine Downloadbeschränkung von Google Scholar ausgelöst werden (mehr Details in der 'Hilfe').

Could\ not\ open\ website.=Konnte Webseite nicht öffnen.
Problem\ downloading\ from\ %1=Problem beim Download von %1

File\ directory\ pattern=Dateiverzeichnis-Pattern
Update\ with\ bibliographic\ information\ from\ the\ web=Aktualisiere mit bibliographischen Information aus dem Internet

Could\ not\ find\ any\ bibliographic\ information.=Keine bibliographischen Informationen gefunden.
BibTeX\ key\ deviates\ from\ generated\ key=BibTeX-Key weicht vom generierten Key ab
DOI\ %0\ is\ invalid=DOI %0 ist ungültig

Select\ all\ customized\ types\ to\ be\ stored\ in\ local\ preferences\:=Wählen Sie alle angepassten Eintragstypen, die in den lokalen Einstellungen gespeichert werden sollen\:
Currently\ unknown\:=Derzeit unbekannt\:
Different\ customization,\ current\ settings\ will\ be\ overwritten=Abweichende Anpassung eines Typs, bestehende Anpassungen werden überschrieben

Entry\ type\ %0\ is\ only\ defined\ for\ Biblatex\ but\ not\ for\ BibTeX=Eintragstyp %0 ist nur für Biblatex, nicht aber für BibTeX definiert

Copied\ %0\ citations.=Es wurden %0 Zitierungen kopiert.

journal\ not\ found\ in\ abbreviation\ list=Journal nicht in Abkürzungsliste gefunden
Unhandled\ exception\ occurred.=Unbehandelte Ausnahme aufgetreten.

strings\ included=Strings eingeschlossen
Default\ table\ font\ size=Standard Tabellenschriftgröße
Escape\ underscores=Unterstriche maskieren
Color=Farbe
Please\ also\ add\ all\ steps\ to\ reproduce\ this\ issue,\ if\ possible.=Bitte geben Sie, falls möglich, alle Schritte zum reproduzieren des Fehlers an.
Fit\ width=Auf Breite anpassen
Fit\ a\ single\ page=Auf eine Seite anpassen
Zoom\ in=Reinzoomen
Zoom\ out=Rauszoomen
Previous\ page=Vorherige Seite
Next\ page=Nächste Seite
Document\ viewer=Dokumententenbetrachter
Live=Live
Locked=Gesperrt
Show\ the\ document\ of\ the\ currently\ selected\ entry.=Zeige das Dokument zum selektierten Eintrag.
Show\ this\ document\ until\ unlocked.=Zeige dieses Dokument solange bis es entsperrt wurde.
Set\ current\ user\ name\ as\ owner.=Setze den aktuellen Benutzernamen als Besitzer.

Sort\ all\ subgroups\ (recursively)=Sortiere alle Untergruppen (rekursiv)
Collect\ and\ share\ telemetry\ data\ to\ help\ improve\ JabRef.=Sammle und teile Telemetriedaten, um bei der Verbesserung von JabRef zu unterstützen.
Don't\ share=Nicht teilen
Share\ anonymous\ statistics=Teile anonyme Statistiken
Telemetry\:\ Help\ make\ JabRef\ better=Telemetrie\: Helfen Sie, JabRef zu verbessern
To\ improve\ the\ user\ experience,\ we\ would\ like\ to\ collect\ anonymous\ statistics\ on\ the\ features\ you\ use.\ We\ will\ only\ record\ what\ features\ you\ access\ and\ how\ often\ you\ do\ it.\ We\ will\ neither\ collect\ any\ personal\ data\ nor\ the\ content\ of\ bibliographic\ items.\ If\ you\ choose\ to\ allow\ data\ collection,\ you\ can\ later\ disable\ it\ via\ Options\ ->\ Preferences\ ->\ General.=Zur Verbesserung der Benutzererfahrung würden wir gerne anonyme Statistiken über die Features sammeln, die Sie benutzen. Wir zeichnen nur auf, welche Features Sie nutzen und wie oft Sie diese benutzen. Es werden keinerlei persönliche Informationen über Sie oder den Inhalt Ihrer Bibliografieeinträge gesammelt. Die einmal erlaubte Datenaufzeichnnung kann jederzeit unter Optionen->Einstellungen->Allgemein deaktiviert werden.
This\ file\ was\ found\ automatically.\ Do\ you\ want\ to\ link\ it\ to\ this\ entry?=Diese Datei wurde automatisch gefunden. Möchten Sie sie dem Eintrag zuordnen?
Names\ are\ not\ in\ the\ standard\ %0\ format.=Namen entsprechen nicht dem Standard %0-Format

Delete\ the\ selected\ file\ permanently\ from\ disk,\ or\ just\ remove\ the\ file\ from\ the\ entry?\ Pressing\ Delete\ will\ delete\ the\ file\ permanently\ from\ disk.=Die ausgewählte Datei unwiderruflich löschen oder nur vom Eintrag entfernen? Drücken sie Entfernen, um die Datei von der Festplatte zu löschen.
Delete\ '%0'=Lösche Datei '%0'
Delete\ from\ disk=Auf der Festplatte löschen
Remove\ from\ entry=Vom Eintrag entfernen
There\ exists\ already\ a\ group\ with\ the\ same\ name.=Es existiert bereits eine Gruppe mit demselben Namen.

Copy\ linked\ file=Verlinkte Datei kopieren
Copy\ linked\ file\ to\ folder...=Verlinkte Datei in den Ordner kopieren...
Could\ not\ copy\ file\ to\ %0,\ maybe\ the\ file\ is\ already\ existing?=Datei konnte nicht nach %0 kopiert werden. Vielleicht ist die Datei bereits vorhanden?
Sucessfully\ copied\ file\ to\ %0=Datei erfolgreich nach %0 kopiert
Could\ not\ resolve\ the\ file\ %0=Datei %0 konnte nicht gefunden werden

Copy\ linked\ files\ to\ folder...=Kopiere verknüpfte Dateien in Ordner...
Copied\ file\ successfully=Dateien erfolgreich kopiert
Copying\ files...=Kopiere Dateien...
Copying\ file\ %0\ of\ entry\ %1=Kopiere Datei %0 von Eintrag %1
Finished\ copying=Kopiervorgang abgeschlossen
Could\ not\ copy\ file=Datei konnte nicht kopiert werden
Copied\ %0\ files\ of\ %1\ sucessfully\ to\ %2=Kopierte %0 Dateien von %1 erfolgreich nach %2
Rename\ failed=Umbenennen fehlgeschlagen
JabRef\ cannot\ access\ the\ file\ because\ it\ is\ being\ used\ by\ another\ process.=JabRef kann nicht auf die Datei zugreifen, da sie von einem anderen Prozess verwendet wird.
Show\ console\ output\ (only\ when\ the\ launcher\ is\ used)=Konsolenausgabe anzeigen (nur wenn der Launcher verwendet wird)

Remove\ line\ breaks=Entfernen der Zeilenumbrüche
Removes\ all\ line\ breaks\ in\ the\ field\ content.=Entfernen aller Zeilenumbrüche im Inhalt des Feldes.
Checking\ integrity...=Integrität prüfen...

Remove\ hyphenated\ line\ breaks=Entferne getrennte Zeilenumbrüche
Removes\ all\ hyphenated\ line\ breaks\ in\ the\ field\ content.=Entfernen aller Zeilenumbrüche im Inhalt des Feldes.
Note\ that\ currently,\ JabRef\ does\ not\ run\ with\ Java\ 9.=JabRef kann nicht mit Java 9 verwendet werden.
Your\ current\ Java\ version\ (%0)\ is\ not\ supported.\ Please\ install\ version\ %1\ or\ higher.=Die verwendete Java Installation (%0) wird nicht unterstützt. Bitte installieren Sie Version %1 oder neuer.

Could\ not\ retrieve\ entry\ data\ from\ '%0'.=Konnte Daten von '%0' nicht abrufen.
Entry\ from\ %0\ could\ not\ be\ parsed.=Eintrag von %0 konnte nicht analysiert werden.
Invalid\ identifier\:\ '%0'.=Ungültige Kennung\: "%0".
This\ paper\ has\ been\ withdrawn.=Dieses Paper wurde zurückgezogen.
Finished\ writing\ XMP-metadata.=XMP-Metadaten schreiben abgeschlossen.
empty\ BibTeX\ key=Leerer BibTeX-Key
Your\ Java\ Runtime\ Environment\ is\ located\ at\ %0.=Ihre Java Laufzeitumgebung befindet sich in %0.
Aux\ file=Aux-Datei
Group\ containing\ entries\ cited\ in\ a\ given\ TeX\ file=Gruppe mit Einträgen die in einer vorhanden Tex-Datei zitiert worden sind

Any\ file=Beliebige Datei

No\ linked\ files\ found\ for\ export.=Keine verknüpften Dateien für den Export gefunden.

No\ full\ text\ document\ found\ for\ entry\ %0.=Kein Volltext-Dokument für Eintrag %0 gefunden.

Delete\ Entry=Eintrag löschen
Next\ library=Nächste Bibliothek
Previous\ library=Vorherige Bibliothek
add\ group=Gruppe hinzufügen
Entry\ is\ contained\ in\ the\ following\ groups\:=Eintrag ist in folgenden Gruppen enthalten\:
Delete\ entries=Einträge löschen
Keep\ entries=Einträge behalten
Keep\ entry=Eintrag behalten
Ignore\ backup=Sicherung ignorieren
Restore\ from\ backup=Aus Sicherung wiederherstellen

Overwrite\ file=Datei überschreiben
Shared\ database\ connection=Gemeinsame Datenbankverbindung

Could\ not\ connect\ to\ Vim\ server.\ Make\ sure\ that\ Vim\ is\ running\ with\ correct\ server\ name.=Verbindung zum Vim-Server fehlgeschlagen. Vergewissern Sie sich, dass Vim mit korrektem Servernamen läuft.
Could\ not\ connect\ to\ a\ running\ gnuserv\ process.\ Make\ sure\ that\ Emacs\ or\ XEmacs\ is\ running,\ and\ that\ the\ server\ has\ been\ started\ (by\ running\ the\ command\ 'server-start'/'gnuserv-start').=Keine Verbindung zu einem laufenden gnuserv-Prozess möglich. Vergewissern Sie sich, dass Emacs oder XEmacs läuft und dass der Server gestartet wurde (mit dem Befehl 'server-start'/'gnuserv-start').
Error\ pushing\ entries=Fehler beim Einfügen der Einträge

Undefined\ character\ format=Nicht definiertes Zeichenformat
Undefined\ paragraph\ format=Nicht definiertes Paragraphenformat

Edit\ Preamble=Präambel bearbeiten
Markings=Markierungen
Use\ selected\ instance=Ausgewählte Instanz verwenden

Hide\ panel=Panel ausblenden
Move\ panel\ up=Panel nach oben bewegen
Move\ panel\ down=Panel nach unten verschieben
Linked\ files=Verknüpfte Dateien
Group\ view\ mode\ set\ to\ intersection=Gruppen-Anzeigemodus auf Durchschnitt eingestellt
Group\ view\ mode\ set\ to\ union=Gruppen-Anzeigemodus auf Vereinigung eingestellt
Open\ file\ %0=Datei %0 öffnen
Toggle\ intersection=Durchschnitt auswählen
Toggle\ union=Vereinigung auswählen
Jump\ to\ entry=Springe zu Eintrag
The\ group\ name\ contains\ the\ keyword\ separator\ "%0"\ and\ thus\ probably\ does\ not\ work\ as\ expected.=Der Gruppename enthält das Trennzeichen "%0" und wird deswegen möglicherweise nicht wie erwartet funktionieren.
Blog=Blog
Check\ integrity=Integrität prüfen
Cleanup\ URL\ link=URL-Link bereinigen
Cleanup\ URL\ link\ by\ removing\ special\ symbols\ and\ extracting\ simple\ link=URL-Link bereinigen durch Entfernen von Sondersymbolen und Extraktion des einfachen Links
Copy\ DOI\ url=DOI-URL kopieren
Copy\ citation=Kopiere Zitation
Development\ version=Entwicklungsversion
Export\ selected\ entries=Ausgewählte Einträge exportieren
Export\ selected\ entries\ to\ clipboard=Ausgewählte Einträge in die Zwischenablage kopieren
Find\ duplicates=Duplikate finden
Fork\ me\ on\ GitHub=Forke mich auf GitHub
JabRef\ resources=Mehr zu JabRef
Manage\ journal\ abbreviations=Abkürzung der Zeitschriftentitel verwalten
Manage\ protected\ terms=Geschützte Terme verwalten
New\ %0\ library=Neue %0 Bibliothek
New\ entry\ from\ plain\ text=Neuer Eintrag aus Klartext
New\ sublibrary\ based\ on\ AUX\ file=Neue Unterbibliothek basierend auf AUX Datei
Push\ entries\ to\ external\ application\ (%0)=&Einträge in externe Anwendung einfügen (%0)
Quit=Beenden
Recent\ libraries=Zuletzt geöffnete Bibliotheken
Set\ up\ general\ fields=Allgemeine Felder festlegen
View\ change\ log=Changelog öffnen
View\ event\ log=Ereignisprotokoll anzeigen
Website=Webseite
Write\ XMP-metadata\ to\ PDFs=&XMP-Metadaten in PDFs schreiben

Override\ default\ font\ settings=Standardschrifteinstellungen überschreiben
Clear\ search=Suche zurücksetzen

Click\ help\ to\ learn\ about\ the\ migration\ of\ pre-3.6\ databases.=Klicken Sie auf Hilfe, um mehr über die Migration von vor-3.6-Datenbanken zu erfahren.
Database\ Type\:=Datenbanktyp\:
Database\:=Datenbank\:
Host/Port\:=Host/Port\:
User\:=Benutzer\:
Keystore\ password\:=KeyStore Passwort\:
Keystore\:=KeyStore\:
Password\:=Passwort\:
Server\ Timezone\:=Server-Zeitzone\:
Remember\ Password=Passwort merken
Use\ SSL=SSL verwenden
Move\ preprint\ information\ from\ 'URL'\ and\ 'journal'\ field\ to\ the\ 'eprint'\ field=Vorveröffentlichungsinfornationen von 'URL' und 'Journal' in das Feld 'eprint' verschieben
Default\ drag\ &\ drop\ action=Standard Drag-&-Drop-Aktion
Copy\ file\ to\ default\ file\ folder=Datei in das Standard Dateiverzeichnis kopieren
Link\ file\ (without\ copying)=Datei verknüpfen (ohne zu kopieren)
Copy,\ rename\ and\ link\ file=Datei kopieren, umbenennen und verknüpfen
Type=Typ
Customize\ Export\ Formats=Exportformate anpassen
Export\ name=Filtername
Main\ layout\ file\:=Haupt-Layoutdatei\:
Main\ layout\ file=Haupt-Layoutdatei
Save\ exporter=Exporter speichern
File\ extension\:=Dateierweiterung\:
Export\ format\ name\:=Exportiere Formatname\:
Cleared\ connection\ settings=Verbindungseinstellungen wurden zurückgesetzt
Error\ adding\ discovered\ CitationStyles=Fehler beim Hinzufügen von Zitierstilen
(more)=(mehr)
Cancel\ import=Import abbrechen
Continue\ with\ import=Import fortsetzen
Import\ canceled=Import abgebrochen
Select\ all\ new\ entries=Alle neuen Einträge auswählen
Select\ the\ entries\ to\ be\ imported\:=Wählen Sie die zu importierenden Einträge\:
Add\ new\ String=Neuen BibTeX-String hinzufügen
Remove\ selected\ Strings=Ausgewählte BibTeX-Strings entfernen
Must\ not\ be\ empty\!=Darf nicht leer sein\!
Open\ Help\ page=Hilfeseite öffnen
Add\ new\ field\ name=Neuen Feldnamen hinzufügen
Field\ name\:=Feldname\:
Field\ name\ "%0"\ already\ exists=Feldname "%0" existiert bereits
No\ field\ name\ selected\!=Kein Feldname ausgewählt\!
Remove\ field\ name=Feldname entfernen
Are\ you\ sure\ you\ want\ to\ remove\ field\ name\:\ "%0"?=Sind Sie sicher, dass Sie den Feldnamen "%0" entfernen möchten?
Add\ new\ keyword=Schlagwort hinzufügen
Keyword\:=Schlagwort\:
Keyword\ "%0"\ already\ exists=Schlagwort "%0" existiert bereits
Keyword\ seperator=Schlüsselwort-Seperator
Remove\ keyword=Schlagwort entfernen
Are\ you\ sure\ you\ want\ to\ remove\ keyword\:\ "%0"?=Sind Sie sicher, dass Sie das Schlagwort "%0" entfernen möchten?
Reset\ to\ default=Auf Standard zurücksetzen
Edit\ string\ constants=Zeichenketten-Konstanten bearbeiten
Export\ all\ entries=Alle Einträge exportieren
Generate\ BibTeX\ keys=BibTeX-Key erzeugen
Groups\ interface=Gruppen
Manage\ field\ names\ &\ content=Feldnamen & Inhalt verwalten
New\ library=Neue Bibliothek
Next\ citation\ style=Nächster Zitationsstil
OpenOffice/LibreOffice=OpenOffice/LibreOffice
Open\ document\ viewer=Zeige Dokumentenbetrachter
Open\ entry\ editor=Eintragseditor öffnen
Previous\ citation\ style=Vorheriger Zitationsstil
Search\ document\ identifier\ online=Suche online nach Dokumentenbezeichner
Search\ for\ unlinked\ local\ files=Suche nach nicht verlinkten Dateien
Search\ full\ text\ documents\ online=Suche Volltextdokumente online
Find\ and\ replace=Suchen und Ersetzen

Found\ documents\:=Dokumente gefunden\:
Use\ selected\ document=Ausgewähltes Dokument verwenden
Accept\ changes=Änderungen akzeptieren
Dismiss\ changes=Änderungen verwerfen
The\ library\ has\ been\ modified\ by\ another\ program.=Die Bibliothek wurde von einem anderen Programm geändert.

Extract=Extrahieren
Extract\ BibTeX\ from\ plain\ text=BibTeX aus Plain text extrahieren
Input\ text\ to\ parse=Text zum Parsen eingeben
Starts\ the\ extraction\ of\ the\ BibTeX\ entry=Startet die Extraktion des BibTeX-Eintrags

Execute\ command=Befehl ausführen
Open\ File\ Browser=Dateibrowser öffnen
Use\ default\ file\ browser=Standard-Dateibrowser verwenden

Set\ rank\ to\ one=Rang auf eins setzen
Set\ rank\ to\ two=Rang auf zwei setzen
Set\ rank\ to\ three=Rang auf drei setzen
Set\ rank\ to\ four=Rang auf vier setzen
Set\ rank\ to\ five=Rang auf fünf setzen

A\ string\ with\ the\ label\ '%0'\ already\ exists.=Ein BibTeX-String mit der Bezeichnung '%0' ist bereits vorhanden.

Executing\ command\ "%0"...=Ausführung des Kommandos "%0"...

Rename\ file\ to\ a\ given\ name=Datei zu einem bestimmten Namen umbenennen
New\ Filename=Neuer Dateiname
Rename\ file\ to\ defined\ pattern=Datei zu definiertem Muster umbenennen

Application\ settings=Anwendungseinstellungen

Export\ an\ input\ to\ a\ file=Exportiere eine Eingabe in eine Datei
Export\ preferences\ to\ a\ file=Exportiere Einstellungen in Datei
Import\ BibTeX=BibTeX importieren
Import\ preferences\ from\ a\ file=Einstellungen aus Datei importieren
Matching=Passend
Same\ as\ --import,\ but\ will\ be\ imported\ to\ the\ opened\ tab=Wie --import, aber wird in den geöffneten Tab importiert
Allow\ integers\ in\ 'edition'\ field\ in\ BibTeX\ mode=Ganzzahlen im Feld 'edition' im BibTeX-Modus erlauben

Search\ for\ Citations\ in\ LaTeX\ Files=Suche nach Zitaten in LaTeX Dateien
LaTeX\ Citations\ Search\ Results=Suchergebnisse der Zitate aus LaTeX
LaTeX\ files\ directory\:=LaTeX-Dateiverzeichnis\:
LaTeX\ files\ found\:=LaTeX-Dateien gefunden\:
files=Dateien
Show\ 'LaTeX\ Citations'\ tab=Zeige 'LaTeX Zitate' Reiter
LaTeX\ Citations=LaTeX-Zitate
Search\ citations\ for\ this\ entry\ in\ LaTeX\ files=Zitate für diesen Eintrag in LaTeX-Dateien suchen
No\ citations\ found=Keine Zitate gefunden
No\ LaTeX\ files\ containing\ this\ entry\ were\ found.=Es wurden keine LaTeX-Dateien mit diesem Eintrag gefunden.
Selected\ entry\ does\ not\ have\ an\ associated\ BibTeX\ key.=Der ausgewählte Eintrag hat keinen zugehörigen BibTeX-Schlüssel.
Current\ search\ directory\:=Aktuelles Suchverzeichnis\:
Set\ LaTeX\ file\ directory=LaTeX-Dateiverzeichnis festlegen
<<<<<<< HEAD
Group\ color=Gruppenfarbe
Add\ entry\ from\ plain\ text = "Einen Eintrag von Text hinzufuegen"
=======
Import\ entries\ from\ LaTeX\ files=Einträge aus LaTeX-Dateien importieren
Import\ new\ entries=Neue Einträge importieren
Group\ color=Gruppenfarbe

Columns=Spalten
File\ type=Dateityp
IEEE=IEEE
Internal=Intern
Special=Spezial
Remove\ column=Spalte entfernen
Add\ custom\ column=Benutzerdefinierte Spalte hinzufügen
Update\ to\ current\ column\ order=Aktuelle Spaltenanordnung verwenden
Sort\ column\ one\ step\ upwards=Spalte einen Schritt nach oben sortieren
Sort\ column\ one\ step\ downwards=Spalte einen Schritt nach unten sortieren
Synchronize\ special\ fields\ to\ keywords=Spezielle Felder mit keywords synchronisieren
Serialize\ special\ fields=Spezialfelder serialisieren
List\ must\ not\ be\ empty.=Liste darf nicht leer sein.

Add\ field\ to\ filter\ list=Feld zur Filterliste hinzufügen
Add\ formatter\ to\ list=Formatierer zur Liste hinzufügen
Filter\ List=Filterliste
Open\ files...=Dateien öffnen...

Affected\ fields\:=Betroffene Felder\:
Show\ preview\ as\ a\ tab\ in\ entry\ editor=Vorschau als Tab im Eintragseditor anzeigen
Font=Schriftart
Visual\ theme=Visuelles Theme
Light\ theme=Helles Theme
Dark\ theme=Dunkles Theme
Overwrite\ existing\ keys=Existierende Keys überschreiben
Key\ patterns=BibTeX-Key-Muster
Size\:=Größe\:
Font\ settings=Schrifteinstellungen
Override\ font\ settings=Schrifteinstellungen überschreiben
Override\ font\ size=Schriftgröße überschreiben
You\ must\ enter\ an\ integer\ value\ higher\ than\ 8.=Sie müssen einen Ganzzahlwert größer als 8 eingeben.
Letters\ after\ duplicate\ generated\ keys=Buchstaben nach doppelten generierten Schlüsseln
Start\ on\ second\ duplicate\ key\ with\ letter\ A\ (a,\ b,\ ...)=Beim zweiten doppelten Schlüssel mit Buchstaben A (a, b, ...) starten
Start\ on\ second\ duplicate\ key\ with\ letter\ B\ (b,\ c,\ ...)=Beim zweiten doppelten Schlüssel mit Buchstaben B (b, c, ...) starten
Always\ add\ letter\ (a,\ b,\ ...)\ to\ generated\ keys=Immer einen Buchstaben (a, b, ...) zum BibTeX-Key hinzufügen
Default\ pattern=Standardmuster
Reset\ %s\ to\ default\ value=%s auf den Standardwert zurücksetzen
>>>>>>> 04015b02
<|MERGE_RESOLUTION|>--- conflicted
+++ resolved
@@ -2042,10 +2042,6 @@
 Selected\ entry\ does\ not\ have\ an\ associated\ BibTeX\ key.=Der ausgewählte Eintrag hat keinen zugehörigen BibTeX-Schlüssel.
 Current\ search\ directory\:=Aktuelles Suchverzeichnis\:
 Set\ LaTeX\ file\ directory=LaTeX-Dateiverzeichnis festlegen
-<<<<<<< HEAD
-Group\ color=Gruppenfarbe
-Add\ entry\ from\ plain\ text = "Einen Eintrag von Text hinzufuegen"
-=======
 Import\ entries\ from\ LaTeX\ files=Einträge aus LaTeX-Dateien importieren
 Import\ new\ entries=Neue Einträge importieren
 Group\ color=Gruppenfarbe
@@ -2087,5 +2083,4 @@
 Start\ on\ second\ duplicate\ key\ with\ letter\ B\ (b,\ c,\ ...)=Beim zweiten doppelten Schlüssel mit Buchstaben B (b, c, ...) starten
 Always\ add\ letter\ (a,\ b,\ ...)\ to\ generated\ keys=Immer einen Buchstaben (a, b, ...) zum BibTeX-Key hinzufügen
 Default\ pattern=Standardmuster
-Reset\ %s\ to\ default\ value=%s auf den Standardwert zurücksetzen
->>>>>>> 04015b02
+Reset\ %s\ to\ default\ value=%s auf den Standardwert zurücksetzen