--- conflicted
+++ resolved
@@ -2351,11 +2351,8 @@
 Removes\ all\ hyphenated\ line\ breaks\ in\ the\ field\ content.=Entfernen aller Zeilenumbrüche im Inhalt des Feldes.
 Note\ that\ currently,\ JabRef\ does\ not\ run\ with\ Java\ 9.=JabRef kann nicht mit Java 9 verwendet werden.
 Your\ current\ Java\ version\ (%0)\ is\ not\ supported.\ Please\ install\ version\ %1\ or\ higher.=Die verwendete Java Installation (%0) wird nicht unterstützt. Bitte installieren Sie Version %1 oder neuer.
-<<<<<<< HEAD
 
 Could\ not\ retrieve\ entry\ data\ from\ '%0'.=
 Entry\ from\ %0\ could\ not\ be\ parsed.=
 Invalid\ identifier\:\ '%0'.=
-This\ paper\ has\ been\ withdrawn.=
-=======
->>>>>>> e62c8200
+This\ paper\ has\ been\ withdrawn.=