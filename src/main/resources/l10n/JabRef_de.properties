--- conflicted
+++ resolved
@@ -2092,14 +2092,10 @@
 Start\ on\ second\ duplicate\ key\ with\ letter\ B\ (b,\ c,\ ...)=Beim zweiten doppelten Schlüssel mit Buchstaben B (b, c, ...) starten
 Always\ add\ letter\ (a,\ b,\ ...)\ to\ generated\ keys=Immer einen Buchstaben (a, b, ...) zum BibTeX-Key hinzufügen
 Default\ pattern=Standardmuster
-<<<<<<< HEAD
-Reset\ %s\ to\ default\ value=%s auf den Standardwert zurücksetzen
-=======
 Reset\ %s\ to\ default\ value=%s auf den Standardwert zurücksetzen
 Library\ mode=Bibliotheksmodus
 Reset\ to\ recommended=Auf Empfehlung zurücksetzen
 Remove\ all=Alle entfernen
 Column\ type\ %0\ is\ unknown.=Spaltentyp %0 ist unbekannt.
 Linked\ identifiers=Verknüpfte Bezeichner
-Special\ field\ type\ %0\ is\ unknown.\ Using\ normal\ column\ type.=Spezialfeld-typ %0 ist unbekannt. Verwende normalen Spaltentyp.
->>>>>>> b8cd609d
+Special\ field\ type\ %0\ is\ unknown.\ Using\ normal\ column\ type.=Spezialfeld-typ %0 ist unbekannt. Verwende normalen Spaltentyp.