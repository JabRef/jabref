#X-Generator: crowdin.com
%0\ contains\ the\ regular\ expression\ <b>%1</b>=%0 innehåller det reguljära uttrycket <b>%1</b>

%0\ contains\ the\ term\ <b>%1</b>=%0 innehåller termen <b>%1</b>

%0\ doesn't\ contain\ the\ regular\ expression\ <b>%1</b>=%0 innehåller inte det reguljära uttrycket <b>%1</b>

%0\ doesn't\ contain\ the\ term\ <b>%1</b>=%0 innehåller inte termen <b>%1</b>

%0\ export\ successful=%0-export lyckades

%0\ matches\ the\ regular\ expression\ <b>%1</b>=%0 matchar det reguljära uttrycket <b>%1</b>

%0\ matches\ the\ term\ <b>%1</b>=%0 matchar termen <b>%1</b>

<field\ name>=<fältnamn>
<HTML>Could\ not\ find\ file\ '%0'<BR>linked\ from\ entry\ '%1'</HTML>=<HTML>Hittar inte filen '%0'<BR>som länkas från posten '%1'</HTML>

<select>=<välj>

<select\ word>=<välj ord>
Abbreviate\ journal\ names\ of\ the\ selected\ entries\ (ISO\ abbreviation)=Förkorta tidskriftsnamnen för valda poster (ISO-förkortningar)
Abbreviate\ journal\ names\ of\ the\ selected\ entries\ (MEDLINE\ abbreviation)=Förkorta tidskriftsnamnen för valda poster (MEDLINE-förkortningar)

Abbreviate\ names=Förkorta namn
Abbreviated\ %0\ journal\ names.=Förkortade %0 tidskriftsnamn.

Abbreviation=Förkortning

About\ JabRef=Om JabRef

Abstract=Sammanfattning

Accept=Acceptera

Accept\ change=Acceptera ändring

Action=Händelse

What\ is\ Mr.\ DLib?=What is Mr. DLib?

Add=Lägg till

Add\ a\ (compiled)\ custom\ Importer\ class\ from\ a\ class\ path.=Lägg till en (kompilerad) Importer-klass från en sökväg till en klass.
The\ path\ need\ not\ be\ on\ the\ classpath\ of\ JabRef.=The path need not be on the classpath of JabRef.

Add\ a\ (compiled)\ custom\ Importer\ class\ from\ a\ ZIP-archive.=Lägg till en (kompilerad) Importer-klass från en zip-fil.
The\ ZIP-archive\ need\ not\ be\ on\ the\ classpath\ of\ JabRef.=The ZIP-archive need not be on the classpath of JabRef.

Add\ a\ regular\ expression\ for\ the\ key\ pattern.=Add a regular expression for the key pattern.

Add\ selected\ entries\ to\ this\ group=Add selected entries to this group

Add\ from\ folder=Lägg till från mapp

Add\ from\ JAR=Lägg till från JAR-fil

add\ group=lägg till grupp

Add\ new=Lägg till ny

Add\ subgroup=Lägg till undergrupp

Add\ to\ group=Lägg till i grupp

Added\ group\ "%0".=Lade till gruppen "%0".

Added\ missing\ braces.=Added missing braces.

Added\ new=Lade till ny

Added\ string=Lade till sträng

Additionally,\ entries\ whose\ <b>%0</b>\ field\ does\ not\ contain\ <b>%1</b>\ can\ be\ assigned\ manually\ to\ this\ group\ by\ selecting\ them\ then\ using\ either\ drag\ and\ drop\ or\ the\ context\ menu.\ This\ process\ adds\ the\ term\ <b>%1</b>\ to\ each\ entry's\ <b>%0</b>\ field.\ Entries\ can\ be\ removed\ manually\ from\ this\ group\ by\ selecting\ them\ then\ using\ the\ context\ menu.\ This\ process\ removes\ the\ term\ <b>%1</b>\ from\ each\ entry's\ <b>%0</b>\ field.=Additionally, entries whose <b>%0</b> field does not contain <b>%1</b> can be assigned manually to this group by selecting them then using either drag and drop or the context menu. This process adds the term <b>%1</b> to each entry's <b>%0</b> field. Entries can be removed manually from this group by selecting them then using the context menu. This process removes the term <b>%1</b> from each entry's <b>%0</b> field.

Advanced=Avancerad
All\ entries=Alla poster
All\ entries\ of\ this\ type\ will\ be\ declared\ typeless.\ Continue?=Alla poster av denna typ kommer att bli typlösa. Fortsätt?

All\ fields=Alla fält

Always\ reformat\ BIB\ file\ on\ save\ and\ export=Formattera alltid om BIB-filen vid när den sparas eller exporteras

A\ SAX\ exception\ occurred\ while\ parsing\ '%0'\:=Ett SAX-undantag inträffade när '%0' tolkades\:

and=och
and\ the\ class\ must\ be\ available\ in\ your\ classpath\ next\ time\ you\ start\ JabRef.=och klassen måste finnas i din sökväg för klasser nästa gång du startar JabRef.

any\ field\ that\ matches\ the\ regular\ expression\ <b>%0</b>=något fält som matchar det reguljära uttrycket <b>%0</b>

Appearance=Utseende

Append=Lägg till
Append\ contents\ from\ a\ BibTeX\ library\ into\ the\ currently\ viewed\ library=Lägg till innehåll från en BibTeX-databas till den nu aktiva libraryn

Append\ library=Lägg till databas

Append\ the\ selected\ text\ to\ BibTeX\ field=Lägg till vald text till BibTeX-nyckeln
Application=Program

Apply=Tillämpa

Arguments\ passed\ on\ to\ running\ JabRef\ instance.\ Shutting\ down.=Argumenten skickades till JabRef-instansen som redan kördes. Stänger ned.

Assign\ new\ file=Tilldela ny fil

Assign\ the\ original\ group's\ entries\ to\ this\ group?=Tilldela den ursprungliga gruppens poster till denna grupp?

Assigned\ %0\ entries\ to\ group\ "%1".=Tilldelade %0 poster till gruppen "%1".

Assigned\ 1\ entry\ to\ group\ "%0".=Tilldelade en post till gruppen "%0".

Attach\ URL=Lägg till URL

Attempt\ to\ automatically\ set\ file\ links\ for\ your\ entries.\ Automatically\ setting\ works\ if\ a\ file\ in\ your\ file\ directory<BR>or\ a\ subdirectory\ is\ named\ identically\ to\ an\ entry's\ BibTeX\ key,\ plus\ extension.=Attempt to automatically set file links for your entries. Automatically setting works if a file in your file directory<BR>or a subdirectory is named identically to an entry's BibTeX key, plus extension.

Autodetect\ format=Bestäm format automatiskt

Autogenerate\ BibTeX\ keys=Generera BibTeX-nycklar automatiskt

Autolink\ files\ with\ names\ starting\ with\ the\ BibTeX\ key=Länka filer vars namn börjar med BibTeX-nyckeln automatiskt

Autolink\ only\ files\ that\ match\ the\ BibTeX\ key=Länka bara filer vars namn är BibTeX-nyckeln automatiskt

Automatically\ create\ groups=Skapa grupper automatiskt

Automatically\ remove\ exact\ duplicates=Ta bort exakta dubbletter automatiskt

Allow\ overwriting\ existing\ links.=Tillåt att befintliga länkar skrivs över.

Do\ not\ overwrite\ existing\ links.=Skriv inte över befintliga länkar.

AUX\ file\ import=Import från AUX-fil

Available\ export\ formats=Tillgängliga format för export

Available\ BibTeX\ fields=Tillgängliga BibTeX-fält

Available\ import\ formats=Tillgängliga format för import

Background\ color\ for\ optional\ fields=Bakgrundsfärg för valfria fält

Background\ color\ for\ required\ fields=Bakgrundsfärg för obligatoriska fält

Backup\ old\ file\ when\ saving=Skapa en säkerhetskopia av den gamla filen vid sparning

BibTeX\ key\ is\ unique.=BibTeX-nyckeln är unik.

%0\ source=%0 källkod

Broken\ link=Trasig länk

Browse=Bläddra

by=med

Cancel=Avbryt

Cannot\ add\ entries\ to\ group\ without\ generating\ keys.\ Generate\ keys\ now?=Kan inte lägga till poster till grupp utan att generera nycklar. Generera nycklar nu?

Cannot\ merge\ this\ change=Kan inte införa den här ändringen

case\ insensitive=ej skiftlägeskänsligt

case\ sensitive=skiftlägeskänsligt

Case\ sensitive=Shiftlägeskänlig

change\ assignment\ of\ entries=ändra tilldelning av poster

Change\ case=Ändra shiftläge

Change\ entry\ type=Ändra posttyp
Change\ file\ type=Ändra filtyp


Change\ of\ Grouping\ Method=Change of Grouping Method

change\ preamble=ändra preamble

Change\ table\ column\ and\ General\ fields\ settings\ to\ use\ the\ new\ feature=Change table column and General fields settings to use the new feature

Changed\ language\ settings=Ändra språkinställningar

Changed\ preamble=Ändrade preamble

Check\ existing\ file\ links=Kontrollera befintliga fillänkar

Check\ links=Kontrollera länkar

Cite\ command=Citeringskommando

Class\ name=Klassnamn

Clear=Rensa

Clear\ fields=Rensa fält

Close=Stäng
Close\ others=Stäng andra
Close\ all=Stäng alla

Close\ dialog=Stäng dialog

Close\ the\ current\ library=Stäng aktuell databas

Close\ window=Stäng fönster

Closed\ library=Stängde libraryn

Color\ codes\ for\ required\ and\ optional\ fields=Färgkodning av obligatoriska och valfria fält

Color\ for\ marking\ incomplete\ entries=Färg för markering av ofullständiga poster

Column\ width=Kolumnbredd

Command\ line\ id=Kommandorads-id


Contained\ in=Finns i

Content=Innehåll

Copied=Kopierade

Copied\ cell\ contents=Kopierade cellinnehåll

Copied\ title=Copied title

Copied\ key=Kopierade nyckel

Copied\ titles=Copied titles

Copied\ keys=Kopierade nycklar

Copy=Kopiera

Copy\ BibTeX\ key=Kopiera BibTeX-nyckel
Copy\ file\ to\ file\ directory=Kopiera fil till filmappen

Copy\ to\ clipboard=Kopiera till urklipp

Could\ not\ call\ executable=Kunde inte anropa program
Could\ not\ connect\ to\ Vim\ server.\ Make\ sure\ that\ Vim\ is\ running<BR>with\ correct\ server\ name.=Kunde inte ansluta till Vim-servern. Se till att Vim körs med rätt servernamn.

Could\ not\ export\ file=Kunde inte exportera filen

Could\ not\ export\ preferences=Kunde inte exportera inställningar

Could\ not\ find\ a\ suitable\ import\ format.=Kunde inte hitta ett lämpligt importformat.
Could\ not\ import\ preferences=Kunde inte importera inställningar

Could\ not\ instantiate\ %0=Kunde inte instansiera %0
Could\ not\ instantiate\ %0\ %1=Kunde inte instansiera %0 %1
Could\ not\ instantiate\ %0.\ Have\ you\ chosen\ the\ correct\ package\ path?=Kunde inte instansiera %0. Har du valt rätt sökväg?
Could\ not\ open\ link=Kunde inte öppna länk

Could\ not\ print\ preview=Kunde inte skriva ut postvisning

Could\ not\ run\ the\ 'vim'\ program.=Kunde inte köra 'vim'.

Could\ not\ save\ file.=Kunde inte spara fil.
Character\ encoding\ '%0'\ is\ not\ supported.=Teckenkodningen '%0' stöds inte.

crossreferenced\ entries\ included=korsrefererade poster inkluderade

Current\ content=Nuvarande innehåll

Current\ value=Nuvarande värde

Custom\ entry\ types=Anpassade posttyper

Custom\ entry\ types\ found\ in\ file=Anpassade posttyper hittades i fil

Customize\ entry\ types=Anpassa posttyper

Customize\ key\ bindings=Anpassa tangentbordsbindningar

Cut=Klipp

cut\ entries=klipp ut poster

cut\ entry=klipp ut post


Library\ encoding=Teckenkodning för databas

Library\ properties=Librarygenskaper

Library\ type=Databastyp

Date\ format=Datumformat

Default=Standard

Default\ encoding=Standardteckenkodning

Default\ grouping\ field=Standardfält för gruppering

Default\ look\ and\ feel=Standard-'look-and-feel'

Default\ pattern=Standardmönster

Default\ sort\ criteria=Standardsortering
Define\ '%0'=Definiera '%0'

Delete=Radera

Delete\ custom\ format=Radera eget format

delete\ entries=radera poster

Delete\ entry=Radera post

delete\ entry=radera post

Delete\ multiple\ entries=Radera flera poster

Delete\ rows=Radera rader

Delete\ strings=Radera strängar

Deleted=Raderade

Permanently\ delete\ local\ file=Radera lokal fil

Delimit\ fields\ with\ semicolon,\ ex.=Avgränsa fält med semikolon, t.ex.

Descending=Fallande

Description=Beskrivning

Deselect\ all=Deselect all
Deselect\ all\ duplicates=Deselect all duplicates

Disable\ this\ confirmation\ dialog=Avaktivera denna bekräftelsedialog

Display\ all\ entries\ belonging\ to\ one\ or\ more\ of\ the\ selected\ groups.=Visa alla poster som ingår i en eller flera valda grupper.

Display\ all\ error\ messages=Visa alla felmeddelanden

Display\ help\ on\ command\ line\ options=Visa hjälp för kommandoradsalternativ

Display\ only\ entries\ belonging\ to\ all\ selected\ groups.=Visa bara poster som ingår i alla valda grupper.
Display\ version=Visa version

Do\ not\ abbreviate\ names=Förkorta ej namn

Do\ not\ automatically\ set=Sätt ej automatiskt

Do\ not\ import\ entry=Importera inte post

Do\ not\ open\ any\ files\ at\ startup=Öppna inga filer vid uppstart

Do\ not\ overwrite\ existing\ keys=Skriv inte över befintliga nycklar
Do\ not\ show\ these\ options\ in\ the\ future=Visa inte dessa alternativ igen

Do\ not\ wrap\ the\ following\ fields\ when\ saving=Radbryt inte följande fält vid sparning
Do\ not\ write\ the\ following\ fields\ to\ XMP\ Metadata\:=Vill du skriva följande fält till XMP-metadata?

Do\ you\ want\ JabRef\ to\ do\ the\ following\ operations?=Vill du att JabRef ska göra följande?

Donate\ to\ JabRef=Donera till JabRef

Down=Nedåt

Download\ file=Ladda ned fil

Downloading...=Laddar ned...

Drop\ %0=Släpp %0

duplicate\ removal=ta bort dubbletter

Duplicate\ string\ name=Dubblerat strängnamn

Duplicates\ found=Dubbletter hittades

Dynamic\ groups=Dynamiska grupper

Dynamically\ group\ entries\ by\ a\ free-form\ search\ expression=Dynamically group entries by a free-form search expression

Dynamically\ group\ entries\ by\ searching\ a\ field\ for\ a\ keyword=Dynamically group entries by searching a field for a keyword

Each\ line\ must\ be\ on\ the\ following\ form=Varje rad måste vara på följande form

Edit=Editera

Edit\ custom\ export=Ändra egen exporterare
Edit\ entry=Ändra post
Save\ file=Spara fil
Edit\ file\ type=Ändra filtyp

Edit\ group=Ändra grupp


Edit\ preamble=Ändra preamble
Edit\ strings=Ändra strängar
Editor\ options=Editoralternativ

Empty\ BibTeX\ key=Tom BibTeX-nyckel

Grouping\ may\ not\ work\ for\ this\ entry.=Grupper kanske inte fungerar för denna post.

empty\ library=tom databas
Enable\ word/name\ autocompletion=Aktivera automatisk komplettering av ord/namn

Enter\ URL=Ange URL

Enter\ URL\ to\ download=Ange URL att ladda ned

entries=poster

Entries\ cannot\ be\ manually\ assigned\ to\ or\ removed\ from\ this\ group.=Poster kan inte manuellt tilldelas eller tas bort från denna grupp.

Entries\ exported\ to\ clipboard=Poster exporterades till urklipp


entry=post

Entry\ editor=Posteditor

Entry\ preview=Postvisning

Entry\ table=Tabell

Entry\ table\ columns=Tabellkolumner

Entry\ type=Posttyp

Entry\ type\ names\ are\ not\ allowed\ to\ contain\ white\ space\ or\ the\ following\ characters=Entry type names are not allowed to contain white space or the following characters

Entry\ types=Posttyper

Error=Fel
Error\ exporting\ to\ clipboard=Fel vid export till urklipp

Error\ occurred\ when\ parsing\ entry=Fel vid inläsning av post

Error\ opening\ file=Fel vid öppning av fil

Error\ setting\ field=Error setting field

Error\ while\ writing=Fel vid skrivning
Error\ writing\ to\ %0\ file(s).=Fel vid skrivning till %0 fil(er).



'%0'\ exists.\ Overwrite\ file?='%0' finns redan. Skriv över filen?
Overwrite\ file?=Skriva över fil?

Export=Exportera

Export\ name=Exportnamn

Export\ preferences=Exportera inställningar

Export\ preferences\ to\ file=Exportera inställningar till fil

Export\ properties=Exportera egenskaper

Export\ to\ clipboard=Exportera till utklipp

Exporting=Exporterar
Extension=Filändelse

External\ changes=Externa ändringar

External\ file\ links=Externa fillänkar

External\ programs=Externa program

External\ viewer\ called=Öppnar i externt program

Fetch=Hämta

Field=Fält

field=fält

Field\ name=Fältnamn
Field\ names\ are\ not\ allowed\ to\ contain\ white\ space\ or\ the\ following\ characters=Field names are not allowed to contain white space or the following characters

Field\ to\ filter=Fält att filtrera

Field\ to\ group\ by=Fält att använda för gruppering

File=Fil

file=fil
File\ '%0'\ is\ already\ open.=Filen '%0' är redan öppen.

File\ changed=Fil ändrad
File\ directory\ is\ '%0'\:=Filmapp är '%0'\:

File\ directory\ is\ not\ set\ or\ does\ not\ exist\!=Filmapp är inte satt eller existerar inte\!

File\ exists=Filen finns redan

File\ has\ been\ updated\ externally.\ What\ do\ you\ want\ to\ do?=Fil har ändrats utanför JabRef. Vad vill du göra?

File\ not\ found=Hittar ej filen
File\ type=Filtyp

File\ updated\ externally=Filen uppdaterad utanför JabRef

filename=filnamn

Filename=Filename

Files\ opened=Filer öppnade

Filter=Filtrera

Filter\ All=Filter All

Filter\ None=Filter None

Finished\ automatically\ setting\ external\ links.=Finished automatically setting external links.

Finished\ synchronizing\ file\ links.\ Entries\ changed\:\ %0.=Synkronisering av fillänkar avslutad. Ändrade poster\: %0.
Finished\ writing\ XMP-metadata.\ Wrote\ to\ %0\ file(s).=Skrivning av XMP-metadata avslutad. Skrev till %0 fil(er).
Finished\ writing\ XMP\ for\ %0\ file\ (%1\ skipped,\ %2\ errors).=Finished writing XMP for %0 file (%1 skipped, %2 errors).

First\ select\ the\ entries\ you\ want\ keys\ to\ be\ generated\ for.=Välj först de poster du vill generera nycklar för.

Fit\ table\ horizontally\ on\ screen=Fit table horizontally on screen

Float=Visa först
Float\ marked\ entries=Visa märkta poster först

Font\ family=Typsnittsfamilj

Font\ preview=Typsnittsexempel

Font\ size=Typsnittsstorlek

Font\ style=Typsnittsstil

Font\ selection=Typsnittsväljare

for=för

Format\ of\ author\ and\ editor\ names=Format för författar- och redaktörsnamn
Format\ string=Formatsträng

Format\ used=Använt format
Formatter\ name=Formatnamn

found\ in\ AUX\ file=hittades i AUX-fil

Full\ name=Full name

General=Generellt

General\ fields=Generella fält

Generate=Generera

Generate\ BibTeX\ key=Generera BibTeX-nyckel

Generate\ keys=Generera nycklar

Generate\ keys\ before\ saving\ (for\ entries\ without\ a\ key)=Generera nycklar innan sparning (för poster utan nyckel)
Generate\ keys\ for\ imported\ entries=Generera nycklar för importerade poster

Generate\ now=Generera nu

Generated\ BibTeX\ key\ for=Genererade BibTeX-nycklar för

Generating\ BibTeX\ key\ for=Genererar BibTeX-nycklar för
Get\ fulltext=Hämta dokument

Gray\ out\ non-hits=Skugga icke-träffar

Groups=Grupper

Have\ you\ chosen\ the\ correct\ package\ path?=Har du valt rätt sökväg till paketet?

Help=Hjälp

Help\ on\ key\ patterns=Hjälp för nyckelmönster
Help\ on\ regular\ expression\ search=Hjälp för sökning med reguljära uttryck

Hide\ non-hits=Dölj icke-träffar

Hierarchical\ context=Hierarkiskt sammanhang

Highlight=Framhäv
Marking=Marking
Underline=Underline
Empty\ Highlight=Empty Highlight
Empty\ Marking=Empty Marking
Empty\ Underline=Empty Underline
The\ marked\ area\ does\ not\ contain\ any\ legible\ text\!=The marked area does not contain any legible text\!

Hint\:\ To\ search\ specific\ fields\ only,\ enter\ for\ example\:<p><tt>author\=smith\ and\ title\=electrical</tt>=Tips\: För att söka i specifika fält, skriv t.ex.\:<p><tt>author\=smith and title\=electrical</tt>

HTML\ table=HTML-tabell
HTML\ table\ (with\ Abstract\ &\ BibTeX)=HTML-tabell (med sammanfattning och BibTeX-post)
Icon=Ikon

Ignore=Ignorera

Import=Importera

Import\ and\ keep\ old\ entry=Importera och behåll gammal post

Import\ and\ remove\ old\ entry=Importera och ta bort gammal post

Import\ entries=Importera poster

Import\ failed=Importen misslyckades

Import\ file=Importera fil

Import\ group\ definitions=Importera gruppdefinitioner

Import\ name=Importnamn

Import\ preferences=Importera inställningar

Import\ preferences\ from\ file=Importera inställningar från fil

Import\ strings=Importera strängar

Import\ to\ open\ tab=Importera till öppen flik

Import\ word\ selector\ definitions=Import word selector definitions

Imported\ entries=Importerade poster

Imported\ from\ library=Importerade från databas

Importer\ class=Importer-klass

Importing=Importerar

Importing\ in\ unknown\ format=Importerar i okänt format

Include\ abstracts=Inkludera sammanfattning
Include\ entries=Inkludera poster

Include\ subgroups\:\ When\ selected,\ view\ entries\ contained\ in\ this\ group\ or\ its\ subgroups=Include subgroups\: When selected, view entries contained in this group or its subgroups

Independent\ group\:\ When\ selected,\ view\ only\ this\ group's\ entries=Independent group\: When selected, view only this group's entries

Work\ options=Work options

Insert=Infoga

Insert\ rows=Infoga rader

Intersection=Snitt

Invalid\ BibTeX\ key=Ogiltig BibTeX-nyckel

Invalid\ date\ format=Ogiltigt datumformat

Invalid\ URL=Ogiltig URL

Online\ help=Online&hjälp

JabRef\ preferences=Inställningar för JabRef

Join=Join

Joins\ selected\ keywords\ and\ deletes\ selected\ keywords.=Joins selected keywords and deletes selected keywords.

Journal\ abbreviations=Tidskriftsförkortningar

Keep=Behåll

Keep\ both=Behåll bägge

Key\ bindings=Tangentbordsbindningar

Key\ bindings\ changed=Tangentbordsbindningar ändrades

Key\ generator\ settings=Nyckelgeneratorinställningar

Key\ pattern=Nyckelmönster

keys\ in\ library=nycklar i databas

Keyword=Nyckelord

Label=Label

Language=Språk

Last\ modified=Senast ändrad

LaTeX\ AUX\ file=LaTeX AUX-fil
Leave\ file\ in\ its\ current\ directory=Lämna filen i nuvarande mapp

Left=Vänster
Level=Nivå

Limit\ to\ fields=Begränsa till fält

Limit\ to\ selected\ entries=Begränsa till valda poster

Link=Länk
Link\ local\ file=Länka till lokal fil
Link\ to\ file\ %0=Länka till fil %0

Listen\ for\ remote\ operation\ on\ port=Lyssna efter fjärrstyrning på port
Load\ and\ Save\ preferences\ from/to\ jabref.xml\ on\ start-up\ (memory\ stick\ mode)=Load and Save preferences from/to jabref.xml on start-up (memory stick mode)

Look\ and\ feel=Look-and-feel
Main\ file\ directory=Huvudmapp för filer

Main\ layout\ file=Huvudfil för layout

Manage\ custom\ exports=Hantera egna exporterare

Manage\ custom\ imports=Hantera egna importerare
Manage\ external\ file\ types=Hantera externa filtyper

Mark\ entries=Markera poster

Mark\ entry=Markera post

Mark\ new\ entries\ with\ addition\ date=Märk nya poster med datum de lades till

Mark\ new\ entries\ with\ owner\ name=Märk nya poster med ägarnamn

Memory\ stick\ mode=Memory stick mode

Menu\ and\ label\ font\ size=Menu and label font size

Merged\ external\ changes=Merged external changes

Messages=Meddelanden

Modification\ of\ field=Ändring i fält

Modified\ group\ "%0".=Modifierade grupp "%0".

Modified\ groups=Modifierade grupper

Modified\ string=Ändrad sträng

Modify=Ändra

modify\ group=ändra grupp

Move\ down=Flytta nedåt

Move\ external\ links\ to\ 'file'\ field=Flytta externa länkar till 'file'-fältet

move\ group=flytta grupp

Move\ up=Flytta uppåt

Moved\ group\ "%0".=Flyttade grupp "%0"

Name=Namn
Name\ formatter=Namnformattering

Natbib\ style=Natbib-stil

nested\ AUX\ files=nästlade AUX-filer

New=Ny

new=ny

New\ BibTeX\ entry=Ny BibTeX-post

New\ BibTeX\ sublibrary=New BibTeX sublibrary

New\ content=New content

New\ library\ created.=Skapade ny databas.
New\ %0\ library=Ny %0-databas
New\ field\ value=Nytt fältvärde

New\ group=Ny grupp

New\ string=Ny sträng

Next\ entry=Nästa post

No\ actual\ changes\ found.=No actual changes found.

no\ base-BibTeX-file\ specified=no base-BibTeX-file specified

no\ library\ generated=ingen databas genererades

No\ entries\ found.\ Please\ make\ sure\ you\ are\ using\ the\ correct\ import\ filter.=No entries found. Please make sure you are using the correct import filter.


No\ entries\ found\ for\ the\ search\ string\ '%0'=Inga poster hittades för söksträngen '%0'

No\ entries\ imported.=Inga poster importerades.

No\ files\ found.=Inga filer hittades.

No\ GUI.\ Only\ process\ command\ line\ options.=No GUI. Only process command line options.

No\ journal\ names\ could\ be\ abbreviated.=Inga tidskriftsnamn kunde förkortas.

No\ journal\ names\ could\ be\ unabbreviated.=Inga tidskriftsnamn kunde expanderas.
No\ PDF\ linked=Ingen PDF är länkad

Open\ PDF=Open PDF

No\ URL\ defined=Ingen URL angiven
not=inte

not\ found=hittades inte

Note\ that\ you\ must\ specify\ the\ fully\ qualified\ class\ name\ for\ the\ look\ and\ feel,=Note that you must specify the fully qualified class name for the look and feel,

Nothing\ to\ redo=Inget att göra om.

Nothing\ to\ undo=Inget att ångra.

occurrences=förekomster

OK=OK
One\ or\ more\ file\ links\ are\ of\ the\ type\ '%0',\ which\ is\ undefined.\ What\ do\ you\ want\ to\ do?=One or more file links are of the type '%0', which is undefined. What do you want to do?

One\ or\ more\ keys\ will\ be\ overwritten.\ Continue?=En eller flera BibTeX-nycklar kommer skrivas över. Fortsätt?


Open=Öppna

Open\ BibTeX\ library=Öppna BibTeX-databas

Open\ library=Öppna databas

Open\ editor\ when\ a\ new\ entry\ is\ created=Öppna posteditorn när en ny post skapats

Open\ file=&Öppna fil

Open\ last\ edited\ libraries\ at\ startup=Öppna senast använda libraryr vid uppstart

Connect\ to\ shared\ database=Öppna delad databas

Open\ terminal\ here=Öppna &skalfönster här

Open\ URL\ or\ DOI=Öppna URL eller DOI

Opened\ library=Öppnade databas

Opening=Öppnar

Opening\ preferences...=Öppnar inställningar...

Operation\ canceled.=Operationen avbruten.
Operation\ not\ supported=Operationen stöds ej

Optional\ fields=Valfria fält

Options=Alternativ

or=eller

Output\ or\ export\ file=Output or export file

Override=Ignorera

Override\ default\ file\ directories=Ignorerar normala filmappar

Override\ default\ font\ settings=Ignorera normala typsnittsinställningar

Override\ the\ BibTeX\ field\ by\ the\ selected\ text=Override the BibTeX field by the selected text


Overwrite=Skriv över
Overwrite\ existing\ field\ values=Skriv över befintligt fältinnehåll

Overwrite\ keys=Skriv över nycklar

pairs\ processed=par processade
Password=Lösenord

Paste=Klistra in

paste\ entries=klistra in poster

paste\ entry=klistra in post
Paste\ from\ clipboard=Klistra in från urklipp

Pasted=Klistrade in

Path\ to\ %0\ not\ defined=Sökväg till %0 är inte angiven

Path\ to\ LyX\ pipe=Sökväg till LyX-pipe

PDF\ does\ not\ exist=PDF finns inte

File\ has\ no\ attached\ annotations=File has no attached annotations

Plain\ text\ import=Plain text import

Please\ enter\ a\ name\ for\ the\ group.=Ange ett namn för gruppen.

Please\ enter\ a\ search\ term.\ For\ example,\ to\ search\ all\ fields\ for\ <b>Smith</b>,\ enter\:<p><tt>smith</tt><p>To\ search\ the\ field\ <b>Author</b>\ for\ <b>Smith</b>\ and\ the\ field\ <b>Title</b>\ for\ <b>electrical</b>,\ enter\:<p><tt>author\=smith\ and\ title\=electrical</tt>=Please enter a search term. For example, to search all fields for <b>Smith</b>, enter\:<p><tt>smith</tt><p>To search the field <b>Author</b> for <b>Smith</b> and the field <b>Title</b> for <b>electrical</b>, enter\:<p><tt>author\=smith and title\=electrical</tt>

Please\ enter\ the\ field\ to\ search\ (e.g.\ <b>keywords</b>)\ and\ the\ keyword\ to\ search\ it\ for\ (e.g.\ <b>electrical</b>).=Ange fält att söka i (t. ex. <b>keywords</b>) och termen att söka efter i det (t. ex. <b>electrical</b>).

Please\ enter\ the\ string's\ label=Ange namnet på strängen

Please\ select\ an\ importer.=Please select an importer.

Possible\ duplicate\ entries=Möjliga dubbletter

Possible\ duplicate\ of\ existing\ entry.\ Click\ to\ resolve.=Möjlig dubblett av befintlig post. Klicka för att reda ut.

Preamble=Preamble

Preferences=Inställningar

Preferences\ recorded.=Inställningar sparade.

Preview=Postvisning
Citation\ Style=Citation Style
Current\ Preview=Current Preview
Cannot\ generate\ preview\ based\ on\ selected\ citation\ style.=Cannot generate preview based on selected citation style.
Bad\ character\ inside\ entry=Bad character inside entry
Error\ while\ generating\ citation\ style=Error while generating citation style
Preview\ style\ changed\ to\:\ %0=Preview style changed to\: %0
Next\ preview\ layout=Next preview layout
Previous\ preview\ layout=Previous preview layout

Previous\ entry=Föregående post

Primary\ sort\ criterion=Första sorteringskriteriet
Problem\ with\ parsing\ entry=Problem att tolka post
Processing\ %0=Behandlar %0
Pull\ changes\ from\ shared\ database=Hämta ändringar från delad databas

Pushed\ citations\ to\ %0=Infogade citeringar i %0

Quit\ JabRef=Avsluta JabRef

Quit\ synchronization=Avsluta synkronisering

Raw\ source=Rå källkod

Rearrange\ tabs\ alphabetically\ by\ title=Sortera flikar i alfabetisk ordning

Redo=Gör igen

Reference\ library=Referensdatabas

%0\ references\ found.\ Number\ of\ references\ to\ fetch?=Referenser hittade\: %0. Antal referenser som ska hämtas?

Refine\ supergroup\:\ When\ selected,\ view\ entries\ contained\ in\ both\ this\ group\ and\ its\ supergroup=Refine supergroup\: When selected, view entries contained in both this group and its supergroup

regular\ expression=reguljärt uttryck

Related\ articles=Related articles

Remote\ operation=Fjärrstyrning

Remote\ server\ port=Port på fjärrserver

Remove=Ta bort

Remove\ subgroups=Ta bort undergrupper

Remove\ all\ subgroups\ of\ "%0"?=Ta bort alla undergrupper till "%0"?

Remove\ entry\ from\ import=Ta bort post från import

Remove\ selected\ entries\ from\ this\ group=Remove selected entries from this group

Remove\ entry\ type=Ta bort posttyp

Remove\ from\ group=Ta bort från grupp

Remove\ group=Ta bort grupp

Remove\ group,\ keep\ subgroups=Ta bort grupp, behåll undergrupper

Remove\ group\ "%0"?=Ta bort gruppen "%0"?

Remove\ group\ "%0"\ and\ its\ subgroups?=Ta bort gruppen "%0" och dess undergrupper?

remove\ group\ (keep\ subgroups)=ta bort grupp (behåll undergrupper)

remove\ group\ and\ subgroups=ta bort grupp och undergrupper

Remove\ group\ and\ subgroups=Ta bort grupp och dess undergrupper

Remove\ link=Ta bort länk

Remove\ old\ entry=Ta bort gammal post

Remove\ selected\ strings=Ta bort valda strängar

Removed\ group\ "%0".=Tog bort gruppen "%0".

Removed\ group\ "%0"\ and\ its\ subgroups.=Tog bort gruppen "%0" och dess undergrupper.

Removed\ string=Tog bort sträng

Renamed\ string=Bytte namn på sträng

Replace=Replace

Replace\ (regular\ expression)=Ersätt (reguljärt uttryck)

Replace\ string=Ersätt sträng

Replace\ with=Ersätt med

Replaced=Ersatte

Required\ fields=Obligatoriska fält

Reset\ all=Återställ alla

Resolve\ strings\ for\ all\ fields\ except=Ersätt strängar för alla fält utom
Resolve\ strings\ for\ standard\ BibTeX\ fields\ only=Ersätt bara strängar för de vanliga BibTeX-fälten

resolved=resolved

Review=Review

Review\ changes=Kontrollera ändringar

Right=Höger

Save=Spara
Save\ all\ finished.=Alla har sparats.

Save\ all\ open\ libraries=Spara alla öppna libraryr

Save\ before\ closing=Spara innan stängning

Save\ library=Spara databas
Save\ library\ as...=Spara databas som ...

Save\ entries\ in\ their\ original\ order=Spara poster i ursprunglig ordning

Save\ failed=Sparningen misslyckades

Save\ failed\ during\ backup\ creation=Sparningen misslyckades när säkerhetskopian skulle skapas

Save\ selected\ as...=Spara valda som ...

Saved\ library=Sparade databas

Saved\ selected\ to\ '%0'.=Sparade valda till '%0'.

Saving=Sparar
Saving\ all\ libraries...=Sparar alla libraryr...

Saving\ library=Sparar databas

Search=Sök

Search\ expression=Sökuttryck

Search\ for=Sök efter

Searching\ for\ duplicates...=Söker efter dubbletter...

Searching\ for\ files=Söker efter filer

Secondary\ sort\ criterion=Andra sorteringskriteriet

Select\ all=Välj alla

Select\ encoding=Välj teckenkodning

Select\ entry\ type=Välj posttyp
Select\ external\ application=Välj program

Select\ file\ from\ ZIP-archive=Välj fil från ZIP-arkiv

Select\ the\ tree\ nodes\ to\ view\ and\ accept\ or\ reject\ changes=Select the tree nodes to view and accept or reject changes
Selected\ entries=Valda poster
Set\ field=Sätt fält
Set\ fields=Sätt fält

Set\ general\ fields=Sätt generella fält
Set\ main\ external\ file\ directory=Välj huvudmapp för filer

Set\ table\ font=Sätt tabelltypsnitt

Settings=Alternativ

Shortcut=Genväg

Show/edit\ %0\ source=Visa/Ändra %0-källkod

Show\ 'Firstname\ Lastname'=Visa som 'Förnamn Efternamn'

Show\ 'Lastname,\ Firstname'=Visa som 'Efternamn, Förnamn'

Show\ BibTeX\ source\ by\ default=Visa BibTeX-källkod som standard

Show\ confirmation\ dialog\ when\ deleting\ entries=Visa bekräftelseruta när poster raderas

Show\ description=Visa beskrivning

Show\ file\ column=Visa filkolumn

Show\ last\ names\ only=Visa bara efternamn

Show\ names\ unchanged=Visa namnen som de är

Show\ optional\ fields=Visa valfria fält

Show\ required\ fields=Visa obligatoriska fält

Show\ URL/DOI\ column=Visa URL/DOI-kolumn

Simple\ HTML=Enkel HTML

Size=Storlek

Skipped\ -\ No\ PDF\ linked=Hoppade över - Ingen PDF länkad
Skipped\ -\ PDF\ does\ not\ exist=Hoppade över - PDF fanns ej

Skipped\ entry.=Hoppade över post.

Some\ appearance\ settings\ you\ changed\ require\ to\ restart\ JabRef\ to\ come\ into\ effect.=Some appearance settings you changed require to restart JabRef to come into effect.

source\ edit=ändring av källkod
Special\ name\ formatters=Speciella format för namn

Special\ table\ columns=Speciella kolumner

Starting\ import=Börjar importera

Statically\ group\ entries\ by\ manual\ assignment=Statically group entries by manual assignment

Status=Status

Stop=Stanna

Strings=Strängar

Strings\ for\ library=Strängar för libraryn

Sublibrary\ from\ AUX=Databas baserad på AUX-fil

Switches\ between\ full\ and\ abbreviated\ journal\ name\ if\ the\ journal\ name\ is\ known.=Växlar mellan fullt och förkortat tidskiftsnamn om tidskriften är känd.

Synchronize\ file\ links=Synkronisera fillänkar

Synchronizing\ file\ links...=Synkroniserar fillänkar...

Table\ appearance=Tabellutseende

Table\ background\ color=Bakgrundsfärg för tabellen

Table\ grid\ color=Rutnätsfärg för tabellen

Table\ text\ color=Textfärg för tabellen

Tabname=Fliknamn
Target\ file\ cannot\ be\ a\ directory.=Målfilen kan inte vara en mapp.

Tertiary\ sort\ criterion=Tredje sorteringskriteriet

Test=Testa

paste\ text\ here=klistra in text här

The\ chosen\ date\ format\ for\ new\ entries\ is\ not\ valid=Det valda datumformatet för nya poster är inte giltigt

The\ chosen\ encoding\ '%0'\ could\ not\ encode\ the\ following\ characters\:=Den valde teckenkodningen '%0' kan inte representera följande tecken


the\ field\ <b>%0</b>=fältet <b>%0</b>

The\ file<BR>'%0'<BR>has\ been\ modified<BR>externally\!=Filen <b>'%0'</b> har ändrats utanför JabRef\!

The\ group\ "%0"\ already\ contains\ the\ selection.=Gruppen "%0" innehåller redan de valda posterna.

The\ label\ of\ the\ string\ cannot\ be\ a\ number.=Strängnamnet kan inte vara ett tal.

The\ label\ of\ the\ string\ cannot\ contain\ spaces.=Strängnamnet kan inte innehålla mellanslag.

The\ label\ of\ the\ string\ cannot\ contain\ the\ '\#'\ character.=Strängnamnet kan inte innehålla tecknet '\#'.

The\ output\ option\ depends\ on\ a\ valid\ import\ option.=The output option depends on a valid import option.
The\ PDF\ contains\ one\ or\ several\ BibTeX-records.=PDFen innehåller en eller flera BibTeX-poster.
Do\ you\ want\ to\ import\ these\ as\ new\ entries\ into\ the\ current\ library?=Vill du importera dessa som nya poster i den befintliga libraryn?

The\ regular\ expression\ <b>%0</b>\ is\ invalid\:=Det reguljära uttycket <b>%0</b> är ogiltigt\:

The\ search\ is\ case\ insensitive.=Sökningen är inte skiftlägeskänslig.

The\ search\ is\ case\ sensitive.=Sökningen är skiftlägeskänslig.

The\ string\ has\ been\ removed\ locally=Strängen har tagit bort lokalt

There\ are\ possible\ duplicates\ (marked\ with\ an\ icon)\ that\ haven't\ been\ resolved.\ Continue?=There are possible duplicates (marked with an icon) that haven't been resolved. Continue?

This\ entry\ has\ no\ BibTeX\ key.\ Generate\ key\ now?=Denna post har ingen BibTeX-nyckel. Generera en nu?

This\ entry\ is\ incomplete=Denna post är ej komplett

This\ entry\ type\ cannot\ be\ removed.=Denna posttyp kan inte tas bort.

This\ external\ link\ is\ of\ the\ type\ '%0',\ which\ is\ undefined.\ What\ do\ you\ want\ to\ do?=Den här externa länken är av typen '%0', som är odefinierad. Vad vill du göra?

This\ group\ contains\ entries\ based\ on\ manual\ assignment.\ Entries\ can\ be\ assigned\ to\ this\ group\ by\ selecting\ them\ then\ using\ either\ drag\ and\ drop\ or\ the\ context\ menu.\ Entries\ can\ be\ removed\ from\ this\ group\ by\ selecting\ them\ then\ using\ the\ context\ menu.=This group contains entries based on manual assignment. Entries can be assigned to this group by selecting them then using either drag and drop or the context menu. Entries can be removed from this group by selecting them then using the context menu.

This\ group\ contains\ entries\ whose\ <b>%0</b>\ field\ contains\ the\ keyword\ <b>%1</b>=Denna grupp innehåller poster där fältet <b>%0</b> innehåller nyckelordet <b>%1</b>

This\ group\ contains\ entries\ whose\ <b>%0</b>\ field\ contains\ the\ regular\ expression\ <b>%1</b>=Denna grupp innehåller poster där fältet <b>%0</b> innehåller det reguljära uttrycket <b>%1</b>
This\ makes\ JabRef\ look\ up\ each\ file\ link\ and\ check\ if\ the\ file\ exists.\ If\ not,\ you\ will\ be\ given\ options<BR>to\ resolve\ the\ problem.=This makes JabRef look up each file link and check if the file exists. If not, you will be given options<BR>to resolve the problem.

This\ operation\ requires\ all\ selected\ entries\ to\ have\ BibTeX\ keys\ defined.=Denna operationen kräver att alla valda poster har en BibTeX-nyckel.

This\ operation\ requires\ one\ or\ more\ entries\ to\ be\ selected.=Den här operationen kräver att en eller flera poster är valda.

Toggle\ entry\ preview=Växla postvisning
Toggle\ groups\ interface=Växla grupphantering
Try\ different\ encoding=Prova en annan teckenkodning

Unabbreviate\ journal\ names\ of\ the\ selected\ entries=Expandera förkortade tidskriftsnamn för de valda posterna
Unabbreviated\ %0\ journal\ names.=Expanderade %0 förkortade tidskriftsnamn.

Unable\ to\ open\ file.=Kan inte öppna fil.
Unable\ to\ open\ link.\ The\ application\ '%0'\ associated\ with\ the\ file\ type\ '%1'\ could\ not\ be\ called.=Kan inte öppna länk. Programmet '%0' som är satt för filtypen '%1' kunde inte anropas.
unable\ to\ write\ to=kan inte skriva till
Undefined\ file\ type=Odefinierad filtyp

Undo=Ångra

Union=Union

Unknown\ BibTeX\ entries=Okända BibTeX-poster

unknown\ edit=okänd ändring

Unknown\ export\ format=Okänt exportformat

Unmark\ all=Avmarkera alla

Unmark\ entries=Avmarkera poster

Unmark\ entry=Avmarkera post

untitled=namnlös

Up=Uppåt

Update\ to\ current\ column\ widths=Uppdatera till aktuella kolumnbredder

Updated\ group\ selection=Updated group selection
Upgrade\ external\ PDF/PS\ links\ to\ use\ the\ '%0'\ field.=Uppgradera PDF/PS-länkar att använda '%0'-fältet.
Upgrade\ file=Uppgradera fil
Upgrade\ old\ external\ file\ links\ to\ use\ the\ new\ feature=Upgrade old external file links to use the new feature

usage=användning
Use\ autocompletion\ for\ the\ following\ fields=Använd automatisk komplettering för följande fält

Use\ other\ look\ and\ feel=Använd annan 'look-and-feel'
Tweak\ font\ rendering\ for\ entry\ editor\ on\ Linux=Tweak font rendering for entry editor on Linux
Use\ regular\ expression\ search=Använd sökning med reguljära uttryck

Username=Användarnamn

Value\ cleared\ externally=Värdet raderades utanför JabRef

Value\ set\ externally=Värdet sattes utanför JabRef

verify\ that\ LyX\ is\ running\ and\ that\ the\ lyxpipe\ is\ valid=kontrollera att LyX körs och att lyxpipe är korrekt

View=Visa
Vim\ server\ name=Vim-servernamn

Waiting\ for\ ArXiv...=Väntar på ArXiv...

Warn\ about\ unresolved\ duplicates\ when\ closing\ inspection\ window=Warn about unresolved duplicates when closing inspection window

Warn\ before\ overwriting\ existing\ keys=Varna innan befintliga nycklar skrivs över

Warning=Varning

Warnings=Varningar

web\ link=weblänk

What\ do\ you\ want\ to\ do?=Vad vill du göra?

When\ adding/removing\ keywords,\ separate\ them\ by=När nyckelord läggs till/tas bort, separera dem med
Will\ write\ XMP-metadata\ to\ the\ PDFs\ linked\ from\ selected\ entries.=Kommer skriva XMP-metadata till PDFer länkade från valda poster.

with=med

Write\ BibTeXEntry\ as\ XMP-metadata\ to\ PDF.=Skriv BibTeX-posten som XMP-metadata i PDF.

Write\ XMP=Skriv XMP
Write\ XMP-metadata=Skriv XMP-metadata
Write\ XMP-metadata\ for\ all\ PDFs\ in\ current\ library?=Skriv XMP-metadata för alla PDFer i aktuell databas?
Writing\ XMP-metadata...=Skriver XMP-metadata...
Writing\ XMP-metadata\ for\ selected\ entries...=Skriver XMP-metadata för valda poster...

Wrote\ XMP-metadata=Skrev XMP-metadata

XMP-annotated\ PDF=XMP-annotated PDF
XMP\ export\ privacy\ settings=XMP export privacy settings
XMP-metadata=XMP-metadata
XMP-metadata\ found\ in\ PDF\:\ %0=XMP-metadata funnen i PDF\: %0
You\ must\ restart\ JabRef\ for\ this\ to\ come\ into\ effect.=Du måste starta om JabRef för att ändringen ska slå igenom.
You\ have\ changed\ the\ language\ setting.=Du har ändrat språkinställningarna.
You\ have\ entered\ an\ invalid\ search\ '%0'.=Du har angett en ogiltig sökning '%0'.

You\ must\ restart\ JabRef\ for\ the\ new\ key\ bindings\ to\ work\ properly.=Du måste starta om JabRef för att tangentbordsbindningarna ska fungera ordentligt.

Your\ new\ key\ bindings\ have\ been\ stored.=Dina nya tangentbordsbindningar har lagrats

The\ following\ fetchers\ are\ available\:=The following fetchers are available\:
Could\ not\ find\ fetcher\ '%0'=Kunde inte hitta hämtaren '%0'
Running\ query\ '%0'\ with\ fetcher\ '%1'.=Running query '%0' with fetcher '%1'.
Query\ '%0'\ with\ fetcher\ '%1'\ did\ not\ return\ any\ results.=Query '%0' with fetcher '%1' did not return any results.

Move\ file=Flytta fil
Rename\ file=Döp om fil

Move\ file\ failed=Gick inte att flytta fil
Could\ not\ move\ file\ '%0'.=Kunde inte flytta filen '%0'
Could\ not\ find\ file\ '%0'.=Kunde inte hitta filen '%0'.
Number\ of\ entries\ successfully\ imported=Antal poster som lyckades importeras
Import\ canceled\ by\ user=Import avbröts av användare
Progress\:\ %0\ of\ %1=Händelseförlopp\: %0 av %1
Error\ while\ fetching\ from\ %0=Fel vid hämtning från %0

Please\ enter\ a\ valid\ number=Ange ett giltigt tal
Show\ search\ results\ in\ a\ window=Visa sökresultaten i ett fönster
Show\ global\ search\ results\ in\ a\ window=Show global search results in a window
Search\ in\ all\ open\ libraries=Search in all open libraries
Move\ file\ to\ file\ directory?=Flytta fil till filmapp?

Library\ is\ protected.\ Cannot\ save\ until\ external\ changes\ have\ been\ reviewed.=Libraryn är skyddad. Kan inte spara innan externa ändringar är kontrollerade.
Protected\ library=Skyddad databas
Refuse\ to\ save\ the\ library\ before\ external\ changes\ have\ been\ reviewed.=Vägra att spara libraryn innan externa ändringar har kontrollerats.
Library\ protection=Databasskydd
Unable\ to\ save\ library=Kan inte spara databas

BibTeX\ key\ generator=BibTeX-nyckelgenerator
Unable\ to\ open\ link.=Kan inte öppna länk.
Move\ the\ keyboard\ focus\ to\ the\ entry\ table=Flytta tangentbordsfokus till tabellen
MIME\ type=MIME-typ

This\ feature\ lets\ new\ files\ be\ opened\ or\ imported\ into\ an\ already\ running\ instance\ of\ JabRef<BR>instead\ of\ opening\ a\ new\ instance.\ For\ instance,\ this\ is\ useful\ when\ you\ open\ a\ file\ in\ JabRef<br>from\ your\ web\ browser.<BR>Note\ that\ this\ will\ prevent\ you\ from\ running\ more\ than\ one\ instance\ of\ JabRef\ at\ a\ time.=This feature lets new files be opened or imported into an already running instance of JabRef<BR>instead of opening a new instance. For instance, this is useful when you open a file in JabRef<br>from your web browser.<BR>Note that this will prevent you from running more than one instance of JabRef at a time.
Run\ fetcher,\ e.g.\ "--fetch\=Medline\:cancer"=Run fetcher, e.g. "--fetch\=Medline\:cancer"

The\ ACM\ Digital\ Library=ACMs digitala bibliotek
Reset=Återställ

Use\ IEEE\ LaTeX\ abbreviations=Använd IEEE LaTeX-förkortningar
The\ Guide\ to\ Computing\ Literature=The Guide to Computing Literature

When\ opening\ file\ link,\ search\ for\ matching\ file\ if\ no\ link\ is\ defined=When opening file link, search for matching file if no link is defined
Settings\ for\ %0=Alternativ för %0
Mark\ entries\ imported\ into\ an\ existing\ library=Markera poster som importeras till en befintlig databas
Unmark\ all\ entries\ before\ importing\ new\ entries\ into\ an\ existing\ library=Avmarkera alla poster innan nya importeras till en befintlig databas

Forward=&Framåt
Back=&Bakåt
Sort\ the\ following\ fields\ as\ numeric\ fields=Sortera följande fält som tal
Line\ %0\:\ Found\ corrupted\ BibTeX\ key.=Rad %0\: Hittade felaktig BibTeX-nyckel.
Line\ %0\:\ Found\ corrupted\ BibTeX\ key\ (contains\ whitespaces).=Line %0\: Found corrupted BibTeX key (contains whitespaces).
Line\ %0\:\ Found\ corrupted\ BibTeX\ key\ (comma\ missing).=Rad %0\: Hittade felaktig BibTeX-nyckel (kommatecken saknas).
Full\ text\ document\ download\ failed=Gick inte att ladda ned dokument.
Update\ to\ current\ column\ order=Uppdatera till aktuell kolumnordning
Download\ from\ URL=Ladda ned från URL
Rename\ field=Byt namn på fält
Set/clear/append/rename\ fields=Sätt/rensa/byt namn på fält
Append\ field=Append field
Append\ to\ fields=Append to fields
Rename\ field\ to=Byt namn på fält till
Move\ contents\ of\ a\ field\ into\ a\ field\ with\ a\ different\ name=Flytta innehållet i ett fält till ett fält med ett annat namn
You\ can\ only\ rename\ one\ field\ at\ a\ time=Du kan bara döpa om en fil i taget

Remove\ all\ broken\ links=Ta bort alla trasiga länkar

Cannot\ use\ port\ %0\ for\ remote\ operation;\ another\ application\ may\ be\ using\ it.\ Try\ specifying\ another\ port.=Kan inte använda port "%0" för fjärråtkomst; ett annat program kanske använder den. Försök med en annan port.

Looking\ for\ full\ text\ document...=Letar efter dokument...
Autosave=Automatisk sparning
A\ local\ copy\ will\ be\ opened.=A local copy will be opened.
Autosave\ local\ libraries=Autosave local libraries
Automatically\ save\ the\ library\ to=Automatically save the library to
Please\ enter\ a\ valid\ file\ path.=Please enter a valid file path.


Export\ in\ current\ table\ sort\ order=Exportera poster enligt nuvarande sortering
Export\ entries\ in\ their\ original\ order=Exportera poster i den ursprungliga ordningen
Error\ opening\ file\ '%0'.=Fel vid öppning av fil '%0'.

Formatter\ not\ found\:\ %0=Hittade ej formatterare\: %0
Clear\ inputarea=Rensa inmatningsområdet

Automatically\ set\ file\ links\ for\ this\ entry=Skapa fillänkar automatiskt för denna post
Could\ not\ save,\ file\ locked\ by\ another\ JabRef\ instance.=Kunde inte spara. Filen låst av en annan JabRef-instans.
File\ is\ locked\ by\ another\ JabRef\ instance.=Filen är låst av en annan JabRef-instans.
Do\ you\ want\ to\ override\ the\ file\ lock?=Do you want to override the file lock?
File\ locked=Filen är låst
Current\ tmp\ value=Nuvarande temporära värde
Metadata\ change=Ändring i metadata
Changes\ have\ been\ made\ to\ the\ following\ metadata\ elements=Ändringar har gjorts i följande metadata-element

Generate\ groups\ for\ author\ last\ names=Generera grupper baserat på författarefternamn
Generate\ groups\ from\ keywords\ in\ a\ BibTeX\ field=Generera grupper baserat på nyckelord i ett fält
Enforce\ legal\ characters\ in\ BibTeX\ keys=Framtvinga giltiga tecken i BibTeX-nycklar

Save\ without\ backup?=Spara utan att göra backup?
Unable\ to\ create\ backup=Kan inte skapa säkerhetskopia
Move\ file\ to\ file\ directory=Flytta fil till filmapp
Rename\ file\ to=Byt namn på fil till
<b>All\ Entries</b>\ (this\ group\ cannot\ be\ edited\ or\ removed)=<b>Alla poster</b> (den här gruppen kan inte ändras eller tas bort)
static\ group=statisk grupp
dynamic\ group=dynamisk grupp
refines\ supergroup=refines supergroup
includes\ subgroups=inkluderar undergrupper
contains=innehåller
search\ expression=sökuttryck

Optional\ fields\ 2=Valfria fält 2
Waiting\ for\ save\ operation\ to\ finish=Väntar på att sparningen ska bli färdig
Resolving\ duplicate\ BibTeX\ keys...=Resolving duplicate BibTeX keys...
Finished\ resolving\ duplicate\ BibTeX\ keys.\ %0\ entries\ modified.=Finished resolving duplicate BibTeX keys. %0 entries modified.
This\ library\ contains\ one\ or\ more\ duplicated\ BibTeX\ keys.=Denna databas innehåller en eller flera BibTeX-nyckeldubbletter.
Do\ you\ want\ to\ resolve\ duplicate\ keys\ now?=Vill du hantera dubblerade nycklar nu?

Find\ and\ remove\ duplicate\ BibTeX\ keys=Hitta och ta bort duplicerade BibTeX-nycklar
Expected\ syntax\ for\ --fetch\='<name\ of\ fetcher>\:<query>'=Expected syntax for --fetch\='<name of fetcher>\:<query>'
Duplicate\ BibTeX\ key=Dubblerad BibTeX-nyckel
Import\ marking\ color=Färg för importerade poster
Always\ add\ letter\ (a,\ b,\ ...)\ to\ generated\ keys=Lägg alltid till en bokstav (a, b ...) på genererade nycklar

Ensure\ unique\ keys\ using\ letters\ (a,\ b,\ ...)=Garantera unika nycklar med bokstäver (a, b, ...)
Ensure\ unique\ keys\ using\ letters\ (b,\ c,\ ...)=Garantera unika nycklar med bokstäver (b, c, ...)
Entry\ editor\ active\ background\ color=Bakgrundfärg för aktiv post i posteditor
Entry\ editor\ background\ color=Bakgrundfärg för posteditor
Entry\ editor\ font\ color=Typsnittfärg för posteditor
Entry\ editor\ invalid\ field\ color=Färg för ogiltiga fält i posteditor

Table\ and\ entry\ editor\ colors=Färger för tabell och posteditor

General\ file\ directory=Generell filmapp
User-specific\ file\ directory=Användarspecifik filmapp
Search\ failed\:\ illegal\ search\ expression=Sökning misslyckades\: ogiltigt sökuttryck
Show\ ArXiv\ column=Visa ArXiv-kolumn

You\ must\ enter\ an\ integer\ value\ in\ the\ interval\ 1025-65535\ in\ the\ text\ field\ for=Du måste ange ett heltal i området 1025-65536 i fältet för
Automatically\ open\ browse\ dialog\ when\ creating\ new\ file\ link=Öppna fildialog automatiskt när ny fillänk skapas
Import\ metadata\ from\:=Importera metadata från\:
Choose\ the\ source\ for\ the\ metadata\ import=Välj källa för metadata-import
Create\ entry\ based\ on\ XMP-metadata=Skapa post baserat på XMP-data
Create\ blank\ entry\ linking\ the\ PDF=Skapa tom post som länkar till PDF\:en
Only\ attach\ PDF=Lägg bara till PDF
Title=Titel
Create\ new\ entry=Skapa ny post
Update\ existing\ entry=Uppdatera befintlig post
Autocomplete\ names\ in\ 'Firstname\ Lastname'\ format\ only=Komplettera enbart namn i 'Förnamn Efternamn'-format
Autocomplete\ names\ in\ 'Lastname,\ Firstname'\ format\ only=Komplettera enbart namn i 'Efternamn, Förnamn'-format
Autocomplete\ names\ in\ both\ formats=Komplettera namn automatiskt i bägge formaten
Marking\ color\ %0=Markeringsfärg %0
The\ name\ 'comment'\ cannot\ be\ used\ as\ an\ entry\ type\ name.=En posttyp kan inte döpas till 'comment'.
You\ must\ enter\ an\ integer\ value\ in\ the\ text\ field\ for=Du måste ange ett heltal i fältet för
Send\ as\ email=Skicka som epost
References=Referenser
Sending\ of\ emails=Skicka epost
Subject\ for\ sending\ an\ email\ with\ references=Ämne för epost med referenser
Automatically\ open\ folders\ of\ attached\ files=Öppna automatiskt mappar där filer som ska skickas med finns
Create\ entry\ based\ on\ content=Skapa post baserat på innehåll
Do\ not\ show\ this\ box\ again\ for\ this\ import=Visa inte denna ruta igen för den här importen
Always\ use\ this\ PDF\ import\ style\ (and\ do\ not\ ask\ for\ each\ import)=Använd alltid detta vid import av PDF (och fråga inte för varje fil)
Error\ creating\ email=Fel vid skapande av epost
Entries\ added\ to\ an\ email=Poster lades till ett epostmeddelande
exportFormat=exportformat
Output\ file\ missing=Output file missing
No\ search\ matches.=Sökningen matchade inget.
The\ output\ option\ depends\ on\ a\ valid\ input\ option.=The output option depends on a valid input option.
Default\ import\ style\ for\ drag\ and\ drop\ of\ PDFs=Default import style for drag and drop of PDFs
Default\ PDF\ file\ link\ action=Standardhändelse för PDF-fil
Filename\ format\ pattern=Filnamnsmönster
Additional\ parameters=Ytterligare parametrar
Cite\ selected\ entries\ between\ parenthesis=Referera till valda poster inom paranteser
Cite\ selected\ entries\ with\ in-text\ citation=Referera till valda poster i löpande text
Cite\ special=Specialcitering
Extra\ information\ (e.g.\ page\ number)=Extrainformation (t. ex. sidnummer)
Manage\ citations=Hantera citeringar
Problem\ modifying\ citation=Problem att modifiera citering
Citation=Citering
Extra\ information=Extrainformation
Could\ not\ resolve\ BibTeX\ entry\ for\ citation\ marker\ '%0'.=Kunde inte hitta en BibTeX-post för referensmarkören '%0'.
Select\ style=Välj stil
Journals=Tidskrifter
Cite=Referera
Cite\ in-text=Referera i löpande text
Insert\ empty\ citation=Infoga tom citering
Merge\ citations=Slå ihop citeringar
Manual\ connect=Anslut manuellt
Select\ Writer\ document=Välj Writer-dokument
Sync\ OpenOffice/LibreOffice\ bibliography=Synka OpenOffic/LibreOffice-bibliografi
Select\ which\ open\ Writer\ document\ to\ work\ on=Välj vilket öppet Writer-dokument som ska användas
Connected\ to\ document=Ansluten till dokument
Insert\ a\ citation\ without\ text\ (the\ entry\ will\ appear\ in\ the\ reference\ list)=Infoga en citering utan text (posten kommer visas i referenslistan)
Cite\ selected\ entries\ with\ extra\ information=Referera till valda poster och lägg till extra information
Ensure\ that\ the\ bibliography\ is\ up-to-date=Se till att bibliografin är uppdaterad
Your\ OpenOffice/LibreOffice\ document\ references\ the\ BibTeX\ key\ '%0',\ which\ could\ not\ be\ found\ in\ your\ current\ library.=Ditt OpenOffice/LibreOffice-dokument refererar till BibTeX-nyckeln '%0', som inte kan hittas i din aktuella databas.
Unable\ to\ synchronize\ bibliography=Kan inte synkronisera bibliografi
Combine\ pairs\ of\ citations\ that\ are\ separated\ by\ spaces\ only=Slå ihop citeringar som bara separareras av mellanslag
Autodetection\ failed=Kunde inte detektera sökvägar
Connecting=Ansluter
Please\ wait...=Vänta...
Set\ connection\ parameters=Sätt anslutningsinställningar
Path\ to\ OpenOffice/LibreOffice\ directory=Sökväg till OpenOffice/LibreOffice-mapp
Path\ to\ OpenOffice/LibreOffice\ executable=Sökväg till OpenOffice/LibreOffice-program
Path\ to\ OpenOffice/LibreOffice\ library\ dir=Path to OpenOffice/LibreOffice library dir
Connection\ lost=Tappade anslutning
The\ paragraph\ format\ is\ controlled\ by\ the\ property\ 'ReferenceParagraphFormat'\ or\ 'ReferenceHeaderParagraphFormat'\ in\ the\ style\ file.=The paragraph format is controlled by the property 'ReferenceParagraphFormat' or 'ReferenceHeaderParagraphFormat' in the style file.
The\ character\ format\ is\ controlled\ by\ the\ citation\ property\ 'CitationCharacterFormat'\ in\ the\ style\ file.=The character format is controlled by the citation property 'CitationCharacterFormat' in the style file.
Automatically\ sync\ bibliography\ when\ inserting\ citations=Synkronisera bibliografin automatiskt när citeringar infogas
Look\ up\ BibTeX\ entries\ in\ the\ active\ tab\ only=Leta bara efter BibTeX-poster i aktiv flik
Look\ up\ BibTeX\ entries\ in\ all\ open\ libraries=Leta efter BibTeX-poster i alla öppna libraryr
Autodetecting\ paths...=Detekterar sökvägar...
Could\ not\ find\ OpenOffice/LibreOffice\ installation=Kunde inte hitta någon OpenOffice/LibreOffice-installation
Found\ more\ than\ one\ OpenOffice/LibreOffice\ executable.=Hittade mer än ett OpenOffice/LibreOffice-program.
Please\ choose\ which\ one\ to\ connect\ to\:=Välj det du vill ansluta till\:
Choose\ OpenOffice/LibreOffice\ executable=Välj OpenOffice/LibreOffice-program
Select\ document=Välj dokument
HTML\ list=HTML-lista
If\ possible,\ normalize\ this\ list\ of\ names\ to\ conform\ to\ standard\ BibTeX\ name\ formatting=If possible, normalize this list of names to conform to standard BibTeX name formatting
Could\ not\ open\ %0=Kunde inte öppna %0
Unknown\ import\ format=Okänt importformat
Web\ search=Websökning
Style\ selection=Stilval
No\ valid\ style\ file\ defined=Ingen giltig stilfil definierad
Choose\ pattern=Välj mönster
Use\ the\ BIB\ file\ location\ as\ primary\ file\ directory=Använd BIB-filens plats som primär filmapp
Could\ not\ run\ the\ gnuclient/emacsclient\ program.\ Make\ sure\ you\ have\ the\ emacsclient/gnuclient\ program\ installed\ and\ available\ in\ the\ PATH.=Could not run the gnuclient/emacsclient program. Make sure you have the emacsclient/gnuclient program installed and available in the PATH.
OpenOffice/LibreOffice\ connection=OpenOffice/LibreOffice-anslutning
You\ must\ select\ either\ a\ valid\ style\ file,\ or\ use\ one\ of\ the\ default\ styles.=Du måste antingen välja en giltig stilfil eller använda en av standardstilarna.

This\ is\ a\ simple\ copy\ and\ paste\ dialog.\ First\ load\ or\ paste\ some\ text\ into\ the\ text\ input\ area.<br>After\ that,\ you\ can\ mark\ text\ and\ assign\ it\ to\ a\ BibTeX\ field.=This is a simple copy and paste dialog. First load or paste some text into the text input area.<br>After that, you can mark text and assign it to a BibTeX field.
This\ feature\ generates\ a\ new\ library\ based\ on\ which\ entries\ are\ needed\ in\ an\ existing\ LaTeX\ document.=This feature generates a new library based on which entries are needed in an existing LaTeX document.
You\ need\ to\ select\ one\ of\ your\ open\ libraries\ from\ which\ to\ choose\ entries,\ as\ well\ as\ the\ AUX\ file\ produced\ by\ LaTeX\ when\ compiling\ your\ document.=You need to select one of your open libraries from which to choose entries, as well as the AUX file produced by LaTeX when compiling your document.

First\ select\ entries\ to\ clean\ up.=Välj först de poster som du vill städa upp.
Cleanup\ entry=Städa upp post
Autogenerate\ PDF\ Names=Generera PDF-namn automatiskt
Auto-generating\ PDF-Names\ does\ not\ support\ undo.\ Continue?=Du kan inte ångra automatisk generering av PDF-namn. Fortsätt?

Use\ full\ firstname\ whenever\ possible=Använd hela förnamnet om möjligt
Use\ abbreviated\ firstname\ whenever\ possible=Använd om möjligt förkortade förnamn
Use\ abbreviated\ and\ full\ firstname=Använd förkortade och hela förnamn
Autocompletion\ options=Inställningar för automatisk komplettering
Name\ format\ used\ for\ autocompletion=Namnformat för automatisk komplettering
Treatment\ of\ first\ names=Hantering av förnamn
Cleanup\ entries=Städa upp poster
Automatically\ assign\ new\ entry\ to\ selected\ groups=Tilldela automatiskt nya poster till valda grupper
%0\ mode=%0-läge
Move\ DOIs\ from\ note\ and\ URL\ field\ to\ DOI\ field\ and\ remove\ http\ prefix=Flytta DOIs från 'note'- och 'URL'-fälten till 'DOI'-fältet samt ta bort http-prefix
Make\ paths\ of\ linked\ files\ relative\ (if\ possible)=Gör sökvägen till länkade filer relativ (om möjligt)
Rename\ PDFs\ to\ given\ filename\ format\ pattern=Rename PDFs to given filename format pattern
Rename\ only\ PDFs\ having\ a\ relative\ path=Rename only PDFs having a relative path
What\ would\ you\ like\ to\ clean\ up?=Vad vill du städa upp?
Doing\ a\ cleanup\ for\ %0\ entries...=Städar upp %0 poster
No\ entry\ needed\ a\ clean\ up=Ingen post behövde städas upp
One\ entry\ needed\ a\ clean\ up=En post behövde städas upp
%0\ entries\ needed\ a\ clean\ up=%0 poster behövde städas upp

Remove\ selected=Ta bort valda

Group\ tree\ could\ not\ be\ parsed.\ If\ you\ save\ the\ BibTeX\ library,\ all\ groups\ will\ be\ lost.=Gruppträdet kunde inte läsas in. Om du sparar din databas kommer alla grupper att förloras.
Attach\ file=Lägg till fil
Setting\ all\ preferences\ to\ default\ values.=Återställer alla inställningar till standardvärden
Resetting\ preference\ key\ '%0'=Återställer inställningsvärde '%0'
Unknown\ preference\ key\ '%0'=Okänd inställning '%0'
Unable\ to\ clear\ preferences.=Kan inte rensa inställningar.

Reset\ preferences\ (key1,key2,...\ or\ 'all')=Återställ inställningar (nyckel1,nyckel2,... eller 'all')
Find\ unlinked\ files=Hitta olänkade filer
Unselect\ all=Unselect all
Expand\ all=Expandera alla
Collapse\ all=Fäll ihop alla
Opens\ the\ file\ browser.=Öppnar filbläddraren
Scan\ directory=Sök igenom mapp
Searches\ the\ selected\ directory\ for\ unlinked\ files.=Söker i den valda mappen efter filer som ej är länkade i libraryn
Starts\ the\ import\ of\ BibTeX\ entries.=Börjar importen av BibTeX-poster.
Leave\ this\ dialog.=Lämna denna dialog.
Create\ directory\ based\ keywords=Skapa nyckelord baserade på mapp
Creates\ keywords\ in\ created\ entrys\ with\ directory\ pathnames=Skapar nyckelord med sökvägen till mappen i de skapade posterna
Select\ a\ directory\ where\ the\ search\ shall\ start.=Välj en mapp där sökningen ska börja.
Select\ file\ type\:=Välj filtyp\:
These\ files\ are\ not\ linked\ in\ the\ active\ library.=Dessa filerna är inte länkade i den aktiva libraryn.
Entry\ type\ to\ be\ created\:=Posttyper som kommer att skapas\:
Searching\ file\ system...=Söker på filsystemet...
Importing\ into\ Library...=Importerar till databas...
Select\ directory=Välj mapp
Select\ files=Välj filer
BibTeX\ entry\ creation=Skapande av BibTeX-poster
<No\ selection>=<Inget val>
Unable\ to\ connect\ to\ FreeCite\ online\ service.=Unable to connect to FreeCite online service.
Parse\ with\ FreeCite=Parse with FreeCite
The\ current\ BibTeX\ key\ will\ be\ overwritten.\ Continue?=Den aktuella BibTeX-nyckeln kommer att skrivas över. Fortsätt?
Overwrite\ key=Skriv över nyckel
Not\ overwriting\ existing\ key.\ To\ change\ this\ setting,\ open\ Options\ ->\ Prefererences\ ->\ BibTeX\ key\ generator=Not overwriting existing key. To change this setting, open Options -> Prefererences -> BibTeX key generator
How\ would\ you\ like\ to\ link\ to\ '%0'?=Hur vill du länka till '%0'?
BibTeX\ key\ patterns=BibTeX-nyckelmönster
Changed\ special\ field\ settings=Ändrade inställningar för specialfält
Clear\ priority=Rensa prioritet
Clear\ rank=Rensa ranking
Enable\ special\ fields=Aktivera specialfält
One\ star=En stjärna
Two\ stars=Två stjärnor
Three\ stars=Tre stjärnor
Four\ stars=Fyra stjärnor
Five\ stars=Fem stjärnor
Help\ on\ special\ fields=Hjälp för specialfält
Keywords\ of\ selected\ entries=Nyckelord för valda poster
Manage\ content\ selectors=Hantera innehållsväljare
Manage\ keywords=Hantera nyckelord
No\ priority\ information=Ingen prioritetsinformation
No\ rank\ information=Ingen rankinginformation
Priority=Prioritet
Priority\ high=Hög prioritet
Priority\ low=Låg prioritet
Priority\ medium=Medel prioritet
Quality=Kvalitet
Rank=Ranking
Relevance=Relevans
Set\ priority\ to\ high=Sätt prioritet till hög
Set\ priority\ to\ low=Sätt prioritet till låg
Set\ priority\ to\ medium=Sätt prioritet till medel
Show\ priority=Visa prioritet
Show\ quality=Visa kvalitet
Show\ rank=Visa ranking
Show\ relevance=Visa relevans
Synchronize\ with\ keywords=Synkronisera med nyckelord
Synchronized\ special\ fields\ based\ on\ keywords=Synkronisera specialfält med hjälp av nyckelord
Toggle\ relevance=Växla relevans
Toggle\ quality\ assured=Växla kvalitetssäkring
Toggle\ print\ status=Växla utskriftsstatus
Update\ keywords=Uppdatera nyckelord
Write\ values\ of\ special\ fields\ as\ separate\ fields\ to\ BibTeX=Write values of special fields as separate fields to BibTeX
You\ have\ changed\ settings\ for\ special\ fields.=Du har ändrat inställningarna för specialfält.
%0\ entries\ found.\ To\ reduce\ server\ load,\ only\ %1\ will\ be\ downloaded.=%0 poster hittades. För att minska lasten på servern kommer bara %1 att laddas ned.
A\ string\ with\ that\ label\ already\ exists=En sträng med det namnet finns redan
Connection\ to\ OpenOffice/LibreOffice\ has\ been\ lost.\ Please\ make\ sure\ OpenOffice/LibreOffice\ is\ running,\ and\ try\ to\ reconnect.=Anslutningen till OpenOffice/LibreOffice försvann. Se till att OpenOffice/LibreOffice körs och anslut på nytt.
JabRef\ will\ send\ at\ least\ one\ request\ per\ entry\ to\ a\ publisher.=JabRef ska sända minst en begäran för varje post till en förläggare.
Correct\ the\ entry,\ and\ reopen\ editor\ to\ display/edit\ source.=Correct the entry, and reopen editor to display/edit source.
Could\ not\ connect\ to\ a\ running\ gnuserv\ process.\ Make\ sure\ that\ Emacs\ or\ XEmacs\ is\ running,<BR>and\ that\ the\ server\ has\ been\ started\ (by\ running\ the\ command\ 'server-start'/'gnuserv-start').=Could not connect to a running gnuserv process. Make sure that Emacs or XEmacs is running,<BR>and that the server has been started (by running the command 'server-start'/'gnuserv-start').
Could\ not\ connect\ to\ running\ OpenOffice/LibreOffice.=Kunde inte ansluta till OpenOffice/LibreOffice.
Make\ sure\ you\ have\ installed\ OpenOffice/LibreOffice\ with\ Java\ support.=Kontrollera att du har installerat OpenOffice/LibreOffice med Java-stöd.
If\ connecting\ manually,\ please\ verify\ program\ and\ library\ paths.=Om du ansluter manuellt, kontrollera sökvägar till program och bibliotek.
Error\ message\:=Felmeddelande\:
If\ a\ pasted\ or\ imported\ entry\ already\ has\ the\ field\ set,\ overwrite.=If a pasted or imported entry already has the field set, overwrite.
Import\ metadata\ from\ PDF=Importera metadata från PDF
Not\ connected\ to\ any\ Writer\ document.\ Please\ make\ sure\ a\ document\ is\ open,\ and\ use\ the\ 'Select\ Writer\ document'\ button\ to\ connect\ to\ it.=Not connected to any Writer document. Please make sure a document is open, and use the 'Select Writer document' button to connect to it.
Removed\ all\ subgroups\ of\ group\ "%0".=Tog bort alla undergrupper för gruppen "%0".
To\ disable\ the\ memory\ stick\ mode\ rename\ or\ remove\ the\ jabref.xml\ file\ in\ the\ same\ folder\ as\ JabRef.=To disable the memory stick mode rename or remove the jabref.xml file in the same folder as JabRef.
Unable\ to\ connect.\ One\ possible\ reason\ is\ that\ JabRef\ and\ OpenOffice/LibreOffice\ are\ not\ both\ running\ in\ either\ 32\ bit\ mode\ or\ 64\ bit\ mode.=Unable to connect. One possible reason is that JabRef and OpenOffice/LibreOffice are not both running in either 32 bit mode or 64 bit mode.
Use\ the\ following\ delimiter\ character(s)\:=Använd följande bokstäver som avgränsare\:
When\ downloading\ files,\ or\ moving\ linked\ files\ to\ the\ file\ directory,\ prefer\ the\ BIB\ file\ location\ rather\ than\ the\ file\ directory\ set\ above=When downloading files, or moving linked files to the file directory, prefer the BIB file location rather than the file directory set above
Your\ style\ file\ specifies\ the\ character\ format\ '%0',\ which\ is\ undefined\ in\ your\ current\ OpenOffice/LibreOffice\ document.=Din stilfil anger bokstavsformatet '%0', som är odefinierat i ditt nuvarande OpenOffice/LibreOffice-dokument.
Your\ style\ file\ specifies\ the\ paragraph\ format\ '%0',\ which\ is\ undefined\ in\ your\ current\ OpenOffice/LibreOffice\ document.=Din stilfil anger styckesformatet '%0', som är odefinierat i ditt nuvarande OpenOffice/LibreOffice-dokument.

Searching...=Söker...
You\ have\ selected\ more\ than\ %0\ entries\ for\ download.\ Some\ web\ sites\ might\ block\ you\ if\ you\ make\ too\ many\ rapid\ downloads.\ Do\ you\ want\ to\ continue?=You have selected more than %0 entries for download. Some web sites might block you if you make too many rapid downloads. Do you want to continue?
Confirm\ selection=Bekräfta val
Add\ {}\ to\ specified\ title\ words\ on\ search\ to\ keep\ the\ correct\ case=Lägg till {} runt skyddade ord i titeln för att bevara skiftläget vid sökning
Import\ conversions=Konverteringar vid import
Please\ enter\ a\ search\ string=Ange en söksträng
Please\ open\ or\ start\ a\ new\ library\ before\ searching=Öppna eller skapa en ny databas innan sökning.

Canceled\ merging\ entries=Avbröt sammanslagning av poster

Format\ units\ by\ adding\ non-breaking\ separators\ and\ keeping\ the\ correct\ case\ on\ search=Format units by adding non-breaking separators and keeping the correct case on search
Merge\ entries=Slå samman poster
Merged\ entries=Kombinerade poster
Merged\ entry=Kombinerad post
None=None
Parse=Parse
Result=Resultat
Show\ DOI\ first=Visa DOI först
Show\ URL\ first=Visa URL först
Use\ Emacs\ key\ bindings=Använd tangentbordsbindningar som i Emacs
You\ have\ to\ choose\ exactly\ two\ entries\ to\ merge.=Du måste välja exakt två poster att slå samman.

Update\ timestamp\ on\ modification=Uppdatera tidsstämpeln efter ändring
All\ key\ bindings\ will\ be\ reset\ to\ their\ defaults.=Alla tangentbordsbindingar kommer att återställas till standardvärden.

Automatically\ set\ file\ links=Skapa fillänkar automatiskt
Resetting\ all\ key\ bindings=Återställer alla tangentbordsbindningar
Hostname=Värd
Invalid\ setting=Ogiltig inställning
Network=Nätverk
Please\ specify\ both\ hostname\ and\ port=Ange både värdnamn och port
Please\ specify\ both\ username\ and\ password=Ange både användarnamn och lösenord

Use\ custom\ proxy\ configuration=Använd egen proxykonfiguration
Proxy\ requires\ authentication=Proxyn kräver autentisering
Attention\:\ Password\ is\ stored\ in\ plain\ text\!=OBS\! Lösenordet sparas i klartext\!
Clear\ connection\ settings=Rensa anslutningsinställningar
Cleared\ connection\ settings.=Rensade anslutningsinställningar.

Rebind\ C-a,\ too=Rebind C-a, too
Rebind\ C-f,\ too=Rebind C-f, too

Open\ folder=Öppna &mapp
Searches\ for\ unlinked\ PDF\ files\ on\ the\ file\ system=Letar efter olänkade PDF-filer på filsystemet
Export\ entries\ ordered\ as\ specified=Exportera poster enligt inställningar
Export\ sort\ order=Soteringsordning vid export
Export\ sorting=Sortering vid export
Newline\ separator=Radbrytningstecken

Save\ entries\ ordered\ as\ specified=Spara poster som angivet
Save\ sort\ order=Save sort order
Show\ extra\ columns=Visa extrakolumner
Parsing\ error=Parsing error
illegal\ backslash\ expression=illegal backslash expression

Move\ to\ group=Flytta till grupp

Clear\ read\ status=Rensa lässtatus
Convert\ to\ biblatex\ format\ (for\ example,\ move\ the\ value\ of\ the\ 'journal'\ field\ to\ 'journaltitle')=Konvertera till biblatex-format (t. ex. genom att flytta data från 'journal'-fältet till 'journaltitle'-fältet)
Could\ not\ apply\ changes.=Kunde inte tillämpa inte ändringar.
Deprecated\ fields=Deprecated fields
Hide/show\ toolbar=Dölj/visa verktygslist
No\ read\ status\ information=Ingen information om lässtatus
Printed=Utskriven
Read\ status=Lässtatus
Read\ status\ read=Läst
Read\ status\ skimmed=Skummat
Save\ selected\ as\ plain\ BibTeX...=Spara valda som enkel &BibTeX...
Set\ read\ status\ to\ read=Sätt lässtatus till läst
Set\ read\ status\ to\ skimmed=Sätt lässtatus till skummat
Show\ deprecated\ BibTeX\ fields=Show deprecated BibTeX fields

Show\ gridlines=Visa rutnät
Show\ printed\ status=Visa utskriftsstatus
Show\ read\ status=Visa lässtatus
Table\ row\ height\ padding=Extra höjd på tabellrader

Marked\ selected\ entry=Markerade vald post
Marked\ all\ %0\ selected\ entries=Markerade alla %0 valda poster
Unmarked\ selected\ entry=Avmarkerade valda poster
Unmarked\ all\ %0\ selected\ entries=Avmarkerade alla %0 valda poster


Unmarked\ all\ entries=Avmarkerade alla poster

Unable\ to\ find\ the\ requested\ look\ and\ feel\ and\ thus\ the\ default\ one\ is\ used.=Unable to find the requested look and feel and thus the default one is used.

Opens\ JabRef's\ GitHub\ page=Öppnar JabRefs GitHub-sida
Could\ not\ open\ browser.=Kunde inte öppna webbläsaren.
Please\ open\ %0\ manually.=Öppna %0 för hand.
The\ link\ has\ been\ copied\ to\ the\ clipboard.=Länken har kopierats till urklipp.

Open\ %0\ file=Öppna %0-fil

Cannot\ delete\ file=Kan inte radera fil
File\ permission\ error=Rättighetsfel för fil
Push\ to\ %0=Infoga i %0
Path\ to\ %0=Sökväg till %0
Convert=Konvertera
Normalize\ to\ BibTeX\ name\ format=Normalize to BibTeX name format
Help\ on\ Name\ Formatting=Hjälp för namnformattering

Add\ new\ file\ type=Lägg till ny filtyp

Left\ entry=Vänster post
Right\ entry=Höger post
Use=Använd
Original\ entry=Ursprunglig post
Replace\ original\ entry=Ersätt ursprunglig post
No\ information\ added=Ingen information tillagd
Select\ at\ least\ one\ entry\ to\ manage\ keywords.=Välj åtminstone en post för att hantera nyckelord.
OpenDocument\ text=OpenDocument-text
OpenDocument\ spreadsheet=OpenDocument-kalkylark
OpenDocument\ presentation=OpenDocument-presentation
%0\ image=%0-bild
Added\ entry=Lade till post
Modified\ entry=Ändrad post
Deleted\ entry=Raderade post
Modified\ groups\ tree=Modifierade gruppträd
Removed\ all\ groups=Tog bort alla grupper
Accepting\ the\ change\ replaces\ the\ complete\ groups\ tree\ with\ the\ externally\ modified\ groups\ tree.=Om ändringarna accepteras så kommer hela gruppträdet att ersättas av det externt ändrade gruppträdet.
Select\ export\ format=Select export format
Return\ to\ JabRef=Återgå till JabRef
Please\ move\ the\ file\ manually\ and\ link\ in\ place.=Please move the file manually and link in place.
Could\ not\ connect\ to\ %0=Kunde inte ansluta till %0
Warning\:\ %0\ out\ of\ %1\ entries\ have\ undefined\ title.=Warning\: %0 out of %1 entries have undefined title.
Warning\:\ %0\ out\ of\ %1\ entries\ have\ undefined\ BibTeX\ key.=Varning\: %0 av %1 poster har odefinierade BibTeX-nycklar.
occurrence=förekomst
Added\ new\ '%0'\ entry.=Lade till ny '%0'-post.
Multiple\ entries\ selected.\ Do\ you\ want\ to\ change\ the\ type\ of\ all\ these\ to\ '%0'?=Flera poster valda. Vill du ändra typen för alla dessa till '%0'?
Changed\ type\ to\ '%0'\ for=Ändrade typ till '%0' för
Really\ delete\ the\ selected\ entry?=Verkligen ta bort den valda posten?
Really\ delete\ the\ %0\ selected\ entries?=Verkligen ta bort de %0 valda posterna?
Keep\ merged\ entry\ only=Behåll bara sammanslagen post
Keep\ left=Behåll vänstra
Keep\ right=Behåll högra
Old\ entry=Gammal post
From\ import=Från import
No\ problems\ found.=Inga problem hittades.
%0\ problem(s)\ found=%0 problem hittades
Save\ changes=Spara ändringar
Discard\ changes=Ignorera ändringar
Library\ '%0'\ has\ changed.=Libraryn '%0' har ändrats.
Print\ entry\ preview=Skriv ut postvisning
Copy\ title=Copy title
Copy\ \\cite{BibTeX\ key}=Kopiera \\cite{BibTeX-nyckel}
Copy\ BibTeX\ key\ and\ title=Kopiera BibTeX-nyckel och titel
File\ rename\ failed\ for\ %0\ entries.=Döpa om filen misslyckades för %0 poster.
Merged\ BibTeX\ source\ code=Kombinerad BibTeX-källkod
Invalid\ DOI\:\ '%0'.=Ogiltig DOI\: '%0'.
should\ start\ with\ a\ name=ska börja med ett namn
should\ end\ with\ a\ name=ska avslutas med ett namn
unexpected\ closing\ curly\ bracket=oväntad avslutande måsvinge
unexpected\ opening\ curly\ bracket=oväntad startande måsvinge
capital\ letters\ are\ not\ masked\ using\ curly\ brackets\ {}=stora bokstäver är inte skyddade med måsvingar {}
should\ contain\ a\ four\ digit\ number=ska innehålla ett fyrsiffrigt tal
should\ contain\ a\ valid\ page\ number\ range=ska innehålla ett giltligt sidintervall
Filled=Fyllde
Field\ is\ missing=Fält saknas
Search\ %0=Sök %0

Search\ results\ in\ all\ libraries\ for\ %0=Söker efter %0 i alla libraryr
Search\ results\ in\ library\ %0\ for\ %1=Söker efter %1 i libraryn %0
Search\ globally=Sök globalt
No\ results\ found.=Inga resultat hittades.
Found\ %0\ results.=Hittade %0 resultat.
plain\ text=klartext
This\ search\ contains\ entries\ in\ which\ any\ field\ contains\ the\ regular\ expression\ <b>%0</b>=Denna sökning innehåller poster där något fält innehåller det reguljära uttrycket <b>%0</b>
This\ search\ contains\ entries\ in\ which\ any\ field\ contains\ the\ term\ <b>%0</b>=Denna sökning innehåller poster där något fält innehåller termen <b>%0</b>
This\ search\ contains\ entries\ in\ which=Denna sökning innehåller poster där

Unable\ to\ autodetect\ OpenOffice/LibreOffice\ installation.\ Please\ choose\ the\ installation\ directory\ manually.=Kan inte hitta OpenOffice/LibreOffice. Ställ in sökvägar manuellt.
JabRef\ no\ longer\ supports\ 'ps'\ or\ 'pdf'\ fields.<br>File\ links\ are\ now\ stored\ in\ the\ 'file'\ field\ and\ files\ are\ stored\ in\ an\ external\ file\ directory.<br>To\ make\ use\ of\ this\ feature,\ JabRef\ needs\ to\ upgrade\ file\ links.<br><br>=JabRef no longer supports 'ps' or 'pdf' fields.<br>File links are now stored in the 'file' field and files are stored in an external file directory.<br>To make use of this feature, JabRef needs to upgrade file links.<br><br>
This\ library\ uses\ outdated\ file\ links.=Denna databas använder utdaterade fillänkar.

Clear\ search=Rensa sökning
Close\ library=Stäng databas
Close\ entry\ editor=Stäng posteditor
Decrease\ table\ font\ size=Minska typsnittsstorlek för tabellen
Entry\ editor,\ next\ entry=Posteditor, nästa post
Entry\ editor,\ next\ panel=Posteditor, nästa panel
Entry\ editor,\ next\ panel\ 2=Posteditor, nästa panel 2
Entry\ editor,\ previous\ entry=Posteditor, föregående post
Entry\ editor,\ previous\ panel=Posteditor, föregående panel
Entry\ editor,\ previous\ panel\ 2=Posteditor, föregående panel 2
File\ list\ editor,\ move\ entry\ down=File list editor, move entry down
File\ list\ editor,\ move\ entry\ up=File list editor, move entry up
Focus\ entry\ table=Fokusera &tabellen
Import\ into\ current\ library=Importera till aktuell databas
Import\ into\ new\ library=Importera till ny databas
Increase\ table\ font\ size=Öka typsnittsstorlek för tabellen
New\ article=Ny article-post
New\ book=Ny book-post
New\ entry=Ny post
New\ from\ plain\ text=Ny från text
New\ inbook=Ny inbook-post
New\ mastersthesis=Ny mastersthesis-post
New\ phdthesis=Ny phdthesis-post
New\ proceedings=Ny proceedings-post
New\ unpublished=Ny unpublished-post
Next\ tab=Nästa flik
Preamble\ editor,\ store\ changes=Preamble-editorn, spara ändringar
Previous\ tab=Föregående flik
Push\ to\ application=Infoga i program
Refresh\ OpenOffice/LibreOffice=Uppdatera OpenOffice/LibreOffice
Resolve\ duplicate\ BibTeX\ keys=Hantera BibTeX-nyckeldubbletter
Save\ all=S&para alla
String\ dialog,\ add\ string=Strängdialog, lägg till sträng
String\ dialog,\ remove\ string=Strängdialog, ta bort sträng
Synchronize\ files=Synkronisera filer
Unabbreviate=Expandera förkortning
should\ contain\ a\ protocol=ska innehålla ett protokoll
Copy\ preview=Kopiera postvisning
Automatically\ setting\ file\ links=Skapar fillänkar automatiskt
Regenerating\ BibTeX\ keys\ according\ to\ metadata=Generera BibTeX-nycklar enligt metadata
No\ meta\ data\ present\ in\ BIB\ file.\ Cannot\ regenerate\ BibTeX\ keys=No meta data present in BIB file. Cannot regenerate BibTeX keys
Regenerate\ all\ keys\ for\ the\ entries\ in\ a\ BibTeX\ file=Generera BibTeX-nycklar för alla poster i en BibTeX-fil
Show\ debug\ level\ messages=Visa fler felmeddelanden för avlusning
Default\ bibliography\ mode=Standardläge för databas
New\ %0\ library\ created.=Ny %0-databas skapades.
Show\ only\ preferences\ deviating\ from\ their\ default\ value=Visa bara inställningar som skiljer från sitt standardvärde
default=standard
key=nyckel
type=typ
value=värde
Show\ preferences=Visa inställningar
Save\ actions=Händelser vid sparning
Enable\ save\ actions=Aktivera automatiska händelser vid sparning

Other\ fields=Andra fält
Show\ remaining\ fields=Visa kvarvarande fält

link\ should\ refer\ to\ a\ correct\ file\ path=länken ska ange en korrekt sökväg
abbreviation\ detected=förkortning upptäcktes
wrong\ entry\ type\ as\ proceedings\ has\ page\ numbers=fel posttyp eftersom proceeding har sidnummer
Abbreviate\ journal\ names=Förkorta tidskriftsnamn
Abbreviating...=Förkortar...
Abbreviation\ %s\ for\ journal\ %s\ already\ defined.=Abbreviation %s for journal %s already defined.
Abbreviation\ cannot\ be\ empty=Abbreviation cannot be empty
Duplicated\ Journal\ Abbreviation=Duplicated Journal Abbreviation
Duplicated\ Journal\ File=Duplicated Journal File
Error\ Occurred=Error Occurred
Journal\ file\ %s\ already\ added=Journal file %s already added
Name\ cannot\ be\ empty=Name cannot be empty

Adding\ fetched\ entries=Lägger till hämtade poster
Display\ keywords\ appearing\ in\ ALL\ entries=Visa nyckelord som finns i ALLA poster
Display\ keywords\ appearing\ in\ ANY\ entry=Visa nyckelord som finns i NÅGON post
Fetching\ entries\ from\ Inspire=Hämtar poster från Inspire
None\ of\ the\ selected\ entries\ have\ titles.=None of the selected entries have titles.
None\ of\ the\ selected\ entries\ have\ BibTeX\ keys.=Ingen av de valda posterna har någon BibTeX-nyckel.
Unabbreviate\ journal\ names=E&xpandera förkortade tidskriftsnamn
Unabbreviating...=Expanderar förkortningar...
Usage=Användning


Adds\ {}\ brackets\ around\ acronyms,\ month\ names\ and\ countries\ to\ preserve\ their\ case.=Adds {} brackets around acronyms, month names and countries to preserve their case.
Are\ you\ sure\ you\ want\ to\ reset\ all\ settings\ to\ default\ values?=Är du säker att du vill återställa alla inställningar till standardvärden?
Reset\ preferences=Återställ inställningar
Ill-formed\ entrytype\ comment\ in\ BIB\ file=Ill-formed entrytype comment in BIB file

Move\ linked\ files\ to\ default\ file\ directory\ %0=Flytta länkade filer till standardfilmappen %0

Clipboard=Urklipp
Could\ not\ paste\ entry\ as\ text\:=Kunde inte klista in post so text\:
Do\ you\ still\ want\ to\ continue?=Vill du fortfarande fortsätta`?
This\ action\ will\ modify\ the\ following\ field(s)\ in\ at\ least\ one\ entry\ each\:=This action will modify the following field(s) in at least one entry each\:
This\ could\ cause\ undesired\ changes\ to\ your\ entries.=Detta kan leda till oönskade effekter för dina poster.
Run\ field\ formatter\:=Run field formatter\:
Table\ font\ size\ is\ %0=Typsnittstorlek för tabellen är %0
%0\ import\ canceled=Import från %0 avbruten
Internal\ style=Intern stil
Add\ style\ file=Lägg till stilfil
Are\ you\ sure\ you\ want\ to\ remove\ the\ style?=Är du säker på att du vill ta bort stilen?
Current\ style\ is\ '%0'=Aktuell stil är '%0'
Remove\ style=Ta bort stil
Select\ one\ of\ the\ available\ styles\ or\ add\ a\ style\ file\ from\ disk.=Välj en av de tillgängliga stilarna eller lägg till en stilfil från disk.
You\ must\ select\ a\ valid\ style\ file.=Du måste välja en giltig stilfil.
Reload=Ladda om

Capitalize=Capitalize
Capitalize\ all\ words,\ but\ converts\ articles,\ prepositions,\ and\ conjunctions\ to\ lower\ case.=Capitalize all words, but converts articles, prepositions, and conjunctions to lower case.
Capitalize\ the\ first\ word,\ changes\ other\ words\ to\ lower\ case.=Capitalize the first word, changes other words to lower case.
Changes\ all\ letters\ to\ lower\ case.=Ändrar alla bokstäver till gemener.
Changes\ all\ letters\ to\ upper\ case.=Ändrar alla bokstäver till versaler.
Changes\ the\ first\ letter\ of\ all\ words\ to\ capital\ case\ and\ the\ remaining\ letters\ to\ lower\ case.=Changes the first letter of all words to capital case and the remaining letters to lower case.
Cleans\ up\ LaTeX\ code.=Städar upp i LaTeX-koden.
Converts\ HTML\ code\ to\ LaTeX\ code.=Konverterar HTML-koder till LaTeX-kod.
Converts\ HTML\ code\ to\ Unicode.=Konverterar HTML-koder till Unicode-tecken.
Converts\ LaTeX\ encoding\ to\ Unicode\ characters.=Konverterar Latex-koder till Unicode-tecken.
Converts\ Unicode\ characters\ to\ LaTeX\ encoding.=Konverterar Unicode-tecken till LaTeX-kod.
Converts\ ordinals\ to\ LaTeX\ superscripts.=Konverterar ordningsnummer till LaTeX \\superscript{}.
Converts\ units\ to\ LaTeX\ formatting.=Formatterar enheter så att det ser bra ut
HTML\ to\ LaTeX=HTML till LaTeX
LaTeX\ cleanup=LaTeX-städning
LaTeX\ to\ Unicode=LaTeX till Unicode
Lower\ case=Gemener
Minify\ list\ of\ person\ names=Minimera personlista
Normalize\ date=Normalisera datum
Normalize\ month=Normalisera månader
Normalize\ month\ to\ BibTeX\ standard\ abbreviation.=Nomralisera månader till BibTeX-standardförkortning.
Normalize\ names\ of\ persons=Normalisera personnamn
Normalize\ page\ numbers=Normalisera sidnummer
Normalize\ pages\ to\ BibTeX\ standard.=Normaliserar sidnummer till BibTeX-standard.
Normalizes\ lists\ of\ persons\ to\ the\ BibTeX\ standard.=Normaliserar personnamn till BibTeX-standard.
Normalizes\ the\ date\ to\ ISO\ date\ format.=Normaliserar datum till ISO-standardformat.
Ordinals\ to\ LaTeX\ superscript=Ordningsnummer till LaTeX \\superscript{}
Protect\ terms=Skydda termer
Remove\ enclosing\ braces=Ta bort inneslutande måsvingar
Removes\ braces\ encapsulating\ the\ complete\ field\ content.=Ta bort måsvingar som innesluter hela fältet.
Sentence\ case=Sentence case
Shortens\ lists\ of\ persons\ if\ there\ are\ more\ than\ 2\ persons\ to\ "et\ al.".=Kortar av personlistor om det är fler än namn till "et al."
Title\ case=Title case
Unicode\ to\ LaTeX=Unicode till LaTeX
Units\ to\ LaTeX=Enheter till LaTeX
Upper\ case=Versaler
Does\ nothing.=Gör ingenting.
Identity=Identitet
Clears\ the\ field\ completely.=Tömmer fältet helt.
Directory\ not\ found=Kan ej hitta mapp
Main\ file\ directory\ not\ set\!=Huvudfilmapp ej satt\!
This\ operation\ requires\ exactly\ one\ item\ to\ be\ selected.=Denna operationen kräver att exakt en post är vald.
Importing\ in\ %0\ format=Importerar i %0-format
Female\ name=Ett kvinnonamn
Female\ names=Flera kvinnonamn
Male\ name=Ett mansnamn
Male\ names=Flera mansnamn
Mixed\ names=Blandade namn
Neuter\ name=Ett neutrumnamn
Neuter\ names=Flera neutrumnamn

Determined\ %0\ for\ %1\ entries=Determined %0 for %1 entries
Look\ up\ %0=Look up %0
Looking\ up\ %0...\ -\ entry\ %1\ out\ of\ %2\ -\ found\ %3=Looking up %0... - entry %1 out of %2 - found %3

Audio\ CD=Ljud-CD
British\ patent=Brittiskt patent
British\ patent\ request=Brittisk patentansökan
Candidate\ thesis=Kandidatarbete
Collaborator=Medarbetare
Column=Kolumn
Compiler=Sammanställare
Continuator=Fortsättare
Data\ CD=Data-CD
Editor=Redaktör
European\ patent=Europeiskt patent
European\ patent\ request=Europeisk patentansökan
Founder=Grundare
French\ patent=Franskt patent
French\ patent\ request=Fransk patentansökan
German\ patent=Tyskt patent
German\ patent\ request=Tysk patentansökan
Line=Rad
Master's\ thesis=Magisteruppsats
Page=Sida
Paragraph=Stycke
Patent=Patent
Patent\ request=Patentansökan
PhD\ thesis=Doktorsavhandling
Redactor=Redactor
Research\ report=Forskningsrapport
Reviser=Reviser
Section=Del
Software=Mjukvara
Technical\ report=Teknisk rapport
U.S.\ patent=U.S. patent
U.S.\ patent\ request=U.S. patent request
Verse=Vers

change\ entries\ of\ group=ändra grupps poster
odd\ number\ of\ unescaped\ '\#'=udda antal '\#'-tecken

Plain\ text=Klartext
Show\ diff=Visa skillnad
character=bokstav
word=ord
Show\ symmetric\ diff=Visa skillnad symmetriskt
Copy\ Version=Copy Version
Developers=Developers
Authors=Authors
License=License

HTML\ encoded\ character\ found=HTML-kodade tecken hittades
booktitle\ ends\ with\ 'conference\ on'=boktiteln slutar med 'conference on'

All\ external\ files=Alla externa filer

OpenOffice/LibreOffice\ integration=OpenOffice/LibreOffice-integration

incorrect\ control\ digit=felaktig kontrollsiffra
incorrect\ format=felaktigit format
Copied\ version\ to\ clipboard=Kopierade version till urklipp

BibTeX\ key=BibTeX-nyckel
Message=Meddelande


MathSciNet\ Review=MathSciNet Review
Reset\ Bindings=Reset Bindings

Decryption\ not\ supported.=Avkryptering stöds ej.

Cleared\ '%0'\ for\ %1\ entries=Rensade '%0' för %1 poster
Set\ '%0'\ to\ '%1'\ for\ %2\ entries=Satta '%0' till '%1' för %2 poster
Toggled\ '%0'\ for\ %1\ entries=Växlade '%0' för %1 poster

Check\ for\ updates=Sök efter uppdateringar
Download\ update=Ladda ned uppdatering
New\ version\ available=Ny version tillgänglig
Installed\ version=Installerad version
Remind\ me\ later=Påminn mig senare
Ignore\ this\ update=Ignorerar den här uppdateringen.
Could\ not\ connect\ to\ the\ update\ server.=Kunde inte ansluta till uppdateringsservern.
Please\ try\ again\ later\ and/or\ check\ your\ network\ connection.=Försök igen senare och/eller kontrollera din internetuppkoppling.
To\ see\ what\ is\ new\ view\ the\ changelog.=För att få reda på vad som är nytt se ändringsloggen.
A\ new\ version\ of\ JabRef\ has\ been\ released.=En ny version av JabRef har släppts-
JabRef\ is\ up-to-date.=JabRef är uppdaterad.
Latest\ version=Senaste version
Online\ help\ forum=Onlineforum
Custom=Egna

Export\ cited=Exportera citerade
Unable\ to\ generate\ new\ library=Kan inte generera ny databas

Open\ console=Öppna konsoll
Use\ default\ terminal\ emulator=Använd standardterminalen
Execute\ command=Kör kommando
Note\:\ Use\ the\ placeholder\ %0\ for\ the\ location\ of\ the\ opened\ library\ file.=Använd %0 för att infoga mappen för databasfilen.
Executing\ command\ "%0"...=Kör kommandot "%0"...
Error\ occured\ while\ executing\ the\ command\ "%0".=Fel när kommandot "%0" kördes.
Reformat\ ISSN=Formattera om ISSN

Countries\ and\ territories\ in\ English=Länder och territorier på engelska
Electrical\ engineering\ terms=Elektrotekniktermer
Enabled=Aktiverad
Internal\ list=Intern lista
Manage\ protected\ terms\ files=Hantera filer med skyddade ord
Months\ and\ weekdays\ in\ English=Månader och veckodagar på engelska
The\ text\ after\ the\ last\ line\ starting\ with\ \#\ will\ be\ used=Texten efter sista raden som startar med \# kommer användas
Add\ protected\ terms\ file=Lägg till fil med skyddade ord
Are\ you\ sure\ you\ want\ to\ remove\ the\ protected\ terms\ file?=Är du säker på att du vill ta bort filen med skyddade ord?
Remove\ protected\ terms\ file=Ta bort fil med skyddade ord
Add\ selected\ text\ to\ list=Lägg till markerad text till lista
Add\ {}\ around\ selected\ text=Lägg till {} runt markerad text
Format\ field=Formattera fält
New\ protected\ terms\ file=Ny lista med skyddade ord
change\ field\ %0\ of\ entry\ %1\ from\ %2\ to\ %3=ändra fält %0 för post %1 från %2 till %3
change\ key\ from\ %0\ to\ %1=ändra nyckel från %0 till %1
change\ string\ content\ %0\ to\ %1=ändra stränginnehåll från %0 till %1
change\ string\ name\ %0\ to\ %1=ändra strängnamn från %0 till %1
change\ type\ of\ entry\ %0\ from\ %1\ to\ %2=ändra typ för post %0 från %1 till %2
insert\ entry\ %0=infoga post %0
insert\ string\ %0=infoga sträng %0
remove\ entry\ %0=ta bort post %0
remove\ string\ %0=ta bort sträng %0
undefined=odefinierad
Cannot\ get\ info\ based\ on\ given\ %0\:\ %1=Kan inte hämta info från det angivna %0\: %1
Get\ BibTeX\ data\ from\ %0=Hämta BibTeX-data från %0
No\ %0\ found=Inget %0 hittades
Entry\ from\ %0=Post från %0
Merge\ entry\ with\ %0\ information=Kombinera post med information från %0
Updated\ entry\ with\ info\ from\ %0=Uppdaterade post med information från %0

Add\ existing\ file=Add existing file
Create\ new\ list=Create new list
Remove\ list=Remove list
Full\ journal\ name=Full journal name
Abbreviation\ name=Abbreviation name

No\ abbreviation\ files\ loaded=No abbreviation files loaded

Loading\ built\ in\ lists=Loading built in lists

JabRef\ built\ in\ list=JabRef built in list
IEEE\ built\ in\ list=IEEE built in list

Event\ log=Event log
We\ now\ give\ you\ insight\ into\ the\ inner\ workings\ of\ JabRef's\ internals.\ This\ information\ might\ be\ helpful\ to\ diagnose\ the\ root\ cause\ of\ a\ problem.\ Please\ feel\ free\ to\ inform\ the\ developers\ about\ an\ issue.=We now give you insight into the inner workings of JabRef's internals. This information might be helpful to diagnose the root cause of a problem. Please feel free to inform the developers about an issue.
Log\ copied\ to\ clipboard.=Log copied to clipboard.
Copy\ Log=Copy Log
Clear\ Log=Clear Log
Report\ Issue=Report Issue
Issue\ on\ GitHub\ successfully\ reported.=Issue on GitHub successfully reported.
Issue\ report\ successful=Issue report successful
Your\ issue\ was\ reported\ in\ your\ browser.=Your issue was reported in your browser.
The\ log\ and\ exception\ information\ was\ copied\ to\ your\ clipboard.=The log and exception information was copied to your clipboard.
Please\ paste\ this\ information\ (with\ Ctrl+V)\ in\ the\ issue\ description.=Please paste this information (with Ctrl+V) in the issue description.

Connection=Anslutning
Connecting...=Ansluter...
Host=Värd
Port=Port
Library=Databas
User=Användare
Connect=Anslut
Connection\ error=Anslutningsfel
Connection\ to\ %0\ server\ established.=Anslutning till %0-server skapades.
Required\ field\ "%0"\ is\ empty.=Det obligatoriska fältet "%0" är tomt.
%0\ driver\ not\ available.=%0 driver not available.
The\ connection\ to\ the\ server\ has\ been\ terminated.=Anslutningen till servern avbröts.
Connection\ lost.=Anslutningen förlorades.
Reconnect=Anslut igen
Work\ offline=Arbeta frånkopplad
Working\ offline.=Arbetar frånkopplad.
Update\ refused.=Uppdateringen avvisades.
Update\ refused=Uppdateringen avvisades
Local\ entry=Lokal post
Shared\ entry=Delad post
Update\ could\ not\ be\ performed\ due\ to\ existing\ change\ conflicts.=Update could not be performed due to existing change conflicts.
You\ are\ not\ working\ on\ the\ newest\ version\ of\ BibEntry.=Du arbetar inte med den senaste versionen av posten.
Local\ version\:\ %0=Lokal version\: %0
Shared\ version\:\ %0=Delad version\: %0
Please\ merge\ the\ shared\ entry\ with\ yours\ and\ press\ "Merge\ entries"\ to\ resolve\ this\ problem.=Please merge the shared entry with yours and press "Merge entries" to resolve this problem.
Canceling\ this\ operation\ will\ leave\ your\ changes\ unsynchronized.\ Cancel\ anyway?=Om denna operation avbryts kommer din ändringar ej bli synkroniserade. Avbryt ändå?
Shared\ entry\ is\ no\ longer\ present=Shared entry is no longer present
The\ BibEntry\ you\ currently\ work\ on\ has\ been\ deleted\ on\ the\ shared\ side.=Posten du arbetar med har tagits bort från den delade libraryn.
You\ can\ restore\ the\ entry\ using\ the\ "Undo"\ operation.=You can restore the entry using the "Undo" operation.
Remember\ password?=Kom ihåg lösenord?
You\ are\ already\ connected\ to\ a\ database\ using\ entered\ connection\ details.=You are already connected to a database using entered connection details.

Cannot\ cite\ entries\ without\ BibTeX\ keys.\ Generate\ keys\ now?=Kan inte citera poster utan BibTeX-nycklar. Generera nycklar nu?
New\ technical\ report=Ny teknisk rapport

%0\ file=%0-fil
Custom\ layout\ file=Egen layoutfil
Protected\ terms\ file=Fil med skyddade termer
Style\ file=Stilfil för OpenOffice/LibreOffice

Open\ OpenOffice/LibreOffice\ connection=Öppna OpenOffice/LibreOffice-anslutning
You\ must\ enter\ at\ least\ one\ field\ name=Du måste ange minst ett fältnamn
Non-ASCII\ encoded\ character\ found=Bokstäver som inte är ASCII-kodade hittades
Toggle\ web\ search\ interface=Växla webbsökning
Background\ color\ for\ resolved\ fields=Bakgrundsfärg för uppslagna fält
Color\ code\ for\ resolved\ fields=Färgkodning av uppslagna fält
%0\ files\ found=%0 filer hittades
%0\ of\ %1=%0 av %1
One\ file\ found=En fil hittades
The\ import\ finished\ with\ warnings\:=Importen avslutades med varningar\:
There\ was\ one\ file\ that\ could\ not\ be\ imported.=Det fanns en fil som ej kunde importeras.
There\ were\ %0\ files\ which\ could\ not\ be\ imported.=Det fanns %0 filer som ej kunde importeras.

Migration\ help\ information=Migrationshjälp
Entered\ database\ has\ obsolete\ structure\ and\ is\ no\ longer\ supported.=Entered database has obsolete structure and is no longer supported.
However,\ a\ new\ database\ was\ created\ alongside\ the\ pre-3.6\ one.=However, a new database was created alongside the pre-3.6 one.
Click\ here\ to\ learn\ about\ the\ migration\ of\ pre-3.6\ databases.=Klicka här för att se mer information om migration av libraryr från innan version 3.6.
Opens\ JabRef's\ Facebook\ page=Öppnar Jabrefs Facebooksida
Opens\ JabRef's\ blog=Öppnar Jabrefs blogg
Opens\ JabRef's\ website=Öppnar JabRefs hemsida
Opens\ a\ link\ where\ the\ current\ development\ version\ can\ be\ downloaded=Öpnnar en länk där den senaste utvecklingsversionen kan laddas ned
See\ what\ has\ been\ changed\ in\ the\ JabRef\ versions=Se vad som har ändrats i de olika JabRef-versionerna
Referenced\ BibTeX\ key\ does\ not\ exist=Refererad BibTeX-nyckel finns ej
Finished\ downloading\ full\ text\ document\ for\ entry\ %0.=Finished downloading full text document for entry %0.
Full\ text\ document\ download\ failed\ for\ entry\ %0.=Full text document download failed for entry %0.
Look\ up\ full\ text\ documents=Look up full text documents
You\ are\ about\ to\ look\ up\ full\ text\ documents\ for\ %0\ entries.=You are about to look up full text documents for %0 entries.
last\ four\ nonpunctuation\ characters\ should\ be\ numerals=last four nonpunctuation characters should be numerals

Author=Author
Date=Date
File\ annotations=File annotations
Show\ file\ annotations=Show file annotations
Adobe\ Acrobat\ Reader=Adobe Acrobat Reader
Sumatra\ Reader=Sumatra Reader
shared=delad
should\ contain\ an\ integer\ or\ a\ literal=should contain an integer or a literal
should\ have\ the\ first\ letter\ capitalized=should have the first letter capitalized
Tools=Tools
What's\ new\ in\ this\ version?=What's new in this version?
Want\ to\ help?=Want to help?
Make\ a\ donation=Make a donation
get\ involved=get involved
Used\ libraries=Used libraries
Existing\ file=Existerande fil

ID=ID
ID\ type=ID type
ID-based\ entry\ generator=ID-based entry generator
Fetcher\ '%0'\ did\ not\ find\ an\ entry\ for\ id\ '%1'.=Fetcher '%0' did not find an entry for id '%1'.

Select\ first\ entry=Select first entry
Select\ last\ entry=Select last entry

Invalid\ ISBN\:\ '%0'.=Invalid ISBN\: '%0'.
should\ be\ an\ integer\ or\ normalized=should be an integer or normalized
should\ be\ normalized=should be normalized

Empty\ search\ ID=Empty search ID
The\ given\ search\ ID\ was\ empty.=The given search ID was empty.
Copy\ BibTeX\ key\ and\ link=Copy BibTeX key and link
empty\ BibTeX\ key=empty BibTeX key
biblatex\ field\ only=biblatex field only

Error\ while\ generating\ fetch\ URL=Error while generating fetch URL
Error\ while\ parsing\ ID\ list=Error while parsing ID list
Unable\ to\ get\ PubMed\ IDs=Unable to get PubMed IDs
Backup\ found=Backup found
A\ backup\ file\ for\ '%0'\ was\ found.=A backup file for '%0' was found.
This\ could\ indicate\ that\ JabRef\ did\ not\ shut\ down\ cleanly\ last\ time\ the\ file\ was\ used.=This could indicate that JabRef did not shut down cleanly last time the file was used.
Do\ you\ want\ to\ recover\ the\ library\ from\ the\ backup\ file?=Do you want to recover the library from the backup file?
Firstname\ Lastname=Firstname Lastname

Recommended\ for\ %0=Recommended for %0
Show\ 'Related\ Articles'\ tab=Show 'Related Articles' tab
This\ might\ be\ caused\ by\ reaching\ the\ traffic\ limitation\ of\ Google\ Scholar\ (see\ 'Help'\ for\ details).=This might be caused by reaching the traffic limitation of Google Scholar (see 'Help' for details).

Could\ not\ open\ website.=Could not open website.
Problem\ downloading\ from\ %1=Problem downloading from %1

File\ directory\ pattern=File directory pattern
Update\ with\ bibliographic\ information\ from\ the\ web=Update with bibliographic information from the web

Could\ not\ find\ any\ bibliographic\ information.=Could not find any bibliographic information.
BibTeX\ key\ deviates\ from\ generated\ key=BibTeX key deviates from generated key
DOI\ %0\ is\ invalid=DOI %0 is invalid

Select\ all\ customized\ types\ to\ be\ stored\ in\ local\ preferences=Select all customized types to be stored in local preferences
Currently\ unknown=Currently unknown
Different\ customization,\ current\ settings\ will\ be\ overwritten=Different customization, current settings will be overwritten

Entry\ type\ %0\ is\ only\ defined\ for\ Biblatex\ but\ not\ for\ BibTeX=Entry type %0 is only defined for Biblatex but not for BibTeX
Jump\ to\ entry=Jump to entry

Copied\ %0\ citations.=Copied %0 citations.
Copying...=Copying...

journal\ not\ found\ in\ abbreviation\ list=journal not found in abbreviation list
Unhandled\ exception\ occurred.=Unhandled exception occurred.

strings\ included=innehåller strings
Color\ for\ disabled\ icons=Color for disabled icons
Color\ for\ enabled\ icons=Color for enabled icons
Size\ of\ large\ icons=Size of large icons
Size\ of\ small\ icons=Size of small icons
Default\ table\ font\ size=Default table font size
Escape\ underscores=Maskera understreck
<<<<<<< HEAD
Color=
Please\ also\ add\ all\ steps\ to\ reproduce\ this\ issue,\ if\ possible.=
Fit\ width=
Fit\ a\ single\ page=
Zoom\ in=
Zoom\ out=
Previous\ page=
Next\ page=
Document\ viewer=
Live=
Locked=
Show\ document\ viewer=
Show\ the\ document\ of\ the\ currently\ selected\ entry.=
Show\ this\ document\ until\ unlocked.=
Set\ current\ user\ name\ as\ owner.=

Sort\ all\ subgroups\ (recursively)=
Collect\ and\ share\ telemetry\ data\ to\ help\ improve\ JabRef.=
Don't\ share=
Share\ anonymous\ statistics=
Telemetry\:\ Help\ make\ JabRef\ better=
To\ improve\ the\ user\ experience,\ we\ would\ like\ to\ collect\ anonymous\ statistics\ on\ the\ features\ you\ use.\ We\ will\ only\ record\ what\ features\ you\ access\ and\ how\ often\ you\ do\ it.\ We\ will\ neither\ collect\ any\ personal\ data\ nor\ the\ content\ of\ bibliographic\ items.\ If\ you\ choose\ to\ allow\ data\ collection,\ you\ can\ later\ disable\ it\ via\ Options\ ->\ Preferences\ ->\ General.=
This\ file\ was\ found\ automatically.\ Do\ you\ want\ to\ link\ it\ to\ this\ entry?=
Names\ are\ not\ in\ the\ standard\ %0\ format.=

Delete\ the\ selected\ file\ permanently\ from\ disk,\ or\ just\ remove\ the\ file\ from\ the\ entry?\ Pressing\ Delete\ will\ delete\ the\ file\ permanently\ from\ disk.=
Delete\ '%0'=
Delete\ from\ disk=
Remove\ from\ entry=
The\ group\ name\ contains\ the\ keyword\ separator\ "%0"\ and\ thus\ probably\ does\ not\ work\ as\ expected.=
There\ exists\ already\ a\ group\ with\ the\ same\ name.=

Copy\ linked\ files\ to\ folder...=
Copied\ file\ successfully=
Copying\ files...=
Copying\ file\ %0\ of\ entry\ %1=
Finished\ copying=
Could\ not\ copy\ file=
Copied\ %0\ files\ of\ %1\ sucessfully\ to\ %2=
Rename\ failed=
JabRef\ cannot\ access\ the\ file\ because\ it\ is\ being\ used\ by\ another\ process.=
Show\ console\ output\ (only\ necessary\ when\ the\ launcher\ is\ used)=

Remove\ line\ breaks=
Removes\ all\ line\ breaks\ in\ the\ field\ content.=
Checking\ integrity...=

Remove\ hyphenated\ line\ breaks=
Removes\ all\ hyphenated\ line\ breaks\ in\ the\ field\ content.=
Note\ that\ currently,\ JabRef\ does\ not\ run\ with\ Java\ 9.=
Your\ current\ Java\ version\ (%0)\ is\ not\ supported.\ Please\ install\ version\ %1\ or\ higher.=

Could\ not\ retrieve\ entry\ data\ from\ '%0'.=
Entry\ from\ %0\ could\ not\ be\ parsed.=
Invalid\ identifier\:\ '%0'.=
This\ paper\ has\ been\ withdrawn.=
=======
Color=Color
Please\ also\ add\ all\ steps\ to\ reproduce\ this\ issue,\ if\ possible.=Please also add all steps to reproduce this issue, if possible.
Fit\ width=Fit width
Fit\ a\ single\ page=Fit a single page
Zoom\ in=Zoom in
Zoom\ out=Zoom out
Previous\ page=Previous page
Next\ page=Next page
Document\ viewer=Document viewer
Live=Live
Locked=Locked
Show\ document\ viewer=Show document viewer
Show\ the\ document\ of\ the\ currently\ selected\ entry.=Show the document of the currently selected entry.
Show\ this\ document\ until\ unlocked.=Show this document until unlocked.
Set\ current\ user\ name\ as\ owner.=Set current user name as owner.

Sort\ all\ subgroups\ (recursively)=Sort all subgroups (recursively)
Collect\ and\ share\ telemetry\ data\ to\ help\ improve\ JabRef.=Collect and share telemetry data to help improve JabRef.
Don't\ share=Don't share
Share\ anonymous\ statistics=Share anonymous statistics
Telemetry\:\ Help\ make\ JabRef\ better=Telemetry\: Help make JabRef better
To\ improve\ the\ user\ experience,\ we\ would\ like\ to\ collect\ anonymous\ statistics\ on\ the\ features\ you\ use.\ We\ will\ only\ record\ what\ features\ you\ access\ and\ how\ often\ you\ do\ it.\ We\ will\ neither\ collect\ any\ personal\ data\ nor\ the\ content\ of\ bibliographic\ items.\ If\ you\ choose\ to\ allow\ data\ collection,\ you\ can\ later\ disable\ it\ via\ Options\ ->\ Preferences\ ->\ General.=To improve the user experience, we would like to collect anonymous statistics on the features you use. We will only record what features you access and how often you do it. We will neither collect any personal data nor the content of bibliographic items. If you choose to allow data collection, you can later disable it via Options -> Preferences -> General.
This\ file\ was\ found\ automatically.\ Do\ you\ want\ to\ link\ it\ to\ this\ entry?=This file was found automatically. Do you want to link it to this entry?
Names\ are\ not\ in\ the\ standard\ %0\ format.=Names are not in the standard %0 format.

Delete\ the\ selected\ file\ permanently\ from\ disk,\ or\ just\ remove\ the\ file\ from\ the\ entry?\ Pressing\ Delete\ will\ delete\ the\ file\ permanently\ from\ disk.=Delete the selected file permanently from disk, or just remove the file from the entry? Pressing Delete will delete the file permanently from disk.
Delete\ '%0'=Delete '%0'
Delete\ from\ disk=Delete from disk
Remove\ from\ entry=Remove from entry
The\ group\ name\ contains\ the\ keyword\ separator\ "%0"\ and\ thus\ probably\ does\ not\ work\ as\ expected.=The group name contains the keyword separator "%0" and thus probably does not work as expected.
There\ exists\ already\ a\ group\ with\ the\ same\ name.=There exists already a group with the same name.

Copy\ linked\ files\ to\ folder...=Copy linked files to folder...
Copied\ file\ successfully=Copied file successfully
Copying\ files...=Copying files...
Copying\ file\ %0\ of\ entry\ %1=Copying file %0 of entry %1
Finished\ copying=Finished copying
Could\ not\ copy\ file=Could not copy file
Copied\ %0\ files\ of\ %1\ sucessfully\ to\ %2=Copied %0 files of %1 sucessfully to %2
Rename\ failed=Rename failed
JabRef\ cannot\ access\ the\ file\ because\ it\ is\ being\ used\ by\ another\ process.=JabRef cannot access the file because it is being used by another process.
Show\ console\ output\ (only\ necessary\ when\ the\ launcher\ is\ used)=Show console output (only necessary when the launcher is used)

Remove\ line\ breaks=Remove line breaks
Removes\ all\ line\ breaks\ in\ the\ field\ content.=Removes all line breaks in the field content.
Checking\ integrity...=Checking integrity...

Remove\ hyphenated\ line\ breaks=Remove hyphenated line breaks
Removes\ all\ hyphenated\ line\ breaks\ in\ the\ field\ content.=Removes all hyphenated line breaks in the field content.
Note\ that\ currently,\ JabRef\ does\ not\ run\ with\ Java\ 9.=Note that currently, JabRef does not run with Java 9.
Your\ current\ Java\ version\ (%0)\ is\ not\ supported.\ Please\ install\ version\ %1\ or\ higher.=Your current Java version (%0) is not supported. Please install version %1 or higher.
>>>>>>> e62c8200
<|MERGE_RESOLUTION|>--- conflicted
+++ resolved
@@ -2300,7 +2300,6 @@
 Size\ of\ small\ icons=Size of small icons
 Default\ table\ font\ size=Default table font size
 Escape\ underscores=Maskera understreck
-<<<<<<< HEAD
 Color=
 Please\ also\ add\ all\ steps\ to\ reproduce\ this\ issue,\ if\ possible.=
 Fit\ width=
@@ -2357,7 +2356,6 @@
 Entry\ from\ %0\ could\ not\ be\ parsed.=
 Invalid\ identifier\:\ '%0'.=
 This\ paper\ has\ been\ withdrawn.=
-=======
 Color=Color
 Please\ also\ add\ all\ steps\ to\ reproduce\ this\ issue,\ if\ possible.=Please also add all steps to reproduce this issue, if possible.
 Fit\ width=Fit width
@@ -2409,4 +2407,3 @@
 Removes\ all\ hyphenated\ line\ breaks\ in\ the\ field\ content.=Removes all hyphenated line breaks in the field content.
 Note\ that\ currently,\ JabRef\ does\ not\ run\ with\ Java\ 9.=Note that currently, JabRef does not run with Java 9.
 Your\ current\ Java\ version\ (%0)\ is\ not\ supported.\ Please\ install\ version\ %1\ or\ higher.=Your current Java version (%0) is not supported. Please install version %1 or higher.
->>>>>>> e62c8200
